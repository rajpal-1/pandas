#!/usr/bin/env python3

"""
Parts of this file were taken from the pyzmq project
(https://github.com/zeromq/pyzmq) which have been permitted for use under the
BSD license. Parts are from lxml (https://github.com/lxml/lxml)
"""

import argparse
import multiprocessing
import os
from os.path import join as pjoin
import platform
import shutil
import sys
from sysconfig import get_config_vars

import numpy
from pkg_resources import parse_version
from setuptools import (
    Command,
    Extension,
    setup,
)
from setuptools.command.build_ext import build_ext as _build_ext

import versioneer

cmdclass = versioneer.get_cmdclass()


def is_platform_windows():
    return sys.platform == "win32" or sys.platform == "cygwin"


def is_platform_mac():
    return sys.platform == "darwin"


min_cython_ver = "0.29.21"  # note: sync with pyproject.toml

try:
    from Cython import (
        Tempita,
        __version__ as _CYTHON_VERSION,
    )
    from Cython.Build import cythonize

    _CYTHON_INSTALLED = parse_version(_CYTHON_VERSION) >= parse_version(min_cython_ver)
except ImportError:
    _CYTHON_VERSION = None
    _CYTHON_INSTALLED = False
    cythonize = lambda x, *args, **kwargs: x  # dummy func


_pxi_dep_template = {
    "algos": ["_libs/algos_common_helper.pxi.in", "_libs/algos_take_helper.pxi.in"],
    "hashtable": [
        "_libs/hashtable_class_helper.pxi.in",
        "_libs/hashtable_func_helper.pxi.in",
        "_libs/khash_for_primitive_helper.pxi.in",
    ],
    "index": ["_libs/index_class_helper.pxi.in"],
    "sparse": ["_libs/sparse_op_helper.pxi.in"],
    "interval": ["_libs/intervaltree.pxi.in"],
}

_pxifiles = []
_pxi_dep = {}
for module, files in _pxi_dep_template.items():
    pxi_files = [pjoin("pandas", x) for x in files]
    _pxifiles.extend(pxi_files)
    _pxi_dep[module] = pxi_files


class build_ext(_build_ext):
    @classmethod
    def render_templates(cls, pxifiles):
        for pxifile in pxifiles:
            # build pxifiles first, template extension must be .pxi.in
            assert pxifile.endswith(".pxi.in")
            outfile = pxifile[:-3]

            if (
                os.path.exists(outfile)
                and os.stat(pxifile).st_mtime < os.stat(outfile).st_mtime
            ):
                # if .pxi.in is not updated, no need to output .pxi
                continue

            with open(pxifile) as f:
                tmpl = f.read()
            pyxcontent = Tempita.sub(tmpl)

            with open(outfile, "w") as f:
                f.write(pyxcontent)

    def build_extensions(self):
        # if building from c files, don't need to
        # generate template output
        if _CYTHON_INSTALLED:
            self.render_templates(_pxifiles)

        super().build_extensions()


class CleanCommand(Command):
    """Custom command to clean the .so and .pyc files."""

    user_options = [("all", "a", "")]

    def initialize_options(self):
        self.all = True
        self._clean_me = []
        self._clean_trees = []

        base = pjoin("pandas", "_libs", "src")
        tsbase = pjoin("pandas", "_libs", "tslibs", "src")
        dt = pjoin(tsbase, "datetime")
        util = pjoin("pandas", "util")
        parser = pjoin(base, "parser")
        ujson_python = pjoin(base, "ujson", "python")
        ujson_lib = pjoin(base, "ujson", "lib")
        self._clean_exclude = [
            pjoin(dt, "np_datetime.c"),
            pjoin(dt, "np_datetime_strings.c"),
            pjoin(parser, "tokenizer.c"),
            pjoin(parser, "io.c"),
            pjoin(ujson_python, "ujson.c"),
            pjoin(ujson_python, "objToJSON.c"),
            pjoin(ujson_python, "JSONtoObj.c"),
            pjoin(ujson_python, "date_conversions.c"),
            pjoin(ujson_lib, "ultrajsonenc.c"),
            pjoin(ujson_lib, "ultrajsondec.c"),
            pjoin(util, "move.c"),
        ]

        for root, dirs, files in os.walk("pandas"):
            for f in files:
                filepath = pjoin(root, f)
                if filepath in self._clean_exclude:
                    continue

                if os.path.splitext(f)[-1] in (
                    ".pyc",
                    ".so",
                    ".o",
                    ".pyo",
                    ".pyd",
                    ".c",
                    ".cpp",
                    ".orig",
                ):
                    self._clean_me.append(filepath)
            for d in dirs:
                if d == "__pycache__":
                    self._clean_trees.append(pjoin(root, d))

        # clean the generated pxi files
        for pxifile in _pxifiles:
            pxifile = pxifile.replace(".pxi.in", ".pxi")
            self._clean_me.append(pxifile)

        for d in ("build", "dist"):
            if os.path.exists(d):
                self._clean_trees.append(d)

    def finalize_options(self):
        pass

    def run(self):
        for clean_me in self._clean_me:
            try:
                os.unlink(clean_me)
            except OSError:
                pass
        for clean_tree in self._clean_trees:
            try:
                shutil.rmtree(clean_tree)
            except OSError:
                pass


# we need to inherit from the versioneer
# class as it encodes the version info
sdist_class = cmdclass["sdist"]


class CheckSDist(sdist_class):
    """Custom sdist that ensures Cython has compiled all pyx files to c."""

    _pyxfiles = [
        "pandas/_libs/arrays.pyx",
        "pandas/_libs/lib.pyx",
        "pandas/_libs/hashtable.pyx",
        "pandas/_libs/tslib.pyx",
        "pandas/_libs/index.pyx",
        "pandas/_libs/internals.pyx",
        "pandas/_libs/algos.pyx",
        "pandas/_libs/join.pyx",
        "pandas/_libs/indexing.pyx",
        "pandas/_libs/interval.pyx",
        "pandas/_libs/hashing.pyx",
        "pandas/_libs/missing.pyx",
        "pandas/_libs/reduction.pyx",
        "pandas/_libs/testing.pyx",
        "pandas/_libs/sparse.pyx",
        "pandas/_libs/ops.pyx",
        "pandas/_libs/parsers.pyx",
        "pandas/_libs/tslibs/base.pyx",
        "pandas/_libs/tslibs/ccalendar.pyx",
        "pandas/_libs/tslibs/dtypes.pyx",
        "pandas/_libs/tslibs/period.pyx",
        "pandas/_libs/tslibs/strptime.pyx",
        "pandas/_libs/tslibs/np_datetime.pyx",
        "pandas/_libs/tslibs/timedeltas.pyx",
        "pandas/_libs/tslibs/timestamps.pyx",
        "pandas/_libs/tslibs/timezones.pyx",
        "pandas/_libs/tslibs/conversion.pyx",
        "pandas/_libs/tslibs/fields.pyx",
        "pandas/_libs/tslibs/offsets.pyx",
        "pandas/_libs/tslibs/parsing.pyx",
        "pandas/_libs/tslibs/tzconversion.pyx",
        "pandas/_libs/tslibs/vectorized.pyx",
        "pandas/_libs/window/indexers.pyx",
        "pandas/_libs/writers.pyx",
        "pandas/io/sas/sas.pyx",
        "pandas/io/rdata/_rdata.pyx",
    ]

    _cpp_pyxfiles = [
        "pandas/_libs/window/aggregations.pyx",
    ]

    def initialize_options(self):
        sdist_class.initialize_options(self)

    def run(self):
        if "cython" in cmdclass:
            self.run_command("cython")
        else:
            # If we are not running cython then
            # compile the extensions correctly
            pyx_files = [(self._pyxfiles, "c"), (self._cpp_pyxfiles, "cpp")]

            for pyxfiles, extension in pyx_files:
                for pyxfile in pyxfiles:
                    sourcefile = pyxfile[:-3] + extension
                    msg = (
                        f"{extension}-source file '{sourcefile}' not found.\n"
                        "Run 'setup.py cython' before sdist."
                    )
                    assert os.path.isfile(sourcefile), msg
        sdist_class.run(self)


class CheckingBuildExt(build_ext):
    """
    Subclass build_ext to get clearer report if Cython is necessary.
    """

    def check_cython_extensions(self, extensions):
        for ext in extensions:
            for src in ext.sources:
                if not os.path.exists(src):
                    print(f"{ext.name}: -> [{ext.sources}]")
                    raise Exception(
                        f"""Cython-generated file '{src}' not found.
                Cython is required to compile pandas from a development branch.
                Please install Cython or download a release package of pandas.
                """
                    )

    def build_extensions(self):
        self.check_cython_extensions(self.extensions)
        build_ext.build_extensions(self)


class CythonCommand(build_ext):
    """
    Custom command subclassed from Cython.Distutils.build_ext
    to compile pyx->c, and stop there. All this does is override the
    C-compile method build_extension() with a no-op.
    """

    def build_extension(self, ext):
        pass


class DummyBuildSrc(Command):
    """numpy's build_src command interferes with Cython's build_ext."""

    user_options = []

    def initialize_options(self):
        self.py_modules_dict = {}

    def finalize_options(self):
        pass

    def run(self):
        pass


cmdclass["clean"] = CleanCommand
cmdclass["build_ext"] = CheckingBuildExt

if _CYTHON_INSTALLED:
    suffix = ".pyx"
    cmdclass["cython"] = CythonCommand
else:
    suffix = ".c"
    cmdclass["build_src"] = DummyBuildSrc

# ----------------------------------------------------------------------
# Preparation of compiler arguments

debugging_symbols_requested = "--with-debugging-symbols" in sys.argv
if debugging_symbols_requested:
    sys.argv.remove("--with-debugging-symbols")


if sys.byteorder == "big":
    endian_macro = [("__BIG_ENDIAN__", "1")]
else:
    endian_macro = [("__LITTLE_ENDIAN__", "1")]


extra_compile_args = []
extra_link_args = []

rdata_includes = []
rdata_libs_dir = []
rdata_libs = []

if is_platform_windows():
    if debugging_symbols_requested:
        extra_compile_args.append("/Z7")
        extra_link_args.append("/DEBUG")
else:
    # PANDAS_CI=1 is set by ci/setup_env.sh
    if os.environ.get("PANDAS_CI", "0") == "1":
        extra_compile_args.append("-Werror")
    if debugging_symbols_requested:
        extra_compile_args.append("-g")
        extra_compile_args.append("-UNDEBUG")
        extra_compile_args.append("-O0")

# Build for at least macOS 10.9 when compiling on a 10.9 system or above,
# overriding CPython distuitls behaviour which is to target the version that
# python was built for. This may be overridden by setting
# MACOSX_DEPLOYMENT_TARGET before calling setup.py
if is_platform_mac():
    if "MACOSX_DEPLOYMENT_TARGET" not in os.environ:
        current_system = platform.mac_ver()[0]
        python_target = get_config_vars().get(
            "MACOSX_DEPLOYMENT_TARGET", current_system
        )
        target_macos_version = "10.9"
        parsed_macos_version = parse_version(target_macos_version)
        if (
            parse_version(str(python_target)) < parsed_macos_version
            and parse_version(current_system) >= parsed_macos_version
        ):
            os.environ["MACOSX_DEPLOYMENT_TARGET"] = target_macos_version

    if sys.version_info[:2] == (3, 8):  # GH 33239
        extra_compile_args.append("-Wno-error=deprecated-declarations")

    # https://github.com/pandas-dev/pandas/issues/35559
    extra_compile_args.append("-Wno-error=unreachable-code")

    # rdata requires system iconv library
    os.environ["DYLD_LIBRARY_PATH"] = ""
    rdata_includes = ["/usr/include"]
    rdata_libs_dir = ["/usr/lib"]
    rdata_libs = ["iconv"]

# enable coverage by building cython files by setting the environment variable
# "PANDAS_CYTHON_COVERAGE" (with a Truthy value) or by running build_ext
# with `--with-cython-coverage`enabled
linetrace = os.environ.get("PANDAS_CYTHON_COVERAGE", False)
if "--with-cython-coverage" in sys.argv:
    linetrace = True
    sys.argv.remove("--with-cython-coverage")

# Note: if not using `cythonize`, coverage can be enabled by
# pinning `ext.cython_directives = directives` to each ext in extensions.
# github.com/cython/cython/wiki/enhancements-compilerdirectives#in-setuppy
directives = {"linetrace": False, "language_level": 3}
macros = []
if linetrace:
    # https://pypkg.com/pypi/pytest-cython/f/tests/example-project/setup.py
    directives["linetrace"] = True
    macros = [("CYTHON_TRACE", "1"), ("CYTHON_TRACE_NOGIL", "1")]

# silence build warnings about deprecated API usage
# we can't do anything about these warnings because they stem from
# cython+numpy version mismatches.
macros.append(("NPY_NO_DEPRECATED_API", "0"))


# ----------------------------------------------------------------------
# Specification of Dependencies

# TODO: Need to check to see if e.g. `linetrace` has changed and possibly
# re-compile.
def maybe_cythonize(extensions, *args, **kwargs):
    """
    Render tempita templates before calling cythonize. This is skipped for

    * clean
    * sdist
    """
    if "clean" in sys.argv or "sdist" in sys.argv:
        # See https://github.com/cython/cython/issues/1495
        return extensions

    elif not _CYTHON_INSTALLED:
        # GH#28836 raise a helfpul error message
        if _CYTHON_VERSION:
            raise RuntimeError(
                f"Cannot cythonize with old Cython version ({_CYTHON_VERSION} "
                f"installed, needs {min_cython_ver})"
            )
        raise RuntimeError("Cannot cythonize without Cython installed.")

    # reuse any parallel arguments provided for compilation to cythonize
    parser = argparse.ArgumentParser()
    parser.add_argument("--parallel", "-j", type=int, default=1)
    parsed, _ = parser.parse_known_args()

    kwargs["nthreads"] = parsed.parallel
    build_ext.render_templates(_pxifiles)
    return cythonize(extensions, *args, **kwargs)


def srcpath(name=None, suffix=".pyx", subdir="src"):
    return pjoin("pandas", subdir, name + suffix)


lib_depends = ["pandas/_libs/src/parse_helper.h"]

klib_include = ["pandas/_libs/src/klib"]

tseries_depends = [
    "pandas/_libs/tslibs/src/datetime/np_datetime.h",
    "pandas/_libs/tslibs/src/datetime/np_datetime_strings.h",
]

ext_data = {
    "_libs.algos": {
        "pyxfile": "_libs/algos",
        "include": klib_include,
        "depends": _pxi_dep["algos"],
    },
    "_libs.arrays": {"pyxfile": "_libs/arrays"},
    "_libs.groupby": {"pyxfile": "_libs/groupby"},
    "_libs.hashing": {"pyxfile": "_libs/hashing", "depends": []},
    "_libs.hashtable": {
        "pyxfile": "_libs/hashtable",
        "include": klib_include,
        "depends": (
            ["pandas/_libs/src/klib/khash_python.h", "pandas/_libs/src/klib/khash.h"]
            + _pxi_dep["hashtable"]
        ),
    },
    "_libs.index": {
        "pyxfile": "_libs/index",
        "include": klib_include,
        "depends": _pxi_dep["index"],
    },
    "_libs.indexing": {"pyxfile": "_libs/indexing"},
    "_libs.internals": {"pyxfile": "_libs/internals"},
    "_libs.interval": {
        "pyxfile": "_libs/interval",
        "include": klib_include,
        "depends": _pxi_dep["interval"],
    },
    "_libs.join": {"pyxfile": "_libs/join", "include": klib_include},
    "_libs.lib": {
        "pyxfile": "_libs/lib",
        "depends": lib_depends + tseries_depends,
        "include": klib_include,  # due to tokenizer import
        "sources": ["pandas/_libs/src/parser/tokenizer.c"],
    },
    "_libs.missing": {"pyxfile": "_libs/missing", "depends": tseries_depends},
    "_libs.parsers": {
        "pyxfile": "_libs/parsers",
        "include": klib_include + ["pandas/_libs/src"],
        "depends": [
            "pandas/_libs/src/parser/tokenizer.h",
            "pandas/_libs/src/parser/io.h",
        ],
        "sources": [
            "pandas/_libs/src/parser/tokenizer.c",
            "pandas/_libs/src/parser/io.c",
        ],
    },
    "_libs.reduction": {"pyxfile": "_libs/reduction"},
    "_libs.ops": {"pyxfile": "_libs/ops"},
    "_libs.ops_dispatch": {"pyxfile": "_libs/ops_dispatch"},
    "_libs.properties": {"pyxfile": "_libs/properties"},
    "_libs.reshape": {"pyxfile": "_libs/reshape", "depends": []},
    "_libs.sparse": {"pyxfile": "_libs/sparse", "depends": _pxi_dep["sparse"]},
    "_libs.tslib": {"pyxfile": "_libs/tslib", "depends": tseries_depends},
    "_libs.tslibs.base": {"pyxfile": "_libs/tslibs/base"},
    "_libs.tslibs.ccalendar": {"pyxfile": "_libs/tslibs/ccalendar"},
    "_libs.tslibs.dtypes": {"pyxfile": "_libs/tslibs/dtypes"},
    "_libs.tslibs.conversion": {
        "pyxfile": "_libs/tslibs/conversion",
        "depends": tseries_depends,
        "sources": ["pandas/_libs/tslibs/src/datetime/np_datetime.c"],
    },
    "_libs.tslibs.fields": {
        "pyxfile": "_libs/tslibs/fields",
        "depends": tseries_depends,
    },
    "_libs.tslibs.nattype": {"pyxfile": "_libs/tslibs/nattype"},
    "_libs.tslibs.np_datetime": {
        "pyxfile": "_libs/tslibs/np_datetime",
        "depends": tseries_depends,
        "sources": [
            "pandas/_libs/tslibs/src/datetime/np_datetime.c",
            "pandas/_libs/tslibs/src/datetime/np_datetime_strings.c",
        ],
    },
    "_libs.tslibs.offsets": {
        "pyxfile": "_libs/tslibs/offsets",
        "depends": tseries_depends,
    },
    "_libs.tslibs.parsing": {
        "pyxfile": "_libs/tslibs/parsing",
        "include": klib_include,
        "depends": ["pandas/_libs/src/parser/tokenizer.h"],
        "sources": ["pandas/_libs/src/parser/tokenizer.c"],
    },
    "_libs.tslibs.period": {
        "pyxfile": "_libs/tslibs/period",
        "depends": tseries_depends,
        "sources": ["pandas/_libs/tslibs/src/datetime/np_datetime.c"],
    },
    "_libs.tslibs.strptime": {
        "pyxfile": "_libs/tslibs/strptime",
        "depends": tseries_depends,
    },
    "_libs.tslibs.timedeltas": {
        "pyxfile": "_libs/tslibs/timedeltas",
        "depends": tseries_depends,
    },
    "_libs.tslibs.timestamps": {
        "pyxfile": "_libs/tslibs/timestamps",
        "depends": tseries_depends,
    },
    "_libs.tslibs.timezones": {"pyxfile": "_libs/tslibs/timezones"},
    "_libs.tslibs.tzconversion": {
        "pyxfile": "_libs/tslibs/tzconversion",
        "depends": tseries_depends,
    },
    "_libs.tslibs.vectorized": {"pyxfile": "_libs/tslibs/vectorized"},
    "_libs.testing": {"pyxfile": "_libs/testing"},
    "_libs.window.aggregations": {
        "pyxfile": "_libs/window/aggregations",
        "language": "c++",
        "suffix": ".cpp",
        "depends": ["pandas/_libs/src/skiplist.h"],
    },
    "_libs.window.indexers": {"pyxfile": "_libs/window/indexers"},
    "_libs.writers": {"pyxfile": "_libs/writers"},
    "io.sas._sas": {"pyxfile": "io/sas/sas"},
}

extensions = []

for name, data in ext_data.items():
    source_suffix = suffix if suffix == ".pyx" else data.get("suffix", ".c")

    sources = [srcpath(data["pyxfile"], suffix=source_suffix, subdir="")]

    sources.extend(data.get("sources", []))

    include = data.get("include", [])
    include.append(numpy.get_include())

<<<<<<< HEAD
    if name == "io.rdata._rdata" and is_platform_mac():
        # non-conda builds must adjust paths to libiconv .h and lib dirs
        include = [
            os.path.join(os.environ["CONDA_PREFIX"], "include"),
            os.path.join(os.environ["CONDA_PREFIX"], "lib"),
        ] + include
=======
    undef_macros = []

    if (
        sys.platform == "zos"
        and data.get("language") == "c++"
        and os.path.basename(os.environ.get("CXX", "/bin/xlc++")) in ("xlc", "xlc++")
    ):
        data.get("macros", macros).append(("__s390__", "1"))
        extra_compile_args.append("-qlanglvl=extended0x:nolibext")
        undef_macros.append("_POSIX_THREADS")
>>>>>>> 98e22297

    obj = Extension(
        f"pandas.{name}",
        sources=sources,
        depends=data.get("depends", []),
        include_dirs=include,
        language=data.get("language", "c"),
        define_macros=data.get("macros", macros),
        extra_compile_args=extra_compile_args,
        extra_link_args=extra_link_args,
        undef_macros=undef_macros,
    )

    extensions.append(obj)

# ----------------------------------------------------------------------
# ujson

if suffix == ".pyx":
    # undo dumb setuptools bug clobbering .pyx sources back to .c
    for ext in extensions:
        if ext.sources[0].endswith((".c", ".cpp")):
            root, _ = os.path.splitext(ext.sources[0])
            ext.sources[0] = root + suffix

ujson_ext = Extension(
    "pandas._libs.json",
    depends=[
        "pandas/_libs/src/ujson/lib/ultrajson.h",
        "pandas/_libs/src/ujson/python/date_conversions.h",
    ],
    sources=(
        [
            "pandas/_libs/src/ujson/python/ujson.c",
            "pandas/_libs/src/ujson/python/objToJSON.c",
            "pandas/_libs/src/ujson/python/date_conversions.c",
            "pandas/_libs/src/ujson/python/JSONtoObj.c",
            "pandas/_libs/src/ujson/lib/ultrajsonenc.c",
            "pandas/_libs/src/ujson/lib/ultrajsondec.c",
        ]
        + [
            "pandas/_libs/tslibs/src/datetime/np_datetime.c",
            "pandas/_libs/tslibs/src/datetime/np_datetime_strings.c",
        ]
    ),
    include_dirs=[
        "pandas/_libs/src/ujson/python",
        "pandas/_libs/src/ujson/lib",
        "pandas/_libs/src/datetime",
        numpy.get_include(),
    ],
    extra_compile_args=(["-D_GNU_SOURCE"] + extra_compile_args),
    extra_link_args=extra_link_args,
    define_macros=macros,
)


extensions.append(ujson_ext)

# ----------------------------------------------------------------------

# ----------------------------------------------------------------------
# rdata

rdata_srcs = [
    "pandas/io/rdata/_rdata.pyx",
    "pandas/_libs/src/librdata/rdata_parser.c",
    "pandas/_libs/src/librdata/rdata_read.c",
    "pandas/_libs/src/librdata/rdata_write.c",
    "pandas/_libs/src/librdata/rdata_io_unistd.c",
    "pandas/_libs/src/librdata/rdata_error.c",
    "pandas/_libs/src/librdata/rdata_bits.c",
    "pandas/_libs/src/librdata/CKHashTable.c",
]

if is_platform_windows():
    rdata_srcs.append("pandas/_libs/src/librdata/win_iconv.c")

rdata_ext = Extension(
    name="pandas.io.rdata._rdata",
    sources=rdata_srcs,
    include_dirs=rdata_includes,
    library_dirs=rdata_libs_dir,
    libraries=rdata_libs,
    language="c",
    define_macros=macros,
    extra_compile_args=extra_compile_args,
    extra_link_args=extra_link_args,
)

extensions.append(rdata_ext)

# ----------------------------------------------------------------------


if __name__ == "__main__":
    # Freeze to support parallel compilation when using spawn instead of fork
    multiprocessing.freeze_support()
    setup(
        version=versioneer.get_version(),
        ext_modules=maybe_cythonize(extensions, compiler_directives=directives),
        cmdclass=cmdclass,
    )<|MERGE_RESOLUTION|>--- conflicted
+++ resolved
@@ -582,14 +582,13 @@
     include = data.get("include", [])
     include.append(numpy.get_include())
 
-<<<<<<< HEAD
     if name == "io.rdata._rdata" and is_platform_mac():
         # non-conda builds must adjust paths to libiconv .h and lib dirs
         include = [
             os.path.join(os.environ["CONDA_PREFIX"], "include"),
             os.path.join(os.environ["CONDA_PREFIX"], "lib"),
         ] + include
-=======
+
     undef_macros = []
 
     if (
@@ -600,7 +599,6 @@
         data.get("macros", macros).append(("__s390__", "1"))
         extra_compile_args.append("-qlanglvl=extended0x:nolibext")
         undef_macros.append("_POSIX_THREADS")
->>>>>>> 98e22297
 
     obj = Extension(
         f"pandas.{name}",
