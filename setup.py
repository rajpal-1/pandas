#!/usr/bin/env python

"""
Parts of this file were taken from the pyzmq project
(https://github.com/zeromq/pyzmq) which have been permitted for use under the
BSD license. Parts are from lxml (https://github.com/lxml/lxml)
"""

import os
import sys
import shutil
import warnings
import re
import platform
from distutils.version import LooseVersion

def is_platform_windows():
    return sys.platform == 'win32' or sys.platform == 'cygwin'

def is_platform_linux():
    return sys.platform == 'linux2'

def is_platform_mac():
    return sys.platform == 'darwin'

# versioning
import versioneer
cmdclass = versioneer.get_cmdclass()

min_cython_ver = '0.23'
try:
    import Cython
    ver = Cython.__version__
    _CYTHON_INSTALLED = ver >= LooseVersion(min_cython_ver)
except ImportError:
    _CYTHON_INSTALLED = False

try:
    import pkg_resources
    from setuptools import setup, Command
    _have_setuptools = True
except ImportError:
    # no setuptools installed
    from distutils.core import setup, Command
    _have_setuptools = False

setuptools_kwargs = {}
min_numpy_ver = '1.9.0'
if sys.version_info[0] >= 3:

    setuptools_kwargs = {
                         'zip_safe': False,
                         'install_requires': ['python-dateutil >= 2',
                                              'pytz >= 2011k',
                                              'numpy >= %s' % min_numpy_ver],
                         'setup_requires': ['numpy >= %s' % min_numpy_ver],
                         }
    if not _have_setuptools:
        sys.exit("need setuptools/distribute for Py3k"
                 "\n$ pip install distribute")

else:
    setuptools_kwargs = {
        'install_requires': ['python-dateutil',
                            'pytz >= 2011k',
                             'numpy >= %s' % min_numpy_ver],
        'setup_requires': ['numpy >= %s' % min_numpy_ver],
        'zip_safe': False,
    }

    if not _have_setuptools:
        try:
            import numpy
            import dateutil
            setuptools_kwargs = {}
        except ImportError:
            sys.exit("install requires: 'python-dateutil < 2','numpy'."
                     "  use pip or easy_install."
                     "\n   $ pip install 'python-dateutil < 2' 'numpy'")

from distutils.extension import Extension
from distutils.command.build import build
from distutils.command.build_ext import build_ext as _build_ext

try:
    if not _CYTHON_INSTALLED:
        raise ImportError('No supported version of Cython installed.')
    try:
        from Cython.Distutils.old_build_ext import old_build_ext as _build_ext
    except ImportError:
        # Pre 0.25
        from Cython.Distutils import build_ext as _build_ext
    cython = True
except ImportError:
    cython = False


if cython:
    try:
        try:
            from Cython import Tempita as tempita
        except ImportError:
            import tempita
    except ImportError:
        raise ImportError('Building pandas requires Tempita: '
                          'pip install Tempita')


from os.path import join as pjoin


_pxi_dep_template = {
    'algos': ['_libs/algos_common_helper.pxi.in',
              '_libs/algos_take_helper.pxi.in', '_libs/algos_rank_helper.pxi.in'],
    'groupby': ['_libs/groupby_helper.pxi.in'],
    'join': ['_libs/join_helper.pxi.in', '_libs/join_func_helper.pxi.in'],
    'reshape': ['_libs/reshape_helper.pxi.in'],
    'hashtable': ['_libs/hashtable_class_helper.pxi.in',
                  '_libs/hashtable_func_helper.pxi.in'],
    'index': ['_libs/index_class_helper.pxi.in'],
    'sparse': ['_libs/sparse_op_helper.pxi.in'],
    'interval': ['_libs/intervaltree.pxi.in']
}

_pxifiles = []
_pxi_dep = {}
for module, files in _pxi_dep_template.items():
    pxi_files = [pjoin('pandas', x) for x in files]
    _pxifiles.extend(pxi_files)
    _pxi_dep[module] = pxi_files


class build_ext(_build_ext):
    def build_extensions(self):

        # if builing from c files, don't need to
        # generate template output
        if cython:
            for pxifile in _pxifiles:
                # build pxifiles first, template extention must be .pxi.in
                assert pxifile.endswith('.pxi.in')
                outfile = pxifile[:-3]

                if (os.path.exists(outfile) and
                    os.stat(pxifile).st_mtime < os.stat(outfile).st_mtime):
                    # if .pxi.in is not updated, no need to output .pxi
                    continue

                with open(pxifile, "r") as f:
                    tmpl = f.read()
                pyxcontent = tempita.sub(tmpl)

                with open(outfile, "w") as f:
                    f.write(pyxcontent)

        numpy_incl = pkg_resources.resource_filename('numpy', 'core/include')

        for ext in self.extensions:
            if hasattr(ext, 'include_dirs') and not numpy_incl in ext.include_dirs:
                ext.include_dirs.append(numpy_incl)
        _build_ext.build_extensions(self)


DESCRIPTION = ("Powerful data structures for data analysis, time series,"
               "and statistics")
LONG_DESCRIPTION = """
**pandas** is a Python package providing fast, flexible, and expressive data
structures designed to make working with structured (tabular, multidimensional,
potentially heterogeneous) and time series data both easy and intuitive. It
aims to be the fundamental high-level building block for doing practical,
**real world** data analysis in Python. Additionally, it has the broader goal
of becoming **the most powerful and flexible open source data analysis /
manipulation tool available in any language**. It is already well on its way
toward this goal.

pandas is well suited for many different kinds of data:

  - Tabular data with heterogeneously-typed columns, as in an SQL table or
    Excel spreadsheet
  - Ordered and unordered (not necessarily fixed-frequency) time series data.
  - Arbitrary matrix data (homogeneously typed or heterogeneous) with row and
    column labels
  - Any other form of observational / statistical data sets. The data actually
    need not be labeled at all to be placed into a pandas data structure

The two primary data structures of pandas, Series (1-dimensional) and DataFrame
(2-dimensional), handle the vast majority of typical use cases in finance,
statistics, social science, and many areas of engineering. For R users,
DataFrame provides everything that R's ``data.frame`` provides and much
more. pandas is built on top of `NumPy <http://www.numpy.org>`__ and is
intended to integrate well within a scientific computing environment with many
other 3rd party libraries.

Here are just a few of the things that pandas does well:

  - Easy handling of **missing data** (represented as NaN) in floating point as
    well as non-floating point data
  - Size mutability: columns can be **inserted and deleted** from DataFrame and
    higher dimensional objects
  - Automatic and explicit **data alignment**: objects can be explicitly
    aligned to a set of labels, or the user can simply ignore the labels and
    let `Series`, `DataFrame`, etc. automatically align the data for you in
    computations
  - Powerful, flexible **group by** functionality to perform
    split-apply-combine operations on data sets, for both aggregating and
    transforming data
  - Make it **easy to convert** ragged, differently-indexed data in other
    Python and NumPy data structures into DataFrame objects
  - Intelligent label-based **slicing**, **fancy indexing**, and **subsetting**
    of large data sets
  - Intuitive **merging** and **joining** data sets
  - Flexible **reshaping** and pivoting of data sets
  - **Hierarchical** labeling of axes (possible to have multiple labels per
    tick)
  - Robust IO tools for loading data from **flat files** (CSV and delimited),
    Excel files, databases, and saving / loading data from the ultrafast **HDF5
    format**
  - **Time series**-specific functionality: date range generation and frequency
    conversion, moving window statistics, moving window linear regressions,
    date shifting and lagging, etc.

Many of these principles are here to address the shortcomings frequently
experienced using other languages / scientific research environments. For data
scientists, working with data is typically divided into multiple stages:
munging and cleaning data, analyzing / modeling it, then organizing the results
of the analysis into a form suitable for plotting or tabular display. pandas is
the ideal tool for all of these tasks.

Note
----
Windows binaries built against NumPy 1.8.1
"""

DISTNAME = 'pandas'
LICENSE = 'BSD'
AUTHOR = "The PyData Development Team"
EMAIL = "pydata@googlegroups.com"
URL = "http://pandas.pydata.org"
DOWNLOAD_URL = ''
CLASSIFIERS = [
    'Development Status :: 5 - Production/Stable',
    'Environment :: Console',
    'Operating System :: OS Independent',
    'Intended Audience :: Science/Research',
    'Programming Language :: Python',
    'Programming Language :: Python :: 2',
    'Programming Language :: Python :: 3',
    'Programming Language :: Python :: 2.7',
    'Programming Language :: Python :: 3.5',
    'Programming Language :: Python :: 3.6',
    'Programming Language :: Cython',
    'Topic :: Scientific/Engineering',
]

class CleanCommand(Command):
    """Custom distutils command to clean the .so and .pyc files."""

    user_options = [("all", "a", "")]

    def initialize_options(self):
        self.all = True
        self._clean_me = []
        self._clean_trees = []

        base = pjoin('pandas','_libs', 'src')
        dt = pjoin(base,'datetime')
        src = base
        util = pjoin('pandas','util')
        parser = pjoin(base,'parser')
        ujson_python = pjoin(base,'ujson','python')
        ujson_lib = pjoin(base,'ujson','lib')
        self._clean_exclude = [pjoin(dt,'np_datetime.c'),
                               pjoin(dt,'np_datetime_strings.c'),
                               pjoin(src,'period_helper.c'),
                               pjoin(parser,'tokenizer.c'),
                               pjoin(parser,'io.c'),
                               pjoin(ujson_python,'ujson.c'),
                               pjoin(ujson_python,'objToJSON.c'),
                               pjoin(ujson_python,'JSONtoObj.c'),
                               pjoin(ujson_lib,'ultrajsonenc.c'),
                               pjoin(ujson_lib,'ultrajsondec.c'),
                               pjoin(util,'move.c'),
                               ]

        for root, dirs, files in os.walk('pandas'):
            for f in files:
                filepath = pjoin(root, f)
                if filepath in self._clean_exclude:
                    continue

                if os.path.splitext(f)[-1] in ('.pyc', '.so', '.o',
                                               '.pyo',
                                               '.pyd', '.c', '.orig'):
                    self._clean_me.append(filepath)
            for d in dirs:
                if d == '__pycache__':
                    self._clean_trees.append(pjoin(root, d))

        # clean the generated pxi files
        for pxifile in _pxifiles:
            pxifile = pxifile.replace(".pxi.in", ".pxi")
            self._clean_me.append(pxifile)

        for d in ('build', 'dist'):
            if os.path.exists(d):
                self._clean_trees.append(d)

    def finalize_options(self):
        pass

    def run(self):
        for clean_me in self._clean_me:
            try:
                os.unlink(clean_me)
            except Exception:
                pass
        for clean_tree in self._clean_trees:
            try:
                shutil.rmtree(clean_tree)
            except Exception:
                pass


# we need to inherit from the versioneer
# class as it encodes the version info
sdist_class = cmdclass['sdist']

class CheckSDist(sdist_class):
    """Custom sdist that ensures Cython has compiled all pyx files to c."""

    _pyxfiles = ['pandas/_libs/lib.pyx',
                 'pandas/_libs/hashtable.pyx',
                 'pandas/_libs/tslib.pyx',
                 'pandas/_libs/period.pyx',
                 'pandas/_libs/index.pyx',
                 'pandas/_libs/algos.pyx',
                 'pandas/_libs/join.pyx',
                 'pandas/_libs/interval.pyx',
                 'pandas/_libs/hashing.pyx',
                 'pandas/_libs/testing.pyx',
                 'pandas/_libs/window.pyx',
                 'pandas/_libs/sparse.pyx',
                 'pandas/_libs/parsers.pyx',
                 'pandas/_libs/tslibs/strptime.pyx',
                 'pandas/_libs/tslibs/timedeltas.pyx',
                 'pandas/_libs/tslibs/timezones.pyx',
                 'pandas/_libs/tslibs/conversion.pyx',
                 'pandas/_libs/tslibs/fields.pyx',
                 'pandas/_libs/tslibs/frequencies.pyx',
                 'pandas/_libs/tslibs/parsing.pyx',
                 'pandas/io/sas/sas.pyx']

    def initialize_options(self):
        sdist_class.initialize_options(self)

    def run(self):
        if 'cython' in cmdclass:
            self.run_command('cython')
        else:
            for pyxfile in self._pyxfiles:
                cfile = pyxfile[:-3] + 'c'
                msg = "C-source file '%s' not found." % (cfile) +\
                    " Run 'setup.py cython' before sdist."
                assert os.path.isfile(cfile), msg
        sdist_class.run(self)


class CheckingBuildExt(build_ext):
    """
    Subclass build_ext to get clearer report if Cython is necessary.

    """

    def check_cython_extensions(self, extensions):
        for ext in extensions:
            for src in ext.sources:
                if not os.path.exists(src):
                    print("{}: -> [{}]".format(ext.name, ext.sources))
                    raise Exception("""Cython-generated file '%s' not found.
                Cython is required to compile pandas from a development branch.
                Please install Cython or download a release package of pandas.
                """ % src)

    def build_extensions(self):
        self.check_cython_extensions(self.extensions)
        build_ext.build_extensions(self)


class CythonCommand(build_ext):
    """Custom distutils command subclassed from Cython.Distutils.build_ext
    to compile pyx->c, and stop there. All this does is override the
    C-compile method build_extension() with a no-op."""
    def build_extension(self, ext):
        pass


class DummyBuildSrc(Command):
    """ numpy's build_src command interferes with Cython's build_ext.
    """
    user_options = []

    def initialize_options(self):
        self.py_modules_dict = {}

    def finalize_options(self):
        pass

    def run(self):
        pass

cmdclass.update({'clean': CleanCommand,
                 'build': build})

try:
    from wheel.bdist_wheel import bdist_wheel

    class BdistWheel(bdist_wheel):
        def get_tag(self):
            tag = bdist_wheel.get_tag(self)
            repl = 'macosx_10_6_intel.macosx_10_9_intel.macosx_10_9_x86_64'
            if tag[2] == 'macosx_10_6_intel':
                tag = (tag[0], tag[1], repl)
            return tag
    cmdclass['bdist_wheel'] = BdistWheel
except ImportError:
    pass

if cython:
    suffix = '.pyx'
    cmdclass['build_ext'] = CheckingBuildExt
    cmdclass['cython'] = CythonCommand
else:
    suffix = '.c'
    cmdclass['build_src'] = DummyBuildSrc
    cmdclass['build_ext'] = CheckingBuildExt

lib_depends = ['reduce', 'inference']


def srcpath(name=None, suffix='.pyx', subdir='src'):
    return pjoin('pandas', subdir, name + suffix)

if suffix == '.pyx':
    lib_depends = [srcpath(f, suffix='.pyx', subdir='_libs/src') for f in lib_depends]
    lib_depends.append('pandas/_libs/src/util.pxd')
else:
    lib_depends = []
    plib_depends = []

common_include = ['pandas/_libs/src/klib', 'pandas/_libs/src']


def pxd(name):
    return os.path.abspath(pjoin('pandas', name + '.pxd'))

# args to ignore warnings
if is_platform_windows():
    extra_compile_args=[]
else:
    extra_compile_args=['-Wno-unused-function']

lib_depends = lib_depends + ['pandas/_libs/src/numpy_helper.h',
                             'pandas/_libs/src/parse_helper.h',
                             'pandas/_libs/src/compat_helper.h']


tseries_depends = ['pandas/_libs/src/datetime/np_datetime.h',
                   'pandas/_libs/src/datetime/np_datetime_strings.h',
                   'pandas/_libs/src/datetime.pxd']

# some linux distros require it
libraries = ['m'] if not is_platform_windows() else []

ext_data = {
    '_libs.lib': {'pyxfile': '_libs/lib',
                  'depends': lib_depends + tseries_depends},
    '_libs.properties': {'pyxfile': '_libs/properties', 'include': []},
    '_libs.hashtable': {'pyxfile': '_libs/hashtable',
                        'pxdfiles': ['_libs/hashtable'],
                        'depends': (['pandas/_libs/src/klib/khash_python.h']
                                    + _pxi_dep['hashtable'])},
    '_libs.tslibs.strptime': {'pyxfile': '_libs/tslibs/strptime',
                              'depends': tseries_depends,
                              'sources': ['pandas/_libs/src/datetime/np_datetime.c',
                                          'pandas/_libs/src/datetime/np_datetime_strings.c']},
    '_libs.tslib': {'pyxfile': '_libs/tslib',
                    'pxdfiles': ['_libs/src/util', '_libs/lib'],
                    'depends': tseries_depends,
                    'sources': ['pandas/_libs/src/datetime/np_datetime.c',
                                'pandas/_libs/src/datetime/np_datetime_strings.c']},
<<<<<<< HEAD
    '_libs.tslibs.conversion': {'pyxfile': '_libs/tslibs/conversion',
                                'depends': tseries_depends,
                                'sources': ['pandas/_libs/src/datetime/np_datetime.c',
                                            'pandas/_libs/src/datetime/np_datetime_strings.c']},
=======
    '_libs.tslibs.timedeltas': {'pyxfile': '_libs/tslibs/timedeltas'},
>>>>>>> e1dabf37
    '_libs.tslibs.timezones': {'pyxfile': '_libs/tslibs/timezones'},
    '_libs.tslibs.fields': {'pyxfile': '_libs/tslibs/fields',
                            'depends': tseries_depends,
                            'sources': ['pandas/_libs/src/datetime/np_datetime.c',
                                        'pandas/_libs/src/datetime/np_datetime_strings.c']},
    '_libs.period': {'pyxfile': '_libs/period',
                     'depends': (tseries_depends +
                                 ['pandas/_libs/src/period_helper.h']),
                     'sources': ['pandas/_libs/src/datetime/np_datetime.c',
                                 'pandas/_libs/src/datetime/np_datetime_strings.c',
                                 'pandas/_libs/src/period_helper.c']},
    '_libs.tslibs.parsing': {'pyxfile': '_libs/tslibs/parsing',
                             'pxdfiles': ['_libs/src/util']},
    '_libs.tslibs.frequencies': {'pyxfile': '_libs/tslibs/frequencies',
                                 'pxdfiles': ['_libs/src/util']},
    '_libs.index': {'pyxfile': '_libs/index',
                    'sources': ['pandas/_libs/src/datetime/np_datetime.c',
                                'pandas/_libs/src/datetime/np_datetime_strings.c'],
                    'pxdfiles': ['_libs/src/util', '_libs/hashtable'],
                    'depends': _pxi_dep['index']},
    '_libs.algos': {'pyxfile': '_libs/algos',
                    'pxdfiles': ['_libs/src/util', '_libs/algos', '_libs/hashtable'],
                    'depends': _pxi_dep['algos']},
    '_libs.groupby': {'pyxfile': '_libs/groupby',
                    'pxdfiles': ['_libs/src/util', '_libs/algos'],
                    'depends': _pxi_dep['groupby']},
    '_libs.join': {'pyxfile': '_libs/join',
                   'pxdfiles': ['_libs/src/util', '_libs/hashtable'],
                   'depends': _pxi_dep['join']},
    '_libs.reshape': {'pyxfile': '_libs/reshape',
                      'depends': _pxi_dep['reshape']},
    '_libs.interval': {'pyxfile': '_libs/interval',
                       'pxdfiles': ['_libs/hashtable'],
                       'depends': _pxi_dep['interval']},
    '_libs.window': {'pyxfile': '_libs/window',
                     'pxdfiles': ['_libs/src/skiplist', '_libs/src/util'],
                     'depends': ['pandas/_libs/src/skiplist.pyx',
                                 'pandas/_libs/src/skiplist.h']},
    '_libs.parsers': {'pyxfile': '_libs/parsers',
                      'depends': ['pandas/_libs/src/parser/tokenizer.h',
                                  'pandas/_libs/src/parser/io.h',
                                  'pandas/_libs/src/numpy_helper.h'],
                      'sources': ['pandas/_libs/src/parser/tokenizer.c',
                                  'pandas/_libs/src/parser/io.c']},
    '_libs.sparse': {'pyxfile': '_libs/sparse',
                     'depends': (['pandas/_libs/sparse.pyx'] +
                                 _pxi_dep['sparse'])},
    '_libs.testing': {'pyxfile': '_libs/testing',
                      'depends': ['pandas/_libs/testing.pyx']},
    '_libs.hashing': {'pyxfile': '_libs/hashing',
                      'depends': ['pandas/_libs/hashing.pyx']},
    'io.sas._sas': {'pyxfile': 'io/sas/sas'},
    }

extensions = []

for name, data in ext_data.items():
    sources = [srcpath(data['pyxfile'], suffix=suffix, subdir='')]
    pxds = [pxd(x) for x in data.get('pxdfiles', [])]
    if suffix == '.pyx' and pxds:
        sources.extend(pxds)

    sources.extend(data.get('sources', []))

    include = data.get('include', common_include)

    obj = Extension('pandas.%s' % name,
                    sources=sources,
                    depends=data.get('depends', []),
                    include_dirs=include,
                    extra_compile_args=extra_compile_args)

    extensions.append(obj)


#----------------------------------------------------------------------
# msgpack

if sys.byteorder == 'big':
    macros = [('__BIG_ENDIAN__', '1')]
else:
    macros = [('__LITTLE_ENDIAN__', '1')]

packer_ext = Extension('pandas.io.msgpack._packer',
                        depends=['pandas/_libs/src/msgpack/pack.h',
                                 'pandas/_libs/src/msgpack/pack_template.h'],
                        sources = [srcpath('_packer',
                                   suffix=suffix if suffix == '.pyx' else '.cpp',
                                   subdir='io/msgpack')],
                        language='c++',
                        include_dirs=['pandas/_libs/src/msgpack'] + common_include,
                        define_macros=macros,
                        extra_compile_args=extra_compile_args)
unpacker_ext = Extension('pandas.io.msgpack._unpacker',
                        depends=['pandas/_libs/src/msgpack/unpack.h',
                                 'pandas/_libs/src/msgpack/unpack_define.h',
                                 'pandas/_libs/src/msgpack/unpack_template.h'],
                        sources = [srcpath('_unpacker',
                                   suffix=suffix if suffix == '.pyx' else '.cpp',
                                   subdir='io/msgpack')],
                        language='c++',
                        include_dirs=['pandas/_libs/src/msgpack'] + common_include,
                        define_macros=macros,
                        extra_compile_args=extra_compile_args)
extensions.append(packer_ext)
extensions.append(unpacker_ext)

#----------------------------------------------------------------------
# ujson

if suffix == '.pyx' and 'setuptools' in sys.modules:
    # undo dumb setuptools bug clobbering .pyx sources back to .c
    for ext in extensions:
        if ext.sources[0].endswith(('.c','.cpp')):
            root, _ = os.path.splitext(ext.sources[0])
            ext.sources[0] = root + suffix

ujson_ext = Extension('pandas._libs.json',
                      depends=['pandas/_libs/src/ujson/lib/ultrajson.h',
                               'pandas/_libs/src/numpy_helper.h'],
                      sources=['pandas/_libs/src/ujson/python/ujson.c',
                               'pandas/_libs/src/ujson/python/objToJSON.c',
                               'pandas/_libs/src/ujson/python/JSONtoObj.c',
                               'pandas/_libs/src/ujson/lib/ultrajsonenc.c',
                               'pandas/_libs/src/ujson/lib/ultrajsondec.c',
                               'pandas/_libs/src/datetime/np_datetime.c',
                               'pandas/_libs/src/datetime/np_datetime_strings.c'],
                      include_dirs=['pandas/_libs/src/ujson/python',
                                    'pandas/_libs/src/ujson/lib',
                                    'pandas/_libs/src/datetime'] + common_include,
                      extra_compile_args=['-D_GNU_SOURCE'] + extra_compile_args)


extensions.append(ujson_ext)

#----------------------------------------------------------------------
# util
# extension for pseudo-safely moving bytes into mutable buffers
_move_ext = Extension('pandas.util._move',
                      depends=[],
                      sources=['pandas/util/move.c'])
extensions.append(_move_ext)


if _have_setuptools:
    setuptools_kwargs["test_suite"] = "nose.collector"

# The build cache system does string matching below this point.
# if you change something, be careful.

setup(name=DISTNAME,
      maintainer=AUTHOR,
      version=versioneer.get_version(),
      packages=['pandas',
                'pandas.api',
                'pandas.api.types',
                'pandas.compat',
                'pandas.compat.numpy',
                'pandas.core',
                'pandas.core.dtypes',
                'pandas.core.indexes',
                'pandas.core.computation',
                'pandas.core.reshape',
                'pandas.core.sparse',
                'pandas.core.tools',
                'pandas.core.util',
                'pandas.computation',
                'pandas.errors',
                'pandas.formats',
                'pandas.io',
                'pandas.io.json',
                'pandas.io.sas',
                'pandas.io.msgpack',
                'pandas.io.formats',
                'pandas.io.clipboard',
                'pandas._libs',
                'pandas._libs.tslibs',
                'pandas.plotting',
                'pandas.stats',
                'pandas.types',
                'pandas.util',
                'pandas.tests',
                'pandas.tests.api',
                'pandas.tests.dtypes',
                'pandas.tests.computation',
                'pandas.tests.sparse',
                'pandas.tests.frame',
                'pandas.tests.indexing',
                'pandas.tests.indexes',
                'pandas.tests.indexes.datetimes',
                'pandas.tests.indexes.timedeltas',
                'pandas.tests.indexes.period',
                'pandas.tests.internals',
                'pandas.tests.io',
                'pandas.tests.io.json',
                'pandas.tests.io.parser',
                'pandas.tests.io.sas',
                'pandas.tests.io.msgpack',
                'pandas.tests.io.formats',
                'pandas.tests.groupby',
                'pandas.tests.reshape',
                'pandas.tests.series',
                'pandas.tests.scalar',
                'pandas.tests.tseries',
                'pandas.tests.plotting',
                'pandas.tests.tools',
                'pandas.tests.util',
                'pandas.tools',
                'pandas.tseries',
                ],
      package_data={'pandas.tests': ['data/*.csv'],
                    'pandas.tests.indexes': ['data/*.pickle'],
                    'pandas.tests.io': ['data/legacy_hdf/*.h5',
                                        'data/legacy_pickle/*/*.pickle',
                                        'data/legacy_msgpack/*/*.msgpack',
                                        'data/*.csv*',
                                        'data/*.dta',
                                        'data/*.pickle',
                                        'data/*.txt',
                                        'data/*.xls',
                                        'data/*.xlsx',
                                        'data/*.xlsm',
                                        'data/*.table',
                                        'parser/data/*.csv',
                                        'parser/data/*.gz',
                                        'parser/data/*.bz2',
                                        'parser/data/*.txt',
                                        'parser/data/*.tar',
                                        'parser/data/*.tar.gz',
                                        'sas/data/*.csv',
                                        'sas/data/*.xpt',
                                        'sas/data/*.sas7bdat',
                                        'data/*.html',
                                        'data/html_encoding/*.html',
                                        'json/data/*.json*'],
                    'pandas.tests.io.formats': ['data/*.csv'],
                    'pandas.tests.io.msgpack': ['data/*.mp'],
                    'pandas.tests.reshape': ['data/*.csv'],
                    'pandas.tests.tseries': ['data/*.pickle'],
                    'pandas.io.formats': ['templates/*.tpl']
                    },
      ext_modules=extensions,
      maintainer_email=EMAIL,
      description=DESCRIPTION,
      license=LICENSE,
      cmdclass=cmdclass,
      url=URL,
      download_url=DOWNLOAD_URL,
      long_description=LONG_DESCRIPTION,
      classifiers=CLASSIFIERS,
      platforms='any',
      **setuptools_kwargs)<|MERGE_RESOLUTION|>--- conflicted
+++ resolved
@@ -488,14 +488,11 @@
                     'depends': tseries_depends,
                     'sources': ['pandas/_libs/src/datetime/np_datetime.c',
                                 'pandas/_libs/src/datetime/np_datetime_strings.c']},
-<<<<<<< HEAD
     '_libs.tslibs.conversion': {'pyxfile': '_libs/tslibs/conversion',
                                 'depends': tseries_depends,
                                 'sources': ['pandas/_libs/src/datetime/np_datetime.c',
                                             'pandas/_libs/src/datetime/np_datetime_strings.c']},
-=======
     '_libs.tslibs.timedeltas': {'pyxfile': '_libs/tslibs/timedeltas'},
->>>>>>> e1dabf37
     '_libs.tslibs.timezones': {'pyxfile': '_libs/tslibs/timezones'},
     '_libs.tslibs.fields': {'pyxfile': '_libs/tslibs/fields',
                             'depends': tseries_depends,
