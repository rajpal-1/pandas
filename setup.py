#!/usr/bin/env python

"""
Parts of this file were taken from the pyzmq project
(https://github.com/zeromq/pyzmq) which have been permitted for use under the
BSD license. Parts are from lxml (https://github.com/lxml/lxml)
"""

import os
import sys
import shutil
import warnings

try:
    BUILD_CACHE_DIR=None

    # uncomment to activate the build cache
    #BUILD_CACHE_DIR="/tmp/.pandas_build_cache/"

    if os.isdir(BUILD_CACHE_DIR):
        print("--------------------------------------------------------")
        print("BUILD CACHE ACTIVATED. be careful, this is experimental.")
        print("--------------------------------------------------------")
    else:
        BUILD_CACHE_DIR=None
except :
    pass

# may need to work around setuptools bug by providing a fake Pyrex
try:
    import Cython
    sys.path.insert(0, os.path.join(os.path.dirname(__file__), "fake_pyrex"))
except ImportError:
    pass

# try bootstrapping setuptools if it doesn't exist
try:
    import pkg_resources
    try:
        pkg_resources.require("setuptools>=0.6c5")
    except pkg_resources.VersionConflict:
        from ez_setup import use_setuptools
        use_setuptools(version="0.6c5")
    from setuptools import setup, Command
    _have_setuptools = True
except ImportError:
    # no setuptools installed
    from distutils.core import setup, Command
    _have_setuptools = False

setuptools_kwargs = {}
if sys.version_info[0] >= 3:

    min_numpy_ver = 1.6
    if sys.version_info[1] >= 3: # 3.3 needs numpy 1.7+
        min_numpy_ver = "1.7.0b2"

    setuptools_kwargs = {'use_2to3': True,
                         'zip_safe': False,
                         'install_requires': ['python-dateutil >= 2',
                                              'pytz',
                                              'numpy >= %s' % min_numpy_ver],
                         'use_2to3_exclude_fixers': ['lib2to3.fixes.fix_next',
                                                    ],
                        }
    if not _have_setuptools:
        sys.exit("need setuptools/distribute for Py3k"
            "\n$ pip install distribute")

else:
    setuptools_kwargs = {
        'install_requires': ['python-dateutil',
                             'pytz',
                             'numpy >= 1.6.1'],
        'zip_safe' : False,
    }

    if not _have_setuptools:
        try:
            import numpy
            import dateutil
            setuptools_kwargs = {}
        except ImportError:
            sys.exit("install requires: 'python-dateutil < 2','numpy'."
                     "  use pip or easy_install."
                     "\n   $ pip install 'python-dateutil < 2' 'numpy'")

try:
    import numpy as np
except ImportError:
    nonumpy_msg = ("# numpy needed to finish setup.  run:\n\n"
    "    $ pip install numpy  # or easy_install numpy\n")
    sys.exit(nonumpy_msg)

if np.__version__ < '1.6.1':
    msg = "pandas requires NumPy >= 1.6.1 due to datetime64 dependency"
    sys.exit(msg)

from distutils.extension import Extension
from distutils.command.build import build
from distutils.command.sdist import sdist
from distutils.command.build_ext import build_ext

try:
    from Cython.Distutils import build_ext
    #from Cython.Distutils import Extension # to get pyrex debugging symbols
    cython=True
except ImportError:
    cython=False

from os.path import splitext, basename, join as pjoin

DESCRIPTION = ("Powerful data structures for data analysis, time series,"
               "and statistics")
LONG_DESCRIPTION = """
**pandas** is a Python package providing fast, flexible, and expressive data
structures designed to make working with structured (tabular, multidimensional,
potentially heterogeneous) and time series data both easy and intuitive. It
aims to be the fundamental high-level building block for doing practical,
**real world** data analysis in Python. Additionally, it has the broader goal
of becoming **the most powerful and flexible open source data analysis /
manipulation tool available in any language**. It is already well on its way
toward this goal.

pandas is well suited for many different kinds of data:

  - Tabular data with heterogeneously-typed columns, as in an SQL table or
    Excel spreadsheet
  - Ordered and unordered (not necessarily fixed-frequency) time series data.
  - Arbitrary matrix data (homogeneously typed or heterogeneous) with row and
    column labels
  - Any other form of observational / statistical data sets. The data actually
    need not be labeled at all to be placed into a pandas data structure

The two primary data structures of pandas, Series (1-dimensional) and DataFrame
(2-dimensional), handle the vast majority of typical use cases in finance,
statistics, social science, and many areas of engineering. For R users,
DataFrame provides everything that R's ``data.frame`` provides and much
more. pandas is built on top of `NumPy <http://www.numpy.org>`__ and is
intended to integrate well within a scientific computing environment with many
other 3rd party libraries.

Here are just a few of the things that pandas does well:

  - Easy handling of **missing data** (represented as NaN) in floating point as
    well as non-floating point data
  - Size mutability: columns can be **inserted and deleted** from DataFrame and
    higher dimensional objects
  - Automatic and explicit **data alignment**: objects can be explicitly
    aligned to a set of labels, or the user can simply ignore the labels and
    let `Series`, `DataFrame`, etc. automatically align the data for you in
    computations
  - Powerful, flexible **group by** functionality to perform
    split-apply-combine operations on data sets, for both aggregating and
    transforming data
  - Make it **easy to convert** ragged, differently-indexed data in other
    Python and NumPy data structures into DataFrame objects
  - Intelligent label-based **slicing**, **fancy indexing**, and **subsetting**
    of large data sets
  - Intuitive **merging** and **joining** data sets
  - Flexible **reshaping** and pivoting of data sets
  - **Hierarchical** labeling of axes (possible to have multiple labels per
    tick)
  - Robust IO tools for loading data from **flat files** (CSV and delimited),
    Excel files, databases, and saving / loading data from the ultrafast **HDF5
    format**
  - **Time series**-specific functionality: date range generation and frequency
    conversion, moving window statistics, moving window linear regressions,
    date shifting and lagging, etc.

Many of these principles are here to address the shortcomings frequently
experienced using other languages / scientific research environments. For data
scientists, working with data is typically divided into multiple stages:
munging and cleaning data, analyzing / modeling it, then organizing the results
of the analysis into a form suitable for plotting or tabular display. pandas is
the ideal tool for all of these tasks.

Note
----
Windows binaries built against NumPy 1.6.1
"""

DISTNAME = 'pandas'
LICENSE = 'BSD'
AUTHOR = "The PyData Development Team"
EMAIL = "pydata@googlegroups.com"
URL = "http://pandas.pydata.org"
DOWNLOAD_URL = ''
CLASSIFIERS = [
    'Development Status :: 4 - Beta',
    'Environment :: Console',
    'Operating System :: OS Independent',
    'Intended Audience :: Science/Research',
    'Programming Language :: Python',
    'Programming Language :: Python :: 2',
    'Programming Language :: Python :: 3',
    'Programming Language :: Cython',
    'Topic :: Scientific/Engineering',
]

MAJOR = 0
MINOR = 10
MICRO = 0
ISRELEASED = True
VERSION = '%d.%d.%d' % (MAJOR, MINOR, MICRO)
QUALIFIER = 'b1'

FULLVERSION = VERSION
if not ISRELEASED:
    FULLVERSION += '.dev'
    try:
        import subprocess
        try:
            pipe = subprocess.Popen(["git", "rev-parse", "--short", "HEAD"],
                                    stdout=subprocess.PIPE).stdout
        except OSError:
            # msysgit compatibility
            pipe = subprocess.Popen(["git.cmd", "rev-parse", "--short", "HEAD"],
                                    stdout=subprocess.PIPE).stdout
        rev = pipe.read().strip()
        # makes distutils blow up on Python 2.7
        if sys.version_info[0] >= 3:
            rev = rev.decode('ascii')

        FULLVERSION += "-%s" % rev
    except:
        warnings.warn("WARNING: Couldn't get git revision")
else:
    FULLVERSION += QUALIFIER

def write_version_py(filename=None):
    cnt = """\
version = '%s'
short_version = '%s'
"""
    if not filename:
        filename = os.path.join(os.path.dirname(__file__), 'pandas', 'version.py')

    a = open(filename, 'w')
    try:
        a.write(cnt % (FULLVERSION, VERSION))
    finally:
        a.close()

class CleanCommand(Command):
    """Custom distutils command to clean the .so and .pyc files."""

    user_options = [("all", "a", "") ]

    def initialize_options(self):
        self.all = True
        self._clean_me = []
        self._clean_trees = []
        self._clean_exclude = ['np_datetime.c',
                               'np_datetime_strings.c',
                               'period.c',
<<<<<<< HEAD
                               'test_period.c']
=======
                               'tokenizer.c',
                               'io.c']
>>>>>>> 3700b70f

        for root, dirs, files in list(os.walk('pandas')):
            for f in files:
                if f in self._clean_exclude:
                    continue
                if os.path.splitext(f)[-1] in ('.pyc', '.so', '.o',
                                               '.pyd', '.c', '.orig'):
                    self._clean_me.append(pjoin(root, f))
            for d in dirs:
                if d == '__pycache__':
                    self._clean_trees.append(pjoin(root, d))

        for d in ('build',):
            if os.path.exists(d):
                self._clean_trees.append(d)

    def finalize_options(self):
        pass

    def run(self):
        for clean_me in self._clean_me:
            try:
                os.unlink(clean_me)
            except Exception:
                pass
        for clean_tree in self._clean_trees:
            try:
                shutil.rmtree(clean_tree)
            except Exception:
                pass

class CheckSDist(sdist):
    """Custom sdist that ensures Cython has compiled all pyx files to c."""

    _pyxfiles = ['pandas/lib.pyx',
                 'pandas/hashtable.pyx',
                 'pandas/tslib.pyx',
                 'pandas/index.pyx',
                 'pandas/algos.pyx',
                 'pandas/src/parser.pyx',
                 'pandas/src/sparse.pyx']

    def initialize_options(self):
        sdist.initialize_options(self)

        '''
        self._pyxfiles = []
        for root, dirs, files in os.walk('pandas'):
            for f in files:
                if f.endswith('.pyx'):
                    self._pyxfiles.append(pjoin(root, f))
        '''

    def run(self):
        if 'cython' in cmdclass:
            self.run_command('cython')
        else:
            for pyxfile in self._pyxfiles:
                cfile = pyxfile[:-3]+'c'
                msg = "C-source file '%s' not found."%(cfile)+\
                " Run 'setup.py cython' before sdist."
                assert os.path.isfile(cfile), msg
        sdist.run(self)

class CheckingBuildExt(build_ext):
    """Subclass build_ext to get clearer report if Cython is necessary."""

    def check_cython_extensions(self, extensions):
        for ext in extensions:
          for src in ext.sources:
            if not os.path.exists(src):
                raise Exception("""Cython-generated file '%s' not found.
                Cython is required to compile pandas from a development branch.
                Please install Cython or download a release package of pandas.
                """ % src)

    def build_extensions(self):
        self.check_cython_extensions(self.extensions)
        self.check_extensions_list(self.extensions)

        for ext in self.extensions:
            self.build_extension(ext)

class CompilationCacheMixin(object):
    def __init__(self,*args,**kwds):
        cache_dir=kwds.pop("cache_dir",BUILD_CACHE_DIR)
        self.cache_dir=cache_dir
        if not os.path.isdir(cache_dir):
            raise Exception("Error: path to Cache directory (%s) is not a dir" % cache_dir);

    def _copy_from_cache(self,hash,target):
        src=os.path.join(self.cache_dir,hash)
        if os.path.exists(src):
            #            print("Cache HIT: asked to copy file %s in %s"  % (src,os.path.abspath(target)))
            s="."
            for d in target.split(os.path.sep)[:-1]:
                s=os.path.join(s,d)
                if not os.path.exists(s):
                    os.mkdir(s)
            shutil.copyfile(src,target)

            return True

        return False

    def _put_to_cache(self,hash,src):
        target=os.path.join(self.cache_dir,hash)
        # print( "Cache miss: asked to copy file from %s to %s" % (src,target))
        s="."
        for d in target.split(os.path.sep)[:-1]:
            s=os.path.join(s,d)
            if not os.path.exists(s):
                os.mkdir(s)
        shutil.copyfile(src,target)

    def _hash_obj(self,obj):
        """
        you should override this method to provide a sensible
        implementation of hashing functions for your intended objects
        """
        try:
            return hash(obj)
        except:
            raise NotImplementedError("You must override this method")

    # this is missing in 2.5, mro will do the right thing
    def get_ext_fullpath(self, ext_name):
        """Returns the path of the filename for a given extension.

        The file is located in `build_lib` or directly in the package
        (inplace option).
        """
        import string
        # makes sure the extension name is only using dots
        all_dots = string.maketrans('/'+os.sep, '..')
        ext_name = ext_name.translate(all_dots)

        fullname = self.get_ext_fullname(ext_name)
        modpath = fullname.split('.')
        filename = self.get_ext_filename(ext_name)
        filename = os.path.split(filename)[-1]

        if not self.inplace:
            # no further work needed
            # returning :
            #   build_dir/package/path/filename
            filename = os.path.join(*modpath[:-1]+[filename])
            return os.path.join(self.build_lib, filename)

        # the inplace option requires to find the package directory
        # using the build_py command for that
        package = '.'.join(modpath[0:-1])
        build_py = self.get_finalized_command('build_py')
        package_dir = os.path.abspath(build_py.get_package_dir(package))

        # returning
        #   package_dir/filename
        return os.path.join(package_dir, filename)

class CompilationCacheExtMixin(CompilationCacheMixin):
    def __init__(self,*args,**kwds):
        CompilationCacheMixin.__init__(self,*args,**kwds)

    def _hash_file(self,fname):
        from hashlib import sha1
        try:
            hash=sha1()
            hash.update(self.build_lib.encode('utf-8'))
            try:
                if sys.version_info[0] >= 3:
                    import io
                    f=io.open(fname,"rb")
                else:
                    f=open(fname)

                first_line=f.readline()
                # ignore cython generation timestamp header
                if "Generated by Cython" not in first_line.decode('utf-8'):
                    hash.update(first_line)
                hash.update(f.read())
                return hash.hexdigest()

            except:
                raise
                return None
            finally:
                f.close()

        except IOError:
            return None

    def _hash_obj(self,ext):
        from hashlib import sha1

        sources = ext.sources
        if sources is None or \
          (not hasattr(sources,'__iter__') ) or \
          isinstance(sources,str) or \
          sys.version[0]==2 and isinstance(sources,unicode): #argh
            return False

        sources = list(sources) + ext.depends
        hash=sha1()
        try:
            for fname in sources:
                fhash=self._hash_file(fname)
                if fhash:
                    hash.update(fhash.encode('utf-8'))
        except:
            return None

        return hash.hexdigest()

class CachingBuildExt(build_ext,CompilationCacheExtMixin):
    def __init__(self,*args,**kwds):
        CompilationCacheExtMixin.__init__(self,*args,**kwds)
        kwds.pop("cache_dir",None)
        build_ext.__init__(self,*args,**kwds)

    def build_extension(self, ext,*args,**kwds):
        ext_path = self.get_ext_fullpath(ext.name)
        build_path = os.path.join(self.build_lib,os.path.basename(ext_path))

        hash=self._hash_obj(ext)
        if  hash and self._copy_from_cache(hash,ext_path):
            return

        build_ext.build_extension(self,ext,*args,**kwds)

        hash=self._hash_obj(ext)
        if os.path.exists(build_path):
            self._put_to_cache(hash,build_path) # build_ext
        if os.path.exists(ext_path):
            self._put_to_cache(hash,ext_path) # develop


    def cython_sources(self, sources, extension):
        import re
        cplus = self.cython_cplus or getattr(extension, 'cython_cplus', 0) or \
                (extension.language and extension.language.lower() == 'c++')
        target_ext = '.c'
        if cplus:
            target_ext = '.cpp'

        for i,s in enumerate(sources):
            if not re.search("\.(pyx|pxi|pxd)$",s):
                continue
            ext_dir=os.path.dirname(s)
            ext_basename=re.sub("\.[^\.]+$","",os.path.basename(s))
            ext_basename +=  target_ext
            target= os.path.join(ext_dir,ext_basename)
            hash=self._hash_file(s)
            sources[i]=target
            if hash and self._copy_from_cache(hash,target):
                continue
            build_ext.cython_sources(self,[s],extension)
            self._put_to_cache(hash,target)

        return sources

class CythonCommand(build_ext):
    """Custom distutils command subclassed from Cython.Distutils.build_ext
    to compile pyx->c, and stop there. All this does is override the
    C-compile method build_extension() with a no-op."""
    def build_extension(self, ext):
        pass

class DummyBuildSrc(Command):
    """ numpy's build_src command interferes with Cython's build_ext.
    """
    user_options = []
    def initialize_options(self):
        self.py_modules_dict = {}
    def finalize_options(self):
        pass
    def run(self):
        pass

cmdclass = {'clean': CleanCommand,
            'build': build,
            'sdist': CheckSDist}

if cython:
    suffix = '.pyx'
    cmdclass['build_ext'] = build_ext
    if BUILD_CACHE_DIR: # use the cache
        cmdclass['build_ext'] = CachingBuildExt
    cmdclass['cython'] = CythonCommand
else:
    suffix = '.c'
    cmdclass['build_src'] = DummyBuildSrc
    cmdclass['build_ext'] =  build_ext

lib_depends = ['reduce', 'inference', 'properties']

def srcpath(name=None, suffix='.pyx', subdir='src'):
    return pjoin('pandas', subdir, name+suffix)

if suffix == '.pyx':
    lib_depends = [srcpath(f, suffix='.pyx') for f in lib_depends]
    lib_depends.append('pandas/src/util.pxd')
else:
    lib_depends = []
    plib_depends = []

common_include = [np.get_include(), 'pandas/src/klib', 'pandas/src']

def pxd(name):
    return os.path.abspath(pjoin('pandas', name+'.pxd'))


lib_depends = lib_depends + ['pandas/src/numpy_helper.h',
                             'pandas/src/parse_helper.h']


tseries_depends = ['pandas/src/datetime/np_datetime.h',
                   'pandas/src/datetime/np_datetime_strings.h',
                   'pandas/src/period.h']


# some linux distros require it
libraries = ['m'] if 'win32' not in sys.platform else []

ext_data = dict(
    lib={'pyxfile': 'lib',
         'pxdfiles': [],
         'depends': lib_depends},
    hashtable={'pyxfile': 'hashtable',
               'pxdfiles': ['hashtable']},
    tslib={'pyxfile': 'tslib',
           'depends': tseries_depends,
           'sources': ['pandas/src/datetime/np_datetime.c',
                       'pandas/src/datetime/np_datetime_strings.c',
                       'pandas/src/period.c']},
    index={'pyxfile': 'index',
           'sources': ['pandas/src/datetime/np_datetime.c',
                       'pandas/src/datetime/np_datetime_strings.c']},
    algos={'pyxfile': 'algos',
           'depends': [srcpath('generated', suffix='.pyx')]},
)

extensions = []

for name, data in ext_data.items():
    sources = [srcpath(data['pyxfile'], suffix=suffix, subdir='')]
    pxds = [pxd(x) for x in data.get('pxdfiles', [])]
    if suffix == '.pyx' and pxds:
        sources.extend(pxds)

    sources.extend(data.get('sources', []))

    include = data.get('include', common_include)

    obj = Extension('pandas.%s' % name,
                    sources=sources,
                    depends=data.get('depends', []),
                    include_dirs=include)

    extensions.append(obj)


sparse_ext = Extension('pandas._sparse',
                       sources=[srcpath('sparse', suffix=suffix)],
                       include_dirs=[np.get_include()],
                       libraries=libraries)


parser_ext = Extension('pandas._parser',
                       depends=['pandas/src/parser/tokenizer.h',
                                'pandas/src/parser/io.h',
                                'pandas/src/numpy_helper.h'],
                       sources=[srcpath('parser', suffix=suffix),
                                'pandas/src/parser/tokenizer.c',
                                'pandas/src/parser/io.c',
                                ],
                       include_dirs=common_include)

sandbox_ext = Extension('pandas._sandbox',
                        sources=[srcpath('sandbox', suffix=suffix)],
                        include_dirs=common_include)


cppsandbox_ext = Extension('pandas._cppsandbox',
                           language='c++',
                           sources=[srcpath('cppsandbox', suffix=suffix)],
                           include_dirs=[np.get_include()])

extensions.extend([sparse_ext, parser_ext])

# if not ISRELEASED:
#     extensions.extend([sandbox_ext])

if suffix == '.pyx' and 'setuptools' in sys.modules:
    # undo dumb setuptools bug clobbering .pyx sources back to .c
    for ext in extensions:
        if ext.sources[0].endswith('.c'):
            root, _ = os.path.splitext(ext.sources[0])
            ext.sources[0] = root + suffix


if _have_setuptools:
    setuptools_kwargs["test_suite"] = "nose.collector"

write_version_py()
setup(name=DISTNAME,
      version=FULLVERSION,
      maintainer=AUTHOR,
      packages=['pandas',
                'pandas.compat',
                'pandas.core',
                'pandas.io',
                'pandas.rpy',
                'pandas.sandbox',
                'pandas.sparse',
                'pandas.sparse.tests',
                'pandas.stats',
                'pandas.util',
                'pandas.tests',
                'pandas.tools',
                'pandas.tools.tests',
                'pandas.tseries',
                'pandas.tseries.tests',
                'pandas.io.tests',
                'pandas.stats.tests',
                ],
      package_data={'pandas.io' : ['tests/*.h5',
                                   'tests/*.csv',
                                   'tests/*.txt',
                                   'tests/*.xls',
                                   'tests/*.xlsx',
                                   'tests/*.table'],
                    'pandas.tools': ['tests/*.csv'],
                    'pandas.tests' : ['data/*.pickle',
                                      'data/*.csv'],
                    'pandas.tseries.tests' : ['data/*.pickle',
                                              'data/*.csv']
                   },
      ext_modules=extensions,
      maintainer_email=EMAIL,
      description=DESCRIPTION,
      license=LICENSE,
      cmdclass = cmdclass,
      url=URL,
      download_url=DOWNLOAD_URL,
      long_description=LONG_DESCRIPTION,
      classifiers=CLASSIFIERS,
      platforms='any',
      **setuptools_kwargs)<|MERGE_RESOLUTION|>--- conflicted
+++ resolved
@@ -254,12 +254,9 @@
         self._clean_exclude = ['np_datetime.c',
                                'np_datetime_strings.c',
                                'period.c',
-<<<<<<< HEAD
-                               'test_period.c']
-=======
+                               'test_period.c',
                                'tokenizer.c',
                                'io.c']
->>>>>>> 3700b70f
 
         for root, dirs, files in list(os.walk('pandas')):
             for f in files:
