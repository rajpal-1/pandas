[build-system]
# Minimum requirements for the build system to execute.
# See https://github.com/scipy/scipy/pull/12940 for the AIX issue.
requires = [
<<<<<<< HEAD
    "meson-python",
    "meson[ninja]",
=======
    "setuptools>=61.0.0",
>>>>>>> c3a257c1
    "wheel",
    "Cython>=0.29.32,<3",  # Note: sync with setup.py, environment.yml and asv.conf.json
    "oldest-supported-numpy>=2022.8.16",
    "versioneer[toml]"
]

build-backend = "mesonpy"

[project]
name = 'pandas'
dynamic = [
  'version'
]
description = 'Powerful data structures for data analysis, time series, and statistics'
readme = 'README.md'
authors = [
  { name = 'The Pandas Development Team', email='pandas-dev@python.org' },
]
license = {file = 'LICENSE'}
requires-python = '>=3.8'
dependencies = [
  "numpy>=1.20.3; python_version<'3.10'",
  "numpy>=1.21.0; python_version>='3.10'",
  "numpy>=1.23.2; python_version>='3.11'",
  "python-dateutil>=2.8.2",
  "pytz>=2020.1"
]
classifiers = [
    'Development Status :: 5 - Production/Stable',
    'Environment :: Console',
    'Intended Audience :: Science/Research',
    'License :: OSI Approved :: BSD License',
    'Operating System :: OS Independent',
    'Programming Language :: Cython',
    'Programming Language :: Python',
    'Programming Language :: Python :: 3',
    'Programming Language :: Python :: 3 :: Only',
    'Programming Language :: Python :: 3.8',
    'Programming Language :: Python :: 3.9',
    'Programming Language :: Python :: 3.10',
    'Programming Language :: Python :: 3.11',
    'Topic :: Scientific/Engineering'
]

[project.urls]
homepage = 'https://pandas.pydata.org'

[project.entry-points."pandas_plotting_backends"]
matplotlib = "pandas:plotting._matplotlib"

[project.optional-dependencies]
test = ['hypothesis>=5.5.3', 'pytest>=6.0', 'pytest-xdist>=1.31', 'pytest-asyncio>=0.17.0']
performance = ['bottleneck>=1.3.2', 'numba>=0.53.1', 'numexpr>=2.7.1']
timezone = ['tzdata>=2022.1']
computation = ['scipy>=1.7.1', 'xarray>=0.19.0']
fss = ['fsspec>=2021.07.0']
aws = ['s3fs>=2021.08.0']
gcp = ['gcsfs>=2021.07.0', 'pandas-gbq>=0.15.0']
excel = ['odfpy>=1.4.1', 'openpyxl>=3.0.7', 'pyxlsb>=1.0.8', 'xlrd>=2.0.1', 'xlsxwriter>=1.4.3']
parquet = ['pyarrow>=6.0.0']
feather = ['pyarrow>=6.0.0']
hdf5 = [# blosc only available on conda (https://github.com/Blosc/python-blosc/issues/297)
        #'blosc>=1.20.1',
        'tables>=3.6.1']
spss = ['pyreadstat>=1.1.2']
postgresql = ['SQLAlchemy>=1.4.16', 'psycopg2>=2.8.6']
mysql = ['SQLAlchemy>=1.4.16', 'pymysql>=1.0.2']
sql-other = ['SQLAlchemy>=1.4.16']
html = ['beautifulsoup4>=4.9.3', 'html5lib>=1.1', 'lxml>=4.6.3']
xml = ['lxml>=4.6.3']
plot = ['matplotlib>=3.6.1']
output_formatting = ['jinja2>=3.0.0', 'tabulate>=0.8.9']
clipboard = ['PyQt5>=5.15.1', 'qtpy>=2.2.0']
compression = ['brotlipy>=0.7.0', 'python-snappy>=0.6.0', 'zstandard>=0.15.2']
all = ['beautifulsoup4>=4.9.3',
       # blosc only available on conda (https://github.com/Blosc/python-blosc/issues/297)
       #'blosc>=1.21.0',
       'bottleneck>=1.3.2',
       'brotlipy>=0.7.0',
       'fastparquet>=0.6.3',
       'fsspec>=2021.07.0',
       'gcsfs>=2021.07.0',
       'html5lib>=1.1',
       'hypothesis>=6.13.0',
       'jinja2>=3.0.0',
       'lxml>=4.6.3',
       'matplotlib>=3.6.1',
       'numba>=0.53.1',
       'numexpr>=2.7.3',
       'odfpy>=1.4.1',
       'openpyxl>=3.0.7',
       'pandas-gbq>=0.15.0',
       'psycopg2>=2.8.6',
       'pyarrow>=6.0.0',
       'pymysql>=1.0.2',
       'PyQt5>=5.15.1',
       'pyreadstat>=1.1.2',
       'pytest>=6.0',
       'pytest-xdist>=1.31',
       'pytest-asyncio>=0.17.0',
       'python-snappy>=0.6.0',
       'pyxlsb>=1.0.8',
       'qtpy>=2.2.0',
       'scipy>=1.7.1',
       's3fs>=2021.08.0',
       'SQLAlchemy>=1.4.16',
       'tables>=3.6.1',
       'tabulate>=0.8.9',
       'tzdata>=2022.1',
       'xarray>=0.19.0',
       'xlrd>=2.0.1',
       'xlsxwriter>=1.4.3',
       'zstandard>=0.15.2']

[project]
name = 'pandas'
dynamic = [
  'version'
]
description = 'Powerful data structures for data analysis, time series, and statistics'
readme = 'README.md'
authors = [
  { name = 'The Pandas Development Team', email='pandas-dev@python.org' },
]
license = {file = 'LICENSE'}
requires-python = '>=3.8'
dependencies = [
  "numpy>=1.20.3; python_version<'3.10'",
  "numpy>=1.21.0; python_version>='3.10'",
  "numpy>=1.23.2; python_version>='3.11'",
  "python-dateutil>=2.8.2",
  "pytz>=2020.1"
]
classifiers = [
    'Development Status :: 5 - Production/Stable',
    'Environment :: Console',
    'Intended Audience :: Science/Research',
    'License :: OSI Approved :: BSD License',
    'Operating System :: OS Independent',
    'Programming Language :: Cython',
    'Programming Language :: Python',
    'Programming Language :: Python :: 3',
    'Programming Language :: Python :: 3 :: Only',
    'Programming Language :: Python :: 3.8',
    'Programming Language :: Python :: 3.9',
    'Programming Language :: Python :: 3.10',
    'Programming Language :: Python :: 3.11',
    'Topic :: Scientific/Engineering'
]

[project.urls]
homepage = 'https://pandas.pydata.org'
documentation = 'https://pandas.pydata.org/pandas-docs/stable'
repository = 'https://github.com/pandas-dev/pandas'

[project.entry-points."pandas_plotting_backends"]
matplotlib = "pandas:plotting._matplotlib"

[project.optional-dependencies]
test = ['hypothesis>=5.5.3', 'pytest>=6.0', 'pytest-xdist>=1.31', 'pytest-asyncio>=0.17.0']
performance = ['bottleneck>=1.3.2', 'numba>=0.53.1', 'numexpr>=2.7.1']
timezone = ['tzdata>=2022.1']
computation = ['scipy>=1.7.1', 'xarray>=0.19.0']
fss = ['fsspec>=2021.07.0']
aws = ['s3fs>=2021.08.0']
gcp = ['gcsfs>=2021.07.0', 'pandas-gbq>=0.15.0']
excel = ['odfpy>=1.4.1', 'openpyxl>=3.0.7', 'pyxlsb>=1.0.8', 'xlrd>=2.0.1', 'xlsxwriter>=1.4.3']
parquet = ['pyarrow>=6.0.0']
feather = ['pyarrow>=6.0.0']
hdf5 = [# blosc only available on conda (https://github.com/Blosc/python-blosc/issues/297)
        #'blosc>=1.20.1',
        'tables>=3.6.1']
spss = ['pyreadstat>=1.1.2']
postgresql = ['SQLAlchemy>=1.4.16', 'psycopg2>=2.8.6']
mysql = ['SQLAlchemy>=1.4.16', 'pymysql>=1.0.2']
sql-other = ['SQLAlchemy>=1.4.16']
html = ['beautifulsoup4>=4.9.3', 'html5lib>=1.1', 'lxml>=4.6.3']
xml = ['lxml>=4.6.3']
plot = ['matplotlib>=3.6.1']
output_formatting = ['jinja2>=3.0.0', 'tabulate>=0.8.9']
clipboard = ['PyQt5>=5.15.1', 'qtpy>=2.2.0']
compression = ['brotlipy>=0.7.0', 'python-snappy>=0.6.0', 'zstandard>=0.15.2']
all = ['beautifulsoup4>=4.9.3',
       # blosc only available on conda (https://github.com/Blosc/python-blosc/issues/297)
       #'blosc>=1.21.0',
       'bottleneck>=1.3.2',
       'brotlipy>=0.7.0',
       'fastparquet>=0.6.3',
       'fsspec>=2021.07.0',
       'gcsfs>=2021.07.0',
       'html5lib>=1.1',
       'hypothesis>=6.13.0',
       'jinja2>=3.0.0',
       'lxml>=4.6.3',
       'matplotlib>=3.6.1',
       'numba>=0.53.1',
       'numexpr>=2.7.3',
       'odfpy>=1.4.1',
       'openpyxl>=3.0.7',
       'pandas-gbq>=0.15.0',
       'psycopg2>=2.8.6',
       'pyarrow>=6.0.0',
       'pymysql>=1.0.2',
       'PyQt5>=5.15.1',
       'pyreadstat>=1.1.2',
       'pytest>=6.0',
       'pytest-xdist>=1.31',
       'pytest-asyncio>=0.17.0',
       'python-snappy>=0.6.0',
       'pyxlsb>=1.0.8',
       'qtpy>=2.2.0',
       'scipy>=1.7.1',
       's3fs>=2021.08.0',
       'SQLAlchemy>=1.4.16',
       'tables>=3.6.1',
       'tabulate>=0.8.9',
       'tzdata>=2022.1',
       'xarray>=0.19.0',
       'xlrd>=2.0.1',
       'xlsxwriter>=1.4.3',
       'zstandard>=0.15.2']

# TODO: Remove after setuptools support is dropped.
[tool.setuptools]
include-package-data = true

[tool.setuptools.packages.find]
include = ["pandas", "pandas.*"]
namespaces = false

[tool.setuptools.exclude-package-data]
"*" = ["*.c", "*.h"]

# See the docstring in versioneer.py for instructions. Note that you must
# re-run 'versioneer.py setup' after changing this section, and commit the
# resulting files.
[tool.versioneer]
VCS = "git"
style = "pep440"
versionfile_source = "pandas/_version.py"
versionfile_build = "pandas/_version.py"
tag_prefix = "v"
parentdir_prefix = "pandas-"

[tool.cibuildwheel]
skip = "cp36-* cp37-* pp37-* *-manylinux_i686 *_ppc64le *_s390x *-musllinux*"
build-verbosity = "3"
test-requires = "hypothesis==6.52.1 pytest>=6.2.5 pytest-xdist pytest-asyncio>=0.17"
test-command = "python {project}/ci/test_wheels.py"

[tool.cibuildwheel.macos]
archs = "x86_64 arm64"
test-skip = "*_arm64"

[tool.cibuildwheel.windows]
repair-wheel-command = "python ci/fix_wheels.py {wheel} {dest_dir}"

[[tool.cibuildwheel.overrides]]
select = "*-win*"
# We test separately for Windows, since we use
# the base windows docker image to check if any dlls are
# missing from the wheel
test-command = ""

[[tool.cibuildwheel.overrides]]
select = "*-win32"
environment = { IS_32_BIT="true" }

[tool.black]
target-version = ['py38', 'py39']
exclude = '''
(
    asv_bench/env
  | \.egg
  | \.git
  | \.hg
  | \.mypy_cache
  | \.nox
  | \.tox
  | \.venv
  | _build
  | buck-out
  | build
  | dist
  | setup.py
)
'''

[tool.pylint.messages_control]
max-line-length = 88
disable = [
 # intentionally turned off
  "broad-except",
  "c-extension-no-member",
  "comparison-with-itself",
  "import-error",
  "import-outside-toplevel",
  "invalid-name",
  "invalid-unary-operand-type",
  "line-too-long",
  "no-else-continue",
  "no-else-raise",
  "no-else-return",
  "no-member",
  "no-name-in-module",
  "not-an-iterable",
  "overridden-final-method",
  "pointless-statement",
  "redundant-keyword-arg",
  "singleton-comparison",
  "too-many-ancestors",
  "too-many-arguments",
  "too-many-boolean-expressions",
  "too-many-branches",
  "too-many-function-args",
  "too-many-instance-attributes",
  "too-many-locals",
  "too-many-nested-blocks",
  "too-many-public-methods",
  "too-many-return-statements",
  "too-many-statements",
  "unexpected-keyword-arg",
  "ungrouped-imports",
  "unsubscriptable-object",
  "unsupported-assignment-operation",
  "unsupported-membership-test",
  "unused-import",
  "use-implicit-booleaness-not-comparison",
  "use-implicit-booleaness-not-len",
  "wrong-import-order",
  "wrong-import-position",

 # misc
  "abstract-class-instantiated",
  "redundant-keyword-arg",
  "no-value-for-parameter",
  "undefined-variable",
  "unpacking-non-sequence",

 # pylint type "C": convention, for programming standard violation
  "missing-class-docstring",
  "missing-function-docstring",
  "missing-module-docstring",
  "too-many-lines",
  "unidiomatic-typecheck",
  "unnecessary-dunder-call",
  "unnecessary-lambda-assignment",

  # pylint type "R": refactor, for bad code smell
  "consider-using-ternary",
  "consider-using-with",
  "cyclic-import",
  "duplicate-code",
  "inconsistent-return-statements",
  "redefined-argument-from-local",
  "too-few-public-methods",

  # pylint type "W": warning, for python specific problems
  "abstract-method",
  "arguments-differ",
  "arguments-out-of-order",
  "arguments-renamed",
  "attribute-defined-outside-init",
  "comparison-with-callable",
  "dangerous-default-value",
  "deprecated-module",
  "eval-used",
  "expression-not-assigned",
  "fixme",
  "global-statement",
  "invalid-overridden-method",
  "keyword-arg-before-vararg",
  "possibly-unused-variable",
  "protected-access",
  "raise-missing-from",
  "redefined-builtin",
  "redefined-outer-name",
  "self-cls-assignment",
  "signature-differs",
  "super-init-not-called",
  "try-except-raise",
  "undefined-loop-variable",
  "unnecessary-lambda",
  "unspecified-encoding",
  "unused-argument",
  "unused-variable",
  "using-constant-test"
]

[tool.pytest.ini_options]
# sync minversion with pyproject.toml & install.rst
minversion =  "6.0"
addopts = "--strict-data-files --strict-markers --strict-config --capture=no --durations=30 --junitxml=test-data.xml"
empty_parameter_set_mark = "fail_at_collect"
xfail_strict = true
testpaths = "pandas"
doctest_optionflags = [
  "NORMALIZE_WHITESPACE",
  "IGNORE_EXCEPTION_DETAIL",
  "ELLIPSIS",
]
filterwarnings = [
  "error:Sparse:FutureWarning",
  "error:The SparseArray:FutureWarning",
  # Deprecation gives warning on import during pytest collection
  "ignore:pandas.core.index is deprecated:FutureWarning:importlib",
  "ignore:pandas.util.testing is deprecated:FutureWarning:importlib",
  # Will be fixed in numba 0.56: https://github.com/numba/numba/issues/7758
  "ignore:`np.MachAr` is deprecated:DeprecationWarning:numba",
]
junit_family = "xunit2"
markers = [
  "single_cpu: tests that should run on a single cpu only",
  "slow: mark a test as slow",
  "network: mark a test as network",
  "db: tests requiring a database (mysql or postgres)",
  "clipboard: mark a pd.read_clipboard test",
  "arm_slow: mark a test as slow for arm64 architecture",
  "arraymanager: mark a test to run with ArrayManager enabled",
]
asyncio_mode = "strict"

[tool.mypy]
# Import discovery
mypy_path = "typings"
files = ["pandas", "typings"]
namespace_packages = false
explicit_package_bases = false
ignore_missing_imports = true
follow_imports = "normal"
follow_imports_for_stubs = false
no_site_packages = false
no_silence_site_packages = false
# Platform configuration
python_version = "3.8"
platform = "linux-64"
# Disallow dynamic typing
disallow_any_unimported = false # TODO
disallow_any_expr = false # TODO
disallow_any_decorated = false # TODO
disallow_any_explicit = false # TODO
disallow_any_generics = false # TODO
disallow_subclassing_any = false # TODO
# Untyped definitions and calls
disallow_untyped_calls = false # TODO
disallow_untyped_defs = false # TODO
disallow_incomplete_defs = false # TODO
check_untyped_defs = true
disallow_untyped_decorators = true
# None and Optional handling
no_implicit_optional = true
strict_optional = true
# Configuring warnings
warn_redundant_casts = true
warn_unused_ignores = true
warn_no_return = true
warn_return_any = false # TODO
warn_unreachable = false # GH#27396
# Suppressing errors
ignore_errors = false
enable_error_code = "ignore-without-code"
# Miscellaneous strictness flags
allow_untyped_globals = false
allow_redefinition = false
local_partial_types = false
implicit_reexport = true
strict_equality = true
# Configuring error messages
show_error_context = false
show_column_numbers = false
show_error_codes = true

[[tool.mypy.overrides]]
module = [
  "pandas.tests.*",
  "pandas._version",
  "pandas.io.clipboard",
]
check_untyped_defs = false

[[tool.mypy.overrides]]
module = [
  "pandas.tests.apply.test_series_apply",
  "pandas.tests.arithmetic.conftest",
  "pandas.tests.arrays.sparse.test_combine_concat",
  "pandas.tests.dtypes.test_common",
  "pandas.tests.frame.methods.test_to_records",
  "pandas.tests.groupby.test_rank",
  "pandas.tests.groupby.transform.test_transform",
  "pandas.tests.indexes.interval.test_interval",
  "pandas.tests.indexing.test_categorical",
  "pandas.tests.io.excel.test_writers",
  "pandas.tests.reductions.test_reductions",
  "pandas.tests.test_expressions",
]
ignore_errors = true

# To be kept consistent with "Import Formatting" section in contributing.rst
[tool.isort]
known_pre_libs = "pandas._config"
known_pre_core = ["pandas._libs", "pandas._typing", "pandas.util._*", "pandas.compat", "pandas.errors"]
known_dtypes = "pandas.core.dtypes"
known_post_core = ["pandas.tseries", "pandas.io", "pandas.plotting"]
sections = ["FUTURE", "STDLIB", "THIRDPARTY" ,"PRE_LIBS" , "PRE_CORE", "DTYPES", "FIRSTPARTY", "POST_CORE", "LOCALFOLDER"]
profile = "black"
combine_as_imports = true
force_grid_wrap = 2
force_sort_within_sections = true
skip_glob = "env"
skip = "pandas/__init__.py"

[tool.pyright]
pythonVersion = "3.8"
typeCheckingMode = "basic"
include = ["pandas", "typings"]
exclude = ["pandas/tests", "pandas/io/clipboard", "pandas/util/version"]
# enable subset of "strict"
reportDuplicateImport = true
reportInvalidStubStatement = true
reportOverlappingOverload = true
reportPropertyTypeMismatch = true
reportUntypedClassDecorator = true
reportUntypedFunctionDecorator = true
reportUntypedNamedTuple = true
reportUnusedImport = true
# disable subset of "basic"
reportGeneralTypeIssues = false
reportMissingModuleSource = false
reportOptionalCall = false
reportOptionalIterable = false
reportOptionalMemberAccess = false
reportOptionalOperand = false
reportOptionalSubscript = false
reportPrivateImportUsage = false
reportUnboundVariable = false

[tool.coverage.run]
branch = true
omit = ["pandas/_typing.py", "pandas/_version.py"]
plugins = ["Cython.Coverage"]
source = ["pandas"]

[tool.coverage.report]
ignore_errors = false
show_missing = true
omit = ["pandas/_version.py"]
exclude_lines = [
  # Have to re-enable the standard pragma
  "pragma: no cover",
  # Don't complain about missing debug-only code:s
  "def __repr__",
  "if self.debug",
  # Don't complain if tests don't hit defensive assertion code:
  "raise AssertionError",
  "raise NotImplementedError",
  "AbstractMethodError",
  # Don't complain if non-runnable code isn't run:
  "if 0:",
  "if __name__ == .__main__.:",
  "if TYPE_CHECKING:",
]

[tool.coverage.html]
directory = "coverage_html_report"

[tool.codespell]
ignore-words-list = "blocs, coo, hist, nd, sav, ser, recuse"
ignore-regex = 'https://([\w/\.])+'<|MERGE_RESOLUTION|>--- conflicted
+++ resolved
@@ -2,12 +2,8 @@
 # Minimum requirements for the build system to execute.
 # See https://github.com/scipy/scipy/pull/12940 for the AIX issue.
 requires = [
-<<<<<<< HEAD
     "meson-python",
     "meson[ninja]",
-=======
-    "setuptools>=61.0.0",
->>>>>>> c3a257c1
     "wheel",
     "Cython>=0.29.32,<3",  # Note: sync with setup.py, environment.yml and asv.conf.json
     "oldest-supported-numpy>=2022.8.16",
