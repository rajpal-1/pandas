--- conflicted
+++ resolved
@@ -295,19 +295,6 @@
 # TCH to be enabled gradually
 "pandas/core/arrays/*" = ["TCH"]
 "pandas/core/nanops.py" = ["TCH"]
-<<<<<<< HEAD
-"pandas/core/construction.py" = ["TCH"]
-"pandas/core/missing.py" = ["TCH"]
-"pandas/tseries/*" = ["TCH"]
-"pandas/tests/*" = ["TCH"]
-"pandas/plotting/*" = ["TCH"]
-=======
-"pandas/core/apply.py" = ["TCH"]
-"pandas/core/base.py" = ["TCH"]
-"pandas/core/algorithms.py" = ["TCH"]
-"pandas/core/ops/*" = ["TCH"]
-"pandas/core/sorting.py" = ["TCH"]
->>>>>>> 7ffb960f
 "pandas/util/*" = ["TCH"]
 "pandas/_libs/*" = ["TCH"]
 # Keep this one enabled
