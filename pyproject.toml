[build-system]
# Minimum requirements for the build system to execute.
# See https://github.com/scipy/scipy/pull/12940 for the AIX issue.
requires = [
    "setuptools>=51.0.0",
    "wheel",
    "Cython>=0.29.32,<3",  # Note: sync with setup.py, environment.yml and asv.conf.json
    "oldest-supported-numpy>=2022.8.16"
]
# uncomment to enable pep517 after versioneer problem is fixed.
# https://github.com/python-versioneer/python-versioneer/issues/193
# build-backend = "setuptools.build_meta"

[tool.cibuildwheel]
skip = "cp36-* cp37-* pp37-* *-manylinux_i686 *_ppc64le *_s390x *-musllinux*"
build-verbosity = "3"
test-requires = "hypothesis==6.52.1 pytest>=6.2.5 pytest-xdist pytest-asyncio>=0.17"
test-command = "python {project}/ci/test_wheels.py"

[tool.cibuildwheel.macos]
archs = "x86_64 universal2"
test-skip = "*_arm64 *_universal2:arm64"

[tool.cibuildwheel.windows]
repair-wheel-command = "python ci/fix_wheels.py {wheel} {dest_dir}"

[[tool.cibuildwheel.overrides]]
select = "*-win*"
# We test separately for Windows, since we use
# the base windows docker image to check if any dlls are
# missing from the wheel
test-command = ""

[[tool.cibuildwheel.overrides]]
select = "*-win32"
environment = { IS_32_BIT="true" }

[tool.black]
target-version = ['py38', 'py39']
exclude = '''
(
    asv_bench/env
  | \.egg
  | \.git
  | \.hg
  | \.mypy_cache
  | \.nox
  | \.tox
  | \.venv
  | _build
  | buck-out
  | build
  | dist
  | setup.py
)
'''

[tool.pylint.messages_control]
max-line-length = 88
disable = [
  "abstract-class-instantiated",
  "c-extension-no-member",
  "import-error",
  "invalid-unary-operand-type",
  "no-member",
  "no-name-in-module",
  "no-value-for-parameter",
  "not-an-iterable",
  "not-callable",
  "redundant-keyword-arg",
  "too-many-function-args",
  "undefined-variable",
  "unexpected-keyword-arg",
  "unpacking-non-sequence",
  "unsubscriptable-object",
  "unsupported-assignment-operation",
  "unsupported-membership-test",
<<<<<<< HEAD
=======
  "used-before-assignment",

 # pylint type "C": convention, for programming standard violation
  "import-outside-toplevel",
  "invalid-name",
  "line-too-long",
  "missing-class-docstring",
  "missing-function-docstring",
  "missing-module-docstring",
  "singleton-comparison",
  "too-many-lines",
  "typevar-name-incorrect-variance",
  "ungrouped-imports",
  "unidiomatic-typecheck",
  "unnecessary-dunder-call",
  "unnecessary-lambda-assignment",
  "unneeded-not",
  "use-implicit-booleaness-not-comparison",
  "use-implicit-booleaness-not-len",
  "use-sequence-for-iteration",
  "useless-import-alias",
  "wrong-import-order",
  "wrong-import-position",

  # pylint type "R": refactor, for bad code smell
  "comparison-with-itself",
  "consider-using-ternary",
  "consider-using-with",
  "cyclic-import",
  "duplicate-code",
  "inconsistent-return-statements",
  "no-else-return",
  "redefined-argument-from-local",
  "too-few-public-methods",
  "too-many-ancestors",
  "too-many-arguments",
  "too-many-boolean-expressions",
  "too-many-branches",
  "too-many-instance-attributes",
  "too-many-locals",
  "too-many-nested-blocks",
  "too-many-public-methods",
  "too-many-return-statements",
  "too-many-statements",
  "unnecessary-list-index-lookup",

  # pylint type "W": warning, for python specific problems
  "abstract-method",
  "arguments-differ",
  "arguments-out-of-order",
  "arguments-renamed",
  "attribute-defined-outside-init",
  "broad-except",
  "comparison-with-callable",
  "confusing-with-statement",
  "dangerous-default-value",
  "deprecated-module",
  "eval-used",
  "expression-not-assigned",
  "fixme",
  "global-statement",
  "global-variable-not-assigned",
  "invalid-envvar-default",
  "invalid-overridden-method",
  "keyword-arg-before-vararg",
  "method-cache-max-size-none",
  "non-parent-init-called",
  "overridden-final-method",
  "pointless-statement",
  "pointless-string-statement",
  "possibly-unused-variable",
  "protected-access",
  "raise-missing-from",
  "redefined-builtin",
  "redefined-outer-name",
  "self-assigning-variable",
  "self-cls-assignment",
  "signature-differs",
  "subprocess-run-check",
  "super-init-not-called",
  "try-except-raise",
  "undefined-loop-variable",
  "unnecessary-lambda",
  "unspecified-encoding",
  "unused-argument",
  "unused-import",
  "unused-variable",
  "using-constant-test",
  "useless-parent-delegation"
>>>>>>> c96cd9b2
]

[tool.pytest.ini_options]
# sync minversion with pyproject.toml & install.rst
minversion =  "6.0"
addopts = "--strict-data-files --strict-markers --strict-config --capture=no --durations=30 --junitxml=test-data.xml"
empty_parameter_set_mark = "fail_at_collect"
xfail_strict = true
testpaths = "pandas"
doctest_optionflags = [
  "NORMALIZE_WHITESPACE",
  "IGNORE_EXCEPTION_DETAIL",
  "ELLIPSIS",
]
filterwarnings = [
  "error:Sparse:FutureWarning",
  "error:The SparseArray:FutureWarning",
  # Deprecation gives warning on import during pytest collection
  "ignore:pandas.core.index is deprecated:FutureWarning:importlib",
  "ignore:pandas.util.testing is deprecated:FutureWarning:importlib",
  # Will be fixed in numba 0.56: https://github.com/numba/numba/issues/7758
  "ignore:`np.MachAr` is deprecated:DeprecationWarning:numba",
]
junit_family = "xunit2"
markers = [
  "single_cpu: tests that should run on a single cpu only",
  "slow: mark a test as slow",
  "network: mark a test as network",
  "db: tests requiring a database (mysql or postgres)",
  "clipboard: mark a pd.read_clipboard test",
  "arm_slow: mark a test as slow for arm64 architecture",
  "arraymanager: mark a test to run with ArrayManager enabled",
]
asyncio_mode = "strict"

[tool.mypy]
# Import discovery
mypy_path = "typings"
files = ["pandas", "typings"]
namespace_packages = false
explicit_package_bases = false
ignore_missing_imports = true
follow_imports = "normal"
follow_imports_for_stubs = false
no_site_packages = false
no_silence_site_packages = false
# Platform configuration
python_version = "3.8"
platform = "linux-64"
# Disallow dynamic typing
disallow_any_unimported = false # TODO
disallow_any_expr = false # TODO
disallow_any_decorated = false # TODO
disallow_any_explicit = false # TODO
disallow_any_generics = false # TODO
disallow_subclassing_any = false # TODO
# Untyped definitions and calls
disallow_untyped_calls = false # TODO
disallow_untyped_defs = false # TODO
disallow_incomplete_defs = false # TODO
check_untyped_defs = true
disallow_untyped_decorators = true
# None and Optional handling
no_implicit_optional = true
strict_optional = true
# Configuring warnings
warn_redundant_casts = true
warn_unused_ignores = true
warn_no_return = true
warn_return_any = false # TODO
warn_unreachable = false # GH#27396
# Suppressing errors
ignore_errors = false
enable_error_code = "ignore-without-code"
# Miscellaneous strictness flags
allow_untyped_globals = false
allow_redefinition = false
local_partial_types = false
implicit_reexport = true
strict_equality = true
# Configuring error messages
show_error_context = false
show_column_numbers = false
show_error_codes = true

[[tool.mypy.overrides]]
module = [
  "pandas.tests.*",
  "pandas._version",
  "pandas.io.clipboard",
]
check_untyped_defs = false

[[tool.mypy.overrides]]
module = [
  "pandas.tests.apply.test_series_apply",
  "pandas.tests.arithmetic.conftest",
  "pandas.tests.arrays.sparse.test_combine_concat",
  "pandas.tests.dtypes.test_common",
  "pandas.tests.frame.methods.test_to_records",
  "pandas.tests.groupby.test_rank",
  "pandas.tests.groupby.transform.test_transform",
  "pandas.tests.indexes.interval.test_interval",
  "pandas.tests.indexing.test_categorical",
  "pandas.tests.io.excel.test_writers",
  "pandas.tests.reductions.test_reductions",
  "pandas.tests.test_expressions",
]
ignore_errors = true

# To be kept consistent with "Import Formatting" section in contributing.rst
[tool.isort]
known_pre_libs = "pandas._config"
known_pre_core = ["pandas._libs", "pandas._typing", "pandas.util._*", "pandas.compat", "pandas.errors"]
known_dtypes = "pandas.core.dtypes"
known_post_core = ["pandas.tseries", "pandas.io", "pandas.plotting"]
sections = ["FUTURE", "STDLIB", "THIRDPARTY" ,"PRE_LIBS" , "PRE_CORE", "DTYPES", "FIRSTPARTY", "POST_CORE", "LOCALFOLDER"]
profile = "black"
combine_as_imports = true
force_grid_wrap = 2
force_sort_within_sections = true
skip_glob = "env"
skip = "pandas/__init__.py"

[tool.pyright]
pythonVersion = "3.8"
typeCheckingMode = "basic"
include = ["pandas", "typings"]
exclude = ["pandas/tests", "pandas/io/clipboard", "pandas/util/version"]
# enable subset of "strict"
reportDuplicateImport = true
reportInvalidStubStatement = true
reportOverlappingOverload = true
reportPropertyTypeMismatch = true
reportUntypedClassDecorator = true
reportUntypedFunctionDecorator = true
reportUntypedNamedTuple = true
reportUnusedImport = true
# disable subset of "basic"
reportGeneralTypeIssues = false
reportMissingModuleSource = false
reportOptionalCall = false
reportOptionalIterable = false
reportOptionalMemberAccess = false
reportOptionalOperand = false
reportOptionalSubscript = false
reportPrivateImportUsage = false
reportUnboundVariable = false<|MERGE_RESOLUTION|>--- conflicted
+++ resolved
@@ -75,8 +75,6 @@
   "unsubscriptable-object",
   "unsupported-assignment-operation",
   "unsupported-membership-test",
-<<<<<<< HEAD
-=======
   "used-before-assignment",
 
  # pylint type "C": convention, for programming standard violation
@@ -166,7 +164,6 @@
   "unused-variable",
   "using-constant-test",
   "useless-parent-delegation"
->>>>>>> c96cd9b2
 ]
 
 [tool.pytest.ini_options]
