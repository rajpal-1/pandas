[build-system]
# Minimum requirements for the build system to execute.
# See https://github.com/scipy/scipy/pull/12940 for the AIX issue.
requires = [
    "meson-python==0.13.1",
    "meson==1.2.1",
    "wheel",
<<<<<<< HEAD
    "Cython==3.0.2",  # Note: sync with setup.py, environment.yml and asv.conf.json
    # Note: numpy 1.25 has a backwards compatible C API by default
    # we don't want to force users to compile with 1.25 though
    # (Ideally, in the future, though, oldest-supported-numpy can be dropped when our min numpy is 1.25.x)
    "oldest-supported-numpy>=2022.8.16; python_version<'3.12'",
    "numpy>=1.26.0,<2; python_version>='3.12'",
=======
    "Cython>=0.29.33,<3",  # Note: sync with setup.py, environment.yml and asv.conf.json
    # Any NumPy version should be fine for compiling.  Users are unlikely
    # to get a NumPy<1.25 so the result will be compatible with all relevant
    # NumPy versions (if not it is presumably compatible with their version).
    # Pin <2.0 for releases until tested against an RC.  But explicitly allow
    # testing the `.dev0` nightlies (which require the extra index).
    "numpy>1.22.4,<=2.0.0.dev0",
>>>>>>> b7ab8561
    "versioneer[toml]"
]

build-backend = "mesonpy"

[project]
name = 'pandas'
dynamic = [
  'version'
]
description = 'Powerful data structures for data analysis, time series, and statistics'
readme = 'README.md'
authors = [
  { name = 'The Pandas Development Team', email='pandas-dev@python.org' },
]
license = {file = 'LICENSE'}
requires-python = '>=3.9'
dependencies = [
  "numpy>=1.22.4,<2; python_version<'3.11'",
  "numpy>=1.23.2,<2; python_version=='3.11'",
  "numpy>=1.26.0,<2; python_version>='3.12'",
  "python-dateutil>=2.8.2",
  "pytz>=2020.1",
  "tzdata>=2022.7"
]
classifiers = [
    'Development Status :: 5 - Production/Stable',
    'Environment :: Console',
    'Intended Audience :: Science/Research',
    'License :: OSI Approved :: BSD License',
    'Operating System :: OS Independent',
    'Programming Language :: Cython',
    'Programming Language :: Python',
    'Programming Language :: Python :: 3',
    'Programming Language :: Python :: 3 :: Only',
    'Programming Language :: Python :: 3.9',
    'Programming Language :: Python :: 3.10',
    'Programming Language :: Python :: 3.11',
    'Topic :: Scientific/Engineering'
]

[project.urls]
homepage = 'https://pandas.pydata.org'
documentation = 'https://pandas.pydata.org/docs/'
repository = 'https://github.com/pandas-dev/pandas'

[project.entry-points."pandas_plotting_backends"]
matplotlib = "pandas:plotting._matplotlib"

[project.optional-dependencies]
test = ['hypothesis>=6.46.1', 'pytest>=7.3.2', 'pytest-xdist>=2.2.0', 'pytest-asyncio>=0.17.0']
performance = ['bottleneck>=1.3.6', 'numba>=0.56.4', 'numexpr>=2.8.4']
computation = ['scipy>=1.10.0', 'xarray>=2022.12.0']
fss = ['fsspec>=2022.11.0']
aws = ['s3fs>=2022.11.0']
gcp = ['gcsfs>=2022.11.0', 'pandas-gbq>=0.19.0']
excel = ['odfpy>=1.4.1', 'openpyxl>=3.1.0', 'python-calamine>=0.1.6', 'pyxlsb>=1.0.10', 'xlrd>=2.0.1', 'xlsxwriter>=3.0.5']
parquet = ['pyarrow>=10.0.1']
feather = ['pyarrow>=10.0.1']
hdf5 = [# blosc only available on conda (https://github.com/Blosc/python-blosc/issues/297)
        #'blosc>=1.20.1',
        'tables>=3.8.0']
spss = ['pyreadstat>=1.2.0']
postgresql = ['SQLAlchemy>=2.0.0', 'psycopg2>=2.9.6']
mysql = ['SQLAlchemy>=2.0.0', 'pymysql>=1.0.2']
sql-other = ['SQLAlchemy>=2.0.0']
html = ['beautifulsoup4>=4.11.2', 'html5lib>=1.1', 'lxml>=4.9.2']
xml = ['lxml>=4.9.2']
plot = ['matplotlib>=3.6.3']
output-formatting = ['jinja2>=3.1.2', 'tabulate>=0.9.0']
clipboard = ['PyQt5>=5.15.8', 'qtpy>=2.3.0']
compression = ['zstandard>=0.19.0']
consortium-standard = ['dataframe-api-compat>=0.1.7']
all = ['beautifulsoup4>=4.11.2',
       # blosc only available on conda (https://github.com/Blosc/python-blosc/issues/297)
       #'blosc>=1.21.3',
       'bottleneck>=1.3.6',
       'dataframe-api-compat>=0.1.7',
       'fastparquet>=2022.12.0',
       'fsspec>=2022.11.0',
       'gcsfs>=2022.11.0',
       'html5lib>=1.1',
       'hypothesis>=6.46.1',
       'jinja2>=3.1.2',
       'lxml>=4.9.2',
       'matplotlib>=3.6.3',
       'numba>=0.56.4',
       'numexpr>=2.8.4',
       'odfpy>=1.4.1',
       'openpyxl>=3.1.0',
       'pandas-gbq>=0.19.0',
       'psycopg2>=2.9.6',
       'pyarrow>=10.0.1',
       'pymysql>=1.0.2',
       'PyQt5>=5.15.8',
       'pyreadstat>=1.2.0',
       'pytest>=7.3.2',
       'pytest-xdist>=2.2.0',
       'pytest-asyncio>=0.17.0',
       'python-calamine>=0.1.6',
       'pyxlsb>=1.0.10',
       'qtpy>=2.3.0',
       'scipy>=1.10.0',
       's3fs>=2022.11.0',
       'SQLAlchemy>=2.0.0',
       'tables>=3.8.0',
       'tabulate>=0.9.0',
       'xarray>=2022.12.0',
       'xlrd>=2.0.1',
       'xlsxwriter>=3.0.5',
       'zstandard>=0.19.0']

# TODO: Remove after setuptools support is dropped.
[tool.setuptools]
include-package-data = true

[tool.setuptools.packages.find]
include = ["pandas", "pandas.*"]
namespaces = false

[tool.setuptools.exclude-package-data]
"*" = ["*.c", "*.h"]

# See the docstring in versioneer.py for instructions. Note that you must
# re-run 'versioneer.py setup' after changing this section, and commit the
# resulting files.
[tool.versioneer]
VCS = "git"
style = "pep440"
versionfile_source = "pandas/_version.py"
versionfile_build = "pandas/_version.py"
tag_prefix = "v"
parentdir_prefix = "pandas-"

[tool.meson-python.args]
setup = ['--vsenv'] # For Windows

[tool.cibuildwheel]
skip = "cp36-* cp37-* cp38-* pp* *_i686 *_ppc64le *_s390x *-musllinux_aarch64"
build-verbosity = "3"
environment = {LDFLAGS="-Wl,--strip-all"}
test-requires = "hypothesis>=6.46.1 pytest>=7.3.2 pytest-xdist>=2.2.0 pytest-asyncio>=0.17"
test-command = """
  PANDAS_CI='1' python -c 'import pandas as pd; \
  pd.test(extra_args=["-m not clipboard and not single_cpu and not slow and not network and not db", "-n 2", "--no-strict-data-files"]); \
  pd.test(extra_args=["-m not clipboard and single_cpu and not slow and not network and not db", "--no-strict-data-files"]);' \
  """

[tool.cibuildwheel.macos]
archs = "x86_64 arm64"
test-skip = "*_arm64"

[tool.cibuildwheel.windows]
before-build = "pip install delvewheel"
repair-wheel-command = "delvewheel repair -w {dest_dir} {wheel}"

[[tool.cibuildwheel.overrides]]
select = "*-musllinux*"
before-test = "apk update && apk add musl-locales"

[[tool.cibuildwheel.overrides]]
select = "*-win*"
# We test separately for Windows, since we use
# the windowsservercore docker image to check if any dlls are
# missing from the wheel
test-command = ""

[[tool.cibuildwheel.overrides]]
# Don't strip wheels on macOS.
# macOS doesn't support stripping wheels with linker
# https://github.com/MacPython/numpy-wheels/pull/87#issuecomment-624878264
select = "*-macosx*"
environment = {CFLAGS="-g0"}

[tool.black]
target-version = ['py39', 'py310']
required-version = '23.9.1'
exclude = '''
(
    asv_bench/env
  | \.egg
  | \.git
  | \.hg
  | \.mypy_cache
  | \.nox
  | \.tox
  | \.venv
  | _build
  | buck-out
  | build
  | dist
  | setup.py
)
'''

[tool.ruff]
line-length = 88
target-version = "py310"
fix = true
unfixable = []
typing-modules = ["pandas._typing"]

select = [
  # pyflakes
  "F",
  # pycodestyle
  "E", "W",
  # flake8-2020
  "YTT",
  # flake8-bugbear
  "B",
  # flake8-quotes
  "Q",
  # flake8-debugger
  "T10",
  # flake8-gettext
  "INT",
  # pylint
  "PL",
  # misc lints
  "PIE",
  # flake8-pyi
  "PYI",
  # tidy imports
  "TID",
  # implicit string concatenation
  "ISC",
  # type-checking imports
  "TCH",
  # comprehensions
  "C4",
  # pygrep-hooks
  "PGH",
  # Ruff-specific rules
  "RUF",
  # flake8-bandit: exec-builtin
  "S102",
  # numpy-legacy-random
  "NPY002",
  # Perflint
  "PERF",
  # flynt
  "FLY",
  # flake8-logging-format
  "G",
]

ignore = [
  ### Intentionally disabled
  # space before : (needed for how black formats slicing)
  "E203",
  # module level import not at top of file
  "E402",
  # do not assign a lambda expression, use a def
  "E731",
  # line break before binary operator
  # "W503",  # not yet implemented
  # line break after binary operator
  # "W504",  # not yet implemented
  # controversial
  "B006",
  # controversial
  "B007",
  # controversial
  "B008",
  # setattr is used to side-step mypy
  "B009",
  # getattr is used to side-step mypy
  "B010",
  # tests use assert False
  "B011",
  # tests use comparisons but not their returned value
  "B015",
  # false positives
  "B019",
  # Loop control variable overrides iterable it iterates
  "B020",
  # Function definition does not bind loop variable
  "B023",
  # Functions defined inside a loop must not use variables redefined in the loop
  # "B301",  # not yet implemented
  # Only works with python >=3.10
  "B905",
  # Too many arguments to function call
  "PLR0913",
  # Too many returns
  "PLR0911",
  # Too many branches
  "PLR0912",
  # Too many statements
  "PLR0915",
  # Redefined loop name
  "PLW2901",
  # Global statements are discouraged
  "PLW0603",
  # Docstrings should not be included in stubs
  "PYI021",
  # Use `typing.NamedTuple` instead of `collections.namedtuple`
  "PYI024",
  # No builtin `eval()` allowed
  "PGH001",
  # compare-to-empty-string
  "PLC1901",
  # while int | float can be shortened to float, the former is more explicit
  "PYI041",
  # incorrect-dict-iterator, flags valid Series.items usage
  "PERF102",
  # try-except-in-loop, becomes useless in Python 3.11
  "PERF203",


  ### TODO: Enable gradually
  # Useless statement
  "B018",
  # Within an except clause, raise exceptions with ...
  "B904",
  # Magic number
  "PLR2004",
  # comparison-with-itself
  "PLR0124",
  # Consider `elif` instead of `else` then `if` to remove indentation level
  "PLR5501",
  # collection-literal-concatenation
  "RUF005",
  # pairwise-over-zipped (>=PY310 only)
  "RUF007",
  # explicit-f-string-type-conversion
  "RUF010",
  # mutable-class-default
  "RUF012"
]

exclude = [
  "doc/sphinxext/*.py",
  "doc/build/*.py",
  "doc/temp/*.py",
  ".eggs/*.py",
  # vendored files
  "pandas/util/version/*",
  "pandas/io/clipboard/__init__.py",
  # exclude asv benchmark environments from linting
  "env",
]

[tool.ruff.per-file-ignores]
# relative imports allowed for asv_bench
"asv_bench/*" = ["TID", "NPY002"]
# to be enabled gradually
"pandas/core/*" = ["PLR5501"]
"pandas/tests/*" = ["B028", "FLY"]
"scripts/*" = ["B028"]
# Keep this one enabled
"pandas/_typing.py" = ["TCH"]

[tool.pylint.messages_control]
max-line-length = 88
disable = [
 # intentionally turned off
  "bad-mcs-classmethod-argument",
  "broad-except",
  "c-extension-no-member",
  "comparison-with-itself",
  "consider-using-enumerate",
  "import-error",
  "import-outside-toplevel",
  "invalid-name",
  "invalid-unary-operand-type",
  "line-too-long",
  "no-else-continue",
  "no-else-raise",
  "no-else-return",
  "no-member",
  "no-name-in-module",
  "not-an-iterable",
  "overridden-final-method",
  "pointless-statement",
  "redundant-keyword-arg",
  "singleton-comparison",
  "too-many-ancestors",
  "too-many-arguments",
  "too-many-boolean-expressions",
  "too-many-branches",
  "too-many-function-args",
  "too-many-instance-attributes",
  "too-many-locals",
  "too-many-nested-blocks",
  "too-many-public-methods",
  "too-many-return-statements",
  "too-many-statements",
  "unexpected-keyword-arg",
  "ungrouped-imports",
  "unsubscriptable-object",
  "unsupported-assignment-operation",
  "unsupported-membership-test",
  "unused-import",
  "use-dict-literal",
  "use-implicit-booleaness-not-comparison",
  "use-implicit-booleaness-not-len",
  "wrong-import-order",
  "wrong-import-position",
  "redefined-loop-name",

 # misc
  "abstract-class-instantiated",
  "no-value-for-parameter",
  "undefined-variable",
  "unpacking-non-sequence",
  "used-before-assignment",

 # pylint type "C": convention, for programming standard violation
  "missing-class-docstring",
  "missing-function-docstring",
  "missing-module-docstring",
  "superfluous-parens",
  "too-many-lines",
  "unidiomatic-typecheck",
  "unnecessary-dunder-call",
  "unnecessary-lambda-assignment",

  # pylint type "R": refactor, for bad code smell
  "consider-using-with",
  "cyclic-import",
  "duplicate-code",
  "inconsistent-return-statements",
  "redefined-argument-from-local",
  "too-few-public-methods",

  # pylint type "W": warning, for python specific problems
  "abstract-method",
  "arguments-differ",
  "arguments-out-of-order",
  "arguments-renamed",
  "attribute-defined-outside-init",
  "broad-exception-raised",
  "comparison-with-callable",
  "dangerous-default-value",
  "deprecated-module",
  "eval-used",
  "expression-not-assigned",
  "fixme",
  "global-statement",
  "invalid-overridden-method",
  "keyword-arg-before-vararg",
  "possibly-unused-variable",
  "protected-access",
  "raise-missing-from",
  "redefined-builtin",
  "redefined-outer-name",
  "self-cls-assignment",
  "signature-differs",
  "super-init-not-called",
  "try-except-raise",
  "unnecessary-lambda",
  "unused-argument",
  "unused-variable",
  "using-constant-test"
]

[tool.pytest.ini_options]
# sync minversion with pyproject.toml & install.rst
minversion = "7.3.2"
addopts = "--strict-markers --strict-config --capture=no --durations=30 --junitxml=test-data.xml"
empty_parameter_set_mark = "fail_at_collect"
xfail_strict = true
testpaths = "pandas"
doctest_optionflags = [
  "NORMALIZE_WHITESPACE",
  "IGNORE_EXCEPTION_DETAIL",
  "ELLIPSIS",
]
filterwarnings = [
  "error:::pandas",
  "error::ResourceWarning",
  "error::pytest.PytestUnraisableExceptionWarning",
  "ignore:.*ssl.SSLSocket:pytest.PytestUnraisableExceptionWarning",
  "ignore:.*ssl.SSLSocket:ResourceWarning",
  # GH 44844: Can remove once minimum matplotlib version >= 3.7
  "ignore:.*FileIO:pytest.PytestUnraisableExceptionWarning",
  "ignore:.*BufferedRandom:ResourceWarning",
  "ignore::ResourceWarning:asyncio",
  # From plotting doctests
  "ignore:More than 20 figures have been opened:RuntimeWarning",
  # Will be fixed in numba 0.56: https://github.com/numba/numba/issues/7758
  "ignore:`np.MachAr` is deprecated:DeprecationWarning:numba",
  "ignore:.*urllib3:DeprecationWarning:botocore",
  "ignore:Setuptools is replacing distutils.:UserWarning:_distutils_hack",
  # https://github.com/PyTables/PyTables/issues/822
  "ignore:a closed node found in the registry:UserWarning:tables",
  "ignore:`np.object` is a deprecated:DeprecationWarning:tables",
  "ignore:tostring:DeprecationWarning:tables",
  "ignore:distutils Version classes are deprecated:DeprecationWarning:pandas_datareader",
  "ignore:distutils Version classes are deprecated:DeprecationWarning:numexpr",
  "ignore:distutils Version classes are deprecated:DeprecationWarning:fastparquet",
  "ignore:distutils Version classes are deprecated:DeprecationWarning:fsspec",
  # Can be removed once https://github.com/numpy/numpy/pull/24794 is merged
  "ignore:.*In the future `np.long` will be defined as.*:FutureWarning",
]
junit_family = "xunit2"
markers = [
  "single_cpu: tests that should run on a single cpu only",
  "slow: mark a test as slow",
  "network: mark a test as network",
  "db: tests requiring a database (mysql or postgres)",
  "clipboard: mark a pd.read_clipboard test",
  "arm_slow: mark a test as slow for arm64 architecture",
  "arraymanager: mark a test to run with ArrayManager enabled",
]
asyncio_mode = "strict"

[tool.mypy]
# Import discovery
mypy_path = "typings"
files = ["pandas", "typings"]
namespace_packages = false
explicit_package_bases = false
ignore_missing_imports = true
follow_imports = "normal"
follow_imports_for_stubs = false
no_site_packages = false
no_silence_site_packages = false
# Platform configuration
python_version = "3.11"
platform = "linux-64"
# Disallow dynamic typing
disallow_any_unimported = false # TODO
disallow_any_expr = false # TODO
disallow_any_decorated = false # TODO
disallow_any_explicit = false # TODO
disallow_any_generics = false # TODO
disallow_subclassing_any = false # TODO
# Untyped definitions and calls
disallow_untyped_calls = true
disallow_untyped_defs = true
disallow_incomplete_defs = true
check_untyped_defs = true
disallow_untyped_decorators = true
# None and Optional handling
no_implicit_optional = true
strict_optional = true
# Configuring warnings
warn_redundant_casts = true
warn_unused_ignores = true
warn_no_return = true
warn_return_any = false # TODO
warn_unreachable = false # GH#27396
# Suppressing errors
ignore_errors = false
enable_error_code = "ignore-without-code"
# Miscellaneous strictness flags
allow_untyped_globals = false
allow_redefinition = false
local_partial_types = false
implicit_reexport = true
strict_equality = true
# Configuring error messages
show_error_context = false
show_column_numbers = false
show_error_codes = true

[[tool.mypy.overrides]]
module = [
  "pandas._config.config", # TODO
  "pandas._libs.*",
  "pandas._testing.*", # TODO
  "pandas.arrays", # TODO
  "pandas.compat.numpy.function", # TODO
  "pandas.compat._optional", # TODO
  "pandas.compat.compressors", # TODO
  "pandas.compat.pickle_compat", # TODO
  "pandas.core._numba.executor", # TODO
  "pandas.core.array_algos.datetimelike_accumulations", # TODO
  "pandas.core.array_algos.masked_accumulations", # TODO
  "pandas.core.array_algos.masked_reductions", # TODO
  "pandas.core.array_algos.putmask", # TODO
  "pandas.core.array_algos.quantile", # TODO
  "pandas.core.array_algos.replace", # TODO
  "pandas.core.array_algos.take", # TODO
  "pandas.core.arrays.*", # TODO
  "pandas.core.computation.*", # TODO
  "pandas.core.dtypes.astype", # TODO
  "pandas.core.dtypes.cast", # TODO
  "pandas.core.dtypes.common", # TODO
  "pandas.core.dtypes.concat", # TODO
  "pandas.core.dtypes.dtypes", # TODO
  "pandas.core.dtypes.generic", # TODO
  "pandas.core.dtypes.inference", # TODO
  "pandas.core.dtypes.missing", # TODO
  "pandas.core.groupby.categorical", # TODO
  "pandas.core.groupby.generic", # TODO
  "pandas.core.groupby.grouper", # TODO
  "pandas.core.groupby.groupby", # TODO
  "pandas.core.groupby.ops", # TODO
  "pandas.core.indexers.*", # TODO
  "pandas.core.indexes.*", # TODO
  "pandas.core.interchange.column", # TODO
  "pandas.core.interchange.dataframe_protocol", # TODO
  "pandas.core.interchange.from_dataframe", # TODO
  "pandas.core.internals.*", # TODO
  "pandas.core.methods.*", # TODO
  "pandas.core.ops.array_ops", # TODO
  "pandas.core.ops.common", # TODO
  "pandas.core.ops.invalid", # TODO
  "pandas.core.ops.mask_ops", # TODO
  "pandas.core.ops.missing", # TODO
  "pandas.core.reshape.*", # TODO
  "pandas.core.strings.*", # TODO
  "pandas.core.tools.*", # TODO
  "pandas.core.window.common", # TODO
  "pandas.core.window.ewm", # TODO
  "pandas.core.window.expanding", # TODO
  "pandas.core.window.numba_", # TODO
  "pandas.core.window.online", # TODO
  "pandas.core.window.rolling", # TODO
  "pandas.core.accessor", # TODO
  "pandas.core.algorithms", # TODO
  "pandas.core.apply", # TODO
  "pandas.core.arraylike", # TODO
  "pandas.core.base", # TODO
  "pandas.core.common", # TODO
  "pandas.core.config_init", # TODO
  "pandas.core.construction", # TODO
  "pandas.core.flags", # TODO
  "pandas.core.frame", # TODO
  "pandas.core.generic", # TODO
  "pandas.core.indexing", # TODO
  "pandas.core.missing", # TODO
  "pandas.core.nanops", # TODO
  "pandas.core.resample", # TODO
  "pandas.core.roperator", # TODO
  "pandas.core.sample", # TODO
  "pandas.core.series", # TODO
  "pandas.core.sorting", # TODO
  "pandas.errors", # TODO
  "pandas.io.clipboard", # TODO
  "pandas.io.excel._base", # TODO
  "pandas.io.excel._odfreader", # TODO
  "pandas.io.excel._odswriter", # TODO
  "pandas.io.excel._openpyxl", # TODO
  "pandas.io.excel._pyxlsb", # TODO
  "pandas.io.excel._xlrd", # TODO
  "pandas.io.excel._xlsxwriter", # TODO
  "pandas.io.formats.console", # TODO
  "pandas.io.formats.css", # TODO
  "pandas.io.formats.excel", # TODO
  "pandas.io.formats.format", # TODO
  "pandas.io.formats.info", # TODO
  "pandas.io.formats.printing", # TODO
  "pandas.io.formats.style", # TODO
  "pandas.io.formats.style_render", # TODO
  "pandas.io.formats.xml", # TODO
  "pandas.io.json.*", # TODO
  "pandas.io.parsers.*", # TODO
  "pandas.io.sas.sas_xport", # TODO
  "pandas.io.sas.sas7bdat", # TODO
  "pandas.io.clipboards", # TODO
  "pandas.io.common", # TODO
  "pandas.io.gbq", # TODO
  "pandas.io.html", # TODO
  "pandas.io.gbq", # TODO
  "pandas.io.parquet", # TODO
  "pandas.io.pytables", # TODO
  "pandas.io.sql", # TODO
  "pandas.io.stata", # TODO
  "pandas.io.xml", # TODO
  "pandas.plotting.*", # TODO
  "pandas.tests.*",
  "pandas.tseries.frequencies", # TODO
  "pandas.tseries.holiday", # TODO
  "pandas.util._decorators", # TODO
  "pandas.util._doctools", # TODO
  "pandas.util._print_versions", # TODO
  "pandas.util._test_decorators", # TODO
  "pandas.util._validators", # TODO
  "pandas.util", # TODO
  "pandas._version",
  "pandas.conftest",
  "pandas"
]
disallow_untyped_calls = false
disallow_untyped_defs = false
disallow_incomplete_defs = false

[[tool.mypy.overrides]]
module = [
  "pandas.tests.*",
  "pandas._version",
  "pandas.io.clipboard",
]
check_untyped_defs = false

[[tool.mypy.overrides]]
module = [
  "pandas.tests.apply.test_series_apply",
  "pandas.tests.arithmetic.conftest",
  "pandas.tests.arrays.sparse.test_combine_concat",
  "pandas.tests.dtypes.test_common",
  "pandas.tests.frame.methods.test_to_records",
  "pandas.tests.groupby.test_rank",
  "pandas.tests.groupby.transform.test_transform",
  "pandas.tests.indexes.interval.test_interval",
  "pandas.tests.indexing.test_categorical",
  "pandas.tests.io.excel.test_writers",
  "pandas.tests.reductions.test_reductions",
  "pandas.tests.test_expressions",
]
ignore_errors = true

# To be kept consistent with "Import Formatting" section in contributing.rst
[tool.isort]
known_pre_libs = "pandas._config"
known_pre_core = ["pandas._libs", "pandas._typing", "pandas.util._*", "pandas.compat", "pandas.errors"]
known_dtypes = "pandas.core.dtypes"
known_post_core = ["pandas.tseries", "pandas.io", "pandas.plotting"]
sections = ["FUTURE", "STDLIB", "THIRDPARTY" ,"PRE_LIBS" , "PRE_CORE", "DTYPES", "FIRSTPARTY", "POST_CORE", "LOCALFOLDER"]
profile = "black"
combine_as_imports = true
force_grid_wrap = 2
force_sort_within_sections = true
skip_glob = "env"
skip = "pandas/__init__.py"

[tool.pyright]
pythonVersion = "3.11"
typeCheckingMode = "basic"
useLibraryCodeForTypes = false
include = ["pandas", "typings"]
exclude = ["pandas/tests", "pandas/io/clipboard", "pandas/util/version", "pandas/core/_numba/extensions.py"]
# enable subset of "strict"
reportDuplicateImport = true
reportInconsistentConstructor = true
reportInvalidStubStatement = true
reportOverlappingOverload = true
reportPropertyTypeMismatch = true
reportUntypedClassDecorator = true
reportUntypedFunctionDecorator = true
reportUntypedNamedTuple = true
reportUnusedImport = true
# disable subset of "basic"
reportGeneralTypeIssues = false
reportMissingModuleSource = false
reportOptionalCall = false
reportOptionalIterable = false
reportOptionalMemberAccess = false
reportOptionalOperand = false
reportOptionalSubscript = false
reportPrivateImportUsage = false
reportUnboundVariable = false

[tool.coverage.run]
branch = true
omit = ["pandas/_typing.py", "pandas/_version.py"]
plugins = ["Cython.Coverage"]
source = ["pandas"]

[tool.coverage.report]
ignore_errors = false
show_missing = true
omit = ["pandas/_version.py"]
exclude_lines = [
  # Have to re-enable the standard pragma
  "pragma: no cover",
  # Don't complain about missing debug-only code:s
  "def __repr__",
  "if self.debug",
  # Don't complain if tests don't hit defensive assertion code:
  "raise AssertionError",
  "raise NotImplementedError",
  "AbstractMethodError",
  # Don't complain if non-runnable code isn't run:
  "if 0:",
  "if __name__ == .__main__.:",
  "if TYPE_CHECKING:",
]

[tool.coverage.html]
directory = "coverage_html_report"

[tool.codespell]
ignore-words-list = "blocs, coo, hist, nd, sav, ser, recuse, nin, timere"
ignore-regex = 'https://([\w/\.])+'<|MERGE_RESOLUTION|>--- conflicted
+++ resolved
@@ -5,22 +5,13 @@
     "meson-python==0.13.1",
     "meson==1.2.1",
     "wheel",
-<<<<<<< HEAD
-    "Cython==3.0.2",  # Note: sync with setup.py, environment.yml and asv.conf.json
-    # Note: numpy 1.25 has a backwards compatible C API by default
-    # we don't want to force users to compile with 1.25 though
-    # (Ideally, in the future, though, oldest-supported-numpy can be dropped when our min numpy is 1.25.x)
-    "oldest-supported-numpy>=2022.8.16; python_version<'3.12'",
-    "numpy>=1.26.0,<2; python_version>='3.12'",
-=======
-    "Cython>=0.29.33,<3",  # Note: sync with setup.py, environment.yml and asv.conf.json
+    "Cython==3.0.4",  # Note: sync with setup.py, environment.yml and asv.conf.json
     # Any NumPy version should be fine for compiling.  Users are unlikely
     # to get a NumPy<1.25 so the result will be compatible with all relevant
     # NumPy versions (if not it is presumably compatible with their version).
     # Pin <2.0 for releases until tested against an RC.  But explicitly allow
     # testing the `.dev0` nightlies (which require the extra index).
     "numpy>1.22.4,<=2.0.0.dev0",
->>>>>>> b7ab8561
     "versioneer[toml]"
 ]
 
