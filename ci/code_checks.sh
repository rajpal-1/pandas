--- conflicted
+++ resolved
@@ -105,13 +105,6 @@
         pandas.errors.UnsupportedFunctionCall \
         pandas.test \
         pandas.NaT \
-<<<<<<< HEAD
-        pandas.DataFrame.to_html \
-=======
-        pandas.read_clipboard \
-        pandas.ExcelFile \
-        pandas.ExcelFile.parse \
->>>>>>> 12b114b2
         pandas.io.formats.style.Styler.to_html \
         pandas.HDFStore.groups \
         pandas.HDFStore.walk \
