#!/bin/bash
#
# Run checks related to code quality.
#
# This script is intended for both the CI and to check locally that code standards are
# respected. We run doctests here (currently some files only), and we
# validate formatting error in docstrings.
#
# Usage:
#   $ ./ci/code_checks.sh               # run all checks
#   $ ./ci/code_checks.sh code          # checks on imported code
#   $ ./ci/code_checks.sh doctests      # run doctests
#   $ ./ci/code_checks.sh docstrings    # validate docstring errors
#   $ ./ci/code_checks.sh single-docs   # check single-page docs build warning-free
#   $ ./ci/code_checks.sh notebooks     # check execution of documentation notebooks

set -uo pipefail

if [[ -v 1 ]]; then
    CHECK=$1
else
    # script will fail if it uses an unset variable (i.e. $1 is not provided)
    CHECK=""
fi

[[ -z "$CHECK" || "$CHECK" == "code" || "$CHECK" == "doctests" || "$CHECK" == "docstrings" || "$CHECK" == "single-docs" || "$CHECK" == "notebooks" ]] || \
    { echo "Unknown command $1. Usage: $0 [code|doctests|docstrings|single-docs|notebooks]"; exit 9999; }

BASE_DIR="$(dirname $0)/.."
RET=0

### CODE ###
if [[ -z "$CHECK" || "$CHECK" == "code" ]]; then

    MSG='Check import. No warnings, and blocklist some optional dependencies' ; echo $MSG
    python -W error -c "
import sys
import pandas

blocklist = {'bs4', 'gcsfs', 'html5lib', 'http', 'ipython', 'jinja2', 'hypothesis',
             'lxml', 'matplotlib', 'openpyxl', 'py', 'pytest', 's3fs', 'scipy',
             'tables', 'urllib.request', 'xlrd', 'xlsxwriter'}

# GH#28227 for some of these check for top-level modules, while others are
#  more specific (e.g. urllib.request)
import_mods = set(m.split('.')[0] for m in sys.modules) | set(sys.modules)
mods = blocklist & import_mods
if mods:
    sys.stderr.write('err: pandas should not import: {}\n'.format(', '.join(mods)))
    sys.exit(len(mods))
    "
    RET=$(($RET + $?)) ; echo $MSG "DONE"

fi

### DOCTESTS ###
if [[ -z "$CHECK" || "$CHECK" == "doctests" ]]; then

    MSG='Python and Cython Doctests' ; echo $MSG
    python -c 'import pandas as pd; pd.test(run_doctests=True)'
    RET=$(($RET + $?)) ; echo $MSG "DONE"

fi

### DOCSTRINGS ###
if [[ -z "$CHECK" || "$CHECK" == "docstrings" ]]; then

    MSG='Validate docstrings (EX01, EX04, GL01, GL02, GL03, GL04, GL05, GL06, GL07, GL09, GL10, PR03, PR04, PR05, PR06, PR08, PR09, PR10, RT01, RT02, RT04, RT05, SA02, SA03, SA04, SS01, SS02, SS03, SS04, SS05, SS06)' ; echo $MSG
    $BASE_DIR/scripts/validate_docstrings.py --format=actions --errors=EX01,EX04,GL01,GL02,GL03,GL04,GL05,GL06,GL07,GL09,GL10,PR03,PR04,PR05,PR06,PR08,PR09,PR10,RT01,RT02,RT04,RT05,SA02,SA03,SA04,SS01,SS02,SS03,SS04,SS05,SS06
    RET=$(($RET + $?)) ; echo $MSG "DONE"

    MSG='Partially validate docstrings (EX03)' ;  echo $MSG
    $BASE_DIR/scripts/validate_docstrings.py --format=actions --errors=EX03 --ignore_functions \
        pandas.Series.plot.line \
        pandas.Series.to_sql \
        pandas.errors.DatabaseError \
        pandas.errors.IndexingError \
        pandas.errors.InvalidColumnName \
        pandas.errors.SettingWithCopyWarning \
        pandas.errors.SpecificationError \
        pandas.errors.UndefinedVariableError \
<<<<<<< HEAD
        pandas.ExcelWriter \
=======
        pandas.Timestamp.ceil \
        pandas.Timestamp.floor \
        pandas.Timestamp.round \
>>>>>>> 82449b9d
        pandas.read_json \
        pandas.io.json.build_table_schema \
        pandas.io.formats.style.Styler.to_latex \
        pandas.read_parquet \
        pandas.DataFrame.to_sql \
        pandas.read_stata \
        pandas.plotting.scatter_matrix \
        pandas.Index.droplevel \
        pandas.MultiIndex.names \
        pandas.MultiIndex.droplevel \
        pandas.Grouper \
        pandas.io.formats.style.Styler.map \
        pandas.io.formats.style.Styler.apply_index \
        pandas.io.formats.style.Styler.map_index \
        pandas.io.formats.style.Styler.format \
        pandas.io.formats.style.Styler.set_tooltips \
        pandas.io.formats.style.Styler.set_uuid \
        pandas.io.formats.style.Styler.pipe \
        pandas.io.formats.style.Styler.highlight_between \
        pandas.io.formats.style.Styler.highlight_quantile \
        pandas.io.formats.style.Styler.background_gradient \
        pandas.io.formats.style.Styler.text_gradient \
        pandas.DataFrame.values \
        pandas.DataFrame.groupby \
        pandas.DataFrame.sort_values \
        pandas.DataFrame.plot.hexbin \
        pandas.DataFrame.plot.line \
    RET=$(($RET + $?)) ; echo $MSG "DONE"

fi

### DOCUMENTATION NOTEBOOKS ###
if [[ -z "$CHECK" || "$CHECK" == "notebooks" ]]; then

    MSG='Notebooks' ; echo $MSG
    jupyter nbconvert --execute $(find doc/source -name '*.ipynb') --to notebook
    RET=$(($RET + $?)) ; echo $MSG "DONE"

fi

### SINGLE-PAGE DOCS ###
if [[ -z "$CHECK" || "$CHECK" == "single-docs" ]]; then
    python doc/make.py --warnings-are-errors --no-browser --single pandas.Series.value_counts
    python doc/make.py --warnings-are-errors --no-browser --single pandas.Series.str.split
fi

exit $RET<|MERGE_RESOLUTION|>--- conflicted
+++ resolved
@@ -79,13 +79,6 @@
         pandas.errors.SettingWithCopyWarning \
         pandas.errors.SpecificationError \
         pandas.errors.UndefinedVariableError \
-<<<<<<< HEAD
-        pandas.ExcelWriter \
-=======
-        pandas.Timestamp.ceil \
-        pandas.Timestamp.floor \
-        pandas.Timestamp.round \
->>>>>>> 82449b9d
         pandas.read_json \
         pandas.io.json.build_table_schema \
         pandas.io.formats.style.Styler.to_latex \
