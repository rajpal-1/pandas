--- conflicted
+++ resolved
@@ -79,24 +79,6 @@
         pandas.read_json \
         pandas.io.formats.style.Styler.to_latex \
         pandas.read_parquet \
-<<<<<<< HEAD
-        pandas.read_stata \
-        pandas.core.resample.Resampler.pipe \
-        pandas.core.resample.Resampler.interpolate \
-        pandas.plotting.scatter_matrix \
-        pandas.pivot \
-        pandas.merge_asof \
-        pandas.wide_to_long \
-        pandas.Index.rename \
-        pandas.Index.droplevel \
-        pandas.Index.isin \
-        pandas.MultiIndex.names \
-        pandas.MultiIndex.droplevel \
-        pandas.IndexSlice \
-        pandas.Grouper \
-=======
-        pandas.DataFrame.to_sql \
->>>>>>> 4921e0b2
         pandas.io.formats.style.Styler.map \
         pandas.io.formats.style.Styler.apply_index \
         pandas.io.formats.style.Styler.map_index \
