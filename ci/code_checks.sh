#!/bin/bash
#
# Run checks related to code quality.
#
# This script is intended for both the CI and to check locally that code standards are
# respected. We run doctests here (currently some files only), and we
# validate formatting error in docstrings.
#
# Usage:
#   $ ./ci/code_checks.sh               # run all checks
#   $ ./ci/code_checks.sh code          # checks on imported code
#   $ ./ci/code_checks.sh doctests      # run doctests
#   $ ./ci/code_checks.sh docstrings    # validate docstring errors
#   $ ./ci/code_checks.sh single-docs   # check single-page docs build warning-free
#   $ ./ci/code_checks.sh notebooks     # check execution of documentation notebooks

[[ -z "$1" || "$1" == "code" || "$1" == "doctests" || "$1" == "docstrings" || "$1" == "single-docs" || "$1" == "notebooks" ]] || \
    { echo "Unknown command $1. Usage: $0 [code|doctests|docstrings|single-docs|notebooks]"; exit 9999; }

BASE_DIR="$(dirname $0)/.."
RET=0
CHECK=$1

### CODE ###
if [[ -z "$CHECK" || "$CHECK" == "code" ]]; then

    MSG='Check import. No warnings, and blocklist some optional dependencies' ; echo $MSG
    python -W error -c "
import sys
import pandas

blocklist = {'bs4', 'gcsfs', 'html5lib', 'http', 'ipython', 'jinja2', 'hypothesis',
             'lxml', 'matplotlib', 'openpyxl', 'py', 'pytest', 's3fs', 'scipy',
             'tables', 'urllib.request', 'xlrd', 'xlsxwriter'}

# GH#28227 for some of these check for top-level modules, while others are
#  more specific (e.g. urllib.request)
import_mods = set(m.split('.')[0] for m in sys.modules) | set(sys.modules)
mods = blocklist & import_mods
if mods:
    sys.stderr.write('err: pandas should not import: {}\n'.format(', '.join(mods)))
    sys.exit(len(mods))
    "
    RET=$(($RET + $?)) ; echo $MSG "DONE"

fi

### DOCTESTS ###
if [[ -z "$CHECK" || "$CHECK" == "doctests" ]]; then

    MSG='Python and Cython Doctests' ; echo $MSG
    python -c 'import pandas as pd; pd.test(run_doctests=True)'
    RET=$(($RET + $?)) ; echo $MSG "DONE"

fi

### DOCSTRINGS ###
if [[ -z "$CHECK" || "$CHECK" == "docstrings" ]]; then

    MSG='Validate docstrings (EX02, EX04, GL01, GL02, GL03, GL04, GL05, GL06, GL07, GL09, GL10, PR03, PR04, PR05, PR06, PR08, PR09, PR10, RT01, RT02, RT04, RT05, SA02, SA03, SA04, SS01, SS02, SS03, SS04, SS05, SS06)' ; echo $MSG
    $BASE_DIR/scripts/validate_docstrings.py --format=actions --errors=EX02,EX04,GL01,GL02,GL03,GL04,GL05,GL06,GL07,GL09,GL10,PR03,PR04,PR05,PR06,PR08,PR09,PR10,RT01,RT02,RT04,RT05,SA02,SA03,SA04,SS01,SS02,SS03,SS04,SS05,SS06
    RET=$(($RET + $?)) ; echo $MSG "DONE"

    MSG='Partially validate docstrings (EX01)' ;  echo $MSG
    $BASE_DIR/scripts/validate_docstrings.py --format=actions --errors=EX01 --ignore_functions \
        pandas.io.stata.StataWriter.write_file \
<<<<<<< HEAD
        pandas.plotting.register_matplotlib_converters \
=======
        pandas.plotting.deregister_matplotlib_converters \
>>>>>>> 90d9e255
        pandas.api.extensions.ExtensionArray \
    RET=$(($RET + $?)) ; echo $MSG "DONE"

fi

### DOCUMENTATION NOTEBOOKS ###
if [[ -z "$CHECK" || "$CHECK" == "notebooks" ]]; then

    MSG='Notebooks' ; echo $MSG
    jupyter nbconvert --execute $(find doc/source -name '*.ipynb') --to notebook
    RET=$(($RET + $?)) ; echo $MSG "DONE"

fi

### SINGLE-PAGE DOCS ###
if [[ -z "$CHECK" || "$CHECK" == "single-docs" ]]; then
    python doc/make.py --warnings-are-errors --single pandas.Series.value_counts
    python doc/make.py --warnings-are-errors --single pandas.Series.str.split
    python doc/make.py clean
fi

exit $RET<|MERGE_RESOLUTION|>--- conflicted
+++ resolved
@@ -64,11 +64,6 @@
     MSG='Partially validate docstrings (EX01)' ;  echo $MSG
     $BASE_DIR/scripts/validate_docstrings.py --format=actions --errors=EX01 --ignore_functions \
         pandas.io.stata.StataWriter.write_file \
-<<<<<<< HEAD
-        pandas.plotting.register_matplotlib_converters \
-=======
-        pandas.plotting.deregister_matplotlib_converters \
->>>>>>> 90d9e255
         pandas.api.extensions.ExtensionArray \
     RET=$(($RET + $?)) ; echo $MSG "DONE"
 
