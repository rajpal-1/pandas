--- conflicted
+++ resolved
@@ -110,28 +110,6 @@
         pandas_object \
         pandas.api.interchange.from_dataframe \
         pandas.DatetimeIndex.snap \
-<<<<<<< HEAD
-        pandas.core.window.rolling.Rolling.max \
-        pandas.core.window.rolling.Rolling.cov \
-        pandas.core.window.rolling.Rolling.skew \
-        pandas.core.window.rolling.Rolling.apply \
-        pandas.core.window.expanding.Expanding.count \
-        pandas.core.window.expanding.Expanding.sum \
-        pandas.core.window.expanding.Expanding.mean \
-        pandas.core.window.expanding.Expanding.median \
-        pandas.core.window.expanding.Expanding.min \
-        pandas.core.window.expanding.Expanding.max \
-        pandas.core.window.expanding.Expanding.corr \
-        pandas.core.window.expanding.Expanding.cov \
-        pandas.core.window.expanding.Expanding.skew \
-        pandas.core.window.expanding.Expanding.apply \
-        pandas.core.window.expanding.Expanding.quantile \
-=======
-        pandas.core.window.rolling.Window.mean \
-        pandas.core.window.rolling.Window.sum \
-        pandas.core.window.rolling.Window.var \
-        pandas.core.window.rolling.Window.std \
->>>>>>> bcb3fa8e
         pandas.core.window.ewm.ExponentialMovingWindow.mean \
         pandas.core.window.ewm.ExponentialMovingWindow.sum \
         pandas.core.window.ewm.ExponentialMovingWindow.std \
