--- conflicted
+++ resolved
@@ -263,24 +263,6 @@
         pandas.core.window.ewm.ExponentialMovingWindow.cov \
         pandas.api.indexers.BaseIndexer \
         pandas.api.indexers.VariableOffsetWindowIndexer \
-<<<<<<< HEAD
-        pandas.core.groupby.DataFrameGroupBy.__iter__ \
-        pandas.core.groupby.SeriesGroupBy.__iter__ \
-        pandas.core.groupby.DataFrameGroupBy.groups \
-        pandas.core.groupby.SeriesGroupBy.groups \
-        pandas.core.groupby.DataFrameGroupBy.indices \
-        pandas.core.groupby.SeriesGroupBy.indices \
-        pandas.core.groupby.DataFrameGroupBy.get_group \
-        pandas.core.groupby.SeriesGroupBy.get_group \
-        pandas.core.groupby.DataFrameGroupBy.all \
-        pandas.core.groupby.DataFrameGroupBy.any \
-=======
-        pandas.core.groupby.DataFrameGroupBy.count \
-        pandas.core.groupby.DataFrameGroupBy.cummax \
-        pandas.core.groupby.DataFrameGroupBy.cummin \
-        pandas.core.groupby.DataFrameGroupBy.cumprod \
-        pandas.core.groupby.DataFrameGroupBy.cumsum \
->>>>>>> 1cae7a39
         pandas.core.groupby.DataFrameGroupBy.diff \
         pandas.core.groupby.DataFrameGroupBy.ffill \
         pandas.core.groupby.DataFrameGroupBy.max \
@@ -296,16 +278,6 @@
         pandas.core.groupby.DataFrameGroupBy.std \
         pandas.core.groupby.DataFrameGroupBy.sum \
         pandas.core.groupby.DataFrameGroupBy.var \
-<<<<<<< HEAD
-        pandas.core.groupby.SeriesGroupBy.all \
-        pandas.core.groupby.SeriesGroupBy.any \
-=======
-        pandas.core.groupby.SeriesGroupBy.count \
-        pandas.core.groupby.SeriesGroupBy.cummax \
-        pandas.core.groupby.SeriesGroupBy.cummin \
-        pandas.core.groupby.SeriesGroupBy.cumprod \
-        pandas.core.groupby.SeriesGroupBy.cumsum \
->>>>>>> 1cae7a39
         pandas.core.groupby.SeriesGroupBy.diff \
         pandas.core.groupby.SeriesGroupBy.ffill \
         pandas.core.groupby.SeriesGroupBy.max \
