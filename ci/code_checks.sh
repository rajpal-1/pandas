#!/bin/bash
#
# Run checks related to code quality.
#
# This script is intended for both the CI and to check locally that code standards are
# respected. We run doctests here (currently some files only), and we
# validate formatting error in docstrings.
#
# Usage:
#   $ ./ci/code_checks.sh               # run all checks
#   $ ./ci/code_checks.sh code          # checks on imported code
#   $ ./ci/code_checks.sh doctests      # run doctests
#   $ ./ci/code_checks.sh docstrings    # validate docstring errors
#   $ ./ci/code_checks.sh single-docs   # check single-page docs build warning-free
#   $ ./ci/code_checks.sh notebooks     # check execution of documentation notebooks

[[ -z "$1" || "$1" == "code" || "$1" == "doctests" || "$1" == "docstrings" || "$1" == "single-docs" || "$1" == "notebooks" ]] || \
    { echo "Unknown command $1. Usage: $0 [code|doctests|docstrings|single-docs|notebooks]"; exit 9999; }

BASE_DIR="$(dirname $0)/.."
RET=0
CHECK=$1

function invgrep {
    # grep with inverse exist status and formatting for azure-pipelines
    #
    # This function works exactly as grep, but with opposite exit status:
    # - 0 (success) when no patterns are found
    # - 1 (fail) when the patterns are found
    #
    # This is useful for the CI, as we want to fail if one of the patterns
    # that we want to avoid is found by grep.
    grep -n "$@" | sed "s/^/$INVGREP_PREPEND/" | sed "s/$/$INVGREP_APPEND/" ; EXIT_STATUS=${PIPESTATUS[0]}
    return $((! $EXIT_STATUS))
}

if [[ "$GITHUB_ACTIONS" == "true" ]]; then
    INVGREP_PREPEND="##[error]"
fi

### CODE ###
if [[ -z "$CHECK" || "$CHECK" == "code" ]]; then

    MSG='Check import. No warnings, and blocklist some optional dependencies' ; echo $MSG
    python -W error -c "
import sys
import pandas

blocklist = {'bs4', 'gcsfs', 'html5lib', 'http', 'ipython', 'jinja2', 'hypothesis',
             'lxml', 'matplotlib', 'openpyxl', 'py', 'pytest', 's3fs', 'scipy',
             'tables', 'urllib.request', 'xlrd', 'xlsxwriter'}

# GH#28227 for some of these check for top-level modules, while others are
#  more specific (e.g. urllib.request)
import_mods = set(m.split('.')[0] for m in sys.modules) | set(sys.modules)
mods = blocklist & import_mods
if mods:
    sys.stderr.write('err: pandas should not import: {}\n'.format(', '.join(mods)))
    sys.exit(len(mods))
    "
    RET=$(($RET + $?)) ; echo $MSG "DONE"

fi

### DOCTESTS ###
if [[ -z "$CHECK" || "$CHECK" == "doctests" ]]; then

    MSG='Python and Cython Doctests' ; echo $MSG
    python -c 'import pandas as pd; pd.test(run_doctests=True)'
    RET=$(($RET + $?)) ; echo $MSG "DONE"

fi

### DOCSTRINGS ###
if [[ -z "$CHECK" || "$CHECK" == "docstrings" ]]; then

    MSG='Validate docstrings (EX02, EX04, GL01, GL02, GL03, GL04, GL05, GL06, GL07, GL09, GL10, PR03, PR04, PR05, PR06, PR08, PR09, PR10, RT01, RT02, RT04, RT05, SA02, SA03, SA04, SS01, SS02, SS03, SS04, SS05, SS06)' ; echo $MSG
    $BASE_DIR/scripts/validate_docstrings.py --format=actions --errors=EX02,EX04,GL01,GL02,GL03,GL04,GL05,GL06,GL07,GL09,GL10,PR03,PR04,PR05,PR06,PR08,PR09,PR10,RT01,RT02,RT04,RT05,SA02,SA03,SA04,SS01,SS02,SS03,SS04,SS05,SS06
    RET=$(($RET + $?)) ; echo $MSG "DONE"

    MSG='Partially validate docstrings (EX01)' ;  echo $MSG
    $BASE_DIR/scripts/validate_docstrings.py --format=actions --errors=EX01 --ignore_functions \
        pandas.Series.backfill \
        pandas.Series.pad \
        pandas.Series.hist \
        pandas.errors.AccessorRegistrationWarning \
        pandas.errors.AttributeConflictWarning \
        pandas.errors.DataError \
        pandas.errors.IncompatibilityWarning \
        pandas.errors.InvalidComparison \
        pandas.errors.IntCastingNaNError \
        pandas.errors.LossySetitemError \
        pandas.errors.MergeError \
        pandas.errors.NoBufferPresent \
        pandas.errors.NullFrequencyError \
        pandas.errors.NumbaUtilError \
        pandas.errors.OptionError \
        pandas.errors.OutOfBoundsDatetime \
        pandas.errors.OutOfBoundsTimedelta \
        pandas.errors.ParserError \
        pandas.errors.PerformanceWarning \
        pandas.errors.PyperclipException \
        pandas.errors.PyperclipWindowsException \
        pandas.errors.UnsortedIndexError \
        pandas.errors.UnsupportedFunctionCall \
        pandas.test \
        pandas.NaT \
<<<<<<< HEAD
        pandas.Timestamp.date \
        pandas.Timestamp.dst \
        pandas.Timestamp.isocalendar \
        pandas.Timestamp.isoweekday \
=======
        pandas.Timestamp.strptime \
>>>>>>> 8cf7ac1a
        pandas.Timestamp.time \
        pandas.Timestamp.timetuple \
        pandas.Timestamp.timetz \
        pandas.Timestamp.to_datetime64 \
        pandas.Timestamp.toordinal \
        pandas.arrays.TimedeltaArray \
        pandas.Period.asfreq \
        pandas.Period.now \
        pandas.arrays.PeriodArray \
        pandas.CategoricalDtype.categories \
        pandas.CategoricalDtype.ordered \
        pandas.Categorical.dtype \
        pandas.Categorical.categories \
        pandas.Categorical.ordered \
        pandas.Categorical.codes \
        pandas.Categorical.__array__ \
        pandas.SparseDtype \
        pandas.DatetimeTZDtype.unit \
        pandas.DatetimeTZDtype.tz \
        pandas.PeriodDtype.freq \
        pandas.IntervalDtype.subtype \
        pandas_dtype \
        pandas.api.types.is_bool \
        pandas.api.types.is_complex \
        pandas.api.types.is_float \
        pandas.api.types.is_integer \
        pandas.api.types.pandas_dtype \
        pandas.read_clipboard \
        pandas.ExcelFile \
        pandas.ExcelFile.parse \
        pandas.DataFrame.to_html \
        pandas.io.formats.style.Styler.to_html \
        pandas.HDFStore.put \
        pandas.HDFStore.append \
        pandas.HDFStore.get \
        pandas.HDFStore.select \
        pandas.HDFStore.info \
        pandas.HDFStore.keys \
        pandas.HDFStore.groups \
        pandas.HDFStore.walk \
        pandas.read_feather \
        pandas.DataFrame.to_feather \
        pandas.read_parquet \
        pandas.read_orc \
        pandas.read_sas \
        pandas.read_spss \
        pandas.read_sql_query \
        pandas.read_gbq \
        pandas.io.stata.StataReader.data_label \
        pandas.io.stata.StataReader.value_labels \
        pandas.io.stata.StataReader.variable_labels \
        pandas.io.stata.StataWriter.write_file \
        pandas.core.resample.Resampler.__iter__ \
        pandas.core.resample.Resampler.groups \
        pandas.core.resample.Resampler.indices \
        pandas.core.resample.Resampler.get_group \
        pandas.core.resample.Resampler.ffill \
        pandas.core.resample.Resampler.asfreq \
        pandas.core.resample.Resampler.count \
        pandas.core.resample.Resampler.nunique \
        pandas.core.resample.Resampler.max \
        pandas.core.resample.Resampler.mean \
        pandas.core.resample.Resampler.median \
        pandas.core.resample.Resampler.min \
        pandas.core.resample.Resampler.ohlc \
        pandas.core.resample.Resampler.prod \
        pandas.core.resample.Resampler.size \
        pandas.core.resample.Resampler.sem \
        pandas.core.resample.Resampler.std \
        pandas.core.resample.Resampler.sum \
        pandas.core.resample.Resampler.var \
        pandas.core.resample.Resampler.quantile \
        pandas.describe_option \
        pandas.reset_option \
        pandas.get_option \
        pandas.set_option \
        pandas.plotting.deregister_matplotlib_converters \
        pandas.plotting.plot_params \
        pandas.plotting.register_matplotlib_converters \
        pandas.plotting.table \
        pandas.util.hash_array \
        pandas.util.hash_pandas_object \
        pandas_object \
        pandas.api.interchange.from_dataframe \
        pandas.Index.asof_locs \
        pandas.Index.get_slice_bound \
        pandas.RangeIndex \
        pandas.RangeIndex.start \
        pandas.RangeIndex.stop \
        pandas.RangeIndex.step \
        pandas.RangeIndex.from_range \
        pandas.CategoricalIndex.codes \
        pandas.CategoricalIndex.categories \
        pandas.CategoricalIndex.ordered \
        pandas.CategoricalIndex.reorder_categories \
        pandas.CategoricalIndex.set_categories \
        pandas.CategoricalIndex.as_ordered \
        pandas.CategoricalIndex.as_unordered \
        pandas.CategoricalIndex.equals \
        pandas.IntervalIndex.values \
        pandas.IntervalIndex.to_tuples \
        pandas.MultiIndex.dtypes \
        pandas.MultiIndex.drop \
        pandas.DatetimeIndex.snap \
        pandas.DatetimeIndex.as_unit \
        pandas.DatetimeIndex.to_pydatetime \
        pandas.DatetimeIndex.to_series \
        pandas.DatetimeIndex.mean \
        pandas.DatetimeIndex.std \
        pandas.TimedeltaIndex \
        pandas.core.window.rolling.Rolling.max \
        pandas.core.window.rolling.Rolling.cov \
        pandas.core.window.rolling.Rolling.skew \
        pandas.core.window.rolling.Rolling.apply \
        pandas.core.window.rolling.Window.mean \
        pandas.core.window.rolling.Window.sum \
        pandas.core.window.rolling.Window.var \
        pandas.core.window.rolling.Window.std \
        pandas.core.window.expanding.Expanding.count \
        pandas.core.window.expanding.Expanding.sum \
        pandas.core.window.expanding.Expanding.mean \
        pandas.core.window.expanding.Expanding.median \
        pandas.core.window.expanding.Expanding.min \
        pandas.core.window.expanding.Expanding.max \
        pandas.core.window.expanding.Expanding.corr \
        pandas.core.window.expanding.Expanding.cov \
        pandas.core.window.expanding.Expanding.skew \
        pandas.core.window.expanding.Expanding.apply \
        pandas.core.window.expanding.Expanding.quantile \
        pandas.core.window.ewm.ExponentialMovingWindow.mean \
        pandas.core.window.ewm.ExponentialMovingWindow.sum \
        pandas.core.window.ewm.ExponentialMovingWindow.std \
        pandas.core.window.ewm.ExponentialMovingWindow.var \
        pandas.core.window.ewm.ExponentialMovingWindow.corr \
        pandas.core.window.ewm.ExponentialMovingWindow.cov \
        pandas.api.indexers.BaseIndexer \
        pandas.api.indexers.VariableOffsetWindowIndexer \
        pandas.io.formats.style.Styler \
        pandas.io.formats.style.Styler.from_custom_template \
        pandas.io.formats.style.Styler.set_caption \
        pandas.io.formats.style.Styler.set_sticky \
        pandas.io.formats.style.Styler.set_uuid \
        pandas.io.formats.style.Styler.clear \
        pandas.io.formats.style.Styler.highlight_null \
        pandas.io.formats.style.Styler.highlight_max \
        pandas.io.formats.style.Styler.highlight_min \
        pandas.io.formats.style.Styler.bar \
        pandas.io.formats.style.Styler.to_string \
        pandas.api.extensions.ExtensionDtype \
        pandas.api.extensions.ExtensionArray \
        pandas.arrays.PandasArray \
        pandas.api.extensions.ExtensionArray._accumulate \
        pandas.api.extensions.ExtensionArray._concat_same_type \
        pandas.api.extensions.ExtensionArray._formatter \
        pandas.api.extensions.ExtensionArray._from_factorized \
        pandas.api.extensions.ExtensionArray._from_sequence \
        pandas.api.extensions.ExtensionArray._from_sequence_of_strings \
        pandas.api.extensions.ExtensionArray._hash_pandas_object \
        pandas.api.extensions.ExtensionArray._reduce \
        pandas.api.extensions.ExtensionArray._values_for_argsort \
        pandas.api.extensions.ExtensionArray._values_for_factorize \
        pandas.api.extensions.ExtensionArray.argsort \
        pandas.api.extensions.ExtensionArray.astype \
        pandas.api.extensions.ExtensionArray.copy \
        pandas.api.extensions.ExtensionArray.view \
        pandas.api.extensions.ExtensionArray.dropna \
        pandas.api.extensions.ExtensionArray.equals \
        pandas.api.extensions.ExtensionArray.factorize \
        pandas.api.extensions.ExtensionArray.fillna \
        pandas.api.extensions.ExtensionArray.insert \
        pandas.api.extensions.ExtensionArray.isin \
        pandas.api.extensions.ExtensionArray.isna \
        pandas.api.extensions.ExtensionArray.ravel \
        pandas.api.extensions.ExtensionArray.searchsorted \
        pandas.api.extensions.ExtensionArray.shift \
        pandas.api.extensions.ExtensionArray.unique \
        pandas.api.extensions.ExtensionArray.dtype \
        pandas.api.extensions.ExtensionArray.nbytes \
        pandas.api.extensions.ExtensionArray.ndim \
        pandas.api.extensions.ExtensionArray.shape \
        pandas.api.extensions.ExtensionArray.tolist \
        pandas.DataFrame.columns \
        pandas.DataFrame.backfill \
        pandas.DataFrame.ffill \
        pandas.DataFrame.pad \
        pandas.DataFrame.swapaxes \
        pandas.DataFrame.attrs \
        pandas.DataFrame.plot \
        pandas.DataFrame.to_gbq \
        pandas.DataFrame.style \
        pandas.DataFrame.__dataframe__
    RET=$(($RET + $?)) ; echo $MSG "DONE"

fi

### DOCUMENTATION NOTEBOOKS ###
if [[ -z "$CHECK" || "$CHECK" == "notebooks" ]]; then

    MSG='Notebooks' ; echo $MSG
    jupyter nbconvert --execute $(find doc/source -name '*.ipynb') --to notebook
    RET=$(($RET + $?)) ; echo $MSG "DONE"

fi

### SINGLE-PAGE DOCS ###
if [[ -z "$CHECK" || "$CHECK" == "single-docs" ]]; then
    python doc/make.py --warnings-are-errors --single pandas.Series.value_counts
    python doc/make.py --warnings-are-errors --single pandas.Series.str.split
    python doc/make.py clean
fi

exit $RET<|MERGE_RESOLUTION|>--- conflicted
+++ resolved
@@ -105,14 +105,6 @@
         pandas.errors.UnsupportedFunctionCall \
         pandas.test \
         pandas.NaT \
-<<<<<<< HEAD
-        pandas.Timestamp.date \
-        pandas.Timestamp.dst \
-        pandas.Timestamp.isocalendar \
-        pandas.Timestamp.isoweekday \
-=======
-        pandas.Timestamp.strptime \
->>>>>>> 8cf7ac1a
         pandas.Timestamp.time \
         pandas.Timestamp.timetuple \
         pandas.Timestamp.timetz \
