#!/bin/bash
#
# Run checks related to code quality.
#
# This script is intended for both the CI and to check locally that code standards are
# respected. We run doctests here (currently some files only), and we
# validate formatting error in docstrings.
#
# Usage:
#   $ ./ci/code_checks.sh               # run all checks
#   $ ./ci/code_checks.sh code          # checks on imported code
#   $ ./ci/code_checks.sh doctests      # run doctests
#   $ ./ci/code_checks.sh docstrings    # validate docstring errors
#   $ ./ci/code_checks.sh single-docs   # check single-page docs build warning-free
#   $ ./ci/code_checks.sh notebooks     # check execution of documentation notebooks

[[ -z "$1" || "$1" == "code" || "$1" == "doctests" || "$1" == "docstrings" || "$1" == "single-docs" || "$1" == "notebooks" ]] || \
    { echo "Unknown command $1. Usage: $0 [code|doctests|docstrings|single-docs|notebooks]"; exit 9999; }

BASE_DIR="$(dirname $0)/.."
RET=0
CHECK=$1

### CODE ###
if [[ -z "$CHECK" || "$CHECK" == "code" ]]; then

    MSG='Check import. No warnings, and blocklist some optional dependencies' ; echo $MSG
    python -W error -c "
import sys
import pandas

blocklist = {'bs4', 'gcsfs', 'html5lib', 'http', 'ipython', 'jinja2', 'hypothesis',
             'lxml', 'matplotlib', 'openpyxl', 'py', 'pytest', 's3fs', 'scipy',
             'tables', 'urllib.request', 'xlrd', 'xlsxwriter'}

# GH#28227 for some of these check for top-level modules, while others are
#  more specific (e.g. urllib.request)
import_mods = set(m.split('.')[0] for m in sys.modules) | set(sys.modules)
mods = blocklist & import_mods
if mods:
    sys.stderr.write('err: pandas should not import: {}\n'.format(', '.join(mods)))
    sys.exit(len(mods))
    "
    RET=$(($RET + $?)) ; echo $MSG "DONE"

fi

### DOCTESTS ###
if [[ -z "$CHECK" || "$CHECK" == "doctests" ]]; then

    MSG='Python and Cython Doctests' ; echo $MSG
    python -c 'import pandas as pd; pd.test(run_doctests=True)'
    RET=$(($RET + $?)) ; echo $MSG "DONE"

fi

### DOCSTRINGS ###
if [[ -z "$CHECK" || "$CHECK" == "docstrings" ]]; then

    MSG='Validate docstrings (EX02, EX04, GL01, GL02, GL03, GL04, GL05, GL06, GL07, GL09, GL10, PR03, PR04, PR05, PR06, PR08, PR09, PR10, RT01, RT02, RT04, RT05, SA02, SA03, SA04, SS01, SS02, SS03, SS04, SS05, SS06)' ; echo $MSG
    $BASE_DIR/scripts/validate_docstrings.py --format=actions --errors=EX02,EX04,GL01,GL02,GL03,GL04,GL05,GL06,GL07,GL09,GL10,PR03,PR04,PR05,PR06,PR08,PR09,PR10,RT01,RT02,RT04,RT05,SA02,SA03,SA04,SS01,SS02,SS03,SS04,SS05,SS06
    RET=$(($RET + $?)) ; echo $MSG "DONE"

    MSG='Partially validate docstrings (EX01)' ;  echo $MSG
    $BASE_DIR/scripts/validate_docstrings.py --format=actions --errors=EX01 --ignore_functions \
        pandas.Series.backfill \
        pandas.Series.pad \
        pandas.Series.hist \
        pandas.errors.AccessorRegistrationWarning \
        pandas.errors.AttributeConflictWarning \
        pandas.errors.DataError \
        pandas.errors.IncompatibilityWarning \
        pandas.errors.InvalidComparison \
        pandas.errors.IntCastingNaNError \
        pandas.errors.LossySetitemError \
        pandas.errors.MergeError \
        pandas.errors.NoBufferPresent \
        pandas.errors.NullFrequencyError \
        pandas.errors.NumbaUtilError \
        pandas.errors.OptionError \
        pandas.errors.OutOfBoundsDatetime \
        pandas.errors.OutOfBoundsTimedelta \
        pandas.errors.ParserError \
        pandas.errors.PerformanceWarning \
        pandas.errors.PyperclipException \
        pandas.errors.PyperclipWindowsException \
        pandas.errors.UnsortedIndexError \
        pandas.errors.UnsupportedFunctionCall \
        pandas.test \
        pandas.NaT \
        pandas.io.formats.style.Styler.to_html \
        pandas.read_feather \
        pandas.DataFrame.to_feather \
        pandas.read_parquet \
        pandas.read_orc \
        pandas.read_sas \
        pandas.read_spss \
        pandas.read_sql_query \
        pandas.read_gbq \
        pandas.io.stata.StataReader.data_label \
        pandas.io.stata.StataReader.value_labels \
        pandas.io.stata.StataReader.variable_labels \
        pandas.io.stata.StataWriter.write_file \
        pandas.plotting.deregister_matplotlib_converters \
        pandas.plotting.plot_params \
        pandas.plotting.register_matplotlib_converters \
        pandas.plotting.table \
        pandas.util.hash_array \
        pandas.util.hash_pandas_object \
        pandas_object \
        pandas.api.interchange.from_dataframe \
        pandas.DatetimeIndex.snap \
        pandas.api.indexers.BaseIndexer \
        pandas.api.indexers.VariableOffsetWindowIndexer \
        pandas.io.formats.style.Styler.set_caption \
        pandas.io.formats.style.Styler.set_sticky \
        pandas.io.formats.style.Styler.set_uuid \
        pandas.io.formats.style.Styler.clear \
        pandas.io.formats.style.Styler.highlight_null \
        pandas.io.formats.style.Styler.highlight_max \
        pandas.io.formats.style.Styler.highlight_min \
        pandas.io.formats.style.Styler.bar \
        pandas.io.formats.style.Styler.to_string \
        pandas.api.extensions.ExtensionDtype \
        pandas.api.extensions.ExtensionArray \
        pandas.arrays.PandasArray \
        pandas.api.extensions.ExtensionArray._accumulate \
        pandas.api.extensions.ExtensionArray._concat_same_type \
        pandas.api.extensions.ExtensionArray._formatter \
        pandas.api.extensions.ExtensionArray._from_factorized \
        pandas.api.extensions.ExtensionArray._from_sequence \
        pandas.api.extensions.ExtensionArray._from_sequence_of_strings \
        pandas.api.extensions.ExtensionArray._hash_pandas_object \
        pandas.api.extensions.ExtensionArray._reduce \
        pandas.api.extensions.ExtensionArray._values_for_argsort \
        pandas.api.extensions.ExtensionArray._values_for_factorize \
        pandas.api.extensions.ExtensionArray.argsort \
        pandas.api.extensions.ExtensionArray.astype \
        pandas.api.extensions.ExtensionArray.copy \
        pandas.api.extensions.ExtensionArray.view \
        pandas.api.extensions.ExtensionArray.dropna \
        pandas.api.extensions.ExtensionArray.equals \
        pandas.api.extensions.ExtensionArray.factorize \
        pandas.api.extensions.ExtensionArray.fillna \
        pandas.api.extensions.ExtensionArray.insert \
        pandas.api.extensions.ExtensionArray.interpolate \
        pandas.api.extensions.ExtensionArray.isin \
        pandas.api.extensions.ExtensionArray.isna \
        pandas.api.extensions.ExtensionArray.ravel \
        pandas.api.extensions.ExtensionArray.searchsorted \
        pandas.api.extensions.ExtensionArray.shift \
        pandas.api.extensions.ExtensionArray.unique \
        pandas.api.extensions.ExtensionArray.dtype \
        pandas.api.extensions.ExtensionArray.nbytes \
        pandas.api.extensions.ExtensionArray.ndim \
        pandas.api.extensions.ExtensionArray.shape \
        pandas.api.extensions.ExtensionArray.tolist \
<<<<<<< HEAD
        pandas.DataFrame.backfill \
=======
        pandas.DataFrame.columns \
        pandas.DataFrame.ffill \
>>>>>>> 4b27e948
        pandas.DataFrame.pad \
        pandas.DataFrame.swapaxes \
        pandas.DataFrame.plot \
        pandas.DataFrame.to_gbq \
        pandas.DataFrame.__dataframe__
    RET=$(($RET + $?)) ; echo $MSG "DONE"

fi

### DOCUMENTATION NOTEBOOKS ###
if [[ -z "$CHECK" || "$CHECK" == "notebooks" ]]; then

    MSG='Notebooks' ; echo $MSG
    jupyter nbconvert --execute $(find doc/source -name '*.ipynb') --to notebook
    RET=$(($RET + $?)) ; echo $MSG "DONE"

fi

### SINGLE-PAGE DOCS ###
if [[ -z "$CHECK" || "$CHECK" == "single-docs" ]]; then
    python doc/make.py --warnings-are-errors --single pandas.Series.value_counts
    python doc/make.py --warnings-are-errors --single pandas.Series.str.split
    python doc/make.py clean
fi

exit $RET<|MERGE_RESOLUTION|>--- conflicted
+++ resolved
@@ -155,12 +155,6 @@
         pandas.api.extensions.ExtensionArray.ndim \
         pandas.api.extensions.ExtensionArray.shape \
         pandas.api.extensions.ExtensionArray.tolist \
-<<<<<<< HEAD
-        pandas.DataFrame.backfill \
-=======
-        pandas.DataFrame.columns \
-        pandas.DataFrame.ffill \
->>>>>>> 4b27e948
         pandas.DataFrame.pad \
         pandas.DataFrame.swapaxes \
         pandas.DataFrame.plot \
