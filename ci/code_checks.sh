--- conflicted
+++ resolved
@@ -122,11 +122,8 @@
       pandas/io/sas/ \
       pandas/io/sql.py \
       pandas/io/formats/format.py \
-<<<<<<< HEAD
+      pandas/io/formats/style.py \
       pandas/io/stata.py \
-=======
-      pandas/io/formats/style.py \
->>>>>>> 79634223
       pandas/tseries/
     RET=$(($RET + $?)) ; echo $MSG "DONE"
 
