#!/bin/bash
#
# Run checks related to code quality.
#
# This script is intended for both the CI and to check locally that code standards are
# respected. We run doctests here (currently some files only), and we
# validate formatting error in docstrings.
#
# Usage:
#   $ ./ci/code_checks.sh               # run all checks
#   $ ./ci/code_checks.sh code          # checks on imported code
#   $ ./ci/code_checks.sh doctests      # run doctests
#   $ ./ci/code_checks.sh docstrings    # validate docstring errors
#   $ ./ci/code_checks.sh single-docs   # check single-page docs build warning-free
#   $ ./ci/code_checks.sh notebooks     # check execution of documentation notebooks

set -uo pipefail

if [[ -v 1 ]]; then
    CHECK=$1
else
    # script will fail if it uses an unset variable (i.e. $1 is not provided)
    CHECK=""
fi

[[ -z "$CHECK" || "$CHECK" == "code" || "$CHECK" == "doctests" || "$CHECK" == "docstrings" || "$CHECK" == "single-docs" || "$CHECK" == "notebooks" ]] || \
    { echo "Unknown command $1. Usage: $0 [code|doctests|docstrings|single-docs|notebooks]"; exit 9999; }

BASE_DIR="$(dirname $0)/.."
RET=0

### CODE ###
if [[ -z "$CHECK" || "$CHECK" == "code" ]]; then

    MSG='Check import. No warnings, and blocklist some optional dependencies' ; echo $MSG
    python -W error -c "
import sys
import pandas

blocklist = {'bs4', 'gcsfs', 'html5lib', 'http', 'ipython', 'jinja2', 'hypothesis',
             'lxml', 'matplotlib', 'openpyxl', 'py', 'pytest', 's3fs', 'scipy',
             'tables', 'urllib.request', 'xlrd', 'xlsxwriter'}

# GH#28227 for some of these check for top-level modules, while others are
#  more specific (e.g. urllib.request)
import_mods = set(m.split('.')[0] for m in sys.modules) | set(sys.modules)
mods = blocklist & import_mods
if mods:
    sys.stderr.write('err: pandas should not import: {}\n'.format(', '.join(mods)))
    sys.exit(len(mods))
    "
    RET=$(($RET + $?)) ; echo $MSG "DONE"

fi

### DOCTESTS ###
if [[ -z "$CHECK" || "$CHECK" == "doctests" ]]; then

    MSG='Python and Cython Doctests' ; echo $MSG
    python -c 'import pandas as pd; pd.test(run_doctests=True)'
    RET=$(($RET + $?)) ; echo $MSG "DONE"

fi

### DOCSTRINGS ###
if [[ -z "$CHECK" || "$CHECK" == "docstrings" ]]; then

    MSG='Validate Docstrings' ; echo $MSG
    $BASE_DIR/scripts/validate_docstrings.py \
        --format=actions \
        -i ES01 `# For now it is ok if docstrings are missing the extended summary` \
        -i "pandas.Series.dt PR01" `# Accessors are implemented as classes, but we do not document the Parameters section` \
        -i "pandas.MultiIndex.get_loc_level PR07" \
        -i "pandas.MultiIndex.names SA01" \
        -i "pandas.MultiIndex.reorder_levels RT03,SA01" \
        -i "pandas.MultiIndex.sortlevel PR07,SA01" \
        -i "pandas.MultiIndex.to_frame RT03" \
        -i "pandas.NA SA01" \
        -i "pandas.NaT SA01" \
        -i "pandas.Period.asfreq SA01" \
        -i "pandas.Period.freq GL08" \
        -i "pandas.Period.freqstr SA01" \
        -i "pandas.Period.month SA01" \
        -i "pandas.Period.ordinal GL08" \
        -i "pandas.Period.strftime PR01,SA01" \
        -i "pandas.Period.to_timestamp SA01" \
        -i "pandas.Period.year SA01" \
        -i "pandas.PeriodDtype SA01" \
        -i "pandas.PeriodDtype.freq SA01" \
        -i "pandas.PeriodIndex.day SA01" \
        -i "pandas.PeriodIndex.day_of_week SA01" \
        -i "pandas.PeriodIndex.day_of_year SA01" \
        -i "pandas.PeriodIndex.dayofweek SA01" \
        -i "pandas.PeriodIndex.dayofyear SA01" \
        -i "pandas.PeriodIndex.days_in_month SA01" \
        -i "pandas.PeriodIndex.daysinmonth SA01" \
        -i "pandas.PeriodIndex.from_fields PR07,SA01" \
        -i "pandas.PeriodIndex.from_ordinals SA01" \
        -i "pandas.PeriodIndex.hour SA01" \
        -i "pandas.PeriodIndex.is_leap_year SA01" \
        -i "pandas.PeriodIndex.minute SA01" \
        -i "pandas.PeriodIndex.month SA01" \
        -i "pandas.PeriodIndex.quarter SA01" \
        -i "pandas.PeriodIndex.qyear GL08" \
        -i "pandas.PeriodIndex.second SA01" \
        -i "pandas.PeriodIndex.to_timestamp RT03,SA01" \
        -i "pandas.PeriodIndex.week SA01" \
        -i "pandas.PeriodIndex.weekday SA01" \
        -i "pandas.PeriodIndex.weekofyear SA01" \
        -i "pandas.PeriodIndex.year SA01" \
        -i "pandas.RangeIndex PR07" \
        -i "pandas.RangeIndex.from_range PR01,SA01" \
        -i "pandas.RangeIndex.start SA01" \
        -i "pandas.RangeIndex.step SA01" \
        -i "pandas.RangeIndex.stop SA01" \
        -i "pandas.Series.cat.add_categories PR01,PR02" \
        -i "pandas.Series.cat.as_ordered PR01" \
        -i "pandas.Series.cat.as_unordered PR01" \
        -i "pandas.Series.cat.remove_categories PR01,PR02" \
        -i "pandas.Series.cat.remove_unused_categories PR01" \
        -i "pandas.Series.cat.rename_categories PR01,PR02" \
        -i "pandas.Series.cat.reorder_categories PR01,PR02" \
        -i "pandas.Series.cat.set_categories PR01,PR02" \
        -i "pandas.Series.dt.as_unit PR01,PR02" \
        -i "pandas.Series.dt.ceil PR01,PR02" \
        -i "pandas.Series.dt.day_name PR01,PR02" \
        -i "pandas.Series.dt.floor PR01,PR02" \
        -i "pandas.Series.dt.freq GL08" \
        -i "pandas.Series.dt.microseconds SA01" \
        -i "pandas.Series.dt.month_name PR01,PR02" \
        -i "pandas.Series.dt.nanoseconds SA01" \
        -i "pandas.Series.dt.normalize PR01" \
        -i "pandas.Series.dt.qyear GL08" \
        -i "pandas.Series.dt.round PR01,PR02" \
        -i "pandas.Series.dt.seconds SA01" \
        -i "pandas.Series.dt.strftime PR01,PR02" \
        -i "pandas.Series.dt.to_period PR01,PR02" \
        -i "pandas.Series.dt.total_seconds PR01" \
        -i "pandas.Series.dt.tz_convert PR01,PR02" \
        -i "pandas.Series.dt.tz_localize PR01,PR02" \
        -i "pandas.Series.dt.unit GL08" \
        -i "pandas.Series.gt SA01" \
        -i "pandas.Series.list.__getitem__ SA01" \
        -i "pandas.Series.list.flatten SA01" \
        -i "pandas.Series.list.len SA01" \
        -i "pandas.Series.lt SA01" \
        -i "pandas.Series.ne SA01" \
        -i "pandas.Series.pad PR01,SA01" \
        -i "pandas.Series.pop SA01" \
        -i "pandas.Series.prod RT03" \
        -i "pandas.Series.product RT03" \
        -i "pandas.Series.reorder_levels RT03,SA01" \
        -i "pandas.Series.sem PR01,RT03,SA01" \
        -i "pandas.Series.sparse PR01,SA01" \
        -i "pandas.Series.sparse.density SA01" \
        -i "pandas.Series.sparse.fill_value SA01" \
        -i "pandas.Series.sparse.from_coo PR07,SA01" \
        -i "pandas.Series.sparse.npoints SA01" \
        -i "pandas.Series.sparse.sp_values SA01" \
        -i "pandas.Series.sparse.to_coo PR07,RT03,SA01" \
        -i "pandas.Series.std PR01,RT03,SA01" \
        -i "pandas.Series.str.capitalize RT03" \
        -i "pandas.Series.str.casefold RT03" \
        -i "pandas.Series.str.center RT03,SA01" \
        -i "pandas.Series.str.decode PR07,RT03,SA01" \
        -i "pandas.Series.str.encode PR07,RT03,SA01" \
<<<<<<< HEAD
        -i "pandas.Series.str.find RT03" \
        -i "pandas.Series.str.get RT03,SA01" \
=======
        -i "pandas.Series.str.fullmatch RT03" \
>>>>>>> 70bb855c
        -i "pandas.Series.str.index RT03" \
        -i "pandas.Series.str.ljust RT03,SA01" \
        -i "pandas.Series.str.lower RT03" \
        -i "pandas.Series.str.lstrip RT03" \
        -i "pandas.Series.str.match RT03" \
        -i "pandas.Series.str.normalize RT03,SA01" \
        -i "pandas.Series.str.partition RT03" \
        -i "pandas.Series.str.repeat SA01" \
        -i "pandas.Series.str.replace SA01" \
        -i "pandas.Series.str.rindex RT03" \
        -i "pandas.Series.str.rjust RT03,SA01" \
        -i "pandas.Series.str.rpartition RT03" \
        -i "pandas.Series.str.rstrip RT03" \
        -i "pandas.Series.str.strip RT03" \
        -i "pandas.Series.str.swapcase RT03" \
        -i "pandas.Series.str.title RT03" \
        -i "pandas.Series.str.upper RT03" \
        -i "pandas.Series.str.wrap RT03,SA01" \
        -i "pandas.Series.str.zfill RT03" \
        -i "pandas.Series.struct.dtypes SA01" \
        -i "pandas.Series.to_markdown SA01" \
        -i "pandas.Series.update PR07,SA01" \
        -i "pandas.Timedelta.asm8 SA01" \
        -i "pandas.Timedelta.ceil SA01" \
        -i "pandas.Timedelta.components SA01" \
        -i "pandas.Timedelta.floor SA01" \
        -i "pandas.Timedelta.max PR02" \
        -i "pandas.Timedelta.min PR02" \
        -i "pandas.Timedelta.resolution PR02" \
        -i "pandas.Timedelta.round SA01" \
        -i "pandas.Timedelta.to_numpy PR01" \
        -i "pandas.Timedelta.to_timedelta64 SA01" \
        -i "pandas.Timedelta.total_seconds SA01" \
        -i "pandas.Timedelta.view SA01" \
        -i "pandas.TimedeltaIndex.as_unit RT03,SA01" \
        -i "pandas.TimedeltaIndex.components SA01" \
        -i "pandas.TimedeltaIndex.microseconds SA01" \
        -i "pandas.TimedeltaIndex.nanoseconds SA01" \
        -i "pandas.TimedeltaIndex.seconds SA01" \
        -i "pandas.TimedeltaIndex.to_pytimedelta RT03,SA01" \
        -i "pandas.Timestamp.combine PR01,SA01" \
        -i "pandas.Timestamp.ctime SA01" \
        -i "pandas.Timestamp.date SA01" \
        -i "pandas.Timestamp.day GL08" \
        -i "pandas.Timestamp.fold GL08" \
        -i "pandas.Timestamp.fromordinal SA01" \
        -i "pandas.Timestamp.fromtimestamp PR01,SA01" \
        -i "pandas.Timestamp.hour GL08" \
        -i "pandas.Timestamp.max PR02" \
        -i "pandas.Timestamp.microsecond GL08" \
        -i "pandas.Timestamp.min PR02" \
        -i "pandas.Timestamp.minute GL08" \
        -i "pandas.Timestamp.month GL08" \
        -i "pandas.Timestamp.month_name SA01" \
        -i "pandas.Timestamp.nanosecond GL08" \
        -i "pandas.Timestamp.normalize SA01" \
        -i "pandas.Timestamp.quarter SA01" \
        -i "pandas.Timestamp.replace PR07,SA01" \
        -i "pandas.Timestamp.resolution PR02" \
        -i "pandas.Timestamp.second GL08" \
        -i "pandas.Timestamp.strptime PR01,SA01" \
        -i "pandas.Timestamp.timestamp SA01" \
        -i "pandas.Timestamp.timetuple SA01" \
        -i "pandas.Timestamp.timetz SA01" \
        -i "pandas.Timestamp.to_datetime64 SA01" \
        -i "pandas.Timestamp.to_julian_date SA01" \
        -i "pandas.Timestamp.to_numpy PR01" \
        -i "pandas.Timestamp.to_period PR01,SA01" \
        -i "pandas.Timestamp.today SA01" \
        -i "pandas.Timestamp.toordinal SA01" \
        -i "pandas.Timestamp.tz_localize SA01" \
        -i "pandas.Timestamp.tzinfo GL08" \
        -i "pandas.Timestamp.tzname SA01" \
        -i "pandas.Timestamp.unit SA01" \
        -i "pandas.Timestamp.utcfromtimestamp PR01,SA01" \
        -i "pandas.Timestamp.utcoffset SA01" \
        -i "pandas.Timestamp.utctimetuple SA01" \
        -i "pandas.Timestamp.value GL08" \
        -i "pandas.Timestamp.year GL08" \
        -i "pandas.api.extensions.ExtensionArray._pad_or_backfill PR01,RT03,SA01" \
        -i "pandas.api.extensions.ExtensionArray._reduce RT03,SA01" \
        -i "pandas.api.extensions.ExtensionArray._values_for_factorize SA01" \
        -i "pandas.api.extensions.ExtensionArray.astype SA01" \
        -i "pandas.api.extensions.ExtensionArray.dropna RT03,SA01" \
        -i "pandas.api.extensions.ExtensionArray.dtype SA01" \
        -i "pandas.api.extensions.ExtensionArray.duplicated RT03,SA01" \
        -i "pandas.api.extensions.ExtensionArray.fillna SA01" \
        -i "pandas.api.extensions.ExtensionArray.insert PR07,RT03,SA01" \
        -i "pandas.api.extensions.ExtensionArray.interpolate PR01,SA01" \
        -i "pandas.api.extensions.ExtensionArray.isin PR07,RT03,SA01" \
        -i "pandas.api.extensions.ExtensionArray.isna SA01" \
        -i "pandas.api.extensions.ExtensionArray.nbytes SA01" \
        -i "pandas.api.extensions.ExtensionArray.ndim SA01" \
        -i "pandas.api.extensions.ExtensionArray.ravel RT03,SA01" \
        -i "pandas.api.extensions.ExtensionArray.take RT03" \
        -i "pandas.api.extensions.ExtensionArray.tolist RT03,SA01" \
        -i "pandas.api.extensions.ExtensionArray.unique RT03,SA01" \
        -i "pandas.api.extensions.ExtensionArray.view SA01" \
        -i "pandas.api.interchange.from_dataframe RT03,SA01" \
        -i "pandas.api.types.is_bool PR01,SA01" \
        -i "pandas.api.types.is_bool_dtype SA01" \
        -i "pandas.api.types.is_categorical_dtype SA01" \
        -i "pandas.api.types.is_complex PR01,SA01" \
        -i "pandas.api.types.is_complex_dtype SA01" \
        -i "pandas.api.types.is_datetime64_dtype SA01" \
        -i "pandas.api.types.is_datetime64_ns_dtype SA01" \
        -i "pandas.api.types.is_datetime64tz_dtype SA01" \
        -i "pandas.api.types.is_dict_like PR07,SA01" \
        -i "pandas.api.types.is_extension_array_dtype SA01" \
        -i "pandas.api.types.is_file_like PR07,SA01" \
        -i "pandas.api.types.is_float PR01,SA01" \
        -i "pandas.api.types.is_float_dtype SA01" \
        -i "pandas.api.types.is_hashable PR01,RT03,SA01" \
        -i "pandas.api.types.is_int64_dtype SA01" \
        -i "pandas.api.types.is_integer PR01,SA01" \
        -i "pandas.api.types.is_integer_dtype SA01" \
        -i "pandas.api.types.is_interval_dtype SA01" \
        -i "pandas.api.types.is_iterator PR07,SA01" \
        -i "pandas.api.types.is_list_like SA01" \
        -i "pandas.api.types.is_named_tuple PR07,SA01" \
        -i "pandas.api.types.is_numeric_dtype SA01" \
        -i "pandas.api.types.is_object_dtype SA01" \
        -i "pandas.api.types.is_period_dtype SA01" \
        -i "pandas.api.types.is_re PR07,SA01" \
        -i "pandas.api.types.is_re_compilable PR07,SA01" \
        -i "pandas.api.types.is_timedelta64_ns_dtype SA01" \
        -i "pandas.api.types.pandas_dtype PR07,RT03,SA01" \
        -i "pandas.arrays.ArrowExtensionArray PR07,SA01" \
        -i "pandas.arrays.BooleanArray SA01" \
        -i "pandas.arrays.DatetimeArray SA01" \
        -i "pandas.arrays.FloatingArray SA01" \
        -i "pandas.arrays.IntegerArray SA01" \
        -i "pandas.arrays.IntervalArray.left SA01" \
        -i "pandas.arrays.IntervalArray.length SA01" \
        -i "pandas.arrays.IntervalArray.mid SA01" \
        -i "pandas.arrays.IntervalArray.right SA01" \
        -i "pandas.arrays.NumpyExtensionArray SA01" \
        -i "pandas.arrays.SparseArray PR07,SA01" \
        -i "pandas.arrays.TimedeltaArray PR07,SA01" \
        -i "pandas.core.groupby.DataFrameGroupBy.__iter__ RT03,SA01" \
        -i "pandas.core.groupby.DataFrameGroupBy.agg RT03" \
        -i "pandas.core.groupby.DataFrameGroupBy.aggregate RT03" \
        -i "pandas.core.groupby.DataFrameGroupBy.boxplot PR07,RT03,SA01" \
        -i "pandas.core.groupby.DataFrameGroupBy.filter SA01" \
        -i "pandas.core.groupby.DataFrameGroupBy.get_group RT03,SA01" \
        -i "pandas.core.groupby.DataFrameGroupBy.groups SA01" \
        -i "pandas.core.groupby.DataFrameGroupBy.hist RT03" \
        -i "pandas.core.groupby.DataFrameGroupBy.indices SA01" \
        -i "pandas.core.groupby.DataFrameGroupBy.max SA01" \
        -i "pandas.core.groupby.DataFrameGroupBy.min SA01" \
        -i "pandas.core.groupby.DataFrameGroupBy.nth PR02" \
        -i "pandas.core.groupby.DataFrameGroupBy.nunique SA01" \
        -i "pandas.core.groupby.DataFrameGroupBy.ohlc SA01" \
        -i "pandas.core.groupby.DataFrameGroupBy.plot PR02" \
        -i "pandas.core.groupby.DataFrameGroupBy.prod SA01" \
        -i "pandas.core.groupby.DataFrameGroupBy.sem SA01" \
        -i "pandas.core.groupby.DataFrameGroupBy.sum SA01" \
        -i "pandas.core.groupby.SeriesGroupBy.__iter__ RT03,SA01" \
        -i "pandas.core.groupby.SeriesGroupBy.agg RT03" \
        -i "pandas.core.groupby.SeriesGroupBy.aggregate RT03" \
        -i "pandas.core.groupby.SeriesGroupBy.filter PR01,SA01" \
        -i "pandas.core.groupby.SeriesGroupBy.get_group RT03,SA01" \
        -i "pandas.core.groupby.SeriesGroupBy.groups SA01" \
        -i "pandas.core.groupby.SeriesGroupBy.indices SA01" \
        -i "pandas.core.groupby.SeriesGroupBy.is_monotonic_decreasing SA01" \
        -i "pandas.core.groupby.SeriesGroupBy.is_monotonic_increasing SA01" \
        -i "pandas.core.groupby.SeriesGroupBy.max SA01" \
        -i "pandas.core.groupby.SeriesGroupBy.min SA01" \
        -i "pandas.core.groupby.SeriesGroupBy.nth PR02" \
        -i "pandas.core.groupby.SeriesGroupBy.ohlc SA01" \
        -i "pandas.core.groupby.SeriesGroupBy.plot PR02" \
        -i "pandas.core.groupby.SeriesGroupBy.prod SA01" \
        -i "pandas.core.groupby.SeriesGroupBy.sem SA01" \
        -i "pandas.core.groupby.SeriesGroupBy.sum SA01" \
        -i "pandas.core.resample.Resampler.__iter__ RT03,SA01" \
        -i "pandas.core.resample.Resampler.ffill RT03" \
        -i "pandas.core.resample.Resampler.get_group RT03,SA01" \
        -i "pandas.core.resample.Resampler.groups SA01" \
        -i "pandas.core.resample.Resampler.indices SA01" \
        -i "pandas.core.resample.Resampler.max PR01,RT03,SA01" \
        -i "pandas.core.resample.Resampler.mean SA01" \
        -i "pandas.core.resample.Resampler.min PR01,RT03,SA01" \
        -i "pandas.core.resample.Resampler.ohlc SA01" \
        -i "pandas.core.resample.Resampler.prod SA01" \
        -i "pandas.core.resample.Resampler.quantile PR01,PR07" \
        -i "pandas.core.resample.Resampler.sem SA01" \
        -i "pandas.core.resample.Resampler.std SA01" \
        -i "pandas.core.resample.Resampler.sum SA01" \
        -i "pandas.core.resample.Resampler.transform PR01,RT03,SA01" \
        -i "pandas.core.resample.Resampler.var SA01" \
        -i "pandas.core.window.expanding.Expanding.corr PR01" \
        -i "pandas.core.window.expanding.Expanding.count PR01" \
        -i "pandas.core.window.rolling.Rolling.max PR01" \
        -i "pandas.core.window.rolling.Window.std PR01" \
        -i "pandas.core.window.rolling.Window.var PR01" \
        -i "pandas.date_range RT03" \
        -i "pandas.errors.AbstractMethodError PR01,SA01" \
        -i "pandas.errors.AttributeConflictWarning SA01" \
        -i "pandas.errors.CSSWarning SA01" \
        -i "pandas.errors.CategoricalConversionWarning SA01" \
        -i "pandas.errors.ChainedAssignmentError SA01" \
        -i "pandas.errors.ClosedFileError SA01" \
        -i "pandas.errors.DataError SA01" \
        -i "pandas.errors.DuplicateLabelError SA01" \
        -i "pandas.errors.EmptyDataError SA01" \
        -i "pandas.errors.IntCastingNaNError SA01" \
        -i "pandas.errors.InvalidIndexError SA01" \
        -i "pandas.errors.InvalidVersion SA01" \
        -i "pandas.errors.MergeError SA01" \
        -i "pandas.errors.NullFrequencyError SA01" \
        -i "pandas.errors.NumExprClobberingError SA01" \
        -i "pandas.errors.NumbaUtilError SA01" \
        -i "pandas.errors.OptionError SA01" \
        -i "pandas.errors.OutOfBoundsDatetime SA01" \
        -i "pandas.errors.OutOfBoundsTimedelta SA01" \
        -i "pandas.errors.PerformanceWarning SA01" \
        -i "pandas.errors.PossibleDataLossError SA01" \
        -i "pandas.errors.PossiblePrecisionLoss SA01" \
        -i "pandas.errors.SpecificationError SA01" \
        -i "pandas.errors.UndefinedVariableError PR01,SA01" \
        -i "pandas.errors.UnsortedIndexError SA01" \
        -i "pandas.errors.UnsupportedFunctionCall SA01" \
        -i "pandas.errors.ValueLabelTypeMismatch SA01" \
        -i "pandas.infer_freq SA01" \
        -i "pandas.io.formats.style.Styler.apply RT03" \
        -i "pandas.io.formats.style.Styler.apply_index RT03" \
        -i "pandas.io.formats.style.Styler.background_gradient RT03" \
        -i "pandas.io.formats.style.Styler.bar RT03,SA01" \
        -i "pandas.io.formats.style.Styler.clear SA01" \
        -i "pandas.io.formats.style.Styler.concat RT03,SA01" \
        -i "pandas.io.formats.style.Styler.export RT03" \
        -i "pandas.io.formats.style.Styler.from_custom_template SA01" \
        -i "pandas.io.formats.style.Styler.hide RT03,SA01" \
        -i "pandas.io.formats.style.Styler.highlight_between RT03" \
        -i "pandas.io.formats.style.Styler.highlight_max RT03" \
        -i "pandas.io.formats.style.Styler.highlight_min RT03" \
        -i "pandas.io.formats.style.Styler.highlight_null RT03" \
        -i "pandas.io.formats.style.Styler.highlight_quantile RT03" \
        -i "pandas.io.formats.style.Styler.map RT03" \
        -i "pandas.io.formats.style.Styler.map_index RT03" \
        -i "pandas.io.formats.style.Styler.set_caption RT03,SA01" \
        -i "pandas.io.formats.style.Styler.set_properties RT03,SA01" \
        -i "pandas.io.formats.style.Styler.set_sticky RT03,SA01" \
        -i "pandas.io.formats.style.Styler.set_table_attributes PR07,RT03" \
        -i "pandas.io.formats.style.Styler.set_table_styles RT03" \
        -i "pandas.io.formats.style.Styler.set_td_classes RT03" \
        -i "pandas.io.formats.style.Styler.set_tooltips RT03,SA01" \
        -i "pandas.io.formats.style.Styler.set_uuid PR07,RT03,SA01" \
        -i "pandas.io.formats.style.Styler.text_gradient RT03" \
        -i "pandas.io.formats.style.Styler.to_excel PR01" \
        -i "pandas.io.formats.style.Styler.to_string SA01" \
        -i "pandas.io.formats.style.Styler.use RT03" \
        -i "pandas.io.json.build_table_schema PR07,RT03,SA01" \
        -i "pandas.io.stata.StataReader.data_label SA01" \
        -i "pandas.io.stata.StataReader.value_labels RT03,SA01" \
        -i "pandas.io.stata.StataReader.variable_labels RT03,SA01" \
        -i "pandas.io.stata.StataWriter.write_file SA01" \
        -i "pandas.json_normalize RT03,SA01" \
        -i "pandas.period_range RT03,SA01" \
        -i "pandas.plotting.andrews_curves RT03,SA01" \
        -i "pandas.plotting.lag_plot RT03,SA01" \
        -i "pandas.plotting.scatter_matrix PR07,SA01" \
        -i "pandas.set_eng_float_format RT03,SA01" \
        -i "pandas.testing.assert_extension_array_equal SA01" \
        -i "pandas.tseries.offsets.BDay PR02,SA01" \
        -i "pandas.tseries.offsets.BQuarterBegin PR02" \
        -i "pandas.tseries.offsets.BQuarterBegin.freqstr SA01" \
        -i "pandas.tseries.offsets.BQuarterBegin.is_on_offset GL08" \
        -i "pandas.tseries.offsets.BQuarterBegin.n GL08" \
        -i "pandas.tseries.offsets.BQuarterBegin.nanos GL08" \
        -i "pandas.tseries.offsets.BQuarterBegin.normalize GL08" \
        -i "pandas.tseries.offsets.BQuarterBegin.rule_code GL08" \
        -i "pandas.tseries.offsets.BQuarterBegin.startingMonth GL08" \
        -i "pandas.tseries.offsets.BQuarterEnd.freqstr SA01" \
        -i "pandas.tseries.offsets.BQuarterEnd.is_on_offset GL08" \
        -i "pandas.tseries.offsets.BQuarterEnd.n GL08" \
        -i "pandas.tseries.offsets.BQuarterEnd.nanos GL08" \
        -i "pandas.tseries.offsets.BQuarterEnd.normalize GL08" \
        -i "pandas.tseries.offsets.BQuarterEnd.rule_code GL08" \
        -i "pandas.tseries.offsets.BQuarterEnd.startingMonth GL08" \
        -i "pandas.tseries.offsets.BYearBegin.freqstr SA01" \
        -i "pandas.tseries.offsets.BYearBegin.is_on_offset GL08" \
        -i "pandas.tseries.offsets.BYearBegin.month GL08" \
        -i "pandas.tseries.offsets.BYearBegin.n GL08" \
        -i "pandas.tseries.offsets.BYearBegin.nanos GL08" \
        -i "pandas.tseries.offsets.BYearBegin.normalize GL08" \
        -i "pandas.tseries.offsets.BYearBegin.rule_code GL08" \
        -i "pandas.tseries.offsets.BYearEnd PR02" \
        -i "pandas.tseries.offsets.BYearEnd.freqstr SA01" \
        -i "pandas.tseries.offsets.BYearEnd.is_on_offset GL08" \
        -i "pandas.tseries.offsets.BYearEnd.month GL08" \
        -i "pandas.tseries.offsets.BYearEnd.n GL08" \
        -i "pandas.tseries.offsets.BYearEnd.nanos GL08" \
        -i "pandas.tseries.offsets.BYearEnd.normalize GL08" \
        -i "pandas.tseries.offsets.BYearEnd.rule_code GL08" \
        -i "pandas.tseries.offsets.BusinessDay PR02,SA01" \
        -i "pandas.tseries.offsets.BusinessDay.calendar GL08" \
        -i "pandas.tseries.offsets.BusinessDay.freqstr SA01" \
        -i "pandas.tseries.offsets.BusinessDay.holidays GL08" \
        -i "pandas.tseries.offsets.BusinessDay.is_on_offset GL08" \
        -i "pandas.tseries.offsets.BusinessDay.n GL08" \
        -i "pandas.tseries.offsets.BusinessDay.nanos GL08" \
        -i "pandas.tseries.offsets.BusinessDay.normalize GL08" \
        -i "pandas.tseries.offsets.BusinessDay.rule_code GL08" \
        -i "pandas.tseries.offsets.BusinessDay.weekmask GL08" \
        -i "pandas.tseries.offsets.BusinessHour PR02,SA01" \
        -i "pandas.tseries.offsets.BusinessHour.calendar GL08" \
        -i "pandas.tseries.offsets.BusinessHour.end GL08" \
        -i "pandas.tseries.offsets.BusinessHour.freqstr SA01" \
        -i "pandas.tseries.offsets.BusinessHour.holidays GL08" \
        -i "pandas.tseries.offsets.BusinessHour.is_on_offset GL08" \
        -i "pandas.tseries.offsets.BusinessHour.n GL08" \
        -i "pandas.tseries.offsets.BusinessHour.nanos GL08" \
        -i "pandas.tseries.offsets.BusinessHour.normalize GL08" \
        -i "pandas.tseries.offsets.BusinessHour.rule_code GL08" \
        -i "pandas.tseries.offsets.BusinessHour.start GL08" \
        -i "pandas.tseries.offsets.BusinessHour.weekmask GL08" \
        -i "pandas.tseries.offsets.BusinessMonthBegin.freqstr SA01" \
        -i "pandas.tseries.offsets.BusinessMonthBegin.is_on_offset GL08" \
        -i "pandas.tseries.offsets.BusinessMonthBegin.n GL08" \
        -i "pandas.tseries.offsets.BusinessMonthBegin.nanos GL08" \
        -i "pandas.tseries.offsets.BusinessMonthBegin.normalize GL08" \
        -i "pandas.tseries.offsets.BusinessMonthBegin.rule_code GL08" \
        -i "pandas.tseries.offsets.BusinessMonthEnd.freqstr SA01" \
        -i "pandas.tseries.offsets.BusinessMonthEnd.is_on_offset GL08" \
        -i "pandas.tseries.offsets.BusinessMonthEnd.n GL08" \
        -i "pandas.tseries.offsets.BusinessMonthEnd.nanos GL08" \
        -i "pandas.tseries.offsets.BusinessMonthEnd.normalize GL08" \
        -i "pandas.tseries.offsets.BusinessMonthEnd.rule_code GL08" \
        -i "pandas.tseries.offsets.CBMonthBegin PR02" \
        -i "pandas.tseries.offsets.CBMonthEnd PR02" \
        -i "pandas.tseries.offsets.CDay PR02,SA01" \
        -i "pandas.tseries.offsets.CustomBusinessDay PR02,SA01" \
        -i "pandas.tseries.offsets.CustomBusinessDay.calendar GL08" \
        -i "pandas.tseries.offsets.CustomBusinessDay.freqstr SA01" \
        -i "pandas.tseries.offsets.CustomBusinessDay.holidays GL08" \
        -i "pandas.tseries.offsets.CustomBusinessDay.is_on_offset GL08" \
        -i "pandas.tseries.offsets.CustomBusinessDay.n GL08" \
        -i "pandas.tseries.offsets.CustomBusinessDay.nanos GL08" \
        -i "pandas.tseries.offsets.CustomBusinessDay.normalize GL08" \
        -i "pandas.tseries.offsets.CustomBusinessDay.rule_code GL08" \
        -i "pandas.tseries.offsets.CustomBusinessDay.weekmask GL08" \
        -i "pandas.tseries.offsets.CustomBusinessHour PR02,SA01" \
        -i "pandas.tseries.offsets.CustomBusinessHour.calendar GL08" \
        -i "pandas.tseries.offsets.CustomBusinessHour.end GL08" \
        -i "pandas.tseries.offsets.CustomBusinessHour.freqstr SA01" \
        -i "pandas.tseries.offsets.CustomBusinessHour.holidays GL08" \
        -i "pandas.tseries.offsets.CustomBusinessHour.is_on_offset GL08" \
        -i "pandas.tseries.offsets.CustomBusinessHour.n GL08" \
        -i "pandas.tseries.offsets.CustomBusinessHour.nanos GL08" \
        -i "pandas.tseries.offsets.CustomBusinessHour.normalize GL08" \
        -i "pandas.tseries.offsets.CustomBusinessHour.rule_code GL08" \
        -i "pandas.tseries.offsets.CustomBusinessHour.start GL08" \
        -i "pandas.tseries.offsets.CustomBusinessHour.weekmask GL08" \
        -i "pandas.tseries.offsets.CustomBusinessMonthBegin PR02" \
        -i "pandas.tseries.offsets.CustomBusinessMonthBegin.calendar GL08" \
        -i "pandas.tseries.offsets.CustomBusinessMonthBegin.freqstr SA01" \
        -i "pandas.tseries.offsets.CustomBusinessMonthBegin.holidays GL08" \
        -i "pandas.tseries.offsets.CustomBusinessMonthBegin.is_on_offset SA01" \
        -i "pandas.tseries.offsets.CustomBusinessMonthBegin.m_offset GL08" \
        -i "pandas.tseries.offsets.CustomBusinessMonthBegin.n GL08" \
        -i "pandas.tseries.offsets.CustomBusinessMonthBegin.nanos GL08" \
        -i "pandas.tseries.offsets.CustomBusinessMonthBegin.normalize GL08" \
        -i "pandas.tseries.offsets.CustomBusinessMonthBegin.rule_code GL08" \
        -i "pandas.tseries.offsets.CustomBusinessMonthBegin.weekmask GL08" \
        -i "pandas.tseries.offsets.CustomBusinessMonthEnd PR02" \
        -i "pandas.tseries.offsets.CustomBusinessMonthEnd.calendar GL08" \
        -i "pandas.tseries.offsets.CustomBusinessMonthEnd.freqstr SA01" \
        -i "pandas.tseries.offsets.CustomBusinessMonthEnd.holidays GL08" \
        -i "pandas.tseries.offsets.CustomBusinessMonthEnd.is_on_offset SA01" \
        -i "pandas.tseries.offsets.CustomBusinessMonthEnd.m_offset GL08" \
        -i "pandas.tseries.offsets.CustomBusinessMonthEnd.n GL08" \
        -i "pandas.tseries.offsets.CustomBusinessMonthEnd.nanos GL08" \
        -i "pandas.tseries.offsets.CustomBusinessMonthEnd.normalize GL08" \
        -i "pandas.tseries.offsets.CustomBusinessMonthEnd.rule_code GL08" \
        -i "pandas.tseries.offsets.CustomBusinessMonthEnd.weekmask GL08" \
        -i "pandas.tseries.offsets.DateOffset PR02" \
        -i "pandas.tseries.offsets.DateOffset.freqstr SA01" \
        -i "pandas.tseries.offsets.DateOffset.is_on_offset GL08" \
        -i "pandas.tseries.offsets.DateOffset.n GL08" \
        -i "pandas.tseries.offsets.DateOffset.nanos GL08" \
        -i "pandas.tseries.offsets.DateOffset.normalize GL08" \
        -i "pandas.tseries.offsets.DateOffset.rule_code GL08" \
        -i "pandas.tseries.offsets.Day.freqstr SA01" \
        -i "pandas.tseries.offsets.Day.is_on_offset GL08" \
        -i "pandas.tseries.offsets.Day.n GL08" \
        -i "pandas.tseries.offsets.Day.nanos SA01" \
        -i "pandas.tseries.offsets.Day.normalize GL08" \
        -i "pandas.tseries.offsets.Day.rule_code GL08" \
        -i "pandas.tseries.offsets.Easter PR02" \
        -i "pandas.tseries.offsets.Easter.freqstr SA01" \
        -i "pandas.tseries.offsets.Easter.is_on_offset GL08" \
        -i "pandas.tseries.offsets.Easter.n GL08" \
        -i "pandas.tseries.offsets.Easter.nanos GL08" \
        -i "pandas.tseries.offsets.Easter.normalize GL08" \
        -i "pandas.tseries.offsets.Easter.rule_code GL08" \
        -i "pandas.tseries.offsets.FY5253 PR02" \
        -i "pandas.tseries.offsets.FY5253.freqstr SA01" \
        -i "pandas.tseries.offsets.FY5253.get_rule_code_suffix GL08" \
        -i "pandas.tseries.offsets.FY5253.get_year_end GL08" \
        -i "pandas.tseries.offsets.FY5253.is_on_offset GL08" \
        -i "pandas.tseries.offsets.FY5253.n GL08" \
        -i "pandas.tseries.offsets.FY5253.nanos GL08" \
        -i "pandas.tseries.offsets.FY5253.normalize GL08" \
        -i "pandas.tseries.offsets.FY5253.rule_code GL08" \
        -i "pandas.tseries.offsets.FY5253.startingMonth GL08" \
        -i "pandas.tseries.offsets.FY5253.variation GL08" \
        -i "pandas.tseries.offsets.FY5253.weekday GL08" \
        -i "pandas.tseries.offsets.FY5253Quarter PR02" \
        -i "pandas.tseries.offsets.FY5253Quarter.freqstr SA01" \
        -i "pandas.tseries.offsets.FY5253Quarter.get_rule_code_suffix GL08" \
        -i "pandas.tseries.offsets.FY5253Quarter.get_weeks GL08" \
        -i "pandas.tseries.offsets.FY5253Quarter.is_on_offset GL08" \
        -i "pandas.tseries.offsets.FY5253Quarter.n GL08" \
        -i "pandas.tseries.offsets.FY5253Quarter.nanos GL08" \
        -i "pandas.tseries.offsets.FY5253Quarter.normalize GL08" \
        -i "pandas.tseries.offsets.FY5253Quarter.qtr_with_extra_week GL08" \
        -i "pandas.tseries.offsets.FY5253Quarter.rule_code GL08" \
        -i "pandas.tseries.offsets.FY5253Quarter.startingMonth GL08" \
        -i "pandas.tseries.offsets.FY5253Quarter.variation GL08" \
        -i "pandas.tseries.offsets.FY5253Quarter.weekday GL08" \
        -i "pandas.tseries.offsets.FY5253Quarter.year_has_extra_week GL08" \
        -i "pandas.tseries.offsets.Hour PR02" \
        -i "pandas.tseries.offsets.Hour.freqstr SA01" \
        -i "pandas.tseries.offsets.Hour.is_on_offset GL08" \
        -i "pandas.tseries.offsets.Hour.n GL08" \
        -i "pandas.tseries.offsets.Hour.nanos SA01" \
        -i "pandas.tseries.offsets.Hour.normalize GL08" \
        -i "pandas.tseries.offsets.Hour.rule_code GL08" \
        -i "pandas.tseries.offsets.LastWeekOfMonth PR02,SA01" \
        -i "pandas.tseries.offsets.LastWeekOfMonth.freqstr SA01" \
        -i "pandas.tseries.offsets.LastWeekOfMonth.is_on_offset GL08" \
        -i "pandas.tseries.offsets.LastWeekOfMonth.n GL08" \
        -i "pandas.tseries.offsets.LastWeekOfMonth.nanos GL08" \
        -i "pandas.tseries.offsets.LastWeekOfMonth.normalize GL08" \
        -i "pandas.tseries.offsets.LastWeekOfMonth.rule_code GL08" \
        -i "pandas.tseries.offsets.LastWeekOfMonth.week GL08" \
        -i "pandas.tseries.offsets.LastWeekOfMonth.weekday GL08" \
        -i "pandas.tseries.offsets.Micro PR02" \
        -i "pandas.tseries.offsets.Micro.freqstr SA01" \
        -i "pandas.tseries.offsets.Micro.is_on_offset GL08" \
        -i "pandas.tseries.offsets.Micro.n GL08" \
        -i "pandas.tseries.offsets.Micro.nanos SA01" \
        -i "pandas.tseries.offsets.Micro.normalize GL08" \
        -i "pandas.tseries.offsets.Micro.rule_code GL08" \
        -i "pandas.tseries.offsets.Milli PR02" \
        -i "pandas.tseries.offsets.Milli.freqstr SA01" \
        -i "pandas.tseries.offsets.Milli.is_on_offset GL08" \
        -i "pandas.tseries.offsets.Milli.n GL08" \
        -i "pandas.tseries.offsets.Milli.nanos SA01" \
        -i "pandas.tseries.offsets.Milli.normalize GL08" \
        -i "pandas.tseries.offsets.Milli.rule_code GL08" \
        -i "pandas.tseries.offsets.Minute PR02" \
        -i "pandas.tseries.offsets.Minute.freqstr SA01" \
        -i "pandas.tseries.offsets.Minute.is_on_offset GL08" \
        -i "pandas.tseries.offsets.Minute.n GL08" \
        -i "pandas.tseries.offsets.Minute.nanos SA01" \
        -i "pandas.tseries.offsets.Minute.normalize GL08" \
        -i "pandas.tseries.offsets.Minute.rule_code GL08" \
        -i "pandas.tseries.offsets.MonthBegin PR02" \
        -i "pandas.tseries.offsets.MonthBegin.freqstr SA01" \
        -i "pandas.tseries.offsets.MonthBegin.is_on_offset GL08" \
        -i "pandas.tseries.offsets.MonthBegin.n GL08" \
        -i "pandas.tseries.offsets.MonthBegin.nanos GL08" \
        -i "pandas.tseries.offsets.MonthBegin.normalize GL08" \
        -i "pandas.tseries.offsets.MonthBegin.rule_code GL08" \
        -i "pandas.tseries.offsets.MonthEnd.freqstr SA01" \
        -i "pandas.tseries.offsets.MonthEnd.is_on_offset GL08" \
        -i "pandas.tseries.offsets.MonthEnd.n GL08" \
        -i "pandas.tseries.offsets.MonthEnd.nanos GL08" \
        -i "pandas.tseries.offsets.MonthEnd.normalize GL08" \
        -i "pandas.tseries.offsets.MonthEnd.rule_code GL08" \
        -i "pandas.tseries.offsets.Nano PR02" \
        -i "pandas.tseries.offsets.Nano.freqstr SA01" \
        -i "pandas.tseries.offsets.Nano.is_on_offset GL08" \
        -i "pandas.tseries.offsets.Nano.n GL08" \
        -i "pandas.tseries.offsets.Nano.nanos SA01" \
        -i "pandas.tseries.offsets.Nano.normalize GL08" \
        -i "pandas.tseries.offsets.Nano.rule_code GL08" \
        -i "pandas.tseries.offsets.QuarterBegin PR02" \
        -i "pandas.tseries.offsets.QuarterBegin.freqstr SA01" \
        -i "pandas.tseries.offsets.QuarterBegin.is_on_offset GL08" \
        -i "pandas.tseries.offsets.QuarterBegin.n GL08" \
        -i "pandas.tseries.offsets.QuarterBegin.nanos GL08" \
        -i "pandas.tseries.offsets.QuarterBegin.normalize GL08" \
        -i "pandas.tseries.offsets.QuarterBegin.rule_code GL08" \
        -i "pandas.tseries.offsets.QuarterBegin.startingMonth GL08" \
        -i "pandas.tseries.offsets.QuarterEnd.freqstr SA01" \
        -i "pandas.tseries.offsets.QuarterEnd.is_on_offset GL08" \
        -i "pandas.tseries.offsets.QuarterEnd.n GL08" \
        -i "pandas.tseries.offsets.QuarterEnd.nanos GL08" \
        -i "pandas.tseries.offsets.QuarterEnd.normalize GL08" \
        -i "pandas.tseries.offsets.QuarterEnd.rule_code GL08" \
        -i "pandas.tseries.offsets.QuarterEnd.startingMonth GL08" \
        -i "pandas.tseries.offsets.Second PR02" \
        -i "pandas.tseries.offsets.Second.freqstr SA01" \
        -i "pandas.tseries.offsets.Second.is_on_offset GL08" \
        -i "pandas.tseries.offsets.Second.n GL08" \
        -i "pandas.tseries.offsets.Second.nanos SA01" \
        -i "pandas.tseries.offsets.Second.normalize GL08" \
        -i "pandas.tseries.offsets.Second.rule_code GL08" \
        -i "pandas.tseries.offsets.SemiMonthBegin PR02,SA01" \
        -i "pandas.tseries.offsets.SemiMonthBegin.day_of_month GL08" \
        -i "pandas.tseries.offsets.SemiMonthBegin.freqstr SA01" \
        -i "pandas.tseries.offsets.SemiMonthBegin.is_on_offset GL08" \
        -i "pandas.tseries.offsets.SemiMonthBegin.n GL08" \
        -i "pandas.tseries.offsets.SemiMonthBegin.nanos GL08" \
        -i "pandas.tseries.offsets.SemiMonthBegin.normalize GL08" \
        -i "pandas.tseries.offsets.SemiMonthBegin.rule_code GL08" \
        -i "pandas.tseries.offsets.SemiMonthEnd SA01" \
        -i "pandas.tseries.offsets.SemiMonthEnd.day_of_month GL08" \
        -i "pandas.tseries.offsets.SemiMonthEnd.freqstr SA01" \
        -i "pandas.tseries.offsets.SemiMonthEnd.is_on_offset GL08" \
        -i "pandas.tseries.offsets.SemiMonthEnd.n GL08" \
        -i "pandas.tseries.offsets.SemiMonthEnd.nanos GL08" \
        -i "pandas.tseries.offsets.SemiMonthEnd.normalize GL08" \
        -i "pandas.tseries.offsets.SemiMonthEnd.rule_code GL08" \
        -i "pandas.tseries.offsets.Tick GL08" \
        -i "pandas.tseries.offsets.Tick.freqstr SA01" \
        -i "pandas.tseries.offsets.Tick.is_on_offset GL08" \
        -i "pandas.tseries.offsets.Tick.n GL08" \
        -i "pandas.tseries.offsets.Tick.nanos SA01" \
        -i "pandas.tseries.offsets.Tick.normalize GL08" \
        -i "pandas.tseries.offsets.Tick.rule_code GL08" \
        -i "pandas.tseries.offsets.Week PR02" \
        -i "pandas.tseries.offsets.Week.freqstr SA01" \
        -i "pandas.tseries.offsets.Week.is_on_offset GL08" \
        -i "pandas.tseries.offsets.Week.n GL08" \
        -i "pandas.tseries.offsets.Week.nanos GL08" \
        -i "pandas.tseries.offsets.Week.normalize GL08" \
        -i "pandas.tseries.offsets.Week.rule_code GL08" \
        -i "pandas.tseries.offsets.Week.weekday GL08" \
        -i "pandas.tseries.offsets.WeekOfMonth PR02,SA01" \
        -i "pandas.tseries.offsets.WeekOfMonth.freqstr SA01" \
        -i "pandas.tseries.offsets.WeekOfMonth.is_on_offset GL08" \
        -i "pandas.tseries.offsets.WeekOfMonth.n GL08" \
        -i "pandas.tseries.offsets.WeekOfMonth.nanos GL08" \
        -i "pandas.tseries.offsets.WeekOfMonth.normalize GL08" \
        -i "pandas.tseries.offsets.WeekOfMonth.rule_code GL08" \
        -i "pandas.tseries.offsets.WeekOfMonth.week GL08" \
        -i "pandas.tseries.offsets.WeekOfMonth.weekday GL08" \
        -i "pandas.tseries.offsets.YearBegin.freqstr SA01" \
        -i "pandas.tseries.offsets.YearBegin.is_on_offset GL08" \
        -i "pandas.tseries.offsets.YearBegin.month GL08" \
        -i "pandas.tseries.offsets.YearBegin.n GL08" \
        -i "pandas.tseries.offsets.YearBegin.nanos GL08" \
        -i "pandas.tseries.offsets.YearBegin.normalize GL08" \
        -i "pandas.tseries.offsets.YearBegin.rule_code GL08" \
        -i "pandas.tseries.offsets.YearEnd.freqstr SA01" \
        -i "pandas.tseries.offsets.YearEnd.is_on_offset GL08" \
        -i "pandas.tseries.offsets.YearEnd.month GL08" \
        -i "pandas.tseries.offsets.YearEnd.n GL08" \
        -i "pandas.tseries.offsets.YearEnd.nanos GL08" \
        -i "pandas.tseries.offsets.YearEnd.normalize GL08" \
        -i "pandas.tseries.offsets.YearEnd.rule_code GL08" \
        -i "pandas.util.hash_pandas_object PR07,SA01" # There should be no backslash in the final line, please keep this comment in the last ignored function

    RET=$(($RET + $?)) ; echo $MSG "DONE"

fi

### DOCUMENTATION NOTEBOOKS ###
if [[ -z "$CHECK" || "$CHECK" == "notebooks" ]]; then

    MSG='Notebooks' ; echo $MSG
    jupyter nbconvert --execute $(find doc/source -name '*.ipynb') --to notebook
    RET=$(($RET + $?)) ; echo $MSG "DONE"

fi

### SINGLE-PAGE DOCS ###
if [[ -z "$CHECK" || "$CHECK" == "single-docs" ]]; then
    python doc/make.py --warnings-are-errors --no-browser --single pandas.Series.value_counts
    python doc/make.py --warnings-are-errors --no-browser --single pandas.Series.str.split
fi

exit $RET<|MERGE_RESOLUTION|>--- conflicted
+++ resolved
@@ -164,12 +164,6 @@
         -i "pandas.Series.str.center RT03,SA01" \
         -i "pandas.Series.str.decode PR07,RT03,SA01" \
         -i "pandas.Series.str.encode PR07,RT03,SA01" \
-<<<<<<< HEAD
-        -i "pandas.Series.str.find RT03" \
-        -i "pandas.Series.str.get RT03,SA01" \
-=======
-        -i "pandas.Series.str.fullmatch RT03" \
->>>>>>> 70bb855c
         -i "pandas.Series.str.index RT03" \
         -i "pandas.Series.str.ljust RT03,SA01" \
         -i "pandas.Series.str.lower RT03" \
