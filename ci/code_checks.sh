#!/bin/bash
#
# Run checks related to code quality.
#
# This script is intended for both the CI and to check locally that code standards are
# respected. We are currently linting (PEP-8 and similar), looking for patterns of
# common mistakes (sphinx directives with missing blank lines, old style classes,
# unwanted imports...), we run doctests here (currently some files only), and we
# validate formatting error in docstrings.
#
# Usage:
#   $ ./ci/code_checks.sh               # run all checks
#   $ ./ci/code_checks.sh lint          # run linting only
#   $ ./ci/code_checks.sh patterns      # check for patterns that should not exist
#   $ ./ci/code_checks.sh code          # checks on imported code
#   $ ./ci/code_checks.sh doctests      # run doctests
#   $ ./ci/code_checks.sh docstrings    # validate docstring errors
#   $ ./ci/code_checks.sh typing        # run static type analysis

[[ -z "$1" || "$1" == "lint" || "$1" == "patterns" || "$1" == "code" || "$1" == "doctests" || "$1" == "docstrings" || "$1" == "typing" ]] || \
    { echo "Unknown command $1. Usage: $0 [lint|patterns|code|doctests|docstrings|typing]"; exit 9999; }

BASE_DIR="$(dirname $0)/.."
RET=0
CHECK=$1

function invgrep {
    # grep with inverse exist status and formatting for azure-pipelines
    #
    # This function works exactly as grep, but with opposite exit status:
    # - 0 (success) when no patterns are found
    # - 1 (fail) when the patterns are found
    #
    # This is useful for the CI, as we want to fail if one of the patterns
    # that we want to avoid is found by grep.
    grep -n "$@" | sed "s/^/$INVGREP_PREPEND/" | sed "s/$/$INVGREP_APPEND/" ; EXIT_STATUS=${PIPESTATUS[0]}
    return $((! $EXIT_STATUS))
}

if [[ "$GITHUB_ACTIONS" == "true" ]]; then
    INVGREP_PREPEND="##[error]"
fi

### LINTING ###
if [[ -z "$CHECK" || "$CHECK" == "lint" ]]; then

    # Check that cython casting is of the form `<type>obj` as opposed to `<type> obj`;
    # it doesn't make a difference, but we want to be internally consistent.
    # Note: this grep pattern is (intended to be) equivalent to the python
    # regex r'(?<![ ->])> '
    MSG='Linting .pyx code for spacing conventions in casting' ; echo $MSG
    invgrep -r -E --include '*.pyx' --include '*.pxi.in' '[a-zA-Z0-9*]> ' pandas/_libs
    RET=$(($RET + $?)) ; echo $MSG "DONE"

    # readability/casting: Warnings about C casting instead of C++ casting
    # runtime/int: Warnings about using C number types instead of C++ ones
    # build/include_subdir: Warnings about prefacing included header files with directory

fi

### PATTERNS ###
if [[ -z "$CHECK" || "$CHECK" == "patterns" ]]; then

    # Check for the following code in the extension array base tests: `tm.assert_frame_equal` and `tm.assert_series_equal`
    MSG='Check for invalid EA testing' ; echo $MSG
    invgrep -r -E --include '*.py' --exclude base.py 'tm.assert_(series|frame)_equal' pandas/tests/extension/base
    RET=$(($RET + $?)) ; echo $MSG "DONE"

    MSG='Check for deprecated messages without sphinx directive' ; echo $MSG
    invgrep -R --include="*.py" --include="*.pyx" -E "(DEPRECATED|DEPRECATE|Deprecated)(:|,|\.)" pandas
    RET=$(($RET + $?)) ; echo $MSG "DONE"

    MSG='Check for backticks incorrectly rendering because of missing spaces' ; echo $MSG
    invgrep -R --include="*.rst" -E "[a-zA-Z0-9]\`\`?[a-zA-Z0-9]" doc/source/
    RET=$(($RET + $?)) ; echo $MSG "DONE"

    MSG='Check for unnecessary random seeds in asv benchmarks' ; echo $MSG
    invgrep -R --exclude pandas_vb_common.py -E 'np.random.seed' asv_bench/benchmarks/
    RET=$(($RET + $?)) ; echo $MSG "DONE"

fi

### CODE ###
if [[ -z "$CHECK" || "$CHECK" == "code" ]]; then

    MSG='Check import. No warnings, and blocklist some optional dependencies' ; echo $MSG
    python -W error -c "
import sys
import pandas

blocklist = {'bs4', 'gcsfs', 'html5lib', 'http', 'ipython', 'jinja2', 'hypothesis',
             'lxml', 'matplotlib', 'openpyxl', 'py', 'pytest', 's3fs', 'scipy',
             'tables', 'urllib.request', 'xlrd', 'xlsxwriter', 'xlwt'}

# GH#28227 for some of these check for top-level modules, while others are
#  more specific (e.g. urllib.request)
import_mods = set(m.split('.')[0] for m in sys.modules) | set(sys.modules)
mods = blocklist & import_mods
if mods:
    sys.stderr.write('err: pandas should not import: {}\n'.format(', '.join(mods)))
    sys.exit(len(mods))
    "
    RET=$(($RET + $?)) ; echo $MSG "DONE"

fi

### DOCTESTS ###
if [[ -z "$CHECK" || "$CHECK" == "doctests" ]]; then

    MSG='Doctests' ; echo $MSG
    python -m pytest --doctest-modules \
      pandas/_libs/ \
      pandas/api/ \
      pandas/arrays/ \
      pandas/compat/ \
      pandas/core \
      pandas/errors/ \
      pandas/io/clipboard/ \
      pandas/io/json/ \
      pandas/io/excel/ \
      pandas/io/parsers/ \
      pandas/io/sas/ \
      pandas/io/sql.py \
<<<<<<< HEAD
      pandas/tseries/ \
      pandas/io/formats/style_render.py \
      pandas/io/formats/format.py
=======
      pandas/tseries/
>>>>>>> 91872e76
    RET=$(($RET + $?)) ; echo $MSG "DONE"

fi

### DOCSTRINGS ###
if [[ -z "$CHECK" || "$CHECK" == "docstrings" ]]; then

    MSG='Validate docstrings (GL03, GL04, GL05, GL06, GL07, GL09, GL10, SS01, SS02, SS04, SS05, PR03, PR04, PR05, PR10, EX04, RT01, RT04, RT05, SA02, SA03)' ; echo $MSG
    $BASE_DIR/scripts/validate_docstrings.py --format=actions --errors=GL03,GL04,GL05,GL06,GL07,GL09,GL10,SS02,SS04,SS05,PR03,PR04,PR05,PR10,EX04,RT01,RT04,RT05,SA02,SA03
    RET=$(($RET + $?)) ; echo $MSG "DONE"

fi

### TYPING ###
if [[ -z "$CHECK" || "$CHECK" == "typing" ]]; then

    echo "mypy --version"
    mypy --version

    MSG='Performing static analysis using mypy' ; echo $MSG
    mypy pandas
    RET=$(($RET + $?)) ; echo $MSG "DONE"
fi

exit $RET<|MERGE_RESOLUTION|>--- conflicted
+++ resolved
@@ -121,13 +121,9 @@
       pandas/io/parsers/ \
       pandas/io/sas/ \
       pandas/io/sql.py \
-<<<<<<< HEAD
-      pandas/tseries/ \
       pandas/io/formats/style_render.py \
-      pandas/io/formats/format.py
-=======
+      pandas/io/formats/format.py \
       pandas/tseries/
->>>>>>> 91872e76
     RET=$(($RET + $?)) ; echo $MSG "DONE"
 
 fi
