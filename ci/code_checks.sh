#!/bin/bash
#
# Run checks related to code quality.
#
# This script is intended for both the CI and to check locally that code standards are
# respected. We are currently linting (PEP-8 and similar), looking for patterns of
# common mistakes (sphinx directives with missing blank lines, old style classes,
# unwanted imports...), we run doctests here (currently some files only), and we
# validate formatting error in docstrings.
#
# Usage:
#   $ ./ci/code_checks.sh               # run all checks
#   $ ./ci/code_checks.sh lint          # run linting only
#   $ ./ci/code_checks.sh patterns      # check for patterns that should not exist
#   $ ./ci/code_checks.sh code          # checks on imported code
#   $ ./ci/code_checks.sh doctests      # run doctests
#   $ ./ci/code_checks.sh docstrings    # validate docstring errors
#   $ ./ci/code_checks.sh dependencies  # check that dependencies are consistent

[[ -z "$1" || "$1" == "lint" || "$1" == "patterns" || "$1" == "code" || "$1" == "doctests" || "$1" == "docstrings" || "$1" == "dependencies" ]] || \
    { echo "Unknown command $1. Usage: $0 [lint|patterns|code|doctests|docstrings|dependencies]"; exit 9999; }

BASE_DIR="$(dirname $0)/.."
RET=0
CHECK=$1

function invgrep {
    # grep with inverse exist status and formatting for azure-pipelines
    #
    # This function works exactly as grep, but with opposite exit status:
    # - 0 (success) when no patterns are found
    # - 1 (fail) when the patterns are found
    #
    # This is useful for the CI, as we want to fail if one of the patterns
    # that we want to avoid is found by grep.
    if [[ "$AZURE" == "true" ]]; then
        set -o pipefail
        grep -n "$@" | awk -F ":" '{print "##vso[task.logissue type=error;sourcepath=" $1 ";linenumber=" $2 ";] Found unwanted pattern: " $3}'
    else
        grep "$@"
    fi
    return $((! $?))
}

if [[ "$AZURE" == "true" ]]; then
    FLAKE8_FORMAT="##vso[task.logissue type=error;sourcepath=%(path)s;linenumber=%(row)s;columnnumber=%(col)s;code=%(code)s;]%(text)s"
else
    FLAKE8_FORMAT="default"
fi

### LINTING ###
if [[ -z "$CHECK" || "$CHECK" == "lint" ]]; then

    # `setup.cfg` contains the list of error codes that are being ignored in flake8

    echo "flake8 --version"
    flake8 --version

    # pandas/_libs/src is C code, so no need to search there.
    MSG='Linting .py code' ; echo $MSG
    flake8 --format="$FLAKE8_FORMAT" .
    RET=$(($RET + $?)) ; echo $MSG "DONE"

    MSG='Linting .pyx code' ; echo $MSG
    flake8 --format="$FLAKE8_FORMAT" pandas --filename=*.pyx --select=E501,E302,E203,E111,E114,E221,E303,E128,E231,E126,E265,E305,E301,E127,E261,E271,E129,W291,E222,E241,E123,F403,C400,C401,C402,C403,C404,C405,C406,C407,C408,C409,C410,C411
    RET=$(($RET + $?)) ; echo $MSG "DONE"

    MSG='Linting .pxd and .pxi.in' ; echo $MSG
    flake8 --format="$FLAKE8_FORMAT" pandas/_libs --filename=*.pxi.in,*.pxd --select=E501,E302,E203,E111,E114,E221,E303,E231,E126,F403
    RET=$(($RET + $?)) ; echo $MSG "DONE"

    echo "flake8-rst --version"
    flake8-rst --version

    MSG='Linting code-blocks in .rst documentation' ; echo $MSG
    flake8-rst doc/source --filename=*.rst --format="$FLAKE8_FORMAT"
    RET=$(($RET + $?)) ; echo $MSG "DONE"

    # Check that cython casting is of the form `<type>obj` as opposed to `<type> obj`;
    # it doesn't make a difference, but we want to be internally consistent.
    # Note: this grep pattern is (intended to be) equivalent to the python
    # regex r'(?<![ ->])> '
    MSG='Linting .pyx code for spacing conventions in casting' ; echo $MSG
    invgrep -r -E --include '*.pyx' --include '*.pxi.in' '[a-zA-Z0-9*]> ' pandas/_libs
    RET=$(($RET + $?)) ; echo $MSG "DONE"

    # readability/casting: Warnings about C casting instead of C++ casting
    # runtime/int: Warnings about using C number types instead of C++ ones
    # build/include_subdir: Warnings about prefacing included header files with directory

    # We don't lint all C files because we don't want to lint any that are built
    # from Cython files nor do we want to lint C files that we didn't modify for
    # this particular codebase (e.g. src/headers, src/klib, src/msgpack). However,
    # we can lint all header files since they aren't "generated" like C files are.
    MSG='Linting .c and .h' ; echo $MSG
    cpplint --quiet --extensions=c,h --headers=h --recursive --filter=-readability/casting,-runtime/int,-build/include_subdir pandas/_libs/src/*.h pandas/_libs/src/parser pandas/_libs/ujson pandas/_libs/tslibs/src/datetime pandas/io/msgpack pandas/_libs/*.cpp pandas/util
    RET=$(($RET + $?)) ; echo $MSG "DONE"

    echo "isort --version-number"
    isort --version-number

    # Imports - Check formatting using isort see setup.cfg for settings
    MSG='Check import format using isort ' ; echo $MSG
    isort --recursive --check-only pandas asv_bench
    RET=$(($RET + $?)) ; echo $MSG "DONE"

fi

### PATTERNS ###
if [[ -z "$CHECK" || "$CHECK" == "patterns" ]]; then

    # Check for imports from pandas.core.common instead of `import pandas.core.common as com`
    MSG='Check for non-standard imports' ; echo $MSG
    invgrep -R --include="*.py*" -E "from pandas.core.common import " pandas
    # invgrep -R --include="*.py*" -E "from numpy import nan " pandas  # GH#24822 not yet implemented since the offending imports have not all been removed
    RET=$(($RET + $?)) ; echo $MSG "DONE"

    MSG='Check for pytest warns' ; echo $MSG
    invgrep -r -E --include '*.py' 'pytest\.warns' pandas/tests/
    RET=$(($RET + $?)) ; echo $MSG "DONE"

    # Check for the following code in testing: `np.testing` and `np.array_equal`
    MSG='Check for invalid testing' ; echo $MSG
    invgrep -r -E --include '*.py' --exclude testing.py '(numpy|np)(\.testing|\.array_equal)' pandas/tests/
    RET=$(($RET + $?)) ; echo $MSG "DONE"

    # Check for the following code in the extension array base tests: `tm.assert_frame_equal` and `tm.assert_series_equal`
    MSG='Check for invalid EA testing' ; echo $MSG
    invgrep -r -E --include '*.py' --exclude base.py 'tm.assert_(series|frame)_equal' pandas/tests/extension/base
    RET=$(($RET + $?)) ; echo $MSG "DONE"

    MSG='Check for deprecated messages without sphinx directive' ; echo $MSG
    invgrep -R --include="*.py" --include="*.pyx" -E "(DEPRECATED|DEPRECATE|Deprecated)(:|,|\.)" pandas
    RET=$(($RET + $?)) ; echo $MSG "DONE"

    MSG='Check for old-style classes' ; echo $MSG
    invgrep -R --include="*.py" -E "class\s\S*[^)]:" pandas scripts
    RET=$(($RET + $?)) ; echo $MSG "DONE"

    MSG='Check for backticks incorrectly rendering because of missing spaces' ; echo $MSG
    invgrep -R --include="*.rst" -E "[a-zA-Z0-9]\`\`?[a-zA-Z0-9]" doc/source/
    RET=$(($RET + $?)) ; echo $MSG "DONE"

    MSG='Check for incorrect sphinx directives' ; echo $MSG
    invgrep -R --include="*.py" --include="*.pyx" --include="*.rst" -E "\.\. (autosummary|contents|currentmodule|deprecated|function|image|important|include|ipython|literalinclude|math|module|note|raw|seealso|toctree|versionadded|versionchanged|warning):[^:]" ./pandas ./doc/source
    RET=$(($RET + $?)) ; echo $MSG "DONE"

    MSG='Check that the deprecated `assert_raises_regex` is not used (`pytest.raises(match=pattern)` should be used instead)' ; echo $MSG
    invgrep -R --exclude=*.pyc --exclude=testing.py --exclude=test_util.py assert_raises_regex pandas
    RET=$(($RET + $?)) ; echo $MSG "DONE"

    # Check for the following code in testing: `unittest.mock`, `mock.Mock()` or `mock.patch`
    MSG='Check that unittest.mock is not used (pytest builtin monkeypatch fixture should be used instead)' ; echo $MSG
    invgrep -r -E --include '*.py' '(unittest(\.| import )mock|mock\.Mock\(\)|mock\.patch)' pandas/tests/
    RET=$(($RET + $?)) ; echo $MSG "DONE"

    # Check that we use pytest.raises only as a context manager
    #
    # For any flake8-compliant code, the only way this regex gets
    # matched is if there is no "with" statement preceding "pytest.raises"
    MSG='Check for pytest.raises as context manager (a line starting with `pytest.raises` is invalid, needs a `with` to precede it)' ; echo $MSG
    MSG='TODO: This check is currently skipped because so many files fail this. Please enable when all are corrected (xref gh-24332)' ; echo $MSG
    # invgrep -R --include '*.py' -E '[[:space:]] pytest.raises' pandas/tests
    # RET=$(($RET + $?)) ; echo $MSG "DONE"

    MSG='Check for wrong space after code-block directive and before colon (".. code-block ::" instead of ".. code-block::")' ; echo $MSG
    invgrep -R --include="*.rst" ".. code-block ::" doc/source
    RET=$(($RET + $?)) ; echo $MSG "DONE"

    MSG='Check for wrong space after ipython directive and before colon (".. ipython ::" instead of ".. ipython::")' ; echo $MSG
    invgrep -R --include="*.rst" ".. ipython ::" doc/source
    RET=$(($RET + $?)) ; echo $MSG "DONE"

    MSG='Check that no file in the repo contains tailing whitespaces' ; echo $MSG
    set -o pipefail
    if [[ "$AZURE" == "true" ]]; then
        # we exclude all c/cpp files as the c/cpp files of pandas code base are tested when Linting .c and .h files
        ! grep -n '--exclude=*.'{svg,c,cpp,html} -RI "\s$" * | awk -F ":" '{print "##vso[task.logissue type=error;sourcepath=" $1 ";linenumber=" $2 ";] Tailing whitespaces found: " $3}'
    else
        ! grep -n '--exclude=*.'{svg,c,cpp,html}  -RI "\s$" * | awk -F ":" '{print $1 ":" $2 ":Tailing whitespaces found: " $3}'
    fi
    RET=$(($RET + $?)) ; echo $MSG "DONE"
fi

### CODE ###
if [[ -z "$CHECK" || "$CHECK" == "code" ]]; then

    MSG='Check import. No warnings, and blacklist some optional dependencies' ; echo $MSG
    python -W error -c "
import sys
import pandas

blacklist = {'bs4', 'gcsfs', 'html5lib', 'ipython', 'jinja2' 'hypothesis',
             'lxml', 'numexpr', 'openpyxl', 'py', 'pytest', 's3fs', 'scipy',
             'tables', 'xlrd', 'xlsxwriter', 'xlwt'}
mods = blacklist & set(m.split('.')[0] for m in sys.modules)
if mods:
    sys.stderr.write('err: pandas should not import: {}\n'.format(', '.join(mods)))
    sys.exit(len(mods))
    "
    RET=$(($RET + $?)) ; echo $MSG "DONE"

fi

### DOCTESTS ###
if [[ -z "$CHECK" || "$CHECK" == "doctests" ]]; then

    MSG='Doctests frame.py' ; echo $MSG
    pytest -q --doctest-modules pandas/core/frame.py \
        -k" -itertuples -join -reindex -reindex_axis -round"
    RET=$(($RET + $?)) ; echo $MSG "DONE"

    MSG='Doctests series.py' ; echo $MSG
    pytest -q --doctest-modules pandas/core/series.py \
        -k"-nonzero -reindex -searchsorted -to_dict"
    RET=$(($RET + $?)) ; echo $MSG "DONE"

    MSG='Doctests generic.py' ; echo $MSG
    pytest -q --doctest-modules pandas/core/generic.py \
        -k"-_set_axis_name -_xs -describe -droplevel -groupby -interpolate -pct_change -pipe -reindex -reindex_axis -to_json -transpose -values -xs -to_clipboard"
    RET=$(($RET + $?)) ; echo $MSG "DONE"

    MSG='Doctests top-level reshaping functions' ; echo $MSG
    pytest -q --doctest-modules \
        pandas/core/reshape/concat.py \
        pandas/core/reshape/pivot.py \
        pandas/core/reshape/reshape.py \
        pandas/core/reshape/tile.py \
        -k"-crosstab -pivot_table -cut"
    RET=$(($RET + $?)) ; echo $MSG "DONE"

    MSG='Doctests interval classes' ; echo $MSG
    pytest --doctest-modules -v \
        pandas/core/indexes/interval.py \
        pandas/core/arrays/interval.py \
        -k"-from_arrays -from_breaks -from_intervals -from_tuples -get_loc -set_closed -to_tuples -interval_range"
    RET=$(($RET + $?)) ; echo $MSG "DONE"

fi

### DOCSTRINGS ###
if [[ -z "$CHECK" || "$CHECK" == "docstrings" ]]; then

<<<<<<< HEAD
    MSG='Validate docstrings (GL06, GL07, GL09, SS04, PR03, PR05, EX04, RT04)' ; echo $MSG
    $BASE_DIR/scripts/validate_docstrings.py --format=azure --errors=GL06,GL07,GL09,SS04,PR03,PR05,EX04,RT04,SS02
=======
    MSG='Validate docstrings (GL06, GL07, GL09, SS04, PR03, PR05, PR10, EX04, RT04, RT05, SS05, SA05)' ; echo $MSG
    $BASE_DIR/scripts/validate_docstrings.py --format=azure --errors=GL06,GL07,GL09,SS04,PR03,PR04,PR05,EX04,RT04,RT05,SS05,SA05
>>>>>>> f74aba61
    RET=$(($RET + $?)) ; echo $MSG "DONE"

fi

### DEPENDENCIES ###
if [[ -z "$CHECK" || "$CHECK" == "dependencies" ]]; then

    MSG='Check that requirements-dev.txt has been generated from environment.yml' ; echo $MSG
    $BASE_DIR/scripts/generate_pip_deps_from_conda.py --compare --azure
    RET=$(($RET + $?)) ; echo $MSG "DONE"

fi

exit $RET<|MERGE_RESOLUTION|>--- conflicted
+++ resolved
@@ -241,13 +241,8 @@
 ### DOCSTRINGS ###
 if [[ -z "$CHECK" || "$CHECK" == "docstrings" ]]; then
 
-<<<<<<< HEAD
-    MSG='Validate docstrings (GL06, GL07, GL09, SS04, PR03, PR05, EX04, RT04)' ; echo $MSG
-    $BASE_DIR/scripts/validate_docstrings.py --format=azure --errors=GL06,GL07,GL09,SS04,PR03,PR05,EX04,RT04,SS02
-=======
-    MSG='Validate docstrings (GL06, GL07, GL09, SS04, PR03, PR05, PR10, EX04, RT04, RT05, SS05, SA05)' ; echo $MSG
-    $BASE_DIR/scripts/validate_docstrings.py --format=azure --errors=GL06,GL07,GL09,SS04,PR03,PR04,PR05,EX04,RT04,RT05,SS05,SA05
->>>>>>> f74aba61
+    MSG='Validate docstrings (GL06, GL07, GL09, SS04, PR03, PR05, PR10, EX04, RT04, RT05, SS05, SA05, SS02)' ; echo $MSG
+    $BASE_DIR/scripts/validate_docstrings.py --format=azure --errors=GL06,GL07,GL09,SS04,PR03,PR04,PR05,EX04,RT04,RT05,SS05,SA05,SS02
     RET=$(($RET + $?)) ; echo $MSG "DONE"
 
 fi
