--- conflicted
+++ resolved
@@ -9,11 +9,7 @@
   strategy:
     maxParallel: 11
     matrix:
-<<<<<<< HEAD
-      py35_np_110:
-=======
       py35_np_120:
->>>>>>> 1c26375c
         ENV_FILE: ci/azure-macos-35.yaml
         CONDA_PY: "35"
         CONDA_ENV: pandas
