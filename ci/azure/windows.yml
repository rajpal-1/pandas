parameters:
  name: ''
  vmImage: ''

jobs:
- job: ${{ parameters.name }}
  pool:
    vmImage: ${{ parameters.vmImage }}
  strategy:
    matrix:
      py36_np15:
        ENV_FILE: ci/deps/azure-windows-36.yaml
        CONDA_PY: "36"

      py37_np141:
        ENV_FILE: ci/deps/azure-windows-37.yaml
        CONDA_PY: "37"

  steps:
    - powershell: Write-Host "##vso[task.prependpath]$env:CONDA\Scripts"
<<<<<<< HEAD
      displayName: Add conda to PATH
    - script: conda install -c conda-canary conda
      displayName: Update conda
    - script: |
        call activate
        conda env create -q --file ci\\deps\\azure-windows-$(CONDA_PY).yaml
      displayName: Create anaconda environment
=======
      displayName: 'Add conda to PATH'
    - script: conda update -q -n base conda
      displayName: Update conda
    - script: conda env create -q --file ci\\deps\\azure-windows-$(CONDA_PY).yaml
      displayName: 'Create anaconda environment'
>>>>>>> a60888ce
    - script: |
        call activate pandas-dev
        call conda list
        ci\\incremental\\build.cmd
      displayName: 'Build'
    - script: |
        call activate pandas-dev
        pytest -m "not slow and not network" --junitxml=test-data.xml pandas -n 2 -r sxX --strict --durations=10 %*
      displayName: 'Test'
    - task: PublishTestResults@2
      inputs:
        testResultsFiles: 'test-data.xml'
        testRunTitle: 'Windows-$(CONDA_PY)'
    - powershell: |
        $junitXml = "test-data.xml"
        $(Get-Content $junitXml | Out-String) -match 'failures="(.*?)"'
        if ($matches[1] -eq 0)
        {
          Write-Host "No test failures in test-data"
        }
        else
        {
          # note that this will produce $LASTEXITCODE=1
          Write-Error "$($matches[1]) tests failed"
        }
      displayName: 'Check for test failures'
    - script: |
        export PATH=$HOME/miniconda3/bin:$PATH
        source activate pandas-dev
        python ci/print_skipped.py
      displayName: 'Print skipped tests'<|MERGE_RESOLUTION|>--- conflicted
+++ resolved
@@ -18,21 +18,11 @@
 
   steps:
     - powershell: Write-Host "##vso[task.prependpath]$env:CONDA\Scripts"
-<<<<<<< HEAD
-      displayName: Add conda to PATH
+      displayName: 'Add conda to PATH'
     - script: conda install -c conda-canary conda
-      displayName: Update conda
-    - script: |
-        call activate
-        conda env create -q --file ci\\deps\\azure-windows-$(CONDA_PY).yaml
-      displayName: Create anaconda environment
-=======
-      displayName: 'Add conda to PATH'
-    - script: conda update -q -n base conda
       displayName: Update conda
     - script: conda env create -q --file ci\\deps\\azure-windows-$(CONDA_PY).yaml
       displayName: 'Create anaconda environment'
->>>>>>> a60888ce
     - script: |
         call activate pandas-dev
         call conda list
