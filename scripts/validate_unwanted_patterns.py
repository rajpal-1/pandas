--- conflicted
+++ resolved
@@ -16,11 +16,7 @@
 import sys
 import token
 import tokenize
-<<<<<<< HEAD
-from typing import IO, Callable, Iterable, List, Set, Tuple
-=======
 from typing import IO, Callable, FrozenSet, Iterable, List, Tuple
->>>>>>> a6a1ab20
 
 PATHS_TO_IGNORE: Tuple[str, ...] = ("asv_bench/env",)
 
