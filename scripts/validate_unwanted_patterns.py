--- conflicted
+++ resolved
@@ -507,11 +507,7 @@
     parser.add_argument(
         "--included-file-extensions",
         default="py,pyx,pxd,pxi",
-<<<<<<< HEAD
-        help="Comma seperated file extensions to check.",
-=======
         help="Comma separated file extensions to check.",
->>>>>>> 2067d7e3
     )
     parser.add_argument(
         "--excluded-file-paths",
