minimum_pre_commit_version: 2.9.2
exclude: ^LICENSES/|\.(html|csv|svg)$
ci:
    autofix_prs: false
repos:
-   repo: https://github.com/MarcoGorelli/absolufy-imports
    rev: v0.3.0
    hooks:
    -   id: absolufy-imports
        files: ^pandas/
-   repo: https://github.com/python/black
    rev: 21.7b0
    hooks:
    -   id: black
-   repo: https://github.com/codespell-project/codespell
    rev: v2.1.0
    hooks:
    -   id: codespell
        types_or: [python, rst, markdown]
        files: ^(pandas|doc)/
-   repo: https://github.com/pre-commit/pre-commit-hooks
    rev: v4.0.1
    hooks:
    -   id: debug-statements
    -   id: end-of-file-fixer
        exclude: \.txt$
    -   id: trailing-whitespace
-   repo: https://github.com/cpplint/cpplint
    rev: 1.5.5
    hooks:
    -   id: cpplint
        # We don't lint all C files because we don't want to lint any that are built
        # from Cython files nor do we want to lint C files that we didn't modify for
        # this particular codebase (e.g. src/headers, src/klib). However,
        # we can lint all header files since they aren't "generated" like C files are.
        exclude: ^pandas/_libs/src/(klib|headers)/
        args: [--quiet, '--extensions=c,h', '--headers=h', --recursive, '--filter=-readability/casting,-runtime/int,-build/include_subdir']
-   repo: https://gitlab.com/pycqa/flake8
    rev: 3.9.2
    hooks:
    -   id: flake8
        additional_dependencies:
            - flake8-comprehensions==3.1.0
            - flake8-bugbear==21.3.2
            - pandas-dev-flaker==0.2.0
    -   id: flake8
        alias: flake8-cython
        name: flake8 (cython)
        types: [cython]
        args: [--append-config=flake8/cython.cfg]
    -   id: flake8
        name: flake8 (cython template)
        files: \.pxi\.in$
        types: [text]
        args: [--append-config=flake8/cython-template.cfg]
-   repo: https://github.com/PyCQA/isort
    rev: 5.9.3
    hooks:
    -   id: isort
-   repo: https://github.com/asottile/pyupgrade
    rev: v2.23.3
    hooks:
    -   id: pyupgrade
        args: [--py38-plus]
-   repo: https://github.com/pre-commit/pygrep-hooks
    rev: v1.9.0
    hooks:
      - id: rst-backticks
      - id: rst-directive-colons
        types: [text]  # overwrite types: [rst]
        types_or: [python, rst]
      - id: rst-inline-touching-normal
        types: [text]  # overwrite types: [rst]
        types_or: [python, rst]
-   repo: https://github.com/asottile/yesqa
    rev: v1.2.3
    hooks:
    -   id: yesqa
        additional_dependencies:
            - flake8==3.9.2
            - flake8-comprehensions==3.1.0
            - flake8-bugbear==21.3.2
            - pandas-dev-flaker==0.2.0
-   repo: local
    hooks:
    -   id: flake8-rst
        name: flake8-rst
        description: Run flake8 on code snippets in docstrings or RST files
        language: python
        entry: flake8-rst
        types: [rst]
        args: [--filename=*.rst]
        additional_dependencies: [flake8-rst==0.7.0, flake8==3.7.9]
    -   id: unwanted-patterns
        name: Unwanted patterns
        language: pygrep
        entry: |
            (?x)
            # outdated annotation syntax, missing error codes
            \#\ type:\ (?!ignore)
            |\#\ type:\s?ignore(?!\[)

            # Incorrect code-block / IPython directives
            |\.\.\ code-block\ ::
            |\.\.\ ipython\ ::

            # Check for deprecated messages without sphinx directive
            |(DEPRECATED|DEPRECATE|Deprecated)(:|,|\.)
        types_or: [python, cython, rst]
<<<<<<< HEAD
    -   id: cython-casting
        name: Check Cython casting is `<type>obj`, not `<type> obj`
        language: pygrep
        entry: '[a-zA-Z0-9*]> '
        files: (\.pyx|\.pxi.in)$
=======
    -   id: incorrect-backticks
        name: Check for backticks incorrectly rendering because of missing spaces
        language: pygrep
        entry: '[a-zA-Z0-9]\`\`?[a-zA-Z0-9]'
        types: [rst]
        files: ^doc/source/
    -   id: seed-check-asv
        name: Check for unnecessary random seeds in asv benchmarks
        language: pygrep
        entry: 'np\.random\.seed'
        files: ^asv_bench/benchmarks
        exclude: ^asv_bench/benchmarks/pandas_vb_common\.py
    -   id: invalid-ea-testing
        name: Check for invalid EA testing
        language: pygrep
        entry: 'tm\.assert_(series|frame)_equal'
        files: ^pandas/tests/extension/base
        types: [python]
        exclude: ^pandas/tests/extension/base/base\.py
>>>>>>> 4f0e2e97
    -   id: pip-to-conda
        name: Generate pip dependency from conda
        description: This hook checks if the conda environment.yml and requirements-dev.txt are equal
        language: python
        entry: python scripts/generate_pip_deps_from_conda.py
        files: ^(environment.yml|requirements-dev.txt)$
        pass_filenames: false
        additional_dependencies: [pyyaml, toml]
    -   id: sync-flake8-versions
        name: Check flake8 version is synced across flake8, yesqa, and environment.yml
        language: python
        entry: python scripts/sync_flake8_versions.py
        files: ^(\.pre-commit-config\.yaml|environment\.yml)$
        pass_filenames: false
        additional_dependencies: [pyyaml]
    -   id: title-capitalization
        name: Validate correct capitalization among titles in documentation
        entry: python scripts/validate_rst_title_capitalization.py
        language: python
        types: [rst]
        files: ^doc/source/(development|reference)/
    -   id: use-pd_array-in-core
        name: Import pandas.array as pd_array in core
        language: python
        entry: python scripts/use_pd_array_in_core.py
        files: ^pandas/core/
        exclude: ^pandas/core/api\.py$
        types: [python]
    -   id: no-bool-in-core-generic
        name: Use bool_t instead of bool in pandas/core/generic.py
        entry: python scripts/no_bool_in_generic.py
        language: python
        files: ^pandas/core/generic\.py$<|MERGE_RESOLUTION|>--- conflicted
+++ resolved
@@ -107,13 +107,11 @@
             # Check for deprecated messages without sphinx directive
             |(DEPRECATED|DEPRECATE|Deprecated)(:|,|\.)
         types_or: [python, cython, rst]
-<<<<<<< HEAD
     -   id: cython-casting
         name: Check Cython casting is `<type>obj`, not `<type> obj`
         language: pygrep
         entry: '[a-zA-Z0-9*]> '
         files: (\.pyx|\.pxi.in)$
-=======
     -   id: incorrect-backticks
         name: Check for backticks incorrectly rendering because of missing spaces
         language: pygrep
@@ -133,7 +131,6 @@
         files: ^pandas/tests/extension/base
         types: [python]
         exclude: ^pandas/tests/extension/base/base\.py
->>>>>>> 4f0e2e97
     -   id: pip-to-conda
         name: Generate pip dependency from conda
         description: This hook checks if the conda environment.yml and requirements-dev.txt are equal
