minimum_pre_commit_version: 2.15.0
exclude: ^LICENSES/|\.(html|csv|svg)$
# reserve "manual" for relatively slow hooks which we still want to run in CI
default_stages: [
    commit,
    merge-commit,
    push,
    prepare-commit-msg,
    commit-msg,
    post-checkout,
    post-commit,
    post-merge,
    post-rewrite
]
ci:
    autofix_prs: false
repos:
-   repo: local
    hooks:
    # NOTE: we make `black` a local hook because if it's installed from
    # PyPI (rather than from source) then it'll run twice as fast thanks to mypyc
    -   id: black
        name: black
        description: "Black: The uncompromising Python code formatter"
        entry: black
        language: python
        require_serial: true
        types_or: [python, pyi]
        additional_dependencies: [black==23.1.0]
-   repo: https://github.com/charliermarsh/ruff-pre-commit
    rev: v0.0.253
    hooks:
    -   id: ruff
-   repo: https://github.com/jendrikseipp/vulture
    rev: 'v2.7'
    hooks:
      - id: vulture
        entry: python scripts/run_vulture.py
        pass_filenames: true
        require_serial: false
-   repo: https://github.com/codespell-project/codespell
    rev: v2.2.2
    hooks:
    -   id: codespell
        types_or: [python, rst, markdown]
        additional_dependencies: [tomli]
-   repo: https://github.com/MarcoGorelli/cython-lint
    rev: v0.12.5
    hooks:
    -   id: cython-lint
    -   id: double-quote-cython-strings
-   repo: https://github.com/pre-commit/pre-commit-hooks
    rev: v4.4.0
    hooks:
    -   id: debug-statements
    -   id: end-of-file-fixer
        exclude: \.txt$
        stages: [commit, merge-commit, push, prepare-commit-msg, commit-msg,
                 post-checkout, post-commit, post-merge, post-rewrite]
    -   id: trailing-whitespace
        stages: [commit, merge-commit, push, prepare-commit-msg, commit-msg,
                 post-checkout, post-commit, post-merge, post-rewrite]
-   repo: https://github.com/cpplint/cpplint
    rev: 1.6.1
    hooks:
    -   id: cpplint
        # We don't lint all C files because we don't want to lint any that are built
        # from Cython files nor do we want to lint C files that we didn't modify for
        # this particular codebase (e.g. src/headers, src/klib). However,
        # we can lint all header files since they aren't "generated" like C files are.
        exclude: ^pandas/_libs/src/(klib|headers)/
        args: [
            --quiet,
            '--extensions=c,h',
            '--headers=h',
            --recursive,
            --linelength=88,
            '--filter=-readability/casting,-runtime/int,-build/include_subdir,-readability/fn_size'
        ]
-   repo: https://github.com/pycqa/pylint
    rev: v2.16.2
    hooks:
    -   id: pylint
        stages: [manual]
-   repo: https://github.com/pycqa/pylint
    rev: v2.16.2
    hooks:
    -   id: pylint
        alias: redefined-outer-name
        name: Redefining name from outer scope
        files: ^pandas/
        exclude: |
            (?x)
            ^pandas/tests  # keep excluded
            |/_testing/  # keep excluded
            |^pandas/util/_test_decorators\.py  # keep excluded
            |^pandas/_version\.py  # keep excluded
            |^pandas/conftest\.py  # keep excluded
        args: [--disable=all, --enable=redefined-outer-name]
        stages: [manual]
-   repo: https://github.com/PyCQA/isort
    rev: 5.12.0
    hooks:
    -   id: isort
-   repo: https://github.com/asottile/pyupgrade
    rev: v3.3.1
    hooks:
    -   id: pyupgrade
        args: [--py38-plus]
-   repo: https://github.com/pre-commit/pygrep-hooks
    rev: v1.10.0
    hooks:
      - id: rst-backticks
      - id: rst-directive-colons
        types: [text]  # overwrite types: [rst]
        types_or: [python, rst]
      - id: rst-inline-touching-normal
        types: [text]  # overwrite types: [rst]
        types_or: [python, rst]
-   repo: https://github.com/sphinx-contrib/sphinx-lint
    rev: v0.6.7
    hooks:
    - id: sphinx-lint
-   repo: local
    hooks:
    -   id: pyright
        # note: assumes python env is setup and activated
        name: pyright
        entry: pyright
        language: node
        pass_filenames: false
        types: [python]
        stages: [manual]
        additional_dependencies: &pyright_dependencies
        - pyright@1.1.292
    -   id: pyright_reportGeneralTypeIssues
        # note: assumes python env is setup and activated
        name: pyright reportGeneralTypeIssues
        entry: pyright --skipunannotated -p pyright_reportGeneralTypeIssues.json --level warning
        language: node
        pass_filenames: false
        types: [python]
        stages: [manual]
        additional_dependencies: *pyright_dependencies
    -   id: mypy
        # note: assumes python env is setup and activated
        name: mypy
        entry: mypy
        language: system
        pass_filenames: false
        types: [python]
        stages: [manual]
    -   id: stubtest
        # note: assumes python env is setup and activated
        # note: requires pandas dev to be installed
        name: mypy (stubtest)
        entry: python
        language: system
        pass_filenames: false
        types: [pyi]
        args: [scripts/run_stubtest.py]
        stages: [manual]
    -   id: flake8-rst
        name: flake8-rst
        description: Run flake8 on code snippets in docstrings or RST files
        language: python
        entry: flake8-rst
        types: [rst]
        args: [--filename=*.rst]
        additional_dependencies: [flake8-rst==0.7.0, flake8==3.7.9]
    -   id: inconsistent-namespace-usage
        name: 'Check for inconsistent use of pandas namespace'
        entry: python scripts/check_for_inconsistent_pandas_namespace.py
        exclude: ^pandas/core/interchange/
        language: python
        types: [python]
    -   id: no-os-remove
        name: Check code for instances of os.remove
        entry: os\.remove
        language: pygrep
        types: [python]
        files: ^pandas/tests/
        exclude: |
            (?x)^
            pandas/tests/io/pytables/test_store\.py$
    -   id: unwanted-patterns
        name: Unwanted patterns
        language: pygrep
        entry: |
            (?x)
            # outdated annotation syntax, missing error codes
            \#\ type:\ (?!ignore)
            |\#\ type:\s?ignore(?!\[)

            # foo._class__ instead of type(foo)
            |\.__class__

            # np.bool/np.object instead of np.bool_/np.object_
            |np\.bool[^_8`]
            |np\.object[^_8`]

            # imports from collections.abc instead of `from collections import abc`
            |from\ collections\.abc\ import

            # Numpy
            |from\ numpy\ import\ random
            |from\ numpy\.random\ import

            # Incorrect code-block / IPython directives
            |\.\.\ code-block\ ::
            |\.\.\ ipython\ ::
            # directive should not have a space before ::
            |\.\.\ \w+\ ::

            # Check for deprecated messages without sphinx directive
            |(DEPRECATED|DEPRECATE|Deprecated)(:|,|\.)

            # {foo!r} instead of {repr(foo)}
            |!r}

            # builtin filter function
            |(?<!def)[\(\s]filter\(

            # exec
            |[^a-zA-Z0-9_]exec\(
        types_or: [python, cython, rst]
        exclude: ^doc/source/development/code_style\.rst  # contains examples of patterns to avoid
    -   id: cython-casting
        name: Check Cython casting is `<type>obj`, not `<type> obj`
        language: pygrep
        entry: '[a-zA-Z0-9*]> '
        files: (\.pyx|\.pxi.in)$
    -   id: incorrect-backticks
        name: Check for backticks incorrectly rendering because of missing spaces
        language: pygrep
        entry: '[a-zA-Z0-9]\`\`?[a-zA-Z0-9]'
        types: [rst]
        files: ^doc/source/
    -   id: seed-check-asv
        name: Check for unnecessary random seeds in asv benchmarks
        language: pygrep
        entry: 'np\.random\.seed'
        files: ^asv_bench/benchmarks
        exclude: ^asv_bench/benchmarks/pandas_vb_common\.py
    -   id: np-testing-array-equal
        name: Check for usage of numpy testing or array_equal
        language: pygrep
        entry: '(numpy|np)(\.testing|\.array_equal)'
        files: ^pandas/tests/
        types: [python]
    -   id: invalid-ea-testing
        name: Check for invalid EA testing
        language: pygrep
        entry: 'tm\.assert_(series|frame)_equal'
        files: ^pandas/tests/extension/base
        types: [python]
        exclude: ^pandas/tests/extension/base/base\.py
    -   id: unwanted-patterns-in-tests
        name: Unwanted patterns in tests
        language: pygrep
        entry: |
            (?x)
            # pytest.xfail instead of pytest.mark.xfail
            pytest\.xfail

            # imports from pandas._testing instead of `import pandas._testing as tm`
            |from\ pandas\._testing\ import
            |from\ pandas\ import\ _testing\ as\ tm

            # No direct imports from conftest
            |conftest\ import
            |import\ conftest

            # pandas.testing instead of tm
            |pd\.testing\.

            # pd.api.types instead of from pandas.api.types import ...
            |(pd|pandas)\.api\.types\.

            # np.testing, np.array_equal
            |(numpy|np)(\.testing|\.array_equal)

            # unittest.mock (use pytest builtin monkeypatch fixture instead)
            |(unittest(\.| import )mock|mock\.Mock\(\)|mock\.patch)

            # pytest raises without context
            |\s\ pytest.raises

            # pytest.warns (use tm.assert_produces_warning instead)
            |pytest\.warns
        files: ^pandas/tests/
        types_or: [python, cython, rst]
    -   id: unwanted-patterns-in-ea-tests
        name: Unwanted patterns in EA tests
        language: pygrep
        entry: |
            (?x)
            tm.assert_(series|frame)_equal
        files: ^pandas/tests/extension/base/
        exclude: ^pandas/tests/extension/base/base\.py$
        types_or: [python, cython, rst]
    -   id: unwanted-patterns-in-cython
        name: Unwanted patterns in Cython code
        language: pygrep
        entry: |
            (?x)
            # `<type>obj` as opposed to `<type> obj`
            [a-zA-Z0-9*]>[ ]
        types: [cython]
    -   id: pip-to-conda
        name: Generate pip dependency from conda
        language: python
        entry: python scripts/generate_pip_deps_from_conda.py
        files: ^(environment.yml|requirements-dev.txt)$
        pass_filenames: false
        additional_dependencies: [tomli, pyyaml]
    -   id: title-capitalization
        name: Validate correct capitalization among titles in documentation
        entry: python scripts/validate_rst_title_capitalization.py
        language: python
        types: [rst]
        files: ^doc/source/(development|reference)/
    -   id: unwanted-patterns-bare-pytest-raises
        name: Check for use of bare pytest raises
        language: python
        entry: python scripts/validate_unwanted_patterns.py --validation-type="bare_pytest_raises"
        types: [python]
        files: ^pandas/tests/
        exclude: ^pandas/tests/extension/
    -   id: unwanted-patterns-private-function-across-module
        name: Check for use of private functions across modules
        language: python
        entry: python scripts/validate_unwanted_patterns.py --validation-type="private_function_across_module"
        types: [python]
        exclude: ^(asv_bench|pandas/tests|doc)/
    -   id: unwanted-patterns-private-import-across-module
        name: Check for import of private attributes across modules
        language: python
        entry: python scripts/validate_unwanted_patterns.py --validation-type="private_import_across_module"
        types: [python]
        exclude: |
            (?x)
            ^(asv_bench|pandas/tests|doc)/
            |scripts/validate_min_versions_in_sync\.py$
    -   id: unwanted-patterns-strings-with-misplaced-whitespace
        name: Check for strings with misplaced spaces
        language: python
        entry: python scripts/validate_unwanted_patterns.py --validation-type="strings_with_wrong_placed_whitespace"
        types_or: [python, cython]
    -   id: use-pd_array-in-core
        name: Import pandas.array as pd_array in core
        language: python
        entry: python scripts/use_pd_array_in_core.py
        files: ^pandas/core/
        exclude: ^pandas/core/api\.py$
        types: [python]
    -   id: use-io-common-urlopen
        name: Use pandas.io.common.urlopen instead of urllib.request.urlopen
        language: python
        entry: python scripts/use_io_common_urlopen.py
        files: ^pandas/
        exclude: ^pandas/tests/
        types: [python]
    -   id: no-bool-in-core-generic
        name: Use bool_t instead of bool in pandas/core/generic.py
        entry: python scripts/no_bool_in_generic.py
        language: python
        files: ^pandas/core/generic\.py$
    -   id: no-return-exception
        name: Use raise instead of return for exceptions
        language: pygrep
        entry: 'return [A-Za-z]+(Error|Exit|Interrupt|Exception|Iteration)'
        files: ^pandas/
        types: [python]
        exclude: ^pandas/tests/
    -   id: pandas-errors-documented
        name: Ensure pandas errors are documented in doc/source/reference/testing.rst
        entry: python scripts/pandas_errors_documented.py
        language: python
        files: ^pandas/errors/__init__.py$
    -   id: pg8000-not-installed-CI
        name: Check for pg8000 not installed on CI for test_pg8000_sqlalchemy_passthrough_error
        language: pygrep
        entry: 'pg8000'
        files: ^ci/deps
        types: [yaml]
    -   id: validate-min-versions-in-sync
        name: Check minimum version of dependencies are aligned
        entry: python -m scripts.validate_min_versions_in_sync
        language: python
        files: ^(ci/deps/actions-.*-minimum_versions\.yaml|pandas/compat/_optional\.py)$
<<<<<<< HEAD
        additional_dependencies: [tomli]
=======
        additional_dependencies: [tomli, pyyaml]
>>>>>>> b056c63b
        pass_filenames: false
    -   id: validate-errors-locations
        name: Validate errors locations
        description: Validate errors are in appropriate locations.
        entry: python scripts/validate_exception_location.py
        language: python
        files: ^pandas/
        exclude: ^(pandas/_libs/|pandas/tests/|pandas/errors/__init__.py$|pandas/_version.py)
        types: [python]
    -   id: flake8-pyi
        name: flake8-pyi
        entry: flake8 --extend-ignore=E301,E302,E305,E701,E704
        types: [pyi]
        language: python
        additional_dependencies:
        - flake8==5.0.4
        - flake8-pyi==22.8.1
    -   id: future-annotations
        name: import annotations from __future__
        entry: 'from __future__ import annotations'
        language: pygrep
        args: [--negate]
        files: ^pandas/
        types: [python]
        exclude: |
            (?x)
            /(__init__\.py)|(api\.py)|(_version\.py)|(testing\.py)|(conftest\.py)$
            |/tests/
            |/_testing/
    -   id: autotyping
        name: autotyping
        entry: python -m scripts.run_autotyping
        types_or: [python, pyi]
        files: ^pandas
        exclude: ^(pandas/tests|pandas/_version.py|pandas/io/clipboard)
        language: python
        stages: [manual]
        additional_dependencies:
        - autotyping==22.9.0
        - libcst==0.4.7
    -   id: check-test-naming
        name: check that test names start with 'test'
        entry: python -m scripts.check_test_naming
        types: [python]
        files: ^pandas/tests
        language: python<|MERGE_RESOLUTION|>--- conflicted
+++ resolved
@@ -389,11 +389,7 @@
         entry: python -m scripts.validate_min_versions_in_sync
         language: python
         files: ^(ci/deps/actions-.*-minimum_versions\.yaml|pandas/compat/_optional\.py)$
-<<<<<<< HEAD
-        additional_dependencies: [tomli]
-=======
         additional_dependencies: [tomli, pyyaml]
->>>>>>> b056c63b
         pass_filenames: false
     -   id: validate-errors-locations
         name: Validate errors locations
