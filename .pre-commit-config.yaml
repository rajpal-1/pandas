minimum_pre_commit_version: 2.9.2
exclude: ^LICENSES/|\.(html|csv|svg)$
ci:
    autofix_prs: false
repos:
-   repo: https://github.com/MarcoGorelli/absolufy-imports
    rev: v0.3.0
    hooks:
    -   id: absolufy-imports
        files: ^pandas/
-   repo: https://github.com/python/black
<<<<<<< HEAD
    rev: 21.7b0
=======
    rev: 21.6b0
>>>>>>> 331e1500
    hooks:
    -   id: black
-   repo: https://github.com/codespell-project/codespell
    rev: v2.1.0
    hooks:
    -   id: codespell
        types_or: [python, rst, markdown]
        files: ^(pandas|doc)/
-   repo: https://github.com/pre-commit/pre-commit-hooks
    rev: v4.0.1
    hooks:
    -   id: debug-statements
    -   id: end-of-file-fixer
        exclude: \.txt$
    -   id: trailing-whitespace
-   repo: https://github.com/cpplint/cpplint
    rev: 1.5.5
    hooks:
    -   id: cpplint
        # We don't lint all C files because we don't want to lint any that are built
        # from Cython files nor do we want to lint C files that we didn't modify for
        # this particular codebase (e.g. src/headers, src/klib). However,
        # we can lint all header files since they aren't "generated" like C files are.
        exclude: ^pandas/_libs/src/(klib|headers)/
        args: [--quiet, '--extensions=c,h', '--headers=h', --recursive, '--filter=-readability/casting,-runtime/int,-build/include_subdir']
-   repo: https://gitlab.com/pycqa/flake8
    rev: 3.9.2
    hooks:
    -   id: flake8
        additional_dependencies:
            - flake8-comprehensions==3.1.0
            - flake8-bugbear==21.3.2
            - pandas-dev-flaker==0.2.0
    -   id: flake8
        name: flake8 (cython)
        types: [cython]
        args: [--append-config=flake8/cython.cfg]
    -   id: flake8
        name: flake8 (cython template)
        files: \.pxi\.in$
        types: [text]
        args: [--append-config=flake8/cython-template.cfg]
-   repo: https://github.com/PyCQA/isort
<<<<<<< HEAD
    rev: 5.9.3
    hooks:
    -   id: isort
-   repo: https://github.com/asottile/pyupgrade
    rev: v2.23.1
=======
    rev: 5.9.2
    hooks:
    -   id: isort
-   repo: https://github.com/asottile/pyupgrade
    rev: v2.21.0
>>>>>>> 331e1500
    hooks:
    -   id: pyupgrade
        args: [--py38-plus]
-   repo: https://github.com/pre-commit/pygrep-hooks
    rev: v1.9.0
    hooks:
      - id: rst-backticks
      - id: rst-directive-colons
        types: [text]  # overwrite types: [rst]
        types_or: [python, rst]
      - id: rst-inline-touching-normal
        types: [text]  # overwrite types: [rst]
        types_or: [python, rst]
-   repo: https://github.com/asottile/yesqa
    rev: v1.2.3
    hooks:
    -   id: yesqa
        additional_dependencies:
            - flake8==3.9.2
            - flake8-comprehensions==3.1.0
            - flake8-bugbear==21.3.2
            - pandas-dev-flaker==0.2.0
-   repo: local
    hooks:
    -   id: flake8-rst
        name: flake8-rst
        description: Run flake8 on code snippets in docstrings or RST files
        language: python
        entry: flake8-rst
        types: [rst]
        args: [--filename=*.rst]
        additional_dependencies: [flake8-rst==0.7.0, flake8==3.7.9]
    -   id: unwanted-patterns
        name: Unwanted patterns
        language: pygrep
        entry: |
            (?x)
            # outdated annotation syntax, missing error codes
            \#\ type:\ (?!ignore)
            |\#\ type:\s?ignore(?!\[)

            # Incorrect code-block / IPython directives
            |\.\.\ code-block\ ::
            |\.\.\ ipython\ ::
        types_or: [python, cython, rst]
    -   id: cython-casting
        name: Cython Casting
        language: pygrep
        entry: '[a-zA-Z0-9*]> '
        files: (\.pyx|\.pxi.in)$
    -   id: pip-to-conda
        name: Generate pip dependency from conda
        description: This hook checks if the conda environment.yml and requirements-dev.txt are equal
        language: python
        entry: python scripts/generate_pip_deps_from_conda.py
        files: ^(environment.yml|requirements-dev.txt)$
        pass_filenames: false
        additional_dependencies: [pyyaml]
    -   id: sync-flake8-versions
        name: Check flake8 version is synced across flake8, yesqa, and environment.yml
        language: python
        entry: python scripts/sync_flake8_versions.py
        files: ^(\.pre-commit-config\.yaml|environment\.yml)$
        pass_filenames: false
        additional_dependencies: [pyyaml]
    -   id: title-capitalization
        name: Validate correct capitalization among titles in documentation
        entry: python scripts/validate_rst_title_capitalization.py
        language: python
        types: [rst]
        files: ^doc/source/(development|reference)/
    -   id: use-pd_array-in-core
        name: Import pandas.array as pd_array in core
        language: python
        entry: python scripts/use_pd_array_in_core.py
        files: ^pandas/core/
        exclude: ^pandas/core/api\.py$
        types: [python]
    -   id: no-bool-in-core-generic
        name: Use bool_t instead of bool in pandas/core/generic.py
        entry: python scripts/no_bool_in_generic.py
        language: python
        files: ^pandas/core/generic\.py$<|MERGE_RESOLUTION|>--- conflicted
+++ resolved
@@ -9,11 +9,7 @@
     -   id: absolufy-imports
         files: ^pandas/
 -   repo: https://github.com/python/black
-<<<<<<< HEAD
-    rev: 21.7b0
-=======
     rev: 21.6b0
->>>>>>> 331e1500
     hooks:
     -   id: black
 -   repo: https://github.com/codespell-project/codespell
@@ -57,19 +53,11 @@
         types: [text]
         args: [--append-config=flake8/cython-template.cfg]
 -   repo: https://github.com/PyCQA/isort
-<<<<<<< HEAD
-    rev: 5.9.3
-    hooks:
-    -   id: isort
--   repo: https://github.com/asottile/pyupgrade
-    rev: v2.23.1
-=======
     rev: 5.9.2
     hooks:
     -   id: isort
 -   repo: https://github.com/asottile/pyupgrade
     rev: v2.21.0
->>>>>>> 331e1500
     hooks:
     -   id: pyupgrade
         args: [--py38-plus]
