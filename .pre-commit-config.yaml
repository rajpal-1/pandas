--- conflicted
+++ resolved
@@ -20,13 +20,8 @@
     rev: 23.3.0
     hooks:
       - id: black
-<<<<<<< HEAD
--   repo: https://github.com/charliermarsh/ruff-pre-commit
+-   repo: https://github.com/astral-sh/ruff-pre-commit
     rev: v0.0.275
-=======
--   repo: https://github.com/astral-sh/ruff-pre-commit
-    rev: v0.0.270
->>>>>>> 4019d418
     hooks:
     -   id: ruff
         args: [--exit-non-zero-on-fix]
