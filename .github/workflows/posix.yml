--- conflicted
+++ resolved
@@ -46,9 +46,9 @@
       TEST_ARGS: ${{ matrix.settings[6] }}
       PYTEST_TARGET:  pandas
     concurrency:
-<<<<<<< HEAD
-      group: ${{ github.ref }}-${{ matrix.settings[0] }}
-      cancel-in-progress: ${{github.event_name == 'pull_request'}}
+      # https://github.community/t/concurrecy-not-work-for-push/183068/7
+      group: ${{ github.event_name == 'push' && github.run_number || github.ref }}-${{ matrix.settings[0] }}
+      cancel-in-progress: true
     services:
       moto:
         image: motoserver/moto
@@ -57,11 +57,6 @@
           AWS_SECRET_ACCESS_KEY: foobar_secret
         ports:
           - 5000:5000
-=======
-      # https://github.community/t/concurrecy-not-work-for-push/183068/7
-      group: ${{ github.event_name == 'push' && github.run_number || github.ref }}-${{ matrix.settings[0] }}
-      cancel-in-progress: true
->>>>>>> bdff2148
 
     steps:
     - name: Checkout
