--- conflicted
+++ resolved
@@ -75,16 +75,12 @@
         python -m pip install --upgrade pip setuptools wheel
         python -m pip install -i https://pypi.anaconda.org/scipy-wheels-nightly/simple numpy
         python -m pip install git+https://github.com/nedbat/coveragepy.git
-<<<<<<< HEAD
         python -m pip install python-dateutil pytz cython
         # TODO: update when upstream releases fixes
         python -m pip install "meson[ninja] @ git+https://github.com/mesonbuild/meson.git@master"
         python -m pip install "git+https://github.com/FFY00/meson-python.git@main"
         python -m pip install hypothesis==6.52.1 pytest>=6.2.5 pytest-xdist pytest-cov pytest-asyncio>=0.17
-=======
         python -m pip install versioneer[toml]
-        python -m pip install python-dateutil pytz cython hypothesis==6.52.1 pytest>=6.2.5 pytest-xdist pytest-cov pytest-asyncio>=0.17
->>>>>>> 14dc069f
         python -m pip list
 
       # Sigh, someone (numpy?) is depending on mingw, which pandas doesn't compile with.
