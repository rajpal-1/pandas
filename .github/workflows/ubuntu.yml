--- conflicted
+++ resolved
@@ -26,13 +26,8 @@
     strategy:
       matrix:
         env_file: [actions-38.yaml, actions-39.yaml, actions-310.yaml, actions-311.yaml]
-<<<<<<< HEAD
-        pattern: ["not single_cpu", "single_cpu"]
-=======
         # Prevent the include jobs from overriding other jobs
         pattern: [""]
-        pyarrow_version: ["8", "9", "10"]
->>>>>>> d75e8fd3
         include:
           - name: "Downstream Compat"
             env_file: actions-38-downstream_compat.yaml
