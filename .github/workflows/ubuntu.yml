--- conflicted
+++ resolved
@@ -60,13 +60,6 @@
             env_file: actions-310.yaml
             pattern: "not slow and not network and not single_cpu"
             pandas_copy_on_write: "1"
-<<<<<<< HEAD
-          - name: "Data Manager"
-            env_file: actions-310.yaml
-            pattern: "not slow and not network and not single_cpu"
-            pandas_data_manager: "array"
-=======
->>>>>>> 249d93e4
           - name: "Pypy"
             env_file: actions-pypy-38.yaml
             pattern: "not slow and not network and not single_cpu"
