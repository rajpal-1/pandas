name: CI

on:
  push:
    branches: [master]
  pull_request:
    branches:
      - master
      - 1.2.x

env:
  ENV_FILE: environment.yml
  PANDAS_CI: 1

jobs:
  checks:
    name: Checks
    runs-on: ubuntu-latest
    defaults:
      run:
        shell: bash -l {0}

    steps:
    - name: Checkout
      uses: actions/checkout@v1

    - name: Looking for unwanted patterns
      run: ci/code_checks.sh patterns
      if: always()

    - name: Cache conda
      uses: actions/cache@v2
      with:
        path: ~/conda_pkgs_dir
        key: ${{ runner.os }}-conda-${{ hashFiles('${{ env.ENV_FILE }}') }}

    - uses: conda-incubator/setup-miniconda@v2
      with:
        activate-environment: pandas-dev
        channel-priority: strict
        environment-file: ${{ env.ENV_FILE }}
        use-only-tar-bz2: true

    - name: Build Pandas
      uses: ./.github/actions/build_pandas

    - name: Linting
      run: ci/code_checks.sh lint
      if: always()

    - name: Checks on imported code
      run: ci/code_checks.sh code
      if: always()

    - name: Running doctests
      run: ci/code_checks.sh doctests
      if: always()

    - name: Docstring validation
      run: ci/code_checks.sh docstrings
      if: always()

    - name: Typing validation
      run: ci/code_checks.sh typing
      if: always()

    - name: Testing docstring validation script
      run: pytest --capture=no --strict-markers scripts
      if: always()

    - name: Running benchmarks
      run: |
        cd asv_bench
        asv check -E existing
        git remote add upstream https://github.com/pandas-dev/pandas.git
        git fetch upstream
        asv machine --yes
        asv dev | sed "/failed$/ s/^/##[error]/" | tee benchmarks.log
        if grep "failed" benchmarks.log > /dev/null ; then
            exit 1
        fi
      if: always()

    - name: Publish benchmarks artifact
      uses: actions/upload-artifact@master
      with:
        name: Benchmarks log
        path: asv_bench/benchmarks.log
      if: failure()

  web_and_docs:
    name: Web and docs
    runs-on: ubuntu-latest
    steps:

    - name: Checkout
      uses: actions/checkout@v1

    - name: Set up pandas
      uses: ./.github/actions/setup

    - name: Build website
      run: |
        source activate pandas-dev
        python web/pandas_web.py web/pandas --target-path=web/build
    - name: Build documentation
      run: |
        source activate pandas-dev
        doc/make.py --warnings-are-errors | tee sphinx.log ; exit ${PIPESTATUS[0]}

    # This can be removed when the ipython directive fails when there are errors,
    # including the `tee sphinx.log` in te previous step (https://github.com/ipython/ipython/issues/11547)
    - name: Check ipython directive errors
      run: "! grep -B10 \"^<<<-------------------------------------------------------------------------$\" sphinx.log"

    - name: Install ssh key
      run: |
        mkdir -m 700 -p ~/.ssh
        echo "${{ secrets.server_ssh_key }}" > ~/.ssh/id_rsa
        chmod 600 ~/.ssh/id_rsa
        echo "${{ secrets.server_ip }} ecdsa-sha2-nistp256 AAAAE2VjZHNhLXNoYTItbmlzdHAyNTYAAAAIbmlzdHAyNTYAAABBBE1Kkopomm7FHG5enATf7SgnpICZ4W2bw+Ho+afqin+w7sMcrsa0je7sbztFAV8YchDkiBKnWTG4cRT+KZgZCaY=" > ~/.ssh/known_hosts
      if: github.event_name == 'push'

    - name: Upload web
      run: rsync -az --delete --exclude='pandas-docs' --exclude='docs' --exclude='Pandas_Cheat_Sheet*' web/build/ docs@${{ secrets.server_ip }}:/usr/share/nginx/pandas
      if: github.event_name == 'push'

    - name: Upload dev docs
      run: rsync -az --delete doc/build/html/ docs@${{ secrets.server_ip }}:/usr/share/nginx/pandas/pandas-docs/dev
      if: github.event_name == 'push'

    - name: Move docs into site directory
      run: mv doc/build/html web/build/docs
    - name: Save website as an artifact
      uses: actions/upload-artifact@v2
      with:
        name: website
        path: web/build
        retention-days: 14

  data_manager:
    name: Test experimental data manager
    runs-on: ubuntu-latest
    steps:

    - name: Checkout
      uses: actions/checkout@v1

    - name: Set up pandas
      uses: ./.github/actions/setup

    - name: Run tests
      env:
        PANDAS_DATA_MANAGER: array
      run: |
        source activate pandas-dev

        pytest pandas/tests/frame/
        pytest pandas/tests/reductions/
        pytest pandas/tests/generic/test_generic.py
        pytest pandas/tests/arithmetic/
        pytest pandas/tests/groupby/
        pytest pandas/tests/resample/
        pytest pandas/tests/reshape/merge
        pytest pandas/tests/series/

        # indexing subset (temporary since other tests don't pass yet)
<<<<<<< HEAD
        pytest pandas/tests/frame/indexing/test_indexing.py::TestDataFrameIndexing::test_setitem_boolean
        pytest pandas/tests/frame/indexing/test_where.py
        pytest pandas/tests/frame/indexing/test_setitem.py::TestDataFrameSetItem::test_setitem_multi_index
        pytest pandas/tests/frame/indexing/test_setitem.py::TestDataFrameSetItem::test_setitem_listlike_indexer_duplicate_columns

        pytest pandas/tests/indexing/
=======
        pytest pandas/tests/indexing/multiindex/test_setitem.py::TestMultiIndexSetItem::test_astype_assignment_with_dups
        pytest pandas/tests/indexing/multiindex/test_setitem.py::TestMultiIndexSetItem::test_frame_setitem_multi_column
>>>>>>> 348d43f7

        pytest pandas/tests/api/
        pytest pandas/tests/arrays/
        pytest pandas/tests/base/
        pytest pandas/tests/computation/
        pytest pandas/tests/config/
        pytest pandas/tests/dtypes/
        pytest pandas/tests/generic/
        pytest pandas/tests/indexes/
        pytest pandas/tests/io/test_* -m "not slow and not clipboard"
        pytest pandas/tests/io/excel/ -m "not slow and not clipboard"
        pytest pandas/tests/io/formats/ -m "not slow and not clipboard"
        pytest pandas/tests/io/parser/ -m "not slow and not clipboard"
        pytest pandas/tests/io/sas/ -m "not slow and not clipboard"
        pytest pandas/tests/io/xml/ -m "not slow and not clipboard"
        pytest pandas/tests/libs/
        pytest pandas/tests/plotting/
        pytest pandas/tests/scalar/
        pytest pandas/tests/strings/
        pytest pandas/tests/tools/
        pytest pandas/tests/tseries/
        pytest pandas/tests/tslibs/
        pytest pandas/tests/util/
        pytest pandas/tests/window/<|MERGE_RESOLUTION|>--- conflicted
+++ resolved
@@ -163,19 +163,7 @@
         pytest pandas/tests/resample/
         pytest pandas/tests/reshape/merge
         pytest pandas/tests/series/
-
-        # indexing subset (temporary since other tests don't pass yet)
-<<<<<<< HEAD
-        pytest pandas/tests/frame/indexing/test_indexing.py::TestDataFrameIndexing::test_setitem_boolean
-        pytest pandas/tests/frame/indexing/test_where.py
-        pytest pandas/tests/frame/indexing/test_setitem.py::TestDataFrameSetItem::test_setitem_multi_index
-        pytest pandas/tests/frame/indexing/test_setitem.py::TestDataFrameSetItem::test_setitem_listlike_indexer_duplicate_columns
-
         pytest pandas/tests/indexing/
-=======
-        pytest pandas/tests/indexing/multiindex/test_setitem.py::TestMultiIndexSetItem::test_astype_assignment_with_dups
-        pytest pandas/tests/indexing/multiindex/test_setitem.py::TestMultiIndexSetItem::test_frame_setitem_multi_column
->>>>>>> 348d43f7
 
         pytest pandas/tests/api/
         pytest pandas/tests/arrays/
