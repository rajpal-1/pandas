name: CI

on:
  push:
    branches: [master]
  pull_request:
    branches:
      - master
      - 1.2.x

env:
  ENV_FILE: environment.yml
  PANDAS_CI: 1

jobs:
  checks:
    name: Checks
    runs-on: ubuntu-latest
    defaults:
      run:
        shell: bash -l {0}

    steps:
    - name: Checkout
      uses: actions/checkout@v1

    - name: Looking for unwanted patterns
      run: ci/code_checks.sh patterns
      if: always()

    - name: Cache conda
      uses: actions/cache@v2
      with:
        path: ~/conda_pkgs_dir
        key: ${{ runner.os }}-conda-${{ hashFiles('${{ env.ENV_FILE }}') }}

    - uses: conda-incubator/setup-miniconda@v2
      with:
        activate-environment: pandas-dev
        channel-priority: strict
        environment-file: ${{ env.ENV_FILE }}
        use-only-tar-bz2: true

    - name: Build Pandas
      uses: ./.github/actions/build_pandas

    - name: Linting
      run: ci/code_checks.sh lint
      if: always()

    - name: Checks on imported code
      run: ci/code_checks.sh code
      if: always()

    - name: Running doctests
      run: ci/code_checks.sh doctests
      if: always()

    - name: Docstring validation
      run: ci/code_checks.sh docstrings
      if: always()

    - name: Typing validation
      run: ci/code_checks.sh typing
      if: always()

    - name: Testing docstring validation script
      run: pytest --capture=no --strict-markers scripts
      if: always()

    - name: Running benchmarks
      run: |
        cd asv_bench
        asv check -E existing
        git remote add upstream https://github.com/pandas-dev/pandas.git
        git fetch upstream
        asv machine --yes
        asv dev | sed "/failed$/ s/^/##[error]/" | tee benchmarks.log
        if grep "failed" benchmarks.log > /dev/null ; then
            exit 1
        fi
      if: always()

    - name: Publish benchmarks artifact
      uses: actions/upload-artifact@master
      with:
        name: Benchmarks log
        path: asv_bench/benchmarks.log
      if: failure()

  web_and_docs:
    name: Web and docs
    runs-on: ubuntu-latest
    steps:

    - name: Checkout
      uses: actions/checkout@v1

    - name: Set up pandas
      uses: ./.github/actions/setup

    - name: Build website
      run: |
        source activate pandas-dev
        python web/pandas_web.py web/pandas --target-path=web/build
    - name: Build documentation
      run: |
        source activate pandas-dev
        doc/make.py --warnings-are-errors | tee sphinx.log ; exit ${PIPESTATUS[0]}

    # This can be removed when the ipython directive fails when there are errors,
    # including the `tee sphinx.log` in te previous step (https://github.com/ipython/ipython/issues/11547)
    - name: Check ipython directive errors
      run: "! grep -B10 \"^<<<-------------------------------------------------------------------------$\" sphinx.log"

    - name: Install ssh key
      run: |
        mkdir -m 700 -p ~/.ssh
        echo "${{ secrets.server_ssh_key }}" > ~/.ssh/id_rsa
        chmod 600 ~/.ssh/id_rsa
        echo "${{ secrets.server_ip }} ecdsa-sha2-nistp256 AAAAE2VjZHNhLXNoYTItbmlzdHAyNTYAAAAIbmlzdHAyNTYAAABBBE1Kkopomm7FHG5enATf7SgnpICZ4W2bw+Ho+afqin+w7sMcrsa0je7sbztFAV8YchDkiBKnWTG4cRT+KZgZCaY=" > ~/.ssh/known_hosts
      if: github.event_name == 'push'

    - name: Upload web
      run: rsync -az --delete --exclude='pandas-docs' --exclude='docs' --exclude='Pandas_Cheat_Sheet*' web/build/ docs@${{ secrets.server_ip }}:/usr/share/nginx/pandas
      if: github.event_name == 'push'

    - name: Upload dev docs
      run: rsync -az --delete doc/build/html/ docs@${{ secrets.server_ip }}:/usr/share/nginx/pandas/pandas-docs/dev
      if: github.event_name == 'push'

    - name: Move docs into site directory
      run: mv doc/build/html web/build/docs
    - name: Save website as an artifact
      uses: actions/upload-artifact@v2
      with:
        name: website
        path: web/build
        retention-days: 14

  data_manager:
    name: Test experimental data manager
    runs-on: ubuntu-latest
    steps:

    - name: Checkout
      uses: actions/checkout@v1

    - name: Set up pandas
      uses: ./.github/actions/setup

    - name: Run tests
      env:
        PANDAS_DATA_MANAGER: array
      run: |
        source activate pandas-dev
<<<<<<< HEAD
        pytest pandas/tests/frame/methods --array-manager
        pytest pandas/tests/frame/constructors/ --array-manager
        pytest pandas/tests/frame/test_* --array-manager
        pytest pandas/tests/reductions/ --array-manager
        pytest pandas/tests/generic/test_generic.py --array-manager
        pytest pandas/tests/arithmetic/ --array-manager
        pytest pandas/tests/groupby/ --array-manager
        pytest pandas/tests/resample/ --array-manager
        pytest pandas/tests/reshape/merge --array-manager
=======
        pytest pandas/tests/frame/methods
        pytest pandas/tests/frame/test_constructors.py
        pytest pandas/tests/frame/constructors/
        pytest pandas/tests/frame/test_reductions.py
        pytest pandas/tests/reductions/
        pytest pandas/tests/generic/test_generic.py
        pytest pandas/tests/arithmetic/
        pytest pandas/tests/groupby/
        pytest pandas/tests/resample/
        pytest pandas/tests/reshape/merge
>>>>>>> fad96e1d

        # indexing subset (temporary since other tests don't pass yet)
        pytest pandas/tests/frame/indexing/test_indexing.py::TestDataFrameIndexing::test_setitem_boolean
        pytest pandas/tests/frame/indexing/test_where.py
        pytest pandas/tests/frame/indexing/test_setitem.py::TestDataFrameSetItem::test_setitem_multi_index
        pytest pandas/tests/frame/indexing/test_setitem.py::TestDataFrameSetItem::test_setitem_listlike_indexer_duplicate_columns
        pytest pandas/tests/indexing/multiindex/test_setitem.py::TestMultiIndexSetItem::test_astype_assignment_with_dups
        pytest pandas/tests/indexing/multiindex/test_setitem.py::TestMultiIndexSetItem::test_frame_setitem_multi_column<|MERGE_RESOLUTION|>--- conflicted
+++ resolved
@@ -154,20 +154,10 @@
         PANDAS_DATA_MANAGER: array
       run: |
         source activate pandas-dev
-<<<<<<< HEAD
-        pytest pandas/tests/frame/methods --array-manager
-        pytest pandas/tests/frame/constructors/ --array-manager
-        pytest pandas/tests/frame/test_* --array-manager
-        pytest pandas/tests/reductions/ --array-manager
-        pytest pandas/tests/generic/test_generic.py --array-manager
-        pytest pandas/tests/arithmetic/ --array-manager
-        pytest pandas/tests/groupby/ --array-manager
-        pytest pandas/tests/resample/ --array-manager
-        pytest pandas/tests/reshape/merge --array-manager
-=======
+
         pytest pandas/tests/frame/methods
         pytest pandas/tests/frame/test_constructors.py
-        pytest pandas/tests/frame/constructors/
+        pytest pandas/tests/frame/test_*
         pytest pandas/tests/frame/test_reductions.py
         pytest pandas/tests/reductions/
         pytest pandas/tests/generic/test_generic.py
@@ -175,7 +165,6 @@
         pytest pandas/tests/groupby/
         pytest pandas/tests/resample/
         pytest pandas/tests/reshape/merge
->>>>>>> fad96e1d
 
         # indexing subset (temporary since other tests don't pass yet)
         pytest pandas/tests/frame/indexing/test_indexing.py::TestDataFrameIndexing::test_setitem_boolean
