name: CI

on:
  push:
    branches: master
  pull_request:
    branches: master

env:
  ENV_FILE: environment.yml

jobs:
  checks:
    name: Checks
    runs-on: ubuntu-latest
    steps:

    - name: Setting conda path
      run: echo "::add-path::${HOME}/miniconda3/bin"

    - name: Checkout
      uses: actions/checkout@v1

    - name: Looking for unwanted patterns
      run: ci/code_checks.sh patterns
      if: always()

    - name: Setup environment and build pandas
      run: ci/setup_env.sh
      if: always()

    - name: Linting
      run: |
        source activate pandas-dev
        ci/code_checks.sh lint
      if: always()

    - name: Dependencies consistency
      run: |
        source activate pandas-dev
        ci/code_checks.sh dependencies
      if: always()

    - name: Checks on imported code
      run: |
        source activate pandas-dev
        ci/code_checks.sh code
      if: always()

    - name: Running doctests
      run: |
        source activate pandas-dev
        ci/code_checks.sh doctests
      if: always()

    - name: Docstring validation
      run: |
        source activate pandas-dev
        ci/code_checks.sh docstrings
      if: always()

    - name: Typing validation
      run: |
        source activate pandas-dev
        ci/code_checks.sh typing
      if: always()

    - name: Testing docstring validation script
      run: |
        source activate pandas-dev
        pytest --capture=no --strict scripts
      if: always()

    - name: Running benchmarks
      run: |
        source activate pandas-dev
        cd asv_bench
        asv check -E existing
        git remote add upstream https://github.com/pandas-dev/pandas.git
        git fetch upstream
        if git diff upstream/master --name-only | grep -q "^asv_bench/"; then
            asv machine --yes
            asv dev | sed "/failed$/ s/^/##[error]/" | tee benchmarks.log
            if grep "failed" benchmarks.log > /dev/null ; then
                exit 1
            fi
        else
            echo "Benchmarks did not run, no changes detected"
        fi
      if: always()

    - name: Publish benchmarks artifact
      uses: actions/upload-artifact@master
      with:
        name: Benchmarks log
        path: asv_bench/benchmarks.log
      if: failure()

  web_and_docs:
    name: Web and docs
    runs-on: ubuntu-latest
    steps:

    - name: Setting conda path
      run: echo "::set-env name=PATH::${HOME}/miniconda3/bin:${PATH}"

    - name: Checkout
      uses: actions/checkout@v1

    - name: Setup environment and build pandas
      run: ci/setup_env.sh

    - name: Build website
      run: |
        source activate pandas-dev
        python web/pandas_web.py web/pandas --target-path=web/build

    - name: Build documentation
      run: |
        source activate pandas-dev
        doc/make.py --warnings-are-errors | tee sphinx.log ; exit ${PIPESTATUS[0]}

    # This can be removed when the ipython directive fails when there are errors,
    # including the `tee sphinx.log` in te previous step (https://github.com/ipython/ipython/issues/11547)
    - name: Check ipython directive errors
      run: "! grep -B1 \"^<<<-------------------------------------------------------------------------$\" sphinx.log"

<<<<<<< HEAD
    - name: Install Rclone
      run: sudo apt install rclone -y
      if: github.event_name == 'push'

    - name: Set up Rclone
      run: |
        CONF=$HOME/.config/rclone/rclone.conf
        mkdir -p `dirname $CONF`
        echo "[ovh_host]" > $CONF
        echo "type = swift" >> $CONF
        echo "env_auth = false" >> $CONF
        echo "auth_version = 3" >> $CONF
        echo "auth = https://auth.cloud.ovh.net/v3/" >> $CONF
        echo "endpoint_type = public" >> $CONF
        echo "tenant_domain = default" >> $CONF
        echo "tenant = 2977553886518025" >> $CONF
        echo "domain = default" >> $CONF
        echo "user = w4KGs3pmDxpd" >> $CONF
        echo "key = ${{ secrets.ovh_object_store_key }}" >> $CONF
        echo "region = BHS" >> $CONF
      if: github.event_name == 'push'

    - name: Sync web with OVH
      run: rclone sync --exclude pandas-docs/** web/build ovh_host:prod
      if: github.event_name == 'push'

    - name: Sync dev docs with OVH
      run: rclone sync doc/build/html ovh_host:prod/pandas-docs/dev
=======
    - name: Install ssh key
      run: |
        mkdir -m 700 -p ~/.ssh
        echo "${{ secrets.server_ssh_key }}" > ~/.ssh/id_rsa
        chmod 600 ~/.ssh/id_rsa
        echo "${{ secrets.server_ip }} ecdsa-sha2-nistp256 AAAAE2VjZHNhLXNoYTItbmlzdHAyNTYAAAAIbmlzdHAyNTYAAABBBE1Kkopomm7FHG5enATf7SgnpICZ4W2bw+Ho+afqin+w7sMcrsa0je7sbztFAV8YchDkiBKnWTG4cRT+KZgZCaY=" > ~/.ssh/known_hosts
      if: github.event_name == 'push'

    - name: Upload web
      run: rsync -az --delete --exclude='pandas-docs' --exclude='docs' --exclude='Pandas_Cheat_Sheet*' web/build/ docs@${{ secrets.server_ip }}:/usr/share/nginx/pandas
      if: github.event_name == 'push'

    - name: Upload dev docs
      run: rsync -az --delete doc/build/html/ docs@${{ secrets.server_ip }}:/usr/share/nginx/pandas/pandas-docs/dev
>>>>>>> 06f4c902
      if: github.event_name == 'push'<|MERGE_RESOLUTION|>--- conflicted
+++ resolved
@@ -125,36 +125,6 @@
     - name: Check ipython directive errors
       run: "! grep -B1 \"^<<<-------------------------------------------------------------------------$\" sphinx.log"
 
-<<<<<<< HEAD
-    - name: Install Rclone
-      run: sudo apt install rclone -y
-      if: github.event_name == 'push'
-
-    - name: Set up Rclone
-      run: |
-        CONF=$HOME/.config/rclone/rclone.conf
-        mkdir -p `dirname $CONF`
-        echo "[ovh_host]" > $CONF
-        echo "type = swift" >> $CONF
-        echo "env_auth = false" >> $CONF
-        echo "auth_version = 3" >> $CONF
-        echo "auth = https://auth.cloud.ovh.net/v3/" >> $CONF
-        echo "endpoint_type = public" >> $CONF
-        echo "tenant_domain = default" >> $CONF
-        echo "tenant = 2977553886518025" >> $CONF
-        echo "domain = default" >> $CONF
-        echo "user = w4KGs3pmDxpd" >> $CONF
-        echo "key = ${{ secrets.ovh_object_store_key }}" >> $CONF
-        echo "region = BHS" >> $CONF
-      if: github.event_name == 'push'
-
-    - name: Sync web with OVH
-      run: rclone sync --exclude pandas-docs/** web/build ovh_host:prod
-      if: github.event_name == 'push'
-
-    - name: Sync dev docs with OVH
-      run: rclone sync doc/build/html ovh_host:prod/pandas-docs/dev
-=======
     - name: Install ssh key
       run: |
         mkdir -m 700 -p ~/.ssh
@@ -169,5 +139,4 @@
 
     - name: Upload dev docs
       run: rsync -az --delete doc/build/html/ docs@${{ secrets.server_ip }}:/usr/share/nginx/pandas/pandas-docs/dev
->>>>>>> 06f4c902
       if: github.event_name == 'push'