name: Build pandas
description: Rebuilds the C extensions and installs pandas
inputs:
  editable:
    description: Whether to build pandas in editable mode (default true)
    default: true
  meson_args:
    description: Extra flags to pass to meson
    required: false
  cflags_adds:
    description: Items to append to the CFLAGS variable
    required: false
runs:
  using: composite
  steps:

    - name: Environment Detail
      run: |
        micromamba info
        micromamba list
        pip list --pre
      shell: bash -el {0}

    - name: Uninstall existing Pandas installation
      run: |
        if pip show pandas 1>/dev/null; then
          pip uninstall -y pandas
        fi
      shell: bash -el {0}

    - name: Build Pandas
      run: |
        export CFLAGS="$CFLAGS ${{ inputs.cflags_adds }}"
        if [[ ${{ inputs.editable }} == "true" ]]; then
<<<<<<< HEAD
          pip install -e . --no-build-isolation -v --no-deps \
            --config-settings=setup-args="--werror" --config-settings compile-args="--verbose"
        else
          pip install . --no-build-isolation -v --no-deps \
            --config-settings=setup-args="--werror" --config-settings compile-args="--verbose"
=======
          pip install -e . --no-build-isolation -v --no-deps ${{ inputs.meson_args }} \
            --config-settings=setup-args="--werror"
        else
          pip install . --no-build-isolation -v --no-deps ${{ inputs.meson_args }} \
            --config-settings=setup-args="--werror"
>>>>>>> 8b772713
        fi
      shell: bash -el {0}<|MERGE_RESOLUTION|>--- conflicted
+++ resolved
@@ -32,18 +32,10 @@
       run: |
         export CFLAGS="$CFLAGS ${{ inputs.cflags_adds }}"
         if [[ ${{ inputs.editable }} == "true" ]]; then
-<<<<<<< HEAD
-          pip install -e . --no-build-isolation -v --no-deps \
-            --config-settings=setup-args="--werror" --config-settings compile-args="--verbose"
-        else
-          pip install . --no-build-isolation -v --no-deps \
-            --config-settings=setup-args="--werror" --config-settings compile-args="--verbose"
-=======
           pip install -e . --no-build-isolation -v --no-deps ${{ inputs.meson_args }} \
             --config-settings=setup-args="--werror"
         else
           pip install . --no-build-isolation -v --no-deps ${{ inputs.meson_args }} \
             --config-settings=setup-args="--werror"
->>>>>>> 8b772713
         fi
       shell: bash -el {0}