.. currentmodule:: pandas
.. _merging:

.. ipython:: python
   :suppress:

   import numpy as np
   np.random.seed(123456)
   import pandas as pd
   pd.options.display.max_rows=15
   randn = np.random.randn
   np.set_printoptions(precision=4, suppress=True)

   import matplotlib.pyplot as plt
   plt.close('all')
   import pandas.util._doctools as doctools
   p = doctools.TablePlotter()


****************************
Merge, join, and concatenate
****************************

pandas provides various facilities for easily combining together Series,
DataFrame, and Panel objects with various kinds of set logic for the indexes
and relational algebra functionality in the case of join / merge-type
operations.

.. _merging.concat:

Concatenating objects
---------------------

The :func:`~pandas.concat` function (in the main pandas namespace) does all of 
the heavy lifting of performing concatenation operations along an axis while 
performing optional set logic (union or intersection) of the indexes (if any) on 
the other axes. Note that I say "if any" because there is only a single possible 
axis of concatenation for Series.

Before diving into all of the details of ``concat`` and what it can do, here is
a simple example:

.. ipython:: python

   df1 = pd.DataFrame({'A': ['A0', 'A1', 'A2', 'A3'],
                       'B': ['B0', 'B1', 'B2', 'B3'],
                       'C': ['C0', 'C1', 'C2', 'C3'],
                       'D': ['D0', 'D1', 'D2', 'D3']},
                       index=[0, 1, 2, 3])

   df2 = pd.DataFrame({'A': ['A4', 'A5', 'A6', 'A7'],
                       'B': ['B4', 'B5', 'B6', 'B7'],
                       'C': ['C4', 'C5', 'C6', 'C7'],
                       'D': ['D4', 'D5', 'D6', 'D7']},
                        index=[4, 5, 6, 7])

   df3 = pd.DataFrame({'A': ['A8', 'A9', 'A10', 'A11'],
                       'B': ['B8', 'B9', 'B10', 'B11'],
                       'C': ['C8', 'C9', 'C10', 'C11'],
                       'D': ['D8', 'D9', 'D10', 'D11']},
                       index=[8, 9, 10, 11])

   frames = [df1, df2, df3]
   result = pd.concat(frames)

.. ipython:: python
   :suppress:

   @savefig merging_concat_basic.png
   p.plot(frames, result,
          labels=['df1', 'df2', 'df3'], vertical=True);
   plt.close('all');

Like its sibling function on ndarrays, ``numpy.concatenate``, ``pandas.concat``
takes a list or dict of homogeneously-typed objects and concatenates them with
some configurable handling of "what to do with the other axes":

::

    pd.concat(objs, axis=0, join='outer', join_axes=None, ignore_index=False,
              keys=None, levels=None, names=None, verify_integrity=False,
              copy=True)

- ``objs`` : a sequence or mapping of Series, DataFrame, or Panel objects. If a
  dict is passed, the sorted keys will be used as the `keys` argument, unless
  it is passed, in which case the values will be selected (see below). Any None
  objects will be dropped silently unless they are all None in which case a
  ValueError will be raised.
- ``axis`` : {0, 1, ...}, default 0. The axis to concatenate along.
- ``join`` : {'inner', 'outer'}, default 'outer'. How to handle indexes on
  other axis(es). Outer for union and inner for intersection.
- ``ignore_index`` : boolean, default False. If True, do not use the index
  values on the concatenation axis. The resulting axis will be labeled 0, ...,
  n - 1. This is useful if you are concatenating objects where the
  concatenation axis does not have meaningful indexing information. Note
  the index values on the other axes are still respected in the join.
- ``join_axes`` : list of Index objects. Specific indexes to use for the other
  n - 1 axes instead of performing inner/outer set logic.
- ``keys`` : sequence, default None. Construct hierarchical index using the
  passed keys as the outermost level. If multiple levels passed, should
  contain tuples.
- ``levels`` : list of sequences, default None. Specific levels (unique values)
  to use for constructing a MultiIndex. Otherwise they will be inferred from the
  keys.
- ``names`` : list, default None. Names for the levels in the resulting
  hierarchical index.
- ``verify_integrity`` : boolean, default False. Check whether the new
  concatenated axis contains duplicates. This can be very expensive relative
  to the actual data concatenation.
- ``copy`` : boolean, default True. If False, do not copy data unnecessarily.

Without a little bit of context many of these arguments don't make much sense. 
Let's revisit the above example. Suppose we wanted to associate specific keys 
with each of the pieces of the chopped up DataFrame. We can do this using the 
``keys`` argument:

.. ipython:: python

   result = pd.concat(frames, keys=['x', 'y', 'z'])

.. ipython:: python
   :suppress:

   @savefig merging_concat_keys.png
   p.plot(frames, result,
          labels=['df1', 'df2', 'df3'], vertical=True)
   plt.close('all');

As you can see (if you've read the rest of the documentation), the resulting
object's index has a :ref:`hierarchical index <advanced.hierarchical>`. This
means that we can now select out each chunk by key:

.. ipython:: python

   result.loc['y']

It's not a stretch to see how this can be very useful. More detail on this
functionality below.

.. note::
   It is worth noting that :func:`~pandas.concat` (and therefore 
   :func:`~pandas.append`) makes a full copy of the data, and that constantly 
   reusing this function can create a significant performance hit. If you need 
   to use the operation over several datasets, use a list comprehension.

::

   frames = [ process_your_file(f) for f in files ]
   result = pd.concat(frames)


Set logic on the other axes
~~~~~~~~~~~~~~~~~~~~~~~~~~~

When gluing together multiple DataFrames, you have a choice of how to handle
the other axes (other than the one being concatenated). This can be done in 
the following three ways:

- Take the (sorted) union of them all, ``join='outer'``. This is the default
  option as it results in zero information loss.
- Take the intersection, ``join='inner'``.
- Use a specific index, as passed to the ``join_axes`` argument.

Here is an example of each of these methods. First, the default ``join='outer'``
behavior:

.. ipython:: python

   df4 = pd.DataFrame({'B': ['B2', 'B3', 'B6', 'B7'],
                    'D': ['D2', 'D3', 'D6', 'D7'],
                    'F': ['F2', 'F3', 'F6', 'F7']},
                   index=[2, 3, 6, 7])
   result = pd.concat([df1, df4], axis=1)


.. ipython:: python
   :suppress:

   @savefig merging_concat_axis1.png
   p.plot([df1, df4], result,
          labels=['df1', 'df4'], vertical=False);
   plt.close('all');

Note that the row indexes have been unioned and sorted. Here is the same thing
with ``join='inner'``:

.. ipython:: python

   result = pd.concat([df1, df4], axis=1, join='inner')

.. ipython:: python
   :suppress:

   @savefig merging_concat_axis1_inner.png
   p.plot([df1, df4], result,
          labels=['df1', 'df4'], vertical=False);
   plt.close('all');

Lastly, suppose we just wanted to reuse the *exact index* from the original
DataFrame:

.. ipython:: python

   result = pd.concat([df1, df4], axis=1, join_axes=[df1.index])

.. ipython:: python
   :suppress:

   @savefig merging_concat_axis1_join_axes.png
   p.plot([df1, df4], result,
          labels=['df1', 'df4'], vertical=False);
   plt.close('all');

.. _merging.concatenation:

Concatenating using ``append``
~~~~~~~~~~~~~~~~~~~~~~~~~~~~~~

A useful shortcut to :func:`~pandas.concat` are the :meth:`~DataFrame.append` 
instance methods on ``Series`` and ``DataFrame``. These methods actually predated 
``concat``. They concatenate along ``axis=0``, namely the index:

.. ipython:: python

   result = df1.append(df2)

.. ipython:: python
   :suppress:

   @savefig merging_append1.png
   p.plot([df1, df2], result,
          labels=['df1', 'df2'], vertical=True);
   plt.close('all');

In the case of ``DataFrame``, the indexes must be disjoint but the columns do not
need to be:

.. ipython:: python

   result = df1.append(df4)

.. ipython:: python
   :suppress:

   @savefig merging_append2.png
   p.plot([df1, df4], result,
          labels=['df1', 'df4'], vertical=True);
   plt.close('all');

``append`` may take multiple objects to concatenate:

.. ipython:: python

   result = df1.append([df2, df3])

.. ipython:: python
   :suppress:

   @savefig merging_append3.png
   p.plot([df1, df2, df3], result,
          labels=['df1', 'df2', 'df3'], vertical=True);
   plt.close('all');

.. note::

   Unlike the :py:meth:`~list.append` method, which appends to the original list 
   and returns ``None``, :meth:`~DataFrame.append`  here **does not** modify 
   ``df1`` and returns its copy with ``df2`` appended.

.. _merging.ignore_index:

Ignoring indexes on the concatenation axis
~~~~~~~~~~~~~~~~~~~~~~~~~~~~~~~~~~~~~~~~~~
For ``DataFrame``s which don't have a meaningful index, you may wish to append
them and ignore the fact that they may have overlapping indexes. To do this, use
the ``ignore_index`` argument:

.. ipython:: python

   result = pd.concat([df1, df4], ignore_index=True)

.. ipython:: python
   :suppress:

   @savefig merging_concat_ignore_index.png
   p.plot([df1, df4], result,
          labels=['df1', 'df4'], vertical=True);
   plt.close('all');

This is also a valid argument to :meth:`DataFrame.append`:

.. ipython:: python

   result = df1.append(df4, ignore_index=True)

.. ipython:: python
   :suppress:

   @savefig merging_append_ignore_index.png
   p.plot([df1, df4], result,
          labels=['df1', 'df4'], vertical=True);
   plt.close('all');

.. _merging.mixed_ndims:

Concatenating with mixed ndims
~~~~~~~~~~~~~~~~~~~~~~~~~~~~~~

You can concatenate a mix of ``Series`` and ``DataFrame``s. The
``Series`` will be transformed to ``DataFrame`` with the column name as
the name of the ``Series``.

.. ipython:: python

   s1 = pd.Series(['X0', 'X1', 'X2', 'X3'], name='X')
   result = pd.concat([df1, s1], axis=1)

.. ipython:: python
   :suppress:

   @savefig merging_concat_mixed_ndim.png
   p.plot([df1, s1], result,
          labels=['df1', 's1'], vertical=False);
   plt.close('all');

.. note::

   Since we're concatenating a ``Series`` to a ``DataFrame``, we could have
   achieved the same result with :meth:`DataFrame.assign`. To concatenate an
   arbitrary number of pandas objects (``DataFrame`` or ``Series``), use
   ``concat``.

If unnamed ``Series`` are passed they will be numbered consecutively.

.. ipython:: python

   s2 = pd.Series(['_0', '_1', '_2', '_3'])
   result = pd.concat([df1, s2, s2, s2], axis=1)

.. ipython:: python
   :suppress:

   @savefig merging_concat_unnamed_series.png
   p.plot([df1, s2], result,
          labels=['df1', 's2'], vertical=False);
   plt.close('all');

Passing ``ignore_index=True`` will drop all name references.

.. ipython:: python

   result = pd.concat([df1, s1], axis=1, ignore_index=True)

.. ipython:: python
   :suppress:

   @savefig merging_concat_series_ignore_index.png
   p.plot([df1, s1], result,
          labels=['df1', 's1'], vertical=False);
   plt.close('all');

More concatenating with group keys
~~~~~~~~~~~~~~~~~~~~~~~~~~~~~~~~~~

A fairly common use of the ``keys`` argument is to override the column names 
when creating a new ``DataFrame`` based on existing ``Series``.
Notice how the default behaviour consists on letting the resulting ``DataFrame`` 
inherit the parent ``Series``' name, when these existed.

.. ipython:: python

   s3 = pd.Series([0, 1, 2, 3], name='foo')
   s4 = pd.Series([0, 1, 2, 3])
   s5 = pd.Series([0, 1, 4, 5])

   pd.concat([s3, s4, s5], axis=1)

Through the ``keys`` argument we can override the existing column names.

.. ipython:: python

   pd.concat([s3, s4, s5], axis=1, keys=['red','blue','yellow'])

Let's consider a variation of the very first example presented:

.. ipython:: python

   result = pd.concat(frames, keys=['x', 'y', 'z'])

.. ipython:: python
   :suppress:

   @savefig merging_concat_group_keys2.png
   p.plot(frames, result,
          labels=['df1', 'df2', 'df3'], vertical=True);
   plt.close('all');

You can also pass a dict to ``concat`` in which case the dict keys will be used
for the ``keys`` argument (unless other keys are specified):

.. ipython:: python

   pieces = {'x': df1, 'y': df2, 'z': df3}
   result = pd.concat(pieces)

.. ipython:: python
   :suppress:

   @savefig merging_concat_dict.png
   p.plot([df1, df2, df3], result,
          labels=['df1', 'df2', 'df3'], vertical=True);
   plt.close('all');

.. ipython:: python

   result = pd.concat(pieces, keys=['z', 'y'])

.. ipython:: python
   :suppress:

   @savefig merging_concat_dict_keys.png
   p.plot([df1, df2, df3], result,
          labels=['df1', 'df2', 'df3'], vertical=True);
   plt.close('all');

The MultiIndex created has levels that are constructed from the passed keys and
the index of the ``DataFrame`` pieces:

.. ipython:: python

   result.index.levels

If you wish to specify other levels (as will occasionally be the case), you can
do so using the ``levels`` argument:

.. ipython:: python

   result = pd.concat(pieces, keys=['x', 'y', 'z'],
                   levels=[['z', 'y', 'x', 'w']],
                   names=['group_key'])

.. ipython:: python
   :suppress:

   @savefig merging_concat_dict_keys_names.png
   p.plot([df1, df2, df3], result,
          labels=['df1', 'df2', 'df3'], vertical=True);
   plt.close('all');

.. ipython:: python

   result.index.levels

This is fairly esoteric, but it is actually necessary for implementing things
like GroupBy where the order of a categorical variable is meaningful.

.. _merging.append.row:

Appending rows to a DataFrame
~~~~~~~~~~~~~~~~~~~~~~~~~~~~~

While not especially efficient (since a new object must be created), you can
append a single row to a ``DataFrame`` by passing a ``Series`` or dict to 
``append``, which returns a new ``DataFrame`` as above.

.. ipython:: python

   s2 = pd.Series(['X0', 'X1', 'X2', 'X3'], index=['A', 'B', 'C', 'D'])
   result = df1.append(s2, ignore_index=True)

.. ipython:: python
   :suppress:

   @savefig merging_append_series_as_row.png
   p.plot([df1, s2], result,
          labels=['df1', 's2'], vertical=True);
   plt.close('all');

You should use ``ignore_index`` with this method to instruct DataFrame to
discard its index. If you wish to preserve the index, you should construct an
appropriately-indexed DataFrame and append or concatenate those objects.

You can also pass a list of dicts or Series:

.. ipython:: python

   dicts = [{'A': 1, 'B': 2, 'C': 3, 'X': 4},
            {'A': 5, 'B': 6, 'C': 7, 'Y': 8}]
   result = df1.append(dicts, ignore_index=True)

.. ipython:: python
   :suppress:

   @savefig merging_append_dits.png
   p.plot([df1, pd.DataFrame(dicts)], result,
          labels=['df1', 'dicts'], vertical=True);
   plt.close('all');

.. _merging.join:

Database-style DataFrame joining/merging
----------------------------------------

pandas has full-featured, **high performance** in-memory join operations
idiomatically very similar to relational databases like SQL. These methods
perform significantly better (in some cases well over an order of magnitude
better) than other open source implementations (like ``base::merge.data.frame``
in R). The reason for this is careful algorithmic design and the internal layout 
of the data in ``DataFrame``.

See the :ref:`cookbook<cookbook.merge>` for some advanced strategies.

Users who are familiar with SQL but new to pandas might be interested in a
:ref:`comparison with SQL<compare_with_sql.join>`.

pandas provides a single function, :func:`~pandas.merge`, as the entry point for 
all standard database join operations between ``DataFrame`` objects:

::

    pd.merge(left, right, how='inner', on=None, left_on=None, right_on=None,
             left_index=False, right_index=False, sort=True,
             suffixes=('_x', '_y'), copy=True, indicator=False,
             validate=None)

- ``left``: A DataFrame object.
- ``right``: Another DataFrame object.
- ``on``: Column or index level names to join on. Must be found in both the left
  and right DataFrame objects. If not passed and ``left_index`` and
  ``right_index`` are ``False``, the intersection of the columns in the
  DataFrames will be inferred to be the join keys.
- ``left_on``: Columns or index levels from the left DataFrame to use as
  keys. Can either be column names, index level names, or arrays with length
  equal to the length of the DataFrame.
- ``right_on``: Columns or index levels from the right DataFrame to use as
  keys. Can either be column names, index level names, or arrays with length
  equal to the length of the DataFrame.
- ``left_index``: If ``True``, use the index (row labels) from the left
  DataFrame as its join key(s). In the case of a DataFrame with a MultiIndex
  (hierarchical), the number of levels must match the number of join keys
  from the right DataFrame.
- ``right_index``: Same usage as ``left_index`` for the right DataFrame
- ``how``: One of ``'left'``, ``'right'``, ``'outer'``, ``'inner'``. Defaults
  to ``inner``. See below for more detailed description of each method.
- ``sort``: Sort the result DataFrame by the join keys in lexicographical
  order. Defaults to ``True``, setting to ``False`` will improve performance
  substantially in many cases.
- ``suffixes``: A tuple of string suffixes to apply to overlapping
  columns. Defaults to ``('_x', '_y')``.
- ``copy``: Always copy data (default ``True``) from the passed DataFrame
  objects, even when reindexing is not necessary. Cannot be avoided in many
  cases but may improve performance / memory usage. The cases where copying
  can be avoided are somewhat pathological but this option is provided
  nonetheless.
- ``indicator``: Add a column to the output DataFrame called ``_merge``
  with information on the source of each row. ``_merge`` is Categorical-type
  and takes on a value of ``left_only`` for observations whose merge key
  only appears in ``'left'`` DataFrame, ``right_only`` for observations whose
  merge key only appears in ``'right'`` DataFrame, and ``both`` if the
  observation's merge key is found in both.

- ``validate`` : string, default None.
  If specified, checks if merge is of specified type.

  * "one_to_one" or "1:1": checks if merge keys are unique in both
    left and right datasets.
  * "one_to_many" or "1:m": checks if merge keys are unique in left
    dataset.
  * "many_to_one" or "m:1": checks if merge keys are unique in right
    dataset.
  * "many_to_many" or "m:m": allowed, but does not result in checks.

  .. versionadded:: 0.21.0

.. note::

   Support for specifying index levels as the ``on``, ``left_on``, and
   ``right_on`` parameters was added in version 0.23.0.

The return type will be the same as ``left``. If ``left`` is a ``DataFrame``
and ``right`` is a subclass of DataFrame, the return type will still be
``DataFrame``.

``merge`` is a function in the pandas namespace, and it is also available as a
``DataFrame`` instance method :meth:`~DataFrame.merge`, with the calling 
``DataFrame `` being implicitly considered the left object in the join.

The related :meth:`~DataFrame.join` method, uses ``merge`` internally for the
index-on-index (by default) and column(s)-on-index join. If you are joining on
index only, you may wish to use ``DataFrame.join`` to save yourself some typing.

Brief primer on merge methods (relational algebra)
~~~~~~~~~~~~~~~~~~~~~~~~~~~~~~~~~~~~~~~~~~~~~~~~~~

Experienced users of relational databases like SQL will be familiar with the
terminology used to describe join operations between two SQL-table like
structures (``DataFrame`` objects). There are several cases to consider which 
are very important to understand:

- **one-to-one** joins: for example when joining two ``DataFrame`` objects on
  their indexes (which must contain unique values).
- **many-to-one** joins: for example when joining an index (unique) to one or
  more columns in a different ``DataFrame``.
- **many-to-many** joins: joining columns on columns.

.. note::

   When joining columns on columns (potentially a many-to-many join), any
   indexes on the passed ``DataFrame`` objects **will be discarded**.


It is worth spending some time understanding the result of the **many-to-many**
join case. In SQL / standard relational algebra, if a key combination appears
more than once in both tables, the resulting table will have the **Cartesian
product** of the associated data. Here is a very basic example with one unique
key combination:

.. ipython:: python

   left = pd.DataFrame({'key': ['K0', 'K1', 'K2', 'K3'],
                        'A': ['A0', 'A1', 'A2', 'A3'],
                        'B': ['B0', 'B1', 'B2', 'B3']})

   right = pd.DataFrame({'key': ['K0', 'K1', 'K2', 'K3'],
                         'C': ['C0', 'C1', 'C2', 'C3'],
                         'D': ['D0', 'D1', 'D2', 'D3']})
   result = pd.merge(left, right, on='key')

.. ipython:: python
   :suppress:

   @savefig merging_merge_on_key.png
   p.plot([left, right], result,
          labels=['left', 'right'], vertical=False);
   plt.close('all');

Here is a more complicated example with multiple join keys. Only the keys 
appearing in ``left`` and ``right`` are present (the intersection), since 
``how='inner'`` by default.

.. ipython:: python

   left = pd.DataFrame({'key1': ['K0', 'K0', 'K1', 'K2'],
                        'key2': ['K0', 'K1', 'K0', 'K1'],
                        'A': ['A0', 'A1', 'A2', 'A3'],
                        'B': ['B0', 'B1', 'B2', 'B3']})

   right = pd.DataFrame({'key1': ['K0', 'K1', 'K1', 'K2'],
                         'key2': ['K0', 'K0', 'K0', 'K0'],
                         'C': ['C0', 'C1', 'C2', 'C3'],
                         'D': ['D0', 'D1', 'D2', 'D3']})

   result = pd.merge(left, right, on=['key1', 'key2'])

.. ipython:: python
   :suppress:

   @savefig merging_merge_on_key_multiple.png
   p.plot([left, right], result,
          labels=['left', 'right'], vertical=False);
   plt.close('all');

The ``how`` argument to ``merge`` specifies how to determine which keys are to
be included in the resulting table. If a key combination **does not appear** in
either the left or right tables, the values in the joined table will be
``NA``. Here is a summary of the ``how`` options and their SQL equivalent names:

.. csv-table::
    :header: "Merge method", "SQL Join Name", "Description"
    :widths: 20, 20, 60

    ``left``, ``LEFT OUTER JOIN``, Use keys from left frame only
    ``right``, ``RIGHT OUTER JOIN``, Use keys from right frame only
    ``outer``, ``FULL OUTER JOIN``, Use union of keys from both frames
    ``inner``, ``INNER JOIN``, Use intersection of keys from both frames

.. ipython:: python

   result = pd.merge(left, right, how='left', on=['key1', 'key2'])

.. ipython:: python
   :suppress:

   @savefig merging_merge_on_key_left.png
   p.plot([left, right], result,
          labels=['left', 'right'], vertical=False);
   plt.close('all');

.. ipython:: python

   result = pd.merge(left, right, how='right', on=['key1', 'key2'])

.. ipython:: python
   :suppress:

   @savefig merging_merge_on_key_right.png
   p.plot([left, right], result,
          labels=['left', 'right'], vertical=False);

.. ipython:: python

   result = pd.merge(left, right, how='outer', on=['key1', 'key2'])

.. ipython:: python
   :suppress:

   @savefig merging_merge_on_key_outer.png
   p.plot([left, right], result,
          labels=['left', 'right'], vertical=False);
   plt.close('all');

.. ipython:: python

   result = pd.merge(left, right, how='inner', on=['key1', 'key2'])

.. ipython:: python
   :suppress:

   @savefig merging_merge_on_key_inner.png
   p.plot([left, right], result,
          labels=['left', 'right'], vertical=False);
   plt.close('all');

Here is another example with duplicate join keys in DataFrames:

.. ipython:: python

   left = pd.DataFrame({'A' : [1,2], 'B' : [2, 2]})

   right = pd.DataFrame({'A' : [4,5,6], 'B': [2,2,2]})

   result = pd.merge(left, right, on='B', how='outer')

.. ipython:: python
   :suppress:

   @savefig merging_merge_on_key_dup.png
   p.plot([left, right], result,
          labels=['left', 'right'], vertical=False);
   plt.close('all');


.. warning::

  Joining / merging on duplicate keys can cause a returned frame that is the multiplication of the row dimensions, which may result in memory overflow. It is the user' s responsibility to manage duplicate values in keys before joining large DataFrames.

.. _merging.validation:

Checking for duplicate keys
~~~~~~~~~~~~~~~~~~~~~~~~~~~

.. versionadded:: 0.21.0

Users can use the ``validate`` argument to automatically check whether there 
are unexpected duplicates in their merge keys. Key uniqueness is checked before 
merge operations and so should protect against memory overflows. Checking key 
uniqueness is also a good way to ensure user data structures are as expected. 

In the following example, there are duplicate values of ``B`` in the right 
``DataFrame``. As this is not a one-to-one merge -- as specified in the 
``validate`` argument -- an exception will be raised.


.. ipython:: python

  left = pd.DataFrame({'A' : [1,2], 'B' : [1, 2]})
  right = pd.DataFrame({'A' : [4,5,6], 'B': [2, 2, 2]})

.. code-block:: ipython

  In [53]: result = pd.merge(left, right, on='B', how='outer', validate="one_to_one")
  ...
  MergeError: Merge keys are not unique in right dataset; not a one-to-one merge    

If the user is aware of the duplicates in the right ``DataFrame`` but wants to 
ensure there are no duplicates in the left DataFrame, one can use the 
``validate='one_to_many'`` argument instead, which will not raise an exception. 

.. ipython:: python

   pd.merge(left, right, on='B', how='outer', validate="one_to_many")


.. _merging.indicator:

The merge indicator
~~~~~~~~~~~~~~~~~~~

:func:`~pandas.merge` accepts the argument ``indicator``. If ``True``, a 
Categorical-type column called ``_merge`` will be added to the output object 
that takes on values:

  ===================================   ================
  Observation Origin                    ``_merge`` value
  ===================================   ================
  Merge key only in ``'left'`` frame    ``left_only``
  Merge key only in ``'right'`` frame   ``right_only``
  Merge key in both frames              ``both``
  ===================================   ================

.. ipython:: python

   df1 = pd.DataFrame({'col1': [0, 1], 'col_left':['a', 'b']})
   df2 = pd.DataFrame({'col1': [1, 2, 2],'col_right':[2, 2, 2]})
   pd.merge(df1, df2, on='col1', how='outer', indicator=True)

The ``indicator`` argument will also accept string arguments, in which case the indicator function will use the value of the passed string as the name for the indicator column.

.. ipython:: python

   pd.merge(df1, df2, on='col1', how='outer', indicator='indicator_column')


.. _merging.dtypes:

Merge Dtypes
~~~~~~~~~~~~

.. versionadded:: 0.19.0

Merging will preserve the dtype of the join keys.

.. ipython:: python

   left = pd.DataFrame({'key': [1], 'v1': [10]})
   left
   right = pd.DataFrame({'key': [1, 2], 'v1': [20, 30]})
   right

We are able to preserve the join keys:

.. ipython:: python

   pd.merge(left, right, how='outer')
   pd.merge(left, right, how='outer').dtypes

Of course if you have missing values that are introduced, then the
resulting dtype will be upcast.

.. ipython:: python

   pd.merge(left, right, how='outer', on='key')
   pd.merge(left, right, how='outer', on='key').dtypes

.. versionadded:: 0.20.0

Merging will preserve ``category`` dtypes of the mergands. See also the section on :ref:`categoricals <categorical.merge>`.

The left frame.

.. ipython:: python

   from pandas.api.types import CategoricalDtype

   X = pd.Series(np.random.choice(['foo', 'bar'], size=(10,)))
   X = X.astype(CategoricalDtype(categories=['foo', 'bar']))

   left = pd.DataFrame({'X': X,
                        'Y': np.random.choice(['one', 'two', 'three'], size=(10,))})
   left
   left.dtypes

The right frame.

.. ipython:: python

   right = pd.DataFrame({
        'X': pd.Series(['foo', 'bar'],
                       dtype=CategoricalDtype(['foo', 'bar'])),
        'Z': [1, 2]
   })
   right
   right.dtypes

The merged result:

.. ipython:: python

   result = pd.merge(left, right, how='outer')
   result
   result.dtypes

.. note::

   The category dtypes must be *exactly* the same, meaning the same categories and the ordered attribute.
   Otherwise the result will coerce to ``object`` dtype.

.. note::

   Merging on ``category`` dtypes that are the same can be quite performant compared to ``object`` dtype merging.

.. _merging.join.index:

Joining on index
~~~~~~~~~~~~~~~~

:meth:`DataFrame.join` is a convenient method for combining the columns of two
potentially differently-indexed ``DataFrames`` into a single result 
``DataFrame``. Here is a very basic example:

.. ipython:: python

   left = pd.DataFrame({'A': ['A0', 'A1', 'A2'],
                        'B': ['B0', 'B1', 'B2']},
                        index=['K0', 'K1', 'K2'])

   right = pd.DataFrame({'C': ['C0', 'C2', 'C3'],
                         'D': ['D0', 'D2', 'D3']},
                         index=['K0', 'K2', 'K3'])

   result = left.join(right)

.. ipython:: python
   :suppress:

   @savefig merging_join.png
   p.plot([left, right], result,
          labels=['left', 'right'], vertical=False);
   plt.close('all');

.. ipython:: python

   result = left.join(right, how='outer')

.. ipython:: python
   :suppress:

   @savefig merging_join_outer.png
   p.plot([left, right], result,
          labels=['left', 'right'], vertical=False);
   plt.close('all');

The same as above, but with ``how='inner'``.

.. ipython:: python

   result = left.join(right, how='inner')

.. ipython:: python
   :suppress:

   @savefig merging_join_inner.png
   p.plot([left, right], result,
          labels=['left', 'right'], vertical=False);
   plt.close('all');

The data alignment here is on the indexes (row labels). This same behavior can
be achieved using ``merge`` plus additional arguments instructing it to use the
indexes:

.. ipython:: python

   result = pd.merge(left, right, left_index=True, right_index=True, how='outer')

.. ipython:: python
   :suppress:

   @savefig merging_merge_index_outer.png
   p.plot([left, right], result,
          labels=['left', 'right'], vertical=False);
   plt.close('all');

.. ipython:: python

   result = pd.merge(left, right, left_index=True, right_index=True, how='inner');

.. ipython:: python
   :suppress:

   @savefig merging_merge_index_inner.png
   p.plot([left, right], result,
          labels=['left', 'right'], vertical=False);
   plt.close('all');

Joining key columns on an index
~~~~~~~~~~~~~~~~~~~~~~~~~~~~~~~

:meth:`~DataFrame.join` takes an optional ``on`` argument which may be a column 
or multiple column names, which specifies that the passed ``DataFrame`` is to be
aligned on that column in the ``DataFrame``. These two function calls are 
completely equivalent:

::

    left.join(right, on=key_or_keys)
    pd.merge(left, right, left_on=key_or_keys, right_index=True,
          how='left', sort=False)

Obviously you can choose whichever form you find more convenient. For
many-to-one joins (where one of the ``DataFrame``'s is already indexed by the 
join key), using ``join`` may be more convenient. Here is a simple example:

.. ipython:: python

   left = pd.DataFrame({'A': ['A0', 'A1', 'A2', 'A3'],
                        'B': ['B0', 'B1', 'B2', 'B3'],
                        'key': ['K0', 'K1', 'K0', 'K1']})

   right = pd.DataFrame({'C': ['C0', 'C1'],
                         'D': ['D0', 'D1']},
                         index=['K0', 'K1'])

   result = left.join(right, on='key')

.. ipython:: python
   :suppress:

   @savefig merging_join_key_columns.png
   p.plot([left, right], result,
          labels=['left', 'right'], vertical=False);
   plt.close('all');

.. ipython:: python

   result = pd.merge(left, right, left_on='key', right_index=True,
                     how='left', sort=False);

.. ipython:: python
   :suppress:

   @savefig merging_merge_key_columns.png
   p.plot([left, right], result,
          labels=['left', 'right'], vertical=False);
   plt.close('all');

.. _merging.multikey_join:

To join on multiple keys, the passed DataFrame must have a ``MultiIndex``:

.. ipython:: python

   left = pd.DataFrame({'A': ['A0', 'A1', 'A2', 'A3'],
                        'B': ['B0', 'B1', 'B2', 'B3'],
                        'key1': ['K0', 'K0', 'K1', 'K2'],
                        'key2': ['K0', 'K1', 'K0', 'K1']})

   index = pd.MultiIndex.from_tuples([('K0', 'K0'), ('K1', 'K0'),
                                     ('K2', 'K0'), ('K2', 'K1')])
   right = pd.DataFrame({'C': ['C0', 'C1', 'C2', 'C3'],
                      'D': ['D0', 'D1', 'D2', 'D3']},
                     index=index)

Now this can be joined by passing the two key column names:

.. ipython:: python

   result = left.join(right, on=['key1', 'key2'])

.. ipython:: python
   :suppress:

   @savefig merging_join_multikeys.png
   p.plot([left, right], result,
          labels=['left', 'right'], vertical=False);
   plt.close('all');

.. _merging.df_inner_join:

The default for ``DataFrame.join`` is to perform a left join (essentially a
"VLOOKUP" operation, for Excel users), which uses only the keys found in the
calling DataFrame. Other join types, for example inner join, can be just as
easily performed:

.. ipython:: python

   result = left.join(right, on=['key1', 'key2'], how='inner')

.. ipython:: python
   :suppress:

   @savefig merging_join_multikeys_inner.png
   p.plot([left, right], result,
          labels=['left', 'right'], vertical=False);
   plt.close('all');

As you can see, this drops any rows where there was no match.

.. _merging.join_on_mi:

Joining a single Index to a Multi-index
~~~~~~~~~~~~~~~~~~~~~~~~~~~~~~~~~~~~~~~

You can join a singly-indexed ``DataFrame`` with a level of a multi-indexed ``DataFrame``.
The level will match on the name of the index of the singly-indexed frame against
a level name of the multi-indexed frame.

..  ipython:: python

   left = pd.DataFrame({'A': ['A0', 'A1', 'A2'],
                        'B': ['B0', 'B1', 'B2']},
                        index=pd.Index(['K0', 'K1', 'K2'], name='key'))

   index = pd.MultiIndex.from_tuples([('K0', 'Y0'), ('K1', 'Y1'),
                                     ('K2', 'Y2'), ('K2', 'Y3')],
                                      names=['key', 'Y'])
   right = pd.DataFrame({'C': ['C0', 'C1', 'C2', 'C3'],
                         'D': ['D0', 'D1', 'D2', 'D3']},
                         index=index)

   result = left.join(right, how='inner')

.. ipython:: python
   :suppress:

   @savefig merging_join_multiindex_inner.png
   p.plot([left, right], result,
          labels=['left', 'right'], vertical=False);
   plt.close('all');

This is equivalent but less verbose and more memory efficient / faster than this.

..  ipython:: python

    result = pd.merge(left.reset_index(), right.reset_index(),
          on=['key'], how='inner').set_index(['key','Y'])

.. ipython:: python
   :suppress:

   @savefig merging_merge_multiindex_alternative.png
   p.plot([left, right], result,
          labels=['left', 'right'], vertical=False);
   plt.close('all');

Joining with two multi-indexes
~~~~~~~~~~~~~~~~~~~~~~~~~~~~~~

<<<<<<< HEAD
As of Pandas 0.23.1 the :func:`Dataframe.join` can be used to join multi-indexed ``Dataframe`` instances on the overlaping index levels
=======
This is not implemented via ``join`` at-the-moment, however it can be done using
the following code.
>>>>>>> 4708db09

.. ipython:: python

   index_left = pd.MultiIndex.from_tuples([('K0', 'X0'), ('K0', 'X1'),
                                      ('K1', 'X2')],
                                       names=['key', 'X'])
   left = pd.DataFrame({'A': ['A0', 'A1', 'A2'],
                        'B': ['B0', 'B1', 'B2']},
                         index=index_left)

   index_right = pd.MultiIndex.from_tuples([('K0', 'Y0'), ('K1', 'Y1'),
                                    ('K2', 'Y2'), ('K2', 'Y3')],
                                     names=['key', 'Y'])
   right = pd.DataFrame({'C': ['C0', 'C1', 'C2', 'C3'],
                         'D': ['D0', 'D1', 'D2', 'D3']},
                         index=index_right)

    left.join(right)

.. ipython:: python
   :suppress:

   @savefig merging_merge_two_multiindex.png
   p.plot([left, right], result,
          labels=['left', 'right'], vertical=False);
   plt.close('all');

<<<<<<< HEAD
For earlier versions it can be done using the following.

.. ipython:: python

   pd.merge(left.reset_index(), right.reset_index(),
            on=['key'], how='inner').set_index(['key','X','Y'])

=======
>>>>>>> 4708db09
.. _merging.merge_on_columns_and_levels:

Merging on a combination of columns and index levels
~~~~~~~~~~~~~~~~~~~~~~~~~~~~~~~~~~~~~~~~~~~~~~~~~~~~

.. versionadded:: 0.22

Strings passed as the ``on``, ``left_on``, and ``right_on`` parameters
may refer to either column names or index level names.  This enables merging
``DataFrame`` instances on a combination of index levels and columns without
resetting indexes.

.. ipython:: python

   left_index = pd.Index(['K0', 'K0', 'K1', 'K2'], name='key1')

   left = pd.DataFrame({'A': ['A0', 'A1', 'A2', 'A3'],
                        'B': ['B0', 'B1', 'B2', 'B3'],
                        'key2': ['K0', 'K1', 'K0', 'K1']},
                       index=left_index)

   right_index = pd.Index(['K0', 'K1', 'K2', 'K2'], name='key1')

   right = pd.DataFrame({'C': ['C0', 'C1', 'C2', 'C3'],
                         'D': ['D0', 'D1', 'D2', 'D3'],
                         'key2': ['K0', 'K0', 'K0', 'K1']},
                        index=right_index)

   result = left.merge(right, on=['key1', 'key2'])

.. ipython:: python
   :suppress:

   @savefig merge_on_index_and_column.png
   p.plot([left, right], result,
          labels=['left', 'right'], vertical=False);
   plt.close('all');

.. note::

   When DataFrames are merged on a string that matches an index level in both
   frames, the index level is preserved as an index level in the resulting
   DataFrame.

.. note::

   If a string matches both a column name and an index level name, then a
   warning is issued and the column takes precedence. This will result in an
   ambiguity error in a future version.

Overlapping value columns
~~~~~~~~~~~~~~~~~~~~~~~~~

The merge ``suffixes`` argument takes a tuple of list of strings to append to
overlapping column names in the input ``DataFrame``s to disambiguate the result
columns:

.. ipython:: python

   left = pd.DataFrame({'k': ['K0', 'K1', 'K2'], 'v': [1, 2, 3]})
   right = pd.DataFrame({'k': ['K0', 'K0', 'K3'], 'v': [4, 5, 6]})

   result = pd.merge(left, right, on='k')

.. ipython:: python
   :suppress:

   @savefig merging_merge_overlapped.png
   p.plot([left, right], result,
          labels=['left', 'right'], vertical=False);
   plt.close('all');

.. ipython:: python

   result = pd.merge(left, right, on='k', suffixes=['_l', '_r'])

.. ipython:: python
   :suppress:

   @savefig merging_merge_overlapped_suffix.png
   p.plot([left, right], result,
          labels=['left', 'right'], vertical=False);
   plt.close('all');

:meth:`DataFrame.join` has ``lsuffix`` and ``rsuffix`` arguments which behave
similarly.

.. ipython:: python

   left = left.set_index('k')
   right = right.set_index('k')
   result = left.join(right, lsuffix='_l', rsuffix='_r')

.. ipython:: python
   :suppress:

   @savefig merging_merge_overlapped_multi_suffix.png
   p.plot([left, right], result,
          labels=['left', 'right'], vertical=False);
   plt.close('all');

.. _merging.multiple_join:

Joining multiple DataFrame or Panel objects
~~~~~~~~~~~~~~~~~~~~~~~~~~~~~~~~~~~~~~~~~~~

A list or tuple of ``DataFrames`` can also be passed to :meth:`~DataFrame.join` 
to join them together on their indexes.

.. ipython:: python

   right2 = pd.DataFrame({'v': [7, 8, 9]}, index=['K1', 'K1', 'K2'])
   result = left.join([right, right2])

.. ipython:: python
   :suppress:

   @savefig merging_join_multi_df.png
   p.plot([left, right, right2], result,
          labels=['left', 'right', 'right2'], vertical=False);
   plt.close('all');

.. _merging.combine_first.update:

Merging together values within Series or DataFrame columns
~~~~~~~~~~~~~~~~~~~~~~~~~~~~~~~~~~~~~~~~~~~~~~~~~~~~~~~~~~

Another fairly common situation is to have two like-indexed (or similarly
indexed) ``Series`` or ``DataFrame`` objects and wanting to "patch" values in 
one object from values for matching indices in the other. Here is an example:

.. ipython:: python

   df1 = pd.DataFrame([[np.nan, 3., 5.], [-4.6, np.nan, np.nan],
                      [np.nan, 7., np.nan]])
   df2 = pd.DataFrame([[-42.6, np.nan, -8.2], [-5., 1.6, 4]],
                      index=[1, 2])

For this, use the :meth:`~DataFrame.combine_first` method:

.. ipython:: python

   result = df1.combine_first(df2)

.. ipython:: python
   :suppress:

   @savefig merging_combine_first.png
   p.plot([df1, df2], result,
          labels=['df1', 'df2'], vertical=False);
   plt.close('all');

Note that this method only takes values from the right ``DataFrame`` if they are
missing in the left ``DataFrame``. A related method, :meth:`~DataFrame.update`, 
alters non-NA values inplace:

.. ipython:: python
   :suppress:

   df1_copy = df1.copy()

.. ipython:: python

   df1.update(df2)

.. ipython:: python
   :suppress:

   @savefig merging_update.png
   p.plot([df1_copy, df2], df1,
          labels=['df1', 'df2'], vertical=False);
   plt.close('all');

.. _merging.time_series:

Timeseries friendly merging
---------------------------

.. _merging.merge_ordered:

Merging Ordered Data
~~~~~~~~~~~~~~~~~~~~

A :func:`merge_ordered` function allows combining time series and other
ordered data. In particular it has an optional ``fill_method`` keyword to
fill/interpolate missing data:

.. ipython:: python

   left = pd.DataFrame({'k': ['K0', 'K1', 'K1', 'K2'],
                        'lv': [1, 2, 3, 4],
                        's': ['a', 'b', 'c', 'd']})

   right = pd.DataFrame({'k': ['K1', 'K2', 'K4'],
                         'rv': [1, 2, 3]})

   pd.merge_ordered(left, right, fill_method='ffill', left_by='s')

.. _merging.merge_asof:

Merging AsOf
~~~~~~~~~~~~

.. versionadded:: 0.19.0

A :func:`merge_asof` is similar to an ordered left-join except that we match on 
nearest key rather than equal keys. For each row in the ``left`` ``DataFrame``, 
we select the last row in the ``right`` ``DataFrame`` whose ``on`` key is less 
than the left's key. Both DataFrames must be sorted by the key.

Optionally an asof merge can perform a group-wise merge. This matches the 
``by`` key equally, in addition to the nearest match on the ``on`` key.

For example; we might have ``trades`` and ``quotes`` and we want to ``asof`` 
merge them.

.. ipython:: python

   trades = pd.DataFrame({
       'time': pd.to_datetime(['20160525 13:30:00.023',
                               '20160525 13:30:00.038',
                               '20160525 13:30:00.048',
                               '20160525 13:30:00.048',
                               '20160525 13:30:00.048']),
       'ticker': ['MSFT', 'MSFT',
                  'GOOG', 'GOOG', 'AAPL'],
       'price': [51.95, 51.95,
                 720.77, 720.92, 98.00],
       'quantity': [75, 155,
                    100, 100, 100]},
       columns=['time', 'ticker', 'price', 'quantity'])

   quotes = pd.DataFrame({
       'time': pd.to_datetime(['20160525 13:30:00.023',
                               '20160525 13:30:00.023',
                               '20160525 13:30:00.030',
                               '20160525 13:30:00.041',
                               '20160525 13:30:00.048',
                               '20160525 13:30:00.049',
                               '20160525 13:30:00.072',
                               '20160525 13:30:00.075']),
       'ticker': ['GOOG', 'MSFT', 'MSFT',
                  'MSFT', 'GOOG', 'AAPL', 'GOOG',
                  'MSFT'],
       'bid': [720.50, 51.95, 51.97, 51.99,
               720.50, 97.99, 720.50, 52.01],
       'ask': [720.93, 51.96, 51.98, 52.00,
               720.93, 98.01, 720.88, 52.03]},
       columns=['time', 'ticker', 'bid', 'ask'])

.. ipython:: python

   trades
   quotes

By default we are taking the asof of the quotes.

.. ipython:: python

   pd.merge_asof(trades, quotes,
                 on='time',
                 by='ticker')

We only asof within ``2ms`` between the quote time and the trade time.

.. ipython:: python

   pd.merge_asof(trades, quotes,
                 on='time',
                 by='ticker',
                 tolerance=pd.Timedelta('2ms'))

We only asof within ``10ms`` between the quote time and the trade time and we 
exclude exact matches on time. Note that though we exclude the exact matches 
(of the quotes), prior quotes **do** propagate to that point in time.

.. ipython:: python

   pd.merge_asof(trades, quotes,
                 on='time',
                 by='ticker',
                 tolerance=pd.Timedelta('10ms'),
                 allow_exact_matches=False)<|MERGE_RESOLUTION|>--- conflicted
+++ resolved
@@ -31,10 +31,10 @@
 Concatenating objects
 ---------------------
 
-The :func:`~pandas.concat` function (in the main pandas namespace) does all of 
-the heavy lifting of performing concatenation operations along an axis while 
-performing optional set logic (union or intersection) of the indexes (if any) on 
-the other axes. Note that I say "if any" because there is only a single possible 
+The :func:`~pandas.concat` function (in the main pandas namespace) does all of
+the heavy lifting of performing concatenation operations along an axis while
+performing optional set logic (union or intersection) of the indexes (if any) on
+the other axes. Note that I say "if any" because there is only a single possible
 axis of concatenation for Series.
 
 Before diving into all of the details of ``concat`` and what it can do, here is
@@ -109,9 +109,9 @@
   to the actual data concatenation.
 - ``copy`` : boolean, default True. If False, do not copy data unnecessarily.
 
-Without a little bit of context many of these arguments don't make much sense. 
-Let's revisit the above example. Suppose we wanted to associate specific keys 
-with each of the pieces of the chopped up DataFrame. We can do this using the 
+Without a little bit of context many of these arguments don't make much sense.
+Let's revisit the above example. Suppose we wanted to associate specific keys
+with each of the pieces of the chopped up DataFrame. We can do this using the
 ``keys`` argument:
 
 .. ipython:: python
@@ -138,9 +138,9 @@
 functionality below.
 
 .. note::
-   It is worth noting that :func:`~pandas.concat` (and therefore 
-   :func:`~pandas.append`) makes a full copy of the data, and that constantly 
-   reusing this function can create a significant performance hit. If you need 
+   It is worth noting that :func:`~pandas.concat` (and therefore
+   :func:`~pandas.append`) makes a full copy of the data, and that constantly
+   reusing this function can create a significant performance hit. If you need
    to use the operation over several datasets, use a list comprehension.
 
 ::
@@ -153,7 +153,7 @@
 ~~~~~~~~~~~~~~~~~~~~~~~~~~~
 
 When gluing together multiple DataFrames, you have a choice of how to handle
-the other axes (other than the one being concatenated). This can be done in 
+the other axes (other than the one being concatenated). This can be done in
 the following three ways:
 
 - Take the (sorted) union of them all, ``join='outer'``. This is the default
@@ -216,8 +216,8 @@
 Concatenating using ``append``
 ~~~~~~~~~~~~~~~~~~~~~~~~~~~~~~
 
-A useful shortcut to :func:`~pandas.concat` are the :meth:`~DataFrame.append` 
-instance methods on ``Series`` and ``DataFrame``. These methods actually predated 
+A useful shortcut to :func:`~pandas.concat` are the :meth:`~DataFrame.append`
+instance methods on ``Series`` and ``DataFrame``. These methods actually predated
 ``concat``. They concatenate along ``axis=0``, namely the index:
 
 .. ipython:: python
@@ -263,8 +263,8 @@
 
 .. note::
 
-   Unlike the :py:meth:`~list.append` method, which appends to the original list 
-   and returns ``None``, :meth:`~DataFrame.append`  here **does not** modify 
+   Unlike the :py:meth:`~list.append` method, which appends to the original list
+   and returns ``None``, :meth:`~DataFrame.append`  here **does not** modify
    ``df1`` and returns its copy with ``df2`` appended.
 
 .. _merging.ignore_index:
@@ -362,9 +362,9 @@
 More concatenating with group keys
 ~~~~~~~~~~~~~~~~~~~~~~~~~~~~~~~~~~
 
-A fairly common use of the ``keys`` argument is to override the column names 
+A fairly common use of the ``keys`` argument is to override the column names
 when creating a new ``DataFrame`` based on existing ``Series``.
-Notice how the default behaviour consists on letting the resulting ``DataFrame`` 
+Notice how the default behaviour consists on letting the resulting ``DataFrame``
 inherit the parent ``Series``' name, when these existed.
 
 .. ipython:: python
@@ -460,7 +460,7 @@
 ~~~~~~~~~~~~~~~~~~~~~~~~~~~~~
 
 While not especially efficient (since a new object must be created), you can
-append a single row to a ``DataFrame`` by passing a ``Series`` or dict to 
+append a single row to a ``DataFrame`` by passing a ``Series`` or dict to
 ``append``, which returns a new ``DataFrame`` as above.
 
 .. ipython:: python
@@ -505,7 +505,7 @@
 idiomatically very similar to relational databases like SQL. These methods
 perform significantly better (in some cases well over an order of magnitude
 better) than other open source implementations (like ``base::merge.data.frame``
-in R). The reason for this is careful algorithmic design and the internal layout 
+in R). The reason for this is careful algorithmic design and the internal layout
 of the data in ``DataFrame``.
 
 See the :ref:`cookbook<cookbook.merge>` for some advanced strategies.
@@ -513,7 +513,7 @@
 Users who are familiar with SQL but new to pandas might be interested in a
 :ref:`comparison with SQL<compare_with_sql.join>`.
 
-pandas provides a single function, :func:`~pandas.merge`, as the entry point for 
+pandas provides a single function, :func:`~pandas.merge`, as the entry point for
 all standard database join operations between ``DataFrame`` objects:
 
 ::
@@ -582,7 +582,7 @@
 ``DataFrame``.
 
 ``merge`` is a function in the pandas namespace, and it is also available as a
-``DataFrame`` instance method :meth:`~DataFrame.merge`, with the calling 
+``DataFrame`` instance method :meth:`~DataFrame.merge`, with the calling
 ``DataFrame `` being implicitly considered the left object in the join.
 
 The related :meth:`~DataFrame.join` method, uses ``merge`` internally for the
@@ -594,7 +594,7 @@
 
 Experienced users of relational databases like SQL will be familiar with the
 terminology used to describe join operations between two SQL-table like
-structures (``DataFrame`` objects). There are several cases to consider which 
+structures (``DataFrame`` objects). There are several cases to consider which
 are very important to understand:
 
 - **one-to-one** joins: for example when joining two ``DataFrame`` objects on
@@ -634,8 +634,8 @@
           labels=['left', 'right'], vertical=False);
    plt.close('all');
 
-Here is a more complicated example with multiple join keys. Only the keys 
-appearing in ``left`` and ``right`` are present (the intersection), since 
+Here is a more complicated example with multiple join keys. Only the keys
+appearing in ``left`` and ``right`` are present (the intersection), since
 ``how='inner'`` by default.
 
 .. ipython:: python
@@ -751,13 +751,13 @@
 
 .. versionadded:: 0.21.0
 
-Users can use the ``validate`` argument to automatically check whether there 
-are unexpected duplicates in their merge keys. Key uniqueness is checked before 
-merge operations and so should protect against memory overflows. Checking key 
-uniqueness is also a good way to ensure user data structures are as expected. 
-
-In the following example, there are duplicate values of ``B`` in the right 
-``DataFrame``. As this is not a one-to-one merge -- as specified in the 
+Users can use the ``validate`` argument to automatically check whether there
+are unexpected duplicates in their merge keys. Key uniqueness is checked before
+merge operations and so should protect against memory overflows. Checking key
+uniqueness is also a good way to ensure user data structures are as expected.
+
+In the following example, there are duplicate values of ``B`` in the right
+``DataFrame``. As this is not a one-to-one merge -- as specified in the
 ``validate`` argument -- an exception will be raised.
 
 
@@ -770,11 +770,11 @@
 
   In [53]: result = pd.merge(left, right, on='B', how='outer', validate="one_to_one")
   ...
-  MergeError: Merge keys are not unique in right dataset; not a one-to-one merge    
-
-If the user is aware of the duplicates in the right ``DataFrame`` but wants to 
-ensure there are no duplicates in the left DataFrame, one can use the 
-``validate='one_to_many'`` argument instead, which will not raise an exception. 
+  MergeError: Merge keys are not unique in right dataset; not a one-to-one merge
+
+If the user is aware of the duplicates in the right ``DataFrame`` but wants to
+ensure there are no duplicates in the left DataFrame, one can use the
+``validate='one_to_many'`` argument instead, which will not raise an exception.
 
 .. ipython:: python
 
@@ -786,8 +786,8 @@
 The merge indicator
 ~~~~~~~~~~~~~~~~~~~
 
-:func:`~pandas.merge` accepts the argument ``indicator``. If ``True``, a 
-Categorical-type column called ``_merge`` will be added to the output object 
+:func:`~pandas.merge` accepts the argument ``indicator``. If ``True``, a
+Categorical-type column called ``_merge`` will be added to the output object
 that takes on values:
 
   ===================================   ================
@@ -895,7 +895,7 @@
 ~~~~~~~~~~~~~~~~
 
 :meth:`DataFrame.join` is a convenient method for combining the columns of two
-potentially differently-indexed ``DataFrames`` into a single result 
+potentially differently-indexed ``DataFrames`` into a single result
 ``DataFrame``. Here is a very basic example:
 
 .. ipython:: python
@@ -975,9 +975,9 @@
 Joining key columns on an index
 ~~~~~~~~~~~~~~~~~~~~~~~~~~~~~~~
 
-:meth:`~DataFrame.join` takes an optional ``on`` argument which may be a column 
+:meth:`~DataFrame.join` takes an optional ``on`` argument which may be a column
 or multiple column names, which specifies that the passed ``DataFrame`` is to be
-aligned on that column in the ``DataFrame``. These two function calls are 
+aligned on that column in the ``DataFrame``. These two function calls are
 completely equivalent:
 
 ::
@@ -987,7 +987,7 @@
           how='left', sort=False)
 
 Obviously you can choose whichever form you find more convenient. For
-many-to-one joins (where one of the ``DataFrame``'s is already indexed by the 
+many-to-one joins (where one of the ``DataFrame``'s is already indexed by the
 join key), using ``join`` may be more convenient. Here is a simple example:
 
 .. ipython:: python
@@ -1125,12 +1125,7 @@
 Joining with two multi-indexes
 ~~~~~~~~~~~~~~~~~~~~~~~~~~~~~~
 
-<<<<<<< HEAD
 As of Pandas 0.23.1 the :func:`Dataframe.join` can be used to join multi-indexed ``Dataframe`` instances on the overlaping index levels
-=======
-This is not implemented via ``join`` at-the-moment, however it can be done using
-the following code.
->>>>>>> 4708db09
 
 .. ipython:: python
 
@@ -1158,7 +1153,6 @@
           labels=['left', 'right'], vertical=False);
    plt.close('all');
 
-<<<<<<< HEAD
 For earlier versions it can be done using the following.
 
 .. ipython:: python
@@ -1166,8 +1160,6 @@
    pd.merge(left.reset_index(), right.reset_index(),
             on=['key'], how='inner').set_index(['key','X','Y'])
 
-=======
->>>>>>> 4708db09
 .. _merging.merge_on_columns_and_levels:
 
 Merging on a combination of columns and index levels
@@ -1274,7 +1266,7 @@
 Joining multiple DataFrame or Panel objects
 ~~~~~~~~~~~~~~~~~~~~~~~~~~~~~~~~~~~~~~~~~~~
 
-A list or tuple of ``DataFrames`` can also be passed to :meth:`~DataFrame.join` 
+A list or tuple of ``DataFrames`` can also be passed to :meth:`~DataFrame.join`
 to join them together on their indexes.
 
 .. ipython:: python
@@ -1296,7 +1288,7 @@
 ~~~~~~~~~~~~~~~~~~~~~~~~~~~~~~~~~~~~~~~~~~~~~~~~~~~~~~~~~~
 
 Another fairly common situation is to have two like-indexed (or similarly
-indexed) ``Series`` or ``DataFrame`` objects and wanting to "patch" values in 
+indexed) ``Series`` or ``DataFrame`` objects and wanting to "patch" values in
 one object from values for matching indices in the other. Here is an example:
 
 .. ipython:: python
@@ -1321,7 +1313,7 @@
    plt.close('all');
 
 Note that this method only takes values from the right ``DataFrame`` if they are
-missing in the left ``DataFrame``. A related method, :meth:`~DataFrame.update`, 
+missing in the left ``DataFrame``. A related method, :meth:`~DataFrame.update`,
 alters non-NA values inplace:
 
 .. ipython:: python
@@ -1373,15 +1365,15 @@
 
 .. versionadded:: 0.19.0
 
-A :func:`merge_asof` is similar to an ordered left-join except that we match on 
-nearest key rather than equal keys. For each row in the ``left`` ``DataFrame``, 
-we select the last row in the ``right`` ``DataFrame`` whose ``on`` key is less 
+A :func:`merge_asof` is similar to an ordered left-join except that we match on
+nearest key rather than equal keys. For each row in the ``left`` ``DataFrame``,
+we select the last row in the ``right`` ``DataFrame`` whose ``on`` key is less
 than the left's key. Both DataFrames must be sorted by the key.
 
-Optionally an asof merge can perform a group-wise merge. This matches the 
+Optionally an asof merge can perform a group-wise merge. This matches the
 ``by`` key equally, in addition to the nearest match on the ``on`` key.
 
-For example; we might have ``trades`` and ``quotes`` and we want to ``asof`` 
+For example; we might have ``trades`` and ``quotes`` and we want to ``asof``
 merge them.
 
 .. ipython:: python
@@ -1440,8 +1432,8 @@
                  by='ticker',
                  tolerance=pd.Timedelta('2ms'))
 
-We only asof within ``10ms`` between the quote time and the trade time and we 
-exclude exact matches on time. Note that though we exclude the exact matches 
+We only asof within ``10ms`` between the quote time and the trade time and we
+exclude exact matches on time. Note that though we exclude the exact matches
 (of the quotes), prior quotes **do** propagate to that point in time.
 
 .. ipython:: python
