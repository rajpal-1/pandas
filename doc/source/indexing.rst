--- conflicted
+++ resolved
@@ -1,20 +1,6 @@
 .. _indexing:
 
-<<<<<<< HEAD
-.. currentmodule:: pandas
-
-.. ipython:: python
-   :suppress:
-
-   import numpy as np
-   import pandas as pd
-
-   np.random.seed(123456)
-   np.set_printoptions(precision=4, suppress=True)
-   pd.options.display.max_rows = 15
-=======
 {{ header }}
->>>>>>> 91802fb0
 
 ***************************
 Indexing and Selecting Data
