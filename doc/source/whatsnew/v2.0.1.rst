--- conflicted
+++ resolved
@@ -27,11 +27,8 @@
 ~~~~~~~~~
 - Bug in :attr:`Series.dt.days` that would overflow ``int32`` number of days (:issue:`52391`)
 - Bug in :class:`arrays.DatetimeArray` constructor returning an incorrect unit when passed a non-nanosecond numpy datetime array (:issue:`52555`)
-<<<<<<< HEAD
 - Bug in :class:`~arrays.ArrowExtensionArray` with duration dtype overflowing when constructed from data containing numpy ``NaT`` (:issue:`52843`)
-=======
 - Bug in :func:`Series.dt.round` when passing a ``freq`` of equal or higher resolution compared to the :class:`Series` would raise a ``ZeroDivisionError`` (:issue:`52761`)
->>>>>>> eb9a3e81
 - Bug in :func:`Series.median` with :class:`ArrowDtype` returning an approximate median (:issue:`52679`)
 - Bug in :func:`api.interchange.from_dataframe` was unnecessarily raising on categorical dtypes (:issue:`49889`)
 - Bug in :func:`api.interchange.from_dataframe` was unnecessarily raising on large string dtypes (:issue:`52795`)
