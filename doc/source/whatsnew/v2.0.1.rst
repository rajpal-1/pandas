.. _whatsnew_201:

What's new in 2.0.1 (May XX, 2023)
----------------------------------

These are the changes in pandas 2.0.1. See :ref:`release` for a full changelog
including other versions of pandas.

{{ header }}

.. ---------------------------------------------------------------------------
.. _whatsnew_201.regressions:

Fixed regressions
~~~~~~~~~~~~~~~~~
- Fixed regression for subclassed Series when constructing from a dictionary (:issue:`52445`)
- Fixed regression in :meth:`DataFrame.pivot` changing :class:`Index` name of input object (:issue:`52629`)
- Fixed regression in :meth:`DataFrame.sort_values` not resetting index when :class:`DataFrame` is already sorted and ``ignore_index=True`` (:issue:`52553`)
- Fixed regression in :meth:`MultiIndex.isin` raising ``TypeError`` for ``Generator`` (:issue:`52568`)
- Fixed regression in :meth:`Series.describe` showing ``RuntimeWarning`` for extension dtype :class:`Series` with one element (:issue:`52515`)

.. ---------------------------------------------------------------------------
.. _whatsnew_201.bug_fixes:

Bug fixes
~~~~~~~~~
- Bug in :attr:`Series.dt.days` that would overflow ``int32`` number of days (:issue:`52391`)
- Bug in :class:`arrays.DatetimeArray` constructor returning an incorrect unit when passed a non-nanosecond numpy datetime array (:issue:`52555`)
- Bug in :func:`pandas.testing.assert_series_equal` where ``check_dtype=False`` would still raise for datetime or timedelta types with different resolutions (:issue:`52449`)
- Bug in :func:`read_csv` casting PyArrow datetimes to NumPy when ``dtype_backend="pyarrow"`` and ``parse_dates`` is set causing a performance bottleneck in the process (:issue:`52546`)
- Bug in :func:`to_datetime` and :func:`to_timedelta` when trying to convert numeric data with a :class:`ArrowDtype` (:issue:`52425`)
- Bug in :func:`to_numeric` with ``errors='coerce'`` and ``dtype_backend='pyarrow'`` with :class:`ArrowDtype` data (:issue:`52588`)
- Bug in :meth:`ArrowDtype.__from_arrow__` not respecting if dtype is explicitly given (:issue:`52533`)
- Bug in :meth:`DataFrame.max` and related casting different :class:`Timestamp` resolutions always to nanoseconds (:issue:`52524`)
- Bug in :meth:`Series.describe` not returning :class:`ArrowDtype` with ``pyarrow.float64`` type with numeric data (:issue:`52427`)
<<<<<<< HEAD
- Bug in logical and comparison operations between :class:`ArrowDtype` and numpy masked types (e.g. ``"boolean"``) (:issue:`52625`)
=======
- Bug in :meth:`Series.dt.tz_localize` incorrectly localizing timestamps with :class:`ArrowDtype` (:issue:`52677`)
>>>>>>> ff8e88a0
- Fixed bug in :func:`merge` when merging with ``ArrowDtype`` one one and a NumPy dtype on the other side (:issue:`52406`)
- Fixed segfault in :meth:`Series.to_numpy` with ``null[pyarrow]`` dtype (:issue:`52443`)

.. ---------------------------------------------------------------------------
.. _whatsnew_201.other:

Other
~~~~~
- :class:`DataFrame` created from empty dicts had :attr:`~DataFrame.columns`  of dtype ``object``. It is now a :class:`RangeIndex` (:issue:`52404`)
- :class:`Series` created from empty dicts had :attr:`~Series.index`  of dtype ``object``. It is now a :class:`RangeIndex` (:issue:`52404`)
- Implemented :meth:`Series.str.split` and :meth:`Series.str.rsplit` for :class:`ArrowDtype` with ``pyarrow.string`` (:issue:`52401`)

.. ---------------------------------------------------------------------------
.. _whatsnew_201.contributors:

Contributors
~~~~~~~~~~~~

.. contributors:: v2.0.0..v2.0.1|HEAD<|MERGE_RESOLUTION|>--- conflicted
+++ resolved
@@ -33,11 +33,8 @@
 - Bug in :meth:`ArrowDtype.__from_arrow__` not respecting if dtype is explicitly given (:issue:`52533`)
 - Bug in :meth:`DataFrame.max` and related casting different :class:`Timestamp` resolutions always to nanoseconds (:issue:`52524`)
 - Bug in :meth:`Series.describe` not returning :class:`ArrowDtype` with ``pyarrow.float64`` type with numeric data (:issue:`52427`)
-<<<<<<< HEAD
+- Bug in :meth:`Series.dt.tz_localize` incorrectly localizing timestamps with :class:`ArrowDtype` (:issue:`52677`)
 - Bug in logical and comparison operations between :class:`ArrowDtype` and numpy masked types (e.g. ``"boolean"``) (:issue:`52625`)
-=======
-- Bug in :meth:`Series.dt.tz_localize` incorrectly localizing timestamps with :class:`ArrowDtype` (:issue:`52677`)
->>>>>>> ff8e88a0
 - Fixed bug in :func:`merge` when merging with ``ArrowDtype`` one one and a NumPy dtype on the other side (:issue:`52406`)
 - Fixed segfault in :meth:`Series.to_numpy` with ``null[pyarrow]`` dtype (:issue:`52443`)
 
