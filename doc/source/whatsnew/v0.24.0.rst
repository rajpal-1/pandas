.. _whatsnew_0240:

What's New in 0.24.0 (Month XX, 2018)
-------------------------------------

.. warning::

   Starting January 1, 2019, pandas feature releases will support Python 3 only.
   See :ref:`install.dropping-27` for more.

{{ common_imports }}

These are the changes in pandas 0.24.0. See :ref:`release` for a full changelog
including other versions of pandas.

.. _whatsnew_0240.enhancements:

New features
~~~~~~~~~~~~
- :func:`merge` now directly allows merge between objects of type ``DataFrame`` and named ``Series``, without the need to convert the ``Series`` object into a ``DataFrame`` beforehand (:issue:`21220`)
- ``ExcelWriter`` now accepts ``mode`` as a keyword argument, enabling append to existing workbooks when using the ``openpyxl`` engine (:issue:`3441`)
- ``FrozenList`` has gained the ``.union()`` and ``.difference()`` methods. This functionality greatly simplifies groupby's that rely on explicitly excluding certain columns. See :ref:`Splitting an object into groups <groupby.split>` for more information (:issue:`15475`, :issue:`15506`).
- :func:`DataFrame.to_parquet` now accepts ``index`` as an argument, allowing
  the user to override the engine's default behavior to include or omit the
  dataframe's indexes from the resulting Parquet file. (:issue:`20768`)
- :meth:`DataFrame.corr` and :meth:`Series.corr` now accept a callable for generic calculation methods of correlation, e.g. histogram intersection (:issue:`22684`)
- :func:`DataFrame.to_string` now accepts ``decimal`` as an argument, allowing
the user to specify which decimal separator should be used in the output. (:issue:`23614`)

.. _whatsnew_0240.enhancements.extension_array_operators:

``ExtensionArray`` operator support
^^^^^^^^^^^^^^^^^^^^^^^^^^^^^^^^^^^

A ``Series`` based on an ``ExtensionArray`` now supports arithmetic and comparison
operators (:issue:`19577`). There are two approaches for providing operator support for an ``ExtensionArray``:

1. Define each of the operators on your ``ExtensionArray`` subclass.
2. Use an operator implementation from pandas that depends on operators that are already defined
   on the underlying elements (scalars) of the ``ExtensionArray``.

See the :ref:`ExtensionArray Operator Support
<extending.extension.operator>` documentation section for details on both
ways of adding operator support.

.. _whatsnew_0240.enhancements.intna:

Optional Integer NA Support
^^^^^^^^^^^^^^^^^^^^^^^^^^^

Pandas has gained the ability to hold integer dtypes with missing values. This long requested feature is enabled through the use of :ref:`extension types <extending.extension-types>`.
Here is an example of the usage.

We can construct a ``Series`` with the specified dtype. The dtype string ``Int64`` is a pandas ``ExtensionDtype``. Specifying a list or array using the traditional missing value
marker of ``np.nan`` will infer to integer dtype. The display of the ``Series`` will also use the ``NaN`` to indicate missing values in string outputs. (:issue:`20700`, :issue:`20747`, :issue:`22441`, :issue:`21789`, :issue:`22346`)

.. ipython:: python

   s = pd.Series([1, 2, np.nan], dtype='Int64')
   s


Operations on these dtypes will propagate ``NaN`` as other pandas operations.

.. ipython:: python

   # arithmetic
   s + 1

   # comparison
   s == 1

   # indexing
   s.iloc[1:3]

   # operate with other dtypes
   s + s.iloc[1:3].astype('Int8')

   # coerce when needed
   s + 0.01

These dtypes can operate as part of of ``DataFrame``.

.. ipython:: python

   df = pd.DataFrame({'A': s, 'B': [1, 1, 3], 'C': list('aab')})
   df
   df.dtypes


These dtypes can be merged & reshaped & casted.

.. ipython:: python

   pd.concat([df[['A']], df[['B', 'C']]], axis=1).dtypes
   df['A'].astype(float)

Reduction and groupby operations such as 'sum' work.

.. ipython:: python

   df.sum()
   df.groupby('B').A.sum()

.. warning::

   The Integer NA support currently uses the captilized dtype version, e.g. ``Int8`` as compared to the traditional ``int8``. This may be changed at a future date.

.. _whatsnew_0240.enhancements.read_html:

``read_html`` Enhancements
^^^^^^^^^^^^^^^^^^^^^^^^^^

:func:`read_html` previously ignored ``colspan`` and ``rowspan`` attributes.
Now it understands them, treating them as sequences of cells with the same
value. (:issue:`17054`)

.. ipython:: python

    result = pd.read_html("""
      <table>
        <thead>
          <tr>
            <th>A</th><th>B</th><th>C</th>
          </tr>
        </thead>
        <tbody>
          <tr>
            <td colspan="2">1</td><td>2</td>
          </tr>
        </tbody>
      </table>""")

Previous Behavior:

.. code-block:: ipython

    In [13]: result
    Out [13]:
    [   A  B   C
     0  1  2 NaN]

Current Behavior:

.. ipython:: python

    result


.. _whatsnew_0240.enhancements.interval:

Storing Interval and Period Data in Series and DataFrame
^^^^^^^^^^^^^^^^^^^^^^^^^^^^^^^^^^^^^^^^^^^^^^^^^^^^^^^^

Interval and Period data may now be stored in a ``Series`` or ``DataFrame``, in addition to an
:class:`IntervalIndex` and :class:`PeriodIndex` like previously (:issue:`19453`, :issue:`22862`).

.. ipython:: python

   ser = pd.Series(pd.interval_range(0, 5))
   ser
   ser.dtype

And for periods:

.. ipython:: python

   pser = pd.Series(pd.date_range("2000", freq="D", periods=5))
   pser
   pser.dtype

Previously, these would be cast to a NumPy array with object dtype. In general,
this should result in better performance when storing an array of intervals or periods
in a :class:`Series` or column of a :class:`DataFrame`.

Note that the ``.values`` of a ``Series`` containing one of these types is no longer a NumPy
array, but rather an ``ExtensionArray``:

.. ipython:: python

   ser.values
   pser.values

This is the same behavior as ``Series.values`` for categorical data. See
:ref:`whatsnew_0240.api_breaking.interval_values` for more.

.. _whatsnew_0240.enhancements.join_with_two_multiindexes:

Joining with two multi-indexes
^^^^^^^^^^^^^^^^^^^^^^^^^^^^^^

:func:`Datafame.merge` and :func:`Dataframe.join` can now be used to join multi-indexed ``Dataframe`` instances on the overlaping index levels (:issue:`6360`)

See the :ref:`Merge, join, and concatenate
<merging.Join_with_two_multi_indexes>` documentation section.

.. ipython:: python

   index_left = pd.MultiIndex.from_tuples([('K0', 'X0'), ('K0', 'X1'),
                                          ('K1', 'X2')],
                                          names=['key', 'X'])


   left = pd.DataFrame({'A': ['A0', 'A1', 'A2'],
                        'B': ['B0', 'B1', 'B2']},
                         index=index_left)


   index_right = pd.MultiIndex.from_tuples([('K0', 'Y0'), ('K1', 'Y1'),
                                           ('K2', 'Y2'), ('K2', 'Y3')],
                                           names=['key', 'Y'])


   right = pd.DataFrame({'C': ['C0', 'C1', 'C2', 'C3'],
                         'D': ['D0', 'D1', 'D2', 'D3']},
                        index=index_right)


    left.join(right)

For earlier versions this can be done using the following.

.. ipython:: python

   pd.merge(left.reset_index(), right.reset_index(),
            on=['key'], how='inner').set_index(['key', 'X', 'Y'])

.. _whatsnew_0240.enhancements.rename_axis:

Renaming names in a MultiIndex
^^^^^^^^^^^^^^^^^^^^^^^^^^^^^^

:func:`DataFrame.rename_axis` now supports ``index`` and ``columns`` arguments
and :func:`Series.rename_axis` supports ``index`` argument (:issue:`19978`)

This change allows a dictionary to be passed so that some of the names
of a ``MultiIndex`` can be changed.

Example:

.. ipython:: python

    mi = pd.MultiIndex.from_product([list('AB'), list('CD'), list('EF')],
                                    names=['AB', 'CD', 'EF'])
    df = pd.DataFrame([i for i in range(len(mi))], index=mi, columns=['N'])
    df
    df.rename_axis(index={'CD': 'New'})

See the :ref:`advanced docs on renaming<advanced.index_names>` for more details.

.. _whatsnew_0240.enhancements.other:

Other Enhancements
^^^^^^^^^^^^^^^^^^

- :func:`to_datetime` now supports the ``%Z`` and ``%z`` directive when passed into ``format`` (:issue:`13486`)
- :func:`Series.mode` and :func:`DataFrame.mode` now support the ``dropna`` parameter which can be used to specify whether ``NaN``/``NaT`` values should be considered (:issue:`17534`)
- :func:`to_csv` now supports ``compression`` keyword when a file handle is passed. (:issue:`21227`)
- :meth:`Index.droplevel` is now implemented also for flat indexes, for compatibility with :class:`MultiIndex` (:issue:`21115`)
- :meth:`Series.droplevel` and :meth:`DataFrame.droplevel` are now implemented (:issue:`20342`)
- Added support for reading from/writing to Google Cloud Storage via the ``gcsfs`` library (:issue:`19454`, :issue:`23094`)
- :func:`to_gbq` and :func:`read_gbq` signature and documentation updated to
  reflect changes from the `Pandas-GBQ library version 0.8.0
  <https://pandas-gbq.readthedocs.io/en/latest/changelog.html#changelog-0-8-0>`__.
  Adds a ``credentials`` argument, which enables the use of any kind of
  `google-auth credentials
  <https://google-auth.readthedocs.io/en/latest/>`__. (:issue:`21627`,
  :issue:`22557`, :issue:`23662`)
- New method :meth:`HDFStore.walk` will recursively walk the group hierarchy of an HDF5 file (:issue:`10932`)
- :func:`read_html` copies cell data across ``colspan`` and ``rowspan``, and it treats all-``th`` table rows as headers if ``header`` kwarg is not given and there is no ``thead`` (:issue:`17054`)
- :meth:`Series.nlargest`, :meth:`Series.nsmallest`, :meth:`DataFrame.nlargest`, and :meth:`DataFrame.nsmallest` now accept the value ``"all"`` for the ``keep`` argument. This keeps all ties for the nth largest/smallest value (:issue:`16818`)
- :class:`IntervalIndex` has gained the :meth:`~IntervalIndex.set_closed` method to change the existing ``closed`` value (:issue:`21670`)
- :func:`~DataFrame.to_csv`, :func:`~Series.to_csv`, :func:`~DataFrame.to_json`, and :func:`~Series.to_json` now support ``compression='infer'`` to infer compression based on filename extension (:issue:`15008`).
  The default compression for ``to_csv``, ``to_json``, and ``to_pickle`` methods has been updated to ``'infer'`` (:issue:`22004`).
- :meth:`DataFrame.to_sql` now supports writing ``TIMESTAMP WITH TIME ZONE`` types for supported databases. For databases that don't support timezones, datetime data will be stored as timezone unaware local timestamps. See the :ref:`io.sql_datetime_data` for implications (:issue:`9086`).
- :func:`to_timedelta` now supports iso-formated timedelta strings (:issue:`21877`)
- :class:`Series` and :class:`DataFrame` now support :class:`Iterable` in constructor (:issue:`2193`)
- :class:`DatetimeIndex` gained :attr:`DatetimeIndex.timetz` attribute. Returns local time with timezone information. (:issue:`21358`)
- :meth:`round`, :meth:`ceil`, and meth:`floor` for :class:`DatetimeIndex` and :class:`Timestamp` now support an ``ambiguous`` argument for handling datetimes that are rounded to ambiguous times (:issue:`18946`)
- :meth:`round`, :meth:`ceil`, and meth:`floor` for :class:`DatetimeIndex` and :class:`Timestamp` now support a ``nonexistent`` argument for handling datetimes that are rounded to nonexistent times. See :ref:`timeseries.timezone_nonexistent` (:issue:`22647`)
- :class:`Resampler` now is iterable like :class:`GroupBy` (:issue:`15314`).
- :meth:`Series.resample` and :meth:`DataFrame.resample` have gained the :meth:`Resampler.quantile` (:issue:`15023`).
- :meth:`pandas.core.dtypes.is_list_like` has gained a keyword ``allow_sets`` which is ``True`` by default; if ``False``,
  all instances of ``set`` will not be considered "list-like" anymore (:issue:`23061`)
- :meth:`Index.to_frame` now supports overriding column name(s) (:issue:`22580`).
- New attribute :attr:`__git_version__` will return git commit sha of current build (:issue:`21295`).
- Compatibility with Matplotlib 3.0 (:issue:`22790`).
- Added :meth:`Interval.overlaps`, :meth:`IntervalArray.overlaps`, and :meth:`IntervalIndex.overlaps` for determining overlaps between interval-like objects (:issue:`21998`)
- :func:`read_fwf` now accepts keyword `infer_nrows` (:issue:`15138`).
- :func:`~DataFrame.to_parquet` now supports writing a ``DataFrame`` as a directory of parquet files partitioned by a subset of the columns when ``engine = 'pyarrow'`` (:issue:`23283`)
- :meth:`Timestamp.tz_localize`, :meth:`DatetimeIndex.tz_localize`, and :meth:`Series.tz_localize` have gained the ``nonexistent`` argument for alternative handling of nonexistent times. See :ref:`timeseries.timezone_nonexistent` (:issue:`8917`)
- :meth:`Index.difference` now has an optional ``sort`` parameter to specify whether the results should be sorted if possible (:issue:`17839`)
- :meth:`read_excel()` now accepts ``usecols`` as a list of column names or callable (:issue:`18273`)
- :meth:`MultiIndex.to_flat_index` has been added to flatten multiple levels into a single-level :class:`Index` object.
- :meth:`DataFrame.to_stata` and :class:` pandas.io.stata.StataWriter117` can write mixed sting columns to Stata strl format (:issue:`23633`)
- :meth:`DataFrame.between_time` and :meth:`DataFrame.at_time` have gained the an ``axis`` parameter (:issue: `8839`)

.. _whatsnew_0240.api_breaking:

Backwards incompatible API changes
~~~~~~~~~~~~~~~~~~~~~~~~~~~~~~~~~~

- A newly constructed empty :class:`DataFrame` with integer as the ``dtype`` will now only be cast to ``float64`` if ``index`` is specified (:issue:`22858`)
- :meth:`Series.str.cat` will now raise if `others` is a `set` (:issue:`23009`)
- Passing scalar values to :class:`DatetimeIndex` or :class:`TimedeltaIndex` will now raise ``TypeError`` instead of ``ValueError`` (:issue:`23539`)
- ``max_rows`` and ``max_cols`` parameters removed from :class:`HTMLFormatter` since truncation is handled by :class:`DataFrameFormatter` (:issue:`23818`)

.. _whatsnew_0240.api_breaking.deps:

Dependencies have increased minimum versions
^^^^^^^^^^^^^^^^^^^^^^^^^^^^^^^^^^^^^^^^^^^^

We have updated our minimum supported versions of dependencies (:issue:`21242`, :issue:`18742`, :issue:`23774`).
If installed, we now require:

+-----------------+-----------------+----------+
| Package         | Minimum Version | Required |
+=================+=================+==========+
| numpy           | 1.12.0          |    X     |
+-----------------+-----------------+----------+
| bottleneck      | 1.2.0           |          |
+-----------------+-----------------+----------+
| fastparquet     | 0.1.2           |          |
+-----------------+-----------------+----------+
| matplotlib      | 2.0.0           |          |
+-----------------+-----------------+----------+
| numexpr         | 2.6.1           |          |
+-----------------+-----------------+----------+
| pandas-gbq      | 0.8.0           |          |
+-----------------+-----------------+----------+
| pyarrow         | 0.7.0           |          |
+-----------------+-----------------+----------+
| pytables        | 3.4.2           |          |
+-----------------+-----------------+----------+
| scipy           | 0.18.1          |          |
+-----------------+-----------------+----------+
| xlrd            | 1.0.0           |          |
+-----------------+-----------------+----------+

Additionally we no longer depend on `feather-format` for feather based storage
and replaced it with references to `pyarrow` (:issue:`21639` and :issue:`23053`).

.. _whatsnew_0240.api_breaking.csv_line_terminator:

`os.linesep` is used for ``line_terminator`` of ``DataFrame.to_csv``
^^^^^^^^^^^^^^^^^^^^^^^^^^^^^^^^^^^^^^^^^^^^^^^^^^^^^^^^^^^^^^^^^^^^

:func:`DataFrame.to_csv` now uses :func:`os.linesep` rather than ``'\n'``
for the default line terminator (:issue:`20353`).
This change only affects when running on Windows, where ``'\r\n'`` was used for line terminator
even when ``'\n'`` was passed in ``line_terminator``.

Previous Behavior on Windows:

.. code-block:: ipython

    In [1]: data = pd.DataFrame({
    ...:     "string_with_lf": ["a\nbc"],
    ...:     "string_with_crlf": ["a\r\nbc"]
    ...: })

    In [2]: # When passing file PATH to to_csv, line_terminator does not work, and csv is saved with '\r\n'.
    ...: # Also, this converts all '\n's in the data to '\r\n'.
    ...: data.to_csv("test.csv", index=False, line_terminator='\n')

    In [3]: with open("test.csv", mode='rb') as f:
    ...:     print(f.read())
    b'string_with_lf,string_with_crlf\r\n"a\r\nbc","a\r\r\nbc"\r\n'

    In [4]: # When passing file OBJECT with newline option to to_csv, line_terminator works.
    ...: with open("test2.csv", mode='w', newline='\n') as f:
    ...:     data.to_csv(f, index=False, line_terminator='\n')

    In [5]: with open("test2.csv", mode='rb') as f:
    ...:     print(f.read())
    b'string_with_lf,string_with_crlf\n"a\nbc","a\r\nbc"\n'


New Behavior on Windows:

- By passing ``line_terminator`` explicitly, line terminator is set to that character.
- The value of ``line_terminator`` only affects the line terminator of CSV,
  so it does not change the value inside the data.

  .. code-block:: ipython

    In [1]: data = pd.DataFrame({
    ...:     "string_with_lf": ["a\nbc"],
    ...:     "string_with_crlf": ["a\r\nbc"]
    ...: })

    In [2]: data.to_csv("test.csv", index=False, line_terminator='\n')

    In [3]: with open("test.csv", mode='rb') as f:
    ...:     print(f.read())
    b'string_with_lf,string_with_crlf\n"a\nbc","a\r\nbc"\n'


- On Windows, the value of ``os.linesep`` is ``'\r\n'``,
  so if ``line_terminator`` is not set, ``'\r\n'`` is used for line terminator.
- Again, it does not affect the value inside the data.

  .. code-block:: ipython

    In [1]: data = pd.DataFrame({
    ...: "string_with_lf": ["a\nbc"],
    ...: "string_with_crlf": ["a\r\nbc"]
    ...: })

    In [2]: data.to_csv("test.csv", index=False)

    In [3]: with open("test.csv", mode='rb') as f:
    ...:     print(f.read())
    b'string_with_lf,string_with_crlf\r\n"a\nbc","a\r\nbc"\r\n'


- For files objects, specifying ``newline`` is not sufficient to set the line terminator.
  You must pass in the ``line_terminator`` explicitly, even in this case.

  .. code-block:: ipython

    In [1]: data = pd.DataFrame({
    ...: "string_with_lf": ["a\nbc"],
    ...: "string_with_crlf": ["a\r\nbc"]
    ...: })

    In [2]: with open("test2.csv", mode='w', newline='\n') as f:
    ...:     data.to_csv(f, index=False)

    In [3]: with open("test2.csv", mode='rb') as f:
    ...:     print(f.read())
    b'string_with_lf,string_with_crlf\r\n"a\nbc","a\r\nbc"\r\n'

.. _whatsnew_0240.api_breaking.interval_values:

``IntervalIndex.values`` is now an ``IntervalArray``
^^^^^^^^^^^^^^^^^^^^^^^^^^^^^^^^^^^^^^^^^^^^^^^^^^^^

The :attr:`~Interval.values` attribute of an :class:`IntervalIndex` now returns an
``IntervalArray``, rather than a NumPy array of :class:`Interval` objects (:issue:`19453`).

Previous Behavior:

.. code-block:: ipython

   In [1]: idx = pd.interval_range(0, 4)

   In [2]: idx.values
   Out[2]:
   array([Interval(0, 1, closed='right'), Interval(1, 2, closed='right'),
          Interval(2, 3, closed='right'), Interval(3, 4, closed='right')],
         dtype=object)

New Behavior:

.. ipython:: python

   idx = pd.interval_range(0, 4)
   idx.values

This mirrors ``CategoricalIndex.values``, which returns a ``Categorical``.

For situations where you need an ``ndarray`` of ``Interval`` objects, use
:meth:`numpy.asarray`.

.. ipython:: python

   np.asarray(idx)
   idx.values.astype(object)


.. _whatsnew_0240.api.timezone_offset_parsing:

Parsing Datetime Strings with Timezone Offsets
^^^^^^^^^^^^^^^^^^^^^^^^^^^^^^^^^^^^^^^^^^^^^^

Previously, parsing datetime strings with UTC offsets with :func:`to_datetime`
or :class:`DatetimeIndex` would automatically convert the datetime to UTC
without timezone localization. This is inconsistent from parsing the same
datetime string with :class:`Timestamp` which would preserve the UTC
offset in the ``tz`` attribute. Now, :func:`to_datetime` preserves the UTC
offset in the ``tz`` attribute when all the datetime strings have the same
UTC offset (:issue:`17697`, :issue:`11736`, :issue:`22457`)

*Previous Behavior*:

.. code-block:: ipython

    In [2]: pd.to_datetime("2015-11-18 15:30:00+05:30")
    Out[2]: Timestamp('2015-11-18 10:00:00')

    In [3]: pd.Timestamp("2015-11-18 15:30:00+05:30")
    Out[3]: Timestamp('2015-11-18 15:30:00+0530', tz='pytz.FixedOffset(330)')

    # Different UTC offsets would automatically convert the datetimes to UTC (without a UTC timezone)
    In [4]: pd.to_datetime(["2015-11-18 15:30:00+05:30", "2015-11-18 16:30:00+06:30"])
    Out[4]: DatetimeIndex(['2015-11-18 10:00:00', '2015-11-18 10:00:00'], dtype='datetime64[ns]', freq=None)

*Current Behavior*:

.. ipython:: python

    pd.to_datetime("2015-11-18 15:30:00+05:30")
    pd.Timestamp("2015-11-18 15:30:00+05:30")

Parsing datetime strings with the same UTC offset will preserve the UTC offset in the ``tz``

.. ipython:: python

    pd.to_datetime(["2015-11-18 15:30:00+05:30"] * 2)

Parsing datetime strings with different UTC offsets will now create an Index of
``datetime.datetime`` objects with different UTC offsets

.. ipython:: python

    idx = pd.to_datetime(["2015-11-18 15:30:00+05:30", "2015-11-18 16:30:00+06:30"])
    idx
    idx[0]
    idx[1]

Passing ``utc=True`` will mimic the previous behavior but will correctly indicate
that the dates have been converted to UTC

.. ipython:: python

    pd.to_datetime(["2015-11-18 15:30:00+05:30", "2015-11-18 16:30:00+06:30"], utc=True)

.. _whatsnew_0240.api_breaking.calendarday:

CalendarDay Offset
^^^^^^^^^^^^^^^^^^

:class:`Day` and associated frequency alias ``'D'`` were documented to represent
a calendar day; however, arithmetic and operations with :class:`Day` sometimes
respected absolute time instead (i.e. ``Day(n)`` and acted identically to ``Timedelta(days=n)``).

*Previous Behavior*:

.. code-block:: ipython


    In [2]: ts = pd.Timestamp('2016-10-30 00:00:00', tz='Europe/Helsinki')

    # Respects calendar arithmetic
    In [3]: pd.date_range(start=ts, freq='D', periods=3)
    Out[3]:
    DatetimeIndex(['2016-10-30 00:00:00+03:00', '2016-10-31 00:00:00+02:00',
                   '2016-11-01 00:00:00+02:00'],
                  dtype='datetime64[ns, Europe/Helsinki]', freq='D')

    # Respects absolute arithmetic
    In [4]: ts + pd.tseries.frequencies.to_offset('D')
    Out[4]: Timestamp('2016-10-30 23:00:00+0200', tz='Europe/Helsinki')

:class:`CalendarDay` and associated frequency alias ``'CD'`` are now available
and respect calendar day arithmetic while :class:`Day` and frequency alias ``'D'``
will now respect absolute time (:issue:`22274`, :issue:`20596`, :issue:`16980`, :issue:`8774`)
See the :ref:`documentation here <timeseries.dayvscalendarday>` for more information.

Addition with :class:`CalendarDay` across a daylight savings time transition:

.. ipython:: python

   ts = pd.Timestamp('2016-10-30 00:00:00', tz='Europe/Helsinki')
   ts + pd.offsets.Day(1)
   ts + pd.offsets.CalendarDay(1)

.. _whatsnew_0240.api_breaking.period_end_time:

Time values in ``dt.end_time`` and ``to_timestamp(how='end')``
^^^^^^^^^^^^^^^^^^^^^^^^^^^^^^^^^^^^^^^^^^^^^^^^^^^^^^^^^^^^^^

The time values in :class:`Period` and :class:`PeriodIndex` objects are now set
to '23:59:59.999999999' when calling :attr:`Series.dt.end_time`, :attr:`Period.end_time`,
:attr:`PeriodIndex.end_time`, :func:`Period.to_timestamp()` with ``how='end'``,
or :func:`PeriodIndex.to_timestamp()` with ``how='end'`` (:issue:`17157`)

Previous Behavior:

.. code-block:: ipython

   In [2]: p = pd.Period('2017-01-01', 'D')
   In [3]: pi = pd.PeriodIndex([p])

   In [4]: pd.Series(pi).dt.end_time[0]
   Out[4]: Timestamp(2017-01-01 00:00:00)

   In [5]: p.end_time
   Out[5]: Timestamp(2017-01-01 23:59:59.999999999)

Current Behavior:

Calling :attr:`Series.dt.end_time` will now result in a time of '23:59:59.999999999' as
is the case with :attr:`Period.end_time`, for example

.. ipython:: python

   p = pd.Period('2017-01-01', 'D')
   pi = pd.PeriodIndex([p])

   pd.Series(pi).dt.end_time[0]

   p.end_time

.. _whatsnew_0240.api_breaking.sparse_values:

Sparse Data Structure Refactor
^^^^^^^^^^^^^^^^^^^^^^^^^^^^^^

``SparseArray``, the array backing ``SparseSeries`` and the columns in a ``SparseDataFrame``,
is now an extension array (:issue:`21978`, :issue:`19056`, :issue:`22835`).
To conform to this interface and for consistency with the rest of pandas, some API breaking
changes were made:

- ``SparseArray`` is no longer a subclass of :class:`numpy.ndarray`. To convert a SparseArray to a NumPy array, use :meth:`numpy.asarray`.
- ``SparseArray.dtype`` and ``SparseSeries.dtype`` are now instances of :class:`SparseDtype`, rather than ``np.dtype``. Access the underlying dtype with ``SparseDtype.subtype``.
- :meth:`numpy.asarray(sparse_array)` now returns a dense array with all the values, not just the non-fill-value values (:issue:`14167`)
- ``SparseArray.take`` now matches the API of :meth:`pandas.api.extensions.ExtensionArray.take` (:issue:`19506`):

  * The default value of ``allow_fill`` has changed from ``False`` to ``True``.
  * The ``out`` and ``mode`` parameters are now longer accepted (previously, this raised if they were specified).
  * Passing a scalar for ``indices`` is no longer allowed.

- The result of concatenating a mix of sparse and dense Series is a Series with sparse values, rather than a ``SparseSeries``.
- ``SparseDataFrame.combine`` and ``DataFrame.combine_first`` no longer supports combining a sparse column with a dense column while preserving the sparse subtype. The result will be an object-dtype SparseArray.
- Setting :attr:`SparseArray.fill_value` to a fill value with a different dtype is now allowed.
- ``DataFrame[column]`` is now a :class:`Series` with sparse values, rather than a :class:`SparseSeries`, when slicing a single column with sparse values (:issue:`23559`).

Some new warnings are issued for operations that require or are likely to materialize a large dense array:

- A :class:`errors.PerformanceWarning` is issued when using fillna with a ``method``, as a dense array is constructed to create the filled array. Filling with a ``value`` is the efficient way to fill a sparse array.
- A :class:`errors.PerformanceWarning` is now issued when concatenating sparse Series with differing fill values. The fill value from the first sparse array continues to be used.

In addition to these API breaking changes, many :ref:`performance improvements and bug fixes have been made <whatsnew_0240.bug_fixes.sparse>`.

Finally, a ``Series.sparse`` accessor was added to provide sparse-specific methods like :meth:`Series.sparse.from_coo`.

.. ipython:: python

   s = pd.Series([0, 0, 1, 1, 1], dtype='Sparse[int]')
   s.sparse.density

.. _whatsnew_0240.api_breaking.frame_to_dict_index_orient:

Raise ValueError in ``DataFrame.to_dict(orient='index')``
^^^^^^^^^^^^^^^^^^^^^^^^^^^^^^^^^^^^^^^^^^^^^^^^^^^^^^^^^

Bug in :func:`DataFrame.to_dict` raises ``ValueError`` when used with
``orient='index'`` and a non-unique index instead of losing data (:issue:`22801`)

.. ipython:: python
    :okexcept:

    df = pd.DataFrame({'a': [1, 2], 'b': [0.5, 0.75]}, index=['A', 'A'])
    df

    df.to_dict(orient='index')

.. _whatsnew_0240.api.datetimelike.normalize:

Tick DateOffset Normalize Restrictions
^^^^^^^^^^^^^^^^^^^^^^^^^^^^^^^^^^^^^^

Creating a ``Tick`` object (:class:`Day`, :class:`Hour`, :class:`Minute`,
:class:`Second`, :class:`Milli`, :class:`Micro`, :class:`Nano`) with
``normalize=True`` is no longer supported.  This prevents unexpected behavior
where addition could fail to be monotone or associative.  (:issue:`21427`)

*Previous Behavior*:

.. code-block:: ipython


   In [2]: ts = pd.Timestamp('2018-06-11 18:01:14')

   In [3]: ts
   Out[3]: Timestamp('2018-06-11 18:01:14')

   In [4]: tic = pd.offsets.Hour(n=2, normalize=True)
      ...:

   In [5]: tic
   Out[5]: <2 * Hours>

   In [6]: ts + tic
   Out[6]: Timestamp('2018-06-11 00:00:00')

   In [7]: ts + tic + tic + tic == ts + (tic + tic + tic)
   Out[7]: False

*Current Behavior*:

.. ipython:: python

    ts = pd.Timestamp('2018-06-11 18:01:14')
    tic = pd.offsets.Hour(n=2)
    ts + tic + tic + tic == ts + (tic + tic + tic)


.. _whatsnew_0240.api.datetimelike:


.. _whatsnew_0240.api.period_subtraction:

Period Subtraction
^^^^^^^^^^^^^^^^^^

Subtraction of a ``Period`` from another ``Period`` will give a ``DateOffset``.
instead of an integer (:issue:`21314`)

.. ipython:: python

    june = pd.Period('June 2018')
    april = pd.Period('April 2018')
    june - april

Previous Behavior:

.. code-block:: ipython

    In [2]: june = pd.Period('June 2018')

    In [3]: april = pd.Period('April 2018')

    In [4]: june - april
    Out [4]: 2

Similarly, subtraction of a ``Period`` from a ``PeriodIndex`` will now return
an ``Index`` of ``DateOffset`` objects instead of an ``Int64Index``

.. ipython:: python

    pi = pd.period_range('June 2018', freq='M', periods=3)
    pi - pi[0]

Previous Behavior:

.. code-block:: ipython

    In [2]: pi = pd.period_range('June 2018', freq='M', periods=3)

    In [3]: pi - pi[0]
    Out[3]: Int64Index([0, 1, 2], dtype='int64')


.. _whatsnew_0240.api.timedelta64_subtract_nan:

Addition/Subtraction of ``NaN`` from :class:`DataFrame`
^^^^^^^^^^^^^^^^^^^^^^^^^^^^^^^^^^^^^^^^^^^^^^^^^^^^^^^

Adding or subtracting ``NaN`` from a :class:`DataFrame` column with
``timedelta64[ns]`` dtype will now raise a ``TypeError`` instead of returning
all-``NaT``.  This is for compatibility with ``TimedeltaIndex`` and
``Series`` behavior (:issue:`22163`)

.. ipython:: python
   :okexcept:

   df = pd.DataFrame([pd.Timedelta(days=1)])
   df - np.nan

Previous Behavior:

.. code-block:: ipython

    In [4]: df = pd.DataFrame([pd.Timedelta(days=1)])

    In [5]: df - np.nan
    Out[5]:
        0
    0 NaT

.. _whatsnew_0240.api.dataframe_cmp_broadcasting:

DataFrame Comparison Operations Broadcasting Changes
^^^^^^^^^^^^^^^^^^^^^^^^^^^^^^^^^^^^^^^^^^^^^^^^^^^^
Previously, the broadcasting behavior of :class:`DataFrame` comparison
operations (``==``, ``!=``, ...) was inconsistent with the behavior of
arithmetic operations (``+``, ``-``, ...).  The behavior of the comparison
operations has been changed to match the arithmetic operations in these cases.
(:issue:`22880`)

The affected cases are:

- operating against a 2-dimensional ``np.ndarray`` with either 1 row or 1 column will now broadcast the same way a ``np.ndarray`` would (:issue:`23000`).
- a list or tuple with length matching the number of rows in the :class:`DataFrame` will now raise ``ValueError`` instead of operating column-by-column (:issue:`22880`.
- a list or tuple with length matching the number of columns in the :class:`DataFrame` will now operate row-by-row instead of raising ``ValueError`` (:issue:`22880`).

Previous Behavior:

.. code-block:: ipython

   In [3]: arr = np.arange(6).reshape(3, 2)
   In [4]: df = pd.DataFrame(arr)

   In [5]: df == arr[[0], :]
      ...: # comparison previously broadcast where arithmetic would raise
   Out[5]:
          0      1
   0   True   True
   1  False  False
   2  False  False
   In [6]: df + arr[[0], :]
   ...
   ValueError: Unable to coerce to DataFrame, shape must be (3, 2): given (1, 2)

   In [7]: df == (1, 2)
      ...: # length matches number of columns;
      ...: # comparison previously raised where arithmetic would broadcast
   ...
   ValueError: Invalid broadcasting comparison [(1, 2)] with block values
   In [8]: df + (1, 2)
   Out[8]:
      0  1
   0  1  3
   1  3  5
   2  5  7

   In [9]: df == (1, 2, 3)
      ...: # length matches number of rows
      ...: # comparison previously broadcast where arithmetic would raise
   Out[9]:
          0      1
   0  False   True
   1   True  False
   2  False  False
   In [10]: df + (1, 2, 3)
   ...
   ValueError: Unable to coerce to Series, length must be 2: given 3

*Current Behavior*:

.. ipython:: python
   :okexcept:

   arr = np.arange(6).reshape(3, 2)
   df = pd.DataFrame(arr)

.. ipython:: python

   # Comparison operations and arithmetic operations both broadcast.
   df == arr[[0], :]
   df + arr[[0], :]

.. ipython:: python

   # Comparison operations and arithmetic operations both broadcast.
   df == (1, 2)
   df + (1, 2)

.. ipython:: python
   :okexcept:

   # Comparison operations and arithmetic opeartions both raise ValueError.
   df == (1, 2, 3)
   df + (1, 2, 3)


.. _whatsnew_0240.api.dataframe_arithmetic_broadcasting:

DataFrame Arithmetic Operations Broadcasting Changes
^^^^^^^^^^^^^^^^^^^^^^^^^^^^^^^^^^^^^^^^^^^^^^^^^^^^

:class:`DataFrame` arithmetic operations when operating with 2-dimensional
``np.ndarray`` objects now broadcast in the same way as ``np.ndarray``
broadcast.  (:issue:`23000`)

Previous Behavior:

.. code-block:: ipython

   In [3]: arr = np.arange(6).reshape(3, 2)
   In [4]: df = pd.DataFrame(arr)
   In [5]: df + arr[[0], :]   # 1 row, 2 columns
   ...
   ValueError: Unable to coerce to DataFrame, shape must be (3, 2): given (1, 2)
   In [6]: df + arr[:, [1]]   # 1 column, 3 rows
   ...
   ValueError: Unable to coerce to DataFrame, shape must be (3, 2): given (3, 1)

*Current Behavior*:

.. ipython:: python

   arr = np.arange(6).reshape(3, 2)
   df = pd.DataFrame(arr)
   df

.. ipython:: python

   df + arr[[0], :]   # 1 row, 2 columns
   df + arr[:, [1]]   # 1 column, 3 rows


.. _whatsnew_0240.api.extension:

ExtensionType Changes
^^^^^^^^^^^^^^^^^^^^^

**:class:`pandas.api.extensions.ExtensionDtype` Equality and Hashability**

Pandas now requires that extension dtypes be hashable. The base class implements
a default ``__eq__`` and ``__hash__``. If you have a parametrized dtype, you should
update the ``ExtensionDtype._metadata`` tuple to match the signature of your
``__init__`` method. See :class:`pandas.api.extensions.ExtensionDtype` for more (:issue:`22476`).

**Other changes**

- ``ExtensionArray`` has gained the abstract methods ``.dropna()`` (:issue:`21185`)
- ``ExtensionDtype`` has gained the ability to instantiate from string dtypes, e.g. ``decimal`` would instantiate a registered ``DecimalDtype``; furthermore
  the ``ExtensionDtype`` has gained the method ``construct_array_type`` (:issue:`21185`)
- An ``ExtensionArray`` with a boolean dtype now works correctly as a boolean indexer. :meth:`pandas.api.types.is_bool_dtype` now properly considers them boolean (:issue:`22326`)
- Added ``ExtensionDtype._is_numeric`` for controlling whether an extension dtype is considered numeric (:issue:`22290`).
- The ``ExtensionArray`` constructor, ``_from_sequence`` now take the keyword arg ``copy=False`` (:issue:`21185`)
- Bug in :meth:`Series.get` for ``Series`` using ``ExtensionArray`` and integer index (:issue:`21257`)
- :meth:`~Series.shift` now dispatches to :meth:`ExtensionArray.shift` (:issue:`22386`)
- :meth:`Series.combine()` works correctly with :class:`~pandas.api.extensions.ExtensionArray` inside of :class:`Series` (:issue:`20825`)
- :meth:`Series.combine()` with scalar argument now works for any function type (:issue:`21248`)
- :meth:`Series.astype` and :meth:`DataFrame.astype` now dispatch to :meth:`ExtensionArray.astype` (:issue:`21185:`).
- Slicing a single row of a ``DataFrame`` with multiple ExtensionArrays of the same type now preserves the dtype, rather than coercing to object (:issue:`22784`)
- Added :meth:`pandas.api.types.register_extension_dtype` to register an extension type with pandas (:issue:`22664`)
- Bug when concatenating multiple ``Series`` with different extension dtypes not casting to object dtype (:issue:`22994`)
- Series backed by an ``ExtensionArray`` now work with :func:`util.hash_pandas_object` (:issue:`23066`)
- Updated the ``.type`` attribute for ``PeriodDtype``, ``DatetimeTZDtype``, and ``IntervalDtype`` to be instances of the dtype (``Period``, ``Timestamp``, and ``Interval`` respectively) (:issue:`22938`)
- :func:`ExtensionArray.isna` is allowed to return an ``ExtensionArray`` (:issue:`22325`).
- Support for reduction operations such as ``sum``, ``mean`` via opt-in base class method override (:issue:`22762`)
- :meth:`DataFrame.stack` no longer converts to object dtype for DataFrames where each column has the same extension dtype. The output Series will have the same dtype as the columns (:issue:`23077`).
- :meth:`Series.unstack` and :meth:`DataFrame.unstack` no longer convert extension arrays to object-dtype ndarrays. Each column in the output ``DataFrame`` will now have the same dtype as the input (:issue:`23077`).
- Bug when grouping :meth:`Dataframe.groupby()` and aggregating on ``ExtensionArray`` it was not returning the actual ``ExtensionArray`` dtype (:issue:`23227`).

.. _whatsnew_0240.api.incompatibilities:

Series and Index Data-Dtype Incompatibilities
^^^^^^^^^^^^^^^^^^^^^^^^^^^^^^^^^^^^^^^^^^^^^

``Series`` and ``Index`` constructors now raise when the
data is incompatible with a passed ``dtype=`` (:issue:`15832`)

Previous Behavior:

.. code-block:: ipython

    In [4]: pd.Series([-1], dtype="uint64")
    Out [4]:
    0    18446744073709551615
    dtype: uint64

Current Behavior:

.. code-block:: ipython

    In [4]: pd.Series([-1], dtype="uint64")
    Out [4]:
    ...
    OverflowError: Trying to coerce negative values to unsigned integers

.. _whatsnew_0240.api.crosstab_dtypes:

Crosstab Preserves Dtypes
^^^^^^^^^^^^^^^^^^^^^^^^^

:func:`crosstab` will preserve now dtypes in some cases that previously would
cast from integer dtype to floating dtype (:issue:`22019`)

Previous Behavior:

.. code-block:: ipython

    In [3]: df = pd.DataFrame({'a': [1, 2, 2, 2, 2], 'b': [3, 3, 4, 4, 4],
       ...:                    'c': [1, 1, np.nan, 1, 1]})
    In [4]: pd.crosstab(df.a, df.b, normalize='columns')
    Out[4]:
    b    3    4
    a
    1  0.5  0.0
    2  0.5  1.0

Current Behavior:

.. code-block:: ipython

    In [3]: df = pd.DataFrame({'a': [1, 2, 2, 2, 2], 'b': [3, 3, 4, 4, 4],
       ...:                    'c': [1, 1, np.nan, 1, 1]})
    In [4]: pd.crosstab(df.a, df.b, normalize='columns')

Datetimelike API Changes
^^^^^^^^^^^^^^^^^^^^^^^^

- For :class:`DatetimeIndex` and :class:`TimedeltaIndex` with non-``None`` ``freq`` attribute, addition or subtraction of integer-dtyped array or ``Index`` will return an object of the same class (:issue:`19959`)
- :class:`DateOffset` objects are now immutable. Attempting to alter one of these will now raise ``AttributeError`` (:issue:`21341`)
- :class:`PeriodIndex` subtraction of another ``PeriodIndex`` will now return an object-dtype :class:`Index` of :class:`DateOffset` objects instead of raising a ``TypeError`` (:issue:`20049`)
- :func:`cut` and :func:`qcut` now returns a :class:`DatetimeIndex` or :class:`TimedeltaIndex` bins when the input is datetime or timedelta dtype respectively and ``retbins=True`` (:issue:`19891`)
- :meth:`DatetimeIndex.to_period` and :meth:`Timestamp.to_period` will issue a warning when timezone information will be lost (:issue:`21333`)

.. _whatsnew_0240.api.other:

Other API Changes
^^^^^^^^^^^^^^^^^

- :class:`DatetimeIndex` now accepts :class:`Int64Index` arguments as epoch timestamps (:issue:`20997`)
- Accessing a level of a ``MultiIndex`` with a duplicate name (e.g. in
  :meth:`~MultiIndex.get_level_values`) now raises a ``ValueError`` instead of
  a ``KeyError`` (:issue:`21678`).
- Invalid construction of ``IntervalDtype`` will now always raise a ``TypeError`` rather than a ``ValueError`` if the subdtype is invalid (:issue:`21185`)
- Trying to reindex a ``DataFrame`` with a non unique ``MultiIndex`` now raises a ``ValueError`` instead of an ``Exception`` (:issue:`21770`)
- :meth:`PeriodIndex.tz_convert` and :meth:`PeriodIndex.tz_localize` have been removed (:issue:`21781`)
- :class:`Index` subtraction will attempt to operate element-wise instead of raising ``TypeError`` (:issue:`19369`)
- :class:`pandas.io.formats.style.Styler` supports a ``number-format`` property when using :meth:`~pandas.io.formats.style.Styler.to_excel` (:issue:`22015`)
- :meth:`DataFrame.corr` and :meth:`Series.corr` now raise a ``ValueError`` along with a helpful error message instead of a ``KeyError`` when supplied with an invalid method (:issue:`22298`)
- :meth:`shift` will now always return a copy, instead of the previous behaviour of returning self when shifting by 0 (:issue:`22397`)
- :meth:`DataFrame.set_index` now allows all one-dimensional list-likes, raises a ``TypeError`` for incorrect types,
  has an improved ``KeyError`` message, and will not fail on duplicate column names with ``drop=True``. (:issue:`22484`)
- Slicing a single row of a DataFrame with multiple ExtensionArrays of the same type now preserves the dtype, rather than coercing to object (:issue:`22784`)
- :class:`DateOffset` attribute `_cacheable` and method `_should_cache` have been removed (:issue:`23118`)
- Comparing :class:`Timedelta` to be less or greater than unknown types now raises a ``TypeError`` instead of returning ``False`` (:issue:`20829`)
- :meth:`Categorical.searchsorted`, when supplied a scalar value to search for, now returns a scalar instead of an array (:issue:`23466`).
- :meth:`Categorical.searchsorted` now raises a ``KeyError`` rather that a ``ValueError``, if a searched for key is not found in its categories (:issue:`23466`).
- :meth:`Index.hasnans` and :meth:`Series.hasnans` now always return a python boolean. Previously, a python or a numpy boolean could be returned, depending on circumstances (:issue:`23294`).
- The order of the arguments of :func:`DataFrame.to_html` and :func:`DataFrame.to_string` is rearranged to be consistent with each other. (:issue:`23614`)

.. _whatsnew_0240.deprecations:

Deprecations
~~~~~~~~~~~~

- :meth:`DataFrame.to_stata`, :meth:`read_stata`, :class:`StataReader` and :class:`StataWriter` have deprecated the ``encoding`` argument. The encoding of a Stata dta file is determined by the file type and cannot be changed (:issue:`21244`)
- :meth:`MultiIndex.to_hierarchical` is deprecated and will be removed in a future version (:issue:`21613`)
- :meth:`Series.ptp` is deprecated. Use ``numpy.ptp`` instead (:issue:`21614`)
- :meth:`Series.compress` is deprecated. Use ``Series[condition]`` instead (:issue:`18262`)
- The signature of :meth:`Series.to_csv` has been uniformed to that of :meth:`DataFrame.to_csv`: the name of the first argument is now ``path_or_buf``, the order of subsequent arguments has changed, the ``header`` argument now defaults to ``True``. (:issue:`19715`)
- :meth:`Categorical.from_codes` has deprecated providing float values for the ``codes`` argument. (:issue:`21767`)
- :func:`pandas.read_table` is deprecated. Instead, use :func:`pandas.read_csv` passing ``sep='\t'`` if necessary (:issue:`21948`)
- :meth:`Series.str.cat` has deprecated using arbitrary list-likes *within* list-likes. A list-like container may still contain
  many ``Series``, ``Index`` or 1-dimensional ``np.ndarray``, or alternatively, only scalar values. (:issue:`21950`)
- :meth:`FrozenNDArray.searchsorted` has deprecated the ``v`` parameter in favor of ``value`` (:issue:`14645`)
- :func:`DatetimeIndex.shift` and :func:`PeriodIndex.shift` now accept ``periods`` argument instead of ``n`` for consistency with :func:`Index.shift` and :func:`Series.shift`. Using ``n`` throws a deprecation warning (:issue:`22458`, :issue:`22912`)
- The ``fastpath`` keyword of the different Index constructors is deprecated (:issue:`23110`).
- :meth:`Timestamp.tz_localize`, :meth:`DatetimeIndex.tz_localize`, and :meth:`Series.tz_localize` have deprecated the ``errors`` argument in favor of the ``nonexistent`` argument (:issue:`8917`)
- The class ``FrozenNDArray`` has been deprecated. When unpickling, ``FrozenNDArray`` will be unpickled to ``np.ndarray`` once this class is removed (:issue:`9031`)
- The methods :meth:`DataFrame.update` and :meth:`Panel.update` have deprecated the ``raise_conflict=False|True`` keyword in favor of ``errors='ignore'|'raise'`` (:issue:`23585`)
- The methods :meth:`Series.str.partition` and :meth:`Series.str.rpartition` have deprecated the ``pat`` keyword in favor of ``sep`` (:issue:`22676`)
- Deprecated the `nthreads` keyword of :func:`pandas.read_feather` in favor of
  `use_threads` to reflect the changes in pyarrow 0.11.0. (:issue:`23053`)
- :func:`pandas.read_excel` has deprecated accepting ``usecols`` as an integer. Please pass in a list of ints from 0 to ``usecols`` inclusive instead (:issue:`23527`)
- Constructing a :class:`TimedeltaIndex` from data with ``datetime64``-dtyped data is deprecated, will raise ``TypeError`` in a future version (:issue:`23539`)
- Constructing a :class:`DatetimeIndex` from data with ``timedelta64``-dtyped data is deprecated, will raise ``TypeError`` in a future version (:issue:`23675`)
- The ``keep_tz=False`` option (the default) of the ``keep_tz`` keyword of
  :meth:`DatetimeIndex.to_series` is deprecated (:issue:`17832`).
- Timezone converting a tz-aware ``datetime.datetime`` or :class:`Timestamp` with :class:`Timestamp` and the ``tz`` argument is now deprecated. Instead, use :meth:`Timestamp.tz_convert` (:issue:`23579`)
- :func:`pandas.types.is_period` is deprecated in favor of `pandas.types.is_period_dtype` (:issue:`23917`)
- :func:`pandas.types.is_datetimetz` is deprecated in favor of `pandas.types.is_datetime64tz` (:issue:`23917`)

.. _whatsnew_0240.deprecations.datetimelike_int_ops:

Integer Addition/Subtraction with Datetime-like Classes Is Deprecated
~~~~~~~~~~~~~~~~~~~~~~~~~~~~~~~~~~~~~~~~~~~~~~~~~~~~~~~~~~~~~~~~~~~~~
In the past, users could add or subtract integers or integer-dtypes arrays
from :class:`Period`, :class:`PeriodIndex`, and in some cases
:class:`Timestamp`, :class:`DatetimeIndex` and :class:`TimedeltaIndex`.

This usage is now deprecated.  Instead add or subtract integer multiples of
the object's ``freq`` attribute (:issue:`21939`)

Previous Behavior:

.. code-block:: ipython

    In [3]: per = pd.Period('2016Q1')
    In [4]: per + 3
    Out[4]: Period('2016Q4', 'Q-DEC')

    In [5]: ts = pd.Timestamp('1994-05-06 12:15:16', freq=pd.offsets.Hour())
    In [6]: ts + 2
    Out[6]: Timestamp('1994-05-06 14:15:16', freq='H')

    In [7]: tdi = pd.timedelta_range('1D', periods=2)
    In [8]: tdi - np.array([2, 1])
    Out[8]: TimedeltaIndex(['-1 days', '1 days'], dtype='timedelta64[ns]', freq=None)

    In [9]: dti = pd.date_range('2001-01-01', periods=2, freq='7D')
    In [10]: dti + pd.Index([1, 2])
    Out[10]: DatetimeIndex(['2001-01-08', '2001-01-22'], dtype='datetime64[ns]', freq=None)

Current Behavior:

.. ipython:: python
    :okwarning:

    per = pd.Period('2016Q1')
    per + 3

    per = pd.Period('2016Q1')
    per + 3 * per.freq

    ts = pd.Timestamp('1994-05-06 12:15:16', freq=pd.offsets.Hour())
    ts + 2 * ts.freq

    tdi = pd.timedelta_range('1D', periods=2)
    tdi - np.array([2 * tdi.freq, 1 * tdi.freq])

    dti = pd.date_range('2001-01-01', periods=2, freq='7D')
    dti + pd.Index([1 * dti.freq, 2 * dti.freq])

.. _whatsnew_0240.prior_deprecations:

Removal of prior version deprecations/changes
~~~~~~~~~~~~~~~~~~~~~~~~~~~~~~~~~~~~~~~~~~~~~

- The ``LongPanel`` and ``WidePanel`` classes have been removed (:issue:`10892`)
- :meth:`Series.repeat` has renamed the ``reps`` argument to ``repeats`` (:issue:`14645`)
- Several private functions were removed from the (non-public) module ``pandas.core.common`` (:issue:`22001`)
- Removal of the previously deprecated module ``pandas.core.datetools`` (:issue:`14105`, :issue:`14094`)
- Strings passed into :meth:`DataFrame.groupby` that refer to both column and index levels will raise a ``ValueError`` (:issue:`14432`)
- :meth:`Index.repeat` and :meth:`MultiIndex.repeat` have renamed the ``n`` argument to ``repeats`` (:issue:`14645`)
- The ``Series`` constructor and ``.astype`` method will now raise a ``ValueError`` if timestamp dtypes are passed in without a unit (e.g. ``np.datetime64``) for the ``dtype`` parameter (:issue:`15987`)
- Removal of the previously deprecated ``as_indexer`` keyword completely from ``str.match()`` (:issue:`22356`, :issue:`6581`)
- The modules ``pandas.types``, ``pandas.computation``, and ``pandas.util.decorators`` have been removed (:issue:`16157`, :issue:`16250`)
- Removed the ``pandas.formats.style`` shim for :class:`pandas.io.formats.style.Styler` (:issue:`16059`)
- :func:`pandas.pnow`, :func:`pandas.match`, :func:`pandas.groupby`, :func:`pd.get_store`, ``pd.Expr``, and ``pd.Term`` have been removed (:issue:`15538`, :issue:`15940`)
- :meth:`Categorical.searchsorted` and :meth:`Series.searchsorted` have renamed the ``v`` argument to ``value`` (:issue:`14645`)
- ``pandas.parser``, ``pandas.lib``, and ``pandas.tslib`` have been removed (:issue:`15537`)
- :meth:`TimedeltaIndex.searchsorted`, :meth:`DatetimeIndex.searchsorted`, and :meth:`PeriodIndex.searchsorted` have renamed the ``key`` argument to ``value`` (:issue:`14645`)
- :meth:`DataFrame.consolidate` and :meth:`Series.consolidate` have been removed (:issue:`15501`)
- Removal of the previously deprecated module ``pandas.json`` (:issue:`19944`)
- The module ``pandas.tools`` has been removed (:issue:`15358`, :issue:`16005`)
- :meth:`SparseArray.get_values` and :meth:`SparseArray.to_dense` have dropped the ``fill`` parameter (:issue:`14686`)
- :meth:`DataFrame.sortlevel` and :meth:`Series.sortlevel` have been removed (:issue:`15099`)
- :meth:`SparseSeries.to_dense` has dropped the ``sparse_only`` parameter (:issue:`14686`)
- :meth:`DataFrame.astype` and :meth:`Series.astype` have renamed the ``raise_on_error`` argument to ``errors`` (:issue:`14967`)
- ``is_sequence``, ``is_any_int_dtype``, and ``is_floating_dtype`` have been removed from ``pandas.api.types`` (:issue:`16163`, :issue:`16189`)

.. _whatsnew_0240.performance:

Performance Improvements
~~~~~~~~~~~~~~~~~~~~~~~~

- Slicing Series and DataFrames with an monotonically increasing :class:`CategoricalIndex`
  is now very fast and has speed comparable to slicing with an ``Int64Index``.
  The speed increase is both when indexing by label (using .loc) and position(.iloc) (:issue:`20395`)
  Slicing a monotonically increasing :class:`CategoricalIndex` itself (i.e. ``ci[1000:2000]``)
  shows similar speed improvements as above (:issue:`21659`)
- Improved performance of :func:`Series.describe` in case of numeric dtpyes (:issue:`21274`)
- Improved performance of :func:`pandas.core.groupby.GroupBy.rank` when dealing with tied rankings (:issue:`21237`)
- Improved performance of :func:`DataFrame.set_index` with columns consisting of :class:`Period` objects (:issue:`21582`, :issue:`21606`)
- Improved performance of membership checks in :class:`Categorical` and :class:`CategoricalIndex`
  (i.e. ``x in cat``-style checks are much faster). :meth:`CategoricalIndex.contains`
  is likewise much faster (:issue:`21369`, :issue:`21508`)
- Improved performance of :meth:`HDFStore.groups` (and dependent functions like
  :meth:`~HDFStore.keys`.  (i.e. ``x in store`` checks are much faster)
  (:issue:`21372`)
- Improved the performance of :func:`pandas.get_dummies` with ``sparse=True`` (:issue:`21997`)
- Improved performance of :func:`IndexEngine.get_indexer_non_unique` for sorted, non-unique indexes (:issue:`9466`)
- Improved performance of :func:`PeriodIndex.unique` (:issue:`23083`)
- Improved performance of :func:`pd.concat` for `Series` objects (:issue:`23404`)
- Improved performance of :meth:`DatetimeIndex.normalize` and :meth:`Timestamp.normalize` for timezone naive or UTC datetimes (:issue:`23634`)
- Improved performance of :meth:`DatetimeIndex.tz_localize` and various ``DatetimeIndex`` attributes with dateutil UTC timezone (:issue:`23772`)


.. _whatsnew_0240.docs:

Documentation Changes
~~~~~~~~~~~~~~~~~~~~~

- Added sphinx spelling extension, updated documentation on how to use the spell check (:issue:`21079`)
-
-

.. _whatsnew_0240.bug_fixes:

Bug Fixes
~~~~~~~~~

Categorical
^^^^^^^^^^^

- Bug in :meth:`Categorical.from_codes` where ``NaN`` values in ``codes`` were silently converted to ``0`` (:issue:`21767`). In the future this will raise a ``ValueError``. Also changes the behavior of ``.from_codes([1.1, 2.0])``.
- Bug in :meth:`Categorical.sort_values` where ``NaN`` values were always positioned in front regardless of ``na_position`` value. (:issue:`22556`).
- Bug when indexing with a boolean-valued ``Categorical``. Now a boolean-valued ``Categorical`` is treated as a boolean mask (:issue:`22665`)
- Constructing a :class:`CategoricalIndex` with empty values and boolean categories was raising a ``ValueError`` after a change to dtype coercion (:issue:`22702`).
- Bug in :meth:`Categorical.take` with a user-provided ``fill_value`` not encoding the ``fill_value``, which could result in a ``ValueError``, incorrect results, or a segmentation fault (:issue:`23296`).
- In meth:`Series.unstack`, specifying a ``fill_value`` not present in the categories now raises a ``TypeError`` rather than ignoring the ``fill_value`` (:issue:`23284`)
- Bug when resampling :meth:`Dataframe.resample()` and aggregating on categorical data, the categorical dtype was getting lost. (:issue:`23227`)

Datetimelike
^^^^^^^^^^^^

- Fixed bug where two :class:`DateOffset` objects with different ``normalize`` attributes could evaluate as equal (:issue:`21404`)
- Fixed bug where :meth:`Timestamp.resolution` incorrectly returned 1-microsecond ``timedelta`` instead of 1-nanosecond :class:`Timedelta` (:issue:`21336`, :issue:`21365`)
- Bug in :func:`to_datetime` that did not consistently return an :class:`Index` when ``box=True`` was specified (:issue:`21864`)
- Bug in :class:`DatetimeIndex` comparisons where string comparisons incorrectly raises ``TypeError`` (:issue:`22074`)
- Bug in :class:`DatetimeIndex` comparisons when comparing against ``timedelta64[ns]`` dtyped arrays; in some cases ``TypeError`` was incorrectly raised, in others it incorrectly failed to raise (:issue:`22074`)
- Bug in :class:`DatetimeIndex` comparisons when comparing against object-dtyped arrays (:issue:`22074`)
- Bug in :class:`DataFrame` with ``datetime64[ns]`` dtype addition and subtraction with ``Timedelta``-like objects (:issue:`22005`, :issue:`22163`)
- Bug in :class:`DataFrame` with ``datetime64[ns]`` dtype addition and subtraction with ``DateOffset`` objects returning an ``object`` dtype instead of ``datetime64[ns]`` dtype (:issue:`21610`, :issue:`22163`)
- Bug in :class:`DataFrame` with ``datetime64[ns]`` dtype comparing against ``NaT`` incorrectly (:issue:`22242`, :issue:`22163`)
- Bug in :class:`DataFrame` with ``datetime64[ns]`` dtype subtracting ``Timestamp``-like object incorrectly returned ``datetime64[ns]`` dtype instead of ``timedelta64[ns]`` dtype (:issue:`8554`, :issue:`22163`)
- Bug in :class:`DataFrame` with ``datetime64[ns]`` dtype subtracting ``np.datetime64`` object with non-nanosecond unit failing to convert to nanoseconds (:issue:`18874`, :issue:`22163`)
- Bug in :class:`DataFrame` comparisons against ``Timestamp``-like objects failing to raise ``TypeError`` for inequality checks with mismatched types (:issue:`8932`, :issue:`22163`)
- Bug in :class:`DataFrame` with mixed dtypes including ``datetime64[ns]`` incorrectly raising ``TypeError`` on equality comparisons (:issue:`13128`, :issue:`22163`)
- Bug in :meth:`DataFrame.eq` comparison against ``NaT`` incorrectly returning ``True`` or ``NaN`` (:issue:`15697`, :issue:`22163`)
- Bug in :class:`DatetimeIndex` subtraction that incorrectly failed to raise ``OverflowError`` (:issue:`22492`, :issue:`22508`)
- Bug in :class:`DatetimeIndex` incorrectly allowing indexing with ``Timedelta`` object (:issue:`20464`)
- Bug in :class:`DatetimeIndex` where frequency was being set if original frequency was ``None`` (:issue:`22150`)
- Bug in rounding methods of :class:`DatetimeIndex` (:meth:`~DatetimeIndex.round`, :meth:`~DatetimeIndex.ceil`, :meth:`~DatetimeIndex.floor`) and :class:`Timestamp` (:meth:`~Timestamp.round`, :meth:`~Timestamp.ceil`, :meth:`~Timestamp.floor`) could give rise to loss of precision (:issue:`22591`)
- Bug in :func:`to_datetime` with an :class:`Index` argument that would drop the ``name`` from the result (:issue:`21697`)
- Bug in :class:`PeriodIndex` where adding or subtracting a :class:`timedelta` or :class:`Tick` object produced incorrect results (:issue:`22988`)
- Bug in :func:`date_range` when decrementing a start date to a past end date by a negative frequency (:issue:`23270`)
- Bug in :meth:`Series.min` which would return ``NaN`` instead of ``NaT`` when called on a series of ``NaT`` (:issue:`23282`)
- Bug in :func:`DataFrame.combine` with datetimelike values raising a TypeError (:issue:`23079`)
- Bug in :func:`date_range` with frequency of ``Day`` or higher where dates sufficiently far in the future could wrap around to the past instead of raising ``OutOfBoundsDatetime`` (:issue:`14187`)
- Bug in :class:`PeriodIndex` with attribute ``freq.n`` greater than 1 where adding a :class:`DateOffset` object would return incorrect results (:issue:`23215`)
- Bug in :class:`Series` that interpreted string indices as lists of characters when setting datetimelike values (:issue:`23451`)
- Bug in :class:`Timestamp` constructor which would drop the frequency of an input :class:`Timestamp` (:issue:`22311`)
- Bug in :class:`DatetimeIndex` where calling ``np.array(dtindex, dtype=object)`` would incorrectly return an array of ``long`` objects (:issue:`23524`)
- Bug in :class:`Index` where passing a timezone-aware :class:`DatetimeIndex` and `dtype=object` would incorrectly raise a ``ValueError`` (:issue:`23524`)
- Bug in :class:`Index` where calling ``np.array(dtindex, dtype=object)`` on a timezone-naive :class:`DatetimeIndex` would return an array of ``datetime`` objects instead of :class:`Timestamp` objects, potentially losing nanosecond portions of the timestamps (:issue:`23524`)

Timedelta
^^^^^^^^^
- Bug in :class:`DataFrame` with ``timedelta64[ns]`` dtype division by ``Timedelta``-like scalar incorrectly returning ``timedelta64[ns]`` dtype instead of ``float64`` dtype (:issue:`20088`, :issue:`22163`)
- Bug in adding a :class:`Index` with object dtype to a :class:`Series` with ``timedelta64[ns]`` dtype incorrectly raising (:issue:`22390`)
- Bug in multiplying a :class:`Series` with numeric dtype against a ``timedelta`` object (:issue:`22390`)
- Bug in :class:`Series` with numeric dtype when adding or subtracting an an array or ``Series`` with ``timedelta64`` dtype (:issue:`22390`)
- Bug in :class:`Index` with numeric dtype when multiplying or dividing an array with dtype ``timedelta64`` (:issue:`22390`)
- Bug in :class:`TimedeltaIndex` incorrectly allowing indexing with ``Timestamp`` object (:issue:`20464`)
- Fixed bug where subtracting :class:`Timedelta` from an object-dtyped array would raise ``TypeError`` (:issue:`21980`)
- Fixed bug in adding a :class:`DataFrame` with all-`timedelta64[ns]` dtypes to a :class:`DataFrame` with all-integer dtypes returning incorrect results instead of raising ``TypeError`` (:issue:`22696`)
- Bug in :class:`TimedeltaIndex` where adding a timezone-aware datetime scalar incorrectly returned a timezone-naive :class:`DatetimeIndex` (:issue:`23215`)
- Bug in :class:`TimedeltaIndex` where adding ``np.timedelta64('NaT')`` incorrectly returned an all-`NaT` :class:`DatetimeIndex` instead of an all-`NaT` :class:`TimedeltaIndex` (:issue:`23215`)
- Bug in :class:`Timedelta` and :func:`to_timedelta()` have inconsistencies in supported unit string (:issue:`21762`)


Timezones
^^^^^^^^^

- Bug in :meth:`DatetimeIndex.shift` where an ``AssertionError`` would raise when shifting across DST (:issue:`8616`)
- Bug in :class:`Timestamp` constructor where passing an invalid timezone offset designator (``Z``) would not raise a ``ValueError`` (:issue:`8910`)
- Bug in :meth:`Timestamp.replace` where replacing at a DST boundary would retain an incorrect offset (:issue:`7825`)
- Bug in :meth:`Series.replace` with ``datetime64[ns, tz]`` data when replacing ``NaT`` (:issue:`11792`)
- Bug in :class:`Timestamp` when passing different string date formats with a timezone offset would produce different timezone offsets (:issue:`12064`)
- Bug when comparing a tz-naive :class:`Timestamp` to a tz-aware :class:`DatetimeIndex` which would coerce the :class:`DatetimeIndex` to tz-naive (:issue:`12601`)
- Bug in :meth:`Series.truncate` with a tz-aware :class:`DatetimeIndex` which would cause a core dump (:issue:`9243`)
- Bug in :class:`Series` constructor which would coerce tz-aware and tz-naive :class:`Timestamp` to tz-aware (:issue:`13051`)
- Bug in :class:`Index` with ``datetime64[ns, tz]`` dtype that did not localize integer data correctly (:issue:`20964`)
- Bug in :class:`DatetimeIndex` where constructing with an integer and tz would not localize correctly (:issue:`12619`)
- Fixed bug where :meth:`DataFrame.describe` and :meth:`Series.describe` on tz-aware datetimes did not show `first` and `last` result (:issue:`21328`)
- Bug in :class:`DatetimeIndex` comparisons failing to raise ``TypeError`` when comparing timezone-aware ``DatetimeIndex`` against ``np.datetime64`` (:issue:`22074`)
- Bug in ``DataFrame`` assignment with a timezone-aware scalar (:issue:`19843`)
- Bug in :func:`DataFrame.asof` that raised a ``TypeError`` when attempting to compare tz-naive and tz-aware timestamps (:issue:`21194`)
- Bug when constructing a :class:`DatetimeIndex` with :class:`Timestamp` constructed with the ``replace`` method across DST (:issue:`18785`)
- Bug when setting a new value with :meth:`DataFrame.loc` with a :class:`DatetimeIndex` with a DST transition (:issue:`18308`, :issue:`20724`)
- Bug in :meth:`DatetimeIndex.unique` that did not re-localize tz-aware dates correctly (:issue:`21737`)
- Bug when indexing a :class:`Series` with a DST transition (:issue:`21846`)
- Bug in :meth:`DataFrame.resample` and :meth:`Series.resample` where an ``AmbiguousTimeError`` or ``NonExistentTimeError`` would raise if a timezone aware timeseries ended on a DST transition (:issue:`19375`, :issue:`10117`)
- Bug in :meth:`DataFrame.drop` and :meth:`Series.drop` when specifying a tz-aware Timestamp key to drop from a :class:`DatetimeIndex` with a DST transition (:issue:`21761`)
- Bug in :class:`DatetimeIndex` constructor where :class:`NaT` and ``dateutil.tz.tzlocal`` would raise an ``OutOfBoundsDatetime`` error (:issue:`23807`)
- Bug in :meth:`DatetimeIndex.tz_localize` and :meth:`Timestamp.tz_localize` with ``dateutil.tz.tzlocal`` near a DST transition that would return an incorrectly localized datetime (:issue:`23807`)
- Bug in :class:`Timestamp` constructor where a ``dateutil.tz.tzutc`` timezone passed with a ``datetime.datetime`` argument would be converted to a ``pytz.UTC`` timezone (:issue:`23807`)

Offsets
^^^^^^^

- Bug in :class:`FY5253` where date offsets could incorrectly raise an ``AssertionError`` in arithmetic operatons (:issue:`14774`)
- Bug in :class:`DateOffset` where keyword arguments ``week`` and ``milliseconds`` were accepted and ignored.  Passing these will now raise ``ValueError`` (:issue:`19398`)
- Bug in adding :class:`DateOffset` with :class:`DataFrame` or :class:`PeriodIndex` incorrectly raising ``TypeError`` (:issue:`23215`)
- Bug in comparing :class:`DateOffset` objects with non-DateOffset objects, particularly strings, raising ``ValueError`` instead of returning ``False`` for equality checks and ``True`` for not-equal checks (:issue:`23524`)

Numeric
^^^^^^^

- Bug in :class:`Series` ``__rmatmul__`` doesn't support matrix vector multiplication (:issue:`21530`)
- Bug in :func:`factorize` fails with read-only array (:issue:`12813`)
- Fixed bug in :func:`unique` handled signed zeros inconsistently: for some inputs 0.0 and -0.0 were treated as equal and for some inputs as different. Now they are treated as equal for all inputs (:issue:`21866`)
- Bug in :meth:`DataFrame.agg`, :meth:`DataFrame.transform` and :meth:`DataFrame.apply` where,
  when supplied with a list of functions and ``axis=1`` (e.g. ``df.apply(['sum', 'mean'], axis=1)``),
  a ``TypeError`` was wrongly raised. For all three methods such calculation are now done correctly. (:issue:`16679`).
- Bug in :class:`Series` comparison against datetime-like scalars and arrays (:issue:`22074`)
- Bug in :class:`DataFrame` multiplication between boolean dtype and integer returning ``object`` dtype instead of integer dtype (:issue:`22047`, :issue:`22163`)
- Bug in :meth:`DataFrame.apply` where, when supplied with a string argument and additional positional or keyword arguments (e.g. ``df.apply('sum', min_count=1)``), a ``TypeError`` was wrongly raised (:issue:`22376`)
- Bug in :meth:`DataFrame.astype` to extension dtype may raise ``AttributeError`` (:issue:`22578`)
- Bug in :class:`DataFrame` with ``timedelta64[ns]`` dtype arithmetic operations with ``ndarray`` with integer dtype incorrectly treating the narray as ``timedelta64[ns]`` dtype (:issue:`23114`)
- Bug in :meth:`Series.rpow` with object dtype ``NaN`` for ``1 ** NA`` instead of ``1`` (:issue:`22922`).
- :meth:`Series.agg` can now handle numpy NaN-aware methods like :func:`numpy.nansum` (:issue:`19629`)
- Bug in :meth:`Series.rank` and :meth:`DataFrame.rank` when ``pct=True`` and more than 2:sup:`24` rows are present resulted in percentages greater than 1.0 (:issue:`18271`)

Strings
^^^^^^^

- Bug in :meth:`Index.str.partition` was not nan-safe (:issue:`23558`).
- Bug in :meth:`Index.str.split` was not nan-safe (:issue:`23677`).
- Bug :func:`Series.str.contains` not respecting the ``na`` argument for a ``Categorical`` dtype ``Series`` (:issue:`22158`)

Interval
^^^^^^^^

- Bug in the :class:`IntervalIndex` constructor where the ``closed`` parameter did not always override the inferred ``closed`` (:issue:`19370`)
- Bug in the ``IntervalIndex`` repr where a trailing comma was missing after the list of intervals (:issue:`20611`)
- Bug in :class:`Interval` where scalar arithmetic operations did not retain the ``closed`` value (:issue:`22313`)
- Bug in :class:`IntervalIndex` where indexing with datetime-like values raised a ``KeyError`` (:issue:`20636`)
- Bug in ``IntervalTree`` where data containing ``NaN`` triggered a warning and resulted in incorrect indexing queries with :class:`IntervalIndex` (:issue:`23352`)

Indexing
^^^^^^^^

- The traceback from a ``KeyError`` when asking ``.loc`` for a single missing label is now shorter and more clear (:issue:`21557`)
- :class:`PeriodIndex` now emits a ``KeyError`` when a malformed string is looked up, which is consistent with the behavior of :class:`DateTimeIndex` (:issue:`22803`)
- When ``.ix`` is asked for a missing integer label in a :class:`MultiIndex` with a first level of integer type, it now raises a ``KeyError``, consistently with the case of a flat :class:`Int64Index`, rather than falling back to positional indexing (:issue:`21593`)
- Bug in :meth:`DatetimeIndex.reindex` when reindexing a tz-naive and tz-aware :class:`DatetimeIndex` (:issue:`8306`)
- Bug in :meth:`Series.reindex` when reindexing an empty series with a ``datetime64[ns, tz]`` dtype (:issue:`20869`)
- Bug in :class:`DataFrame` when setting values with ``.loc`` and a timezone aware :class:`DatetimeIndex` (:issue:`11365`)
- ``DataFrame.__getitem__`` now accepts dictionaries and dictionary keys as list-likes of labels, consistently with ``Series.__getitem__`` (:issue:`21294`)
- Fixed ``DataFrame[np.nan]`` when columns are non-unique (:issue:`21428`)
- Bug when indexing :class:`DatetimeIndex` with nanosecond resolution dates and timezones (:issue:`11679`)
- Bug where indexing with a Numpy array containing negative values would mutate the indexer (:issue:`21867`)
- Bug where mixed indexes wouldn't allow integers for ``.at`` (:issue:`19860`)
- ``Float64Index.get_loc`` now raises ``KeyError`` when boolean key passed. (:issue:`19087`)
- Bug in :meth:`DataFrame.loc` when indexing with an :class:`IntervalIndex` (:issue:`19977`)
- :class:`Index` no longer mangles ``None``, ``NaN`` and ``NaT``, i.e. they are treated as three different keys. However, for numeric Index all three are still coerced to a ``NaN`` (:issue:`22332`)
- Bug in `scalar in Index` if scalar is a float while the ``Index`` is of integer dtype (:issue:`22085`)
- Bug in `MultiIndex.set_levels` when levels value is not subscriptable (:issue:`23273`)
- Bug where setting a timedelta column by ``Index`` causes it to be casted to double, and therefore lose precision (:issue:`23511`)
- Bug in :func:`Index.union` and :func:`Index.intersection` where name of the ``Index`` of the result was not computed correctly for certain cases (:issue:`9943`, :issue:`9862`)
- Bug in :class:`Index` slicing with boolean :class:`Index` may raise ``TypeError`` (:issue:`22533`)

Missing
^^^^^^^

- Bug in :func:`DataFrame.fillna` where a ``ValueError`` would raise when one column contained a ``datetime64[ns, tz]`` dtype (:issue:`15522`)
- Bug in :func:`Series.hasnans` that could be incorrectly cached and return incorrect answers if null elements are introduced after an initial call (:issue:`19700`)
- :func:`Series.isin` now treats all NaN-floats as equal also for `np.object`-dtype. This behavior is consistent with the behavior for float64 (:issue:`22119`)
- :func:`unique` no longer mangles NaN-floats and the ``NaT``-object for `np.object`-dtype, i.e. ``NaT`` is no longer coerced to a NaN-value and is treated as a different entity. (:issue:`22295`)


MultiIndex
^^^^^^^^^^

- Removed compatibility for :class:`MultiIndex` pickles prior to version 0.8.0; compatibility with :class:`MultiIndex` pickles from version 0.13 forward is maintained (:issue:`21654`)
- :meth:`MultiIndex.get_loc_level` (and as a consequence, ``.loc`` on a ``Series`` or ``DataFrame`` with a :class:`MultiIndex` index) will now raise a ``KeyError``, rather than returning an empty ``slice``, if asked a label which is present in the ``levels`` but is unused (:issue:`22221`)
- Fix ``TypeError`` in Python 3 when creating :class:`MultiIndex` in which some levels have mixed types, e.g. when some labels are tuples (:issue:`15457`)

I/O
^^^


.. _whatsnew_0240.bug_fixes.nan_with_str_dtype:

Proper handling of `np.NaN` in a string data-typed column with the Python engine
^^^^^^^^^^^^^^^^^^^^^^^^^^^^^^^^^^^^^^^^^^^^^^^^^^^^^^^^^^^^^^^^^^^^^^^^^^^^^^^^

There was bug in :func:`read_excel` and :func:`read_csv` with the Python
engine, where missing values turned to ``'nan'`` with ``dtype=str`` and
``na_filter=True``. Now, these missing values are converted to the string
missing indicator, ``np.nan``. (:issue `20377`)

.. ipython:: python
   :suppress:

   from pandas.compat import StringIO

Previous Behavior:

.. code-block:: ipython

   In [5]: data = 'a,b,c\n1,,3\n4,5,6'
   In [6]: df = pd.read_csv(StringIO(data), engine='python', dtype=str, na_filter=True)
   In [7]: df.loc[0, 'b']
   Out[7]:
   'nan'

Current Behavior:

.. ipython:: python

   data = 'a,b,c\n1,,3\n4,5,6'
   df = pd.read_csv(StringIO(data), engine='python', dtype=str, na_filter=True)
   df.loc[0, 'b']

Notice how we now instead output ``np.nan`` itself instead of a stringified form of it.

- Bug in :func:`read_csv` in which a column specified with ``CategoricalDtype`` of boolean categories was not being correctly coerced from string values to booleans (:issue:`20498`)
- Bug in :meth:`to_sql` when writing timezone aware data (``datetime64[ns, tz]`` dtype) would raise a ``TypeError`` (:issue:`9086`)
- Bug in :meth:`to_sql` where a naive DatetimeIndex would be written as ``TIMESTAMP WITH TIMEZONE`` type in supported databases, e.g. PostgreSQL (:issue:`23510`)
- Bug in :meth:`read_excel()` when ``parse_cols`` is specified with an empty dataset (:issue:`9208`)
- :func:`read_html()` no longer ignores all-whitespace ``<tr>`` within ``<thead>`` when considering the ``skiprows`` and ``header`` arguments. Previously, users had to decrease their ``header`` and ``skiprows`` values on such tables to work around the issue. (:issue:`21641`)
- :func:`read_excel()` will correctly show the deprecation warning for previously deprecated ``sheetname`` (:issue:`17994`)
- :func:`read_csv()` and func:`read_table()` will throw ``UnicodeError`` and not coredump on badly encoded strings (:issue:`22748`)
- :func:`read_csv()` will correctly parse timezone-aware datetimes (:issue:`22256`)
- Bug in :func:`read_csv()` in which memory management was prematurely optimized for the C engine when the data was being read in chunks (:issue:`23509`)
- Bug in :func:`read_csv()` in unnamed columns were being improperly identified when extracting a multi-index (:issue:`23687`)
- :func:`read_sas()` will parse numbers in sas7bdat-files that have width less than 8 bytes correctly. (:issue:`21616`)
- :func:`read_sas()` will correctly parse sas7bdat files with many columns (:issue:`22628`)
- :func:`read_sas()` will correctly parse sas7bdat files with data page types having also bit 7 set (so page type is 128 + 256 = 384) (:issue:`16615`)
- Bug in :meth:`detect_client_encoding` where potential ``IOError`` goes unhandled when importing in a mod_wsgi process due to restricted access to stdout. (:issue:`21552`)
- Bug in :func:`to_html()` with ``index=False`` misses truncation indicators (...) on truncated DataFrame (:issue:`15019`, :issue:`22783`)
- Bug in :func:`DataFrame.to_string()` that broke column alignment when ``index=False`` and width of first column's values is greater than the width of first column's header (:issue:`16839`, :issue:`13032`)
- Bug in :func:`DataFrame.to_string()` that caused representations of :class:`DataFrame` to not take up the whole window (:issue:`22984`)
- Bug in :func:`DataFrame.to_csv` where a single level MultiIndex incorrectly wrote a tuple. Now just the value of the index is written (:issue:`19589`).
- Bug in :meth:`HDFStore.append` when appending a :class:`DataFrame` with an empty string column and ``min_itemsize`` < 8 (:issue:`12242`)
- Bug in :func:`read_csv()` in which memory leaks occurred in the C engine when parsing ``NaN`` values due to insufficient cleanup on completion or error (:issue:`21353`)
- Bug in :func:`read_csv()` in which incorrect error messages were being raised when ``skipfooter`` was passed in along with ``nrows``, ``iterator``, or ``chunksize`` (:issue:`23711`)
- Bug in :meth:`read_csv()` in which :class:`MultiIndex` index names were being improperly handled in the cases when they were not provided (:issue:`23484`)
- Bug in :meth:`read_csv()` in which unnecessary warnings were being raised when the dialect's values conflicted with the default arguments (:issue:`23761`)
- Bug in :meth:`read_html()` in which the error message was not displaying the valid flavors when an invalid one was provided (:issue:`23549`)
- Bug in :meth:`read_excel()` in which extraneous header names were extracted, even though none were specified (:issue:`11733`)
- Bug in :meth:`read_excel()` in which ``index_col=None`` was not being respected and parsing index columns anyway (:issue:`20480`)
- Bug in :meth:`read_excel()` in which ``usecols`` was not being validated for proper column names when passed in as a string (:issue:`20480`)
<<<<<<< HEAD
- Bug in :meth:`DataFrame.to_dict` when the resulting dict contains non-Python scalars in the case of numeric data (:issue:`23753`)
=======
- :func:`DataFrame.to_string()`, :func:`DataFrame.to_html()`, :func:`DataFrame.to_latex()` will correctly format output when a string is passed as the ``float_format`` argument (:issue:`21625`, :issue:`22270`)
>>>>>>> 0e7cf481

Plotting
^^^^^^^^

- Bug in :func:`DataFrame.plot.scatter` and :func:`DataFrame.plot.hexbin` caused x-axis label and ticklabels to disappear when colorbar was on in IPython inline backend (:issue:`10611`, :issue:`10678`, and :issue:`20455`)
- Bug in plotting a Series with datetimes using :func:`matplotlib.axes.Axes.scatter` (:issue:`22039`)

Groupby/Resample/Rolling
^^^^^^^^^^^^^^^^^^^^^^^^

- Bug in :func:`pandas.core.groupby.GroupBy.first` and :func:`pandas.core.groupby.GroupBy.last` with ``as_index=False`` leading to the loss of timezone information (:issue:`15884`)
- Bug in :meth:`DatetimeIndex.resample` when downsampling across a DST boundary (:issue:`8531`)
- Bug where ``ValueError`` is wrongly raised when calling :func:`~pandas.core.groupby.SeriesGroupBy.count` method of a
  ``SeriesGroupBy`` when the grouping variable only contains NaNs and numpy version < 1.13 (:issue:`21956`).
- Multiple bugs in :func:`pandas.core.Rolling.min` with ``closed='left'`` and a
  datetime-like index leading to incorrect results and also segfault. (:issue:`21704`)
- Bug in :meth:`Resampler.apply` when passing postiional arguments to applied func (:issue:`14615`).
- Bug in :meth:`Series.resample` when passing ``numpy.timedelta64`` to ``loffset`` kwarg (:issue:`7687`).
- Bug in :meth:`Resampler.asfreq` when frequency of ``TimedeltaIndex`` is a subperiod of a new frequency (:issue:`13022`).
- Bug in :meth:`SeriesGroupBy.mean` when values were integral but could not fit inside of int64, overflowing instead. (:issue:`22487`)
- :func:`RollingGroupby.agg` and :func:`ExpandingGroupby.agg` now support multiple aggregation functions as parameters (:issue:`15072`)
- Bug in :meth:`DataFrame.resample` and :meth:`Series.resample` when resampling by a weekly offset (``'W'``) across a DST transition (:issue:`9119`, :issue:`21459`)
- Bug in :meth:`DataFrame.expanding` in which the ``axis`` argument was not being respected during aggregations (:issue:`23372`)
- Bug in :meth:`pandas.core.groupby.DataFrameGroupBy.transform` which caused missing values when the input function can accept a :class:`DataFrame` but renames it (:issue:`23455`).
- Bug in :func:`pandas.core.groupby.GroupBy.nth` where column order was not always preserved (:issue:`20760`)

Reshaping
^^^^^^^^^

- Bug in :func:`pandas.concat` when joining resampled DataFrames with timezone aware index (:issue:`13783`)
- Bug in :func:`pandas.concat` when joining only `Series` the `names` argument of `concat` is no longer ignored (:issue:`23490`)
- Bug in :meth:`Series.combine_first` with ``datetime64[ns, tz]`` dtype which would return tz-naive result (:issue:`21469`)
- Bug in :meth:`Series.where` and :meth:`DataFrame.where` with ``datetime64[ns, tz]`` dtype (:issue:`21546`)
- Bug in :meth:`DataFrame.where` with an empty DataFrame and empty ``cond`` having non-bool dtype (:issue:`21947`)
- Bug in :meth:`Series.mask` and :meth:`DataFrame.mask` with ``list`` conditionals (:issue:`21891`)
- Bug in :meth:`DataFrame.replace` raises RecursionError when converting OutOfBounds ``datetime64[ns, tz]`` (:issue:`20380`)
- :func:`pandas.core.groupby.GroupBy.rank` now raises a ``ValueError`` when an invalid value is passed for argument ``na_option`` (:issue:`22124`)
- Bug in :func:`get_dummies` with Unicode attributes in Python 2 (:issue:`22084`)
- Bug in :meth:`DataFrame.replace` raises ``RecursionError`` when replacing empty lists (:issue:`22083`)
- Bug in :meth:`Series.replace` and meth:`DataFrame.replace` when dict is used as the ``to_replace`` value and one key in the dict is is another key's value, the results were inconsistent between using integer key and using string key (:issue:`20656`)
- Bug in :meth:`DataFrame.drop_duplicates` for empty ``DataFrame`` which incorrectly raises an error (:issue:`20516`)
- Bug in :func:`pandas.wide_to_long` when a string is passed to the stubnames argument and a column name is a substring of that stubname (:issue:`22468`)
- Bug in :func:`merge` when merging ``datetime64[ns, tz]`` data that contained a DST transition (:issue:`18885`)
- Bug in :func:`merge_asof` when merging on float values within defined tolerance (:issue:`22981`)
- Bug in :func:`pandas.concat` when concatenating a multicolumn DataFrame with tz-aware data against a DataFrame with a different number of columns (:issue:`22796`)
- Bug in :func:`merge_asof` where confusing error message raised when attempting to merge with missing values (:issue:`23189`)
- Bug in :meth:`DataFrame.nsmallest` and :meth:`DataFrame.nlargest` for dataframes that have a :class:`MultiIndex` for columns (:issue:`23033`).
- Bug in :func:`pandas.melt` when passing column names that are not present in ``DataFrame`` (:issue:`23575`)
- Bug in :meth:`DataFrame.append` with a :class:`Series` with a dateutil timezone would raise a ``TypeError`` (:issue:`23682`)
- Bug in ``Series`` construction when passing no data and ``dtype=str`` (:issue:`22477`)

.. _whatsnew_0240.bug_fixes.sparse:

Sparse
^^^^^^

- Updating a boolean, datetime, or timedelta column to be Sparse now works (:issue:`22367`)
- Bug in :meth:`Series.to_sparse` with Series already holding sparse data not constructing properly (:issue:`22389`)
- Providing a ``sparse_index`` to the SparseArray constructor no longer defaults the na-value to ``np.nan`` for all dtypes. The correct na_value for ``data.dtype`` is now used.
- Bug in ``SparseArray.nbytes`` under-reporting its memory usage by not including the size of its sparse index.
- Improved performance of :meth:`Series.shift` for non-NA ``fill_value``, as values are no longer converted to a dense array.
- Bug in ``DataFrame.groupby`` not including ``fill_value`` in the groups for non-NA ``fill_value`` when grouping by a sparse column (:issue:`5078`)
- Bug in unary inversion operator (``~``) on a ``SparseSeries`` with boolean values. The performance of this has also been improved (:issue:`22835`)
- Bug in :meth:`SparseArary.unique` not returning the unique values (:issue:`19595`)
- Bug in :meth:`SparseArray.nonzero` and :meth:`SparseDataFrame.dropna` returning shifted/incorrect results (:issue:`21172`)
- Bug in :meth:`DataFrame.apply` where dtypes would lose sparseness (:issue:`23744`)

Build Changes
^^^^^^^^^^^^^

- Building pandas for development now requires ``cython >= 0.28.2`` (:issue:`21688`)
- Testing pandas now requires ``hypothesis>=3.58``.  You can find `the Hypothesis docs here <https://hypothesis.readthedocs.io/en/latest/index.html>`_, and a pandas-specific introduction :ref:`in the contributing guide <using-hypothesis>`. (:issue:`22280`)
-

Other
^^^^^

- :meth:`~pandas.io.formats.style.Styler.background_gradient` now takes a ``text_color_threshold`` parameter to automatically lighten the text color based on the luminance of the background color. This improves readability with dark background colors without the need to limit the background colormap range. (:issue:`21258`)
- Require at least 0.28.2 version of ``cython`` to support read-only memoryviews (:issue:`21688`)
- :meth:`~pandas.io.formats.style.Styler.background_gradient` now also supports tablewise application (in addition to rowwise and columnwise) with ``axis=None`` (:issue:`15204`)
- :meth:`DataFrame.nlargest` and :meth:`DataFrame.nsmallest` now returns the correct n values when keep != 'all' also when tied on the first columns (:issue:`22752`)
- :meth:`~pandas.io.formats.style.Styler.bar` now also supports tablewise application (in addition to rowwise and columnwise) with ``axis=None`` and setting clipping range with ``vmin`` and ``vmax`` (:issue:`21548` and :issue:`21526`). ``NaN`` values are also handled properly.
- Logical operations ``&, |, ^`` between :class:`Series` and :class:`Index` will no longer raise ``ValueError`` (:issue:`22092`)
- Checking PEP 3141 numbers in :func:`~pandas.api.types.is_scalar` function returns ``True`` (:issue:`22903`)
- Bug in :meth:`DataFrame.combine_first` in which column types were unexpectedly converted to float (:issue:`20699`)

.. _whatsnew_0.24.0.contributors:

Contributors
~~~~~~~~~~~~

.. contributors:: v0.23.4..HEAD<|MERGE_RESOLUTION|>--- conflicted
+++ resolved
@@ -1405,11 +1405,8 @@
 - Bug in :meth:`read_excel()` in which extraneous header names were extracted, even though none were specified (:issue:`11733`)
 - Bug in :meth:`read_excel()` in which ``index_col=None`` was not being respected and parsing index columns anyway (:issue:`20480`)
 - Bug in :meth:`read_excel()` in which ``usecols`` was not being validated for proper column names when passed in as a string (:issue:`20480`)
-<<<<<<< HEAD
 - Bug in :meth:`DataFrame.to_dict` when the resulting dict contains non-Python scalars in the case of numeric data (:issue:`23753`)
-=======
 - :func:`DataFrame.to_string()`, :func:`DataFrame.to_html()`, :func:`DataFrame.to_latex()` will correctly format output when a string is passed as the ``float_format`` argument (:issue:`21625`, :issue:`22270`)
->>>>>>> 0e7cf481
 
 Plotting
 ^^^^^^^^
