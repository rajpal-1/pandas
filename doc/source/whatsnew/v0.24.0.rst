--- conflicted
+++ resolved
@@ -1494,11 +1494,8 @@
 - Bug in :meth:`read_excel()` in which ``usecols`` was not being validated for proper column names when passed in as a string (:issue:`20480`)
 - Bug in :meth:`DataFrame.to_dict` when the resulting dict contains non-Python scalars in the case of numeric data (:issue:`23753`)
 - :func:`DataFrame.to_string()`, :func:`DataFrame.to_html()`, :func:`DataFrame.to_latex()` will correctly format output when a string is passed as the ``float_format`` argument (:issue:`21625`, :issue:`22270`)
-<<<<<<< HEAD
+- Bug in :func:`read_csv` that caused it to raise ``OverflowError`` when trying to use 'inf' as ``na_value`` with integer index column (:issue:`17128`)
 - Bug in :func:`json_normalize` that caused it to raise ``TypeError`` when two consecutive elements of ``record_path`` are dicts (:issue:`22706`)
-=======
-- Bug in :func:`read_csv` that caused it to raise ``OverflowError`` when trying to use 'inf' as ``na_value`` with integer index column (:issue:`17128`)
->>>>>>> 91802fb0
 
 Plotting
 ^^^^^^^^
