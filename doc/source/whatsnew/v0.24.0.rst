.. _whatsnew_0240:

What's New in 0.24.0 (Month XX, 2018)
-------------------------------------

.. warning::

   Starting January 1, 2019, pandas feature releases will support Python 3 only.
   See :ref:`install.dropping-27` for more.

{{ common_imports }}

These are the changes in pandas 0.24.0. See :ref:`release` for a full changelog
including other versions of pandas.

.. _whatsnew_0240.enhancements:

New features
~~~~~~~~~~~~
- :func:`merge` now directly allows merge between objects of type ``DataFrame`` and named ``Series``, without the need to convert the ``Series`` object into a ``DataFrame`` beforehand (:issue:`21220`)
- ``ExcelWriter`` now accepts ``mode`` as a keyword argument, enabling append to existing workbooks when using the ``openpyxl`` engine (:issue:`3441`)
- ``FrozenList`` has gained the ``.union()`` and ``.difference()`` methods. This functionality greatly simplifies groupby's that rely on explicitly excluding certain columns. See :ref:`Splitting an object into groups <groupby.split>` for more information (:issue:`15475`, :issue:`15506`).
- :func:`DataFrame.to_parquet` now accepts ``index`` as an argument, allowing
  the user to override the engine's default behavior to include or omit the
  dataframe's indexes from the resulting Parquet file. (:issue:`20768`)
- :meth:`DataFrame.corr` and :meth:`Series.corr` now accept a callable for generic calculation methods of correlation, e.g. histogram intersection (:issue:`22684`)
- :func:`DataFrame.to_string` now accepts ``decimal`` as an argument, allowing the user to specify which decimal separator should be used in the output. (:issue:`23614`)

.. _whatsnew_0240.values_api:

Accessing the values in a Series or Index
^^^^^^^^^^^^^^^^^^^^^^^^^^^^^^^^^^^^^^^^^

:attr:`Series.array` and :attr:`Index.array` have been added for extracting the array backing a
``Series`` or ``Index``.

.. ipython:: python

   idx = pd.period_range('2000', periods=4)
   idx.array
   pd.Series(idx).array

Historically, this would have been done with ``series.values``, but with
``.values`` it was unclear whether the returned value would be the actual array,
some transformation of it, or one of pandas custom arrays (like
``Categorical``). For example, with :class:`PeriodIndex`, ``.values`` generates
a new ndarray of period objects each time.

.. ipython:: python

   id(idx.values)
   id(idx.values)

If you need an actual NumPy array, use :meth:`Series.to_numpy` or :meth:`Index.to_numpy`.

.. ipython:: python

   idx.to_numpy()
   pd.Series(idx).to_numpy()

For Series and Indexes backed by normal NumPy arrays, this will be the same thing (and the same
as ``.values``).

.. ipython:: python

   ser = pd.Series([1, 2, 3])
   ser.array
   ser.to_numpy()

We haven't removed or deprecated :attr:`Series.values` or :attr:`DataFrame.values`, but we
recommend and using ``.array`` or ``.to_numpy()`` instead.

See :ref:`basics.dtypes` and :ref:`dsintro.attrs` for more.

.. _whatsnew_0240.enhancements.extension_array_operators:

``ExtensionArray`` operator support
^^^^^^^^^^^^^^^^^^^^^^^^^^^^^^^^^^^

A ``Series`` based on an ``ExtensionArray`` now supports arithmetic and comparison
operators (:issue:`19577`). There are two approaches for providing operator support for an ``ExtensionArray``:

1. Define each of the operators on your ``ExtensionArray`` subclass.
2. Use an operator implementation from pandas that depends on operators that are already defined
   on the underlying elements (scalars) of the ``ExtensionArray``.

See the :ref:`ExtensionArray Operator Support
<extending.extension.operator>` documentation section for details on both
ways of adding operator support.

.. _whatsnew_0240.enhancements.intna:

Optional Integer NA Support
^^^^^^^^^^^^^^^^^^^^^^^^^^^

Pandas has gained the ability to hold integer dtypes with missing values. This long requested feature is enabled through the use of :ref:`extension types <extending.extension-types>`.
Here is an example of the usage.

We can construct a ``Series`` with the specified dtype. The dtype string ``Int64`` is a pandas ``ExtensionDtype``. Specifying a list or array using the traditional missing value
marker of ``np.nan`` will infer to integer dtype. The display of the ``Series`` will also use the ``NaN`` to indicate missing values in string outputs. (:issue:`20700`, :issue:`20747`, :issue:`22441`, :issue:`21789`, :issue:`22346`)

.. ipython:: python

   s = pd.Series([1, 2, np.nan], dtype='Int64')
   s


Operations on these dtypes will propagate ``NaN`` as other pandas operations.

.. ipython:: python

   # arithmetic
   s + 1

   # comparison
   s == 1

   # indexing
   s.iloc[1:3]

   # operate with other dtypes
   s + s.iloc[1:3].astype('Int8')

   # coerce when needed
   s + 0.01

These dtypes can operate as part of of ``DataFrame``.

.. ipython:: python

   df = pd.DataFrame({'A': s, 'B': [1, 1, 3], 'C': list('aab')})
   df
   df.dtypes


These dtypes can be merged & reshaped & casted.

.. ipython:: python

   pd.concat([df[['A']], df[['B', 'C']]], axis=1).dtypes
   df['A'].astype(float)

Reduction and groupby operations such as 'sum' work.

.. ipython:: python

   df.sum()
   df.groupby('B').A.sum()

.. warning::

   The Integer NA support currently uses the captilized dtype version, e.g. ``Int8`` as compared to the traditional ``int8``. This may be changed at a future date.

.. _whatsnew_0240.enhancements.read_html:

``read_html`` Enhancements
^^^^^^^^^^^^^^^^^^^^^^^^^^

:func:`read_html` previously ignored ``colspan`` and ``rowspan`` attributes.
Now it understands them, treating them as sequences of cells with the same
value. (:issue:`17054`)

.. ipython:: python

    result = pd.read_html("""
      <table>
        <thead>
          <tr>
            <th>A</th><th>B</th><th>C</th>
          </tr>
        </thead>
        <tbody>
          <tr>
            <td colspan="2">1</td><td>2</td>
          </tr>
        </tbody>
      </table>""")

Previous Behavior:

.. code-block:: ipython

    In [13]: result
    Out [13]:
    [   A  B   C
     0  1  2 NaN]

Current Behavior:

.. ipython:: python

    result


.. _whatsnew_0240.enhancements.interval:

Storing Interval and Period Data in Series and DataFrame
^^^^^^^^^^^^^^^^^^^^^^^^^^^^^^^^^^^^^^^^^^^^^^^^^^^^^^^^

Interval and Period data may now be stored in a ``Series`` or ``DataFrame``, in addition to an
:class:`IntervalIndex` and :class:`PeriodIndex` like previously (:issue:`19453`, :issue:`22862`).

.. ipython:: python

   ser = pd.Series(pd.interval_range(0, 5))
   ser
   ser.dtype

And for periods:

.. ipython:: python

   pser = pd.Series(pd.date_range("2000", freq="D", periods=5))
   pser
   pser.dtype

Previously, these would be cast to a NumPy array with object dtype. In general,
this should result in better performance when storing an array of intervals or periods
in a :class:`Series` or column of a :class:`DataFrame`.

Note that the ``.values`` of a ``Series`` containing one of these types is no longer a NumPy
array, but rather an ``ExtensionArray``:

.. ipython:: python

   ser.values
   pser.values

This is the same behavior as ``Series.values`` for categorical data. See
:ref:`whatsnew_0240.api_breaking.interval_values` for more.


.. _whatsnew_0240.enhancements.styler_pipe:

New ``Styler.pipe()`` method
^^^^^^^^^^^^^^^^^^^^^^^^^^^^
The :class:`~pandas.io.formats.style.Styler` class has gained a
:meth:`~pandas.io.formats.style.Styler.pipe` method (:issue:`23229`).  This provides a
convenient way to apply users' predefined styling functions, and can help reduce
"boilerplate" when using DataFrame styling functionality repeatedly within a notebook.

.. ipython:: python

    df = pandas.DataFrame({'N': [1250, 1500, 1750], 'X': [0.25, 0.35, 0.50]})

    def format_and_align(styler):
        return (styler.format({'N': '{:,}', 'X': '{:.1%}'})
                      .set_properties(**{'text-align': 'right'}))

    df.style.pipe(format_and_align).set_caption('Summary of results.')

Similar methods already exist for other classes in pandas, including :meth:`DataFrame.pipe`,
:meth:`Groupby.pipe`, and :meth:`Resampler.pipe`.


.. _whatsnew_0240.enhancements.join_with_two_multiindexes:

Joining with two multi-indexes
^^^^^^^^^^^^^^^^^^^^^^^^^^^^^^

:func:`Datafame.merge` and :func:`Dataframe.join` can now be used to join multi-indexed ``Dataframe`` instances on the overlaping index levels (:issue:`6360`)

See the :ref:`Merge, join, and concatenate
<merging.Join_with_two_multi_indexes>` documentation section.

.. ipython:: python

   index_left = pd.MultiIndex.from_tuples([('K0', 'X0'), ('K0', 'X1'),
                                          ('K1', 'X2')],
                                          names=['key', 'X'])


   left = pd.DataFrame({'A': ['A0', 'A1', 'A2'],
                        'B': ['B0', 'B1', 'B2']},
                         index=index_left)


   index_right = pd.MultiIndex.from_tuples([('K0', 'Y0'), ('K1', 'Y1'),
                                           ('K2', 'Y2'), ('K2', 'Y3')],
                                           names=['key', 'Y'])


   right = pd.DataFrame({'C': ['C0', 'C1', 'C2', 'C3'],
                         'D': ['D0', 'D1', 'D2', 'D3']},
                        index=index_right)


    left.join(right)

For earlier versions this can be done using the following.

.. ipython:: python

   pd.merge(left.reset_index(), right.reset_index(),
            on=['key'], how='inner').set_index(['key', 'X', 'Y'])


.. _whatsnew_0240.enhancements.rename_axis:

Renaming names in a MultiIndex
^^^^^^^^^^^^^^^^^^^^^^^^^^^^^^

:func:`DataFrame.rename_axis` now supports ``index`` and ``columns`` arguments
and :func:`Series.rename_axis` supports ``index`` argument (:issue:`19978`)

This change allows a dictionary to be passed so that some of the names
of a ``MultiIndex`` can be changed.

Example:

.. ipython:: python

    mi = pd.MultiIndex.from_product([list('AB'), list('CD'), list('EF')],
                                    names=['AB', 'CD', 'EF'])
    df = pd.DataFrame([i for i in range(len(mi))], index=mi, columns=['N'])
    df
    df.rename_axis(index={'CD': 'New'})

See the :ref:`advanced docs on renaming<advanced.index_names>` for more details.


.. _whatsnew_0240.enhancements.other:

Other Enhancements
^^^^^^^^^^^^^^^^^^

- :func:`to_datetime` now supports the ``%Z`` and ``%z`` directive when passed into ``format`` (:issue:`13486`)
- :func:`Series.mode` and :func:`DataFrame.mode` now support the ``dropna`` parameter which can be used to specify whether ``NaN``/``NaT`` values should be considered (:issue:`17534`)
- :func:`to_csv` now supports ``compression`` keyword when a file handle is passed. (:issue:`21227`)
- :meth:`Index.droplevel` is now implemented also for flat indexes, for compatibility with :class:`MultiIndex` (:issue:`21115`)
- :meth:`Series.droplevel` and :meth:`DataFrame.droplevel` are now implemented (:issue:`20342`)
- Added support for reading from/writing to Google Cloud Storage via the ``gcsfs`` library (:issue:`19454`, :issue:`23094`)
- :func:`to_gbq` and :func:`read_gbq` signature and documentation updated to
  reflect changes from the `Pandas-GBQ library version 0.8.0
  <https://pandas-gbq.readthedocs.io/en/latest/changelog.html#changelog-0-8-0>`__.
  Adds a ``credentials`` argument, which enables the use of any kind of
  `google-auth credentials
  <https://google-auth.readthedocs.io/en/latest/>`__. (:issue:`21627`,
  :issue:`22557`, :issue:`23662`)
- New method :meth:`HDFStore.walk` will recursively walk the group hierarchy of an HDF5 file (:issue:`10932`)
- :func:`read_html` copies cell data across ``colspan`` and ``rowspan``, and it treats all-``th`` table rows as headers if ``header`` kwarg is not given and there is no ``thead`` (:issue:`17054`)
- :meth:`Series.nlargest`, :meth:`Series.nsmallest`, :meth:`DataFrame.nlargest`, and :meth:`DataFrame.nsmallest` now accept the value ``"all"`` for the ``keep`` argument. This keeps all ties for the nth largest/smallest value (:issue:`16818`)
- :class:`IntervalIndex` has gained the :meth:`~IntervalIndex.set_closed` method to change the existing ``closed`` value (:issue:`21670`)
- :func:`~DataFrame.to_csv`, :func:`~Series.to_csv`, :func:`~DataFrame.to_json`, and :func:`~Series.to_json` now support ``compression='infer'`` to infer compression based on filename extension (:issue:`15008`).
  The default compression for ``to_csv``, ``to_json``, and ``to_pickle`` methods has been updated to ``'infer'`` (:issue:`22004`).
- :meth:`DataFrame.to_sql` now supports writing ``TIMESTAMP WITH TIME ZONE`` types for supported databases. For databases that don't support timezones, datetime data will be stored as timezone unaware local timestamps. See the :ref:`io.sql_datetime_data` for implications (:issue:`9086`).
- :func:`to_timedelta` now supports iso-formated timedelta strings (:issue:`21877`)
- :class:`Series` and :class:`DataFrame` now support :class:`Iterable` in constructor (:issue:`2193`)
- :class:`DatetimeIndex` gained :attr:`DatetimeIndex.timetz` attribute. Returns local time with timezone information. (:issue:`21358`)
- :meth:`round`, :meth:`ceil`, and meth:`floor` for :class:`DatetimeIndex` and :class:`Timestamp` now support an ``ambiguous`` argument for handling datetimes that are rounded to ambiguous times (:issue:`18946`)
- :meth:`round`, :meth:`ceil`, and meth:`floor` for :class:`DatetimeIndex` and :class:`Timestamp` now support a ``nonexistent`` argument for handling datetimes that are rounded to nonexistent times. See :ref:`timeseries.timezone_nonexistent` (:issue:`22647`)
- :class:`Resampler` now is iterable like :class:`GroupBy` (:issue:`15314`).
- :meth:`Series.resample` and :meth:`DataFrame.resample` have gained the :meth:`Resampler.quantile` (:issue:`15023`).
- :meth:`pandas.core.dtypes.is_list_like` has gained a keyword ``allow_sets`` which is ``True`` by default; if ``False``,
  all instances of ``set`` will not be considered "list-like" anymore (:issue:`23061`)
- :meth:`Index.to_frame` now supports overriding column name(s) (:issue:`22580`).
- New attribute :attr:`__git_version__` will return git commit sha of current build (:issue:`21295`).
- Compatibility with Matplotlib 3.0 (:issue:`22790`).
- Added :meth:`Interval.overlaps`, :meth:`IntervalArray.overlaps`, and :meth:`IntervalIndex.overlaps` for determining overlaps between interval-like objects (:issue:`21998`)
- :func:`read_fwf` now accepts keyword `infer_nrows` (:issue:`15138`).
- :func:`~DataFrame.to_parquet` now supports writing a ``DataFrame`` as a directory of parquet files partitioned by a subset of the columns when ``engine = 'pyarrow'`` (:issue:`23283`)
- :meth:`Timestamp.tz_localize`, :meth:`DatetimeIndex.tz_localize`, and :meth:`Series.tz_localize` have gained the ``nonexistent`` argument for alternative handling of nonexistent times. See :ref:`timeseries.timezone_nonexistent` (:issue:`8917`)
- :meth:`Index.difference` now has an optional ``sort`` parameter to specify whether the results should be sorted if possible (:issue:`17839`)
- :meth:`read_excel()` now accepts ``usecols`` as a list of column names or callable (:issue:`18273`)
- :meth:`MultiIndex.to_flat_index` has been added to flatten multiple levels into a single-level :class:`Index` object.
- :meth:`DataFrame.to_stata` and :class:` pandas.io.stata.StataWriter117` can write mixed sting columns to Stata strl format (:issue:`23633`)
- :meth:`DataFrame.between_time` and :meth:`DataFrame.at_time` have gained the an ``axis`` parameter (:issue: `8839`)
- :class:`IntervalIndex` has gained the :attr:`~IntervalIndex.is_overlapping` attribute to indicate if the ``IntervalIndex`` contains any overlapping intervals (:issue:`23309`)

.. _whatsnew_0240.api_breaking:

Backwards incompatible API changes
~~~~~~~~~~~~~~~~~~~~~~~~~~~~~~~~~~

- A newly constructed empty :class:`DataFrame` with integer as the ``dtype`` will now only be cast to ``float64`` if ``index`` is specified (:issue:`22858`)
- :meth:`Series.str.cat` will now raise if `others` is a `set` (:issue:`23009`)
- Passing scalar values to :class:`DatetimeIndex` or :class:`TimedeltaIndex` will now raise ``TypeError`` instead of ``ValueError`` (:issue:`23539`)
- ``max_rows`` and ``max_cols`` parameters removed from :class:`HTMLFormatter` since truncation is handled by :class:`DataFrameFormatter` (:issue:`23818`)
- :meth:`read_csv` will now raise a ``ValueError`` if a column with missing values is declared as having dtype ``bool`` (:issue:`20591`)

.. _whatsnew_0240.api_breaking.deps:

Dependencies have increased minimum versions
^^^^^^^^^^^^^^^^^^^^^^^^^^^^^^^^^^^^^^^^^^^^

We have updated our minimum supported versions of dependencies (:issue:`21242`, :issue:`18742`, :issue:`23774`).
If installed, we now require:

+-----------------+-----------------+----------+
| Package         | Minimum Version | Required |
+=================+=================+==========+
| numpy           | 1.12.0          |    X     |
+-----------------+-----------------+----------+
| bottleneck      | 1.2.0           |          |
+-----------------+-----------------+----------+
| fastparquet     | 0.1.2           |          |
+-----------------+-----------------+----------+
| matplotlib      | 2.0.0           |          |
+-----------------+-----------------+----------+
| numexpr         | 2.6.1           |          |
+-----------------+-----------------+----------+
| pandas-gbq      | 0.8.0           |          |
+-----------------+-----------------+----------+
| pyarrow         | 0.7.0           |          |
+-----------------+-----------------+----------+
| pytables        | 3.4.2           |          |
+-----------------+-----------------+----------+
| scipy           | 0.18.1          |          |
+-----------------+-----------------+----------+
| xlrd            | 1.0.0           |          |
+-----------------+-----------------+----------+

Additionally we no longer depend on `feather-format` for feather based storage
and replaced it with references to `pyarrow` (:issue:`21639` and :issue:`23053`).

.. _whatsnew_0240.api_breaking.csv_line_terminator:

`os.linesep` is used for ``line_terminator`` of ``DataFrame.to_csv``
^^^^^^^^^^^^^^^^^^^^^^^^^^^^^^^^^^^^^^^^^^^^^^^^^^^^^^^^^^^^^^^^^^^^

:func:`DataFrame.to_csv` now uses :func:`os.linesep` rather than ``'\n'``
for the default line terminator (:issue:`20353`).
This change only affects when running on Windows, where ``'\r\n'`` was used for line terminator
even when ``'\n'`` was passed in ``line_terminator``.

Previous Behavior on Windows:

.. code-block:: ipython

    In [1]: data = pd.DataFrame({
    ...:     "string_with_lf": ["a\nbc"],
    ...:     "string_with_crlf": ["a\r\nbc"]
    ...: })

    In [2]: # When passing file PATH to to_csv, line_terminator does not work, and csv is saved with '\r\n'.
    ...: # Also, this converts all '\n's in the data to '\r\n'.
    ...: data.to_csv("test.csv", index=False, line_terminator='\n')

    In [3]: with open("test.csv", mode='rb') as f:
    ...:     print(f.read())
    b'string_with_lf,string_with_crlf\r\n"a\r\nbc","a\r\r\nbc"\r\n'

    In [4]: # When passing file OBJECT with newline option to to_csv, line_terminator works.
    ...: with open("test2.csv", mode='w', newline='\n') as f:
    ...:     data.to_csv(f, index=False, line_terminator='\n')

    In [5]: with open("test2.csv", mode='rb') as f:
    ...:     print(f.read())
    b'string_with_lf,string_with_crlf\n"a\nbc","a\r\nbc"\n'


New Behavior on Windows:

- By passing ``line_terminator`` explicitly, line terminator is set to that character.
- The value of ``line_terminator`` only affects the line terminator of CSV,
  so it does not change the value inside the data.

  .. code-block:: ipython

    In [1]: data = pd.DataFrame({
    ...:     "string_with_lf": ["a\nbc"],
    ...:     "string_with_crlf": ["a\r\nbc"]
    ...: })

    In [2]: data.to_csv("test.csv", index=False, line_terminator='\n')

    In [3]: with open("test.csv", mode='rb') as f:
    ...:     print(f.read())
    b'string_with_lf,string_with_crlf\n"a\nbc","a\r\nbc"\n'


- On Windows, the value of ``os.linesep`` is ``'\r\n'``,
  so if ``line_terminator`` is not set, ``'\r\n'`` is used for line terminator.
- Again, it does not affect the value inside the data.

  .. code-block:: ipython

    In [1]: data = pd.DataFrame({
    ...: "string_with_lf": ["a\nbc"],
    ...: "string_with_crlf": ["a\r\nbc"]
    ...: })

    In [2]: data.to_csv("test.csv", index=False)

    In [3]: with open("test.csv", mode='rb') as f:
    ...:     print(f.read())
    b'string_with_lf,string_with_crlf\r\n"a\nbc","a\r\nbc"\r\n'


- For files objects, specifying ``newline`` is not sufficient to set the line terminator.
  You must pass in the ``line_terminator`` explicitly, even in this case.

  .. code-block:: ipython

    In [1]: data = pd.DataFrame({
    ...: "string_with_lf": ["a\nbc"],
    ...: "string_with_crlf": ["a\r\nbc"]
    ...: })

    In [2]: with open("test2.csv", mode='w', newline='\n') as f:
    ...:     data.to_csv(f, index=False)

    In [3]: with open("test2.csv", mode='rb') as f:
    ...:     print(f.read())
    b'string_with_lf,string_with_crlf\r\n"a\nbc","a\r\nbc"\r\n'

.. _whatsnew_0240.api_breaking.interval_values:

``IntervalIndex.values`` is now an ``IntervalArray``
^^^^^^^^^^^^^^^^^^^^^^^^^^^^^^^^^^^^^^^^^^^^^^^^^^^^

The :attr:`~Interval.values` attribute of an :class:`IntervalIndex` now returns an
``IntervalArray``, rather than a NumPy array of :class:`Interval` objects (:issue:`19453`).

Previous Behavior:

.. code-block:: ipython

   In [1]: idx = pd.interval_range(0, 4)

   In [2]: idx.values
   Out[2]:
   array([Interval(0, 1, closed='right'), Interval(1, 2, closed='right'),
          Interval(2, 3, closed='right'), Interval(3, 4, closed='right')],
         dtype=object)

New Behavior:

.. ipython:: python

   idx = pd.interval_range(0, 4)
   idx.values

This mirrors ``CategoricalIndex.values``, which returns a ``Categorical``.

For situations where you need an ``ndarray`` of ``Interval`` objects, use
:meth:`numpy.asarray`.

.. ipython:: python

   np.asarray(idx)
   idx.values.astype(object)


.. _whatsnew_0240.api.timezone_offset_parsing:

Parsing Datetime Strings with Timezone Offsets
^^^^^^^^^^^^^^^^^^^^^^^^^^^^^^^^^^^^^^^^^^^^^^

Previously, parsing datetime strings with UTC offsets with :func:`to_datetime`
or :class:`DatetimeIndex` would automatically convert the datetime to UTC
without timezone localization. This is inconsistent from parsing the same
datetime string with :class:`Timestamp` which would preserve the UTC
offset in the ``tz`` attribute. Now, :func:`to_datetime` preserves the UTC
offset in the ``tz`` attribute when all the datetime strings have the same
UTC offset (:issue:`17697`, :issue:`11736`, :issue:`22457`)

*Previous Behavior*:

.. code-block:: ipython

    In [2]: pd.to_datetime("2015-11-18 15:30:00+05:30")
    Out[2]: Timestamp('2015-11-18 10:00:00')

    In [3]: pd.Timestamp("2015-11-18 15:30:00+05:30")
    Out[3]: Timestamp('2015-11-18 15:30:00+0530', tz='pytz.FixedOffset(330)')

    # Different UTC offsets would automatically convert the datetimes to UTC (without a UTC timezone)
    In [4]: pd.to_datetime(["2015-11-18 15:30:00+05:30", "2015-11-18 16:30:00+06:30"])
    Out[4]: DatetimeIndex(['2015-11-18 10:00:00', '2015-11-18 10:00:00'], dtype='datetime64[ns]', freq=None)

*Current Behavior*:

.. ipython:: python

    pd.to_datetime("2015-11-18 15:30:00+05:30")
    pd.Timestamp("2015-11-18 15:30:00+05:30")

Parsing datetime strings with the same UTC offset will preserve the UTC offset in the ``tz``

.. ipython:: python

    pd.to_datetime(["2015-11-18 15:30:00+05:30"] * 2)

Parsing datetime strings with different UTC offsets will now create an Index of
``datetime.datetime`` objects with different UTC offsets

.. ipython:: python

    idx = pd.to_datetime(["2015-11-18 15:30:00+05:30", "2015-11-18 16:30:00+06:30"])
    idx
    idx[0]
    idx[1]

Passing ``utc=True`` will mimic the previous behavior but will correctly indicate
that the dates have been converted to UTC

.. ipython:: python

    pd.to_datetime(["2015-11-18 15:30:00+05:30", "2015-11-18 16:30:00+06:30"], utc=True)

.. _whatsnew_0240.api_breaking.calendarday:

CalendarDay Offset
^^^^^^^^^^^^^^^^^^

:class:`Day` and associated frequency alias ``'D'`` were documented to represent
a calendar day; however, arithmetic and operations with :class:`Day` sometimes
respected absolute time instead (i.e. ``Day(n)`` and acted identically to ``Timedelta(days=n)``).

*Previous Behavior*:

.. code-block:: ipython


    In [2]: ts = pd.Timestamp('2016-10-30 00:00:00', tz='Europe/Helsinki')

    # Respects calendar arithmetic
    In [3]: pd.date_range(start=ts, freq='D', periods=3)
    Out[3]:
    DatetimeIndex(['2016-10-30 00:00:00+03:00', '2016-10-31 00:00:00+02:00',
                   '2016-11-01 00:00:00+02:00'],
                  dtype='datetime64[ns, Europe/Helsinki]', freq='D')

    # Respects absolute arithmetic
    In [4]: ts + pd.tseries.frequencies.to_offset('D')
    Out[4]: Timestamp('2016-10-30 23:00:00+0200', tz='Europe/Helsinki')

:class:`CalendarDay` and associated frequency alias ``'CD'`` are now available
and respect calendar day arithmetic while :class:`Day` and frequency alias ``'D'``
will now respect absolute time (:issue:`22274`, :issue:`20596`, :issue:`16980`, :issue:`8774`)
See the :ref:`documentation here <timeseries.dayvscalendarday>` for more information.

Addition with :class:`CalendarDay` across a daylight savings time transition:

.. ipython:: python

   ts = pd.Timestamp('2016-10-30 00:00:00', tz='Europe/Helsinki')
   ts + pd.offsets.Day(1)
   ts + pd.offsets.CalendarDay(1)

.. _whatsnew_0240.api_breaking.period_end_time:

Time values in ``dt.end_time`` and ``to_timestamp(how='end')``
^^^^^^^^^^^^^^^^^^^^^^^^^^^^^^^^^^^^^^^^^^^^^^^^^^^^^^^^^^^^^^

The time values in :class:`Period` and :class:`PeriodIndex` objects are now set
to '23:59:59.999999999' when calling :attr:`Series.dt.end_time`, :attr:`Period.end_time`,
:attr:`PeriodIndex.end_time`, :func:`Period.to_timestamp()` with ``how='end'``,
or :func:`PeriodIndex.to_timestamp()` with ``how='end'`` (:issue:`17157`)

Previous Behavior:

.. code-block:: ipython

   In [2]: p = pd.Period('2017-01-01', 'D')
   In [3]: pi = pd.PeriodIndex([p])

   In [4]: pd.Series(pi).dt.end_time[0]
   Out[4]: Timestamp(2017-01-01 00:00:00)

   In [5]: p.end_time
   Out[5]: Timestamp(2017-01-01 23:59:59.999999999)

Current Behavior:

Calling :attr:`Series.dt.end_time` will now result in a time of '23:59:59.999999999' as
is the case with :attr:`Period.end_time`, for example

.. ipython:: python

   p = pd.Period('2017-01-01', 'D')
   pi = pd.PeriodIndex([p])

   pd.Series(pi).dt.end_time[0]

   p.end_time

.. _whatsnew_0240.api_breaking.sparse_values:

Sparse Data Structure Refactor
^^^^^^^^^^^^^^^^^^^^^^^^^^^^^^

``SparseArray``, the array backing ``SparseSeries`` and the columns in a ``SparseDataFrame``,
is now an extension array (:issue:`21978`, :issue:`19056`, :issue:`22835`).
To conform to this interface and for consistency with the rest of pandas, some API breaking
changes were made:

- ``SparseArray`` is no longer a subclass of :class:`numpy.ndarray`. To convert a SparseArray to a NumPy array, use :meth:`numpy.asarray`.
- ``SparseArray.dtype`` and ``SparseSeries.dtype`` are now instances of :class:`SparseDtype`, rather than ``np.dtype``. Access the underlying dtype with ``SparseDtype.subtype``.
- :meth:`numpy.asarray(sparse_array)` now returns a dense array with all the values, not just the non-fill-value values (:issue:`14167`)
- ``SparseArray.take`` now matches the API of :meth:`pandas.api.extensions.ExtensionArray.take` (:issue:`19506`):

  * The default value of ``allow_fill`` has changed from ``False`` to ``True``.
  * The ``out`` and ``mode`` parameters are now longer accepted (previously, this raised if they were specified).
  * Passing a scalar for ``indices`` is no longer allowed.

- The result of concatenating a mix of sparse and dense Series is a Series with sparse values, rather than a ``SparseSeries``.
- ``SparseDataFrame.combine`` and ``DataFrame.combine_first`` no longer supports combining a sparse column with a dense column while preserving the sparse subtype. The result will be an object-dtype SparseArray.
- Setting :attr:`SparseArray.fill_value` to a fill value with a different dtype is now allowed.
- ``DataFrame[column]`` is now a :class:`Series` with sparse values, rather than a :class:`SparseSeries`, when slicing a single column with sparse values (:issue:`23559`).

Some new warnings are issued for operations that require or are likely to materialize a large dense array:

- A :class:`errors.PerformanceWarning` is issued when using fillna with a ``method``, as a dense array is constructed to create the filled array. Filling with a ``value`` is the efficient way to fill a sparse array.
- A :class:`errors.PerformanceWarning` is now issued when concatenating sparse Series with differing fill values. The fill value from the first sparse array continues to be used.

In addition to these API breaking changes, many :ref:`performance improvements and bug fixes have been made <whatsnew_0240.bug_fixes.sparse>`.

Finally, a ``Series.sparse`` accessor was added to provide sparse-specific methods like :meth:`Series.sparse.from_coo`.

.. ipython:: python

   s = pd.Series([0, 0, 1, 1, 1], dtype='Sparse[int]')
   s.sparse.density

.. _whatsnew_0240.api_breaking.frame_to_dict_index_orient:

Raise ValueError in ``DataFrame.to_dict(orient='index')``
^^^^^^^^^^^^^^^^^^^^^^^^^^^^^^^^^^^^^^^^^^^^^^^^^^^^^^^^^

Bug in :func:`DataFrame.to_dict` raises ``ValueError`` when used with
``orient='index'`` and a non-unique index instead of losing data (:issue:`22801`)

.. ipython:: python
    :okexcept:

    df = pd.DataFrame({'a': [1, 2], 'b': [0.5, 0.75]}, index=['A', 'A'])
    df

    df.to_dict(orient='index')

.. _whatsnew_0240.api.datetimelike.normalize:

Tick DateOffset Normalize Restrictions
^^^^^^^^^^^^^^^^^^^^^^^^^^^^^^^^^^^^^^

Creating a ``Tick`` object (:class:`Day`, :class:`Hour`, :class:`Minute`,
:class:`Second`, :class:`Milli`, :class:`Micro`, :class:`Nano`) with
``normalize=True`` is no longer supported.  This prevents unexpected behavior
where addition could fail to be monotone or associative.  (:issue:`21427`)

*Previous Behavior*:

.. code-block:: ipython


   In [2]: ts = pd.Timestamp('2018-06-11 18:01:14')

   In [3]: ts
   Out[3]: Timestamp('2018-06-11 18:01:14')

   In [4]: tic = pd.offsets.Hour(n=2, normalize=True)
      ...:

   In [5]: tic
   Out[5]: <2 * Hours>

   In [6]: ts + tic
   Out[6]: Timestamp('2018-06-11 00:00:00')

   In [7]: ts + tic + tic + tic == ts + (tic + tic + tic)
   Out[7]: False

*Current Behavior*:

.. ipython:: python

    ts = pd.Timestamp('2018-06-11 18:01:14')
    tic = pd.offsets.Hour(n=2)
    ts + tic + tic + tic == ts + (tic + tic + tic)


.. _whatsnew_0240.api.datetimelike:


.. _whatsnew_0240.api.period_subtraction:

Period Subtraction
^^^^^^^^^^^^^^^^^^

Subtraction of a ``Period`` from another ``Period`` will give a ``DateOffset``.
instead of an integer (:issue:`21314`)

.. ipython:: python

    june = pd.Period('June 2018')
    april = pd.Period('April 2018')
    june - april

Previous Behavior:

.. code-block:: ipython

    In [2]: june = pd.Period('June 2018')

    In [3]: april = pd.Period('April 2018')

    In [4]: june - april
    Out [4]: 2

Similarly, subtraction of a ``Period`` from a ``PeriodIndex`` will now return
an ``Index`` of ``DateOffset`` objects instead of an ``Int64Index``

.. ipython:: python

    pi = pd.period_range('June 2018', freq='M', periods=3)
    pi - pi[0]

Previous Behavior:

.. code-block:: ipython

    In [2]: pi = pd.period_range('June 2018', freq='M', periods=3)

    In [3]: pi - pi[0]
    Out[3]: Int64Index([0, 1, 2], dtype='int64')


.. _whatsnew_0240.api.timedelta64_subtract_nan:

Addition/Subtraction of ``NaN`` from :class:`DataFrame`
^^^^^^^^^^^^^^^^^^^^^^^^^^^^^^^^^^^^^^^^^^^^^^^^^^^^^^^

Adding or subtracting ``NaN`` from a :class:`DataFrame` column with
``timedelta64[ns]`` dtype will now raise a ``TypeError`` instead of returning
all-``NaT``.  This is for compatibility with ``TimedeltaIndex`` and
``Series`` behavior (:issue:`22163`)

.. ipython:: python
   :okexcept:

   df = pd.DataFrame([pd.Timedelta(days=1)])
   df - np.nan

Previous Behavior:

.. code-block:: ipython

    In [4]: df = pd.DataFrame([pd.Timedelta(days=1)])

    In [5]: df - np.nan
    Out[5]:
        0
    0 NaT

.. _whatsnew_0240.api.dataframe_cmp_broadcasting:

DataFrame Comparison Operations Broadcasting Changes
^^^^^^^^^^^^^^^^^^^^^^^^^^^^^^^^^^^^^^^^^^^^^^^^^^^^
Previously, the broadcasting behavior of :class:`DataFrame` comparison
operations (``==``, ``!=``, ...) was inconsistent with the behavior of
arithmetic operations (``+``, ``-``, ...).  The behavior of the comparison
operations has been changed to match the arithmetic operations in these cases.
(:issue:`22880`)

The affected cases are:

- operating against a 2-dimensional ``np.ndarray`` with either 1 row or 1 column will now broadcast the same way a ``np.ndarray`` would (:issue:`23000`).
- a list or tuple with length matching the number of rows in the :class:`DataFrame` will now raise ``ValueError`` instead of operating column-by-column (:issue:`22880`.
- a list or tuple with length matching the number of columns in the :class:`DataFrame` will now operate row-by-row instead of raising ``ValueError`` (:issue:`22880`).

Previous Behavior:

.. code-block:: ipython

   In [3]: arr = np.arange(6).reshape(3, 2)
   In [4]: df = pd.DataFrame(arr)

   In [5]: df == arr[[0], :]
      ...: # comparison previously broadcast where arithmetic would raise
   Out[5]:
          0      1
   0   True   True
   1  False  False
   2  False  False
   In [6]: df + arr[[0], :]
   ...
   ValueError: Unable to coerce to DataFrame, shape must be (3, 2): given (1, 2)

   In [7]: df == (1, 2)
      ...: # length matches number of columns;
      ...: # comparison previously raised where arithmetic would broadcast
   ...
   ValueError: Invalid broadcasting comparison [(1, 2)] with block values
   In [8]: df + (1, 2)
   Out[8]:
      0  1
   0  1  3
   1  3  5
   2  5  7

   In [9]: df == (1, 2, 3)
      ...: # length matches number of rows
      ...: # comparison previously broadcast where arithmetic would raise
   Out[9]:
          0      1
   0  False   True
   1   True  False
   2  False  False
   In [10]: df + (1, 2, 3)
   ...
   ValueError: Unable to coerce to Series, length must be 2: given 3

*Current Behavior*:

.. ipython:: python
   :okexcept:

   arr = np.arange(6).reshape(3, 2)
   df = pd.DataFrame(arr)

.. ipython:: python

   # Comparison operations and arithmetic operations both broadcast.
   df == arr[[0], :]
   df + arr[[0], :]

.. ipython:: python

   # Comparison operations and arithmetic operations both broadcast.
   df == (1, 2)
   df + (1, 2)

.. ipython:: python
   :okexcept:

   # Comparison operations and arithmetic opeartions both raise ValueError.
   df == (1, 2, 3)
   df + (1, 2, 3)


.. _whatsnew_0240.api.dataframe_arithmetic_broadcasting:

DataFrame Arithmetic Operations Broadcasting Changes
^^^^^^^^^^^^^^^^^^^^^^^^^^^^^^^^^^^^^^^^^^^^^^^^^^^^

:class:`DataFrame` arithmetic operations when operating with 2-dimensional
``np.ndarray`` objects now broadcast in the same way as ``np.ndarray``
broadcast.  (:issue:`23000`)

Previous Behavior:

.. code-block:: ipython

   In [3]: arr = np.arange(6).reshape(3, 2)
   In [4]: df = pd.DataFrame(arr)
   In [5]: df + arr[[0], :]   # 1 row, 2 columns
   ...
   ValueError: Unable to coerce to DataFrame, shape must be (3, 2): given (1, 2)
   In [6]: df + arr[:, [1]]   # 1 column, 3 rows
   ...
   ValueError: Unable to coerce to DataFrame, shape must be (3, 2): given (3, 1)

*Current Behavior*:

.. ipython:: python

   arr = np.arange(6).reshape(3, 2)
   df = pd.DataFrame(arr)
   df

.. ipython:: python

   df + arr[[0], :]   # 1 row, 2 columns
   df + arr[:, [1]]   # 1 column, 3 rows


.. _whatsnew_0240.api.extension:

ExtensionType Changes
^^^^^^^^^^^^^^^^^^^^^

**:class:`pandas.api.extensions.ExtensionDtype` Equality and Hashability**

Pandas now requires that extension dtypes be hashable. The base class implements
a default ``__eq__`` and ``__hash__``. If you have a parametrized dtype, you should
update the ``ExtensionDtype._metadata`` tuple to match the signature of your
``__init__`` method. See :class:`pandas.api.extensions.ExtensionDtype` for more (:issue:`22476`).

**Other changes**

- ``ExtensionArray`` has gained the abstract methods ``.dropna()`` (:issue:`21185`)
- ``ExtensionDtype`` has gained the ability to instantiate from string dtypes, e.g. ``decimal`` would instantiate a registered ``DecimalDtype``; furthermore
  the ``ExtensionDtype`` has gained the method ``construct_array_type`` (:issue:`21185`)
- An ``ExtensionArray`` with a boolean dtype now works correctly as a boolean indexer. :meth:`pandas.api.types.is_bool_dtype` now properly considers them boolean (:issue:`22326`)
- Added ``ExtensionDtype._is_numeric`` for controlling whether an extension dtype is considered numeric (:issue:`22290`).
- The ``ExtensionArray`` constructor, ``_from_sequence`` now take the keyword arg ``copy=False`` (:issue:`21185`)
- Bug in :meth:`Series.get` for ``Series`` using ``ExtensionArray`` and integer index (:issue:`21257`)
- :meth:`~Series.shift` now dispatches to :meth:`ExtensionArray.shift` (:issue:`22386`)
- :meth:`Series.combine()` works correctly with :class:`~pandas.api.extensions.ExtensionArray` inside of :class:`Series` (:issue:`20825`)
- :meth:`Series.combine()` with scalar argument now works for any function type (:issue:`21248`)
- :meth:`Series.astype` and :meth:`DataFrame.astype` now dispatch to :meth:`ExtensionArray.astype` (:issue:`21185:`).
- Slicing a single row of a ``DataFrame`` with multiple ExtensionArrays of the same type now preserves the dtype, rather than coercing to object (:issue:`22784`)
- Added :meth:`pandas.api.types.register_extension_dtype` to register an extension type with pandas (:issue:`22664`)
- Bug when concatenating multiple ``Series`` with different extension dtypes not casting to object dtype (:issue:`22994`)
- Series backed by an ``ExtensionArray`` now work with :func:`util.hash_pandas_object` (:issue:`23066`)
- Updated the ``.type`` attribute for ``PeriodDtype``, ``DatetimeTZDtype``, and ``IntervalDtype`` to be instances of the dtype (``Period``, ``Timestamp``, and ``Interval`` respectively) (:issue:`22938`)
- :func:`ExtensionArray.isna` is allowed to return an ``ExtensionArray`` (:issue:`22325`).
- Support for reduction operations such as ``sum``, ``mean`` via opt-in base class method override (:issue:`22762`)
- :meth:`DataFrame.stack` no longer converts to object dtype for DataFrames where each column has the same extension dtype. The output Series will have the same dtype as the columns (:issue:`23077`).
- :meth:`Series.unstack` and :meth:`DataFrame.unstack` no longer convert extension arrays to object-dtype ndarrays. Each column in the output ``DataFrame`` will now have the same dtype as the input (:issue:`23077`).
- Bug when grouping :meth:`Dataframe.groupby()` and aggregating on ``ExtensionArray`` it was not returning the actual ``ExtensionArray`` dtype (:issue:`23227`).

.. _whatsnew_0240.api.incompatibilities:

Series and Index Data-Dtype Incompatibilities
^^^^^^^^^^^^^^^^^^^^^^^^^^^^^^^^^^^^^^^^^^^^^

``Series`` and ``Index`` constructors now raise when the
data is incompatible with a passed ``dtype=`` (:issue:`15832`)

Previous Behavior:

.. code-block:: ipython

    In [4]: pd.Series([-1], dtype="uint64")
    Out [4]:
    0    18446744073709551615
    dtype: uint64

Current Behavior:

.. code-block:: ipython

    In [4]: pd.Series([-1], dtype="uint64")
    Out [4]:
    ...
    OverflowError: Trying to coerce negative values to unsigned integers

.. _whatsnew_0240.api.crosstab_dtypes:

Crosstab Preserves Dtypes
^^^^^^^^^^^^^^^^^^^^^^^^^

:func:`crosstab` will preserve now dtypes in some cases that previously would
cast from integer dtype to floating dtype (:issue:`22019`)

Previous Behavior:

.. code-block:: ipython

    In [3]: df = pd.DataFrame({'a': [1, 2, 2, 2, 2], 'b': [3, 3, 4, 4, 4],
       ...:                    'c': [1, 1, np.nan, 1, 1]})
    In [4]: pd.crosstab(df.a, df.b, normalize='columns')
    Out[4]:
    b    3    4
    a
    1  0.5  0.0
    2  0.5  1.0

Current Behavior:

.. code-block:: ipython

    In [3]: df = pd.DataFrame({'a': [1, 2, 2, 2, 2], 'b': [3, 3, 4, 4, 4],
       ...:                    'c': [1, 1, np.nan, 1, 1]})
    In [4]: pd.crosstab(df.a, df.b, normalize='columns')

Datetimelike API Changes
^^^^^^^^^^^^^^^^^^^^^^^^

- For :class:`DatetimeIndex` and :class:`TimedeltaIndex` with non-``None`` ``freq`` attribute, addition or subtraction of integer-dtyped array or ``Index`` will return an object of the same class (:issue:`19959`)
- :class:`DateOffset` objects are now immutable. Attempting to alter one of these will now raise ``AttributeError`` (:issue:`21341`)
- :class:`PeriodIndex` subtraction of another ``PeriodIndex`` will now return an object-dtype :class:`Index` of :class:`DateOffset` objects instead of raising a ``TypeError`` (:issue:`20049`)
- :func:`cut` and :func:`qcut` now returns a :class:`DatetimeIndex` or :class:`TimedeltaIndex` bins when the input is datetime or timedelta dtype respectively and ``retbins=True`` (:issue:`19891`)
- :meth:`DatetimeIndex.to_period` and :meth:`Timestamp.to_period` will issue a warning when timezone information will be lost (:issue:`21333`)

.. _whatsnew_0240.api.other:

Other API Changes
^^^^^^^^^^^^^^^^^

- :class:`DatetimeIndex` now accepts :class:`Int64Index` arguments as epoch timestamps (:issue:`20997`)
- Accessing a level of a ``MultiIndex`` with a duplicate name (e.g. in
  :meth:`~MultiIndex.get_level_values`) now raises a ``ValueError`` instead of
  a ``KeyError`` (:issue:`21678`).
- Invalid construction of ``IntervalDtype`` will now always raise a ``TypeError`` rather than a ``ValueError`` if the subdtype is invalid (:issue:`21185`)
- Trying to reindex a ``DataFrame`` with a non unique ``MultiIndex`` now raises a ``ValueError`` instead of an ``Exception`` (:issue:`21770`)
- :meth:`PeriodIndex.tz_convert` and :meth:`PeriodIndex.tz_localize` have been removed (:issue:`21781`)
- :class:`Index` subtraction will attempt to operate element-wise instead of raising ``TypeError`` (:issue:`19369`)
- :class:`pandas.io.formats.style.Styler` supports a ``number-format`` property when using :meth:`~pandas.io.formats.style.Styler.to_excel` (:issue:`22015`)
- :meth:`DataFrame.corr` and :meth:`Series.corr` now raise a ``ValueError`` along with a helpful error message instead of a ``KeyError`` when supplied with an invalid method (:issue:`22298`)
- :meth:`shift` will now always return a copy, instead of the previous behaviour of returning self when shifting by 0 (:issue:`22397`)
- :meth:`DataFrame.set_index` now allows all one-dimensional list-likes, raises a ``TypeError`` for incorrect types,
  has an improved ``KeyError`` message, and will not fail on duplicate column names with ``drop=True``. (:issue:`22484`)
- Slicing a single row of a DataFrame with multiple ExtensionArrays of the same type now preserves the dtype, rather than coercing to object (:issue:`22784`)
- :class:`DateOffset` attribute `_cacheable` and method `_should_cache` have been removed (:issue:`23118`)
- Comparing :class:`Timedelta` to be less or greater than unknown types now raises a ``TypeError`` instead of returning ``False`` (:issue:`20829`)
- :meth:`Categorical.searchsorted`, when supplied a scalar value to search for, now returns a scalar instead of an array (:issue:`23466`).
- :meth:`Categorical.searchsorted` now raises a ``KeyError`` rather that a ``ValueError``, if a searched for key is not found in its categories (:issue:`23466`).
- :meth:`Index.hasnans` and :meth:`Series.hasnans` now always return a python boolean. Previously, a python or a numpy boolean could be returned, depending on circumstances (:issue:`23294`).
- The order of the arguments of :func:`DataFrame.to_html` and :func:`DataFrame.to_string` is rearranged to be consistent with each other. (:issue:`23614`)
- :meth:`CategoricalIndex.reindex` now raises a ``ValueError`` if the target index is non-unique and not equal to the current index. It previously only raised if the target index was not of a categorical dtype (:issue:`23963`).

.. _whatsnew_0240.deprecations:

Deprecations
~~~~~~~~~~~~

- :meth:`DataFrame.to_stata`, :meth:`read_stata`, :class:`StataReader` and :class:`StataWriter` have deprecated the ``encoding`` argument. The encoding of a Stata dta file is determined by the file type and cannot be changed (:issue:`21244`)
- :meth:`MultiIndex.to_hierarchical` is deprecated and will be removed in a future version (:issue:`21613`)
- :meth:`Series.ptp` is deprecated. Use ``numpy.ptp`` instead (:issue:`21614`)
- :meth:`Series.compress` is deprecated. Use ``Series[condition]`` instead (:issue:`18262`)
- The signature of :meth:`Series.to_csv` has been uniformed to that of :meth:`DataFrame.to_csv`: the name of the first argument is now ``path_or_buf``, the order of subsequent arguments has changed, the ``header`` argument now defaults to ``True``. (:issue:`19715`)
- :meth:`Categorical.from_codes` has deprecated providing float values for the ``codes`` argument. (:issue:`21767`)
- :func:`pandas.read_table` is deprecated. Instead, use :func:`pandas.read_csv` passing ``sep='\t'`` if necessary (:issue:`21948`)
- :meth:`Series.str.cat` has deprecated using arbitrary list-likes *within* list-likes. A list-like container may still contain
  many ``Series``, ``Index`` or 1-dimensional ``np.ndarray``, or alternatively, only scalar values. (:issue:`21950`)
- :meth:`FrozenNDArray.searchsorted` has deprecated the ``v`` parameter in favor of ``value`` (:issue:`14645`)
- :func:`DatetimeIndex.shift` and :func:`PeriodIndex.shift` now accept ``periods`` argument instead of ``n`` for consistency with :func:`Index.shift` and :func:`Series.shift`. Using ``n`` throws a deprecation warning (:issue:`22458`, :issue:`22912`)
- The ``fastpath`` keyword of the different Index constructors is deprecated (:issue:`23110`).
- :meth:`Timestamp.tz_localize`, :meth:`DatetimeIndex.tz_localize`, and :meth:`Series.tz_localize` have deprecated the ``errors`` argument in favor of the ``nonexistent`` argument (:issue:`8917`)
- The class ``FrozenNDArray`` has been deprecated. When unpickling, ``FrozenNDArray`` will be unpickled to ``np.ndarray`` once this class is removed (:issue:`9031`)
- The methods :meth:`DataFrame.update` and :meth:`Panel.update` have deprecated the ``raise_conflict=False|True`` keyword in favor of ``errors='ignore'|'raise'`` (:issue:`23585`)
- The methods :meth:`Series.str.partition` and :meth:`Series.str.rpartition` have deprecated the ``pat`` keyword in favor of ``sep`` (:issue:`22676`)
- Deprecated the `nthreads` keyword of :func:`pandas.read_feather` in favor of
  `use_threads` to reflect the changes in pyarrow 0.11.0. (:issue:`23053`)
- :func:`pandas.read_excel` has deprecated accepting ``usecols`` as an integer. Please pass in a list of ints from 0 to ``usecols`` inclusive instead (:issue:`23527`)
- Constructing a :class:`TimedeltaIndex` from data with ``datetime64``-dtyped data is deprecated, will raise ``TypeError`` in a future version (:issue:`23539`)
- Constructing a :class:`DatetimeIndex` from data with ``timedelta64``-dtyped data is deprecated, will raise ``TypeError`` in a future version (:issue:`23675`)
- The ``keep_tz=False`` option (the default) of the ``keep_tz`` keyword of
  :meth:`DatetimeIndex.to_series` is deprecated (:issue:`17832`).
- Timezone converting a tz-aware ``datetime.datetime`` or :class:`Timestamp` with :class:`Timestamp` and the ``tz`` argument is now deprecated. Instead, use :meth:`Timestamp.tz_convert` (:issue:`23579`)
- :func:`pandas.types.is_period` is deprecated in favor of `pandas.types.is_period_dtype` (:issue:`23917`)
- :func:`pandas.types.is_datetimetz` is deprecated in favor of `pandas.types.is_datetime64tz` (:issue:`23917`)
- Creating a :class:`TimedeltaIndex` or :class:`DatetimeIndex` by passing range arguments `start`, `end`, and `periods` is deprecated in favor of :func:`timedelta_range` and :func:`date_range` (:issue:`23919`)

.. _whatsnew_0240.deprecations.datetimelike_int_ops:

Integer Addition/Subtraction with Datetime-like Classes Is Deprecated
~~~~~~~~~~~~~~~~~~~~~~~~~~~~~~~~~~~~~~~~~~~~~~~~~~~~~~~~~~~~~~~~~~~~~
In the past, users could add or subtract integers or integer-dtypes arrays
from :class:`Period`, :class:`PeriodIndex`, and in some cases
:class:`Timestamp`, :class:`DatetimeIndex` and :class:`TimedeltaIndex`.

This usage is now deprecated.  Instead add or subtract integer multiples of
the object's ``freq`` attribute (:issue:`21939`)

Previous Behavior:

.. code-block:: ipython

    In [3]: per = pd.Period('2016Q1')
    In [4]: per + 3
    Out[4]: Period('2016Q4', 'Q-DEC')

    In [5]: ts = pd.Timestamp('1994-05-06 12:15:16', freq=pd.offsets.Hour())
    In [6]: ts + 2
    Out[6]: Timestamp('1994-05-06 14:15:16', freq='H')

    In [7]: tdi = pd.timedelta_range('1D', periods=2)
    In [8]: tdi - np.array([2, 1])
    Out[8]: TimedeltaIndex(['-1 days', '1 days'], dtype='timedelta64[ns]', freq=None)

    In [9]: dti = pd.date_range('2001-01-01', periods=2, freq='7D')
    In [10]: dti + pd.Index([1, 2])
    Out[10]: DatetimeIndex(['2001-01-08', '2001-01-22'], dtype='datetime64[ns]', freq=None)

Current Behavior:

.. ipython:: python
    :okwarning:

    per = pd.Period('2016Q1')
    per + 3

    per = pd.Period('2016Q1')
    per + 3 * per.freq

    ts = pd.Timestamp('1994-05-06 12:15:16', freq=pd.offsets.Hour())
    ts + 2 * ts.freq

    tdi = pd.timedelta_range('1D', periods=2)
    tdi - np.array([2 * tdi.freq, 1 * tdi.freq])

    dti = pd.date_range('2001-01-01', periods=2, freq='7D')
    dti + pd.Index([1 * dti.freq, 2 * dti.freq])

.. _whatsnew_0240.prior_deprecations:

Removal of prior version deprecations/changes
~~~~~~~~~~~~~~~~~~~~~~~~~~~~~~~~~~~~~~~~~~~~~

- The ``LongPanel`` and ``WidePanel`` classes have been removed (:issue:`10892`)
- :meth:`Series.repeat` has renamed the ``reps`` argument to ``repeats`` (:issue:`14645`)
- Several private functions were removed from the (non-public) module ``pandas.core.common`` (:issue:`22001`)
- Removal of the previously deprecated module ``pandas.core.datetools`` (:issue:`14105`, :issue:`14094`)
- Strings passed into :meth:`DataFrame.groupby` that refer to both column and index levels will raise a ``ValueError`` (:issue:`14432`)
- :meth:`Index.repeat` and :meth:`MultiIndex.repeat` have renamed the ``n`` argument to ``repeats`` (:issue:`14645`)
- The ``Series`` constructor and ``.astype`` method will now raise a ``ValueError`` if timestamp dtypes are passed in without a unit (e.g. ``np.datetime64``) for the ``dtype`` parameter (:issue:`15987`)
- Removal of the previously deprecated ``as_indexer`` keyword completely from ``str.match()`` (:issue:`22356`, :issue:`6581`)
- The modules ``pandas.types``, ``pandas.computation``, and ``pandas.util.decorators`` have been removed (:issue:`16157`, :issue:`16250`)
- Removed the ``pandas.formats.style`` shim for :class:`pandas.io.formats.style.Styler` (:issue:`16059`)
- :func:`pandas.pnow`, :func:`pandas.match`, :func:`pandas.groupby`, :func:`pd.get_store`, ``pd.Expr``, and ``pd.Term`` have been removed (:issue:`15538`, :issue:`15940`)
- :meth:`Categorical.searchsorted` and :meth:`Series.searchsorted` have renamed the ``v`` argument to ``value`` (:issue:`14645`)
- ``pandas.parser``, ``pandas.lib``, and ``pandas.tslib`` have been removed (:issue:`15537`)
- :meth:`TimedeltaIndex.searchsorted`, :meth:`DatetimeIndex.searchsorted`, and :meth:`PeriodIndex.searchsorted` have renamed the ``key`` argument to ``value`` (:issue:`14645`)
- :meth:`DataFrame.consolidate` and :meth:`Series.consolidate` have been removed (:issue:`15501`)
- Removal of the previously deprecated module ``pandas.json`` (:issue:`19944`)
- The module ``pandas.tools`` has been removed (:issue:`15358`, :issue:`16005`)
- :meth:`SparseArray.get_values` and :meth:`SparseArray.to_dense` have dropped the ``fill`` parameter (:issue:`14686`)
- :meth:`DataFrame.sortlevel` and :meth:`Series.sortlevel` have been removed (:issue:`15099`)
- :meth:`SparseSeries.to_dense` has dropped the ``sparse_only`` parameter (:issue:`14686`)
- :meth:`DataFrame.astype` and :meth:`Series.astype` have renamed the ``raise_on_error`` argument to ``errors`` (:issue:`14967`)
- ``is_sequence``, ``is_any_int_dtype``, and ``is_floating_dtype`` have been removed from ``pandas.api.types`` (:issue:`16163`, :issue:`16189`)

.. _whatsnew_0240.performance:

Performance Improvements
~~~~~~~~~~~~~~~~~~~~~~~~

- Slicing Series and DataFrames with an monotonically increasing :class:`CategoricalIndex`
  is now very fast and has speed comparable to slicing with an ``Int64Index``.
  The speed increase is both when indexing by label (using .loc) and position(.iloc) (:issue:`20395`)
  Slicing a monotonically increasing :class:`CategoricalIndex` itself (i.e. ``ci[1000:2000]``)
  shows similar speed improvements as above (:issue:`21659`)
- Improved performance of :meth:`CategoricalIndex.equals` when comparing to another :class:`CategoricalIndex` (:issue:`24023`)
- Improved performance of :func:`Series.describe` in case of numeric dtpyes (:issue:`21274`)
- Improved performance of :func:`pandas.core.groupby.GroupBy.rank` when dealing with tied rankings (:issue:`21237`)
- Improved performance of :func:`DataFrame.set_index` with columns consisting of :class:`Period` objects (:issue:`21582`, :issue:`21606`)
- Improved performance of membership checks in :class:`Categorical` and :class:`CategoricalIndex`
  (i.e. ``x in cat``-style checks are much faster). :meth:`CategoricalIndex.contains`
  is likewise much faster (:issue:`21369`, :issue:`21508`)
- Improved performance of :meth:`HDFStore.groups` (and dependent functions like
  :meth:`~HDFStore.keys`.  (i.e. ``x in store`` checks are much faster)
  (:issue:`21372`)
- Improved the performance of :func:`pandas.get_dummies` with ``sparse=True`` (:issue:`21997`)
- Improved performance of :func:`IndexEngine.get_indexer_non_unique` for sorted, non-unique indexes (:issue:`9466`)
- Improved performance of :func:`PeriodIndex.unique` (:issue:`23083`)
- Improved performance of :func:`pd.concat` for `Series` objects (:issue:`23404`)
- Improved performance of :meth:`DatetimeIndex.normalize` and :meth:`Timestamp.normalize` for timezone naive or UTC datetimes (:issue:`23634`)
- Improved performance of :meth:`DatetimeIndex.tz_localize` and various ``DatetimeIndex`` attributes with dateutil UTC timezone (:issue:`23772`)
- Improved performance of :class:`Categorical` constructor for `Series` objects (:issue:`23814`)

.. _whatsnew_0240.docs:

Documentation Changes
~~~~~~~~~~~~~~~~~~~~~

- Added sphinx spelling extension, updated documentation on how to use the spell check (:issue:`21079`)
-
-

.. _whatsnew_0240.bug_fixes:

Bug Fixes
~~~~~~~~~

Categorical
^^^^^^^^^^^

- Bug in :meth:`Categorical.from_codes` where ``NaN`` values in ``codes`` were silently converted to ``0`` (:issue:`21767`). In the future this will raise a ``ValueError``. Also changes the behavior of ``.from_codes([1.1, 2.0])``.
- Bug in :meth:`Categorical.sort_values` where ``NaN`` values were always positioned in front regardless of ``na_position`` value. (:issue:`22556`).
- Bug when indexing with a boolean-valued ``Categorical``. Now a boolean-valued ``Categorical`` is treated as a boolean mask (:issue:`22665`)
- Constructing a :class:`CategoricalIndex` with empty values and boolean categories was raising a ``ValueError`` after a change to dtype coercion (:issue:`22702`).
- Bug in :meth:`Categorical.take` with a user-provided ``fill_value`` not encoding the ``fill_value``, which could result in a ``ValueError``, incorrect results, or a segmentation fault (:issue:`23296`).
- In meth:`Series.unstack`, specifying a ``fill_value`` not present in the categories now raises a ``TypeError`` rather than ignoring the ``fill_value`` (:issue:`23284`)
- Bug when resampling :meth:`Dataframe.resample()` and aggregating on categorical data, the categorical dtype was getting lost. (:issue:`23227`)
- Bug in many methods of the ``.str``-accessor, which always failed on calling the ``CategoricalIndex.str`` constructor (:issue:`23555`, :issue:`23556`)

Datetimelike
^^^^^^^^^^^^

- Fixed bug where two :class:`DateOffset` objects with different ``normalize`` attributes could evaluate as equal (:issue:`21404`)
- Fixed bug where :meth:`Timestamp.resolution` incorrectly returned 1-microsecond ``timedelta`` instead of 1-nanosecond :class:`Timedelta` (:issue:`21336`, :issue:`21365`)
- Bug in :func:`to_datetime` that did not consistently return an :class:`Index` when ``box=True`` was specified (:issue:`21864`)
- Bug in :class:`DatetimeIndex` comparisons where string comparisons incorrectly raises ``TypeError`` (:issue:`22074`)
- Bug in :class:`DatetimeIndex` comparisons when comparing against ``timedelta64[ns]`` dtyped arrays; in some cases ``TypeError`` was incorrectly raised, in others it incorrectly failed to raise (:issue:`22074`)
- Bug in :class:`DatetimeIndex` comparisons when comparing against object-dtyped arrays (:issue:`22074`)
- Bug in :class:`DataFrame` with ``datetime64[ns]`` dtype addition and subtraction with ``Timedelta``-like objects (:issue:`22005`, :issue:`22163`)
- Bug in :class:`DataFrame` with ``datetime64[ns]`` dtype addition and subtraction with ``DateOffset`` objects returning an ``object`` dtype instead of ``datetime64[ns]`` dtype (:issue:`21610`, :issue:`22163`)
- Bug in :class:`DataFrame` with ``datetime64[ns]`` dtype comparing against ``NaT`` incorrectly (:issue:`22242`, :issue:`22163`)
- Bug in :class:`DataFrame` with ``datetime64[ns]`` dtype subtracting ``Timestamp``-like object incorrectly returned ``datetime64[ns]`` dtype instead of ``timedelta64[ns]`` dtype (:issue:`8554`, :issue:`22163`)
- Bug in :class:`DataFrame` with ``datetime64[ns]`` dtype subtracting ``np.datetime64`` object with non-nanosecond unit failing to convert to nanoseconds (:issue:`18874`, :issue:`22163`)
- Bug in :class:`DataFrame` comparisons against ``Timestamp``-like objects failing to raise ``TypeError`` for inequality checks with mismatched types (:issue:`8932`, :issue:`22163`)
- Bug in :class:`DataFrame` with mixed dtypes including ``datetime64[ns]`` incorrectly raising ``TypeError`` on equality comparisons (:issue:`13128`, :issue:`22163`)
- Bug in :meth:`DataFrame.eq` comparison against ``NaT`` incorrectly returning ``True`` or ``NaN`` (:issue:`15697`, :issue:`22163`)
- Bug in :class:`DatetimeIndex` subtraction that incorrectly failed to raise ``OverflowError`` (:issue:`22492`, :issue:`22508`)
- Bug in :class:`DatetimeIndex` incorrectly allowing indexing with ``Timedelta`` object (:issue:`20464`)
- Bug in :class:`DatetimeIndex` where frequency was being set if original frequency was ``None`` (:issue:`22150`)
- Bug in rounding methods of :class:`DatetimeIndex` (:meth:`~DatetimeIndex.round`, :meth:`~DatetimeIndex.ceil`, :meth:`~DatetimeIndex.floor`) and :class:`Timestamp` (:meth:`~Timestamp.round`, :meth:`~Timestamp.ceil`, :meth:`~Timestamp.floor`) could give rise to loss of precision (:issue:`22591`)
- Bug in :func:`to_datetime` with an :class:`Index` argument that would drop the ``name`` from the result (:issue:`21697`)
- Bug in :class:`PeriodIndex` where adding or subtracting a :class:`timedelta` or :class:`Tick` object produced incorrect results (:issue:`22988`)
- Bug in :func:`date_range` when decrementing a start date to a past end date by a negative frequency (:issue:`23270`)
- Bug in :meth:`Series.min` which would return ``NaN`` instead of ``NaT`` when called on a series of ``NaT`` (:issue:`23282`)
- Bug in :func:`DataFrame.combine` with datetimelike values raising a TypeError (:issue:`23079`)
- Bug in :func:`date_range` with frequency of ``Day`` or higher where dates sufficiently far in the future could wrap around to the past instead of raising ``OutOfBoundsDatetime`` (:issue:`14187`)
- Bug in :class:`PeriodIndex` with attribute ``freq.n`` greater than 1 where adding a :class:`DateOffset` object would return incorrect results (:issue:`23215`)
- Bug in :class:`Series` that interpreted string indices as lists of characters when setting datetimelike values (:issue:`23451`)
- Bug in :class:`Timestamp` constructor which would drop the frequency of an input :class:`Timestamp` (:issue:`22311`)
- Bug in :class:`DatetimeIndex` where calling ``np.array(dtindex, dtype=object)`` would incorrectly return an array of ``long`` objects (:issue:`23524`)
- Bug in :class:`Index` where passing a timezone-aware :class:`DatetimeIndex` and `dtype=object` would incorrectly raise a ``ValueError`` (:issue:`23524`)
- Bug in :class:`Index` where calling ``np.array(dtindex, dtype=object)`` on a timezone-naive :class:`DatetimeIndex` would return an array of ``datetime`` objects instead of :class:`Timestamp` objects, potentially losing nanosecond portions of the timestamps (:issue:`23524`)

Timedelta
^^^^^^^^^
- Bug in :class:`DataFrame` with ``timedelta64[ns]`` dtype division by ``Timedelta``-like scalar incorrectly returning ``timedelta64[ns]`` dtype instead of ``float64`` dtype (:issue:`20088`, :issue:`22163`)
- Bug in adding a :class:`Index` with object dtype to a :class:`Series` with ``timedelta64[ns]`` dtype incorrectly raising (:issue:`22390`)
- Bug in multiplying a :class:`Series` with numeric dtype against a ``timedelta`` object (:issue:`22390`)
- Bug in :class:`Series` with numeric dtype when adding or subtracting an an array or ``Series`` with ``timedelta64`` dtype (:issue:`22390`)
- Bug in :class:`Index` with numeric dtype when multiplying or dividing an array with dtype ``timedelta64`` (:issue:`22390`)
- Bug in :class:`TimedeltaIndex` incorrectly allowing indexing with ``Timestamp`` object (:issue:`20464`)
- Fixed bug where subtracting :class:`Timedelta` from an object-dtyped array would raise ``TypeError`` (:issue:`21980`)
- Fixed bug in adding a :class:`DataFrame` with all-`timedelta64[ns]` dtypes to a :class:`DataFrame` with all-integer dtypes returning incorrect results instead of raising ``TypeError`` (:issue:`22696`)
- Bug in :class:`TimedeltaIndex` where adding a timezone-aware datetime scalar incorrectly returned a timezone-naive :class:`DatetimeIndex` (:issue:`23215`)
- Bug in :class:`TimedeltaIndex` where adding ``np.timedelta64('NaT')`` incorrectly returned an all-`NaT` :class:`DatetimeIndex` instead of an all-`NaT` :class:`TimedeltaIndex` (:issue:`23215`)
- Bug in :class:`Timedelta` and :func:`to_timedelta()` have inconsistencies in supported unit string (:issue:`21762`)
- Bug in :class:`TimedeltaIndex` division where dividing by another :class:`TimedeltaIndex` raised ``TypeError`` instead of returning a :class:`Float64Index` (:issue:`23829`, :issue:`22631`)

Timezones
^^^^^^^^^

- Bug in :meth:`DatetimeIndex.shift` where an ``AssertionError`` would raise when shifting across DST (:issue:`8616`)
- Bug in :class:`Timestamp` constructor where passing an invalid timezone offset designator (``Z``) would not raise a ``ValueError`` (:issue:`8910`)
- Bug in :meth:`Timestamp.replace` where replacing at a DST boundary would retain an incorrect offset (:issue:`7825`)
- Bug in :meth:`Series.replace` with ``datetime64[ns, tz]`` data when replacing ``NaT`` (:issue:`11792`)
- Bug in :class:`Timestamp` when passing different string date formats with a timezone offset would produce different timezone offsets (:issue:`12064`)
- Bug when comparing a tz-naive :class:`Timestamp` to a tz-aware :class:`DatetimeIndex` which would coerce the :class:`DatetimeIndex` to tz-naive (:issue:`12601`)
- Bug in :meth:`Series.truncate` with a tz-aware :class:`DatetimeIndex` which would cause a core dump (:issue:`9243`)
- Bug in :class:`Series` constructor which would coerce tz-aware and tz-naive :class:`Timestamp` to tz-aware (:issue:`13051`)
- Bug in :class:`Index` with ``datetime64[ns, tz]`` dtype that did not localize integer data correctly (:issue:`20964`)
- Bug in :class:`DatetimeIndex` where constructing with an integer and tz would not localize correctly (:issue:`12619`)
- Fixed bug where :meth:`DataFrame.describe` and :meth:`Series.describe` on tz-aware datetimes did not show `first` and `last` result (:issue:`21328`)
- Bug in :class:`DatetimeIndex` comparisons failing to raise ``TypeError`` when comparing timezone-aware ``DatetimeIndex`` against ``np.datetime64`` (:issue:`22074`)
- Bug in ``DataFrame`` assignment with a timezone-aware scalar (:issue:`19843`)
- Bug in :func:`DataFrame.asof` that raised a ``TypeError`` when attempting to compare tz-naive and tz-aware timestamps (:issue:`21194`)
- Bug when constructing a :class:`DatetimeIndex` with :class:`Timestamp` constructed with the ``replace`` method across DST (:issue:`18785`)
- Bug when setting a new value with :meth:`DataFrame.loc` with a :class:`DatetimeIndex` with a DST transition (:issue:`18308`, :issue:`20724`)
- Bug in :meth:`DatetimeIndex.unique` that did not re-localize tz-aware dates correctly (:issue:`21737`)
- Bug when indexing a :class:`Series` with a DST transition (:issue:`21846`)
- Bug in :meth:`DataFrame.resample` and :meth:`Series.resample` where an ``AmbiguousTimeError`` or ``NonExistentTimeError`` would raise if a timezone aware timeseries ended on a DST transition (:issue:`19375`, :issue:`10117`)
- Bug in :meth:`DataFrame.drop` and :meth:`Series.drop` when specifying a tz-aware Timestamp key to drop from a :class:`DatetimeIndex` with a DST transition (:issue:`21761`)
- Bug in :class:`DatetimeIndex` constructor where :class:`NaT` and ``dateutil.tz.tzlocal`` would raise an ``OutOfBoundsDatetime`` error (:issue:`23807`)
- Bug in :meth:`DatetimeIndex.tz_localize` and :meth:`Timestamp.tz_localize` with ``dateutil.tz.tzlocal`` near a DST transition that would return an incorrectly localized datetime (:issue:`23807`)
- Bug in :class:`Timestamp` constructor where a ``dateutil.tz.tzutc`` timezone passed with a ``datetime.datetime`` argument would be converted to a ``pytz.UTC`` timezone (:issue:`23807`)

Offsets
^^^^^^^

- Bug in :class:`FY5253` where date offsets could incorrectly raise an ``AssertionError`` in arithmetic operatons (:issue:`14774`)
- Bug in :class:`DateOffset` where keyword arguments ``week`` and ``milliseconds`` were accepted and ignored.  Passing these will now raise ``ValueError`` (:issue:`19398`)
- Bug in adding :class:`DateOffset` with :class:`DataFrame` or :class:`PeriodIndex` incorrectly raising ``TypeError`` (:issue:`23215`)
- Bug in comparing :class:`DateOffset` objects with non-DateOffset objects, particularly strings, raising ``ValueError`` instead of returning ``False`` for equality checks and ``True`` for not-equal checks (:issue:`23524`)

Numeric
^^^^^^^

- Bug in :class:`Series` ``__rmatmul__`` doesn't support matrix vector multiplication (:issue:`21530`)
- Bug in :func:`factorize` fails with read-only array (:issue:`12813`)
- Fixed bug in :func:`unique` handled signed zeros inconsistently: for some inputs 0.0 and -0.0 were treated as equal and for some inputs as different. Now they are treated as equal for all inputs (:issue:`21866`)
- Bug in :meth:`DataFrame.agg`, :meth:`DataFrame.transform` and :meth:`DataFrame.apply` where,
  when supplied with a list of functions and ``axis=1`` (e.g. ``df.apply(['sum', 'mean'], axis=1)``),
  a ``TypeError`` was wrongly raised. For all three methods such calculation are now done correctly. (:issue:`16679`).
- Bug in :class:`Series` comparison against datetime-like scalars and arrays (:issue:`22074`)
- Bug in :class:`DataFrame` multiplication between boolean dtype and integer returning ``object`` dtype instead of integer dtype (:issue:`22047`, :issue:`22163`)
- Bug in :meth:`DataFrame.apply` where, when supplied with a string argument and additional positional or keyword arguments (e.g. ``df.apply('sum', min_count=1)``), a ``TypeError`` was wrongly raised (:issue:`22376`)
- Bug in :meth:`DataFrame.astype` to extension dtype may raise ``AttributeError`` (:issue:`22578`)
- Bug in :class:`DataFrame` with ``timedelta64[ns]`` dtype arithmetic operations with ``ndarray`` with integer dtype incorrectly treating the narray as ``timedelta64[ns]`` dtype (:issue:`23114`)
- Bug in :meth:`Series.rpow` with object dtype ``NaN`` for ``1 ** NA`` instead of ``1`` (:issue:`22922`).
- :meth:`Series.agg` can now handle numpy NaN-aware methods like :func:`numpy.nansum` (:issue:`19629`)
- Bug in :meth:`Series.rank` and :meth:`DataFrame.rank` when ``pct=True`` and more than 2:sup:`24` rows are present resulted in percentages greater than 1.0 (:issue:`18271`)
- Calls such as :meth:`DataFrame.round` with a non-unique :meth:`CategoricalIndex` now return expected data. Previously, data would be improperly duplicated (:issue:`21809`).

Strings
^^^^^^^

- Bug in :meth:`Index.str.partition` was not nan-safe (:issue:`23558`).
- Bug in :meth:`Index.str.split` was not nan-safe (:issue:`23677`).
- Bug :func:`Series.str.contains` not respecting the ``na`` argument for a ``Categorical`` dtype ``Series`` (:issue:`22158`)
- Bug in :meth:`Index.str.cat` when the result contained only ``NaN`` (:issue:`24044`)

Interval
^^^^^^^^

- Bug in the :class:`IntervalIndex` constructor where the ``closed`` parameter did not always override the inferred ``closed`` (:issue:`19370`)
- Bug in the ``IntervalIndex`` repr where a trailing comma was missing after the list of intervals (:issue:`20611`)
- Bug in :class:`Interval` where scalar arithmetic operations did not retain the ``closed`` value (:issue:`22313`)
- Bug in :class:`IntervalIndex` where indexing with datetime-like values raised a ``KeyError`` (:issue:`20636`)
- Bug in ``IntervalTree`` where data containing ``NaN`` triggered a warning and resulted in incorrect indexing queries with :class:`IntervalIndex` (:issue:`23352`)

Indexing
^^^^^^^^

- The traceback from a ``KeyError`` when asking ``.loc`` for a single missing label is now shorter and more clear (:issue:`21557`)
- :class:`PeriodIndex` now emits a ``KeyError`` when a malformed string is looked up, which is consistent with the behavior of :class:`DateTimeIndex` (:issue:`22803`)
- When ``.ix`` is asked for a missing integer label in a :class:`MultiIndex` with a first level of integer type, it now raises a ``KeyError``, consistently with the case of a flat :class:`Int64Index`, rather than falling back to positional indexing (:issue:`21593`)
- Bug in :meth:`DatetimeIndex.reindex` when reindexing a tz-naive and tz-aware :class:`DatetimeIndex` (:issue:`8306`)
- Bug in :meth:`Series.reindex` when reindexing an empty series with a ``datetime64[ns, tz]`` dtype (:issue:`20869`)
- Bug in :class:`DataFrame` when setting values with ``.loc`` and a timezone aware :class:`DatetimeIndex` (:issue:`11365`)
- ``DataFrame.__getitem__`` now accepts dictionaries and dictionary keys as list-likes of labels, consistently with ``Series.__getitem__`` (:issue:`21294`)
- Fixed ``DataFrame[np.nan]`` when columns are non-unique (:issue:`21428`)
- Bug when indexing :class:`DatetimeIndex` with nanosecond resolution dates and timezones (:issue:`11679`)
- Bug where indexing with a Numpy array containing negative values would mutate the indexer (:issue:`21867`)
- Bug where mixed indexes wouldn't allow integers for ``.at`` (:issue:`19860`)
- ``Float64Index.get_loc`` now raises ``KeyError`` when boolean key passed. (:issue:`19087`)
- Bug in :meth:`DataFrame.loc` when indexing with an :class:`IntervalIndex` (:issue:`19977`)
- :class:`Index` no longer mangles ``None``, ``NaN`` and ``NaT``, i.e. they are treated as three different keys. However, for numeric Index all three are still coerced to a ``NaN`` (:issue:`22332`)
- Bug in `scalar in Index` if scalar is a float while the ``Index`` is of integer dtype (:issue:`22085`)
- Bug in `MultiIndex.set_levels` when levels value is not subscriptable (:issue:`23273`)
- Bug where setting a timedelta column by ``Index`` causes it to be casted to double, and therefore lose precision (:issue:`23511`)
- Bug in :func:`Index.union` and :func:`Index.intersection` where name of the ``Index`` of the result was not computed correctly for certain cases (:issue:`9943`, :issue:`9862`)
- Bug in :class:`Index` slicing with boolean :class:`Index` may raise ``TypeError`` (:issue:`22533`)
- Bug in ``PeriodArray.__setitem__`` when accepting slice and list-like value (:issue:`23978`)

Missing
^^^^^^^

- Bug in :func:`DataFrame.fillna` where a ``ValueError`` would raise when one column contained a ``datetime64[ns, tz]`` dtype (:issue:`15522`)
- Bug in :func:`Series.hasnans` that could be incorrectly cached and return incorrect answers if null elements are introduced after an initial call (:issue:`19700`)
- :func:`Series.isin` now treats all NaN-floats as equal also for `np.object`-dtype. This behavior is consistent with the behavior for float64 (:issue:`22119`)
- :func:`unique` no longer mangles NaN-floats and the ``NaT``-object for `np.object`-dtype, i.e. ``NaT`` is no longer coerced to a NaN-value and is treated as a different entity. (:issue:`22295`)


MultiIndex
^^^^^^^^^^

- Removed compatibility for :class:`MultiIndex` pickles prior to version 0.8.0; compatibility with :class:`MultiIndex` pickles from version 0.13 forward is maintained (:issue:`21654`)
- :meth:`MultiIndex.get_loc_level` (and as a consequence, ``.loc`` on a ``Series`` or ``DataFrame`` with a :class:`MultiIndex` index) will now raise a ``KeyError``, rather than returning an empty ``slice``, if asked a label which is present in the ``levels`` but is unused (:issue:`22221`)
- Fix ``TypeError`` in Python 3 when creating :class:`MultiIndex` in which some levels have mixed types, e.g. when some labels are tuples (:issue:`15457`)

I/O
^^^


.. _whatsnew_0240.bug_fixes.nan_with_str_dtype:

Proper handling of `np.NaN` in a string data-typed column with the Python engine
^^^^^^^^^^^^^^^^^^^^^^^^^^^^^^^^^^^^^^^^^^^^^^^^^^^^^^^^^^^^^^^^^^^^^^^^^^^^^^^^

There was bug in :func:`read_excel` and :func:`read_csv` with the Python
engine, where missing values turned to ``'nan'`` with ``dtype=str`` and
``na_filter=True``. Now, these missing values are converted to the string
missing indicator, ``np.nan``. (:issue `20377`)

.. ipython:: python
   :suppress:

   from pandas.compat import StringIO

Previous Behavior:

.. code-block:: ipython

   In [5]: data = 'a,b,c\n1,,3\n4,5,6'
   In [6]: df = pd.read_csv(StringIO(data), engine='python', dtype=str, na_filter=True)
   In [7]: df.loc[0, 'b']
   Out[7]:
   'nan'

Current Behavior:

.. ipython:: python

   data = 'a,b,c\n1,,3\n4,5,6'
   df = pd.read_csv(StringIO(data), engine='python', dtype=str, na_filter=True)
   df.loc[0, 'b']

Notice how we now instead output ``np.nan`` itself instead of a stringified form of it.

- Bug in :func:`read_csv` in which a column specified with ``CategoricalDtype`` of boolean categories was not being correctly coerced from string values to booleans (:issue:`20498`)
- Bug in :meth:`to_sql` when writing timezone aware data (``datetime64[ns, tz]`` dtype) would raise a ``TypeError`` (:issue:`9086`)
- Bug in :meth:`to_sql` where a naive DatetimeIndex would be written as ``TIMESTAMP WITH TIMEZONE`` type in supported databases, e.g. PostgreSQL (:issue:`23510`)
- Bug in :meth:`read_excel()` when ``parse_cols`` is specified with an empty dataset (:issue:`9208`)
- :func:`read_html()` no longer ignores all-whitespace ``<tr>`` within ``<thead>`` when considering the ``skiprows`` and ``header`` arguments. Previously, users had to decrease their ``header`` and ``skiprows`` values on such tables to work around the issue. (:issue:`21641`)
- :func:`read_excel()` will correctly show the deprecation warning for previously deprecated ``sheetname`` (:issue:`17994`)
- :func:`read_csv()` and func:`read_table()` will throw ``UnicodeError`` and not coredump on badly encoded strings (:issue:`22748`)
- :func:`read_csv()` will correctly parse timezone-aware datetimes (:issue:`22256`)
- Bug in :func:`read_csv()` in which memory management was prematurely optimized for the C engine when the data was being read in chunks (:issue:`23509`)
- Bug in :func:`read_csv()` in unnamed columns were being improperly identified when extracting a multi-index (:issue:`23687`)
- :func:`read_sas()` will parse numbers in sas7bdat-files that have width less than 8 bytes correctly. (:issue:`21616`)
- :func:`read_sas()` will correctly parse sas7bdat files with many columns (:issue:`22628`)
- :func:`read_sas()` will correctly parse sas7bdat files with data page types having also bit 7 set (so page type is 128 + 256 = 384) (:issue:`16615`)
- Bug in :meth:`detect_client_encoding` where potential ``IOError`` goes unhandled when importing in a mod_wsgi process due to restricted access to stdout. (:issue:`21552`)
- Bug in :func:`to_html()` with ``index=False`` misses truncation indicators (...) on truncated DataFrame (:issue:`15019`, :issue:`22783`)
- Bug in :func:`DataFrame.to_string()` that broke column alignment when ``index=False`` and width of first column's values is greater than the width of first column's header (:issue:`16839`, :issue:`13032`)
- Bug in :func:`DataFrame.to_string()` that caused representations of :class:`DataFrame` to not take up the whole window (:issue:`22984`)
- Bug in :func:`DataFrame.to_csv` where a single level MultiIndex incorrectly wrote a tuple. Now just the value of the index is written (:issue:`19589`).
- Bug in :meth:`HDFStore.append` when appending a :class:`DataFrame` with an empty string column and ``min_itemsize`` < 8 (:issue:`12242`)
- Bug in :func:`read_csv()` in which memory leaks occurred in the C engine when parsing ``NaN`` values due to insufficient cleanup on completion or error (:issue:`21353`)
- Bug in :func:`read_csv()` in which incorrect error messages were being raised when ``skipfooter`` was passed in along with ``nrows``, ``iterator``, or ``chunksize`` (:issue:`23711`)
- Bug in :meth:`read_csv()` in which :class:`MultiIndex` index names were being improperly handled in the cases when they were not provided (:issue:`23484`)
- Bug in :meth:`read_csv()` in which unnecessary warnings were being raised when the dialect's values conflicted with the default arguments (:issue:`23761`)
- Bug in :meth:`read_html()` in which the error message was not displaying the valid flavors when an invalid one was provided (:issue:`23549`)
- Bug in :meth:`read_excel()` in which extraneous header names were extracted, even though none were specified (:issue:`11733`)
- Bug in :meth:`read_excel()` in which column names were not being properly converted to string sometimes in Python 2.x (:issue:`23874`)
- Bug in :meth:`read_excel()` in which ``index_col=None`` was not being respected and parsing index columns anyway (:issue:`18792`, :issue:`20480`)
- Bug in :meth:`read_excel()` in which ``usecols`` was not being validated for proper column names when passed in as a string (:issue:`20480`)
- Bug in :meth:`DataFrame.to_dict` when the resulting dict contains non-Python scalars in the case of numeric data (:issue:`23753`)
- :func:`DataFrame.to_string()`, :func:`DataFrame.to_html()`, :func:`DataFrame.to_latex()` will correctly format output when a string is passed as the ``float_format`` argument (:issue:`21625`, :issue:`22270`)

Plotting
^^^^^^^^

- Bug in :func:`DataFrame.plot.scatter` and :func:`DataFrame.plot.hexbin` caused x-axis label and ticklabels to disappear when colorbar was on in IPython inline backend (:issue:`10611`, :issue:`10678`, and :issue:`20455`)
- Bug in plotting a Series with datetimes using :func:`matplotlib.axes.Axes.scatter` (:issue:`22039`)

Groupby/Resample/Rolling
^^^^^^^^^^^^^^^^^^^^^^^^

- Bug in :func:`pandas.core.groupby.GroupBy.first` and :func:`pandas.core.groupby.GroupBy.last` with ``as_index=False`` leading to the loss of timezone information (:issue:`15884`)
- Bug in :meth:`DatetimeIndex.resample` when downsampling across a DST boundary (:issue:`8531`)
- Bug where ``ValueError`` is wrongly raised when calling :func:`~pandas.core.groupby.SeriesGroupBy.count` method of a
  ``SeriesGroupBy`` when the grouping variable only contains NaNs and numpy version < 1.13 (:issue:`21956`).
- Multiple bugs in :func:`pandas.core.Rolling.min` with ``closed='left'`` and a
  datetime-like index leading to incorrect results and also segfault. (:issue:`21704`)
- Bug in :meth:`Resampler.apply` when passing postiional arguments to applied func (:issue:`14615`).
- Bug in :meth:`Series.resample` when passing ``numpy.timedelta64`` to ``loffset`` kwarg (:issue:`7687`).
- Bug in :meth:`Resampler.asfreq` when frequency of ``TimedeltaIndex`` is a subperiod of a new frequency (:issue:`13022`).
- Bug in :meth:`SeriesGroupBy.mean` when values were integral but could not fit inside of int64, overflowing instead. (:issue:`22487`)
- :func:`RollingGroupby.agg` and :func:`ExpandingGroupby.agg` now support multiple aggregation functions as parameters (:issue:`15072`)
- Bug in :meth:`DataFrame.resample` and :meth:`Series.resample` when resampling by a weekly offset (``'W'``) across a DST transition (:issue:`9119`, :issue:`21459`)
- Bug in :meth:`DataFrame.expanding` in which the ``axis`` argument was not being respected during aggregations (:issue:`23372`)
- Bug in :meth:`pandas.core.groupby.DataFrameGroupBy.transform` which caused missing values when the input function can accept a :class:`DataFrame` but renames it (:issue:`23455`).
- Bug in :func:`pandas.core.groupby.GroupBy.nth` where column order was not always preserved (:issue:`20760`)
- Bug in :meth:`pandas.core.groupby.DataFrameGroupBy.rank` with ``method='dense'`` and ``pct=True`` when a group has only one member would raise a ``ZeroDivisionError`` (:issue:`23666`).

Reshaping
^^^^^^^^^

- Bug in :func:`pandas.concat` when joining resampled DataFrames with timezone aware index (:issue:`13783`)
- Bug in :func:`pandas.concat` when joining only `Series` the `names` argument of `concat` is no longer ignored (:issue:`23490`)
- Bug in :meth:`Series.combine_first` with ``datetime64[ns, tz]`` dtype which would return tz-naive result (:issue:`21469`)
- Bug in :meth:`Series.where` and :meth:`DataFrame.where` with ``datetime64[ns, tz]`` dtype (:issue:`21546`)
- Bug in :meth:`DataFrame.where` with an empty DataFrame and empty ``cond`` having non-bool dtype (:issue:`21947`)
- Bug in :meth:`Series.mask` and :meth:`DataFrame.mask` with ``list`` conditionals (:issue:`21891`)
- Bug in :meth:`DataFrame.replace` raises RecursionError when converting OutOfBounds ``datetime64[ns, tz]`` (:issue:`20380`)
- :func:`pandas.core.groupby.GroupBy.rank` now raises a ``ValueError`` when an invalid value is passed for argument ``na_option`` (:issue:`22124`)
- Bug in :func:`get_dummies` with Unicode attributes in Python 2 (:issue:`22084`)
- Bug in :meth:`DataFrame.replace` raises ``RecursionError`` when replacing empty lists (:issue:`22083`)
- Bug in :meth:`Series.replace` and meth:`DataFrame.replace` when dict is used as the ``to_replace`` value and one key in the dict is is another key's value, the results were inconsistent between using integer key and using string key (:issue:`20656`)
- Bug in :meth:`DataFrame.drop_duplicates` for empty ``DataFrame`` which incorrectly raises an error (:issue:`20516`)
- Bug in :func:`pandas.wide_to_long` when a string is passed to the stubnames argument and a column name is a substring of that stubname (:issue:`22468`)
- Bug in :func:`merge` when merging ``datetime64[ns, tz]`` data that contained a DST transition (:issue:`18885`)
- Bug in :func:`merge_asof` when merging on float values within defined tolerance (:issue:`22981`)
- Bug in :func:`pandas.concat` when concatenating a multicolumn DataFrame with tz-aware data against a DataFrame with a different number of columns (:issue:`22796`)
- Bug in :func:`merge_asof` where confusing error message raised when attempting to merge with missing values (:issue:`23189`)
- Bug in :meth:`DataFrame.nsmallest` and :meth:`DataFrame.nlargest` for dataframes that have a :class:`MultiIndex` for columns (:issue:`23033`).
- Bug in :func:`pandas.melt` when passing column names that are not present in ``DataFrame`` (:issue:`23575`)
- Bug in :meth:`DataFrame.append` with a :class:`Series` with a dateutil timezone would raise a ``TypeError`` (:issue:`23682`)
- Bug in ``Series`` construction when passing no data and ``dtype=str`` (:issue:`22477`)
<<<<<<< HEAD
- Bug in :meth:`DataFrame.join` when joining on partial MultiIndex would drop names (:issue:`20452`).
=======
- Bug in :func:`cut` with ``bins`` as an overlapping ``IntervalIndex`` where multiple bins were returned per item instead of raising a ``ValueError`` (:issue:`23980`)
>>>>>>> f06b9694

.. _whatsnew_0240.bug_fixes.sparse:

Sparse
^^^^^^

- Updating a boolean, datetime, or timedelta column to be Sparse now works (:issue:`22367`)
- Bug in :meth:`Series.to_sparse` with Series already holding sparse data not constructing properly (:issue:`22389`)
- Providing a ``sparse_index`` to the SparseArray constructor no longer defaults the na-value to ``np.nan`` for all dtypes. The correct na_value for ``data.dtype`` is now used.
- Bug in ``SparseArray.nbytes`` under-reporting its memory usage by not including the size of its sparse index.
- Improved performance of :meth:`Series.shift` for non-NA ``fill_value``, as values are no longer converted to a dense array.
- Bug in ``DataFrame.groupby`` not including ``fill_value`` in the groups for non-NA ``fill_value`` when grouping by a sparse column (:issue:`5078`)
- Bug in unary inversion operator (``~``) on a ``SparseSeries`` with boolean values. The performance of this has also been improved (:issue:`22835`)
- Bug in :meth:`SparseArary.unique` not returning the unique values (:issue:`19595`)
- Bug in :meth:`SparseArray.nonzero` and :meth:`SparseDataFrame.dropna` returning shifted/incorrect results (:issue:`21172`)
- Bug in :meth:`DataFrame.apply` where dtypes would lose sparseness (:issue:`23744`)

Build Changes
^^^^^^^^^^^^^

- Building pandas for development now requires ``cython >= 0.28.2`` (:issue:`21688`)
- Testing pandas now requires ``hypothesis>=3.58``.  You can find `the Hypothesis docs here <https://hypothesis.readthedocs.io/en/latest/index.html>`_, and a pandas-specific introduction :ref:`in the contributing guide <using-hypothesis>`. (:issue:`22280`)
-

Other
^^^^^

- :meth:`~pandas.io.formats.style.Styler.background_gradient` now takes a ``text_color_threshold`` parameter to automatically lighten the text color based on the luminance of the background color. This improves readability with dark background colors without the need to limit the background colormap range. (:issue:`21258`)
- Require at least 0.28.2 version of ``cython`` to support read-only memoryviews (:issue:`21688`)
- :meth:`~pandas.io.formats.style.Styler.background_gradient` now also supports tablewise application (in addition to rowwise and columnwise) with ``axis=None`` (:issue:`15204`)
- :meth:`DataFrame.nlargest` and :meth:`DataFrame.nsmallest` now returns the correct n values when keep != 'all' also when tied on the first columns (:issue:`22752`)
- :meth:`~pandas.io.formats.style.Styler.bar` now also supports tablewise application (in addition to rowwise and columnwise) with ``axis=None`` and setting clipping range with ``vmin`` and ``vmax`` (:issue:`21548` and :issue:`21526`). ``NaN`` values are also handled properly.
- Logical operations ``&, |, ^`` between :class:`Series` and :class:`Index` will no longer raise ``ValueError`` (:issue:`22092`)
- Checking PEP 3141 numbers in :func:`~pandas.api.types.is_scalar` function returns ``True`` (:issue:`22903`)
- Bug in :meth:`DataFrame.combine_first` in which column types were unexpectedly converted to float (:issue:`20699`)

.. _whatsnew_0.24.0.contributors:

Contributors
~~~~~~~~~~~~

.. contributors:: v0.23.4..HEAD<|MERGE_RESOLUTION|>--- conflicted
+++ resolved
@@ -1539,11 +1539,8 @@
 - Bug in :func:`pandas.melt` when passing column names that are not present in ``DataFrame`` (:issue:`23575`)
 - Bug in :meth:`DataFrame.append` with a :class:`Series` with a dateutil timezone would raise a ``TypeError`` (:issue:`23682`)
 - Bug in ``Series`` construction when passing no data and ``dtype=str`` (:issue:`22477`)
-<<<<<<< HEAD
+- Bug in :func:`cut` with ``bins`` as an overlapping ``IntervalIndex`` where multiple bins were returned per item instead of raising a ``ValueError`` (:issue:`23980`)
 - Bug in :meth:`DataFrame.join` when joining on partial MultiIndex would drop names (:issue:`20452`).
-=======
-- Bug in :func:`cut` with ``bins`` as an overlapping ``IntervalIndex`` where multiple bins were returned per item instead of raising a ``ValueError`` (:issue:`23980`)
->>>>>>> f06b9694
 
 .. _whatsnew_0240.bug_fixes.sparse:
 
