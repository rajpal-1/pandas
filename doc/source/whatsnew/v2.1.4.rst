--- conflicted
+++ resolved
@@ -26,10 +26,7 @@
 - Fixed bug in :func:`to_numeric` converting to extension dtype for ``string[pyarrow_numpy]`` dtype (:issue:`56179`)
 - Fixed bug in :meth:`DataFrame.__setitem__` casting :class:`Index` with object-dtype to PyArrow backed strings when ``infer_string`` option is set (:issue:`55638`)
 - Fixed bug in :meth:`Index.insert` casting object-dtype to PyArrow backed strings when ``infer_string`` option is set (:issue:`55638`)
-<<<<<<< HEAD
-=======
 - Fixed bug in :meth:`Series.str.translate` losing object dtype when string option is set (:issue:`56152`)
->>>>>>> 20ce643c
 
 .. ---------------------------------------------------------------------------
 .. _whatsnew_214.other:
