--- conflicted
+++ resolved
@@ -136,11 +136,8 @@
 
 Other
 ^^^^^
-<<<<<<< HEAD
+- Regression fixed in objTOJSON.c fix return-type warning (:issue:`31463`)
 - Fixed a regression where setting :attr:`pd.options.display.max_colwidth` was not accepting negative integer. In addition, this behavior has been deprecated in favor of using ``None`` (:issue:`31532`)
-=======
-- Regression fixed in objTOJSON.c fix return-type warning (:issue:`31463`)
->>>>>>> 918cc482
 -
 
 .. ---------------------------------------------------------------------------
