.. _whatsnew_101:

What's new in 1.0.1 (??)
------------------------

These are the changes in pandas 1.0.1. See :ref:`release` for a full changelog
including other versions of pandas.

{{ header }}

.. ---------------------------------------------------------------------------

.. _whatsnew_101.regressions:

Fixed regressions
~~~~~~~~~~~~~~~~~

- Fixed regression in :class:`DataFrame` setting values with a slice (e.g. ``df[-4:] = 1``) indexing by label instead of position (:issue:`31469`)
- Fixed regression when indexing a ``Series`` or ``DataFrame`` indexed by ``DatetimeIndex`` with a slice containg a :class:`datetime.date` (:issue:`31501`)
- Fixed regression in ``DataFrame.__setitem__`` raising an ``AttributeError`` with a :class:`MultiIndex` and a non-monotonic indexer (:issue:`31449`)
- Fixed regression in :class:`Series` multiplication when multiplying a numeric :class:`Series` with >10000 elements with a timedelta-like scalar (:issue:`31457`)
- Fixed regression in ``.groupby()`` aggregations with categorical dtype using Cythonized reduction functions (e.g. ``first``) (:issue:`31450`)
- Fixed regression in :meth:`GroupBy.apply` if called with a function which returned a non-pandas non-scalar object (e.g. a list or numpy array) (:issue:`31441`)
<<<<<<< HEAD
- Fixed regression in ``.groupby().agg()`` raising an ``AssertionError`` for some reductions like ``min`` on object-dtype columns (:issue:`31522`)
=======
- Fixed regression in :meth:`DataFrame.groupby` whereby taking the minimum or maximum of a column with period dtype would raise a ``TypeError``. (:issue:`31471`)
- Fixed regression in :meth:`DataFrame.apply` with object dtype and non-reducing function (:issue:`31505`)
>>>>>>> c6c86dd1
- Fixed regression in :meth:`to_datetime` when parsing non-nanosecond resolution datetimes (:issue:`31491`)
- Fixed regression in :meth:`~DataFrame.to_csv` where specifying an ``na_rep`` might truncate the values written (:issue:`31447`)
- Fixed regression in :class:`Categorical` construction with ``numpy.str_`` categories (:issue:`31499`)
- Fixed regression in :meth:`DataFrame.loc` and :meth:`DataFrame.iloc` when selecting a row containing a single ``datetime64`` or ``timedelta64`` column (:issue:`31649`)
- Fixed regression where setting :attr:`pd.options.display.max_colwidth` was not accepting negative integer. In addition, this behavior has been deprecated in favor of using ``None`` (:issue:`31532`)
- Fixed regression in objTOJSON.c fix return-type warning (:issue:`31463`)
- Fixed regression in :meth:`qcut` when passed a nullable integer. (:issue:`31389`)
- Fixed regression in assigning to a :class:`Series` using a nullable integer dtype (:issue:`31446`)
- Fixed performance regression when indexing a ``DataFrame`` or ``Series`` with a :class:`MultiIndex` for the index using a list of labels (:issue:`31648`)

.. ---------------------------------------------------------------------------

.. _whatsnew_101.deprecations:

Deprecations
~~~~~~~~~~~~

- Support for negative integer for :attr:`pd.options.display.max_colwidth` is deprecated in favor of using ``None`` (:issue:`31532`)

.. ---------------------------------------------------------------------------

.. _whatsnew_101.bug_fixes:

Bug fixes
~~~~~~~~~

**Datetimelike**

- Fixed bug in :meth:`to_datetime` raising when ``cache=True`` and out-of-bound values are present (:issue:`31491`)

**Numeric**

- Bug in dtypes being lost in ``DataFrame.__invert__`` (``~`` operator) with mixed dtypes (:issue:`31183`)
  and for extension-array backed ``Series`` and ``DataFrame`` (:issue:`23087`)

**Plotting**

- Plotting tz-aware timeseries no longer gives UserWarning (:issue:`31205`)

**Interval**

- Bug in :meth:`Series.shift` with ``interval`` dtype raising a ``TypeError`` when shifting an interval array of integers or datetimes (:issue:`34195`)

.. ---------------------------------------------------------------------------

.. _whatsnew_101.contributors:

Contributors
~~~~~~~~~~~~<|MERGE_RESOLUTION|>--- conflicted
+++ resolved
@@ -19,14 +19,11 @@
 - Fixed regression when indexing a ``Series`` or ``DataFrame`` indexed by ``DatetimeIndex`` with a slice containg a :class:`datetime.date` (:issue:`31501`)
 - Fixed regression in ``DataFrame.__setitem__`` raising an ``AttributeError`` with a :class:`MultiIndex` and a non-monotonic indexer (:issue:`31449`)
 - Fixed regression in :class:`Series` multiplication when multiplying a numeric :class:`Series` with >10000 elements with a timedelta-like scalar (:issue:`31457`)
+- Fixed regression in ``.groupby().agg()`` raising an ``AssertionError`` for some reductions like ``min`` on object-dtype columns (:issue:`31522`)
 - Fixed regression in ``.groupby()`` aggregations with categorical dtype using Cythonized reduction functions (e.g. ``first``) (:issue:`31450`)
 - Fixed regression in :meth:`GroupBy.apply` if called with a function which returned a non-pandas non-scalar object (e.g. a list or numpy array) (:issue:`31441`)
-<<<<<<< HEAD
-- Fixed regression in ``.groupby().agg()`` raising an ``AssertionError`` for some reductions like ``min`` on object-dtype columns (:issue:`31522`)
-=======
 - Fixed regression in :meth:`DataFrame.groupby` whereby taking the minimum or maximum of a column with period dtype would raise a ``TypeError``. (:issue:`31471`)
 - Fixed regression in :meth:`DataFrame.apply` with object dtype and non-reducing function (:issue:`31505`)
->>>>>>> c6c86dd1
 - Fixed regression in :meth:`to_datetime` when parsing non-nanosecond resolution datetimes (:issue:`31491`)
 - Fixed regression in :meth:`~DataFrame.to_csv` where specifying an ``na_rep`` might truncate the values written (:issue:`31447`)
 - Fixed regression in :class:`Categorical` construction with ``numpy.str_`` categories (:issue:`31499`)
