--- conflicted
+++ resolved
@@ -31,6 +31,7 @@
 - Fixed regression in :meth:`qcut` when passed a nullable integer. (:issue:`31389`)
 - Fixed regression in assigning to a :class:`Series` using a nullable integer dtype (:issue:`31446`)
 - Fixed performance regression when indexing a ``DataFrame`` or ``Series`` with a :class:`MultiIndex` for the index using a list of labels (:issue:`31648`)
+- Fixed regression in :meth:`read_csv` used in file like object ``RawIOBase`` is not recognize ``encoding`` option (:issue:`31575`)
 
 .. ---------------------------------------------------------------------------
 
@@ -55,84 +56,7 @@
 **Numeric**
 
 - Bug in dtypes being lost in ``DataFrame.__invert__`` (``~`` operator) with mixed dtypes (:issue:`31183`)
-<<<<<<< HEAD
-- Bug in :class:`Series` multiplication when multiplying a numeric :class:`Series` with >10000 elements with a timedelta-like scalar (:issue:`31467`)
--
-
-Conversion
-^^^^^^^^^^
-
--
--
-
-Strings
-^^^^^^^
-
--
--
-
-
-Interval
-^^^^^^^^
-
--
--
-
-Indexing
-^^^^^^^^
-
-- Fixed regression when indexing a ``Series`` or ``DataFrame`` indexed by ``DatetimeIndex`` with a slice containg a :class:`datetime.date` (:issue:`31501`)
-- Fixed regression in :class:`DataFrame` setting values with a slice (e.g. ``df[-4:] = 1``) indexing by label instead of position (:issue:`31469`)
--
--
-- Bug where assigning to a :class:`Series` using a IntegerArray / BooleanArray as a mask would raise ``TypeError`` (:issue:`31446`)
-
-Missing
-^^^^^^^
-
--
--
-
-MultiIndex
-^^^^^^^^^^
-
--
--
-
-I/O
-^^^
-
-- Fixed regression in :meth:`~DataFrame.to_csv` where specifying an ``na_rep`` might truncate the values written (:issue:`31447`)
-- Bug in :meth:`read_csv` used in file like object ``RawIOBase`` is not recognize ``encoding`` option (:issue:`31575`)
--
-
-Plotting
-^^^^^^^^
-
--
--
-
-Groupby/resample/rolling
-^^^^^^^^^^^^^^^^^^^^^^^^
-
--
--
-
-
-Reshaping
-^^^^^^^^^
-
--
--
-
-Sparse
-^^^^^^
-
--
--
-=======
   and for extension-array backed ``Series`` and ``DataFrame`` (:issue:`23087`)
->>>>>>> 33e86bfc
 
 **Plotting**
 
