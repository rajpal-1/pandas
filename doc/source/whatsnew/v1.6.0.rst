.. _whatsnew_160:

What's new in 1.6.0 (??)
------------------------

These are the changes in pandas 1.6.0. See :ref:`release` for a full changelog
including other versions of pandas.

{{ header }}

.. ---------------------------------------------------------------------------
.. _whatsnew_160.enhancements:

Enhancements
~~~~~~~~~~~~

.. _whatsnew_160.enhancements.enhancement1:

enhancement1
^^^^^^^^^^^^

.. _whatsnew_160.enhancements.enhancement2:

enhancement2
^^^^^^^^^^^^

.. _whatsnew_160.enhancements.other:

Other enhancements
^^^^^^^^^^^^^^^^^^
- :meth:`Series.add_suffix`, :meth:`DataFrame.add_suffix`, :meth:`Series.add_prefix` and :meth:`DataFrame.add_prefix` support an ``axis`` argument. If ``axis`` is set, the default behaviour of which axis to consider can be overwritten (:issue:`47819`)
-

.. ---------------------------------------------------------------------------
.. _whatsnew_160.notable_bug_fixes:

Notable bug fixes
~~~~~~~~~~~~~~~~~

These are bug fixes that might have notable behavior changes.

.. _whatsnew_160.notable_bug_fixes.notable_bug_fix1:

notable_bug_fix1
^^^^^^^^^^^^^^^^

.. _whatsnew_160.notable_bug_fixes.notable_bug_fix2:

notable_bug_fix2
^^^^^^^^^^^^^^^^

.. ---------------------------------------------------------------------------
.. _whatsnew_160.api_breaking:

Backwards incompatible API changes
~~~~~~~~~~~~~~~~~~~~~~~~~~~~~~~~~~

.. _whatsnew_160.api_breaking.deps:

Increased minimum versions for dependencies
^^^^^^^^^^^^^^^^^^^^^^^^^^^^^^^^^^^^^^^^^^^
Some minimum supported versions of dependencies were updated.
If installed, we now require:

+-----------------+-----------------+----------+---------+
| Package         | Minimum Version | Required | Changed |
+=================+=================+==========+=========+
|                 |                 |    X     |    X    |
+-----------------+-----------------+----------+---------+

For `optional libraries <https://pandas.pydata.org/docs/getting_started/install.html>`_ the general recommendation is to use the latest version.
The following table lists the lowest version per library that is currently being tested throughout the development of pandas.
Optional libraries below the lowest tested version may still work, but are not considered supported.

+-----------------+-----------------+---------+
| Package         | Minimum Version | Changed |
+=================+=================+=========+
|                 |                 |    X    |
+-----------------+-----------------+---------+

See :ref:`install.dependencies` and :ref:`install.optional_dependencies` for more.

.. _whatsnew_160.api_breaking.other:

Other API changes
^^^^^^^^^^^^^^^^^
-
-

.. ---------------------------------------------------------------------------
.. _whatsnew_160.deprecations:

Deprecations
~~~~~~~~~~~~
-
-

.. ---------------------------------------------------------------------------
.. _whatsnew_160.performance:

Performance improvements
~~~~~~~~~~~~~~~~~~~~~~~~
-
-

.. ---------------------------------------------------------------------------
.. _whatsnew_160.bug_fixes:

Bug fixes
~~~~~~~~~

Categorical
^^^^^^^^^^^
-
-

Datetimelike
^^^^^^^^^^^^
-
-

Timedelta
^^^^^^^^^
-
-

Timezones
^^^^^^^^^
-
-

Numeric
^^^^^^^
-
-

Conversion
^^^^^^^^^^
-
-

Strings
^^^^^^^
-
-

Interval
^^^^^^^^
-
-

Indexing
^^^^^^^^
<<<<<<< HEAD
- Bug in :meth:`DataFrame.reindex` casting dtype to ``object`` when :class:`DataFrame` has single extension array column when indexing columns and index (:issue:`48190`)
=======
- Bug in :meth:`DataFrame.reindex` filling with wrong values when indexing columns and index for ``uint`` dtypes (:issue:`48184`)
>>>>>>> 10855f6b
-

Missing
^^^^^^^
-
-

MultiIndex
^^^^^^^^^^
- Bug in :meth:`MultiIndex.append` not checking names for equality (:issue:`48288`)
-

I/O
^^^
-
-

Period
^^^^^^
-
-

Plotting
^^^^^^^^
-
-

Groupby/resample/rolling
^^^^^^^^^^^^^^^^^^^^^^^^
-
-

Reshaping
^^^^^^^^^
-
-

Sparse
^^^^^^
-
-

ExtensionArray
^^^^^^^^^^^^^^
-
-

Styler
^^^^^^
-
-

Other
^^^^^

.. ***DO NOT USE THIS SECTION***

-
-

.. ---------------------------------------------------------------------------
.. _whatsnew_160.contributors:

Contributors
~~~~~~~~~~~~<|MERGE_RESOLUTION|>--- conflicted
+++ resolved
@@ -151,11 +151,8 @@
 
 Indexing
 ^^^^^^^^
-<<<<<<< HEAD
+- Bug in :meth:`DataFrame.reindex` filling with wrong values when indexing columns and index for ``uint`` dtypes (:issue:`48184`)
 - Bug in :meth:`DataFrame.reindex` casting dtype to ``object`` when :class:`DataFrame` has single extension array column when indexing columns and index (:issue:`48190`)
-=======
-- Bug in :meth:`DataFrame.reindex` filling with wrong values when indexing columns and index for ``uint`` dtypes (:issue:`48184`)
->>>>>>> 10855f6b
 -
 
 Missing
