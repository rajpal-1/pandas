.. _whatsnew_160:

What's new in 1.6.0 (??)
------------------------

These are the changes in pandas 1.6.0. See :ref:`release` for a full changelog
including other versions of pandas.

{{ header }}

.. ---------------------------------------------------------------------------
.. _whatsnew_160.enhancements:

Enhancements
~~~~~~~~~~~~

.. _whatsnew_160.enhancements.enhancement1:

enhancement1
^^^^^^^^^^^^

.. _whatsnew_160.enhancements.enhancement2:

enhancement2
^^^^^^^^^^^^

.. _whatsnew_160.enhancements.other:

Other enhancements
^^^^^^^^^^^^^^^^^^
- :meth:`.GroupBy.quantile` now preserving nullable dtypes instead of casting to numpy dtypes (:issue:`37493`)
- :meth:`Series.add_suffix`, :meth:`DataFrame.add_suffix`, :meth:`Series.add_prefix` and :meth:`DataFrame.add_prefix` support an ``axis`` argument. If ``axis`` is set, the default behaviour of which axis to consider can be overwritten (:issue:`47819`)
- :func:`assert_frame_equal` now shows the first element where the DataFrames differ, analogously to ``pytest``'s output (:issue:`47910`)
-

.. ---------------------------------------------------------------------------
.. _whatsnew_160.notable_bug_fixes:

Notable bug fixes
~~~~~~~~~~~~~~~~~

These are bug fixes that might have notable behavior changes.

.. _whatsnew_160.notable_bug_fixes.notable_bug_fix1:

notable_bug_fix1
^^^^^^^^^^^^^^^^

.. _whatsnew_160.notable_bug_fixes.notable_bug_fix2:

notable_bug_fix2
^^^^^^^^^^^^^^^^

.. ---------------------------------------------------------------------------
.. _whatsnew_160.api_breaking:

Backwards incompatible API changes
~~~~~~~~~~~~~~~~~~~~~~~~~~~~~~~~~~

.. _whatsnew_160.api_breaking.deps:

Increased minimum versions for dependencies
^^^^^^^^^^^^^^^^^^^^^^^^^^^^^^^^^^^^^^^^^^^
Some minimum supported versions of dependencies were updated.
If installed, we now require:

+-----------------+-----------------+----------+---------+
| Package         | Minimum Version | Required | Changed |
+=================+=================+==========+=========+
|                 |                 |    X     |    X    |
+-----------------+-----------------+----------+---------+

For `optional libraries <https://pandas.pydata.org/docs/getting_started/install.html>`_ the general recommendation is to use the latest version.
The following table lists the lowest version per library that is currently being tested throughout the development of pandas.
Optional libraries below the lowest tested version may still work, but are not considered supported.

+-----------------+-----------------+---------+
| Package         | Minimum Version | Changed |
+=================+=================+=========+
|                 |                 |    X    |
+-----------------+-----------------+---------+

See :ref:`install.dependencies` and :ref:`install.optional_dependencies` for more.

.. _whatsnew_160.api_breaking.other:

Other API changes
^^^^^^^^^^^^^^^^^
-
-

.. ---------------------------------------------------------------------------
.. _whatsnew_160.deprecations:

Deprecations
~~~~~~~~~~~~
-
-

.. ---------------------------------------------------------------------------
.. _whatsnew_160.performance:

Performance improvements
~~~~~~~~~~~~~~~~~~~~~~~~
- Performance improvement in :meth:`.GroupBy.median` for nullable dtypes (:issue:`37493`)
- Performance improvement in :meth:`MultiIndex.argsort` and :meth:`MultiIndex.sort_values` (:issue:`48406`)
- Performance improvement in :meth:`MultiIndex.union` without missing values and without duplicates (:issue:`48505`)
- Performance improvement in :meth:`.GroupBy.mean` and :meth:`.GroupBy.var` for extension array dtypes (:issue:`37493`)
- Performance improvement for :meth:`Series.value_counts` with nullable dtype (:issue:`48338`)
- Performance improvement for :class:`Series` constructor passing integer numpy array with nullable dtype (:issue:`48338`)
- Performance improvement for :meth:`MultiIndex.unique` (:issue:`48335`)
-

.. ---------------------------------------------------------------------------
.. _whatsnew_160.bug_fixes:

Bug fixes
~~~~~~~~~

Categorical
^^^^^^^^^^^
-
-

Datetimelike
^^^^^^^^^^^^
-
-

Timedelta
^^^^^^^^^
-
-

Timezones
^^^^^^^^^
-
-

Numeric
^^^^^^^
-
-

Conversion
^^^^^^^^^^
-
-

Strings
^^^^^^^
-
-

Interval
^^^^^^^^
-
-

Indexing
^^^^^^^^
- Bug in :meth:`DataFrame.reindex` filling with wrong values when indexing columns and index for ``uint`` dtypes (:issue:`48184`)
- Bug in :meth:`DataFrame.reindex` casting dtype to ``object`` when :class:`DataFrame` has single extension array column when re-indexing ``columns`` and ``index`` (:issue:`48190`)
- Bug in :func:`~DataFrame.describe` when formatting percentiles in the resulting index showed more decimals than needed (:issue:`46362`)

Missing
^^^^^^^
-
-

MultiIndex
^^^^^^^^^^
- Bug in :meth:`MultiIndex.unique` losing extension array dtype (:issue:`48335`)
<<<<<<< HEAD
- Bug in :meth:`MultiIndex.union` losing extension array (:issue:`48505`)
=======
- Bug in :meth:`MultiIndex.union` losing extension array (:issue:`48498`)
>>>>>>> 850da579
- Bug in :meth:`MultiIndex.append` not checking names for equality (:issue:`48288`)
-

I/O
^^^
-
-

Period
^^^^^^
- Bug in :meth:`Period.strftime` and :meth:`PeriodIndex.strftime`, raising ``UnicodeDecodeError`` when a locale-specific directive was passed (:issue:`46319`)
-

Plotting
^^^^^^^^
-
-

Groupby/resample/rolling
^^^^^^^^^^^^^^^^^^^^^^^^
- Bug in :meth:`DataFrameGroupBy.sample` raises ``ValueError`` when the object is empty (:issue:`48459`)
-

Reshaping
^^^^^^^^^
- Bug in :func:`join` when ``left_on`` or ``right_on`` is or includes a :class:`CategoricalIndex` incorrectly raising ``AttributeError`` (:issue:`48464`)
-

Sparse
^^^^^^
-
-

ExtensionArray
^^^^^^^^^^^^^^
- Bug in :meth:`Series.mean` overflowing unnecessarily with nullable integers (:issue:`48378`)
-

Styler
^^^^^^
-
-

Other
^^^^^

.. ***DO NOT USE THIS SECTION***

-
-

.. ---------------------------------------------------------------------------
.. _whatsnew_160.contributors:

Contributors
~~~~~~~~~~~~<|MERGE_RESOLUTION|>--- conflicted
+++ resolved
@@ -171,11 +171,7 @@
 MultiIndex
 ^^^^^^^^^^
 - Bug in :meth:`MultiIndex.unique` losing extension array dtype (:issue:`48335`)
-<<<<<<< HEAD
-- Bug in :meth:`MultiIndex.union` losing extension array (:issue:`48505`)
-=======
-- Bug in :meth:`MultiIndex.union` losing extension array (:issue:`48498`)
->>>>>>> 850da579
+- Bug in :meth:`MultiIndex.union` losing extension array (:issue:`48498`, :issue:`48505`)
 - Bug in :meth:`MultiIndex.append` not checking names for equality (:issue:`48288`)
 -
 
