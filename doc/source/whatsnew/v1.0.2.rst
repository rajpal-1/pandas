--- conflicted
+++ resolved
@@ -36,16 +36,11 @@
 
 - Using ``pd.NA`` with :meth:`DataFrame.to_json` now correctly outputs a null value instead of an empty object (:issue:`31615`)
 
-<<<<<<< HEAD
 
 **Experimental dtypes**
 
 - Fix bug in :meth:`DataFrame.convert_dtypes` for columns that were already using the ``"string"`` dtype (:issue:`31731`).
-=======
-**Experimental dtypes**
-
 - Fixed bug in setting values using a slice indexer with string dtype (:issue:`31772`)
->>>>>>> 361a938d
 
 .. ---------------------------------------------------------------------------
 
