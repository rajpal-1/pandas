--- conflicted
+++ resolved
@@ -37,12 +37,6 @@
 - Fixed regression in :meth:`DataFrame.reindex` and :meth:`Series.reindex` when reindexing with (tz-aware) index and ``method=nearest`` (:issue:`26683`)
 - Fixed regression in :meth:`DataFrame.reindex_like` on a :class:`DataFrame` subclass raised an  ``AssertionError`` (:issue:`31925`)
 - Fixed regression in :class:`DataFrame` arithmetic operations with mis-matched columns (:issue:`31623`)
-<<<<<<< HEAD
-- Fixed regression in :meth:`GroupBy.agg` calling a user-provided function an extra time on an empty input (:issue:`31760`)
-- Fixed regression in :meth:`DataFrame.loc`, :meth:`Series.loc` throwing an error when a ``datetime64[ns, tz]`` value is provided (:issue:`32395`)
-- Joining on :class:`DatetimeIndex` or :class:`TimedeltaIndex` will preserve ``freq`` in simple cases (:issue:`32166`)
--
-=======
 
 **Other**
 
@@ -50,7 +44,6 @@
 - Fixed regression in :meth:`Series.shift` with ``datetime64`` dtype when passing an integer ``fill_value`` (:issue:`32591`)
 - Fixed regression in the repr of an object-dtype :class:`Index` with bools and missing values (:issue:`32146`)
 
->>>>>>> b6cb1a44
 
 .. ---------------------------------------------------------------------------
 
