.. _whatsnew_113:

What's new in 1.1.3 (??)
------------------------

These are the changes in pandas 1.1.3. See :ref:`release` for a full changelog
including other versions of pandas.

{{ header }}

.. ---------------------------------------------------------------------------

Enhancements
~~~~~~~~~~~~

Added support for new Python version
^^^^^^^^^^^^^^^^^^^^^^^^^^^^^^^^^^^^

Pandas 1.1.3 now supports Python 3.9 (:issue:`36296`).

Development Changes
^^^^^^^^^^^^^^^^^^^

- The minimum version of Cython is now the most recent bug-fix version (0.29.21) (:issue:`36296`).

.. ---------------------------------------------------------------------------

.. _whatsnew_113.regressions:

Fixed regressions
~~~~~~~~~~~~~~~~~
- Fixed regression in :meth:`DataFrame.agg`, :meth:`DataFrame.apply`, :meth:`Series.agg`, and :meth:`Series.apply` where internal suffix is exposed to the users when no relabelling is applied (:issue:`36189`)
- Fixed regression in :class:`IntegerArray` unary plus and minus operations raising a ``TypeError`` (:issue:`36063`)
- Fixed regression in :meth:`Series.__getitem__` incorrectly raising when the input was a tuple (:issue:`35534`)
- Fixed regression in :meth:`Series.__getitem__` incorrectly raising when the input was a frozenset (:issue:`35747`)
- Fixed regression in :meth:`read_excel` with ``engine="odf"`` caused ``UnboundLocalError`` in some cases where cells had nested child nodes (:issue:`36122`, :issue:`35802`)
- Fixed regression in :meth:`DataFrame.replace` inconsistent replace when using a float in the replace method (:issue:`35376`)
- Fixed regression in :class:`DataFrame` and :class:`Series` comparisons between numeric arrays and strings (:issue:`35700`, :issue:`36377`)
- Fixed regression in :meth:`DataFrame.apply` with ``raw=True`` and user-function returning string (:issue:`35940`)
- Fixed regression when setting empty :class:`DataFrame` column to a :class:`Series` in preserving name of index in frame (:issue:`36527`)
- Fixed regression in :class:`Period` incorrect value for ordinal over the maximum timestamp (:issue:`36430`)
<<<<<<< HEAD
- Fixed regression in :func:`read_table` raised ``ValueError`` when ``delim_whitespace`` was set to ``True`` (:issue:`35958`)
=======
- Fixed regression in :meth:`Series.dt.normalize` when normalizing pre-epoch dates the result was shifted one day (:issue:`36294`)
>>>>>>> 04e07d0b

.. ---------------------------------------------------------------------------

.. _whatsnew_113.bug_fixes:

Bug fixes
~~~~~~~~~
- Bug in :func:`read_spss` where passing a ``pathlib.Path`` as ``path`` would raise a ``TypeError`` (:issue:`33666`)
- Bug in :meth:`Series.str.startswith` and :meth:`Series.str.endswith` with ``category`` dtype not propagating ``na`` parameter (:issue:`36241`)
- Bug in :class:`Series` constructor where integer overflow would occur for sufficiently large scalar inputs when an index was provided (:issue:`36291`)
- Bug in :meth:`DataFrame.sort_values` raising an ``AttributeError`` when sorting on a key that casts column to categorical dtype (:issue:`36383`)
- Bug in :meth:`DataFrame.stack` raising a ``ValueError`` when stacking :class:`MultiIndex` columns based on position when the levels had duplicate names (:issue:`36353`)
- Bug in :meth:`Series.astype` showing too much precision when casting from ``np.float32`` to string dtype (:issue:`36451`)
- Bug in :meth:`Series.isin` and :meth:`DataFrame.isin` when using ``NaN`` and a row length above 1,000,000 (:issue:`22205`)
- Bug in :func:`cut` raising a ``ValueError`` when passed a :class:`Series` of labels with ``ordered=False`` (:issue:`36603`)

.. ---------------------------------------------------------------------------

.. _whatsnew_113.other:

Other
~~~~~
-

.. ---------------------------------------------------------------------------

.. _whatsnew_113.contributors:

Contributors
~~~~~~~~~~~~

.. contributors:: v1.1.2..v1.1.3|HEAD<|MERGE_RESOLUTION|>--- conflicted
+++ resolved
@@ -39,11 +39,8 @@
 - Fixed regression in :meth:`DataFrame.apply` with ``raw=True`` and user-function returning string (:issue:`35940`)
 - Fixed regression when setting empty :class:`DataFrame` column to a :class:`Series` in preserving name of index in frame (:issue:`36527`)
 - Fixed regression in :class:`Period` incorrect value for ordinal over the maximum timestamp (:issue:`36430`)
-<<<<<<< HEAD
 - Fixed regression in :func:`read_table` raised ``ValueError`` when ``delim_whitespace`` was set to ``True`` (:issue:`35958`)
-=======
 - Fixed regression in :meth:`Series.dt.normalize` when normalizing pre-epoch dates the result was shifted one day (:issue:`36294`)
->>>>>>> 04e07d0b
 
 .. ---------------------------------------------------------------------------
 
