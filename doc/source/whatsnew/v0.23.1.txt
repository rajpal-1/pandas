--- conflicted
+++ resolved
@@ -94,7 +94,6 @@
 ^^^^^^^^^
 
 - Bug in :func:`concat` where error was raised in concatenating :class:`Series` with numpy scalar and tuple names (:issue:`21015`)
-<<<<<<< HEAD
 -
 
 Categorical
@@ -106,7 +105,4 @@
 ^^^^^
 
 - Tab completion on :class:`Index` in IPython no longer outputs deprecation warnings (:issue:`21125`)
-- Bug preventing pandas from being importable with -OO optimization (:issue:`21071`)
-=======
--
->>>>>>> dc02831f
+- Bug preventing pandas from being importable with -OO optimization (:issue:`21071`)