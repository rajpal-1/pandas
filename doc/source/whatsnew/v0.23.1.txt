.. _whatsnew_0231:

v0.23.1
-------

This is a minor bug-fix release in the 0.23.x series and includes some small regression fixes
and bug fixes. We recommend that all users upgrade to this version.

.. contents:: What's new in v0.23.1
    :local:
    :backlinks: none

<<<<<<< HEAD

Regressions
~~~~~~~~~~~

- Reverted the ability of :func:`~DataFrame.to_sql` to perform multivalue
  inserts (:issue:`21103`). In the future this will be made configurable.



.. _whatsnew_0231.enhancements:
=======
>>>>>>> 649bfae9

.. _whatsnew_0231.fixed_regressions:

Fixed Regressions
~~~~~~~~~~~~~~~~~

- Fixed regression in the :attr:`DatetimeIndex.date` and :attr:`DatetimeIndex.time`
  attributes in case of timezone-aware data: :attr:`DatetimeIndex.time` returned
  a tz-aware time instead of tz-naive (:issue:`21267`) and :attr:`DatetimeIndex.date`
  returned incorrect date when the input date has a non-UTC timezone (:issue:`21230`).
- Fixed regression in :meth:`pandas.io.json.json_normalize` when called with ``None`` values
  in nested levels in JSON (:issue:`21158`).
- Bug in :meth:`~DataFrame.to_csv` causes encoding error when compression and encoding are specified (:issue:`21241`, :issue:`21118`)
- Bug preventing pandas from being importable with -OO optimization (:issue:`21071`)
- Bug in :meth:`Categorical.fillna` incorrectly raising a ``TypeError`` when `value` the individual categories are iterable and `value` is an iterable (:issue:`21097`, :issue:`19788`)


.. _whatsnew_0231.performance:

Performance Improvements
~~~~~~~~~~~~~~~~~~~~~~~~

- Improved performance of :meth:`CategoricalIndex.is_monotonic_increasing`, :meth:`CategoricalIndex.is_monotonic_decreasing` and :meth:`CategoricalIndex.is_monotonic` (:issue:`21025`)
- Improved performance of :meth:`CategoricalIndex.is_unique` (:issue:`21107`)


.. _whatsnew_0231.bug_fixes:

Bug Fixes
~~~~~~~~~

Groupby/Resample/Rolling

- Bug in :func:`DataFrame.agg` where applying multiple aggregation functions to a :class:`DataFrame` with duplicated column names would cause a stack overflow (:issue:`21063`)
- Bug in :func:`pandas.core.groupby.GroupBy.ffill` and :func:`pandas.core.groupby.GroupBy.bfill` where the fill within a grouping would not always be applied as intended due to the implementations' use of a non-stable sort (:issue:`21207`)
- Bug in :func:`pandas.core.groupby.GroupBy.rank` where results did not scale to 100% when specifying ``method='dense'`` and ``pct=True``

Data-type specific

- Bug in :meth:`Series.str.replace()` where the method throws `TypeError` on Python 3.5.2 (:issue: `21078`)
- Bug in :class:`Timedelta`: where passing a float with a unit would prematurely round the float precision (:issue: `14156`)
- Bug in :func:`pandas.testing.assert_index_equal` which raised ``AssertionError`` incorrectly, when comparing two :class:`CategoricalIndex` objects with param ``check_categorical=False`` (:issue:`19776`)

Sparse

- Bug in :attr:`SparseArray.shape` which previously only returned the shape :attr:`SparseArray.sp_values` (:issue:`21126`)

Indexing

- Bug in :meth:`Series.reset_index` where appropriate error was not raised with an invalid level name (:issue:`20925`)
- Bug in :func:`interval_range` when ``start``/``periods`` or ``end``/``periods`` are specified with float ``start`` or ``end`` (:issue:`21161`)
- Bug in :meth:`MultiIndex.set_names` where error raised for a ``MultiIndex`` with ``nlevels == 1`` (:issue:`21149`)
- Bug in :class:`IntervalIndex` constructors where creating an ``IntervalIndex`` from categorical data was not fully supported (:issue:`21243`, issue:`21253`)
- Bug in :meth:`MultiIndex.sort_index` which was not guaranteed to sort correctly with ``level=1``; this was also causing data misalignment in particular :meth:`DataFrame.stack` operations (:issue:`20994`, :issue:`20945`, :issue:`21052`)

I/O

- Bug in IO methods specifying ``compression='zip'`` which produced uncompressed zip archives (:issue:`17778`, :issue:`21144`)
- Bug in :meth:`DataFrame.to_stata` which prevented exporting DataFrames to buffers and most file-like objects (:issue:`21041`)
- Bug in :meth:`read_stata` and :class:`StataReader` which did not correctly decode utf-8 strings on Python 3 from Stata 14 files (dta version 118) (:issue:`21244`)

Reshaping

- Bug in :func:`concat` where error was raised in concatenating :class:`Series` with numpy scalar and tuple names (:issue:`21015`)
- Bug in :func:`concat` warning message providing the wrong guidance for future behavior (:issue:`21101`)

Other

- Tab completion on :class:`Index` in IPython no longer outputs deprecation warnings (:issue:`21125`)<|MERGE_RESOLUTION|>--- conflicted
+++ resolved
@@ -10,25 +10,16 @@
     :local:
     :backlinks: none
 
-<<<<<<< HEAD
-
-Regressions
-~~~~~~~~~~~
-
-- Reverted the ability of :func:`~DataFrame.to_sql` to perform multivalue
-  inserts (:issue:`21103`). In the future this will be made configurable.
-
-
-
-.. _whatsnew_0231.enhancements:
-=======
->>>>>>> 649bfae9
 
 .. _whatsnew_0231.fixed_regressions:
 
 Fixed Regressions
 ~~~~~~~~~~~~~~~~~
 
+
+- Reverted the ability of :func:`~DataFrame.to_sql` to perform multivalue
+  inserts as this caused regression in certain cases (:issue:`21103`).
+  In the future this will be made configurable.
 - Fixed regression in the :attr:`DatetimeIndex.date` and :attr:`DatetimeIndex.time`
   attributes in case of timezone-aware data: :attr:`DatetimeIndex.time` returned
   a tz-aware time instead of tz-naive (:issue:`21267`) and :attr:`DatetimeIndex.date`
