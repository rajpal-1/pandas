--- conflicted
+++ resolved
@@ -13,7 +13,6 @@
 Enhancements
 ~~~~~~~~~~~~
 
-<<<<<<< HEAD
 .. _whatsnew_100.convert_dtypes:
 
 ``convert_dtypes`` method to ease use of supported extension dtypes
@@ -44,7 +43,6 @@
 and :func:`read_excel`.
 See :ref:`here <missing_data.NA.conversion>` for a description. (:issue:`29752`)
 
-=======
 .. _whatsnew_110.period_index_partial_string_slicing:
 
 Nonmonotonic PeriodIndex Partial String Slicing
@@ -67,7 +65,6 @@
 
    ser["2014"]
    ser.loc["May 2015"]
->>>>>>> b5298572
 
 .. _whatsnew_110.enhancements.other:
 
