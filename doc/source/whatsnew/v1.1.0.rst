.. _whatsnew_110:

What's new in 1.1.0 (??)
------------------------

These are the changes in pandas 1.1.0. See :ref:`release` for a full changelog
including other versions of pandas.

{{ header }}

.. ---------------------------------------------------------------------------

Enhancements
~~~~~~~~~~~~

.. _whatsnew_110.period_index_partial_string_slicing:

Nonmonotonic PeriodIndex Partial String Slicing
^^^^^^^^^^^^^^^^^^^^^^^^^^^^^^^^^^^^^^^^^^^^^^^

:class:`PeriodIndex` now supports partial string slicing for non-monotonic indexes, mirroring :class:`DatetimeIndex` behavior (:issue:`31096`)

For example:

.. ipython:: python

   dti = pd.date_range("2014-01-01", periods=30, freq="30D")
   pi = dti.to_period("D")
   ser_monotonic = pd.Series(np.arange(30), index=pi)
   shuffler = list(range(0, 30, 2)) + list(range(1, 31, 2))
   ser = ser_monotonic[shuffler]
   ser

.. ipython:: python

   ser["2014"]
   ser.loc["May 2015"]

.. _whatsnew_110.timestamp_fold_support:

Fold argument support in Timestamp constructor
^^^^^^^^^^^^^^^^^^^^^^^^^^^^^^^^^^^^^^^^^^^^^^

:class:`Timestamp:` now supports the keyword-only fold argument according to `PEP 495 <https://www.python.org/dev/peps/pep-0495/#the-fold-attribute>`_ similar to parent ``datetime.datetime`` class. It supports both accepting fold as an initialization argument and inferring fold from other constructor arguments (:issue:`25057`, :issue:`31338`). Support is limited to ``dateutil`` timezones as ``pytz`` doesn't support fold.

For example:

.. ipython:: python

    ts = pd.Timestamp("2019-10-27 01:30:00+00:00")
    ts.fold

.. ipython:: python

    ts = pd.Timestamp(year=2019, month=10, day=27, hour=1, minute=30,
                      tz="dateutil/Europe/London", fold=1)
    ts

For more on working with fold, see :ref:`Fold subsection <timeseries.fold>` in the user guide.

.. _whatsnew_110.to_datetime_multiple_tzname_tzoffset_support:

Parsing timezone-aware format with different timezones in to_datetime
^^^^^^^^^^^^^^^^^^^^^^^^^^^^^^^^^^^^^^^^^^^^^^^^^^^^^^^^^^^^^^^^^^^^^

:func:`to_datetime` now supports parsing formats containing timezone names (``%Z``) and UTC offsets (``%z``) from different timezones then converting them to UTC by setting ``utc=True``. This would return a :class:`DatetimeIndex` with timezone at UTC as opposed to an :class:`Index` with ``object`` dtype if ``utc=True`` is not set (:issue:`32792`).

For example:

.. ipython:: python

    tz_strs = ["2010-01-01 12:00:00 +0100", "2010-01-01 12:00:00 -0100",
               "2010-01-01 12:00:00 +0300", "2010-01-01 12:00:00 +0400"]
    pd.to_datetime(tz_strs, format='%Y-%m-%d %H:%M:%S %z', utc=True)
    pd.to_datetime(tz_strs, format='%Y-%m-%d %H:%M:%S %z')

.. _whatsnew_110.enhancements.other:

Other enhancements
^^^^^^^^^^^^^^^^^^

- :class:`Styler` may now render CSS more efficiently where multiple cells have the same styling (:issue:`30876`)
- :meth:`Styler.highlight_null` now accepts ``subset`` argument (:issue:`31345`)
- When writing directly to a sqlite connection :func:`to_sql` now supports the ``multi`` method (:issue:`29921`)
- `OptionError` is now exposed in `pandas.errors` (:issue:`27553`)
- :func:`timedelta_range` will now infer a frequency when passed ``start``, ``stop``, and ``periods`` (:issue:`32377`)
- Positional slicing on a :class:`IntervalIndex` now supports slices with ``step > 1`` (:issue:`31658`)
- :class:`Series.str` now has a `fullmatch` method that matches a regular expression against the entire string in each row of the series, similar to `re.fullmatch` (:issue:`32806`).
- :meth:`DataFrame.sample` will now also allow array-like and BitGenerator objects to be passed to ``random_state`` as seeds (:issue:`32503`)
- :meth:`MultiIndex.union` will now raise `RuntimeWarning` if the object inside are unsortable, pass `sort=False` to suppress this warning (:issue:`33015`)
-

.. ---------------------------------------------------------------------------

.. _whatsnew_110.api.other:

Other API changes
^^^^^^^^^^^^^^^^^

- :meth:`Series.describe` will now show distribution percentiles for ``datetime`` dtypes, statistics ``first`` and ``last``
  will now be ``min`` and ``max`` to match with numeric dtypes in :meth:`DataFrame.describe` (:issue:`30164`)
- Added :meth:`DataFrame.value_counts` (:issue:`5377`)
- :meth:`Groupby.groups` now returns an abbreviated representation when called on large dataframes (:issue:`1135`)
- ``loc`` lookups with an object-dtype :class:`Index` and an integer key will now raise ``KeyError`` instead of ``TypeError`` when key is missing (:issue:`31905`)
- Using a :func:`pandas.api.indexers.BaseIndexer` with ``std``, ``var``, ``count``, ``skew``, ``cov``, ``corr`` will now raise a ``NotImplementedError`` (:issue:`32865`)
- Using a :func:`pandas.api.indexers.BaseIndexer` with ``min``, ``max`` will now return correct results for any monotonic :func:`pandas.api.indexers.BaseIndexer` descendant (:issue:`32865`)
-

Backwards incompatible API changes
~~~~~~~~~~~~~~~~~~~~~~~~~~~~~~~~~~
- :meth:`DataFrame.swaplevels` now raises a  ``TypeError`` if the axis is not a :class:`MultiIndex`.
  Previously a ``AttributeError`` was raised (:issue:`31126`)
- :meth:`DataFrameGroupby.mean` and :meth:`SeriesGroupby.mean` (and similarly for :meth:`~DataFrameGroupby.median`, :meth:`~DataFrameGroupby.std` and :meth:`~DataFrameGroupby.var`)
  now raise a  ``TypeError`` if a not-accepted keyword argument is passed into it.
  Previously a ``UnsupportedFunctionCall`` was raised (``AssertionError`` if ``min_count`` passed into :meth:`~DataFrameGroupby.median`) (:issue:`31485`)
- :meth:`DataFrame.at` and :meth:`Series.at` will raise a ``TypeError`` instead of a ``ValueError`` if an incompatible key is passed, and ``KeyError`` if a missing key is passed, matching the behavior of ``.loc[]`` (:issue:`31722`)
- Passing an integer dtype other than ``int64`` to ``np.array(period_index, dtype=...)`` will now raise ``TypeError`` instead of incorrectly using ``int64`` (:issue:`32255`)
-

.. _whatsnew_110.api_breaking.indexing_raises_key_errors:

Failed Label-Based Lookups Always Raise KeyError
^^^^^^^^^^^^^^^^^^^^^^^^^^^^^^^^^^^^^^^^^^^^^^^^

Label lookups ``series[key]``, ``series.loc[key]`` and ``frame.loc[key]``
used to raises either ``KeyError`` or ``TypeError`` depending on the type of
key and type of :class:`Index`.  These now consistently raise ``KeyError`` (:issue:`31867`)

.. ipython:: python

    ser1 = pd.Series(range(3), index=[0, 1, 2])
    ser2 = pd.Series(range(3), index=pd.date_range("2020-02-01", periods=3))

*Previous behavior*:

.. code-block:: ipython

    In [3]: ser1[1.5]
    ...
    TypeError: cannot do label indexing on Int64Index with these indexers [1.5] of type float

    In [4] ser1["foo"]
    ...
    KeyError: 'foo'

    In [5]: ser1.loc[1.5]
    ...
    TypeError: cannot do label indexing on Int64Index with these indexers [1.5] of type float

    In [6]: ser1.loc["foo"]
    ...
    KeyError: 'foo'

    In [7]: ser2.loc[1]
    ...
    TypeError: cannot do label indexing on DatetimeIndex with these indexers [1] of type int

    In [8]: ser2.loc[pd.Timestamp(0)]
    ...
    KeyError: Timestamp('1970-01-01 00:00:00')

*New behavior*:

.. code-block:: ipython

    In [3]: ser1[1.5]
    ...
    KeyError: 1.5

    In [4] ser1["foo"]
    ...
    KeyError: 'foo'

    In [5]: ser1.loc[1.5]
    ...
    KeyError: 1.5

    In [6]: ser1.loc["foo"]
    ...
    KeyError: 'foo'

    In [7]: ser2.loc[1]
    ...
    KeyError: 1

    In [8]: ser2.loc[pd.Timestamp(0)]
    ...
    KeyError: Timestamp('1970-01-01 00:00:00')

:meth:`DataFrame.merge` preserves right frame's row order
^^^^^^^^^^^^^^^^^^^^^^^^^^^^^^^^^^^^^^^^^^^^^^^^^^^^^^^^^
:meth:`DataFrame.merge` now preserves right frame's row order when executing a right merge (:issue:`27453`)

.. ipython:: python

    left_df = pd.DataFrame({'animal': ['dog', 'pig'], 'max_speed': [40, 11]})
    right_df = pd.DataFrame({'animal': ['quetzal', 'pig'], 'max_speed': [80, 11]})
    left_df
    right_df

*Previous behavior*:

.. code-block:: python

    >>> left_df.merge(right_df, on=['animal', 'max_speed'], how="right")
        animal  max_speed
    0      pig         11
    1  quetzal         80

*New behavior*:

.. ipython:: python

    left_df.merge(right_df, on=['animal', 'max_speed'], how="right")

.. ---------------------------------------------------------------------------

.. _whatsnew_110.api_breaking.assignment_to_multiple_columns:

Assignment to multiple columns of a DataFrame when some columns do not exist
^^^^^^^^^^^^^^^^^^^^^^^^^^^^^^^^^^^^^^^^^^^^^^^^^^^^^^^^^^^^^^^^^^^^^^^^^^^^

Assignment to multiple columns of a :class:`DataFrame` when some of the columns do not exist would previously assign the values to the last column. Now, new columns would be constructed with the right values. (:issue:`13658`)

.. ipython:: python

   df = pd.DataFrame({'a': [0, 1, 2], 'b': [3, 4, 5]})
   df

*Previous behavior*:

.. code-block:: ipython

   In [3]: df[['a', 'c']] = 1
   In [4]: df
   Out[4]:
      a  b
   0  1  1
   1  1  1
   2  1  1

*New behavior*:

.. ipython:: python

   df[['a', 'c']] = 1
   df

.. _whatsnew_110.deprecations:

Deprecations
~~~~~~~~~~~~
- Lookups on a :class:`Series` with a single-item list containing a slice (e.g. ``ser[[slice(0, 4)]]``) are deprecated, will raise in a future version.  Either convert the list to tuple, or pass the slice directly instead (:issue:`31333`)
- :meth:`DataFrame.mean` and :meth:`DataFrame.median` with ``numeric_only=None`` will include datetime64 and datetime64tz columns in a future version (:issue:`29941`)
- Setting values with ``.loc`` using a positional slice is deprecated and will raise in a future version.  Use ``.loc`` with labels or ``.iloc`` with positions instead (:issue:`31840`)
- :meth:`DataFrame.to_dict` has deprecated accepting short names for ``orient`` in future versions (:issue:`32515`)
- :meth:`Categorical.to_dense` is deprecated and will be removed in a future version, use ``np.asarray(cat)`` instead (:issue:`32639`)
- The ``fastpath`` keyword in the ``SingleBlockManager`` constructor is deprecated and will be removed in a future version (:issue:`33092`)

.. ---------------------------------------------------------------------------


.. _whatsnew_110.performance:

Performance improvements
~~~~~~~~~~~~~~~~~~~~~~~~

- Performance improvement in :class:`Timedelta` constructor (:issue:`30543`)
- Performance improvement in :class:`Timestamp` constructor (:issue:`30543`)
- Performance improvement in flex arithmetic ops between :class:`DataFrame` and :class:`Series` with ``axis=0`` (:issue:`31296`)
- The internal index method :meth:`~Index._shallow_copy` now copies cached attributes over to the new index,
  avoiding creating these again on the new index. This can speed up many operations that depend on creating copies of
  existing indexes (:issue:`28584`, :issue:`32640`, :issue:`32669`)
- Significant performance improvement when creating a :class:`DataFrame` with
  sparse values from ``scipy.sparse`` matrices using the
  :meth:`DataFrame.sparse.from_spmatrix` constructor (:issue:`32821`,
  :issue:`32825`,  :issue:`32826`, :issue:`32856`, :issue:`32858`).
- Performance improvement in :meth:`Series.sum` for nullable (integer and boolean) dtypes (:issue:`30982`).


.. ---------------------------------------------------------------------------

.. _whatsnew_110.bug_fixes:

Bug fixes
~~~~~~~~~


Categorical
^^^^^^^^^^^

- Bug where :func:`merge` was unable to join on non-unique categorical indices (:issue:`28189`)
- Bug when passing categorical data to :class:`Index` constructor along with ``dtype=object`` incorrectly returning a :class:`CategoricalIndex` instead of object-dtype :class:`Index` (:issue:`32167`)
- Bug where :class:`Categorical` comparison operator ``__ne__`` would incorrectly evaluate to ``False`` when either element was missing (:issue:`32276`)
- :meth:`Categorical.fillna` now accepts :class:`Categorical` ``other`` argument (:issue:`32420`)

Datetimelike
^^^^^^^^^^^^

- Bug in :class:`Timestamp` where constructing :class:`Timestamp` from ambiguous epoch time and calling constructor again changed :meth:`Timestamp.value` property (:issue:`24329`)
- :meth:`DatetimeArray.searchsorted`, :meth:`TimedeltaArray.searchsorted`, :meth:`PeriodArray.searchsorted` not recognizing non-pandas scalars and incorrectly raising ``ValueError`` instead of ``TypeError`` (:issue:`30950`)
- Bug in :class:`Timestamp` where constructing :class:`Timestamp` with dateutil timezone less than 128 nanoseconds before daylight saving time switch from winter to summer would result in nonexistent time (:issue:`31043`)
- Bug in :meth:`Period.to_timestamp`, :meth:`Period.start_time` with microsecond frequency returning a timestamp one nanosecond earlier than the correct time (:issue:`31475`)
- :class:`Timestamp` raising confusing error message when year, month or day is missing (:issue:`31200`)
- Bug in :class:`DatetimeIndex` constructor incorrectly accepting ``bool``-dtyped inputs (:issue:`32668`)
- Bug in :meth:`DatetimeIndex.searchsorted` not accepting a ``list`` or :class:`Series` as its argument (:issue:`32762`)

Timedelta
^^^^^^^^^

- Bug in constructing a :class:`Timedelta` with a high precision integer that would round the :class:`Timedelta` components (:issue:`31354`)
- Bug in dividing ``np.nan`` or ``None`` by :class:`Timedelta`` incorrectly returning ``NaT`` (:issue:`31869`)
- Timedeltas now understand ``µs`` as identifier for microsecond (:issue:`32899`)
- :class:`Timedelta` string representation now includes nanoseconds, when nanoseconds are non-zero (:issue:`9309`)

Timezones
^^^^^^^^^

- Bug in :func:`to_datetime` with ``infer_datetime_format=True`` where timezone names (e.g. ``UTC``) would not be parsed correctly (:issue:`33133`)
-


Numeric
^^^^^^^
- Bug in :meth:`DataFrame.floordiv` with ``axis=0`` not treating division-by-zero like :meth:`Series.floordiv` (:issue:`31271`)
- Bug in :meth:`to_numeric` with string argument ``"uint64"`` and ``errors="coerce"`` silently fails (:issue:`32394`)
- Bug in :meth:`to_numeric` with ``downcast="unsigned"`` fails for empty data (:issue:`32493`)
- Bug in :meth:`DataFrame.mean` with ``numeric_only=False`` and either ``datetime64`` dtype or ``PeriodDtype`` column incorrectly raising ``TypeError`` (:issue:`32426`)
<<<<<<< HEAD
- Bug in :meth:`DataFrame.diff` with ``axis=1`` returning incorrect results with mixed dtypes; this will now raise ``NotImplementedError`` (:issue:`32995`)
-
=======
- Bug in :meth:`DataFrame.count` with ``level="foo"`` and index level ``"foo"`` containing NaNs causes segmentation fault (:issue:`21824`)
>>>>>>> 164064d4

Conversion
^^^^^^^^^^
- Bug in :class:`Series` construction from NumPy array with big-endian ``datetime64`` dtype (:issue:`29684`)
- Bug in :class:`Timedelta` construction with large nanoseconds keyword value (:issue:`32402`)
- Bug in :class:`DataFrame` construction where sets would be duplicated rather than raising (:issue:`32582`)

Strings
^^^^^^^

- Bug in the :meth:`~Series.astype` method when converting "string" dtype data to nullable integer dtype (:issue:`32450`).
-


Interval
^^^^^^^^
-
-

Indexing
^^^^^^^^
- Bug in slicing on a :class:`DatetimeIndex` with a partial-timestamp dropping high-resolution indices near the end of a year, quarter, or month (:issue:`31064`)
- Bug in :meth:`PeriodIndex.get_loc` treating higher-resolution strings differently from :meth:`PeriodIndex.get_value` (:issue:`31172`)
- Bug in :meth:`Series.at` and :meth:`DataFrame.at` not matching ``.loc`` behavior when looking up an integer in a :class:`Float64Index` (:issue:`31329`)
- Bug in :meth:`PeriodIndex.is_monotonic` incorrectly returning ``True`` when containing leading ``NaT`` entries (:issue:`31437`)
- Bug in :meth:`DatetimeIndex.get_loc` raising ``KeyError`` with converted-integer key instead of the user-passed key (:issue:`31425`)
- Bug in :meth:`Series.xs` incorrectly returning ``Timestamp`` instead of ``datetime64`` in some object-dtype cases (:issue:`31630`)
- Bug in :meth:`DataFrame.iat` incorrectly returning ``Timestamp`` instead of ``datetime`` in some object-dtype cases (:issue:`32809`)
- Bug in :meth:`Series.loc` and :meth:`DataFrame.loc` when indexing with an integer key on a object-dtype :class:`Index` that is not all-integers (:issue:`31905`)
- Bug in :meth:`DataFrame.iloc.__setitem__` on a :class:`DataFrame` with duplicate columns incorrectly setting values for all matching columns (:issue:`15686`, :issue:`22036`)
- Bug in :meth:`DataFrame.loc:` and :meth:`Series.loc` with a :class:`DatetimeIndex`, :class:`TimedeltaIndex`, or :class:`PeriodIndex` incorrectly allowing lookups of non-matching datetime-like dtypes (:issue:`32650`)
- Bug in :meth:`Series.__getitem__` indexing with non-standard scalars, e.g. ``np.dtype`` (:issue:`32684`)
- Fix to preserve the ability to index with the "nearest" method with xarray's CFTimeIndex, an :class:`Index` subclass (`pydata/xarray#3751 <https://github.com/pydata/xarray/issues/3751>`_, :issue:`32905`).
- Bug in :class:`Index` constructor where an unhelpful error message was raised for ``numpy`` scalars (:issue:`33017`)
- Bug in :meth:`DataFrame.lookup` incorrectly raising an ``AttributeError`` when ``frame.index`` or ``frame.columns`` is not unique; this will now raise a ``ValueError`` with a helpful error message (:issue:`33041`)
- Bug in :meth:`DataFrame.iloc.__setitem__` creating a new array instead of overwriting ``Categorical`` values in-place (:issue:`32831`)

Missing
^^^^^^^

- Calling :meth:`fillna` on an empty Series now correctly returns a shallow copied object. The behaviour is now consistent with :class:`Index`, :class:`DataFrame` and a non-empty :class:`Series` (:issue:`32543`).


MultiIndex
^^^^^^^^^^
- Bug in :meth:`Dataframe.loc` when used with a :class:`MultiIndex`. The returned values were not in the same order as the given inputs (:issue:`22797`)

.. ipython:: python

        df = pd.DataFrame(np.arange(4),
                          index=[["a", "a", "b", "b"], [1, 2, 1, 2]])
        # Rows are now ordered as the requested keys
        df.loc[(['b', 'a'], [2, 1]), :]

- Bug in :meth:`MultiIndex.intersection` was not guaranteed to preserve order when ``sort=False``. (:issue:`31325`)

.. ipython:: python

        left = pd.MultiIndex.from_arrays([["b", "a"], [2, 1]])
        right = pd.MultiIndex.from_arrays([["a", "b", "c"], [1, 2, 3]])
        # Common elements are now guaranteed to be ordered by the left side
        left.intersection(right, sort=False)

-

I/O
^^^
- Bug in :meth:`read_json` where integer overflow was occurring when json contains big number strings. (:issue:`30320`)
- `read_csv` will now raise a ``ValueError`` when the arguments `header` and `prefix` both are not `None`. (:issue:`27394`)
- Bug in :meth:`DataFrame.to_json` was raising ``NotFoundError`` when ``path_or_buf`` was an S3 URI (:issue:`28375`)
- Bug in :meth:`DataFrame.to_parquet` overwriting pyarrow's default for
  ``coerce_timestamps``; following pyarrow's default allows writing nanosecond
  timestamps with ``version="2.0"`` (:issue:`31652`).
- Bug in :meth:`read_csv` was raising `TypeError` when `sep=None` was used in combination with `comment` keyword (:issue:`31396`)
- Bug in :class:`HDFStore` that caused it to set to ``int64`` the dtype of a ``datetime64`` column when reading a DataFrame in Python 3 from fixed format written in Python 2 (:issue:`31750`)
- Bug in :meth:`DataFrame.to_json` where ``Timedelta`` objects would not be serialized correctly with ``date_format="iso"`` (:issue:`28256`)
- :func:`read_csv` will raise a ``ValueError`` when the column names passed in `parse_dates` are missing in the Dataframe (:issue:`31251`)
- Bug in :meth:`read_excel` where a UTF-8 string with a high surrogate would cause a segmentation violation (:issue:`23809`)
- Bug in :meth:`read_csv` was causing a file descriptor leak on an empty file (:issue:`31488`)
- Bug in :meth:`read_csv` was causing a segfault when there were blank lines between the header and data rows (:issue:`28071`)
- Bug in :meth:`read_csv` was raising a misleading exception on a permissions issue (:issue:`23784`)
- Bug in :meth:`read_csv` was raising an ``IndexError`` when header=None and 2 extra data columns
- Bug in :meth:`DataFrame.to_sql` where an ``AttributeError`` was raised when saving an out of bounds date (:issue:`26761`)

Plotting
^^^^^^^^

- :func:`.plot` for line/bar now accepts color by dictonary (:issue:`8193`).
-
- Bug in :meth:`DataFrame.boxplot` and :meth:`DataFrame.plot.boxplot` lost color attributes of ``medianprops``, ``whiskerprops``, ``capprops`` and ``medianprops`` (:issue:`30346`)


Groupby/resample/rolling
^^^^^^^^^^^^^^^^^^^^^^^^

- Bug in :meth:`GroupBy.apply` raises ``ValueError`` when the ``by`` axis is not sorted and has duplicates and the applied ``func`` does not mutate passed in objects (:issue:`30667`)
- Bug in :meth:`DataFrameGroupby.transform` produces incorrect result with transformation functions (:issue:`30918`)
- Bug in :meth:`GroupBy.count` causes segmentation fault when grouped-by column contains NaNs (:issue:`32841`)
- Bug in :meth:`DataFrame.groupby` and :meth:`Series.groupby` produces inconsistent type when aggregating Boolean series (:issue:`32894`)
- Bug in :meth:`DataFrame.resample` where an ``AmbiguousTimeError`` would be raised when the resulting timezone aware :class:`DatetimeIndex` had a DST transition at midnight (:issue:`25758`)

Reshaping
^^^^^^^^^

- Bug effecting all numeric and boolean reduction methods not returning subclassed data type. (:issue:`25596`)
- Bug in :meth:`DataFrame.pivot_table` when only MultiIndexed columns is set (:issue:`17038`)
- Bug in :meth:`DataFrame.unstack` and :meth:`Series.unstack` can take tuple names in MultiIndexed data (:issue:`19966`)
- Bug in :meth:`DataFrame.pivot_table` when ``margin`` is ``True`` and only ``column`` is defined (:issue:`31016`)
- Fix incorrect error message in :meth:`DataFrame.pivot` when ``columns`` is set to ``None``. (:issue:`30924`)
- Bug in :func:`crosstab` when inputs are two Series and have tuple names, the output will keep dummy MultiIndex as columns. (:issue:`18321`)
- :meth:`DataFrame.pivot` can now take lists for ``index`` and ``columns`` arguments (:issue:`21425`)
- Bug in :func:`concat` where the resulting indices are not copied when ``copy=True`` (:issue:`29879`)
- Bug where :meth:`Index.astype` would lose the name attribute when converting from ``Float64Index`` to ``Int64Index``, or when casting to an ``ExtensionArray`` dtype (:issue:`32013`)
- :meth:`Series.append` will now raise a ``TypeError`` when passed a DataFrame or a sequence containing Dataframe (:issue:`31413`)
- :meth:`DataFrame.replace` and :meth:`Series.replace` will raise a ``TypeError`` if ``to_replace`` is not an expected type. Previously the ``replace`` would fail silently (:issue:`18634`)
- Bug on inplace operation of a Series that was adding a column to the DataFrame from where it was originally dropped from (using inplace=True) (:issue:`30484`)
- Bug in :meth:`DataFrame.apply` where callback was called with :class:`Series` parameter even though ``raw=True`` requested. (:issue:`32423`)
- Bug in :meth:`DataFrame.pivot_table` losing timezone information when creating a :class:`MultiIndex` level from a column with timezone-aware dtype (:issue:`32558`)
- Bug in :meth:`concat` where when passing a non-dict mapping as ``objs`` would raise a ``TypeError`` (:issue:`32863`)
- :meth:`DataFrame.agg` now provides more descriptive ``SpecificationError`` message when attempting to aggregating non-existant column (:issue:`32755`)
- Bug in :meth:`DataFrame.unstack` when MultiIndexed columns and MultiIndexed rows were used (:issue:`32624`, :issue:`24729` and :issue:`28306`)


Sparse
^^^^^^
- Creating a :class:`SparseArray` from timezone-aware dtype will issue a warning before dropping timezone information, instead of doing so silently (:issue:`32501`)
-
-

ExtensionArray
^^^^^^^^^^^^^^

-
-


Other
^^^^^
- Appending a dictionary to a :class:`DataFrame` without passing ``ignore_index=True`` will raise ``TypeError: Can only append a dict if ignore_index=True``
  instead of ``TypeError: Can only append a Series if ignore_index=True or if the Series has a name`` (:issue:`30871`)
- Set operations on an object-dtype :class:`Index` now always return object-dtype results (:issue:`31401`)
- Bug in :meth:`AbstractHolidayCalendar.holidays` when no rules were defined (:issue:`31415`)
- Bug in :meth:`DataFrame.to_records` incorrectly losing timezone information in timezone-aware ``datetime64`` columns (:issue:`32535`)
- Fixed :func:`pandas.testing.assert_series_equal` to correctly raise if left object is a different subclass with ``check_series_type=True`` (:issue:`32670`).
- :meth:`IntegerArray.astype` now supports ``datetime64`` dtype (:issue:32538`)
- Fixed bug in :func:`pandas.testing.assert_series_equal` where dtypes were checked for ``Interval`` and ``ExtensionArray`` operands when ``check_dtype`` was ``False`` (:issue:`32747`)
- Bug in :meth:`Series.map` not raising on invalid ``na_action`` (:issue:`32815`)
- Bug in :meth:`DataFrame.__dir__` caused a segfault when using unicode surrogates in a column name (:issue:`25509`)
- Bug in :meth:`DataFrame.plot.scatter` caused an error when plotting variable marker sizes (:issue:`32904`)

.. ---------------------------------------------------------------------------

.. _whatsnew_110.contributors:

Contributors
~~~~~~~~~~~~<|MERGE_RESOLUTION|>--- conflicted
+++ resolved
@@ -326,12 +326,9 @@
 - Bug in :meth:`to_numeric` with string argument ``"uint64"`` and ``errors="coerce"`` silently fails (:issue:`32394`)
 - Bug in :meth:`to_numeric` with ``downcast="unsigned"`` fails for empty data (:issue:`32493`)
 - Bug in :meth:`DataFrame.mean` with ``numeric_only=False`` and either ``datetime64`` dtype or ``PeriodDtype`` column incorrectly raising ``TypeError`` (:issue:`32426`)
-<<<<<<< HEAD
+- Bug in :meth:`DataFrame.count` with ``level="foo"`` and index level ``"foo"`` containing NaNs causes segmentation fault (:issue:`21824`)
 - Bug in :meth:`DataFrame.diff` with ``axis=1`` returning incorrect results with mixed dtypes; this will now raise ``NotImplementedError`` (:issue:`32995`)
 -
-=======
-- Bug in :meth:`DataFrame.count` with ``level="foo"`` and index level ``"foo"`` containing NaNs causes segmentation fault (:issue:`21824`)
->>>>>>> 164064d4
 
 Conversion
 ^^^^^^^^^^
