.. _whatsnew_110:

What's new in 1.1.0 (??)
------------------------

These are the changes in pandas 1.1.0. See :ref:`release` for a full changelog
including other versions of pandas.

{{ header }}

.. ---------------------------------------------------------------------------

Enhancements
~~~~~~~~~~~~

.. _whatsnew_110.period_index_partial_string_slicing:

Nonmonotonic PeriodIndex Partial String Slicing
^^^^^^^^^^^^^^^^^^^^^^^^^^^^^^^^^^^^^^^^^^^^^^^

:class:`PeriodIndex` now supports partial string slicing for non-monotonic indexes, mirroring :class:`DatetimeIndex` behavior (:issue:`31096`)

For example:

.. ipython:: python

   dti = pd.date_range("2014-01-01", periods=30, freq="30D")
   pi = dti.to_period("D")
   ser_monotonic = pd.Series(np.arange(30), index=pi)
   shuffler = list(range(0, 30, 2)) + list(range(1, 31, 2))
   ser = ser_monotonic[shuffler]
   ser

.. ipython:: python

   ser["2014"]
   ser.loc["May 2015"]

.. _whatsnew_110.timestamp_fold_support:

Fold argument support in Timestamp constructor
^^^^^^^^^^^^^^^^^^^^^^^^^^^^^^^^^^^^^^^^^^^^^^

:class:`Timestamp:` now supports the keyword-only fold argument according to `PEP 495 <https://www.python.org/dev/peps/pep-0495/#the-fold-attribute>`_ similar to parent ``datetime.datetime`` class. It supports both accepting fold as an initialization argument and inferring fold from other constructor arguments (:issue:`25057`, :issue:`31338`). Support is limited to ``dateutil`` timezones as ``pytz`` doesn't support fold.

For example:

.. ipython:: python

    ts = pd.Timestamp("2019-10-27 01:30:00+00:00")
    ts.fold

.. ipython:: python

    ts = pd.Timestamp(year=2019, month=10, day=27, hour=1, minute=30,
                      tz="dateutil/Europe/London", fold=1)
    ts

For more on working with fold, see :ref:`Fold subsection <timeseries.fold>` in the user guide.

.. _whatsnew_110.to_datetime_multiple_tzname_tzoffset_support:

Parsing timezone-aware format with different timezones in to_datetime
^^^^^^^^^^^^^^^^^^^^^^^^^^^^^^^^^^^^^^^^^^^^^^^^^^^^^^^^^^^^^^^^^^^^^

:func:`to_datetime` now supports parsing formats containing timezone names (``%Z``) and UTC offsets (``%z``) from different timezones then converting them to UTC by setting ``utc=True``. This would return a :class:`DatetimeIndex` with timezone at UTC as opposed to an :class:`Index` with ``object`` dtype if ``utc=True`` is not set (:issue:`32792`).

For example:

.. ipython:: python

    tz_strs = ["2010-01-01 12:00:00 +0100", "2010-01-01 12:00:00 -0100",
               "2010-01-01 12:00:00 +0300", "2010-01-01 12:00:00 +0400"]
    pd.to_datetime(tz_strs, format='%Y-%m-%d %H:%M:%S %z', utc=True)
    pd.to_datetime(tz_strs, format='%Y-%m-%d %H:%M:%S %z')

.. _whatsnew_110.enhancements.other:

Other enhancements
^^^^^^^^^^^^^^^^^^

- :class:`Styler` may now render CSS more efficiently where multiple cells have the same styling (:issue:`30876`)
- :meth:`Styler.highlight_null` now accepts ``subset`` argument (:issue:`31345`)
- When writing directly to a sqlite connection :func:`to_sql` now supports the ``multi`` method (:issue:`29921`)
- `OptionError` is now exposed in `pandas.errors` (:issue:`27553`)
- :func:`timedelta_range` will now infer a frequency when passed ``start``, ``stop``, and ``periods`` (:issue:`32377`)
- Positional slicing on a :class:`IntervalIndex` now supports slices with ``step > 1`` (:issue:`31658`)
- :class:`Series.str` now has a `fullmatch` method that matches a regular expression against the entire string in each row of the series, similar to `re.fullmatch` (:issue:`32806`).
- :meth:`DataFrame.sample` will now also allow array-like and BitGenerator objects to be passed to ``random_state`` as seeds (:issue:`32503`)
- :meth:`MultiIndex.union` will now raise `RuntimeWarning` if the object inside are unsortable, pass `sort=False` to suppress this warning (:issue:`33015`)
- :class:`Series.dt` and :class:`DatatimeIndex` now have an `isocalendar` method that returns a :class:`DataFrame` with year, week, and day calculated according to the ISO 8601 calendar (:issue:`33206`).
- The :meth:`DataFrame.to_feather` method now supports additional keyword
  arguments (e.g. to set the compression) that are added in pyarrow 0.17
  (:issue:`33422`).
- :meth:`DataFrame.to_csv`, :meth:`DataFrame.to_pickle`,
  and :meth:`DataFrame.to_json` now support passing a dict of
  compression arguments when using the ``gzip`` and ``bz2`` protocols.
  This can be used to set a custom compression level, e.g.,
  ``df.to_csv(path, compression={'method': 'gzip', 'compresslevel': 1}``
  (:issue:`33196`)
- :meth:`Series.update` now accepts objects that can be coerced to a :class:`Series`,
  such as ``dict`` and ``list``, mirroring the behavior of :meth:`DataFrame.update` (:issue:`33215`)
- :meth:`~pandas.core.groupby.GroupBy.transform` and :meth:`~pandas.core.groupby.GroupBy.aggregate` has gained ``engine`` and ``engine_kwargs`` arguments that supports executing functions with ``Numba`` (:issue:`32854`, :issue:`33388`)
- :meth:`~pandas.core.resample.Resampler.interpolate` now supports SciPy interpolation method :class:`scipy.interpolate.CubicSpline` as method ``cubicspline`` (:issue:`33670`)
-

.. ---------------------------------------------------------------------------

Increased minimum versions for dependencies
^^^^^^^^^^^^^^^^^^^^^^^^^^^^^^^^^^^^^^^^^^^

Some minimum supported versions of dependencies were updated (:issue:`29766`, :issue:`29723`, pytables >= 3.4.3).
If installed, we now require:

+-----------------+-----------------+----------+---------+
| Package         | Minimum Version | Required | Changed |
+=================+=================+==========+=========+
| python-dateutil | 2.7.3           |    X     |         |
+-----------------+-----------------+----------+---------+

For `optional libraries <https://dev.pandas.io/docs/install.html#dependencies>`_ the general recommendation is to use the latest version.
The following table lists the lowest version per library that is currently being tested throughout the development of pandas.
Optional libraries below the lowest tested version may still work, but are not considered supported.

+-----------------+-----------------+---------+
| Package         | Minimum Version | Changed |
+=================+=================+=========+
| beautifulsoup4  | 4.6.0           |         |
+-----------------+-----------------+---------+
| fastparquet     | 0.3.2           |         |
+-----------------+-----------------+---------+
| gcsfs           | 0.2.2           |         |
+-----------------+-----------------+---------+
| lxml            | 3.8.0           |         |
+-----------------+-----------------+---------+
| matplotlib      | 2.2.2           |         |
+-----------------+-----------------+---------+
| numba           | 0.46.0          |         |
+-----------------+-----------------+---------+
| openpyxl        | 2.5.7           |         |
+-----------------+-----------------+---------+
| pyarrow         | 0.13.0          |         |
+-----------------+-----------------+---------+
| pymysql         | 0.7.1           |         |
+-----------------+-----------------+---------+
| pytables        | 3.4.3           |    X    |
+-----------------+-----------------+---------+
| s3fs            | 0.3.0           |         |
+-----------------+-----------------+---------+
| scipy           | 0.19.0          |         |
+-----------------+-----------------+---------+
| sqlalchemy      | 1.1.4           |         |
+-----------------+-----------------+---------+
| xarray          | 0.8.2           |         |
+-----------------+-----------------+---------+
| xlrd            | 1.1.0           |         |
+-----------------+-----------------+---------+
| xlsxwriter      | 0.9.8           |         |
+-----------------+-----------------+---------+
| xlwt            | 1.2.0           |         |
+-----------------+-----------------+---------+

See :ref:`install.dependencies` and :ref:`install.optional_dependencies` for more.

Development Changes
^^^^^^^^^^^^^^^^^^^

- The minimum version of Cython is now the most recent bug-fix version (0.29.16) (:issue:`33334`).

.. _whatsnew_110.api.other:

Other API changes
^^^^^^^^^^^^^^^^^

- :meth:`Series.describe` will now show distribution percentiles for ``datetime`` dtypes, statistics ``first`` and ``last``
  will now be ``min`` and ``max`` to match with numeric dtypes in :meth:`DataFrame.describe` (:issue:`30164`)
- Added :meth:`DataFrame.value_counts` (:issue:`5377`)
- :meth:`Groupby.groups` now returns an abbreviated representation when called on large dataframes (:issue:`1135`)
- ``loc`` lookups with an object-dtype :class:`Index` and an integer key will now raise ``KeyError`` instead of ``TypeError`` when key is missing (:issue:`31905`)
- Using a :func:`pandas.api.indexers.BaseIndexer` with ``cov``, ``corr`` will now raise a ``NotImplementedError`` (:issue:`32865`)
- Using a :func:`pandas.api.indexers.BaseIndexer` with ``count``, ``min``, ``max``, ``median``, ``skew`` will now return correct results for any monotonic :func:`pandas.api.indexers.BaseIndexer` descendant (:issue:`32865`)
- Added a :func:`pandas.api.indexers.FixedForwardWindowIndexer` class to support forward-looking windows during ``rolling`` operations.
-

Backwards incompatible API changes
~~~~~~~~~~~~~~~~~~~~~~~~~~~~~~~~~~
- :meth:`DataFrame.swaplevels` now raises a  ``TypeError`` if the axis is not a :class:`MultiIndex`.
  Previously an ``AttributeError`` was raised (:issue:`31126`)
- :meth:`DataFrame.xs` now raises a  ``TypeError`` if a ``level`` keyword is supplied and the axis is not a :class:`MultiIndex`.
  Previously an ``AttributeError`` was raised (:issue:`33610`)
- :meth:`DataFrameGroupby.mean` and :meth:`SeriesGroupby.mean` (and similarly for :meth:`~DataFrameGroupby.median`, :meth:`~DataFrameGroupby.std` and :meth:`~DataFrameGroupby.var`)
  now raise a  ``TypeError`` if a not-accepted keyword argument is passed into it.
  Previously a ``UnsupportedFunctionCall`` was raised (``AssertionError`` if ``min_count`` passed into :meth:`~DataFrameGroupby.median`) (:issue:`31485`)
- :meth:`DataFrame.at` and :meth:`Series.at` will raise a ``TypeError`` instead of a ``ValueError`` if an incompatible key is passed, and ``KeyError`` if a missing key is passed, matching the behavior of ``.loc[]`` (:issue:`31722`)
- Passing an integer dtype other than ``int64`` to ``np.array(period_index, dtype=...)`` will now raise ``TypeError`` instead of incorrectly using ``int64`` (:issue:`32255`)
- Passing an invalid ``fill_value`` to :meth:`Categorical.take` raises a ``ValueError`` instead of ``TypeError`` (:issue:`33660`)

``MultiIndex.get_indexer`` interprets `method` argument differently
^^^^^^^^^^^^^^^^^^^^^^^^^^^^^^^^^^^^^^^^^^^^^^^^^^^^^^^^^^^^^^^^^^^

This restores the behavior of :meth:`MultiIndex.get_indexer` with ``method='backfill'`` or ``method='pad'`` to the behavior before pandas 0.23.0. In particular, MultiIndexes are treated as a list of tuples and padding or backfilling is done with respect to the ordering of these lists of tuples (:issue:`29896`).

As an example of this, given:

.. ipython:: python

        df = pd.DataFrame({
            'a': [0, 0, 0, 0],
            'b': [0, 2, 3, 4],
            'c': ['A', 'B', 'C', 'D'],
        }).set_index(['a', 'b'])
        mi_2 = pd.MultiIndex.from_product([[0], [-1, 0, 1, 3, 4, 5]])

The differences in reindexing ``df`` with ``mi_2`` and using ``method='backfill'`` can be seen here:

*pandas >= 0.23, < 1.1.0*:

.. code-block:: ipython

    In [1]: df.reindex(mi_2, method='backfill')
    Out[1]:
          c
    0 -1  A
       0  A
       1  D
       3  A
       4  A
       5  C

*pandas <0.23, >= 1.1.0*

.. ipython:: python

        df.reindex(mi_2, method='backfill')

And the differences in reindexing ``df`` with ``mi_2`` and using ``method='pad'`` can be seen here:

*pandas >= 0.23, < 1.1.0*

.. code-block:: ipython

    In [1]: df.reindex(mi_2, method='pad')
    Out[1]:
            c
    0 -1  NaN
       0  NaN
       1    D
       3  NaN
       4    A
       5    C

*pandas < 0.23, >= 1.1.0*

.. ipython:: python

        df.reindex(mi_2, method='pad')

-

.. _whatsnew_110.api_breaking.indexing_raises_key_errors:

Failed Label-Based Lookups Always Raise KeyError
^^^^^^^^^^^^^^^^^^^^^^^^^^^^^^^^^^^^^^^^^^^^^^^^

Label lookups ``series[key]``, ``series.loc[key]`` and ``frame.loc[key]``
used to raises either ``KeyError`` or ``TypeError`` depending on the type of
key and type of :class:`Index`.  These now consistently raise ``KeyError`` (:issue:`31867`)

.. ipython:: python

    ser1 = pd.Series(range(3), index=[0, 1, 2])
    ser2 = pd.Series(range(3), index=pd.date_range("2020-02-01", periods=3))

*Previous behavior*:

.. code-block:: ipython

    In [3]: ser1[1.5]
    ...
    TypeError: cannot do label indexing on Int64Index with these indexers [1.5] of type float

    In [4] ser1["foo"]
    ...
    KeyError: 'foo'

    In [5]: ser1.loc[1.5]
    ...
    TypeError: cannot do label indexing on Int64Index with these indexers [1.5] of type float

    In [6]: ser1.loc["foo"]
    ...
    KeyError: 'foo'

    In [7]: ser2.loc[1]
    ...
    TypeError: cannot do label indexing on DatetimeIndex with these indexers [1] of type int

    In [8]: ser2.loc[pd.Timestamp(0)]
    ...
    KeyError: Timestamp('1970-01-01 00:00:00')

*New behavior*:

.. code-block:: ipython

    In [3]: ser1[1.5]
    ...
    KeyError: 1.5

    In [4] ser1["foo"]
    ...
    KeyError: 'foo'

    In [5]: ser1.loc[1.5]
    ...
    KeyError: 1.5

    In [6]: ser1.loc["foo"]
    ...
    KeyError: 'foo'

    In [7]: ser2.loc[1]
    ...
    KeyError: 1

    In [8]: ser2.loc[pd.Timestamp(0)]
    ...
    KeyError: Timestamp('1970-01-01 00:00:00')

.. _whatsnew_110.api_breaking.indexing_int_multiindex_raises_key_errors:

Failed Integer Lookups on MultiIndex Raise KeyError
^^^^^^^^^^^^^^^^^^^^^^^^^^^^^^^^^^^^^^^^^^^^^^^^^^^
Indexing with integers with a :class:`MultiIndex` that has a integer-dtype
first level incorrectly failed to raise ``KeyError`` when one or more of
those integer keys is not present in the first level of the index (:issue:`33539`)

.. ipython:: python

    idx = pd.Index(range(4))
    dti = pd.date_range("2000-01-03", periods=3)
    mi = pd.MultiIndex.from_product([idx, dti])
    ser = pd.Series(range(len(mi)), index=mi)

*Previous behavior*:

.. code-block:: ipython

    In [5]: ser[[5]]
    Out[5]: Series([], dtype: int64)

*New behavior*:

.. code-block:: ipython

    In [5]: ser[[5]]
    ...
    KeyError: '[5] not in index'

:meth:`DataFrame.merge` preserves right frame's row order
^^^^^^^^^^^^^^^^^^^^^^^^^^^^^^^^^^^^^^^^^^^^^^^^^^^^^^^^^
:meth:`DataFrame.merge` now preserves right frame's row order when executing a right merge (:issue:`27453`)

.. ipython:: python

    left_df = pd.DataFrame({'animal': ['dog', 'pig'], 'max_speed': [40, 11]})
    right_df = pd.DataFrame({'animal': ['quetzal', 'pig'], 'max_speed': [80, 11]})
    left_df
    right_df

*Previous behavior*:

.. code-block:: python

    >>> left_df.merge(right_df, on=['animal', 'max_speed'], how="right")
        animal  max_speed
    0      pig         11
    1  quetzal         80

*New behavior*:

.. ipython:: python

    left_df.merge(right_df, on=['animal', 'max_speed'], how="right")

.. ---------------------------------------------------------------------------

.. _whatsnew_110.api_breaking.assignment_to_multiple_columns:

Assignment to multiple columns of a DataFrame when some columns do not exist
^^^^^^^^^^^^^^^^^^^^^^^^^^^^^^^^^^^^^^^^^^^^^^^^^^^^^^^^^^^^^^^^^^^^^^^^^^^^

Assignment to multiple columns of a :class:`DataFrame` when some of the columns do not exist would previously assign the values to the last column. Now, new columns would be constructed with the right values. (:issue:`13658`)

.. ipython:: python

   df = pd.DataFrame({'a': [0, 1, 2], 'b': [3, 4, 5]})
   df

*Previous behavior*:

.. code-block:: ipython

   In [3]: df[['a', 'c']] = 1
   In [4]: df
   Out[4]:
      a  b
   0  1  1
   1  1  1
   2  1  1

*New behavior*:

.. ipython:: python

   df[['a', 'c']] = 1
   df

.. _whatsnew_110.deprecations:

Deprecations
~~~~~~~~~~~~

- Lookups on a :class:`Series` with a single-item list containing a slice (e.g. ``ser[[slice(0, 4)]]``) are deprecated, will raise in a future version.  Either convert the list to tuple, or pass the slice directly instead (:issue:`31333`)

- :meth:`DataFrame.mean` and :meth:`DataFrame.median` with ``numeric_only=None`` will include datetime64 and datetime64tz columns in a future version (:issue:`29941`)
- Setting values with ``.loc`` using a positional slice is deprecated and will raise in a future version.  Use ``.loc`` with labels or ``.iloc`` with positions instead (:issue:`31840`)
- :meth:`DataFrame.to_dict` has deprecated accepting short names for ``orient`` in future versions (:issue:`32515`)
- :meth:`Categorical.to_dense` is deprecated and will be removed in a future version, use ``np.asarray(cat)`` instead (:issue:`32639`)
- The ``fastpath`` keyword in the ``SingleBlockManager`` constructor is deprecated and will be removed in a future version (:issue:`33092`)
- :meth:`Index.is_mixed` is deprecated and will be removed in a future version, check ``index.inferred_type`` directly instead (:issue:`32922`)

- Passing any arguments but the first one to  :func:`read_html` as
  positional arguments is deprecated since version 1.1. All other
  arguments should be given as keyword arguments (:issue:`27573`).

- Passing any arguments but `path_or_buf` (the first one) to
  :func:`read_json` as positional arguments is deprecated since
  version 1.1. All other arguments should be given as keyword
  arguments (:issue:`27573`).

- :func:`pandas.api.types.is_categorical` is deprecated and will be removed in a future version; use `:func:pandas.api.types.is_categorical_dtype` instead (:issue:`33385`)

.. ---------------------------------------------------------------------------


.. _whatsnew_110.performance:

Performance improvements
~~~~~~~~~~~~~~~~~~~~~~~~

- Performance improvement in :class:`Timedelta` constructor (:issue:`30543`)
- Performance improvement in :class:`Timestamp` constructor (:issue:`30543`)
- Performance improvement in flex arithmetic ops between :class:`DataFrame` and :class:`Series` with ``axis=0`` (:issue:`31296`)
- Performance improvement in  arithmetic ops between :class:`DataFrame` and :class:`Series` with ``axis=1`` (:issue:`33600`)
- The internal index method :meth:`~Index._shallow_copy` now copies cached attributes over to the new index,
  avoiding creating these again on the new index. This can speed up many operations that depend on creating copies of
  existing indexes (:issue:`28584`, :issue:`32640`, :issue:`32669`)
- Significant performance improvement when creating a :class:`DataFrame` with
  sparse values from ``scipy.sparse`` matrices using the
  :meth:`DataFrame.sparse.from_spmatrix` constructor (:issue:`32821`,
  :issue:`32825`,  :issue:`32826`, :issue:`32856`, :issue:`32858`).
- Performance improvement in reductions (sum, prod, min, max) for nullable (integer and boolean) dtypes (:issue:`30982`, :issue:`33261`, :issue:`33442`).


.. ---------------------------------------------------------------------------

.. _whatsnew_110.bug_fixes:

Bug fixes
~~~~~~~~~


Categorical
^^^^^^^^^^^

- Bug where :func:`merge` was unable to join on non-unique categorical indices (:issue:`28189`)
- Bug when passing categorical data to :class:`Index` constructor along with ``dtype=object`` incorrectly returning a :class:`CategoricalIndex` instead of object-dtype :class:`Index` (:issue:`32167`)
- Bug where :class:`Categorical` comparison operator ``__ne__`` would incorrectly evaluate to ``False`` when either element was missing (:issue:`32276`)
- :meth:`Categorical.fillna` now accepts :class:`Categorical` ``other`` argument (:issue:`32420`)
- Bug where :meth:`Categorical.replace` would replace with ``NaN`` whenever the new value and replacement value were equal (:issue:`33288`)
- Bug where an ordered :class:`Categorical` containing only ``NaN`` values would raise rather than returning ``NaN`` when taking the minimum or maximum  (:issue:`33450`)

Datetimelike
^^^^^^^^^^^^

- Bug in :class:`Timestamp` where constructing :class:`Timestamp` from ambiguous epoch time and calling constructor again changed :meth:`Timestamp.value` property (:issue:`24329`)
- :meth:`DatetimeArray.searchsorted`, :meth:`TimedeltaArray.searchsorted`, :meth:`PeriodArray.searchsorted` not recognizing non-pandas scalars and incorrectly raising ``ValueError`` instead of ``TypeError`` (:issue:`30950`)
- Bug in :class:`Timestamp` where constructing :class:`Timestamp` with dateutil timezone less than 128 nanoseconds before daylight saving time switch from winter to summer would result in nonexistent time (:issue:`31043`)
- Bug in :meth:`Period.to_timestamp`, :meth:`Period.start_time` with microsecond frequency returning a timestamp one nanosecond earlier than the correct time (:issue:`31475`)
- :class:`Timestamp` raising confusing error message when year, month or day is missing (:issue:`31200`)
- Bug in :class:`DatetimeIndex` constructor incorrectly accepting ``bool``-dtyped inputs (:issue:`32668`)
- Bug in :meth:`DatetimeIndex.searchsorted` not accepting a ``list`` or :class:`Series` as its argument (:issue:`32762`)
- Bug where :meth:`PeriodIndex` raised when passed a :class:`Series` of strings (:issue:`26109`)
- Bug in :class:`Timestamp` arithmetic when adding or subtracting a ``np.ndarray`` with ``timedelta64`` dtype (:issue:`33296`)
- Bug in :meth:`DatetimeIndex.to_period` not infering the frequency when called with no arguments (:issue:`33358`)
- Bug in :meth:`DatetimeIndex.tz_localize` incorrectly retaining ``freq`` in some cases where the original freq is no longer valid (:issue:`30511`)
- Bug in :meth:`DatetimeIndex.intersection` losing ``freq`` and timezone in some cases (:issue:`33604`)
- Bug in :class:`DatetimeIndex` addition and subtraction with some types of :class:`DateOffset` objects incorrectly retaining an invalid ``freq`` attribute (:issue:`33779`)

Timedelta
^^^^^^^^^

- Bug in constructing a :class:`Timedelta` with a high precision integer that would round the :class:`Timedelta` components (:issue:`31354`)
- Bug in dividing ``np.nan`` or ``None`` by :class:`Timedelta`` incorrectly returning ``NaT`` (:issue:`31869`)
- Timedeltas now understand ``µs`` as identifier for microsecond (:issue:`32899`)
- :class:`Timedelta` string representation now includes nanoseconds, when nanoseconds are non-zero (:issue:`9309`)
- Bug in comparing a :class:`Timedelta`` object against a ``np.ndarray`` with ``timedelta64`` dtype incorrectly viewing all entries as unequal (:issue:`33441`)

Timezones
^^^^^^^^^

- Bug in :func:`to_datetime` with ``infer_datetime_format=True`` where timezone names (e.g. ``UTC``) would not be parsed correctly (:issue:`33133`)
-


Numeric
^^^^^^^
- Bug in :meth:`DataFrame.floordiv` with ``axis=0`` not treating division-by-zero like :meth:`Series.floordiv` (:issue:`31271`)
- Bug in :meth:`to_numeric` with string argument ``"uint64"`` and ``errors="coerce"`` silently fails (:issue:`32394`)
- Bug in :meth:`to_numeric` with ``downcast="unsigned"`` fails for empty data (:issue:`32493`)
- Bug in :meth:`DataFrame.mean` with ``numeric_only=False`` and either ``datetime64`` dtype or ``PeriodDtype`` column incorrectly raising ``TypeError`` (:issue:`32426`)
- Bug in :meth:`DataFrame.count` with ``level="foo"`` and index level ``"foo"`` containing NaNs causes segmentation fault (:issue:`21824`)
- Bug in :meth:`DataFrame.diff` with ``axis=1`` returning incorrect results with mixed dtypes (:issue:`32995`)
-

Conversion
^^^^^^^^^^
- Bug in :class:`Series` construction from NumPy array with big-endian ``datetime64`` dtype (:issue:`29684`)
- Bug in :class:`Timedelta` construction with large nanoseconds keyword value (:issue:`32402`)
- Bug in :class:`DataFrame` construction where sets would be duplicated rather than raising (:issue:`32582`)

Strings
^^^^^^^

- Bug in the :meth:`~Series.astype` method when converting "string" dtype data to nullable integer dtype (:issue:`32450`).
- Fixed issue where taking ``min`` or ``max`` of a ``StringArray`` or ``Series`` with ``StringDtype`` type would raise. (:issue:`31746`)
- Bug in :meth:`Series.str.cat` returning ``NaN`` output when other had :class:`Index` type (:issue:`33425`)


Interval
^^^^^^^^
- Bug in :class:`IntervalArray` incorrectly allowing the underlying data to be changed when setting values (:issue:`32782`)
-

Indexing
^^^^^^^^
- Bug in slicing on a :class:`DatetimeIndex` with a partial-timestamp dropping high-resolution indices near the end of a year, quarter, or month (:issue:`31064`)
- Bug in :meth:`PeriodIndex.get_loc` treating higher-resolution strings differently from :meth:`PeriodIndex.get_value` (:issue:`31172`)
- Bug in :meth:`Series.at` and :meth:`DataFrame.at` not matching ``.loc`` behavior when looking up an integer in a :class:`Float64Index` (:issue:`31329`)
- Bug in :meth:`PeriodIndex.is_monotonic` incorrectly returning ``True`` when containing leading ``NaT`` entries (:issue:`31437`)
- Bug in :meth:`DatetimeIndex.get_loc` raising ``KeyError`` with converted-integer key instead of the user-passed key (:issue:`31425`)
- Bug in :meth:`Series.xs` incorrectly returning ``Timestamp`` instead of ``datetime64`` in some object-dtype cases (:issue:`31630`)
- Bug in :meth:`DataFrame.iat` incorrectly returning ``Timestamp`` instead of ``datetime`` in some object-dtype cases (:issue:`32809`)
- Bug in :meth:`DataFrame.at` when either columns or index is non-unique (:issue:`33041`)
- Bug in :meth:`Series.loc` and :meth:`DataFrame.loc` when indexing with an integer key on a object-dtype :class:`Index` that is not all-integers (:issue:`31905`)
- Bug in :meth:`DataFrame.iloc.__setitem__` on a :class:`DataFrame` with duplicate columns incorrectly setting values for all matching columns (:issue:`15686`, :issue:`22036`)
- Bug in :meth:`DataFrame.loc:` and :meth:`Series.loc` with a :class:`DatetimeIndex`, :class:`TimedeltaIndex`, or :class:`PeriodIndex` incorrectly allowing lookups of non-matching datetime-like dtypes (:issue:`32650`)
- Bug in :meth:`Series.__getitem__` indexing with non-standard scalars, e.g. ``np.dtype`` (:issue:`32684`)
- Fix to preserve the ability to index with the "nearest" method with xarray's CFTimeIndex, an :class:`Index` subclass (`pydata/xarray#3751 <https://github.com/pydata/xarray/issues/3751>`_, :issue:`32905`).
- Bug in :class:`Index` constructor where an unhelpful error message was raised for ``numpy`` scalars (:issue:`33017`)
- Bug in :meth:`DataFrame.lookup` incorrectly raising an ``AttributeError`` when ``frame.index`` or ``frame.columns`` is not unique; this will now raise a ``ValueError`` with a helpful error message (:issue:`33041`)
- Bug in :meth:`DataFrame.iloc.__setitem__` creating a new array instead of overwriting ``Categorical`` values in-place (:issue:`32831`)
- Bug in :class:`Interval` where a :class:`Timedelta` could not be added or subtracted from a :class:`Timestamp` interval (:issue:`32023`)
- Bug in :meth:`DataFrame.copy` _item_cache not invalidated after copy causes post-copy value updates to not be reflected (:issue:`31784`)
- Bug in `Series.__getitem__` with an integer key and a :class:`MultiIndex` with leading integer level failing to raise ``KeyError`` if the key is not present in the first level (:issue:`33355`)
- Bug in :meth:`DataFrame.iloc` when slicing a single column-:class:`DataFrame`` with ``ExtensionDtype`` (e.g. ``df.iloc[:, :1]``) returning an invalid result (:issue:`32957`)
- Bug in :meth:`DatetimeIndex.insert` and :meth:`TimedeltaIndex.insert` causing index ``freq`` to be lost when setting an element into an empty :class:`Series` (:issue:33573`)
- Bug in :meth:`Series.__setitem__` with an :class:`IntervalIndex` and a list-like key of integers (:issue:`33473`)
- Bug in :meth:`Series.__getitem__` allowing missing labels with ``np.ndarray``, :class:`Index`, :class:`Series` indexers but not ``list``, these now all raise ``KeyError`` (:issue:`33646`)

Missing
^^^^^^^
- Calling :meth:`fillna` on an empty Series now correctly returns a shallow copied object. The behaviour is now consistent with :class:`Index`, :class:`DataFrame` and a non-empty :class:`Series` (:issue:`32543`).
- Bug in :meth:`replace` when argument ``to_replace`` is of type dict/list and is used on a :class:`Series` containing ``<NA>`` was raising a ``TypeError``. The method now handles this by ignoring ``<NA>`` values when doing the comparison for the replacement (:issue:`32621`)
- Bug in :meth:`~Series.any` and :meth:`~Series.all` incorrectly returning ``<NA>`` for all ``False`` or all ``True`` values using the nulllable boolean dtype and with ``skipna=False`` (:issue:`33253`)
- Clarified documentation on interpolate with method =akima. The ``der`` parameter must be scalar or None (:issue:`33426`)

MultiIndex
^^^^^^^^^^
- Bug in :meth:`Dataframe.loc` when used with a :class:`MultiIndex`. The returned values were not in the same order as the given inputs (:issue:`22797`)

.. ipython:: python

        df = pd.DataFrame(np.arange(4),
                          index=[["a", "a", "b", "b"], [1, 2, 1, 2]])
        # Rows are now ordered as the requested keys
        df.loc[(['b', 'a'], [2, 1]), :]

- Bug in :meth:`MultiIndex.intersection` was not guaranteed to preserve order when ``sort=False``. (:issue:`31325`)

.. ipython:: python

        left = pd.MultiIndex.from_arrays([["b", "a"], [2, 1]])
        right = pd.MultiIndex.from_arrays([["a", "b", "c"], [1, 2, 3]])
        # Common elements are now guaranteed to be ordered by the left side
        left.intersection(right, sort=False)

-

I/O
^^^
- Bug in :meth:`read_json` where integer overflow was occurring when json contains big number strings. (:issue:`30320`)
- `read_csv` will now raise a ``ValueError`` when the arguments `header` and `prefix` both are not `None`. (:issue:`27394`)
- Bug in :meth:`DataFrame.to_json` was raising ``NotFoundError`` when ``path_or_buf`` was an S3 URI (:issue:`28375`)
- Bug in :meth:`DataFrame.to_parquet` overwriting pyarrow's default for
  ``coerce_timestamps``; following pyarrow's default allows writing nanosecond
  timestamps with ``version="2.0"`` (:issue:`31652`).
- Bug in :meth:`read_csv` was raising `TypeError` when `sep=None` was used in combination with `comment` keyword (:issue:`31396`)
- Bug in :class:`HDFStore` that caused it to set to ``int64`` the dtype of a ``datetime64`` column when reading a DataFrame in Python 3 from fixed format written in Python 2 (:issue:`31750`)
- Bug in :meth:`DataFrame.to_json` where ``Timedelta`` objects would not be serialized correctly with ``date_format="iso"`` (:issue:`28256`)
- :func:`read_csv` will raise a ``ValueError`` when the column names passed in `parse_dates` are missing in the Dataframe (:issue:`31251`)
- Bug in :meth:`read_excel` where a UTF-8 string with a high surrogate would cause a segmentation violation (:issue:`23809`)
- Bug in :meth:`read_csv` was causing a file descriptor leak on an empty file (:issue:`31488`)
- Bug in :meth:`read_csv` was causing a segfault when there were blank lines between the header and data rows (:issue:`28071`)
- Bug in :meth:`read_csv` was raising a misleading exception on a permissions issue (:issue:`23784`)
- Bug in :meth:`read_csv` was raising an ``IndexError`` when header=None and 2 extra data columns
- Bug in :meth:`read_sas` was raising an ``AttributeError`` when reading files from Google Cloud Storage (issue:`33069`)
- Bug in :meth:`DataFrame.to_sql` where an ``AttributeError`` was raised when saving an out of bounds date (:issue:`26761`)
- Bug in :meth:`read_excel` did not correctly handle multiple embedded spaces in OpenDocument text cells. (:issue:`32207`)
- Bug in :meth:`read_json` was raising ``TypeError`` when reading a list of booleans into a Series. (:issue:`31464`)
- Bug in :func:`pandas.io.json.json_normalize` where location specified by `record_path` doesn't point to an array. (:issue:`26284`)
- :func:`pandas.read_hdf` has a more explicit error message when loading an
  unsupported HDF file (:issue:`9539`)
- Bug in :meth:`~DataFrame.to_parquet` was not raising ``PermissionError`` when writing to a private s3 bucket with invalid creds. (:issue:`27679`)
- Bug in :meth:`~DataFrame.to_csv` was silently failing when writing to an invalid s3 bucket. (:issue:`32486`)
<<<<<<< HEAD
- Bug in :meth:`read_parquet` was raising a ``FileNotFoundError`` when passed an s3 directory path. (:issue:`26388`)
- Bug in :meth:`~DataFrame.to_parquet` was throwing an ``AttributeError`` when writing a partitioned parquet file to s3 (:issue:`27596`)
=======
- Bug in :meth:`~DataFrame.read_feather` was raising an `ArrowIOError` when reading an s3 or http file path (:issue:`29055`)
>>>>>>> be30d0a8

Plotting
^^^^^^^^

- :func:`.plot` for line/bar now accepts color by dictonary (:issue:`8193`).
- Bug in :meth:`DataFrame.plot.hist` where weights are not working for multiple columns (:issue:`33173`)
- Bug in :meth:`DataFrame.boxplot` and :meth:`DataFrame.plot.boxplot` lost color attributes of ``medianprops``, ``whiskerprops``, ``capprops`` and ``medianprops`` (:issue:`30346`)
- Bug in :meth:`DataFrame.plot.scatter` that when adding multiple plots with different ``cmap``, colorbars alway use the first ``cmap`` (:issue:`33389`)


Groupby/resample/rolling
^^^^^^^^^^^^^^^^^^^^^^^^

- Bug in :meth:`GroupBy.apply` raises ``ValueError`` when the ``by`` axis is not sorted and has duplicates and the applied ``func`` does not mutate passed in objects (:issue:`30667`)
- Bug in :meth:`DataFrameGroupby.transform` produces incorrect result with transformation functions (:issue:`30918`)
- Bug in :meth:`GroupBy.count` causes segmentation fault when grouped-by column contains NaNs (:issue:`32841`)
- Bug in :meth:`DataFrame.groupby` and :meth:`Series.groupby` produces inconsistent type when aggregating Boolean series (:issue:`32894`)
- Bug in :meth:`SeriesGroupBy.quantile` raising on nullable integers (:issue:`33136`)
- Bug in :meth:`SeriesGroupBy.first`, :meth:`SeriesGroupBy.last`, :meth:`SeriesGroupBy.min`, and :meth:`SeriesGroupBy.max` returning floats when applied to nullable Booleans (:issue:`33071`)
- Bug in :meth:`DataFrameGroupBy.agg` with dictionary input losing ``ExtensionArray`` dtypes (:issue:`32194`)
- Bug in :meth:`DataFrame.resample` where an ``AmbiguousTimeError`` would be raised when the resulting timezone aware :class:`DatetimeIndex` had a DST transition at midnight (:issue:`25758`)
- Bug in :meth:`DataFrame.groupby` where a ``ValueError`` would be raised when grouping by a categorical column with read-only categories and ``sort=False`` (:issue:`33410`)
- Bug in :meth:`GroupBy.first` and :meth:`GroupBy.last` where None is not preserved in object dtype (:issue:`32800`)

Reshaping
^^^^^^^^^

- Bug effecting all numeric and boolean reduction methods not returning subclassed data type. (:issue:`25596`)
- Bug in :meth:`DataFrame.pivot_table` when only MultiIndexed columns is set (:issue:`17038`)
- Bug in :meth:`DataFrame.unstack` and :meth:`Series.unstack` can take tuple names in MultiIndexed data (:issue:`19966`)
- Bug in :meth:`DataFrame.pivot_table` when ``margin`` is ``True`` and only ``column`` is defined (:issue:`31016`)
- Fix incorrect error message in :meth:`DataFrame.pivot` when ``columns`` is set to ``None``. (:issue:`30924`)
- Bug in :func:`crosstab` when inputs are two Series and have tuple names, the output will keep dummy MultiIndex as columns. (:issue:`18321`)
- :meth:`DataFrame.pivot` can now take lists for ``index`` and ``columns`` arguments (:issue:`21425`)
- Bug in :func:`concat` where the resulting indices are not copied when ``copy=True`` (:issue:`29879`)
- Bug where :meth:`Index.astype` would lose the name attribute when converting from ``Float64Index`` to ``Int64Index``, or when casting to an ``ExtensionArray`` dtype (:issue:`32013`)
- :meth:`Series.append` will now raise a ``TypeError`` when passed a DataFrame or a sequence containing Dataframe (:issue:`31413`)
- :meth:`DataFrame.replace` and :meth:`Series.replace` will raise a ``TypeError`` if ``to_replace`` is not an expected type. Previously the ``replace`` would fail silently (:issue:`18634`)
- Bug on inplace operation of a Series that was adding a column to the DataFrame from where it was originally dropped from (using inplace=True) (:issue:`30484`)
- Bug in :meth:`DataFrame.apply` where callback was called with :class:`Series` parameter even though ``raw=True`` requested. (:issue:`32423`)
- Bug in :meth:`DataFrame.pivot_table` losing timezone information when creating a :class:`MultiIndex` level from a column with timezone-aware dtype (:issue:`32558`)
- Bug in :meth:`concat` where when passing a non-dict mapping as ``objs`` would raise a ``TypeError`` (:issue:`32863`)
- :meth:`DataFrame.agg` now provides more descriptive ``SpecificationError`` message when attempting to aggregating non-existant column (:issue:`32755`)
- Bug in :meth:`DataFrame.unstack` when MultiIndexed columns and MultiIndexed rows were used (:issue:`32624`, :issue:`24729` and :issue:`28306`)


Sparse
^^^^^^
- Creating a :class:`SparseArray` from timezone-aware dtype will issue a warning before dropping timezone information, instead of doing so silently (:issue:`32501`)
- Bug in :meth:`arrays.SparseArray.from_spmatrix` wrongly read scipy sparse matrix (:issue:`31991`)
-

ExtensionArray
^^^^^^^^^^^^^^

- Fixed bug where :meth:`Serires.value_counts` would raise on empty input of ``Int64`` dtype (:issue:`33317`)
-


Other
^^^^^
- Appending a dictionary to a :class:`DataFrame` without passing ``ignore_index=True`` will raise ``TypeError: Can only append a dict if ignore_index=True``
  instead of ``TypeError: Can only append a Series if ignore_index=True or if the Series has a name`` (:issue:`30871`)
- Set operations on an object-dtype :class:`Index` now always return object-dtype results (:issue:`31401`)
- Bug in :meth:`AbstractHolidayCalendar.holidays` when no rules were defined (:issue:`31415`)
- Bug in :class:`DataFrame` when initiating a frame with lists and assign ``columns`` with nested list for ``MultiIndex`` (:issue:`32173`)
- Bug in :meth:`DataFrame.to_records` incorrectly losing timezone information in timezone-aware ``datetime64`` columns (:issue:`32535`)
- Fixed :func:`pandas.testing.assert_series_equal` to correctly raise if left object is a different subclass with ``check_series_type=True`` (:issue:`32670`).
- :meth:`IntegerArray.astype` now supports ``datetime64`` dtype (:issue:32538`)
- Getting a missing attribute in a query/eval string raises the correct ``AttributeError`` (:issue:`32408`)
- Fixed bug in :func:`pandas.testing.assert_series_equal` where dtypes were checked for ``Interval`` and ``ExtensionArray`` operands when ``check_dtype`` was ``False`` (:issue:`32747`)
- Bug in :meth:`Series.map` not raising on invalid ``na_action`` (:issue:`32815`)
- Bug in :meth:`DataFrame.__dir__` caused a segfault when using unicode surrogates in a column name (:issue:`25509`)
- Bug in :meth:`DataFrame.plot.scatter` caused an error when plotting variable marker sizes (:issue:`32904`)
- :class:`IntegerArray` now implements the ``sum`` operation (:issue:`33172`)

.. ---------------------------------------------------------------------------

.. _whatsnew_110.contributors:

Contributors
~~~~~~~~~~~~<|MERGE_RESOLUTION|>--- conflicted
+++ resolved
@@ -624,12 +624,9 @@
   unsupported HDF file (:issue:`9539`)
 - Bug in :meth:`~DataFrame.to_parquet` was not raising ``PermissionError`` when writing to a private s3 bucket with invalid creds. (:issue:`27679`)
 - Bug in :meth:`~DataFrame.to_csv` was silently failing when writing to an invalid s3 bucket. (:issue:`32486`)
-<<<<<<< HEAD
+- Bug in :meth:`~DataFrame.read_feather` was raising an `ArrowIOError` when reading an s3 or http file path (:issue:`29055`)
 - Bug in :meth:`read_parquet` was raising a ``FileNotFoundError`` when passed an s3 directory path. (:issue:`26388`)
 - Bug in :meth:`~DataFrame.to_parquet` was throwing an ``AttributeError`` when writing a partitioned parquet file to s3 (:issue:`27596`)
-=======
-- Bug in :meth:`~DataFrame.read_feather` was raising an `ArrowIOError` when reading an s3 or http file path (:issue:`29055`)
->>>>>>> be30d0a8
 
 Plotting
 ^^^^^^^^
