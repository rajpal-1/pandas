.. _whatsnew_110:

What's new in 1.1.0 (??)
------------------------

These are the changes in pandas 1.1.0. See :ref:`release` for a full changelog
including other versions of pandas.

{{ header }}

.. ---------------------------------------------------------------------------

Enhancements
~~~~~~~~~~~~

.. _whatsnew_110.astype_string:

All dtypes can now be converted to ``StringDtype``
^^^^^^^^^^^^^^^^^^^^^^^^^^^^^^^^^^^^^^^^^^^^^^^^^^

Previously, declaring or converting to :class:`StringDtype` was in general only possible if the data was already only ``str`` or nan-like (:issue:`31204`).
:class:`StringDtype` now works in all situations where ``astype(str)`` or ``dtype=str`` work:

For example, the below now works:

.. ipython:: python

   ser = pd.Series([1, "abc", np.nan], dtype="string")
   ser
   ser[0]
   pd.Series([1, 2, np.nan], dtype="Int64").astype("string")


.. _whatsnew_110.period_index_partial_string_slicing:

Nonmonotonic PeriodIndex Partial String Slicing
^^^^^^^^^^^^^^^^^^^^^^^^^^^^^^^^^^^^^^^^^^^^^^^

:class:`PeriodIndex` now supports partial string slicing for non-monotonic indexes, mirroring :class:`DatetimeIndex` behavior (:issue:`31096`)

For example:

.. ipython:: python

   dti = pd.date_range("2014-01-01", periods=30, freq="30D")
   pi = dti.to_period("D")
   ser_monotonic = pd.Series(np.arange(30), index=pi)
   shuffler = list(range(0, 30, 2)) + list(range(1, 31, 2))
   ser = ser_monotonic[shuffler]
   ser

.. ipython:: python

   ser["2014"]
   ser.loc["May 2015"]


.. _whatsnew_110.dataframe_or_series_comparing:

Comparing two `DataFrame` or two `Series` and summarizing the differences
^^^^^^^^^^^^^^^^^^^^^^^^^^^^^^^^^^^^^^^^^^^^^^^^^^^^^^^^^^^^^^^^^^^^^^^^^

We've added :meth:`DataFrame.compare` and :meth:`Series.compare` for comparing two `DataFrame` or two `Series` (:issue:`30429`)

.. ipython:: python

   df = pd.DataFrame(
       {
           "col1": ["a", "a", "b", "b", "a"],
           "col2": [1.0, 2.0, 3.0, np.nan, 5.0],
           "col3": [1.0, 2.0, 3.0, 4.0, 5.0]
       },
       columns=["col1", "col2", "col3"],
   )
   df

.. ipython:: python

   df2 = df.copy()
   df2.loc[0, 'col1'] = 'c'
   df2.loc[2, 'col3'] = 4.0
   df2

.. ipython:: python

   df.compare(df2)

See :ref:`User Guide <merging.compare>` for more details.


.. _whatsnew_110.groupby_key:

Allow NA in groupby key
^^^^^^^^^^^^^^^^^^^^^^^^

With :ref:`groupby <groupby.dropna>` , we've added a ``dropna`` keyword to :meth:`DataFrame.groupby` and :meth:`Series.groupby` in order to
allow ``NA`` values in group keys. Users can define ``dropna`` to ``False`` if they want to include
``NA`` values in groupby keys. The default is set to ``True`` for ``dropna`` to keep backwards
compatibility (:issue:`3729`)

.. ipython:: python

    df_list = [[1, 2, 3], [1, None, 4], [2, 1, 3], [1, 2, 2]]
    df_dropna = pd.DataFrame(df_list, columns=["a", "b", "c"])

    df_dropna

.. ipython:: python

    # Default `dropna` is set to True, which will exclude NaNs in keys
    df_dropna.groupby(by=["b"], dropna=True).sum()

    # In order to allow NaN in keys, set `dropna` to False
    df_dropna.groupby(by=["b"], dropna=False).sum()

The default setting of ``dropna`` argument is ``True`` which means ``NA`` are not included in group keys.

.. versionadded:: 1.1.0


.. _whatsnew_110.key_sorting:

Sorting with keys
^^^^^^^^^^^^^^^^^

We've added a ``key`` argument to the DataFrame and Series sorting methods, including
:meth:`DataFrame.sort_values`, :meth:`DataFrame.sort_index`, :meth:`Series.sort_values`,
and :meth:`Series.sort_index`. The ``key`` can be any callable function which is applied
column-by-column to each column used for sorting, before sorting is performed (:issue:`27237`).
See :ref:`sort_values with keys <basics.sort_value_key>` and :ref:`sort_index with keys
<basics.sort_index_key>` for more information.

.. ipython:: python

   s = pd.Series(['C', 'a', 'B'])
   s

.. ipython:: python

   s.sort_values()


Note how this is sorted with capital letters first. If we apply the :meth:`Series.str.lower`
method, we get

.. ipython:: python

   s.sort_values(key=lambda x: x.str.lower())


When applied to a `DataFrame`, they key is applied per-column to all columns or a subset if
`by` is specified, e.g.

.. ipython:: python

   df = pd.DataFrame({'a': ['C', 'C', 'a', 'a', 'B', 'B'],
                      'b': [1, 2, 3, 4, 5, 6]})
   df

.. ipython:: python

   df.sort_values(by=['a'], key=lambda col: col.str.lower())


For more details, see examples and documentation in :meth:`DataFrame.sort_values`,
:meth:`Series.sort_values`, and :meth:`~DataFrame.sort_index`.

.. _whatsnew_110.timestamp_fold_support:

Fold argument support in Timestamp constructor
^^^^^^^^^^^^^^^^^^^^^^^^^^^^^^^^^^^^^^^^^^^^^^

:class:`Timestamp:` now supports the keyword-only fold argument according to `PEP 495 <https://www.python.org/dev/peps/pep-0495/#the-fold-attribute>`_ similar to parent ``datetime.datetime`` class. It supports both accepting fold as an initialization argument and inferring fold from other constructor arguments (:issue:`25057`, :issue:`31338`). Support is limited to ``dateutil`` timezones as ``pytz`` doesn't support fold.

For example:

.. ipython:: python

    ts = pd.Timestamp("2019-10-27 01:30:00+00:00")
    ts.fold

.. ipython:: python

    ts = pd.Timestamp(year=2019, month=10, day=27, hour=1, minute=30,
                      tz="dateutil/Europe/London", fold=1)
    ts

For more on working with fold, see :ref:`Fold subsection <timeseries.fold>` in the user guide.

.. _whatsnew_110.to_datetime_multiple_tzname_tzoffset_support:

Parsing timezone-aware format with different timezones in to_datetime
^^^^^^^^^^^^^^^^^^^^^^^^^^^^^^^^^^^^^^^^^^^^^^^^^^^^^^^^^^^^^^^^^^^^^

:func:`to_datetime` now supports parsing formats containing timezone names (``%Z``) and UTC offsets (``%z``) from different timezones then converting them to UTC by setting ``utc=True``. This would return a :class:`DatetimeIndex` with timezone at UTC as opposed to an :class:`Index` with ``object`` dtype if ``utc=True`` is not set (:issue:`32792`).

For example:

.. ipython:: python

    tz_strs = ["2010-01-01 12:00:00 +0100", "2010-01-01 12:00:00 -0100",
               "2010-01-01 12:00:00 +0300", "2010-01-01 12:00:00 +0400"]
    pd.to_datetime(tz_strs, format='%Y-%m-%d %H:%M:%S %z', utc=True)
    pd.to_datetime(tz_strs, format='%Y-%m-%d %H:%M:%S %z')

.. _whatsnew_110.grouper_resample_origin:

Grouper and resample now supports the arguments origin and offset
^^^^^^^^^^^^^^^^^^^^^^^^^^^^^^^^^^^^^^^^^^^^^^^^^^^^^^^^^^^^^^^^^

:class:`Grouper` and :class:`DataFrame.resample` now supports the arguments ``origin`` and ``offset``. It let the user control the timestamp on which to adjust the grouping. (:issue:`31809`)

The bins of the grouping are adjusted based on the beginning of the day of the time series starting point. This works well with frequencies that are multiples of a day (like `30D`) or that divides a day (like `90s` or `1min`). But it can create inconsistencies with some frequencies that do not meet this criteria. To change this behavior you can now specify a fixed timestamp with the argument ``origin``.

Two arguments are now deprecated (more information in the documentation of :class:`DataFrame.resample`):

- ``base`` should be replaced by ``offset``.
- ``loffset`` should be replaced by directly adding an offset to the index DataFrame after being resampled.

Small example of the use of ``origin``:

.. ipython:: python

    start, end = '2000-10-01 23:30:00', '2000-10-02 00:30:00'
    middle = '2000-10-02 00:00:00'
    rng = pd.date_range(start, end, freq='7min')
    ts = pd.Series(np.arange(len(rng)) * 3, index=rng)
    ts

Resample with the default behavior ``'start_day'`` (origin is ``2000-10-01 00:00:00``):

.. ipython:: python

    ts.resample('17min').sum()
    ts.resample('17min', origin='start_day').sum()

Resample using a fixed origin:

.. ipython:: python

    ts.resample('17min', origin='epoch').sum()
    ts.resample('17min', origin='2000-01-01').sum()

If needed you can adjust the bins with the argument ``offset`` (a Timedelta) that would be added to the default ``origin``.

For a full example, see: :ref:`timeseries.adjust-the-start-of-the-bins`.


.. _whatsnew_110.enhancements.other:

Other enhancements
^^^^^^^^^^^^^^^^^^

- :class:`Styler` may now render CSS more efficiently where multiple cells have the same styling (:issue:`30876`)
- :meth:`Styler.highlight_null` now accepts ``subset`` argument (:issue:`31345`)
- When writing directly to a sqlite connection :func:`to_sql` now supports the ``multi`` method (:issue:`29921`)
- `OptionError` is now exposed in `pandas.errors` (:issue:`27553`)
- :func:`timedelta_range` will now infer a frequency when passed ``start``, ``stop``, and ``periods`` (:issue:`32377`)
- Positional slicing on a :class:`IntervalIndex` now supports slices with ``step > 1`` (:issue:`31658`)
- :class:`Series.str` now has a `fullmatch` method that matches a regular expression against the entire string in each row of the series, similar to `re.fullmatch` (:issue:`32806`).
- :meth:`DataFrame.sample` will now also allow array-like and BitGenerator objects to be passed to ``random_state`` as seeds (:issue:`32503`)
- :meth:`MultiIndex.union` will now raise `RuntimeWarning` if the object inside are unsortable, pass `sort=False` to suppress this warning (:issue:`33015`)
- :class:`Series.dt` and :class:`DatatimeIndex` now have an `isocalendar` method that returns a :class:`DataFrame` with year, week, and day calculated according to the ISO 8601 calendar (:issue:`33206`, :issue:`34392`).
- The :meth:`DataFrame.to_feather` method now supports additional keyword
  arguments (e.g. to set the compression) that are added in pyarrow 0.17
  (:issue:`33422`).
- The :func:`cut` will now accept parameter ``ordered`` with default ``ordered=True``. If ``ordered=False`` and no labels are provided, an error will be raised (:issue:`33141`)
- :meth:`DataFrame.to_csv`, :meth:`DataFrame.to_pickle`,
  and :meth:`DataFrame.to_json` now support passing a dict of
  compression arguments when using the ``gzip`` and ``bz2`` protocols.
  This can be used to set a custom compression level, e.g.,
  ``df.to_csv(path, compression={'method': 'gzip', 'compresslevel': 1}``
  (:issue:`33196`)
- :meth:`Series.update` now accepts objects that can be coerced to a :class:`Series`,
  such as ``dict`` and ``list``, mirroring the behavior of :meth:`DataFrame.update` (:issue:`33215`)
- :meth:`~pandas.core.groupby.GroupBy.transform` and :meth:`~pandas.core.groupby.GroupBy.aggregate` has gained ``engine`` and ``engine_kwargs`` arguments that supports executing functions with ``Numba`` (:issue:`32854`, :issue:`33388`)
- :meth:`~pandas.core.resample.Resampler.interpolate` now supports SciPy interpolation method :class:`scipy.interpolate.CubicSpline` as method ``cubicspline`` (:issue:`33670`)
- :meth:`DataFrame.to_numpy` now supports the ``na_value`` keyword to control the NA sentinel in the output array (:issue:`33820`)
- The ``ExtensionArray`` class has now an :meth:`~pandas.arrays.ExtensionArray.equals`
  method, similarly to :meth:`Series.equals` (:issue:`27081`).
- The minimum suppported dta version has increased to 105 in :meth:`~pandas.io.stata.read_stata` and :class:`~pandas.io.stata.StataReader`  (:issue:`26667`).
- :meth:`~pandas.core.frame.DataFrame.to_stata` supports compression using the ``compression``
  keyword argument. Compression can either be inferred or explicitly set using a string or a
  dictionary containing both the method and any additional arguments that are passed to the
  compression library. Compression was also added to the low-level Stata-file writers
  :class:`~pandas.io.stata.StataWriter`, :class:`~pandas.io.stata.StataWriter117`,
  and :class:`~pandas.io.stata.StataWriterUTF8` (:issue:`26599`).
- :meth:`HDFStore.put` now accepts `track_times` parameter. Parameter is passed to ``create_table`` method of ``PyTables`` (:issue:`32682`).
- Make :class:`pandas.core.window.Rolling` and :class:`pandas.core.window.Expanding` iterable（:issue:`11704`)
- Make ``option_context`` a :class:`contextlib.ContextDecorator`, which allows it to be used as a decorator over an entire function (:issue:`34253`).
- :meth:`DataFrame.to_csv` and :meth:`Series.to_csv` now accept an ``errors`` argument (:issue:`22610`)
- :meth:`groupby.transform` now allows ``func`` to be ``pad``, ``backfill`` and ``cumcount`` (:issue:`31269`).
- :meth:`~pandas.io.json.read_json` now accepts `nrows` parameter. (:issue:`33916`).
- :meth `~pandas.io.gbq.read_gbq` now allows to disable progress bar (:issue:`33360`).
<<<<<<< HEAD
- :meth:`Dataframe.cov` and :meth:`Series.cov` now support a new parameter ddof to support Delta degrees of Freedom as in the corresponding numpy methods (:issue:`34611`).
=======
- :meth:`~pandas.io.gbq.read_gbq` now supports the ``max_results`` kwarg from ``pandas-gbq`` (:issue:`34639`).
>>>>>>> 3334c8c5

.. ---------------------------------------------------------------------------

Increased minimum versions for dependencies
^^^^^^^^^^^^^^^^^^^^^^^^^^^^^^^^^^^^^^^^^^^

Some minimum supported versions of dependencies were updated (:issue:`33718`, :issue:`29766`, :issue:`29723`, pytables >= 3.4.3).
If installed, we now require:

+-----------------+-----------------+----------+---------+
| Package         | Minimum Version | Required | Changed |
+=================+=================+==========+=========+
| numpy           | 1.15.4          |    X     |    X    |
+-----------------+-----------------+----------+---------+
| pytz            | 2015.4          |    X     |         |
+-----------------+-----------------+----------+---------+
| python-dateutil | 2.7.3           |    X     |    X    |
+-----------------+-----------------+----------+---------+
| bottleneck      | 1.2.1           |          |         |
+-----------------+-----------------+----------+---------+
| numexpr         | 2.6.2           |          |         |
+-----------------+-----------------+----------+---------+
| pytest (dev)    | 4.0.2           |          |         |
+-----------------+-----------------+----------+---------+

For `optional libraries <https://dev.pandas.io/docs/install.html#dependencies>`_ the general recommendation is to use the latest version.
The following table lists the lowest version per library that is currently being tested throughout the development of pandas.
Optional libraries below the lowest tested version may still work, but are not considered supported.

+-----------------+-----------------+---------+
| Package         | Minimum Version | Changed |
+=================+=================+=========+
| beautifulsoup4  | 4.6.0           |         |
+-----------------+-----------------+---------+
| fastparquet     | 0.3.2           |         |
+-----------------+-----------------+---------+
| gcsfs           | 0.2.2           |         |
+-----------------+-----------------+---------+
| lxml            | 3.8.0           |         |
+-----------------+-----------------+---------+
| matplotlib      | 2.2.2           |         |
+-----------------+-----------------+---------+
| numba           | 0.46.0          |         |
+-----------------+-----------------+---------+
| openpyxl        | 2.5.7           |         |
+-----------------+-----------------+---------+
| pyarrow         | 0.13.0          |         |
+-----------------+-----------------+---------+
| pymysql         | 0.7.1           |         |
+-----------------+-----------------+---------+
| pytables        | 3.4.3           |    X    |
+-----------------+-----------------+---------+
| s3fs            | 0.3.0           |         |
+-----------------+-----------------+---------+
| scipy           | 1.2.0           |    X    |
+-----------------+-----------------+---------+
| sqlalchemy      | 1.1.4           |         |
+-----------------+-----------------+---------+
| xarray          | 0.8.2           |         |
+-----------------+-----------------+---------+
| xlrd            | 1.1.0           |         |
+-----------------+-----------------+---------+
| xlsxwriter      | 0.9.8           |         |
+-----------------+-----------------+---------+
| xlwt            | 1.2.0           |         |
+-----------------+-----------------+---------+
| pandas-gbq      | 1.2.0           |    X    |
+-----------------+-----------------+---------+

See :ref:`install.dependencies` and :ref:`install.optional_dependencies` for more.

Development Changes
^^^^^^^^^^^^^^^^^^^

- The minimum version of Cython is now the most recent bug-fix version (0.29.16) (:issue:`33334`).

.. _whatsnew_110.api.other:

Other API changes
^^^^^^^^^^^^^^^^^

- :meth:`Series.describe` will now show distribution percentiles for ``datetime`` dtypes, statistics ``first`` and ``last``
  will now be ``min`` and ``max`` to match with numeric dtypes in :meth:`DataFrame.describe` (:issue:`30164`)
- Added :meth:`DataFrame.value_counts` (:issue:`5377`)
- :meth:`Groupby.groups` now returns an abbreviated representation when called on large dataframes (:issue:`1135`)
- ``loc`` lookups with an object-dtype :class:`Index` and an integer key will now raise ``KeyError`` instead of ``TypeError`` when key is missing (:issue:`31905`)
- Using a :func:`pandas.api.indexers.BaseIndexer` with ``count``, ``min``, ``max``, ``median``, ``skew``,  ``cov``, ``corr`` will now return correct results for any monotonic :func:`pandas.api.indexers.BaseIndexer` descendant (:issue:`32865`)
- Added a :func:`pandas.api.indexers.FixedForwardWindowIndexer` class to support forward-looking windows during ``rolling`` operations.
-

Backwards incompatible API changes
~~~~~~~~~~~~~~~~~~~~~~~~~~~~~~~~~~
- :meth:`DataFrame.swaplevels` now raises a  ``TypeError`` if the axis is not a :class:`MultiIndex`.
  Previously an ``AttributeError`` was raised (:issue:`31126`)
- :meth:`DataFrame.xs` now raises a  ``TypeError`` if a ``level`` keyword is supplied and the axis is not a :class:`MultiIndex`.
  Previously an ``AttributeError`` was raised (:issue:`33610`)
- :meth:`DataFrameGroupby.mean` and :meth:`SeriesGroupby.mean` (and similarly for :meth:`~DataFrameGroupby.median`, :meth:`~DataFrameGroupby.std` and :meth:`~DataFrameGroupby.var`)
  now raise a  ``TypeError`` if a not-accepted keyword argument is passed into it.
  Previously a ``UnsupportedFunctionCall`` was raised (``AssertionError`` if ``min_count`` passed into :meth:`~DataFrameGroupby.median`) (:issue:`31485`)
- :meth:`DataFrame.at` and :meth:`Series.at` will raise a ``TypeError`` instead of a ``ValueError`` if an incompatible key is passed, and ``KeyError`` if a missing key is passed, matching the behavior of ``.loc[]`` (:issue:`31722`)
- Passing an integer dtype other than ``int64`` to ``np.array(period_index, dtype=...)`` will now raise ``TypeError`` instead of incorrectly using ``int64`` (:issue:`32255`)
- Passing an invalid ``fill_value`` to :meth:`Categorical.take` raises a ``ValueError`` instead of ``TypeError`` (:issue:`33660`)
- Combining a ``Categorical`` with integer categories and which contains missing values
  with a float dtype column in operations such as :func:`concat` or :meth:`~DataFrame.append`
  will now result in a float column instead of an object dtyped column (:issue:`33607`)
- :meth:`Series.to_timestamp` now raises a ``TypeError`` if the axis is not a :class:`PeriodIndex`. Previously an ``AttributeError`` was raised (:issue:`33327`)
- :meth:`Series.to_period` now raises a ``TypeError`` if the axis is not a :class:`DatetimeIndex`. Previously an ``AttributeError`` was raised (:issue:`33327`)
- :func: `pandas.api.dtypes.is_string_dtype` no longer incorrectly identifies categorical series as string.
- :func:`read_excel` no longer takes ``**kwds`` arguments. This means that passing in keyword ``chunksize`` now raises a ``TypeError``
  (previously raised a ``NotImplementedError``), while passing in keyword ``encoding`` now raises a ``TypeError`` (:issue:`34464`)
- :func: `merge` now checks ``suffixes`` parameter type to be ``tuple`` and raises ``TypeError``, whereas before a ``list`` or ``set`` were accepted and that the ``set`` could produce unexpected results (:issue:`33740`)
- :class:`Period` no longer accepts tuples for the ``freq`` argument (:issue:`34658`)

``MultiIndex.get_indexer`` interprets `method` argument differently
^^^^^^^^^^^^^^^^^^^^^^^^^^^^^^^^^^^^^^^^^^^^^^^^^^^^^^^^^^^^^^^^^^^

This restores the behavior of :meth:`MultiIndex.get_indexer` with ``method='backfill'`` or ``method='pad'`` to the behavior before pandas 0.23.0. In particular, MultiIndexes are treated as a list of tuples and padding or backfilling is done with respect to the ordering of these lists of tuples (:issue:`29896`).

As an example of this, given:

.. ipython:: python

        df = pd.DataFrame({
            'a': [0, 0, 0, 0],
            'b': [0, 2, 3, 4],
            'c': ['A', 'B', 'C', 'D'],
        }).set_index(['a', 'b'])
        mi_2 = pd.MultiIndex.from_product([[0], [-1, 0, 1, 3, 4, 5]])

The differences in reindexing ``df`` with ``mi_2`` and using ``method='backfill'`` can be seen here:

*pandas >= 0.23, < 1.1.0*:

.. code-block:: ipython

    In [1]: df.reindex(mi_2, method='backfill')
    Out[1]:
          c
    0 -1  A
       0  A
       1  D
       3  A
       4  A
       5  C

*pandas <0.23, >= 1.1.0*

.. ipython:: python

        df.reindex(mi_2, method='backfill')

And the differences in reindexing ``df`` with ``mi_2`` and using ``method='pad'`` can be seen here:

*pandas >= 0.23, < 1.1.0*

.. code-block:: ipython

    In [1]: df.reindex(mi_2, method='pad')
    Out[1]:
            c
    0 -1  NaN
       0  NaN
       1    D
       3  NaN
       4    A
       5    C

*pandas < 0.23, >= 1.1.0*

.. ipython:: python

        df.reindex(mi_2, method='pad')

-

.. _whatsnew_110.api_breaking.indexing_raises_key_errors:

Failed Label-Based Lookups Always Raise KeyError
^^^^^^^^^^^^^^^^^^^^^^^^^^^^^^^^^^^^^^^^^^^^^^^^

Label lookups ``series[key]``, ``series.loc[key]`` and ``frame.loc[key]``
used to raises either ``KeyError`` or ``TypeError`` depending on the type of
key and type of :class:`Index`.  These now consistently raise ``KeyError`` (:issue:`31867`)

.. ipython:: python

    ser1 = pd.Series(range(3), index=[0, 1, 2])
    ser2 = pd.Series(range(3), index=pd.date_range("2020-02-01", periods=3))

*Previous behavior*:

.. code-block:: ipython

    In [3]: ser1[1.5]
    ...
    TypeError: cannot do label indexing on Int64Index with these indexers [1.5] of type float

    In [4] ser1["foo"]
    ...
    KeyError: 'foo'

    In [5]: ser1.loc[1.5]
    ...
    TypeError: cannot do label indexing on Int64Index with these indexers [1.5] of type float

    In [6]: ser1.loc["foo"]
    ...
    KeyError: 'foo'

    In [7]: ser2.loc[1]
    ...
    TypeError: cannot do label indexing on DatetimeIndex with these indexers [1] of type int

    In [8]: ser2.loc[pd.Timestamp(0)]
    ...
    KeyError: Timestamp('1970-01-01 00:00:00')

*New behavior*:

.. code-block:: ipython

    In [3]: ser1[1.5]
    ...
    KeyError: 1.5

    In [4] ser1["foo"]
    ...
    KeyError: 'foo'

    In [5]: ser1.loc[1.5]
    ...
    KeyError: 1.5

    In [6]: ser1.loc["foo"]
    ...
    KeyError: 'foo'

    In [7]: ser2.loc[1]
    ...
    KeyError: 1

    In [8]: ser2.loc[pd.Timestamp(0)]
    ...
    KeyError: Timestamp('1970-01-01 00:00:00')

.. _whatsnew_110.api_breaking.indexing_int_multiindex_raises_key_errors:

Failed Integer Lookups on MultiIndex Raise KeyError
^^^^^^^^^^^^^^^^^^^^^^^^^^^^^^^^^^^^^^^^^^^^^^^^^^^
Indexing with integers with a :class:`MultiIndex` that has a integer-dtype
first level incorrectly failed to raise ``KeyError`` when one or more of
those integer keys is not present in the first level of the index (:issue:`33539`)

.. ipython:: python

    idx = pd.Index(range(4))
    dti = pd.date_range("2000-01-03", periods=3)
    mi = pd.MultiIndex.from_product([idx, dti])
    ser = pd.Series(range(len(mi)), index=mi)

*Previous behavior*:

.. code-block:: ipython

    In [5]: ser[[5]]
    Out[5]: Series([], dtype: int64)

*New behavior*:

.. code-block:: ipython

    In [5]: ser[[5]]
    ...
    KeyError: '[5] not in index'

:meth:`DataFrame.merge` preserves right frame's row order
^^^^^^^^^^^^^^^^^^^^^^^^^^^^^^^^^^^^^^^^^^^^^^^^^^^^^^^^^
:meth:`DataFrame.merge` now preserves right frame's row order when executing a right merge (:issue:`27453`)

.. ipython:: python

    left_df = pd.DataFrame({'animal': ['dog', 'pig'], 'max_speed': [40, 11]})
    right_df = pd.DataFrame({'animal': ['quetzal', 'pig'], 'max_speed': [80, 11]})
    left_df
    right_df

*Previous behavior*:

.. code-block:: python

    >>> left_df.merge(right_df, on=['animal', 'max_speed'], how="right")
        animal  max_speed
    0      pig         11
    1  quetzal         80

*New behavior*:

.. ipython:: python

    left_df.merge(right_df, on=['animal', 'max_speed'], how="right")

.. ---------------------------------------------------------------------------

.. _whatsnew_110.api_breaking.assignment_to_multiple_columns:

Assignment to multiple columns of a DataFrame when some columns do not exist
^^^^^^^^^^^^^^^^^^^^^^^^^^^^^^^^^^^^^^^^^^^^^^^^^^^^^^^^^^^^^^^^^^^^^^^^^^^^

Assignment to multiple columns of a :class:`DataFrame` when some of the columns do not exist would previously assign the values to the last column. Now, new columns would be constructed with the right values. (:issue:`13658`)

.. ipython:: python

   df = pd.DataFrame({'a': [0, 1, 2], 'b': [3, 4, 5]})
   df

*Previous behavior*:

.. code-block:: ipython

   In [3]: df[['a', 'c']] = 1
   In [4]: df
   Out[4]:
      a  b
   0  1  1
   1  1  1
   2  1  1

*New behavior*:

.. ipython:: python

   df[['a', 'c']] = 1
   df

.. _whatsnew_110.api_breaking.groupby_consistency:

Consistency across groupby reductions
^^^^^^^^^^^^^^^^^^^^^^^^^^^^^^^^^^^^^

Using :meth:`DataFrame.groupby` with ``as_index=True`` and the aggregation ``nunique`` would include the grouping column(s) in the columns of the result. Now the grouping column(s) only appear in the index, consistent with other reductions. (:issue:`32579`)

.. ipython:: python

   df = pd.DataFrame({"a": ["x", "x", "y", "y"], "b": [1, 1, 2, 3]})
   df

*Previous behavior*:

.. code-block:: ipython

   In [3]: df.groupby("a", as_index=True).nunique()
   Out[4]:
      a  b
   a
   x  1  1
   y  1  2

*New behavior*:

.. ipython:: python

   df.groupby("a", as_index=True).nunique()

Using :meth:`DataFrame.groupby` with ``as_index=False`` and the function ``idxmax``, ``idxmin``, ``mad``, ``nunique``, ``sem``, ``skew``, or ``std`` would modify the grouping column. Now the grouping column remains unchanged, consistent with other reductions. (:issue:`21090`, :issue:`10355`)

*Previous behavior*:

.. code-block:: ipython

   In [3]: df.groupby("a", as_index=False).nunique()
   Out[4]:
      a  b
   0  1  1
   1  1  2

*New behavior*:

.. ipython:: python

   df.groupby("a", as_index=False).nunique()

.. _whatsnew_110.api_breaking.apply_applymap_first_once:

apply and applymap on ``DataFrame`` evaluates first row/column only once
^^^^^^^^^^^^^^^^^^^^^^^^^^^^^^^^^^^^^^^^^^^^^^^^^^^^^^^^^^^^^^^^^^^^^^^^

.. ipython:: python

    df = pd.DataFrame({'a': [1, 2], 'b': [3, 6]})

    def func(row):
        print(row)
        return row

*Previous behavior*:

.. code-block:: ipython

    In [4]: df.apply(func, axis=1)
    a    1
    b    3
    Name: 0, dtype: int64
    a    1
    b    3
    Name: 0, dtype: int64
    a    2
    b    6
    Name: 1, dtype: int64
    Out[4]:
       a  b
    0  1  3
    1  2  6

*New behavior*:

.. ipython:: python

    df.apply(func, axis=1)


.. _whatsnew_110.deprecations:

Deprecations
~~~~~~~~~~~~

- Lookups on a :class:`Series` with a single-item list containing a slice (e.g. ``ser[[slice(0, 4)]]``) are deprecated, will raise in a future version.  Either convert the list to tuple, or pass the slice directly instead (:issue:`31333`)

- :meth:`DataFrame.mean` and :meth:`DataFrame.median` with ``numeric_only=None`` will include datetime64 and datetime64tz columns in a future version (:issue:`29941`)
- Setting values with ``.loc`` using a positional slice is deprecated and will raise in a future version.  Use ``.loc`` with labels or ``.iloc`` with positions instead (:issue:`31840`)
- :meth:`DataFrame.to_dict` has deprecated accepting short names for ``orient`` in future versions (:issue:`32515`)
- :meth:`Categorical.to_dense` is deprecated and will be removed in a future version, use ``np.asarray(cat)`` instead (:issue:`32639`)
- The ``fastpath`` keyword in the ``SingleBlockManager`` constructor is deprecated and will be removed in a future version (:issue:`33092`)
- :meth:`Index.is_mixed` is deprecated and will be removed in a future version, check ``index.inferred_type`` directly instead (:issue:`32922`)

- Passing any arguments but the first one to  :func:`read_html` as
  positional arguments is deprecated since version 1.1. All other
  arguments should be given as keyword arguments (:issue:`27573`).

- Passing any arguments but `path_or_buf` (the first one) to
  :func:`read_json` as positional arguments is deprecated since
  version 1.1. All other arguments should be given as keyword
  arguments (:issue:`27573`).

- Passing any arguments but the first 2 to  :func:`read_excel` as
  positional arguments is deprecated since version 1.1. All other
  arguments should be given as keyword arguments (:issue:`27573`).

- :func:`pandas.api.types.is_categorical` is deprecated and will be removed in a future version; use `:func:pandas.api.types.is_categorical_dtype` instead (:issue:`33385`)
- :meth:`Index.get_value` is deprecated and will be removed in a future version (:issue:`19728`)
- :meth:`Series.dt.week` and `Series.dt.weekofyear` are deprecated and will be removed in a future version, use :meth:`Series.dt.isocalendar().week` instead (:issue:`33595`)
- :meth:`DatetimeIndex.week` and `DatetimeIndex.weekofyear` are deprecated and will be removed in a future version, use :meth:`DatetimeIndex.isocalendar().week` instead (:issue:`33595`)
- :meth:`DatetimeArray.week` and `DatetimeArray.weekofyear` are deprecated and will be removed in a future version, use :meth:`DatetimeArray.isocalendar().week` instead (:issue:`33595`)
- :meth:`DateOffset.__call__` is deprecated and will be removed in a future version, use ``offset + other`` instead (:issue:`34171`)
- Indexing an :class:`Index` object with a float key is deprecated, and will
  raise an ``IndexError`` in the future. You can manually convert to an integer key
  instead (:issue:`34191`).
- The ``squeeze`` keyword in the ``groupby`` function is deprecated and will be removed in a future version (:issue:`32380`)
- The ``tz`` keyword in :meth:`Period.to_timestamp` is deprecated and will be removed in a future version; use `per.to_timestamp(...).tz_localize(tz)`` instead (:issue:`34522`)

.. ---------------------------------------------------------------------------


.. _whatsnew_110.performance:

Performance improvements
~~~~~~~~~~~~~~~~~~~~~~~~

- Performance improvement in :class:`Timedelta` constructor (:issue:`30543`)
- Performance improvement in :class:`Timestamp` constructor (:issue:`30543`)
- Performance improvement in flex arithmetic ops between :class:`DataFrame` and :class:`Series` with ``axis=0`` (:issue:`31296`)
- Performance improvement in  arithmetic ops between :class:`DataFrame` and :class:`Series` with ``axis=1`` (:issue:`33600`)
- The internal index method :meth:`~Index._shallow_copy` now copies cached attributes over to the new index,
  avoiding creating these again on the new index. This can speed up many operations that depend on creating copies of
  existing indexes (:issue:`28584`, :issue:`32640`, :issue:`32669`)
- Significant performance improvement when creating a :class:`DataFrame` with
  sparse values from ``scipy.sparse`` matrices using the
  :meth:`DataFrame.sparse.from_spmatrix` constructor (:issue:`32821`,
  :issue:`32825`,  :issue:`32826`, :issue:`32856`, :issue:`32858`).
- Performance improvement for groupby methods :meth:`~pandas.core.groupby.groupby.Groupby.first`
  and :meth:`~pandas.core.groupby.groupby.Groupby.last` (:issue:`34178`)
- Performance improvement in :func:`factorize` for nullable (integer and boolean) dtypes (:issue:`33064`).
- Performance improvement in reductions (sum, prod, min, max) for nullable (integer and boolean) dtypes (:issue:`30982`, :issue:`33261`, :issue:`33442`).
- Performance improvement in arithmetic operations between two :class:`DataFrame` objects (:issue:`32779`)
- Performance improvement in :class:`pandas.core.groupby.RollingGroupby` (:issue:`34052`)
- Performance improvement in arithmetic operations (sub, add, mul, div) for MultiIndex (:issue:`34297`)
- Performance improvement in `DataFrame[bool_indexer]` when `bool_indexer` is a list (:issue:`33924`)

.. ---------------------------------------------------------------------------

.. _whatsnew_110.bug_fixes:

Bug fixes
~~~~~~~~~


Categorical
^^^^^^^^^^^

- Bug where :func:`merge` was unable to join on non-unique categorical indices (:issue:`28189`)
- Bug when passing categorical data to :class:`Index` constructor along with ``dtype=object`` incorrectly returning a :class:`CategoricalIndex` instead of object-dtype :class:`Index` (:issue:`32167`)
- Bug where :class:`Categorical` comparison operator ``__ne__`` would incorrectly evaluate to ``False`` when either element was missing (:issue:`32276`)
- :meth:`Categorical.fillna` now accepts :class:`Categorical` ``other`` argument (:issue:`32420`)

Datetimelike
^^^^^^^^^^^^

- Bug in :class:`Timestamp` where constructing :class:`Timestamp` from ambiguous epoch time and calling constructor again changed :meth:`Timestamp.value` property (:issue:`24329`)
- :meth:`DatetimeArray.searchsorted`, :meth:`TimedeltaArray.searchsorted`, :meth:`PeriodArray.searchsorted` not recognizing non-pandas scalars and incorrectly raising ``ValueError`` instead of ``TypeError`` (:issue:`30950`)
- Bug in :class:`Timestamp` where constructing :class:`Timestamp` with dateutil timezone less than 128 nanoseconds before daylight saving time switch from winter to summer would result in nonexistent time (:issue:`31043`)
- Bug in :meth:`Period.to_timestamp`, :meth:`Period.start_time` with microsecond frequency returning a timestamp one nanosecond earlier than the correct time (:issue:`31475`)
- :class:`Timestamp` raising confusing error message when year, month or day is missing (:issue:`31200`)
- Bug in :class:`DatetimeIndex` constructor incorrectly accepting ``bool``-dtyped inputs (:issue:`32668`)
- Bug in :meth:`DatetimeIndex.searchsorted` not accepting a ``list`` or :class:`Series` as its argument (:issue:`32762`)
- Bug where :meth:`PeriodIndex` raised when passed a :class:`Series` of strings (:issue:`26109`)
- Bug in :class:`Timestamp` arithmetic when adding or subtracting a ``np.ndarray`` with ``timedelta64`` dtype (:issue:`33296`)
- Bug in :meth:`DatetimeIndex.to_period` not infering the frequency when called with no arguments (:issue:`33358`)
- Bug in :meth:`DatetimeIndex.tz_localize` incorrectly retaining ``freq`` in some cases where the original freq is no longer valid (:issue:`30511`)
- Bug in :meth:`DatetimeIndex.intersection` losing ``freq`` and timezone in some cases (:issue:`33604`)
- Bug in :meth:`DatetimeIndex.get_indexer` where incorrect output would be returned for mixed datetime-like targets (:issue:`33741`)
- Bug in :class:`DatetimeIndex` addition and subtraction with some types of :class:`DateOffset` objects incorrectly retaining an invalid ``freq`` attribute (:issue:`33779`)
- Bug in :class:`DatetimeIndex` where setting the ``freq`` attribute on an index could silently change the ``freq`` attribute on another index viewing the same data (:issue:`33552`)
- :meth:`DataFrame.min`/:meth:`DataFrame.max` not returning consistent result with :meth:`Series.min`/:meth:`Series.max` when called on objects initialized with empty :func:`pd.to_datetime`
- Bug in :meth:`DatetimeIndex.intersection` and :meth:`TimedeltaIndex.intersection` with results not having the correct ``name`` attribute (:issue:`33904`)
- Bug in :meth:`DatetimeArray.__setitem__`, :meth:`TimedeltaArray.__setitem__`, :meth:`PeriodArray.__setitem__` incorrectly allowing values with ``int64`` dtype to be silently cast (:issue:`33717`)
- Bug in subtracting :class:`TimedeltaIndex` from :class:`Period` incorrectly raising ``TypeError`` in some cases where it should succeed and ``IncompatibleFrequency`` in some cases where it should raise ``TypeError`` (:issue:`33883`)

Timedelta
^^^^^^^^^

- Bug in constructing a :class:`Timedelta` with a high precision integer that would round the :class:`Timedelta` components (:issue:`31354`)
- Bug in dividing ``np.nan`` or ``None`` by :class:`Timedelta`` incorrectly returning ``NaT`` (:issue:`31869`)
- Timedeltas now understand ``µs`` as identifier for microsecond (:issue:`32899`)
- :class:`Timedelta` string representation now includes nanoseconds, when nanoseconds are non-zero (:issue:`9309`)
- Bug in comparing a :class:`Timedelta`` object against a ``np.ndarray`` with ``timedelta64`` dtype incorrectly viewing all entries as unequal (:issue:`33441`)
- Bug in :func:`timedelta_range` that produced an extra point on a edge case (:issue:`30353`, :issue:`33498`)
- Bug in :meth:`DataFrame.resample` that produced an extra point on a edge case (:issue:`30353`, :issue:`13022`, :issue:`33498`)
- Bug in :meth:`DataFrame.resample` that ignored the ``loffset`` argument when dealing with timedelta (:issue:`7687`, :issue:`33498`)
- Bug in :class:`Timedelta` and `pandas.to_timedelta` that ignored `unit`-argument for string input (:issue:`12136`)

Timezones
^^^^^^^^^

- Bug in :func:`to_datetime` with ``infer_datetime_format=True`` where timezone names (e.g. ``UTC``) would not be parsed correctly (:issue:`33133`)
-


Numeric
^^^^^^^
- Bug in :meth:`DataFrame.floordiv` with ``axis=0`` not treating division-by-zero like :meth:`Series.floordiv` (:issue:`31271`)
- Bug in :meth:`to_numeric` with string argument ``"uint64"`` and ``errors="coerce"`` silently fails (:issue:`32394`)
- Bug in :meth:`to_numeric` with ``downcast="unsigned"`` fails for empty data (:issue:`32493`)
- Bug in :meth:`DataFrame.mean` with ``numeric_only=False`` and either ``datetime64`` dtype or ``PeriodDtype`` column incorrectly raising ``TypeError`` (:issue:`32426`)
- Bug in :meth:`DataFrame.count` with ``level="foo"`` and index level ``"foo"`` containing NaNs causes segmentation fault (:issue:`21824`)
- Bug in :meth:`DataFrame.diff` with ``axis=1`` returning incorrect results with mixed dtypes (:issue:`32995`)
- Bug in :meth:`DataFrame.corr` and :meth:`DataFrame.cov` raising when handling nullable integer columns with ``pandas.NA`` (:issue:`33803`)
- Bug in :class:`DataFrame` and :class:`Series` addition and subtraction between object-dtype objects and ``datetime64`` dtype objects (:issue:`33824`)

Conversion
^^^^^^^^^^
- Bug in :class:`Series` construction from NumPy array with big-endian ``datetime64`` dtype (:issue:`29684`)
- Bug in :class:`Timedelta` construction with large nanoseconds keyword value (:issue:`32402`)
- Bug in :class:`DataFrame` construction where sets would be duplicated rather than raising (:issue:`32582`)

Strings
^^^^^^^

- Bug in the :meth:`~Series.astype` method when converting "string" dtype data to nullable integer dtype (:issue:`32450`).
- Fixed issue where taking ``min`` or ``max`` of a ``StringArray`` or ``Series`` with ``StringDtype`` type would raise. (:issue:`31746`)
- Bug in :meth:`Series.str.cat` returning ``NaN`` output when other had :class:`Index` type (:issue:`33425`)


Interval
^^^^^^^^
- Bug in :class:`IntervalArray` incorrectly allowing the underlying data to be changed when setting values (:issue:`32782`)
-

Indexing
^^^^^^^^
- Bug in slicing on a :class:`DatetimeIndex` with a partial-timestamp dropping high-resolution indices near the end of a year, quarter, or month (:issue:`31064`)
- Bug in :meth:`PeriodIndex.get_loc` treating higher-resolution strings differently from :meth:`PeriodIndex.get_value` (:issue:`31172`)
- Bug in :meth:`Series.at` and :meth:`DataFrame.at` not matching ``.loc`` behavior when looking up an integer in a :class:`Float64Index` (:issue:`31329`)
- Bug in :meth:`PeriodIndex.is_monotonic` incorrectly returning ``True`` when containing leading ``NaT`` entries (:issue:`31437`)
- Bug in :meth:`DatetimeIndex.get_loc` raising ``KeyError`` with converted-integer key instead of the user-passed key (:issue:`31425`)
- Bug in :meth:`Series.xs` incorrectly returning ``Timestamp`` instead of ``datetime64`` in some object-dtype cases (:issue:`31630`)
- Bug in :meth:`DataFrame.iat` incorrectly returning ``Timestamp`` instead of ``datetime`` in some object-dtype cases (:issue:`32809`)
- Bug in :meth:`DataFrame.at` when either columns or index is non-unique (:issue:`33041`)
- Bug in :meth:`Series.loc` and :meth:`DataFrame.loc` when indexing with an integer key on a object-dtype :class:`Index` that is not all-integers (:issue:`31905`)
- Bug in :meth:`DataFrame.iloc.__setitem__` on a :class:`DataFrame` with duplicate columns incorrectly setting values for all matching columns (:issue:`15686`, :issue:`22036`)
- Bug in :meth:`DataFrame.loc:` and :meth:`Series.loc` with a :class:`DatetimeIndex`, :class:`TimedeltaIndex`, or :class:`PeriodIndex` incorrectly allowing lookups of non-matching datetime-like dtypes (:issue:`32650`)
- Bug in :meth:`Series.__getitem__` indexing with non-standard scalars, e.g. ``np.dtype`` (:issue:`32684`)
- Bug in :class:`Index` constructor where an unhelpful error message was raised for ``numpy`` scalars (:issue:`33017`)
- Bug in :meth:`DataFrame.lookup` incorrectly raising an ``AttributeError`` when ``frame.index`` or ``frame.columns`` is not unique; this will now raise a ``ValueError`` with a helpful error message (:issue:`33041`)
- Bug in :meth:`DataFrame.iloc.__setitem__` creating a new array instead of overwriting ``Categorical`` values in-place (:issue:`32831`)
- Bug in :class:`Interval` where a :class:`Timedelta` could not be added or subtracted from a :class:`Timestamp` interval (:issue:`32023`)
- Bug in :meth:`DataFrame.copy` _item_cache not invalidated after copy causes post-copy value updates to not be reflected (:issue:`31784`)
- Fixed regression in :meth:`DataFrame.loc` and :meth:`Series.loc` throwing an error when a ``datetime64[ns, tz]`` value is provided (:issue:`32395`)
- Bug in `Series.__getitem__` with an integer key and a :class:`MultiIndex` with leading integer level failing to raise ``KeyError`` if the key is not present in the first level (:issue:`33355`)
- Bug in :meth:`DataFrame.iloc` when slicing a single column-:class:`DataFrame`` with ``ExtensionDtype`` (e.g. ``df.iloc[:, :1]``) returning an invalid result (:issue:`32957`)
- Bug in :meth:`DatetimeIndex.insert` and :meth:`TimedeltaIndex.insert` causing index ``freq`` to be lost when setting an element into an empty :class:`Series` (:issue:33573`)
- Bug in :meth:`Series.__setitem__` with an :class:`IntervalIndex` and a list-like key of integers (:issue:`33473`)
- Bug in :meth:`Series.__getitem__` allowing missing labels with ``np.ndarray``, :class:`Index`, :class:`Series` indexers but not ``list``, these now all raise ``KeyError`` (:issue:`33646`)
- Bug in :meth:`DataFrame.truncate` and :meth:`Series.truncate` where index was assumed to be monotone increasing (:issue:`33756`)
- Indexing with a list of strings representing datetimes failed on :class:`DatetimeIndex` or :class:`PeriodIndex`(:issue:`11278`)
- Bug in :meth:`Series.at` when used with a :class:`MultiIndex` would raise an exception on valid inputs (:issue:`26989`)
- Bug in :meth:`DataFrame.loc` with dictionary of values changes columns with dtype of ``int`` to ``float`` (:issue:`34573`)
- Bug in :meth:`Series.loc` when used with a :class:`MultiIndex` would raise an IndexingError when accessing a None value (:issue:`34318`)

Missing
^^^^^^^
- Calling :meth:`fillna` on an empty Series now correctly returns a shallow copied object. The behaviour is now consistent with :class:`Index`, :class:`DataFrame` and a non-empty :class:`Series` (:issue:`32543`).
- Bug in :meth:`replace` when argument ``to_replace`` is of type dict/list and is used on a :class:`Series` containing ``<NA>`` was raising a ``TypeError``. The method now handles this by ignoring ``<NA>`` values when doing the comparison for the replacement (:issue:`32621`)
- Bug in :meth:`~Series.any` and :meth:`~Series.all` incorrectly returning ``<NA>`` for all ``False`` or all ``True`` values using the nulllable boolean dtype and with ``skipna=False`` (:issue:`33253`)
- Clarified documentation on interpolate with method =akima. The ``der`` parameter must be scalar or None (:issue:`33426`)
- :meth:`DataFrame.interpolate` uses the correct axis convention now. Previously interpolating along columns lead to interpolation along indices and vice versa. Furthermore interpolating with methods ``pad``, ``ffill``, ``bfill`` and ``backfill`` are identical to using these methods with :meth:`fillna` (:issue:`12918`, :issue:`29146`)
- Bug in :meth:`DataFrame.interpolate` when called on a DataFrame with column names of string type was throwing a ValueError. The method is no independing of the type of column names (:issue:`33956`)

MultiIndex
^^^^^^^^^^
- Bug in :meth:`Dataframe.loc` when used with a :class:`MultiIndex`. The returned values were not in the same order as the given inputs (:issue:`22797`)

.. ipython:: python

        df = pd.DataFrame(np.arange(4),
                          index=[["a", "a", "b", "b"], [1, 2, 1, 2]])
        # Rows are now ordered as the requested keys
        df.loc[(['b', 'a'], [2, 1]), :]

- Bug in :meth:`MultiIndex.intersection` was not guaranteed to preserve order when ``sort=False``. (:issue:`31325`)

.. ipython:: python

        left = pd.MultiIndex.from_arrays([["b", "a"], [2, 1]])
        right = pd.MultiIndex.from_arrays([["a", "b", "c"], [1, 2, 3]])
        # Common elements are now guaranteed to be ordered by the left side
        left.intersection(right, sort=False)

- Bug when joining 2 Multi-indexes, without specifying level with different columns. Return-indexers parameter is ignored. (:issue:`34074`)

I/O
^^^
- Bug in :meth:`read_json` where integer overflow was occurring when json contains big number strings. (:issue:`30320`)
- `read_csv` will now raise a ``ValueError`` when the arguments `header` and `prefix` both are not `None`. (:issue:`27394`)
- Bug in :meth:`DataFrame.to_json` was raising ``NotFoundError`` when ``path_or_buf`` was an S3 URI (:issue:`28375`)
- Bug in :meth:`DataFrame.to_parquet` overwriting pyarrow's default for
  ``coerce_timestamps``; following pyarrow's default allows writing nanosecond
  timestamps with ``version="2.0"`` (:issue:`31652`).
- Bug in :meth:`read_csv` was raising `TypeError` when `sep=None` was used in combination with `comment` keyword (:issue:`31396`)
- Bug in :class:`HDFStore` that caused it to set to ``int64`` the dtype of a ``datetime64`` column when reading a DataFrame in Python 3 from fixed format written in Python 2 (:issue:`31750`)
- :func:`read_sas()` now handles dates and datetimes larger than :attr:`Timestamp.max` returning them as :class:`datetime.datetime` objects (:issue:`20927`)
- Bug in :meth:`DataFrame.to_json` where ``Timedelta`` objects would not be serialized correctly with ``date_format="iso"`` (:issue:`28256`)
- :func:`read_csv` will raise a ``ValueError`` when the column names passed in `parse_dates` are missing in the Dataframe (:issue:`31251`)
- Bug in :meth:`read_excel` where a UTF-8 string with a high surrogate would cause a segmentation violation (:issue:`23809`)
- Bug in :meth:`read_csv` was causing a file descriptor leak on an empty file (:issue:`31488`)
- Bug in :meth:`read_csv` was causing a segfault when there were blank lines between the header and data rows (:issue:`28071`)
- Bug in :meth:`read_csv` was raising a misleading exception on a permissions issue (:issue:`23784`)
- Bug in :meth:`read_csv` was raising an ``IndexError`` when header=None and 2 extra data columns
- Bug in :meth:`read_sas` was raising an ``AttributeError`` when reading files from Google Cloud Storage (issue:`33069`)
- Bug in :meth:`DataFrame.to_sql` where an ``AttributeError`` was raised when saving an out of bounds date (:issue:`26761`)
- Bug in :meth:`read_excel` did not correctly handle multiple embedded spaces in OpenDocument text cells. (:issue:`32207`)
- Bug in :meth:`read_json` was raising ``TypeError`` when reading a list of booleans into a Series. (:issue:`31464`)
- Bug in :func:`pandas.io.json.json_normalize` where location specified by `record_path` doesn't point to an array. (:issue:`26284`)
- :func:`pandas.read_hdf` has a more explicit error message when loading an
  unsupported HDF file (:issue:`9539`)
- Bug in :meth:`~DataFrame.read_feather` was raising an `ArrowIOError` when reading an s3 or http file path (:issue:`29055`)
- Bug in :meth:`~DataFrame.to_excel` could not handle the column name `render` and was raising an ``KeyError`` (:issue:`34331`)
- Bug in :meth:`~SQLDatabase.execute` was raising a ``ProgrammingError`` for some DB-API drivers when the SQL statement contained the `%` character and no parameters were present (:issue:`34211`)
- Bug in :meth:`~pandas.io.stata.StataReader` which resulted in categorical variables with difference dtypes when reading data using an iterator. (:issue:`31544`)

Plotting
^^^^^^^^

- :func:`.plot` for line/bar now accepts color by dictonary (:issue:`8193`).
- Bug in :meth:`DataFrame.plot.hist` where weights are not working for multiple columns (:issue:`33173`)
- Bug in :meth:`DataFrame.boxplot` and :meth:`DataFrame.plot.boxplot` lost color attributes of ``medianprops``, ``whiskerprops``, ``capprops`` and ``medianprops`` (:issue:`30346`)
- Bug in :meth:`DataFrame.hist` where the order of ``column`` argument was ignored (:issue:`29235`)
- Bug in :meth:`DataFrame.plot.scatter` that when adding multiple plots with different ``cmap``, colorbars alway use the first ``cmap`` (:issue:`33389`)


Groupby/resample/rolling
^^^^^^^^^^^^^^^^^^^^^^^^

- Bug in :meth:`GroupBy.apply` raises ``ValueError`` when the ``by`` axis is not sorted and has duplicates and the applied ``func`` does not mutate passed in objects (:issue:`30667`)
- Bug in :meth:`DataFrameGroupby.transform` produces incorrect result with transformation functions (:issue:`30918`)
- Bug in :meth:`GroupBy.count` causes segmentation fault when grouped-by column contains NaNs (:issue:`32841`)
- Bug in :meth:`DataFrame.groupby` and :meth:`Series.groupby` produces inconsistent type when aggregating Boolean series (:issue:`32894`)
- Bug in :meth:`DataFrameGroupBy.sum` and :meth:`SeriesGroupBy.sum` where a large negative number would be returned when the number of non-null values was below ``min_count`` for nullable integer dtypes (:issue:`32861`)
- Bug in :meth:`SeriesGroupBy.quantile` raising on nullable integers (:issue:`33136`)
- Bug in :meth:`DataFrame.resample` where an ``AmbiguousTimeError`` would be raised when the resulting timezone aware :class:`DatetimeIndex` had a DST transition at midnight (:issue:`25758`)
- Bug in :meth:`DataFrame.groupby` where a ``ValueError`` would be raised when grouping by a categorical column with read-only categories and ``sort=False`` (:issue:`33410`)
- Bug in :meth:`GroupBy.agg`, :meth:`GroupBy.transform`, and :meth:`GroupBy.resample` where subclasses are not preserved (:issue:`28330`)
- Bug in :meth:`core.groupby.DataFrameGroupBy.apply` where the output index shape for functions returning a DataFrame which is equally indexed
  to the input DataFrame is inconsistent. An internal heuristic to detect index mutation would behave differently for equal but not identical
  indices. In particular, the result index shape might change if a copy of the input would be returned.
  The behaviour now is consistent, independent of internal heuristics. (:issue:`31612`, :issue:`14927`, :issue:`13056`)
- Bug in :meth:`SeriesGroupBy.agg` where any column name was accepted in the named aggregation of ``SeriesGroupBy`` previously. The behaviour now allows only ``str`` and callables else would raise ``TypeError``. (:issue:`34422`)

Reshaping
^^^^^^^^^

- Bug effecting all numeric and boolean reduction methods not returning subclassed data type. (:issue:`25596`)
- Bug in :meth:`DataFrame.pivot_table` when only MultiIndexed columns is set (:issue:`17038`)
- Bug in :meth:`DataFrame.unstack` and :meth:`Series.unstack` can take tuple names in MultiIndexed data (:issue:`19966`)
- Bug in :meth:`DataFrame.pivot_table` when ``margin`` is ``True`` and only ``column`` is defined (:issue:`31016`)
- Fix incorrect error message in :meth:`DataFrame.pivot` when ``columns`` is set to ``None``. (:issue:`30924`)
- Bug in :func:`crosstab` when inputs are two Series and have tuple names, the output will keep dummy MultiIndex as columns. (:issue:`18321`)
- :meth:`DataFrame.pivot` can now take lists for ``index`` and ``columns`` arguments (:issue:`21425`)
- Bug in :func:`concat` where the resulting indices are not copied when ``copy=True`` (:issue:`29879`)
- Bug where :meth:`Index.astype` would lose the name attribute when converting from ``Float64Index`` to ``Int64Index``, or when casting to an ``ExtensionArray`` dtype (:issue:`32013`)
- :meth:`Series.append` will now raise a ``TypeError`` when passed a DataFrame or a sequence containing Dataframe (:issue:`31413`)
- :meth:`DataFrame.replace` and :meth:`Series.replace` will raise a ``TypeError`` if ``to_replace`` is not an expected type. Previously the ``replace`` would fail silently (:issue:`18634`)
- Bug on inplace operation of a Series that was adding a column to the DataFrame from where it was originally dropped from (using inplace=True) (:issue:`30484`)
- Bug in :meth:`DataFrame.apply` where callback was called with :class:`Series` parameter even though ``raw=True`` requested. (:issue:`32423`)
- Bug in :meth:`DataFrame.pivot_table` losing timezone information when creating a :class:`MultiIndex` level from a column with timezone-aware dtype (:issue:`32558`)
- Bug in :meth:`concat` where when passing a non-dict mapping as ``objs`` would raise a ``TypeError`` (:issue:`32863`)
- :meth:`DataFrame.agg` now provides more descriptive ``SpecificationError`` message when attempting to aggregating non-existant column (:issue:`32755`)
- Bug in :meth:`DataFrame.unstack` when MultiIndexed columns and MultiIndexed rows were used (:issue:`32624`, :issue:`24729` and :issue:`28306`)
- Bug in :meth:`DataFrame.corrwith()`, :meth:`DataFrame.memory_usage()`, :meth:`DataFrame.dot()`,
  :meth:`DataFrame.idxmin()`, :meth:`DataFrame.idxmax()`, :meth:`DataFrame.duplicated()`, :meth:`DataFrame.isin()`,
  :meth:`DataFrame.count()`, :meth:`Series.explode()`, :meth:`Series.asof()` and :meth:`DataFrame.asof()` not
  returning subclassed types. (:issue:`31331`)
- Bug in :func:`concat` was not allowing for concatenation of ``DataFrame`` and ``Series`` with duplicate keys (:issue:`33654`)
- Bug in :func:`cut` raised an error when non-unique labels (:issue:`33141`)
- Ensure only named functions can be used in :func:`eval()` (:issue:`32460`)
- Bug in :func:`Dataframe.aggregate` and :func:`Series.aggregate` was causing recursive loop in some cases (:issue:`34224`)
- Fixed bug in :func:`melt` where melting MultiIndex columns with ``col_level`` > 0 would raise a ``KeyError`` on ``id_vars`` (:issue:`34129`)
- Bug in :meth:`Series.where` with an empty Series and empty ``cond`` having non-bool dtype (:issue:`34592`)

Sparse
^^^^^^
- Creating a :class:`SparseArray` from timezone-aware dtype will issue a warning before dropping timezone information, instead of doing so silently (:issue:`32501`)
- Bug in :meth:`arrays.SparseArray.from_spmatrix` wrongly read scipy sparse matrix (:issue:`31991`)
- Bug in :meth:`Series.sum` with ``SparseArray`` raises ``TypeError`` (:issue:`25777`)
- Bug where :class:`DataFrame` containing :class:`SparseArray` filled with ``NaN`` when indexed by a list-like (:issue:`27781`, :issue:`29563`)
- The repr of :class:`SparseDtype` now includes the repr of its ``fill_value`` attribute. Previously it used ``fill_value``'s  string representation (:issue:`34352`)

ExtensionArray
^^^^^^^^^^^^^^

- Fixed bug where :meth:`Series.value_counts` would raise on empty input of ``Int64`` dtype (:issue:`33317`)
- Fixed bug where :meth:`StringArray.isna` would return ``False`` for NA values when ``pandas.options.mode.use_inf_as_na`` was set to ``True`` (:issue:`33655`)
- Fixed bug in :class:`Series` construction with EA dtype and index but no data or scalar data fails (:issue:`26469`)
- Fixed bug that caused :meth:`Series.__repr__()` to crash for extension types whose elements are multidimensional arrays (:issue:`33770`).
- Fixed bug where :meth:`Series.update` would raise a ``ValueError`` for ``ExtensionArray`` dtypes with missing values (:issue:`33980`)
- Fixed bug where :meth:`StringArray.memory_usage` was not implemented (:issue:`33963`)
- Fixed bug where :meth:`DataFrameGroupBy` would ignore the ``min_count`` argument for aggregations on nullable boolean dtypes (:issue:`34051`)
- Fixed bug that `DataFrame(columns=.., dtype='string')` would fail (:issue:`27953`, :issue:`33623`)

Other
^^^^^
- Appending a dictionary to a :class:`DataFrame` without passing ``ignore_index=True`` will raise ``TypeError: Can only append a dict if ignore_index=True``
  instead of ``TypeError: Can only append a Series if ignore_index=True or if the Series has a name`` (:issue:`30871`)
- Set operations on an object-dtype :class:`Index` now always return object-dtype results (:issue:`31401`)
- Bug in :meth:`AbstractHolidayCalendar.holidays` when no rules were defined (:issue:`31415`)
- Bug in :class:`DataFrame` when initiating a frame with lists and assign ``columns`` with nested list for ``MultiIndex`` (:issue:`32173`)
- Bug in :meth:`DataFrame.to_records` incorrectly losing timezone information in timezone-aware ``datetime64`` columns (:issue:`32535`)
- Fixed :func:`pandas.testing.assert_series_equal` to correctly raise if left object is a different subclass with ``check_series_type=True`` (:issue:`32670`).
- :meth:`IntegerArray.astype` now supports ``datetime64`` dtype (:issue:32538`)
- Getting a missing attribute in a query/eval string raises the correct ``AttributeError`` (:issue:`32408`)
- Fixed bug in :func:`pandas.testing.assert_series_equal` where dtypes were checked for ``Interval`` and ``ExtensionArray`` operands when ``check_dtype`` was ``False`` (:issue:`32747`)
- Bug in :meth:`Series.map` not raising on invalid ``na_action`` (:issue:`32815`)
- Bug in :meth:`DataFrame.__dir__` caused a segfault when using unicode surrogates in a column name (:issue:`25509`)
- Bug in :meth:`DataFrame.plot.scatter` caused an error when plotting variable marker sizes (:issue:`32904`)
- :class:`IntegerArray` now implements the ``sum`` operation (:issue:`33172`)
- Bug in :class:`Tick` comparisons raising ``TypeError`` when comparing against timedelta-like objects (:issue:`34088`)
- Bug in :class:`Tick` multiplication raising ``TypeError`` when multiplying by a float (:issue:`34486`)

.. ---------------------------------------------------------------------------

.. _whatsnew_110.contributors:

Contributors
~~~~~~~~~~~~<|MERGE_RESOLUTION|>--- conflicted
+++ resolved
@@ -292,11 +292,7 @@
 - :meth:`groupby.transform` now allows ``func`` to be ``pad``, ``backfill`` and ``cumcount`` (:issue:`31269`).
 - :meth:`~pandas.io.json.read_json` now accepts `nrows` parameter. (:issue:`33916`).
 - :meth `~pandas.io.gbq.read_gbq` now allows to disable progress bar (:issue:`33360`).
-<<<<<<< HEAD
 - :meth:`Dataframe.cov` and :meth:`Series.cov` now support a new parameter ddof to support Delta degrees of Freedom as in the corresponding numpy methods (:issue:`34611`).
-=======
-- :meth:`~pandas.io.gbq.read_gbq` now supports the ``max_results`` kwarg from ``pandas-gbq`` (:issue:`34639`).
->>>>>>> 3334c8c5
 
 .. ---------------------------------------------------------------------------
 
