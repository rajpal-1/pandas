.. _whatsnew_110:

What's new in 1.1.0 (??)
------------------------

These are the changes in pandas 1.1.0. See :ref:`release` for a full changelog
including other versions of pandas.

{{ header }}

.. ---------------------------------------------------------------------------

Enhancements
~~~~~~~~~~~~

.. _whatsnew_110.period_index_partial_string_slicing:

Nonmonotonic PeriodIndex Partial String Slicing
^^^^^^^^^^^^^^^^^^^^^^^^^^^^^^^^^^^^^^^^^^^^^^^

:class:`PeriodIndex` now supports partial string slicing for non-monotonic indexes, mirroring :class:`DatetimeIndex` behavior (:issue:`31096`)

For example:

.. ipython:: python

   dti = pd.date_range("2014-01-01", periods=30, freq="30D")
   pi = dti.to_period("D")
   ser_monotonic = pd.Series(np.arange(30), index=pi)
   shuffler = list(range(0, 30, 2)) + list(range(1, 31, 2))
   ser = ser_monotonic[shuffler]
   ser

.. ipython:: python

   ser["2014"]
   ser.loc["May 2015"]

.. _whatsnew_110.timestamp_fold_support:

Fold argument support in Timestamp constructor
^^^^^^^^^^^^^^^^^^^^^^^^^^^^^^^^^^^^^^^^^^^^^^

:class:`Timestamp:` now supports the keyword-only fold argument according to `PEP 495 <https://www.python.org/dev/peps/pep-0495/#the-fold-attribute>`_ similar to parent ``datetime.datetime`` class. It supports both accepting fold as an initialization argument and inferring fold from other constructor arguments (:issue:`25057`, :issue:`31338`). Support is limited to ``dateutil`` timezones as ``pytz`` doesn't support fold.

For example:

.. ipython:: python

    ts = pd.Timestamp("2019-10-27 01:30:00+00:00")
    ts.fold

.. ipython:: python

    ts = pd.Timestamp(year=2019, month=10, day=27, hour=1, minute=30,
                      tz="dateutil/Europe/London", fold=1)
    ts

For more on working with fold, see :ref:`Fold subsection <timeseries.fold>` in the user guide.

.. _whatsnew_110.enhancements.other:

Other enhancements
^^^^^^^^^^^^^^^^^^

- :class:`Styler` may now render CSS more efficiently where multiple cells have the same styling (:issue:`30876`)
- :meth:`Styler.highlight_null` now accepts ``subset`` argument (:issue:`31345`)
- When writing directly to a sqlite connection :func:`to_sql` now supports the ``multi`` method (:issue:`29921`)
- `OptionError` is now exposed in `pandas.errors` (:issue:`27553`)
- :func:`timedelta_range` will now infer a frequency when passed ``start``, ``stop``, and ``periods`` (:issue:`32377`)
- Positional slicing on a :class:`IntervalIndex` now supports slices with ``step > 1`` (:issue:`31658`)
-

.. ---------------------------------------------------------------------------

.. _whatsnew_110.api.other:

Other API changes
^^^^^^^^^^^^^^^^^

- :meth:`Series.describe` will now show distribution percentiles for ``datetime`` dtypes, statistics ``first`` and ``last``
  will now be ``min`` and ``max`` to match with numeric dtypes in :meth:`DataFrame.describe` (:issue:`30164`)
- Added :meth:`DataFrame.value_counts` (:issue:`5377`)
- :meth:`Groupby.groups` now returns an abbreviated representation when called on large dataframes (:issue:`1135`)
- ``loc`` lookups with an object-dtype :class:`Index` and an integer key will now raise ``KeyError`` instead of ``TypeError`` when key is missing (:issue:`31905`)
-

Backwards incompatible API changes
~~~~~~~~~~~~~~~~~~~~~~~~~~~~~~~~~~
- :meth:`DataFrame.swaplevels` now raises a  ``TypeError`` if the axis is not a :class:`MultiIndex`.
  Previously a ``AttributeError`` was raised (:issue:`31126`)
- :meth:`DataFrameGroupby.mean` and :meth:`SeriesGroupby.mean` (and similarly for :meth:`~DataFrameGroupby.median`, :meth:`~DataFrameGroupby.std` and :meth:`~DataFrameGroupby.var`)
  now raise a  ``TypeError`` if a not-accepted keyword argument is passed into it.
  Previously a ``UnsupportedFunctionCall`` was raised (``AssertionError`` if ``min_count`` passed into :meth:`~DataFrameGroupby.median`) (:issue:`31485`)
- :meth:`DataFrame.at` and :meth:`Series.at` will raise a ``TypeError`` instead of a ``ValueError`` if an incompatible key is passed, and ``KeyError`` if a missing key is passed, matching the behavior of ``.loc[]`` (:issue:`31722`)
- Passing an integer dtype other than ``int64`` to ``np.array(period_index, dtype=...)`` will now raise ``TypeError`` instead of incorrectly using ``int64`` (:issue:`32255`)
-

.. _whatsnew_110.api_breaking.indexing_raises_key_errors:

Failed Label-Based Lookups Always Raise KeyError
^^^^^^^^^^^^^^^^^^^^^^^^^^^^^^^^^^^^^^^^^^^^^^^^

Label lookups ``series[key]``, ``series.loc[key]`` and ``frame.loc[key]``
used to raises either ``KeyError`` or ``TypeError`` depending on the type of
key and type of :class:`Index`.  These now consistently raise ``KeyError`` (:issue:`31867`)

.. ipython:: python

    ser1 = pd.Series(range(3), index=[0, 1, 2])
    ser2 = pd.Series(range(3), index=pd.date_range("2020-02-01", periods=3))

*Previous behavior*:

.. code-block:: ipython

    In [3]: ser1[1.5]
    ...
    TypeError: cannot do label indexing on Int64Index with these indexers [1.5] of type float

    In [4] ser1["foo"]
    ...
    KeyError: 'foo'

    In [5]: ser1.loc[1.5]
    ...
    TypeError: cannot do label indexing on Int64Index with these indexers [1.5] of type float

    In [6]: ser1.loc["foo"]
    ...
    KeyError: 'foo'

    In [7]: ser2.loc[1]
    ...
    TypeError: cannot do label indexing on DatetimeIndex with these indexers [1] of type int

    In [8]: ser2.loc[pd.Timestamp(0)]
    ...
    KeyError: Timestamp('1970-01-01 00:00:00')

*New behavior*:

.. code-block:: ipython

    In [3]: ser1[1.5]
    ...
    KeyError: 1.5

    In [4] ser1["foo"]
    ...
    KeyError: 'foo'

    In [5]: ser1.loc[1.5]
    ...
    KeyError: 1.5

    In [6]: ser1.loc["foo"]
    ...
    KeyError: 'foo'

    In [7]: ser2.loc[1]
    ...
    KeyError: 1

    In [8]: ser2.loc[pd.Timestamp(0)]
    ...
    KeyError: Timestamp('1970-01-01 00:00:00')

.. ---------------------------------------------------------------------------

.. _whatsnew_110.api_breaking.assignment_to_multiple_columns:

Assignment to multiple columns of a DataFrame when some columns do not exist
^^^^^^^^^^^^^^^^^^^^^^^^^^^^^^^^^^^^^^^^^^^^^^^^^^^^^^^^^^^^^^^^^^^^^^^^^^^^

Assignment to multiple columns of a :class:`DataFrame` when some of the columns do not exist would previously assign the values to the last column. Now, new columns would be constructed with the right values. (:issue:`13658`)

.. ipython:: python

   df = pd.DataFrame({'a': [0, 1, 2], 'b': [3, 4, 5]})
   df

*Previous behavior*:

.. code-block:: ipython

   In [3]: df[['a', 'c']] = 1
   In [4]: df
   Out[4]:
      a  b
   0  1  1
   1  1  1
   2  1  1

*New behavior*:

.. ipython:: python

   df[['a', 'c']] = 1
   df

.. _whatsnew_110.deprecations:

Deprecations
~~~~~~~~~~~~
- Lookups on a :class:`Series` with a single-item list containing a slice (e.g. ``ser[[slice(0, 4)]]``) are deprecated, will raise in a future version.  Either convert the list to tuple, or pass the slice directly instead (:issue:`31333`)
- :meth:`DataFrame.mean` and :meth:`DataFrame.median` with ``numeric_only=None`` will include datetime64 and datetime64tz columns in a future version (:issue:`29941`)
- Setting values with ``.loc`` using a positional slice is deprecated and will raise in a future version.  Use ``.loc`` with labels or ``.iloc`` with positions instead (:issue:`31840`)
- :meth:`DataFrame.to_dict` has deprecated accepting short names for ``orient`` in future versions (:issue:`32515`)
- :meth:`Categorical.to_dense` is deprecated and will be removed in a future version, use ``np.asarray(cat)`` instead (:issue:`32639`)

.. ---------------------------------------------------------------------------


.. _whatsnew_110.performance:

Performance improvements
~~~~~~~~~~~~~~~~~~~~~~~~

- Performance improvement in :class:`Timedelta` constructor (:issue:`30543`)
- Performance improvement in :class:`Timestamp` constructor (:issue:`30543`)
- Performance improvement in flex arithmetic ops between :class:`DataFrame` and :class:`Series` with ``axis=0`` (:issue:`31296`)
- The internal index method :meth:`~Index._shallow_copy` now copies cached attributes over to the new index,
  avoiding creating these again on the new index. This can speed up many operations that depend on creating copies of
  existing indexes (:issue:`28584`, :issue:`32640`, :issue:`32669`)

.. ---------------------------------------------------------------------------

.. _whatsnew_110.bug_fixes:

Bug fixes
~~~~~~~~~


Categorical
^^^^^^^^^^^

- Bug where :func:`merge` was unable to join on non-unique categorical indices (:issue:`28189`)
- Bug when passing categorical data to :class:`Index` constructor along with ``dtype=object`` incorrectly returning a :class:`CategoricalIndex` instead of object-dtype :class:`Index` (:issue:`32167`)
- Bug where :class:`Categorical` comparison operator ``__ne__`` would incorrectly evaluate to ``False`` when either element was missing (:issue:`32276`)
- :meth:`Categorical.fillna` now accepts :class:`Categorical` ``other`` argument (:issue:`32420`)

Datetimelike
^^^^^^^^^^^^

- Bug in :class:`Timestamp` where constructing :class:`Timestamp` from ambiguous epoch time and calling constructor again changed :meth:`Timestamp.value` property (:issue:`24329`)
- :meth:`DatetimeArray.searchsorted`, :meth:`TimedeltaArray.searchsorted`, :meth:`PeriodArray.searchsorted` not recognizing non-pandas scalars and incorrectly raising ``ValueError`` instead of ``TypeError`` (:issue:`30950`)
- Bug in :class:`Timestamp` where constructing :class:`Timestamp` with dateutil timezone less than 128 nanoseconds before daylight saving time switch from winter to summer would result in nonexistent time (:issue:`31043`)
- Bug in :meth:`Period.to_timestamp`, :meth:`Period.start_time` with microsecond frequency returning a timestamp one nanosecond earlier than the correct time (:issue:`31475`)
- :class:`Timestamp` raising confusing error message when year, month or day is missing (:issue:`31200`)
- Bug in :class:`DatetimeIndex` constructor incorrectly accepting ``bool``-dtyped inputs (:issue:`32668`)

Timedelta
^^^^^^^^^

- Bug in constructing a :class:`Timedelta` with a high precision integer that would round the :class:`Timedelta` components (:issue:`31354`)
- Bug in dividing ``np.nan`` or ``None`` by :class:`Timedelta`` incorrectly returning ``NaT`` (:issue:`31869`)
-

Timezones
^^^^^^^^^

-
-


Numeric
^^^^^^^
- Bug in :meth:`DataFrame.floordiv` with ``axis=0`` not treating division-by-zero like :meth:`Series.floordiv` (:issue:`31271`)
- Bug in :meth:`to_numeric` with string argument ``"uint64"`` and ``errors="coerce"`` silently fails (:issue:`32394`)
- Bug in :meth:`DataFrame.mean` with ``numeric_only=False`` and either ``datetime64`` dtype or ``PeriodDtype`` column incorrectly raising ``TypeError`` (:issue:`32426`)
-

Conversion
^^^^^^^^^^
- Bug in :class:`Series` construction from NumPy array with big-endian ``datetime64`` dtype (:issue:`29684`)
- Bug in :class:`Timedelta` construction with large nanoseconds keyword value (:issue:`32402`)
- Bug in :class:`DataFrame` construction where sets would be duplicated rather than raising (:issue:`32582`)

Strings
^^^^^^^

-
-


Interval
^^^^^^^^
-
-

Indexing
^^^^^^^^
- Bug in slicing on a :class:`DatetimeIndex` with a partial-timestamp dropping high-resolution indices near the end of a year, quarter, or month (:issue:`31064`)
- Bug in :meth:`PeriodIndex.get_loc` treating higher-resolution strings differently from :meth:`PeriodIndex.get_value` (:issue:`31172`)
- Bug in :meth:`Series.at` and :meth:`DataFrame.at` not matching ``.loc`` behavior when looking up an integer in a :class:`Float64Index` (:issue:`31329`)
- Bug in :meth:`PeriodIndex.is_monotonic` incorrectly returning ``True`` when containing leading ``NaT`` entries (:issue:`31437`)
- Bug in :meth:`DatetimeIndex.get_loc` raising ``KeyError`` with converted-integer key instead of the user-passed key (:issue:`31425`)
- Bug in :meth:`Series.xs` incorrectly returning ``Timestamp`` instead of ``datetime64`` in some object-dtype cases (:issue:`31630`)
- Bug in :meth:`DataFrame.iat` incorrectly returning ``Timestamp`` instead of ``datetime`` in some object-dtype cases (:issue:`32809`)
- Bug in :meth:`Series.loc` and :meth:`DataFrame.loc` when indexing with an integer key on a object-dtype :class:`Index` that is not all-integers (:issue:`31905`)
- Bug in :meth:`DataFrame.iloc.__setitem__` on a :class:`DataFrame` with duplicate columns incorrectly setting values for all matching columns (:issue:`15686`, :issue:`22036`)

Missing
^^^^^^^

-
-

MultiIndex
^^^^^^^^^^
- Bug in :meth:`Dataframe.loc` when used with a :class:`MultiIndex`. The returned values were not in the same order as the given inputs (:issue:`22797`)

.. ipython:: python

        df = pd.DataFrame(np.arange(4),
                          index=[["a", "a", "b", "b"], [1, 2, 1, 2]])
        # Rows are now ordered as the requested keys
        df.loc[(['b', 'a'], [2, 1]), :]

- Bug in :meth:`MultiIndex.intersection` was not guaranteed to preserve order when ``sort=False``. (:issue:`31325`)

.. ipython:: python

        left = pd.MultiIndex.from_arrays([["b", "a"], [2, 1]])
        right = pd.MultiIndex.from_arrays([["a", "b", "c"], [1, 2, 3]])
        # Common elements are now guaranteed to be ordered by the left side
        left.intersection(right, sort=False)

-

I/O
^^^
- Bug in :meth:`read_json` where integer overflow was occuring when json contains big number strings. (:issue:`30320`)
- `read_csv` will now raise a ``ValueError`` when the arguments `header` and `prefix` both are not `None`. (:issue:`27394`)
- Bug in :meth:`DataFrame.to_json` was raising ``NotFoundError`` when ``path_or_buf`` was an S3 URI (:issue:`28375`)
- Bug in :meth:`DataFrame.to_parquet` overwriting pyarrow's default for
  ``coerce_timestamps``; following pyarrow's default allows writing nanosecond
  timestamps with ``version="2.0"`` (:issue:`31652`).
- Bug in :meth:`read_csv` was raising `TypeError` when `sep=None` was used in combination with `comment` keyword (:issue:`31396`)
- Bug in :class:`HDFStore` that caused it to set to ``int64`` the dtype of a ``datetime64`` column when reading a DataFrame in Python 3 from fixed format written in Python 2 (:issue:`31750`)
- Bug in :meth:`read_excel` where a UTF-8 string with a high surrogate would cause a segmentation violation (:issue:`23809`)
- Bug in :meth:`read_csv` was causing a file descriptor leak on an empty file (:issue:`31488`)


Plotting
^^^^^^^^

- :func:`.plot` for line/bar now accepts color by dictonary (:issue:`8193`).
-
- Bug in :meth:`DataFrame.boxplot` and :meth:`DataFrame.plot.boxplot` lost color attributes of ``medianprops``, ``whiskerprops``, ``capprops`` and ``medianprops`` (:issue:`30346`)


Groupby/resample/rolling
^^^^^^^^^^^^^^^^^^^^^^^^

- Bug in :meth:`GroupBy.apply` raises ``ValueError`` when the ``by`` axis is not sorted and has duplicates and the applied ``func`` does not mutate passed in objects (:issue:`30667`)
- Bug in :meth:`DataFrameGroupby.transform` produces incorrect result with transformation functions (:issue:`30918`)

Reshaping
^^^^^^^^^

- Bug effecting all numeric and boolean reduction methods not returning subclassed data type. (:issue:`25596`)
- Bug in :meth:`DataFrame.pivot_table` when only MultiIndexed columns is set (:issue:`17038`)
- Bug in :meth:`DataFrame.unstack` and :meth:`Series.unstack` can take tuple names in MultiIndexed data (:issue:`19966`)
- Bug in :meth:`DataFrame.pivot_table` when ``margin`` is ``True`` and only ``column`` is defined (:issue:`31016`)
- Fix incorrect error message in :meth:`DataFrame.pivot` when ``columns`` is set to ``None``. (:issue:`30924`)
- Bug in :func:`crosstab` when inputs are two Series and have tuple names, the output will keep dummy MultiIndex as columns. (:issue:`18321`)
- :meth:`DataFrame.pivot` can now take lists for ``index`` and ``columns`` arguments (:issue:`21425`)
- Bug in :func:`concat` where the resulting indices are not copied when ``copy=True`` (:issue:`29879`)
- :meth:`Series.append` will now raise a ``TypeError`` when passed a DataFrame or a sequence containing Dataframe (:issue:`31413`)
- :meth:`DataFrame.replace` and :meth:`Series.replace` will raise a ``TypeError`` if ``to_replace`` is not an expected type. Previously the ``replace`` would fail silently (:issue:`18634`)
- Bug in :meth:`DataFrame.apply` where callback was called with :class:`Series` parameter even though ``raw=True`` requested. (:issue:`32423`)
- Bug in :meth:`DataFrame.pivot_table` losing timezone information when creating a :class:`MultiIndex` level from a column with timezone-aware dtype (:issue:`32558`)


Sparse
^^^^^^
- Creating a :class:`SparseArray` from timezone-aware dtype will issue a warning before dropping timezone information, instead of doing so silently (:issue:`32501`)
-
-

ExtensionArray
^^^^^^^^^^^^^^

-
-


Other
^^^^^
- Appending a dictionary to a :class:`DataFrame` without passing ``ignore_index=True`` will raise ``TypeError: Can only append a dict if ignore_index=True``
  instead of ``TypeError: Can only append a Series if ignore_index=True or if the Series has a name`` (:issue:`30871`)
- Set operations on an object-dtype :class:`Index` now always return object-dtype results (:issue:`31401`)
- Bug in :meth:`AbstractHolidayCalendar.holidays` when no rules were defined (:issue:`31415`)
<<<<<<< HEAD
- :meth:`IntegerArray.astype` now supports ``datetime64`` dtype (:issue:32538`)
=======
- Bug in :meth:`DataFrame.to_records` incorrectly losing timezone information in timezone-aware ``datetime64`` columns (:issue:`32535`)
>>>>>>> 2b342753

.. ---------------------------------------------------------------------------

.. _whatsnew_110.contributors:

Contributors
~~~~~~~~~~~~<|MERGE_RESOLUTION|>--- conflicted
+++ resolved
@@ -393,11 +393,8 @@
   instead of ``TypeError: Can only append a Series if ignore_index=True or if the Series has a name`` (:issue:`30871`)
 - Set operations on an object-dtype :class:`Index` now always return object-dtype results (:issue:`31401`)
 - Bug in :meth:`AbstractHolidayCalendar.holidays` when no rules were defined (:issue:`31415`)
-<<<<<<< HEAD
+- Bug in :meth:`DataFrame.to_records` incorrectly losing timezone information in timezone-aware ``datetime64`` columns (:issue:`32535`)
 - :meth:`IntegerArray.astype` now supports ``datetime64`` dtype (:issue:32538`)
-=======
-- Bug in :meth:`DataFrame.to_records` incorrectly losing timezone information in timezone-aware ``datetime64`` columns (:issue:`32535`)
->>>>>>> 2b342753
 
 .. ---------------------------------------------------------------------------
 
