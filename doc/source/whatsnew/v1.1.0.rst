.. _whatsnew_110:

What's new in 1.1.0 (??)
------------------------

These are the changes in pandas 1.1.0. See :ref:`release` for a full changelog
including other versions of pandas.

{{ header }}

.. ---------------------------------------------------------------------------

Enhancements
~~~~~~~~~~~~

.. _whatsnew_110.period_index_partial_string_slicing:

Nonmonotonic PeriodIndex Partial String Slicing
^^^^^^^^^^^^^^^^^^^^^^^^^^^^^^^^^^^^^^^^^^^^^^^

:class:`PeriodIndex` now supports partial string slicing for non-monotonic indexes, mirroring :class:`DatetimeIndex` behavior (:issue:`31096`)

For example:

.. ipython:: python

   dti = pd.date_range("2014-01-01", periods=30, freq="30D")
   pi = dti.to_period("D")
   ser_monotonic = pd.Series(np.arange(30), index=pi)
   shuffler = list(range(0, 30, 2)) + list(range(1, 31, 2))
   ser = ser_monotonic[shuffler]
   ser

.. ipython:: python

   ser["2014"]
   ser.loc["May 2015"]

.. _whatsnew_110.enhancements.other:

Other enhancements
^^^^^^^^^^^^^^^^^^

- :class:`Styler` may now render CSS more efficiently where multiple cells have the same styling (:issue:`30876`)
-
-

.. ---------------------------------------------------------------------------

.. _whatsnew_110.api.other:

Other API changes
^^^^^^^^^^^^^^^^^

- :meth:`Series.describe` will now show distribution percentiles for ``datetime`` dtypes, statistics ``first`` and ``last``
  will now be ``min`` and ``max`` to match with numeric dtypes in :meth:`DataFrame.describe` (:issue:`30164`)
- :meth:`Groupby.groups` now returns an abbreviated representation when called on large dataframes (:issue:`1135`)

Backwards incompatible API changes
~~~~~~~~~~~~~~~~~~~~~~~~~~~~~~~~~~
- :meth:`DataFrame.swaplevels` now raises a  ``TypeError`` if the axis is not a :class:`MultiIndex`.
  Previously a ``AttributeError`` was raised (:issue:`31126`)
- :meth:`DataFrameGroupby.mean` and :meth:`SeriesGroupby.mean` (and similarly for :meth:`~DataFrameGroupby.median`, :meth:`~DataFrameGroupby.std`` and :meth:`~DataFrameGroupby.var``)
  now raise a  ``TypeError`` if a not-accepted keyword argument is passed into it.
  Previously a ``UnsupportedFunctionCall`` was raised (``AssertionError`` if ``min_count`` passed into :meth:`~DataFrameGroupby.median``) (:issue:`31485`)


.. ---------------------------------------------------------------------------

.. _whatsnew_110.deprecations:

Deprecations
~~~~~~~~~~~~

-
-

.. ---------------------------------------------------------------------------


.. _whatsnew_110.performance:

Performance improvements
~~~~~~~~~~~~~~~~~~~~~~~~

- Performance improvement in :class:`Timedelta` constructor (:issue:`30543`)
- Performance improvement in :class:`Timestamp` constructor (:issue:`30543`)
-
-

.. ---------------------------------------------------------------------------

.. _whatsnew_110.bug_fixes:

Bug fixes
~~~~~~~~~


Categorical
^^^^^^^^^^^

-
-

Datetimelike
^^^^^^^^^^^^

- Bug in :class:`Timestamp` where constructing :class:`Timestamp` from ambiguous epoch time and calling constructor again changed :meth:`Timestamp.value` property (:issue:`24329`)
- :meth:`DatetimeArray.searchsorted`, :meth:`TimedeltaArray.searchsorted`, :meth:`PeriodArray.searchsorted` not recognizing non-pandas scalars and incorrectly raising ``ValueError`` instead of ``TypeError`` (:issue:`30950`)
- Bug in :class:`Timestamp` where constructing :class:`Timestamp` with dateutil timezone less than 128 nanoseconds before daylight saving time switch from winter to summer would result in nonexistent time (:issue:`31043`)
- Bug in :meth:`DataFrame.reindex` and :meth:`Series.reindex` when reindexing with a tz-aware index (:issue:`26683`)
- Bug in :meth:`Period.to_timestamp`, :meth:`Period.start_time` with microsecond frequency returning a timestamp one nanosecond earlier than the correct time (:issue:`31475`)

Timedelta
^^^^^^^^^

- Bug in constructing a :class:`Timedelta` with a high precision integer that would round the :class:`Timedelta` components (:issue:`31354`)
-

Timezones
^^^^^^^^^

-
-


Numeric
^^^^^^^
- Bug in :meth:`DataFrame.floordiv` with ``axis=0`` not treating division-by-zero like :meth:`Series.floordiv` (:issue:`31271`)
-
-

Conversion
^^^^^^^^^^
- Bug in :class:`Series` construction from NumPy array with big-endian ``datetime64`` dtype (:issue:`29684`)
-
-

Strings
^^^^^^^

-
-


Interval
^^^^^^^^

-
-

Indexing
^^^^^^^^
- Bug in slicing on a :class:`DatetimeIndex` with a partial-timestamp dropping high-resolution indices near the end of a year, quarter, or month (:issue:`31064`)
- Bug in :meth:`PeriodIndex.get_loc` treating higher-resolution strings differently from :meth:`PeriodIndex.get_value` (:issue:`31172`)
- Bug in :meth:`Series.at` and :meth:`DataFrame.at` not matching ``.loc`` behavior when looking up an integer in a :class:`Float64Index` (:issue:`31329`)
- Bug in :meth:`PeriodIndex.is_monotonic` incorrectly returning ``True`` when containing leading ``NaT`` entries (:issue:`31437`)
- Bug in :meth:`DatetimeIndex.get_loc` raising ``KeyError`` with converted-integer key instead of the user-passed key (:issue:`31425`)
- Bug in :meth:`Series.xs` incorrectly returning ``Timestamp`` instead of ``datetime64`` in some object-dtype cases (:issue:`31630`)

Missing
^^^^^^^

-
-

MultiIndex
^^^^^^^^^^
- Bug in :meth:`Dataframe.loc` when used with a :class:`MultiIndex`. The returned values were not in the same order as the given inputs (:issue:`22797`)

.. ipython:: python

        df = pd.DataFrame(np.arange(4),
                          index=[["a", "a", "b", "b"], [1, 2, 1, 2]])
        # Rows are now ordered as the requested keys
        df.loc[(['b', 'a'], [2, 1]), :]
-

I/O
^^^
- Bug in :meth:`read_json` where integer overflow was occuring when json contains big number strings. (:issue:`30320`)
- `read_csv` will now raise a ``ValueError`` when the arguments `header` and `prefix` both are not `None`. (:issue:`27394`)
- Bug in :meth:`DataFrame.to_json` was raising ``NotFoundError`` when ``path_or_buf`` was an S3 URI (:issue:`28375`)
<<<<<<< HEAD
- Bug in :meth:`read_csv` was raising `TypeError` when `sep=None` was used in combination with `comment` keyword (:issue:`31396`)
=======
- Bug in :meth:`DataFrame.to_parquet` overwriting pyarrow's default for
  ``coerce_timestamps``; following pyarrow's default allows writing nanosecond
  timestamps with ``version="2.0"`` (:issue:`31652`).
>>>>>>> 236f7e65

Plotting
^^^^^^^^

- :func:`.plot` for line/bar now accepts color by dictonary (:issue:`8193`).
-

Groupby/resample/rolling
^^^^^^^^^^^^^^^^^^^^^^^^

- Bug in :meth:`GroupBy.apply` raises ``ValueError`` when the ``by`` axis is not sorted and has duplicates and the applied ``func`` does not mutate passed in objects (:issue:`30667`)
- Bug in :meth:`DataFrameGroupby.transform` produces incorrect result with transformation functions (:issue:`30918`)

Reshaping
^^^^^^^^^

- Bug effecting all numeric and boolean reduction methods not returning subclassed data type. (:issue:`25596`)
- Bug in :meth:`DataFrame.pivot_table` when only MultiIndexed columns is set (:issue:`17038`)
- Bug in :meth:`DataFrame.unstack` and :meth:`Series.unstack` can take tuple names in MultiIndexed data (:issue:`19966`)
- Bug in :meth:`DataFrame.pivot_table` when ``margin`` is ``True`` and only ``column`` is defined (:issue:`31016`)
- Fix incorrect error message in :meth:`DataFrame.pivot` when ``columns`` is set to ``None``. (:issue:`30924`)
- Bug in :func:`crosstab` when inputs are two Series and have tuple names, the output will keep dummy MultiIndex as columns. (:issue:`18321`)
- Bug in :func:`concat` where the resulting indices are not copied when ``copy=True`` (:issue:`29879`)

Sparse
^^^^^^

-
-

ExtensionArray
^^^^^^^^^^^^^^

-
-


Other
^^^^^
- Appending a dictionary to a :class:`DataFrame` without passing ``ignore_index=True`` will raise ``TypeError: Can only append a dict if ignore_index=True``
  instead of ``TypeError: Can only append a Series if ignore_index=True or if the Series has a name`` (:issue:`30871`)
- Set operations on an object-dtype :class:`Index` now always return object-dtype results (:issue:`31401`)

.. ---------------------------------------------------------------------------

.. _whatsnew_110.contributors:

Contributors
~~~~~~~~~~~~<|MERGE_RESOLUTION|>--- conflicted
+++ resolved
@@ -181,13 +181,11 @@
 - Bug in :meth:`read_json` where integer overflow was occuring when json contains big number strings. (:issue:`30320`)
 - `read_csv` will now raise a ``ValueError`` when the arguments `header` and `prefix` both are not `None`. (:issue:`27394`)
 - Bug in :meth:`DataFrame.to_json` was raising ``NotFoundError`` when ``path_or_buf`` was an S3 URI (:issue:`28375`)
-<<<<<<< HEAD
-- Bug in :meth:`read_csv` was raising `TypeError` when `sep=None` was used in combination with `comment` keyword (:issue:`31396`)
-=======
 - Bug in :meth:`DataFrame.to_parquet` overwriting pyarrow's default for
   ``coerce_timestamps``; following pyarrow's default allows writing nanosecond
   timestamps with ``version="2.0"`` (:issue:`31652`).
->>>>>>> 236f7e65
+- Bug in :meth:`read_csv` was raising `TypeError` when `sep=None` was used in combination with `comment` keyword (:issue:`31396`)
+
 
 Plotting
 ^^^^^^^^
