.. _whatsnew_110:

What's new in 1.1.0 (July 28, 2020)
-----------------------------------

These are the changes in pandas 1.1.0. See :ref:`release` for a full changelog
including other versions of pandas.

{{ header }}

.. ---------------------------------------------------------------------------

Enhancements
~~~~~~~~~~~~

.. _whatsnew_110.specify_missing_labels:

KeyErrors raised by loc specify missing labels
^^^^^^^^^^^^^^^^^^^^^^^^^^^^^^^^^^^^^^^^^^^^^^^^^^
Previously, if labels were missing for a ``.loc`` call, a KeyError was raised stating that this was no longer supported.

Now the error message also includes a list of the missing labels (max 10 items, display width 80 characters). See :issue:`34272`.


.. _whatsnew_110.astype_string:

All dtypes can now be converted to ``StringDtype``
^^^^^^^^^^^^^^^^^^^^^^^^^^^^^^^^^^^^^^^^^^^^^^^^^^

Previously, declaring or converting to :class:`StringDtype` was in general only possible if the data was already only ``str`` or nan-like (:issue:`31204`).
:class:`StringDtype` now works in all situations where ``astype(str)`` or ``dtype=str`` work:

For example, the below now works:

.. ipython:: python

   ser = pd.Series([1, "abc", np.nan], dtype="string")
   ser
   ser[0]
   pd.Series([1, 2, np.nan], dtype="Int64").astype("string")


.. _whatsnew_110.period_index_partial_string_slicing:

Non-monotonic PeriodIndex partial string slicing
^^^^^^^^^^^^^^^^^^^^^^^^^^^^^^^^^^^^^^^^^^^^^^^^

:class:`PeriodIndex` now supports partial string slicing for non-monotonic indexes, mirroring :class:`DatetimeIndex` behavior (:issue:`31096`)

For example:

.. ipython:: python

   dti = pd.date_range("2014-01-01", periods=30, freq="30D")
   pi = dti.to_period("D")
   ser_monotonic = pd.Series(np.arange(30), index=pi)
   shuffler = list(range(0, 30, 2)) + list(range(1, 31, 2))
   ser = ser_monotonic[shuffler]
   ser

.. ipython:: python

   ser["2014"]
   ser.loc["May 2015"]


.. _whatsnew_110.dataframe_or_series_comparing:

Comparing two ``DataFrame`` or two ``Series`` and summarizing the differences
^^^^^^^^^^^^^^^^^^^^^^^^^^^^^^^^^^^^^^^^^^^^^^^^^^^^^^^^^^^^^^^^^^^^^^^^^^^^^

We've added :meth:`DataFrame.compare` and :meth:`Series.compare` for comparing two ``DataFrame`` or two ``Series`` (:issue:`30429`)

.. ipython:: python

   df = pd.DataFrame(
       {
           "col1": ["a", "a", "b", "b", "a"],
           "col2": [1.0, 2.0, 3.0, np.nan, 5.0],
           "col3": [1.0, 2.0, 3.0, 4.0, 5.0]
       },
       columns=["col1", "col2", "col3"],
   )
   df

.. ipython:: python

   df2 = df.copy()
   df2.loc[0, 'col1'] = 'c'
   df2.loc[2, 'col3'] = 4.0
   df2

.. ipython:: python

   df.compare(df2)

See :ref:`User Guide <merging.compare>` for more details.


.. _whatsnew_110.groupby_key:

Allow NA in groupby key
^^^^^^^^^^^^^^^^^^^^^^^^

With :ref:`groupby <groupby.dropna>` , we've added a ``dropna`` keyword to :meth:`DataFrame.groupby` and :meth:`Series.groupby` in order to
allow ``NA`` values in group keys. Users can define ``dropna`` to ``False`` if they want to include
``NA`` values in groupby keys. The default is set to ``True`` for ``dropna`` to keep backwards
compatibility (:issue:`3729`)

.. ipython:: python

    df_list = [[1, 2, 3], [1, None, 4], [2, 1, 3], [1, 2, 2]]
    df_dropna = pd.DataFrame(df_list, columns=["a", "b", "c"])

    df_dropna

.. ipython:: python

    # Default ``dropna`` is set to True, which will exclude NaNs in keys
    df_dropna.groupby(by=["b"], dropna=True).sum()

    # In order to allow NaN in keys, set ``dropna`` to False
    df_dropna.groupby(by=["b"], dropna=False).sum()

The default setting of ``dropna`` argument is ``True`` which means ``NA`` are not included in group keys.


.. _whatsnew_110.key_sorting:

Sorting with keys
^^^^^^^^^^^^^^^^^

We've added a ``key`` argument to the :class:`DataFrame` and :class:`Series` sorting methods, including
:meth:`DataFrame.sort_values`, :meth:`DataFrame.sort_index`, :meth:`Series.sort_values`,
and :meth:`Series.sort_index`. The ``key`` can be any callable function which is applied
column-by-column to each column used for sorting, before sorting is performed (:issue:`27237`).
See :ref:`sort_values with keys <basics.sort_value_key>` and :ref:`sort_index with keys
<basics.sort_index_key>` for more information.

.. ipython:: python

   s = pd.Series(['C', 'a', 'B'])
   s

.. ipython:: python

   s.sort_values()


Note how this is sorted with capital letters first. If we apply the :meth:`Series.str.lower`
method, we get

.. ipython:: python

   s.sort_values(key=lambda x: x.str.lower())


When applied to a ``DataFrame``, they key is applied per-column to all columns or a subset if
``by`` is specified, e.g.

.. ipython:: python

   df = pd.DataFrame({'a': ['C', 'C', 'a', 'a', 'B', 'B'],
                      'b': [1, 2, 3, 4, 5, 6]})
   df

.. ipython:: python

   df.sort_values(by=['a'], key=lambda col: col.str.lower())


For more details, see examples and documentation in :meth:`DataFrame.sort_values`,
:meth:`Series.sort_values`, and :meth:`~DataFrame.sort_index`.

.. _whatsnew_110.timestamp_fold_support:

Fold argument support in Timestamp constructor
^^^^^^^^^^^^^^^^^^^^^^^^^^^^^^^^^^^^^^^^^^^^^^

:class:`Timestamp:` now supports the keyword-only fold argument according to `PEP 495 <https://www.python.org/dev/peps/pep-0495/#the-fold-attribute>`_ similar to parent ``datetime.datetime`` class. It supports both accepting fold as an initialization argument and inferring fold from other constructor arguments (:issue:`25057`, :issue:`31338`). Support is limited to ``dateutil`` timezones as ``pytz`` doesn't support fold.

For example:

.. ipython:: python

    ts = pd.Timestamp("2019-10-27 01:30:00+00:00")
    ts.fold

.. ipython:: python

    ts = pd.Timestamp(year=2019, month=10, day=27, hour=1, minute=30,
                      tz="dateutil/Europe/London", fold=1)
    ts

For more on working with fold, see :ref:`Fold subsection <timeseries.fold>` in the user guide.

.. _whatsnew_110.to_datetime_multiple_tzname_tzoffset_support:

Parsing timezone-aware format with different timezones in to_datetime
^^^^^^^^^^^^^^^^^^^^^^^^^^^^^^^^^^^^^^^^^^^^^^^^^^^^^^^^^^^^^^^^^^^^^

:func:`to_datetime` now supports parsing formats containing timezone names (``%Z``) and UTC offsets (``%z``) from different timezones then converting them to UTC by setting ``utc=True``. This would return a :class:`DatetimeIndex` with timezone at UTC as opposed to an :class:`Index` with ``object`` dtype if ``utc=True`` is not set (:issue:`32792`).

For example:

.. ipython:: python

    tz_strs = ["2010-01-01 12:00:00 +0100", "2010-01-01 12:00:00 -0100",
               "2010-01-01 12:00:00 +0300", "2010-01-01 12:00:00 +0400"]
    pd.to_datetime(tz_strs, format='%Y-%m-%d %H:%M:%S %z', utc=True)
    pd.to_datetime(tz_strs, format='%Y-%m-%d %H:%M:%S %z')

.. _whatsnew_110.grouper_resample_origin:

Grouper and resample now supports the arguments origin and offset
^^^^^^^^^^^^^^^^^^^^^^^^^^^^^^^^^^^^^^^^^^^^^^^^^^^^^^^^^^^^^^^^^

:class:`Grouper` and :meth:`DataFrame.resample` now supports the arguments ``origin`` and ``offset``. It let the user control the timestamp on which to adjust the grouping. (:issue:`31809`)

The bins of the grouping are adjusted based on the beginning of the day of the time series starting point. This works well with frequencies that are multiples of a day (like ``30D``) or that divides a day (like ``90s`` or ``1min``). But it can create inconsistencies with some frequencies that do not meet this criteria. To change this behavior you can now specify a fixed timestamp with the argument ``origin``.

Two arguments are now deprecated (more information in the documentation of :meth:`DataFrame.resample`):

- ``base`` should be replaced by ``offset``.
- ``loffset`` should be replaced by directly adding an offset to the index :class:`DataFrame` after being resampled.

Small example of the use of ``origin``:

.. ipython:: python

    start, end = '2000-10-01 23:30:00', '2000-10-02 00:30:00'
    middle = '2000-10-02 00:00:00'
    rng = pd.date_range(start, end, freq='7min')
    ts = pd.Series(np.arange(len(rng)) * 3, index=rng)
    ts

Resample with the default behavior ``'start_day'`` (origin is ``2000-10-01 00:00:00``):

.. ipython:: python

    ts.resample('17min').sum()
    ts.resample('17min', origin='start_day').sum()

Resample using a fixed origin:

.. ipython:: python

    ts.resample('17min', origin='epoch').sum()
    ts.resample('17min', origin='2000-01-01').sum()

If needed you can adjust the bins with the argument ``offset`` (a :class:`Timedelta`) that would be added to the default ``origin``.

For a full example, see: :ref:`timeseries.adjust-the-start-of-the-bins`.

fsspec now used for filesystem handling
^^^^^^^^^^^^^^^^^^^^^^^^^^^^^^^^^^^^^^^

For reading and writing to filesystems other than local and reading from HTTP(S),
the optional dependency ``fsspec`` will be used to dispatch operations (:issue:`33452`).
This will give unchanged
functionality for S3 and GCS storage, which were already supported, but also add
support for several other storage implementations such as `Azure Datalake and Blob`_,
SSH, FTP, dropbox and github. For docs and capabilities, see the `fsspec docs`_.

The existing capability to interface with S3 and GCS will be unaffected by this
change, as ``fsspec`` will still bring in the same packages as before.

.. _Azure Datalake and Blob: https://github.com/dask/adlfs

.. _fsspec docs: https://filesystem-spec.readthedocs.io/en/latest/

.. _whatsnew_110.enhancements.other:

Other enhancements
^^^^^^^^^^^^^^^^^^

<<<<<<< HEAD
- :class:`Styler` may now render CSS more efficiently where multiple cells have the same styling (:issue:`30876`)
- :meth:`Styler.highlight_null` now accepts ``subset`` argument (:issue:`31345`)
- When writing directly to a sqlite connection :func:`to_sql` now supports the ``multi`` method (:issue:`29921`)
- Implement ``by`` argument for :meth:`DataFrame.plot.hist` (:issue:`15079`)
- `OptionError` is now exposed in `pandas.errors` (:issue:`27553`)
=======
- Compatibility with matplotlib 3.3.0 (:issue:`34850`)
- :meth:`IntegerArray.astype` now supports ``datetime64`` dtype (:issue:`32538`)
- :class:`IntegerArray` now implements the ``sum`` operation (:issue:`33172`)
- Added :class:`pandas.errors.InvalidIndexError` (:issue:`34570`).
- Added :meth:`DataFrame.value_counts` (:issue:`5377`)
- Added a :func:`pandas.api.indexers.FixedForwardWindowIndexer` class to support forward-looking windows during ``rolling`` operations.
- Added a :func:`pandas.api.indexers.VariableOffsetWindowIndexer` class to support ``rolling`` operations with non-fixed offsets (:issue:`34994`)
- :meth:`~DataFrame.describe` now includes a ``datetime_is_numeric`` keyword to control how datetime columns are summarized (:issue:`30164`, :issue:`34798`)
- :class:`~pandas.io.formats.style.Styler` may now render CSS more efficiently where multiple cells have the same styling (:issue:`30876`)
- :meth:`~pandas.io.formats.style.Styler.highlight_null` now accepts ``subset`` argument (:issue:`31345`)
- When writing directly to a sqlite connection :meth:`DataFrame.to_sql` now supports the ``multi`` method (:issue:`29921`)
- :class:`pandas.errors.OptionError` is now exposed in ``pandas.errors`` (:issue:`27553`)
- Added :meth:`api.extensions.ExtensionArray.argmax` and :meth:`api.extensions.ExtensionArray.argmin` (:issue:`24382`)
>>>>>>> 34b0bdc5
- :func:`timedelta_range` will now infer a frequency when passed ``start``, ``stop``, and ``periods`` (:issue:`32377`)
- Positional slicing on a :class:`IntervalIndex` now supports slices with ``step > 1`` (:issue:`31658`)
- :class:`Series.str` now has a ``fullmatch`` method that matches a regular expression against the entire string in each row of the :class:`Series`, similar to ``re.fullmatch`` (:issue:`32806`).
- :meth:`DataFrame.sample` will now also allow array-like and BitGenerator objects to be passed to ``random_state`` as seeds (:issue:`32503`)
- :meth:`Index.union` will now raise ``RuntimeWarning`` for :class:`MultiIndex` objects if the object inside are unsortable. Pass ``sort=False`` to suppress this warning (:issue:`33015`)
- Added :meth:`Series.dt.isocalendar` and :meth:`DatetimeIndex.isocalendar` that returns a :class:`DataFrame` with year, week, and day calculated according to the ISO 8601 calendar (:issue:`33206`, :issue:`34392`).
- The :meth:`DataFrame.to_feather` method now supports additional keyword
  arguments (e.g. to set the compression) that are added in pyarrow 0.17
  (:issue:`33422`).
- The :func:`cut` will now accept parameter ``ordered`` with default ``ordered=True``. If ``ordered=False`` and no labels are provided, an error will be raised (:issue:`33141`)
- :meth:`DataFrame.to_csv`, :meth:`DataFrame.to_pickle`,
  and :meth:`DataFrame.to_json` now support passing a dict of
  compression arguments when using the ``gzip`` and ``bz2`` protocols.
  This can be used to set a custom compression level, e.g.,
  ``df.to_csv(path, compression={'method': 'gzip', 'compresslevel': 1}``
  (:issue:`33196`)
- :meth:`melt` has gained an ``ignore_index`` (default ``True``) argument that, if set to ``False``, prevents the method from dropping the index (:issue:`17440`).
- :meth:`Series.update` now accepts objects that can be coerced to a :class:`Series`,
  such as ``dict`` and ``list``, mirroring the behavior of :meth:`DataFrame.update` (:issue:`33215`)
- :meth:`~pandas.core.groupby.DataFrameGroupBy.transform` and :meth:`~pandas.core.groupby.DataFrameGroupBy.aggregate` have gained ``engine`` and ``engine_kwargs`` arguments that support executing functions with ``Numba`` (:issue:`32854`, :issue:`33388`)
- :meth:`~pandas.core.resample.Resampler.interpolate` now supports SciPy interpolation method :class:`scipy.interpolate.CubicSpline` as method ``cubicspline`` (:issue:`33670`)
- :class:`~pandas.core.groupby.DataFrameGroupBy` and :class:`~pandas.core.groupby.SeriesGroupBy` now implement the ``sample`` method for doing random sampling within groups (:issue:`31775`)
- :meth:`DataFrame.to_numpy` now supports the ``na_value`` keyword to control the NA sentinel in the output array (:issue:`33820`)
- Added :class:`api.extension.ExtensionArray.equals` to the extension array interface, similar to :meth:`Series.equals` (:issue:`27081`)
- The minimum supported dta version has increased to 105 in :func:`read_stata` and :class:`~pandas.io.stata.StataReader`  (:issue:`26667`).
- :meth:`~DataFrame.to_stata` supports compression using the ``compression``
  keyword argument. Compression can either be inferred or explicitly set using a string or a
  dictionary containing both the method and any additional arguments that are passed to the
  compression library. Compression was also added to the low-level Stata-file writers
  :class:`~pandas.io.stata.StataWriter`, :class:`~pandas.io.stata.StataWriter117`,
  and :class:`~pandas.io.stata.StataWriterUTF8` (:issue:`26599`).
- :meth:`HDFStore.put` now accepts a ``track_times`` parameter. This parameter is passed to the ``create_table`` method of ``PyTables`` (:issue:`32682`).
- :meth:`Series.plot` and :meth:`DataFrame.plot` now accepts ``xlabel`` and ``ylabel`` parameters to present labels on x and y axis (:issue:`9093`).
- Made :class:`pandas.core.window.rolling.Rolling` and :class:`pandas.core.window.expanding.Expanding` iterable（:issue:`11704`)
- Made ``option_context`` a :class:`contextlib.ContextDecorator`, which allows it to be used as a decorator over an entire function (:issue:`34253`).
- :meth:`DataFrame.to_csv` and :meth:`Series.to_csv` now accept an ``errors`` argument (:issue:`22610`)
- :meth:`~pandas.core.groupby.DataFrameGroupBy.groupby.transform` now allows ``func`` to be ``pad``, ``backfill`` and ``cumcount`` (:issue:`31269`).
- :func:`read_json` now accepts an ``nrows`` parameter. (:issue:`33916`).
- :meth:`DataFrame.hist`, :meth:`Series.hist`, :meth:`core.groupby.DataFrameGroupBy.hist`, and :meth:`core.groupby.SeriesGroupBy.hist` have gained the ``legend`` argument. Set to True to show a legend in the histogram. (:issue:`6279`)
- :func:`concat` and :meth:`~DataFrame.append` now preserve extension dtypes, for example
  combining a nullable integer column with a numpy integer column will no longer
  result in object dtype but preserve the integer dtype (:issue:`33607`, :issue:`34339`, :issue:`34095`).
- :func:`read_gbq` now allows to disable progress bar (:issue:`33360`).
- :func:`read_gbq` now supports the ``max_results`` kwarg from ``pandas-gbq`` (:issue:`34639`).
- :meth:`DataFrame.cov` and :meth:`Series.cov` now support a new parameter ``ddof`` to support delta degrees of freedom as in the corresponding numpy methods (:issue:`34611`).
- :meth:`DataFrame.to_html` and :meth:`DataFrame.to_string`'s ``col_space`` parameter now accepts a list or dict to change only some specific columns' width (:issue:`28917`).
- :meth:`DataFrame.to_excel` can now also write OpenOffice spreadsheet (.ods) files (:issue:`27222`)
- :meth:`~Series.explode` now accepts ``ignore_index`` to reset the index, similar to :meth:`pd.concat` or :meth:`DataFrame.sort_values` (:issue:`34932`).
- :meth:`DataFrame.to_markdown` and :meth:`Series.to_markdown` now accept ``index`` argument as an alias for tabulate's ``showindex`` (:issue:`32667`)
- :meth:`read_csv` now accepts string values like "0", "0.0", "1", "1.0" as convertible to the nullable Boolean dtype (:issue:`34859`)
- :class:`pandas.core.window.ExponentialMovingWindow` now supports a ``times`` argument that allows ``mean`` to be calculated with observations spaced by the timestamps in ``times`` (:issue:`34839`)
- :meth:`DataFrame.agg` and :meth:`Series.agg` now accept named aggregation for renaming the output columns/indexes. (:issue:`26513`)
- ``compute.use_numba`` now exists as a configuration option that utilizes the numba engine when available (:issue:`33966`, :issue:`35374`)
- :meth:`Series.plot` now supports asymmetric error bars. Previously, if :meth:`Series.plot` received a "2xN" array with error values for ``yerr`` and/or ``xerr``, the left/lower values (first row) were mirrored, while the right/upper values (second row) were ignored. Now, the first row represents the left/lower error values and the second row the right/upper error values. (:issue:`9536`)

.. ---------------------------------------------------------------------------

.. _whatsnew_110.notable_bug_fixes:

Notable bug fixes
~~~~~~~~~~~~~~~~~

These are bug fixes that might have notable behavior changes.

``MultiIndex.get_indexer`` interprets ``method`` argument correctly
^^^^^^^^^^^^^^^^^^^^^^^^^^^^^^^^^^^^^^^^^^^^^^^^^^^^^^^^^^^^^^^^^^^

This restores the behavior of :meth:`MultiIndex.get_indexer` with ``method='backfill'`` or ``method='pad'`` to the behavior before pandas 0.23.0. In particular, MultiIndexes are treated as a list of tuples and padding or backfilling is done with respect to the ordering of these lists of tuples (:issue:`29896`).

As an example of this, given:

.. ipython:: python

        df = pd.DataFrame({
            'a': [0, 0, 0, 0],
            'b': [0, 2, 3, 4],
            'c': ['A', 'B', 'C', 'D'],
        }).set_index(['a', 'b'])
        mi_2 = pd.MultiIndex.from_product([[0], [-1, 0, 1, 3, 4, 5]])

The differences in reindexing ``df`` with ``mi_2`` and using ``method='backfill'`` can be seen here:

*pandas >= 0.23, < 1.1.0*:

.. code-block:: ipython

    In [1]: df.reindex(mi_2, method='backfill')
    Out[1]:
          c
    0 -1  A
       0  A
       1  D
       3  A
       4  A
       5  C

*pandas <0.23, >= 1.1.0*

.. ipython:: python

        df.reindex(mi_2, method='backfill')

And the differences in reindexing ``df`` with ``mi_2`` and using ``method='pad'`` can be seen here:

*pandas >= 0.23, < 1.1.0*

.. code-block:: ipython

    In [1]: df.reindex(mi_2, method='pad')
    Out[1]:
            c
    0 -1  NaN
       0  NaN
       1    D
       3  NaN
       4    A
       5    C

*pandas < 0.23, >= 1.1.0*

.. ipython:: python

        df.reindex(mi_2, method='pad')

.. _whatsnew_110.notable_bug_fixes.indexing_raises_key_errors:

Failed label-based lookups always raise KeyError
^^^^^^^^^^^^^^^^^^^^^^^^^^^^^^^^^^^^^^^^^^^^^^^^

Label lookups ``series[key]``, ``series.loc[key]`` and ``frame.loc[key]``
used to raise either ``KeyError`` or ``TypeError`` depending on the type of
key and type of :class:`Index`.  These now consistently raise ``KeyError`` (:issue:`31867`)

.. ipython:: python

    ser1 = pd.Series(range(3), index=[0, 1, 2])
    ser2 = pd.Series(range(3), index=pd.date_range("2020-02-01", periods=3))

*Previous behavior*:

.. code-block:: ipython

    In [3]: ser1[1.5]
    ...
    TypeError: cannot do label indexing on Int64Index with these indexers [1.5] of type float

    In [4] ser1["foo"]
    ...
    KeyError: 'foo'

    In [5]: ser1.loc[1.5]
    ...
    TypeError: cannot do label indexing on Int64Index with these indexers [1.5] of type float

    In [6]: ser1.loc["foo"]
    ...
    KeyError: 'foo'

    In [7]: ser2.loc[1]
    ...
    TypeError: cannot do label indexing on DatetimeIndex with these indexers [1] of type int

    In [8]: ser2.loc[pd.Timestamp(0)]
    ...
    KeyError: Timestamp('1970-01-01 00:00:00')

*New behavior*:

.. code-block:: ipython

    In [3]: ser1[1.5]
    ...
    KeyError: 1.5

    In [4] ser1["foo"]
    ...
    KeyError: 'foo'

    In [5]: ser1.loc[1.5]
    ...
    KeyError: 1.5

    In [6]: ser1.loc["foo"]
    ...
    KeyError: 'foo'

    In [7]: ser2.loc[1]
    ...
    KeyError: 1

    In [8]: ser2.loc[pd.Timestamp(0)]
    ...
    KeyError: Timestamp('1970-01-01 00:00:00')


Similarly, :meth:`DataFrame.at` and :meth:`Series.at` will raise a ``TypeError`` instead of a ``ValueError`` if an incompatible key is passed, and ``KeyError`` if a missing key is passed, matching the behavior of ``.loc[]`` (:issue:`31722`)

.. _whatsnew_110.notable_bug_fixes.indexing_int_multiindex_raises_key_errors:

Failed Integer Lookups on MultiIndex Raise KeyError
^^^^^^^^^^^^^^^^^^^^^^^^^^^^^^^^^^^^^^^^^^^^^^^^^^^
Indexing with integers with a :class:`MultiIndex` that has an integer-dtype
first level incorrectly failed to raise ``KeyError`` when one or more of
those integer keys is not present in the first level of the index (:issue:`33539`)

.. ipython:: python

    idx = pd.Index(range(4))
    dti = pd.date_range("2000-01-03", periods=3)
    mi = pd.MultiIndex.from_product([idx, dti])
    ser = pd.Series(range(len(mi)), index=mi)

*Previous behavior*:

.. code-block:: ipython

    In [5]: ser[[5]]
    Out[5]: Series([], dtype: int64)

*New behavior*:

.. code-block:: ipython

    In [5]: ser[[5]]
    ...
    KeyError: '[5] not in index'

:meth:`DataFrame.merge` preserves right frame's row order
^^^^^^^^^^^^^^^^^^^^^^^^^^^^^^^^^^^^^^^^^^^^^^^^^^^^^^^^^
:meth:`DataFrame.merge` now preserves the right frame's row order when executing a right merge (:issue:`27453`)

.. ipython:: python

    left_df = pd.DataFrame({'animal': ['dog', 'pig'],
                           'max_speed': [40, 11]})
    right_df = pd.DataFrame({'animal': ['quetzal', 'pig'],
                            'max_speed': [80, 11]})
    left_df
    right_df

*Previous behavior*:

.. code-block:: python

    >>> left_df.merge(right_df, on=['animal', 'max_speed'], how="right")
        animal  max_speed
    0      pig         11
    1  quetzal         80

*New behavior*:

.. ipython:: python

    left_df.merge(right_df, on=['animal', 'max_speed'], how="right")

.. ---------------------------------------------------------------------------

.. _whatsnew_110.notable_bug_fixes.assignment_to_multiple_columns:

Assignment to multiple columns of a DataFrame when some columns do not exist
^^^^^^^^^^^^^^^^^^^^^^^^^^^^^^^^^^^^^^^^^^^^^^^^^^^^^^^^^^^^^^^^^^^^^^^^^^^^

Assignment to multiple columns of a :class:`DataFrame` when some of the columns do not exist would previously assign the values to the last column. Now, new columns will be constructed with the right values. (:issue:`13658`)

.. ipython:: python

   df = pd.DataFrame({'a': [0, 1, 2], 'b': [3, 4, 5]})
   df

*Previous behavior*:

.. code-block:: ipython

   In [3]: df[['a', 'c']] = 1
   In [4]: df
   Out[4]:
      a  b
   0  1  1
   1  1  1
   2  1  1

*New behavior*:

.. ipython:: python

   df[['a', 'c']] = 1
   df

.. _whatsnew_110.notable_bug_fixes.groupby_consistency:

Consistency across groupby reductions
^^^^^^^^^^^^^^^^^^^^^^^^^^^^^^^^^^^^^

Using :meth:`DataFrame.groupby` with ``as_index=True`` and the aggregation ``nunique`` would include the grouping column(s) in the columns of the result. Now the grouping column(s) only appear in the index, consistent with other reductions. (:issue:`32579`)

.. ipython:: python

   df = pd.DataFrame({"a": ["x", "x", "y", "y"], "b": [1, 1, 2, 3]})
   df

*Previous behavior*:

.. code-block:: ipython

   In [3]: df.groupby("a", as_index=True).nunique()
   Out[4]:
      a  b
   a
   x  1  1
   y  1  2

*New behavior*:

.. ipython:: python

   df.groupby("a", as_index=True).nunique()

Using :meth:`DataFrame.groupby` with ``as_index=False`` and the function ``idxmax``, ``idxmin``, ``mad``, ``nunique``, ``sem``, ``skew``, or ``std`` would modify the grouping column. Now the grouping column remains unchanged, consistent with other reductions. (:issue:`21090`, :issue:`10355`)

*Previous behavior*:

.. code-block:: ipython

   In [3]: df.groupby("a", as_index=False).nunique()
   Out[4]:
      a  b
   0  1  1
   1  1  2

*New behavior*:

.. ipython:: python

   df.groupby("a", as_index=False).nunique()

The method :meth:`~pandas.core.groupby.DataFrameGroupBy.size` would previously ignore ``as_index=False``. Now the grouping columns are returned as columns, making the result a :class:`DataFrame` instead of a :class:`Series`. (:issue:`32599`)

*Previous behavior*:

.. code-block:: ipython

   In [3]: df.groupby("a", as_index=False).size()
   Out[4]:
   a
   x    2
   y    2
   dtype: int64

*New behavior*:

.. ipython:: python

   df.groupby("a", as_index=False).size()

.. _whatsnew_110.api_breaking.groupby_results_lost_as_index_false:

:meth:`~pandas.core.groupby.DataFrameGroupby.agg` lost results with ``as_index=False`` when relabeling columns
^^^^^^^^^^^^^^^^^^^^^^^^^^^^^^^^^^^^^^^^^^^^^^^^^^^^^^^^^^^^^^^^^^^^^^^^^^^^^^^^^^^^^^^^^^^^^^^^^^^^^^^^^^^^^^

Previously :meth:`~pandas.core.groupby.DataFrameGroupby.agg` lost the result columns, when the ``as_index`` option was
set to ``False`` and the result columns were relabeled. In this case the result values were replaced with
the previous index (:issue:`32240`).

.. ipython:: python

   df = pd.DataFrame({"key": ["x", "y", "z", "x", "y", "z"],
                      "val": [1.0, 0.8, 2.0, 3.0, 3.6, 0.75]})
   df

*Previous behavior*:

.. code-block:: ipython

   In [2]: grouped = df.groupby("key", as_index=False)
   In [3]: result = grouped.agg(min_val=pd.NamedAgg(column="val", aggfunc="min"))
   In [4]: result
   Out[4]:
        min_val
    0 	x
    1 	y
    2 	z

*New behavior*:

.. ipython:: python

   grouped = df.groupby("key", as_index=False)
   result = grouped.agg(min_val=pd.NamedAgg(column="val", aggfunc="min"))
   result


.. _whatsnew_110.notable_bug_fixes.apply_applymap_first_once:

apply and applymap on ``DataFrame`` evaluates first row/column only once
^^^^^^^^^^^^^^^^^^^^^^^^^^^^^^^^^^^^^^^^^^^^^^^^^^^^^^^^^^^^^^^^^^^^^^^^

.. ipython:: python

    df = pd.DataFrame({'a': [1, 2], 'b': [3, 6]})

    def func(row):
        print(row)
        return row

*Previous behavior*:

.. code-block:: ipython

    In [4]: df.apply(func, axis=1)
    a    1
    b    3
    Name: 0, dtype: int64
    a    1
    b    3
    Name: 0, dtype: int64
    a    2
    b    6
    Name: 1, dtype: int64
    Out[4]:
       a  b
    0  1  3
    1  2  6

*New behavior*:

.. ipython:: python

    df.apply(func, axis=1)

.. _whatsnew_110.api_breaking:

Backwards incompatible API changes
~~~~~~~~~~~~~~~~~~~~~~~~~~~~~~~~~~

.. _whatsnew_110.api_breaking.testing.check_freq:

Added ``check_freq`` argument to ``testing.assert_frame_equal`` and ``testing.assert_series_equal``
^^^^^^^^^^^^^^^^^^^^^^^^^^^^^^^^^^^^^^^^^^^^^^^^^^^^^^^^^^^^^^^^^^^^^^^^^^^^^^^^^^^^^^^^^^^^^^^^^^^

The ``check_freq`` argument was added to :func:`testing.assert_frame_equal` and :func:`testing.assert_series_equal` in pandas 1.1.0 and defaults to ``True``. :func:`testing.assert_frame_equal` and :func:`testing.assert_series_equal` now raise ``AssertionError`` if the indexes do not have the same frequency. Before pandas 1.1.0, the index frequency was not checked.


Increased minimum versions for dependencies
^^^^^^^^^^^^^^^^^^^^^^^^^^^^^^^^^^^^^^^^^^^

Some minimum supported versions of dependencies were updated (:issue:`33718`, :issue:`29766`, :issue:`29723`, pytables >= 3.4.3).
If installed, we now require:

+-----------------+-----------------+----------+---------+
| Package         | Minimum Version | Required | Changed |
+=================+=================+==========+=========+
| numpy           | 1.15.4          |    X     |    X    |
+-----------------+-----------------+----------+---------+
| pytz            | 2015.4          |    X     |         |
+-----------------+-----------------+----------+---------+
| python-dateutil | 2.7.3           |    X     |    X    |
+-----------------+-----------------+----------+---------+
| bottleneck      | 1.2.1           |          |         |
+-----------------+-----------------+----------+---------+
| numexpr         | 2.6.2           |          |         |
+-----------------+-----------------+----------+---------+
| pytest (dev)    | 4.0.2           |          |         |
+-----------------+-----------------+----------+---------+

For `optional libraries <https://pandas.pydata.org/docs/getting_started/install.html>`_ the general recommendation is to use the latest version.
The following table lists the lowest version per library that is currently being tested throughout the development of pandas.
Optional libraries below the lowest tested version may still work, but are not considered supported.

+-----------------+-----------------+---------+
| Package         | Minimum Version | Changed |
+=================+=================+=========+
| beautifulsoup4  | 4.6.0           |         |
+-----------------+-----------------+---------+
| fastparquet     | 0.3.2           |         |
+-----------------+-----------------+---------+
| fsspec          | 0.7.4           |         |
+-----------------+-----------------+---------+
| gcsfs           | 0.6.0           |    X    |
+-----------------+-----------------+---------+
| lxml            | 3.8.0           |         |
+-----------------+-----------------+---------+
| matplotlib      | 2.2.2           |         |
+-----------------+-----------------+---------+
| numba           | 0.46.0          |         |
+-----------------+-----------------+---------+
| openpyxl        | 2.5.7           |         |
+-----------------+-----------------+---------+
| pyarrow         | 0.13.0          |         |
+-----------------+-----------------+---------+
| pymysql         | 0.7.1           |         |
+-----------------+-----------------+---------+
| pytables        | 3.4.3           |    X    |
+-----------------+-----------------+---------+
| s3fs            | 0.4.0           |    X    |
+-----------------+-----------------+---------+
| scipy           | 1.2.0           |    X    |
+-----------------+-----------------+---------+
| sqlalchemy      | 1.1.4           |         |
+-----------------+-----------------+---------+
| xarray          | 0.8.2           |         |
+-----------------+-----------------+---------+
| xlrd            | 1.1.0           |         |
+-----------------+-----------------+---------+
| xlsxwriter      | 0.9.8           |         |
+-----------------+-----------------+---------+
| xlwt            | 1.2.0           |         |
+-----------------+-----------------+---------+
| pandas-gbq      | 1.2.0           |    X    |
+-----------------+-----------------+---------+

See :ref:`install.dependencies` and :ref:`install.optional_dependencies` for more.

Development changes
^^^^^^^^^^^^^^^^^^^

- The minimum version of Cython is now the most recent bug-fix version (0.29.16) (:issue:`33334`).


.. _whatsnew_110.deprecations:

Deprecations
~~~~~~~~~~~~

- Lookups on a :class:`Series` with a single-item list containing a slice (e.g. ``ser[[slice(0, 4)]]``) are deprecated and will raise in a future version.  Either convert the list to a tuple, or pass the slice directly instead (:issue:`31333`)

- :meth:`DataFrame.mean` and :meth:`DataFrame.median` with ``numeric_only=None`` will include ``datetime64`` and ``datetime64tz`` columns in a future version (:issue:`29941`)
- Setting values with ``.loc`` using a positional slice is deprecated and will raise in a future version.  Use ``.loc`` with labels or ``.iloc`` with positions instead (:issue:`31840`)
- :meth:`DataFrame.to_dict` has deprecated accepting short names for ``orient`` and will raise in a future version (:issue:`32515`)
- :meth:`Categorical.to_dense` is deprecated and will be removed in a future version, use ``np.asarray(cat)`` instead (:issue:`32639`)
- The ``fastpath`` keyword in the ``SingleBlockManager`` constructor is deprecated and will be removed in a future version (:issue:`33092`)
- Providing ``suffixes`` as a ``set`` in :func:`pandas.merge` is deprecated. Provide a tuple instead (:issue:`33740`, :issue:`34741`).
- Indexing a :class:`Series` with a multi-dimensional indexer like ``[:, None]`` to return an ``ndarray`` now raises a ``FutureWarning``. Convert to a NumPy array before indexing instead (:issue:`27837`)
- :meth:`Index.is_mixed` is deprecated and will be removed in a future version, check ``index.inferred_type`` directly instead (:issue:`32922`)

- Passing any arguments but the first one to :func:`read_html` as
  positional arguments is deprecated. All other
  arguments should be given as keyword arguments (:issue:`27573`).

- Passing any arguments but ``path_or_buf`` (the first one) to
  :func:`read_json` as positional arguments is deprecated. All
  other arguments should be given as keyword arguments (:issue:`27573`).

- Passing any arguments but the first two to :func:`read_excel` as
  positional arguments is deprecated. All other
  arguments should be given as keyword arguments (:issue:`27573`).

- :func:`pandas.api.types.is_categorical` is deprecated and will be removed in a future version; use :func:`pandas.api.types.is_categorical_dtype` instead (:issue:`33385`)
- :meth:`Index.get_value` is deprecated and will be removed in a future version (:issue:`19728`)
- :meth:`Series.dt.week` and :meth:`Series.dt.weekofyear` are deprecated and will be removed in a future version, use :meth:`Series.dt.isocalendar().week` instead (:issue:`33595`)
- :meth:`DatetimeIndex.week` and ``DatetimeIndex.weekofyear`` are deprecated and will be removed in a future version, use ``DatetimeIndex.isocalendar().week`` instead (:issue:`33595`)
- :meth:`DatetimeArray.week` and ``DatetimeArray.weekofyear`` are deprecated and will be removed in a future version, use ``DatetimeArray.isocalendar().week`` instead (:issue:`33595`)
- :meth:`DateOffset.__call__` is deprecated and will be removed in a future version, use ``offset + other`` instead (:issue:`34171`)
- :meth:`~pandas.tseries.offsets.BusinessDay.apply_index` is deprecated and will be removed in a future version. Use ``offset + other`` instead (:issue:`34580`)
- :meth:`DataFrame.tshift` and :meth:`Series.tshift` are deprecated and will be removed in a future version, use :meth:`DataFrame.shift` and :meth:`Series.shift` instead (:issue:`11631`)
- Indexing an :class:`Index` object with a float key is deprecated, and will
  raise an ``IndexError`` in the future. You can manually convert to an integer key
  instead (:issue:`34191`).
- The ``squeeze`` keyword in :meth:`~DataFrame.groupby` is deprecated and will be removed in a future version (:issue:`32380`)
- The ``tz`` keyword in :meth:`Period.to_timestamp` is deprecated and will be removed in a future version; use ``per.to_timestamp(...).tz_localize(tz)`` instead (:issue:`34522`)
- :meth:`DatetimeIndex.to_perioddelta` is deprecated and will be removed in a future version.  Use ``index - index.to_period(freq).to_timestamp()`` instead (:issue:`34853`)
- :meth:`DataFrame.melt` accepting a ``value_name`` that already exists is deprecated, and will be removed in a future version (:issue:`34731`)
- The ``center`` keyword in the :meth:`DataFrame.expanding` function is deprecated and will be removed in a future version (:issue:`20647`)



.. ---------------------------------------------------------------------------


.. _whatsnew_110.performance:

Performance improvements
~~~~~~~~~~~~~~~~~~~~~~~~

- Performance improvement in :class:`Timedelta` constructor (:issue:`30543`)
- Performance improvement in :class:`Timestamp` constructor (:issue:`30543`)
- Performance improvement in flex arithmetic ops between :class:`DataFrame` and :class:`Series` with ``axis=0`` (:issue:`31296`)
- Performance improvement in arithmetic ops between :class:`DataFrame` and :class:`Series` with ``axis=1`` (:issue:`33600`)
- The internal index method :meth:`~Index._shallow_copy` now copies cached attributes over to the new index,
  avoiding creating these again on the new index. This can speed up many operations that depend on creating copies of
  existing indexes (:issue:`28584`, :issue:`32640`, :issue:`32669`)
- Significant performance improvement when creating a :class:`DataFrame` with
  sparse values from ``scipy.sparse`` matrices using the
  :meth:`DataFrame.sparse.from_spmatrix` constructor (:issue:`32821`,
  :issue:`32825`,  :issue:`32826`, :issue:`32856`, :issue:`32858`).
- Performance improvement for groupby methods :meth:`~pandas.core.groupby.groupby.Groupby.first`
  and :meth:`~pandas.core.groupby.groupby.Groupby.last` (:issue:`34178`)
- Performance improvement in :func:`factorize` for nullable (integer and Boolean) dtypes (:issue:`33064`).
- Performance improvement when constructing :class:`Categorical` objects (:issue:`33921`)
- Fixed performance regression in :func:`pandas.qcut` and :func:`pandas.cut` (:issue:`33921`)
- Performance improvement in reductions (``sum``, ``prod``, ``min``, ``max``) for nullable (integer and Boolean) dtypes (:issue:`30982`, :issue:`33261`, :issue:`33442`).
- Performance improvement in arithmetic operations between two :class:`DataFrame` objects (:issue:`32779`)
- Performance improvement in :class:`pandas.core.groupby.RollingGroupby` (:issue:`34052`)
- Performance improvement in arithmetic operations (``sub``, ``add``, ``mul``, ``div``) for :class:`MultiIndex` (:issue:`34297`)
- Performance improvement in ``DataFrame[bool_indexer]`` when ``bool_indexer`` is a ``list`` (:issue:`33924`)
- Significant performance improvement of :meth:`io.formats.style.Styler.render` with styles added with various ways such as :meth:`io.formats.style.Styler.apply`, :meth:`io.formats.style.Styler.applymap` or :meth:`io.formats.style.Styler.bar` (:issue:`19917`)

.. ---------------------------------------------------------------------------

.. _whatsnew_110.bug_fixes:

Bug fixes
~~~~~~~~~


Categorical
^^^^^^^^^^^

- Passing an invalid ``fill_value`` to :meth:`Categorical.take` raises a ``ValueError`` instead of ``TypeError`` (:issue:`33660`)
- Combining a :class:`Categorical` with integer categories and which contains missing values with a float dtype column in operations such as :func:`concat` or :meth:`~DataFrame.append` will now result in a float column instead of an object dtype column (:issue:`33607`)
- Bug where :func:`merge` was unable to join on non-unique categorical indices (:issue:`28189`)
- Bug when passing categorical data to :class:`Index` constructor along with ``dtype=object`` incorrectly returning a :class:`CategoricalIndex` instead of object-dtype :class:`Index` (:issue:`32167`)
- Bug where :class:`Categorical` comparison operator ``__ne__`` would incorrectly evaluate to ``False`` when either element was missing (:issue:`32276`)
- :meth:`Categorical.fillna` now accepts :class:`Categorical` ``other`` argument (:issue:`32420`)
- Repr of :class:`Categorical` was not distinguishing between ``int`` and ``str`` (:issue:`33676`)

Datetimelike
^^^^^^^^^^^^

- Passing an integer dtype other than ``int64`` to ``np.array(period_index, dtype=...)`` will now raise ``TypeError`` instead of incorrectly using ``int64`` (:issue:`32255`)
- :meth:`Series.to_timestamp` now raises a ``TypeError`` if the axis is not a :class:`PeriodIndex`. Previously an ``AttributeError`` was raised (:issue:`33327`)
- :meth:`Series.to_period` now raises a ``TypeError`` if the axis is not a :class:`DatetimeIndex`. Previously an ``AttributeError`` was raised (:issue:`33327`)
- :class:`Period` no longer accepts tuples for the ``freq`` argument (:issue:`34658`)
- Bug in :class:`Timestamp` where constructing a :class:`Timestamp` from ambiguous epoch time and calling constructor again changed the :meth:`Timestamp.value` property (:issue:`24329`)
- :meth:`DatetimeArray.searchsorted`, :meth:`TimedeltaArray.searchsorted`, :meth:`PeriodArray.searchsorted` not recognizing non-pandas scalars and incorrectly raising ``ValueError`` instead of ``TypeError`` (:issue:`30950`)
- Bug in :class:`Timestamp` where constructing :class:`Timestamp` with dateutil timezone less than 128 nanoseconds before daylight saving time switch from winter to summer would result in nonexistent time (:issue:`31043`)
- Bug in :meth:`Period.to_timestamp`, :meth:`Period.start_time` with microsecond frequency returning a timestamp one nanosecond earlier than the correct time (:issue:`31475`)
- :class:`Timestamp` raised a confusing error message when year, month or day is missing (:issue:`31200`)
- Bug in :class:`DatetimeIndex` constructor incorrectly accepting ``bool``-dtype inputs (:issue:`32668`)
- Bug in :meth:`DatetimeIndex.searchsorted` not accepting a ``list`` or :class:`Series` as its argument (:issue:`32762`)
- Bug where :meth:`PeriodIndex` raised when passed a :class:`Series` of strings (:issue:`26109`)
- Bug in :class:`Timestamp` arithmetic when adding or subtracting an ``np.ndarray`` with ``timedelta64`` dtype (:issue:`33296`)
- Bug in :meth:`DatetimeIndex.to_period` not inferring the frequency when called with no arguments (:issue:`33358`)
- Bug in :meth:`DatetimeIndex.tz_localize` incorrectly retaining ``freq`` in some cases where the original ``freq`` is no longer valid (:issue:`30511`)
- Bug in :meth:`DatetimeIndex.intersection` losing ``freq`` and timezone in some cases (:issue:`33604`)
- Bug in :meth:`DatetimeIndex.get_indexer` where incorrect output would be returned for mixed datetime-like targets (:issue:`33741`)
- Bug in :class:`DatetimeIndex` addition and subtraction with some types of :class:`DateOffset` objects incorrectly retaining an invalid ``freq`` attribute (:issue:`33779`)
- Bug in :class:`DatetimeIndex` where setting the ``freq`` attribute on an index could silently change the ``freq`` attribute on another index viewing the same data (:issue:`33552`)
- :meth:`DataFrame.min` and :meth:`DataFrame.max` were not returning consistent results with :meth:`Series.min` and :meth:`Series.max` when called on objects initialized with empty :func:`pd.to_datetime`
- Bug in :meth:`DatetimeIndex.intersection` and :meth:`TimedeltaIndex.intersection` with results not having the correct ``name`` attribute (:issue:`33904`)
- Bug in :meth:`DatetimeArray.__setitem__`, :meth:`TimedeltaArray.__setitem__`, :meth:`PeriodArray.__setitem__` incorrectly allowing values with ``int64`` dtype to be silently cast (:issue:`33717`)
- Bug in subtracting :class:`TimedeltaIndex` from :class:`Period` incorrectly raising ``TypeError`` in some cases where it should succeed and ``IncompatibleFrequency`` in some cases where it should raise ``TypeError`` (:issue:`33883`)
- Bug in constructing a :class:`Series` or :class:`Index` from a read-only NumPy array with non-ns
  resolution which converted to object dtype instead of coercing to ``datetime64[ns]``
  dtype when within the timestamp bounds (:issue:`34843`).
- The ``freq`` keyword in :class:`Period`, :func:`date_range`, :func:`period_range`, :func:`pd.tseries.frequencies.to_offset` no longer allows tuples, pass as string instead (:issue:`34703`)
- Bug in :meth:`DataFrame.append` when appending a :class:`Series` containing a scalar tz-aware :class:`Timestamp` to an empty :class:`DataFrame` resulted in an object column instead of ``datetime64[ns, tz]`` dtype (:issue:`35038`)
- ``OutOfBoundsDatetime`` issues an improved error message when timestamp is out of implementation bounds. (:issue:`32967`)
- Bug in :meth:`AbstractHolidayCalendar.holidays` when no rules were defined (:issue:`31415`)
- Bug in :class:`Tick` comparisons raising ``TypeError`` when comparing against timedelta-like objects (:issue:`34088`)
- Bug in :class:`Tick` multiplication raising ``TypeError`` when multiplying by a float (:issue:`34486`)

Timedelta
^^^^^^^^^

- Bug in constructing a :class:`Timedelta` with a high precision integer that would round the :class:`Timedelta` components (:issue:`31354`)
- Bug in dividing ``np.nan`` or ``None`` by :class:`Timedelta` incorrectly returning ``NaT`` (:issue:`31869`)
- :class:`Timedelta` now understands ``µs`` as an identifier for microsecond (:issue:`32899`)
- :class:`Timedelta` string representation now includes nanoseconds, when nanoseconds are non-zero (:issue:`9309`)
- Bug in comparing a :class:`Timedelta` object against an ``np.ndarray`` with ``timedelta64`` dtype incorrectly viewing all entries as unequal (:issue:`33441`)
- Bug in :func:`timedelta_range` that produced an extra point on a edge case (:issue:`30353`, :issue:`33498`)
- Bug in :meth:`DataFrame.resample` that produced an extra point on a edge case (:issue:`30353`, :issue:`13022`, :issue:`33498`)
- Bug in :meth:`DataFrame.resample` that ignored the ``loffset`` argument when dealing with timedelta (:issue:`7687`, :issue:`33498`)
- Bug in :class:`Timedelta` and :func:`pandas.to_timedelta` that ignored the ``unit`` argument for string input (:issue:`12136`)

Timezones
^^^^^^^^^

- Bug in :func:`to_datetime` with ``infer_datetime_format=True`` where timezone names (e.g. ``UTC``) would not be parsed correctly (:issue:`33133`)


Numeric
^^^^^^^
- Bug in :meth:`DataFrame.floordiv` with ``axis=0`` not treating division-by-zero like :meth:`Series.floordiv` (:issue:`31271`)
- Bug in :func:`to_numeric` with string argument ``"uint64"`` and ``errors="coerce"`` silently fails (:issue:`32394`)
- Bug in :func:`to_numeric` with ``downcast="unsigned"`` fails for empty data (:issue:`32493`)
- Bug in :meth:`DataFrame.mean` with ``numeric_only=False`` and either ``datetime64`` dtype or ``PeriodDtype`` column incorrectly raising ``TypeError`` (:issue:`32426`)
- Bug in :meth:`DataFrame.count` with ``level="foo"`` and index level ``"foo"`` containing NaNs causes segmentation fault (:issue:`21824`)
- Bug in :meth:`DataFrame.diff` with ``axis=1`` returning incorrect results with mixed dtypes (:issue:`32995`)
- Bug in :meth:`DataFrame.corr` and :meth:`DataFrame.cov` raising when handling nullable integer columns with ``pandas.NA`` (:issue:`33803`)
- Bug in arithmetic operations between :class:`DataFrame` objects with non-overlapping columns with duplicate labels causing an infinite loop (:issue:`35194`)
- Bug in :class:`DataFrame` and :class:`Series` addition and subtraction between object-dtype objects and ``datetime64`` dtype objects (:issue:`33824`)
- Bug in :meth:`Index.difference` giving incorrect results when comparing a :class:`Float64Index` and object :class:`Index` (:issue:`35217`)
- Bug in :class:`DataFrame` reductions (e.g. ``df.min()``, ``df.max()``) with ``ExtensionArray`` dtypes (:issue:`34520`, :issue:`32651`)
- :meth:`Series.interpolate` and :meth:`DataFrame.interpolate` now raise a ValueError if ``limit_direction`` is ``'forward'`` or ``'both'`` and ``method`` is ``'backfill'`` or ``'bfill'`` or ``limit_direction`` is ``'backward'`` or ``'both'`` and ``method`` is ``'pad'`` or ``'ffill'`` (:issue:`34746`)

Conversion
^^^^^^^^^^
- Bug in :class:`Series` construction from NumPy array with big-endian ``datetime64`` dtype (:issue:`29684`)
- Bug in :class:`Timedelta` construction with large nanoseconds keyword value (:issue:`32402`)
- Bug in :class:`DataFrame` construction where sets would be duplicated rather than raising (:issue:`32582`)
- The :class:`DataFrame` constructor no longer accepts a list of :class:`DataFrame` objects. Because of changes to NumPy, :class:`DataFrame` objects are now consistently treated as 2D objects, so a list of :class:`DataFrame` objects is considered 3D, and no longer acceptable for the :class:`DataFrame` constructor (:issue:`32289`).
- Bug in :class:`DataFrame` when initiating a frame with lists and assign ``columns`` with nested list for ``MultiIndex`` (:issue:`32173`)
- Improved error message for invalid construction of list when creating a new index (:issue:`35190`)


Strings
^^^^^^^

- Bug in the :meth:`~Series.astype` method when converting "string" dtype data to nullable integer dtype (:issue:`32450`).
- Fixed issue where taking ``min`` or ``max`` of a ``StringArray`` or ``Series`` with ``StringDtype`` type would raise. (:issue:`31746`)
- Bug in :meth:`Series.str.cat` returning ``NaN`` output when other had :class:`Index` type (:issue:`33425`)
- :func:`pandas.api.dtypes.is_string_dtype` no longer incorrectly identifies categorical series as string.

Interval
^^^^^^^^
- Bug in :class:`IntervalArray` incorrectly allowing the underlying data to be changed when setting values (:issue:`32782`)

Indexing
^^^^^^^^

- :meth:`DataFrame.xs` now raises a  ``TypeError`` if a ``level`` keyword is supplied and the axis is not a :class:`MultiIndex`. Previously an ``AttributeError`` was raised (:issue:`33610`)
- Bug in slicing on a :class:`DatetimeIndex` with a partial-timestamp dropping high-resolution indices near the end of a year, quarter, or month (:issue:`31064`)
- Bug in :meth:`PeriodIndex.get_loc` treating higher-resolution strings differently from :meth:`PeriodIndex.get_value` (:issue:`31172`)
- Bug in :meth:`Series.at` and :meth:`DataFrame.at` not matching ``.loc`` behavior when looking up an integer in a :class:`Float64Index` (:issue:`31329`)
- Bug in :meth:`PeriodIndex.is_monotonic` incorrectly returning ``True`` when containing leading ``NaT`` entries (:issue:`31437`)
- Bug in :meth:`DatetimeIndex.get_loc` raising ``KeyError`` with converted-integer key instead of the user-passed key (:issue:`31425`)
- Bug in :meth:`Series.xs` incorrectly returning ``Timestamp`` instead of ``datetime64`` in some object-dtype cases (:issue:`31630`)
- Bug in :meth:`DataFrame.iat` incorrectly returning ``Timestamp`` instead of ``datetime`` in some object-dtype cases (:issue:`32809`)
- Bug in :meth:`DataFrame.at` when either columns or index is non-unique (:issue:`33041`)
- Bug in :meth:`Series.loc` and :meth:`DataFrame.loc` when indexing with an integer key on a object-dtype :class:`Index` that is not all-integers (:issue:`31905`)
- Bug in :meth:`DataFrame.iloc.__setitem__` on a :class:`DataFrame` with duplicate columns incorrectly setting values for all matching columns (:issue:`15686`, :issue:`22036`)
- Bug in :meth:`DataFrame.loc` and :meth:`Series.loc` with a :class:`DatetimeIndex`, :class:`TimedeltaIndex`, or :class:`PeriodIndex` incorrectly allowing lookups of non-matching datetime-like dtypes (:issue:`32650`)
- Bug in :meth:`Series.__getitem__` indexing with non-standard scalars, e.g. ``np.dtype`` (:issue:`32684`)
- Bug in :class:`Index` constructor where an unhelpful error message was raised for NumPy scalars (:issue:`33017`)
- Bug in :meth:`DataFrame.lookup` incorrectly raising an ``AttributeError`` when ``frame.index`` or ``frame.columns`` is not unique; this will now raise a ``ValueError`` with a helpful error message (:issue:`33041`)
- Bug in :class:`Interval` where a :class:`Timedelta` could not be added or subtracted from a :class:`Timestamp` interval (:issue:`32023`)
- Bug in :meth:`DataFrame.copy` not invalidating _item_cache after copy caused post-copy value updates to not be reflected (:issue:`31784`)
- Fixed regression in :meth:`DataFrame.loc` and :meth:`Series.loc` throwing an error when a ``datetime64[ns, tz]`` value is provided (:issue:`32395`)
- Bug in :meth:`Series.__getitem__` with an integer key and a :class:`MultiIndex` with leading integer level failing to raise ``KeyError`` if the key is not present in the first level (:issue:`33355`)
- Bug in :meth:`DataFrame.iloc` when slicing a single column :class:`DataFrame` with ``ExtensionDtype`` (e.g. ``df.iloc[:, :1]``) returning an invalid result (:issue:`32957`)
- Bug in :meth:`DatetimeIndex.insert` and :meth:`TimedeltaIndex.insert` causing index ``freq`` to be lost when setting an element into an empty :class:`Series` (:issue:`33573`)
- Bug in :meth:`Series.__setitem__` with an :class:`IntervalIndex` and a list-like key of integers (:issue:`33473`)
- Bug in :meth:`Series.__getitem__` allowing missing labels with ``np.ndarray``, :class:`Index`, :class:`Series` indexers but not ``list``, these now all raise ``KeyError`` (:issue:`33646`)
- Bug in :meth:`DataFrame.truncate` and :meth:`Series.truncate` where index was assumed to be monotone increasing (:issue:`33756`)
- Indexing with a list of strings representing datetimes failed on :class:`DatetimeIndex` or :class:`PeriodIndex` (:issue:`11278`)
- Bug in :meth:`Series.at` when used with a :class:`MultiIndex` would raise an exception on valid inputs (:issue:`26989`)
- Bug in :meth:`DataFrame.loc` with dictionary of values changes columns with dtype of ``int`` to ``float`` (:issue:`34573`)
- Bug in :meth:`Series.loc` when used with a :class:`MultiIndex` would raise an ``IndexingError`` when accessing a ``None`` value (:issue:`34318`)
- Bug in :meth:`DataFrame.reset_index` and :meth:`Series.reset_index` would not preserve data types on an empty :class:`DataFrame` or :class:`Series` with a :class:`MultiIndex` (:issue:`19602`)
- Bug in :class:`Series` and :class:`DataFrame` indexing with a ``time`` key on a :class:`DatetimeIndex` with ``NaT`` entries (:issue:`35114`)

Missing
^^^^^^^
- Calling :meth:`fillna` on an empty :class:`Series` now correctly returns a shallow copied object. The behaviour is now consistent with :class:`Index`, :class:`DataFrame` and a non-empty :class:`Series` (:issue:`32543`).
- Bug in :meth:`Series.replace` when argument ``to_replace`` is of type dict/list and is used on a :class:`Series` containing ``<NA>`` was raising a ``TypeError``. The method now handles this by ignoring ``<NA>`` values when doing the comparison for the replacement (:issue:`32621`)
- Bug in :meth:`~Series.any` and :meth:`~Series.all` incorrectly returning ``<NA>`` for all ``False`` or all ``True`` values using the nulllable Boolean dtype and with ``skipna=False`` (:issue:`33253`)
- Clarified documentation on interpolate with ``method=akima``. The ``der`` parameter must be scalar or ``None`` (:issue:`33426`)
- :meth:`DataFrame.interpolate` uses the correct axis convention now. Previously interpolating along columns lead to interpolation along indices and vice versa. Furthermore interpolating with methods ``pad``, ``ffill``, ``bfill`` and ``backfill`` are identical to using these methods with :meth:`DataFrame.fillna` (:issue:`12918`, :issue:`29146`)
- Bug in :meth:`DataFrame.interpolate` when called on a :class:`DataFrame` with column names of string type was throwing a ValueError. The method is now independent of the type of the column names (:issue:`33956`)
- Passing :class:`NA` into a format string using format specs will now work. For example ``"{:.1f}".format(pd.NA)`` would previously raise a ``ValueError``, but will now return the string ``"<NA>"`` (:issue:`34740`)
- Bug in :meth:`Series.map` not raising on invalid ``na_action`` (:issue:`32815`)

MultiIndex
^^^^^^^^^^

- :meth:`DataFrame.swaplevels` now raises a ``TypeError`` if the axis is not a :class:`MultiIndex`. Previously an ``AttributeError`` was raised (:issue:`31126`)
- Bug in :meth:`Dataframe.loc` when used with a :class:`MultiIndex`. The returned values were not in the same order as the given inputs (:issue:`22797`)

.. ipython:: python

        df = pd.DataFrame(np.arange(4),
                          index=[["a", "a", "b", "b"], [1, 2, 1, 2]])
        # Rows are now ordered as the requested keys
        df.loc[(['b', 'a'], [2, 1]), :]

- Bug in :meth:`MultiIndex.intersection` was not guaranteed to preserve order when ``sort=False``. (:issue:`31325`)
- Bug in :meth:`DataFrame.truncate` was dropping :class:`MultiIndex` names. (:issue:`34564`)

.. ipython:: python

        left = pd.MultiIndex.from_arrays([["b", "a"], [2, 1]])
        right = pd.MultiIndex.from_arrays([["a", "b", "c"], [1, 2, 3]])
        # Common elements are now guaranteed to be ordered by the left side
        left.intersection(right, sort=False)

- Bug when joining two :class:`MultiIndex` without specifying level with different columns. Return-indexers parameter was ignored. (:issue:`34074`)

IO
^^
- Passing a ``set`` as ``names`` argument to :func:`pandas.read_csv`, :func:`pandas.read_table`, or :func:`pandas.read_fwf` will raise ``ValueError: Names should be an ordered collection.`` (:issue:`34946`)
- Bug in print-out when ``display.precision`` is zero. (:issue:`20359`)
- Bug in :func:`read_json` where integer overflow was occurring when json contains big number strings. (:issue:`30320`)
- :func:`read_csv` will now raise a ``ValueError`` when the arguments ``header`` and ``prefix`` both are not ``None``. (:issue:`27394`)
- Bug in :meth:`DataFrame.to_json` was raising ``NotFoundError`` when ``path_or_buf`` was an S3 URI (:issue:`28375`)
- Bug in :meth:`DataFrame.to_parquet` overwriting pyarrow's default for
  ``coerce_timestamps``; following pyarrow's default allows writing nanosecond
  timestamps with ``version="2.0"`` (:issue:`31652`).
- Bug in :func:`read_csv` was raising ``TypeError`` when ``sep=None`` was used in combination with ``comment`` keyword (:issue:`31396`)
- Bug in :class:`HDFStore` that caused it to set to ``int64`` the dtype of a ``datetime64`` column when reading a :class:`DataFrame` in Python 3 from fixed format written in Python 2 (:issue:`31750`)
- :func:`read_sas()` now handles dates and datetimes larger than :attr:`Timestamp.max` returning them as :class:`datetime.datetime` objects (:issue:`20927`)
- Bug in :meth:`DataFrame.to_json` where ``Timedelta`` objects would not be serialized correctly with ``date_format="iso"`` (:issue:`28256`)
- :func:`read_csv` will raise a ``ValueError`` when the column names passed in ``parse_dates`` are missing in the :class:`Dataframe` (:issue:`31251`)
- Bug in :func:`read_excel` where a UTF-8 string with a high surrogate would cause a segmentation violation (:issue:`23809`)
- Bug in :func:`read_csv` was causing a file descriptor leak on an empty file (:issue:`31488`)
- Bug in :func:`read_csv` was causing a segfault when there were blank lines between the header and data rows (:issue:`28071`)
- Bug in :func:`read_csv` was raising a misleading exception on a permissions issue (:issue:`23784`)
- Bug in :func:`read_csv` was raising an ``IndexError`` when ``header=None`` and two extra data columns
- Bug in :func:`read_sas` was raising an ``AttributeError`` when reading files from Google Cloud Storage (:issue:`33069`)
- Bug in :meth:`DataFrame.to_sql` where an ``AttributeError`` was raised when saving an out of bounds date (:issue:`26761`)
- Bug in :func:`read_excel` did not correctly handle multiple embedded spaces in OpenDocument text cells. (:issue:`32207`)
- Bug in :func:`read_json` was raising ``TypeError`` when reading a ``list`` of Booleans into a :class:`Series`. (:issue:`31464`)
- Bug in :func:`pandas.io.json.json_normalize` where location specified by ``record_path`` doesn't point to an array. (:issue:`26284`)
- :func:`pandas.read_hdf` has a more explicit error message when loading an
  unsupported HDF file (:issue:`9539`)
- Bug in :meth:`~DataFrame.read_feather` was raising an ``ArrowIOError`` when reading an s3 or http file path (:issue:`29055`)
- Bug in :meth:`~DataFrame.to_excel` could not handle the column name ``render`` and was raising an ``KeyError`` (:issue:`34331`)
- Bug in :meth:`~SQLDatabase.execute` was raising a ``ProgrammingError`` for some DB-API drivers when the SQL statement contained the ``%`` character and no parameters were present (:issue:`34211`)
- Bug in :meth:`~pandas.io.stata.StataReader` which resulted in categorical variables with different dtypes when reading data using an iterator. (:issue:`31544`)
- :meth:`HDFStore.keys` has now an optional ``include`` parameter that allows the retrieval of all native HDF5 table names (:issue:`29916`)
- ``TypeError`` exceptions raised by :func:`read_csv` and :func:`read_table` were showing as ``parser_f`` when an unexpected keyword argument was passed (:issue:`25648`)
- Bug in :func:`read_excel` for ODS files removes 0.0 values (:issue:`27222`)
- Bug in :func:`ujson.encode` was raising an ``OverflowError`` with numbers larger than ``sys.maxsize`` (:issue:`34395`)
- Bug in :meth:`HDFStore.append_to_multiple` was raising a ``ValueError`` when the ``min_itemsize`` parameter is set (:issue:`11238`)
- Bug in :meth:`~HDFStore.create_table` now raises an error when ``column`` argument was not specified in ``data_columns`` on input (:issue:`28156`)
- :func:`read_json` now could read line-delimited json file from a file url while ``lines`` and ``chunksize`` are set.
- Bug in :meth:`DataFrame.to_sql` when reading DataFrames with ``-np.inf`` entries with MySQL now has a more explicit ``ValueError`` (:issue:`34431`)
- Bug where capitalised files extensions were not decompressed by read_* functions (:issue:`35164`)
- Bug in :meth:`read_excel` that was raising a ``TypeError`` when ``header=None`` and ``index_col`` is given as a ``list`` (:issue:`31783`)
- Bug in :func:`read_excel` where datetime values are used in the header in a :class:`MultiIndex` (:issue:`34748`)
- :func:`read_excel` no longer takes ``**kwds`` arguments. This means that passing in the keyword argument ``chunksize`` now raises a ``TypeError`` (previously raised a ``NotImplementedError``), while passing in the keyword argument ``encoding`` now raises a ``TypeError`` (:issue:`34464`)
- Bug in :meth:`DataFrame.to_records` was incorrectly losing timezone information in timezone-aware ``datetime64`` columns (:issue:`32535`)

Plotting
^^^^^^^^

- :meth:`DataFrame.plot` for line/bar now accepts color by dictionary (:issue:`8193`).
- Bug in :meth:`DataFrame.plot.hist` where weights are not working for multiple columns (:issue:`33173`)
- Bug in :meth:`DataFrame.boxplot` and :meth:`DataFrame.plot.boxplot` lost color attributes of ``medianprops``, ``whiskerprops``, ``capprops`` and ``boxprops`` (:issue:`30346`)
- Bug in :meth:`DataFrame.hist` where the order of ``column`` argument was ignored (:issue:`29235`)
- Bug in :meth:`DataFrame.plot.scatter` that when adding multiple plots with different ``cmap``, colorbars always use the first ``cmap`` (:issue:`33389`)
- Bug in :meth:`DataFrame.plot.scatter` was adding a colorbar to the plot even if the argument ``c`` was assigned to a column containing color names (:issue:`34316`)
- Bug in :meth:`pandas.plotting.bootstrap_plot` was causing cluttered axes and overlapping labels (:issue:`34905`)
- Bug in :meth:`DataFrame.plot.scatter` caused an error when plotting variable marker sizes (:issue:`32904`)

GroupBy/resample/rolling
^^^^^^^^^^^^^^^^^^^^^^^^

- Using a :class:`pandas.api.indexers.BaseIndexer` with ``count``, ``min``, ``max``, ``median``, ``skew``,  ``cov``, ``corr`` will now return correct results for any monotonic :class:`pandas.api.indexers.BaseIndexer` descendant (:issue:`32865`)
- :meth:`DataFrameGroupby.mean` and :meth:`SeriesGroupby.mean` (and similarly for :meth:`~DataFrameGroupby.median`, :meth:`~DataFrameGroupby.std` and :meth:`~DataFrameGroupby.var`) now raise a ``TypeError`` if a non-accepted keyword argument is passed into it. Previously an ``UnsupportedFunctionCall`` was raised (``AssertionError`` if ``min_count`` passed into :meth:`~DataFrameGroupby.median`) (:issue:`31485`)
- Bug in :meth:`GroupBy.apply` raises ``ValueError`` when the ``by`` axis is not sorted, has duplicates, and the applied ``func`` does not mutate passed in objects (:issue:`30667`)
- Bug in :meth:`DataFrameGroupBy.transform` produces an incorrect result with transformation functions (:issue:`30918`)
- Bug in :meth:`Groupby.transform` was returning the wrong result when grouping by multiple keys of which some were categorical and others not (:issue:`32494`)
- Bug in :meth:`GroupBy.count` causes segmentation fault when grouped-by columns contain NaNs (:issue:`32841`)
- Bug in :meth:`DataFrame.groupby` and :meth:`Series.groupby` produces inconsistent type when aggregating Boolean :class:`Series` (:issue:`32894`)
- Bug in :meth:`DataFrameGroupBy.sum` and :meth:`SeriesGroupBy.sum` where a large negative number would be returned when the number of non-null values was below ``min_count`` for nullable integer dtypes (:issue:`32861`)
- Bug in :meth:`SeriesGroupBy.quantile` was raising on nullable integers (:issue:`33136`)
- Bug in :meth:`DataFrame.resample` where an ``AmbiguousTimeError`` would be raised when the resulting timezone aware :class:`DatetimeIndex` had a DST transition at midnight (:issue:`25758`)
- Bug in :meth:`DataFrame.groupby` where a ``ValueError`` would be raised when grouping by a categorical column with read-only categories and ``sort=False`` (:issue:`33410`)
- Bug in :meth:`GroupBy.agg`, :meth:`GroupBy.transform`, and :meth:`GroupBy.resample` where subclasses are not preserved (:issue:`28330`)
- Bug in :meth:`SeriesGroupBy.agg` where any column name was accepted in the named aggregation of :class:`SeriesGroupBy` previously. The behaviour now allows only ``str`` and callables else would raise ``TypeError``. (:issue:`34422`)
- Bug in :meth:`DataFrame.groupby` lost the name of the :class:`Index` when one of the ``agg`` keys referenced an empty list (:issue:`32580`)
- Bug in :meth:`Rolling.apply` where ``center=True`` was ignored when ``engine='numba'`` was specified (:issue:`34784`)
- Bug in :meth:`DataFrame.ewm.cov` was throwing ``AssertionError`` for :class:`MultiIndex` inputs (:issue:`34440`)
- Bug in :meth:`core.groupby.DataFrameGroupBy.quantile` raised ``TypeError`` for non-numeric types rather than dropping the columns (:issue:`27892`)
- Bug in :meth:`core.groupby.DataFrameGroupBy.transform` when ``func='nunique'`` and columns are of type ``datetime64``, the result would also be of type ``datetime64`` instead of ``int64`` (:issue:`35109`)
- Bug in :meth:`DataFrame.groupby` raising an ``AttributeError`` when selecting a column and aggregating with ``as_index=False`` (:issue:`35246`).
- Bug in :meth:`DataFrameGroupBy.first` and :meth:`DataFrameGroupBy.last` that would raise an unnecessary ``ValueError`` when grouping on multiple ``Categoricals`` (:issue:`34951`)

Reshaping
^^^^^^^^^

- Bug effecting all numeric and Boolean reduction methods not returning subclassed data type. (:issue:`25596`)
- Bug in :meth:`DataFrame.pivot_table` when only :class:`MultiIndexed` columns is set (:issue:`17038`)
- Bug in :meth:`DataFrame.unstack` and :meth:`Series.unstack` can take tuple names in :class:`MultiIndexed` data (:issue:`19966`)
- Bug in :meth:`DataFrame.pivot_table` when ``margin`` is ``True`` and only ``column`` is defined (:issue:`31016`)
- Fixed incorrect error message in :meth:`DataFrame.pivot` when ``columns`` is set to ``None``. (:issue:`30924`)
- Bug in :func:`crosstab` when inputs are two :class:`Series` and have tuple names, the output will keep a dummy :class:`MultiIndex` as columns. (:issue:`18321`)
- :meth:`DataFrame.pivot` can now take lists for ``index`` and ``columns`` arguments (:issue:`21425`)
- Bug in :func:`concat` where the resulting indices are not copied when ``copy=True`` (:issue:`29879`)
- Bug in :meth:`SeriesGroupBy.aggregate` was resulting in aggregations being overwritten when they shared the same name (:issue:`30880`)
- Bug where :meth:`Index.astype` would lose the :attr:`name` attribute when converting from ``Float64Index`` to ``Int64Index``, or when casting to an ``ExtensionArray`` dtype (:issue:`32013`)
- :meth:`Series.append` will now raise a ``TypeError`` when passed a :class:`DataFrame` or a sequence containing :class:`DataFrame` (:issue:`31413`)
- :meth:`DataFrame.replace` and :meth:`Series.replace` will raise a ``TypeError`` if ``to_replace`` is not an expected type. Previously the ``replace`` would fail silently (:issue:`18634`)
- Bug on inplace operation of a :class:`Series` that was adding a column to the :class:`DataFrame` from where it was originally dropped from (using ``inplace=True``) (:issue:`30484`)
- Bug in :meth:`DataFrame.apply` where callback was called with :class:`Series` parameter even though ``raw=True`` requested. (:issue:`32423`)
- Bug in :meth:`DataFrame.pivot_table` losing timezone information when creating a :class:`MultiIndex` level from a column with timezone-aware dtype (:issue:`32558`)
- Bug in :func:`concat` where when passing a non-dict mapping as ``objs`` would raise a ``TypeError`` (:issue:`32863`)
- :meth:`DataFrame.agg` now provides more descriptive ``SpecificationError`` message when attempting to aggregate a non-existent column (:issue:`32755`)
- Bug in :meth:`DataFrame.unstack` when :class:`MultiIndex` columns and :class:`MultiIndex` rows were used (:issue:`32624`, :issue:`24729` and :issue:`28306`)
- Appending a dictionary to a :class:`DataFrame` without passing ``ignore_index=True`` will raise ``TypeError: Can only append a dict if ignore_index=True`` instead of ``TypeError: Can only append a :class:`Series` if ignore_index=True or if the :class:`Series` has a name`` (:issue:`30871`)
- Bug in :meth:`DataFrame.corrwith()`, :meth:`DataFrame.memory_usage()`, :meth:`DataFrame.dot()`,
  :meth:`DataFrame.idxmin()`, :meth:`DataFrame.idxmax()`, :meth:`DataFrame.duplicated()`, :meth:`DataFrame.isin()`,
  :meth:`DataFrame.count()`, :meth:`Series.explode()`, :meth:`Series.asof()` and :meth:`DataFrame.asof()` not
  returning subclassed types. (:issue:`31331`)
- Bug in :func:`concat` was not allowing for concatenation of :class:`DataFrame` and :class:`Series` with duplicate keys (:issue:`33654`)
- Bug in :func:`cut` raised an error when the argument ``labels`` contains duplicates (:issue:`33141`)
- Ensure only named functions can be used in :func:`eval()` (:issue:`32460`)
- Bug in :meth:`Dataframe.aggregate` and :meth:`Series.aggregate` was causing a recursive loop in some cases (:issue:`34224`)
- Fixed bug in :func:`melt` where melting :class:`MultiIndex` columns with ``col_level > 0`` would raise a ``KeyError`` on ``id_vars`` (:issue:`34129`)
- Bug in :meth:`Series.where` with an empty :class:`Series` and empty ``cond`` having non-bool dtype (:issue:`34592`)
- Fixed regression where :meth:`DataFrame.apply` would raise ``ValueError`` for elements with ``S`` dtype (:issue:`34529`)

Sparse
^^^^^^
- Creating a :class:`SparseArray` from timezone-aware dtype will issue a warning before dropping timezone information, instead of doing so silently (:issue:`32501`)
- Bug in :meth:`arrays.SparseArray.from_spmatrix` wrongly read scipy sparse matrix (:issue:`31991`)
- Bug in :meth:`Series.sum` with ``SparseArray`` raised a ``TypeError`` (:issue:`25777`)
- Bug where :class:`DataFrame` containing an all-sparse :class:`SparseArray` filled with ``NaN`` when indexed by a list-like (:issue:`27781`, :issue:`29563`)
- The repr of :class:`SparseDtype` now includes the repr of its ``fill_value`` attribute. Previously it used ``fill_value``'s  string representation (:issue:`34352`)
- Bug where empty :class:`DataFrame` could not be cast to :class:`SparseDtype` (:issue:`33113`)
- Bug in :meth:`arrays.SparseArray` was returning the incorrect type when indexing a sparse dataframe with an iterable (:issue:`34526`, :issue:`34540`)

ExtensionArray
^^^^^^^^^^^^^^

- Fixed bug where :meth:`Series.value_counts` would raise on empty input of ``Int64`` dtype (:issue:`33317`)
- Fixed bug in :func:`concat` when concatenating :class:`DataFrame` objects with non-overlapping columns resulting in object-dtype columns rather than preserving the extension dtype (:issue:`27692`, :issue:`33027`)
- Fixed bug where :meth:`StringArray.isna` would return ``False`` for NA values when ``pandas.options.mode.use_inf_as_na`` was set to ``True`` (:issue:`33655`)
- Fixed bug in :class:`Series` construction with EA dtype and index but no data or scalar data fails (:issue:`26469`)
- Fixed bug that caused :meth:`Series.__repr__()` to crash for extension types whose elements are multidimensional arrays (:issue:`33770`).
- Fixed bug where :meth:`Series.update` would raise a ``ValueError`` for ``ExtensionArray`` dtypes with missing values (:issue:`33980`)
- Fixed bug where :meth:`StringArray.memory_usage` was not implemented (:issue:`33963`)
- Fixed bug where :meth:`DataFrameGroupBy` would ignore the ``min_count`` argument for aggregations on nullable Boolean dtypes (:issue:`34051`)
- Fixed bug where the constructor of :class:`DataFrame` with ``dtype='string'`` would fail (:issue:`27953`, :issue:`33623`)
- Bug where :class:`DataFrame` column set to scalar extension type was considered an object type rather than the extension type (:issue:`34832`)
- Fixed bug in :meth:`IntegerArray.astype` to correctly copy the mask as well (:issue:`34931`).

Other
^^^^^

- Set operations on an object-dtype :class:`Index` now always return object-dtype results (:issue:`31401`)
- Fixed :func:`pandas.testing.assert_series_equal` to correctly raise if the ``left`` argument is a different subclass with ``check_series_type=True`` (:issue:`32670`).
- Getting a missing attribute in a :meth:`DataFrame.query` or :meth:`DataFrame.eval` string raises the correct ``AttributeError`` (:issue:`32408`)
- Fixed bug in :func:`pandas.testing.assert_series_equal` where dtypes were checked for ``Interval`` and ``ExtensionArray`` operands when ``check_dtype`` was ``False`` (:issue:`32747`)
- Bug in :meth:`DataFrame.__dir__` caused a segfault when using unicode surrogates in a column name (:issue:`25509`)
- Bug in :meth:`DataFrame.equals` and :meth:`Series.equals` in allowing subclasses to be equal (:issue:`34402`).

.. ---------------------------------------------------------------------------

.. _whatsnew_110.contributors:

Contributors
~~~~~~~~~~~~

.. contributors:: v1.0.5..v1.1.0|HEAD<|MERGE_RESOLUTION|>--- conflicted
+++ resolved
@@ -273,14 +273,6 @@
 
 Other enhancements
 ^^^^^^^^^^^^^^^^^^
-
-<<<<<<< HEAD
-- :class:`Styler` may now render CSS more efficiently where multiple cells have the same styling (:issue:`30876`)
-- :meth:`Styler.highlight_null` now accepts ``subset`` argument (:issue:`31345`)
-- When writing directly to a sqlite connection :func:`to_sql` now supports the ``multi`` method (:issue:`29921`)
-- Implement ``by`` argument for :meth:`DataFrame.plot.hist` (:issue:`15079`)
-- `OptionError` is now exposed in `pandas.errors` (:issue:`27553`)
-=======
 - Compatibility with matplotlib 3.3.0 (:issue:`34850`)
 - :meth:`IntegerArray.astype` now supports ``datetime64`` dtype (:issue:`32538`)
 - :class:`IntegerArray` now implements the ``sum`` operation (:issue:`33172`)
@@ -294,7 +286,6 @@
 - When writing directly to a sqlite connection :meth:`DataFrame.to_sql` now supports the ``multi`` method (:issue:`29921`)
 - :class:`pandas.errors.OptionError` is now exposed in ``pandas.errors`` (:issue:`27553`)
 - Added :meth:`api.extensions.ExtensionArray.argmax` and :meth:`api.extensions.ExtensionArray.argmin` (:issue:`24382`)
->>>>>>> 34b0bdc5
 - :func:`timedelta_range` will now infer a frequency when passed ``start``, ``stop``, and ``periods`` (:issue:`32377`)
 - Positional slicing on a :class:`IntervalIndex` now supports slices with ``step > 1`` (:issue:`31658`)
 - :class:`Series.str` now has a ``fullmatch`` method that matches a regular expression against the entire string in each row of the :class:`Series`, similar to ``re.fullmatch`` (:issue:`32806`).
