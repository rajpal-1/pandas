.. _whatsnew_110:

What's new in 1.1.0 (??)
------------------------

These are the changes in pandas 1.1.0. See :ref:`release` for a full changelog
including other versions of pandas.

{{ header }}

.. ---------------------------------------------------------------------------

Enhancements
~~~~~~~~~~~~

.. _whatsnew_110.astype_string:

All dtypes can now be converted to ``StringDtype``
^^^^^^^^^^^^^^^^^^^^^^^^^^^^^^^^^^^^^^^^^^^^^^^^^^

Previously, declaring or converting to :class:`StringDtype` was in general only possible if the data was already only ``str`` or nan-like (:issue:`31204`).
:class:`StringDtype` now works in all situations where ``astype(str)`` or ``dtype=str`` work:

For example, the below now works:

.. ipython:: python

   ser = pd.Series([1, "abc", np.nan], dtype="string")
   ser
   ser[0]
   pd.Series([1, 2, np.nan], dtype="Int64").astype("string")


.. _whatsnew_110.period_index_partial_string_slicing:

Nonmonotonic PeriodIndex Partial String Slicing
^^^^^^^^^^^^^^^^^^^^^^^^^^^^^^^^^^^^^^^^^^^^^^^

:class:`PeriodIndex` now supports partial string slicing for non-monotonic indexes, mirroring :class:`DatetimeIndex` behavior (:issue:`31096`)

For example:

.. ipython:: python

   dti = pd.date_range("2014-01-01", periods=30, freq="30D")
   pi = dti.to_period("D")
   ser_monotonic = pd.Series(np.arange(30), index=pi)
   shuffler = list(range(0, 30, 2)) + list(range(1, 31, 2))
   ser = ser_monotonic[shuffler]
   ser

.. ipython:: python

   ser["2014"]
   ser.loc["May 2015"]


.. _whatsnew_110.dataframe_or_series_comparing:

Comparing two `DataFrame` or two `Series` and summarizing the differences
^^^^^^^^^^^^^^^^^^^^^^^^^^^^^^^^^^^^^^^^^^^^^^^^^^^^^^^^^^^^^^^^^^^^^^^^^

We've added :meth:`DataFrame.compare` and :meth:`Series.compare` for comparing two `DataFrame` or two `Series` (:issue:`30429`)

.. ipython:: python

   df = pd.DataFrame(
       {
           "col1": ["a", "a", "b", "b", "a"],
           "col2": [1.0, 2.0, 3.0, np.nan, 5.0],
           "col3": [1.0, 2.0, 3.0, 4.0, 5.0]
       },
       columns=["col1", "col2", "col3"],
   )
   df

.. ipython:: python

   df2 = df.copy()
   df2.loc[0, 'col1'] = 'c'
   df2.loc[2, 'col3'] = 4.0
   df2

.. ipython:: python

   df.compare(df2)

See :ref:`User Guide <merging.compare>` for more details.


.. _whatsnew_110.groupby_key:

Allow NA in groupby key
^^^^^^^^^^^^^^^^^^^^^^^^

With :ref:`groupby <groupby.dropna>` , we've added a ``dropna`` keyword to :meth:`DataFrame.groupby` and :meth:`Series.groupby` in order to
allow ``NA`` values in group keys. Users can define ``dropna`` to ``False`` if they want to include
``NA`` values in groupby keys. The default is set to ``True`` for ``dropna`` to keep backwards
compatibility (:issue:`3729`)

.. ipython:: python

    df_list = [[1, 2, 3], [1, None, 4], [2, 1, 3], [1, 2, 2]]
    df_dropna = pd.DataFrame(df_list, columns=["a", "b", "c"])

    df_dropna

.. ipython:: python

    # Default `dropna` is set to True, which will exclude NaNs in keys
    df_dropna.groupby(by=["b"], dropna=True).sum()

    # In order to allow NaN in keys, set `dropna` to False
    df_dropna.groupby(by=["b"], dropna=False).sum()

The default setting of ``dropna`` argument is ``True`` which means ``NA`` are not included in group keys.

.. versionadded:: 1.1.0


.. _whatsnew_110.key_sorting:

Sorting with keys
^^^^^^^^^^^^^^^^^

We've added a ``key`` argument to the DataFrame and Series sorting methods, including
:meth:`DataFrame.sort_values`, :meth:`DataFrame.sort_index`, :meth:`Series.sort_values`,
and :meth:`Series.sort_index`. The ``key`` can be any callable function which is applied
column-by-column to each column used for sorting, before sorting is performed (:issue:`27237`).
See :ref:`sort_values with keys <basics.sort_value_key>` and :ref:`sort_index with keys
<basics.sort_index_key>` for more information.

.. ipython:: python

   s = pd.Series(['C', 'a', 'B'])
   s

.. ipython:: python

   s.sort_values()


Note how this is sorted with capital letters first. If we apply the :meth:`Series.str.lower`
method, we get

.. ipython:: python

   s.sort_values(key=lambda x: x.str.lower())


When applied to a `DataFrame`, they key is applied per-column to all columns or a subset if
`by` is specified, e.g.

.. ipython:: python

   df = pd.DataFrame({'a': ['C', 'C', 'a', 'a', 'B', 'B'],
                      'b': [1, 2, 3, 4, 5, 6]})
   df

.. ipython:: python

   df.sort_values(by=['a'], key=lambda col: col.str.lower())


For more details, see examples and documentation in :meth:`DataFrame.sort_values`,
:meth:`Series.sort_values`, and :meth:`~DataFrame.sort_index`.

.. _whatsnew_110.timestamp_fold_support:

Fold argument support in Timestamp constructor
^^^^^^^^^^^^^^^^^^^^^^^^^^^^^^^^^^^^^^^^^^^^^^

:class:`Timestamp:` now supports the keyword-only fold argument according to `PEP 495 <https://www.python.org/dev/peps/pep-0495/#the-fold-attribute>`_ similar to parent ``datetime.datetime`` class. It supports both accepting fold as an initialization argument and inferring fold from other constructor arguments (:issue:`25057`, :issue:`31338`). Support is limited to ``dateutil`` timezones as ``pytz`` doesn't support fold.

For example:

.. ipython:: python

    ts = pd.Timestamp("2019-10-27 01:30:00+00:00")
    ts.fold

.. ipython:: python

    ts = pd.Timestamp(year=2019, month=10, day=27, hour=1, minute=30,
                      tz="dateutil/Europe/London", fold=1)
    ts

For more on working with fold, see :ref:`Fold subsection <timeseries.fold>` in the user guide.

.. _whatsnew_110.to_datetime_multiple_tzname_tzoffset_support:

Parsing timezone-aware format with different timezones in to_datetime
^^^^^^^^^^^^^^^^^^^^^^^^^^^^^^^^^^^^^^^^^^^^^^^^^^^^^^^^^^^^^^^^^^^^^

:func:`to_datetime` now supports parsing formats containing timezone names (``%Z``) and UTC offsets (``%z``) from different timezones then converting them to UTC by setting ``utc=True``. This would return a :class:`DatetimeIndex` with timezone at UTC as opposed to an :class:`Index` with ``object`` dtype if ``utc=True`` is not set (:issue:`32792`).

For example:

.. ipython:: python

    tz_strs = ["2010-01-01 12:00:00 +0100", "2010-01-01 12:00:00 -0100",
               "2010-01-01 12:00:00 +0300", "2010-01-01 12:00:00 +0400"]
    pd.to_datetime(tz_strs, format='%Y-%m-%d %H:%M:%S %z', utc=True)
    pd.to_datetime(tz_strs, format='%Y-%m-%d %H:%M:%S %z')

.. _whatsnew_110.grouper_resample_origin:

Grouper and resample now supports the arguments origin and offset
^^^^^^^^^^^^^^^^^^^^^^^^^^^^^^^^^^^^^^^^^^^^^^^^^^^^^^^^^^^^^^^^^

:class:`Grouper` and :class:`DataFrame.resample` now supports the arguments ``origin`` and ``offset``. It let the user control the timestamp on which to adjust the grouping. (:issue:`31809`)

The bins of the grouping are adjusted based on the beginning of the day of the time series starting point. This works well with frequencies that are multiples of a day (like `30D`) or that divides a day (like `90s` or `1min`). But it can create inconsistencies with some frequencies that do not meet this criteria. To change this behavior you can now specify a fixed timestamp with the argument ``origin``.

Two arguments are now deprecated (more information in the documentation of :class:`DataFrame.resample`):

- ``base`` should be replaced by ``offset``.
- ``loffset`` should be replaced by directly adding an offset to the index DataFrame after being resampled.

Small example of the use of ``origin``:

.. ipython:: python

    start, end = '2000-10-01 23:30:00', '2000-10-02 00:30:00'
    middle = '2000-10-02 00:00:00'
    rng = pd.date_range(start, end, freq='7min')
    ts = pd.Series(np.arange(len(rng)) * 3, index=rng)
    ts

Resample with the default behavior ``'start_day'`` (origin is ``2000-10-01 00:00:00``):

.. ipython:: python

    ts.resample('17min').sum()
    ts.resample('17min', origin='start_day').sum()

Resample using a fixed origin:

.. ipython:: python

    ts.resample('17min', origin='epoch').sum()
    ts.resample('17min', origin='2000-01-01').sum()

If needed you can adjust the bins with the argument ``offset`` (a Timedelta) that would be added to the default ``origin``.

For a full example, see: :ref:`timeseries.adjust-the-start-of-the-bins`.


.. _whatsnew_110.enhancements.other:

Other enhancements
^^^^^^^^^^^^^^^^^^

- :class:`Styler` may now render CSS more efficiently where multiple cells have the same styling (:issue:`30876`)
- :meth:`Styler.highlight_null` now accepts ``subset`` argument (:issue:`31345`)
- When writing directly to a sqlite connection :func:`to_sql` now supports the ``multi`` method (:issue:`29921`)
- `OptionError` is now exposed in `pandas.errors` (:issue:`27553`)
- :func:`timedelta_range` will now infer a frequency when passed ``start``, ``stop``, and ``periods`` (:issue:`32377`)
- Positional slicing on a :class:`IntervalIndex` now supports slices with ``step > 1`` (:issue:`31658`)
- :class:`Series.str` now has a `fullmatch` method that matches a regular expression against the entire string in each row of the series, similar to `re.fullmatch` (:issue:`32806`).
- :meth:`DataFrame.sample` will now also allow array-like and BitGenerator objects to be passed to ``random_state`` as seeds (:issue:`32503`)
- :meth:`MultiIndex.union` will now raise `RuntimeWarning` if the object inside are unsortable, pass `sort=False` to suppress this warning (:issue:`33015`)
- :class:`Series.dt` and :class:`DatatimeIndex` now have an `isocalendar` method that returns a :class:`DataFrame` with year, week, and day calculated according to the ISO 8601 calendar (:issue:`33206`, :issue:`34392`).
- The :meth:`DataFrame.to_feather` method now supports additional keyword
  arguments (e.g. to set the compression) that are added in pyarrow 0.17
  (:issue:`33422`).
- The :func:`cut` will now accept parameter ``ordered`` with default ``ordered=True``. If ``ordered=False`` and no labels are provided, an error will be raised (:issue:`33141`)
- :meth:`DataFrame.to_csv`, :meth:`DataFrame.to_pickle`,
  and :meth:`DataFrame.to_json` now support passing a dict of
  compression arguments when using the ``gzip`` and ``bz2`` protocols.
  This can be used to set a custom compression level, e.g.,
  ``df.to_csv(path, compression={'method': 'gzip', 'compresslevel': 1}``
  (:issue:`33196`)
- :meth:`Series.update` now accepts objects that can be coerced to a :class:`Series`,
  such as ``dict`` and ``list``, mirroring the behavior of :meth:`DataFrame.update` (:issue:`33215`)
- :meth:`~pandas.core.groupby.GroupBy.transform` and :meth:`~pandas.core.groupby.GroupBy.aggregate` has gained ``engine`` and ``engine_kwargs`` arguments that supports executing functions with ``Numba`` (:issue:`32854`, :issue:`33388`)
- :meth:`~pandas.core.resample.Resampler.interpolate` now supports SciPy interpolation method :class:`scipy.interpolate.CubicSpline` as method ``cubicspline`` (:issue:`33670`)
- :meth:`DataFrame.to_numpy` now supports the ``na_value`` keyword to control the NA sentinel in the output array (:issue:`33820`)
- The ``ExtensionArray`` class has now an :meth:`~pandas.arrays.ExtensionArray.equals`
  method, similarly to :meth:`Series.equals` (:issue:`27081`).
- The minimum suppported dta version has increased to 105 in :meth:`~pandas.io.stata.read_stata` and :class:`~pandas.io.stata.StataReader`  (:issue:`26667`).
- :meth:`~pandas.core.frame.DataFrame.to_stata` supports compression using the ``compression``
  keyword argument. Compression can either be inferred or explicitly set using a string or a
  dictionary containing both the method and any additional arguments that are passed to the
  compression library. Compression was also added to the low-level Stata-file writers
  :class:`~pandas.io.stata.StataWriter`, :class:`~pandas.io.stata.StataWriter117`,
  and :class:`~pandas.io.stata.StataWriterUTF8` (:issue:`26599`).
- :meth:`HDFStore.put` now accepts `track_times` parameter. Parameter is passed to ``create_table`` method of ``PyTables`` (:issue:`32682`).
- Make :class:`pandas.core.window.Rolling` and :class:`pandas.core.window.Expanding` iterable（:issue:`11704`)
- Make ``option_context`` a :class:`contextlib.ContextDecorator`, which allows it to be used as a decorator over an entire function (:issue:`34253`).

.. ---------------------------------------------------------------------------

Increased minimum versions for dependencies
^^^^^^^^^^^^^^^^^^^^^^^^^^^^^^^^^^^^^^^^^^^

Some minimum supported versions of dependencies were updated (:issue:`33718`, :issue:`29766`, :issue:`29723`, pytables >= 3.4.3).
If installed, we now require:

+-----------------+-----------------+----------+---------+
| Package         | Minimum Version | Required | Changed |
+=================+=================+==========+=========+
| numpy           | 1.15.4          |    X     |    X    |
+-----------------+-----------------+----------+---------+
| pytz            | 2015.4          |    X     |         |
+-----------------+-----------------+----------+---------+
| python-dateutil | 2.7.3           |    X     |    X    |
+-----------------+-----------------+----------+---------+
| bottleneck      | 1.2.1           |          |         |
+-----------------+-----------------+----------+---------+
| numexpr         | 2.6.2           |          |         |
+-----------------+-----------------+----------+---------+
| pytest (dev)    | 4.0.2           |          |         |
+-----------------+-----------------+----------+---------+

For `optional libraries <https://dev.pandas.io/docs/install.html#dependencies>`_ the general recommendation is to use the latest version.
The following table lists the lowest version per library that is currently being tested throughout the development of pandas.
Optional libraries below the lowest tested version may still work, but are not considered supported.

+-----------------+-----------------+---------+
| Package         | Minimum Version | Changed |
+=================+=================+=========+
| beautifulsoup4  | 4.6.0           |         |
+-----------------+-----------------+---------+
| fastparquet     | 0.3.2           |         |
+-----------------+-----------------+---------+
| gcsfs           | 0.2.2           |         |
+-----------------+-----------------+---------+
| lxml            | 3.8.0           |         |
+-----------------+-----------------+---------+
| matplotlib      | 2.2.2           |         |
+-----------------+-----------------+---------+
| numba           | 0.46.0          |         |
+-----------------+-----------------+---------+
| openpyxl        | 2.5.7           |         |
+-----------------+-----------------+---------+
| pyarrow         | 0.13.0          |         |
+-----------------+-----------------+---------+
| pymysql         | 0.7.1           |         |
+-----------------+-----------------+---------+
| pytables        | 3.4.3           |    X    |
+-----------------+-----------------+---------+
| s3fs            | 0.3.0           |         |
+-----------------+-----------------+---------+
| scipy           | 1.2.0           |    X    |
+-----------------+-----------------+---------+
| sqlalchemy      | 1.1.4           |         |
+-----------------+-----------------+---------+
| xarray          | 0.8.2           |         |
+-----------------+-----------------+---------+
| xlrd            | 1.1.0           |         |
+-----------------+-----------------+---------+
| xlsxwriter      | 0.9.8           |         |
+-----------------+-----------------+---------+
| xlwt            | 1.2.0           |         |
+-----------------+-----------------+---------+

See :ref:`install.dependencies` and :ref:`install.optional_dependencies` for more.

Development Changes
^^^^^^^^^^^^^^^^^^^

- The minimum version of Cython is now the most recent bug-fix version (0.29.16) (:issue:`33334`).

.. _whatsnew_110.api.other:

Other API changes
^^^^^^^^^^^^^^^^^

- :meth:`Series.describe` will now show distribution percentiles for ``datetime`` dtypes, statistics ``first`` and ``last``
  will now be ``min`` and ``max`` to match with numeric dtypes in :meth:`DataFrame.describe` (:issue:`30164`)
- Added :meth:`DataFrame.value_counts` (:issue:`5377`)
- :meth:`Groupby.groups` now returns an abbreviated representation when called on large dataframes (:issue:`1135`)
- ``loc`` lookups with an object-dtype :class:`Index` and an integer key will now raise ``KeyError`` instead of ``TypeError`` when key is missing (:issue:`31905`)
- Using a :func:`pandas.api.indexers.BaseIndexer` with ``count``, ``min``, ``max``, ``median``, ``skew``,  ``cov``, ``corr`` will now return correct results for any monotonic :func:`pandas.api.indexers.BaseIndexer` descendant (:issue:`32865`)
- Added a :func:`pandas.api.indexers.FixedForwardWindowIndexer` class to support forward-looking windows during ``rolling`` operations.
-

Backwards incompatible API changes
~~~~~~~~~~~~~~~~~~~~~~~~~~~~~~~~~~
- :meth:`DataFrame.swaplevels` now raises a  ``TypeError`` if the axis is not a :class:`MultiIndex`.
  Previously an ``AttributeError`` was raised (:issue:`31126`)
- :meth:`DataFrame.xs` now raises a  ``TypeError`` if a ``level`` keyword is supplied and the axis is not a :class:`MultiIndex`.
  Previously an ``AttributeError`` was raised (:issue:`33610`)
- :meth:`DataFrameGroupby.mean` and :meth:`SeriesGroupby.mean` (and similarly for :meth:`~DataFrameGroupby.median`, :meth:`~DataFrameGroupby.std` and :meth:`~DataFrameGroupby.var`)
  now raise a  ``TypeError`` if a not-accepted keyword argument is passed into it.
  Previously a ``UnsupportedFunctionCall`` was raised (``AssertionError`` if ``min_count`` passed into :meth:`~DataFrameGroupby.median`) (:issue:`31485`)
- :meth:`DataFrame.at` and :meth:`Series.at` will raise a ``TypeError`` instead of a ``ValueError`` if an incompatible key is passed, and ``KeyError`` if a missing key is passed, matching the behavior of ``.loc[]`` (:issue:`31722`)
- Passing an integer dtype other than ``int64`` to ``np.array(period_index, dtype=...)`` will now raise ``TypeError`` instead of incorrectly using ``int64`` (:issue:`32255`)
- Passing an invalid ``fill_value`` to :meth:`Categorical.take` raises a ``ValueError`` instead of ``TypeError`` (:issue:`33660`)
- Combining a ``Categorical`` with integer categories and which contains missing values
  with a float dtype column in operations such as :func:`concat` or :meth:`~DataFrame.append`
  will now result in a float column instead of an object dtyped column (:issue:`33607`)
- :meth:`Series.to_timestamp` now raises a ``TypeError`` if the axis is not a :class:`PeriodIndex`. Previously an ``AttributeError`` was raised (:issue:`33327`)
- :meth:`Series.to_period` now raises a ``TypeError`` if the axis is not a :class:`DatetimeIndex`. Previously an ``AttributeError`` was raised (:issue:`33327`)
- :func: `pandas.api.dtypes.is_string_dtype` no longer incorrectly identifies categorical series as string.

``MultiIndex.get_indexer`` interprets `method` argument differently
^^^^^^^^^^^^^^^^^^^^^^^^^^^^^^^^^^^^^^^^^^^^^^^^^^^^^^^^^^^^^^^^^^^

This restores the behavior of :meth:`MultiIndex.get_indexer` with ``method='backfill'`` or ``method='pad'`` to the behavior before pandas 0.23.0. In particular, MultiIndexes are treated as a list of tuples and padding or backfilling is done with respect to the ordering of these lists of tuples (:issue:`29896`).

As an example of this, given:

.. ipython:: python

        df = pd.DataFrame({
            'a': [0, 0, 0, 0],
            'b': [0, 2, 3, 4],
            'c': ['A', 'B', 'C', 'D'],
        }).set_index(['a', 'b'])
        mi_2 = pd.MultiIndex.from_product([[0], [-1, 0, 1, 3, 4, 5]])

The differences in reindexing ``df`` with ``mi_2`` and using ``method='backfill'`` can be seen here:

*pandas >= 0.23, < 1.1.0*:

.. code-block:: ipython

    In [1]: df.reindex(mi_2, method='backfill')
    Out[1]:
          c
    0 -1  A
       0  A
       1  D
       3  A
       4  A
       5  C

*pandas <0.23, >= 1.1.0*

.. ipython:: python

        df.reindex(mi_2, method='backfill')

And the differences in reindexing ``df`` with ``mi_2`` and using ``method='pad'`` can be seen here:

*pandas >= 0.23, < 1.1.0*

.. code-block:: ipython

    In [1]: df.reindex(mi_2, method='pad')
    Out[1]:
            c
    0 -1  NaN
       0  NaN
       1    D
       3  NaN
       4    A
       5    C

*pandas < 0.23, >= 1.1.0*

.. ipython:: python

        df.reindex(mi_2, method='pad')

-

.. _whatsnew_110.api_breaking.indexing_raises_key_errors:

Failed Label-Based Lookups Always Raise KeyError
^^^^^^^^^^^^^^^^^^^^^^^^^^^^^^^^^^^^^^^^^^^^^^^^

Label lookups ``series[key]``, ``series.loc[key]`` and ``frame.loc[key]``
used to raises either ``KeyError`` or ``TypeError`` depending on the type of
key and type of :class:`Index`.  These now consistently raise ``KeyError`` (:issue:`31867`)

.. ipython:: python

    ser1 = pd.Series(range(3), index=[0, 1, 2])
    ser2 = pd.Series(range(3), index=pd.date_range("2020-02-01", periods=3))

*Previous behavior*:

.. code-block:: ipython

    In [3]: ser1[1.5]
    ...
    TypeError: cannot do label indexing on Int64Index with these indexers [1.5] of type float

    In [4] ser1["foo"]
    ...
    KeyError: 'foo'

    In [5]: ser1.loc[1.5]
    ...
    TypeError: cannot do label indexing on Int64Index with these indexers [1.5] of type float

    In [6]: ser1.loc["foo"]
    ...
    KeyError: 'foo'

    In [7]: ser2.loc[1]
    ...
    TypeError: cannot do label indexing on DatetimeIndex with these indexers [1] of type int

    In [8]: ser2.loc[pd.Timestamp(0)]
    ...
    KeyError: Timestamp('1970-01-01 00:00:00')

*New behavior*:

.. code-block:: ipython

    In [3]: ser1[1.5]
    ...
    KeyError: 1.5

    In [4] ser1["foo"]
    ...
    KeyError: 'foo'

    In [5]: ser1.loc[1.5]
    ...
    KeyError: 1.5

    In [6]: ser1.loc["foo"]
    ...
    KeyError: 'foo'

    In [7]: ser2.loc[1]
    ...
    KeyError: 1

    In [8]: ser2.loc[pd.Timestamp(0)]
    ...
    KeyError: Timestamp('1970-01-01 00:00:00')

.. _whatsnew_110.api_breaking.indexing_int_multiindex_raises_key_errors:

Failed Integer Lookups on MultiIndex Raise KeyError
^^^^^^^^^^^^^^^^^^^^^^^^^^^^^^^^^^^^^^^^^^^^^^^^^^^
Indexing with integers with a :class:`MultiIndex` that has a integer-dtype
first level incorrectly failed to raise ``KeyError`` when one or more of
those integer keys is not present in the first level of the index (:issue:`33539`)

.. ipython:: python

    idx = pd.Index(range(4))
    dti = pd.date_range("2000-01-03", periods=3)
    mi = pd.MultiIndex.from_product([idx, dti])
    ser = pd.Series(range(len(mi)), index=mi)

*Previous behavior*:

.. code-block:: ipython

    In [5]: ser[[5]]
    Out[5]: Series([], dtype: int64)

*New behavior*:

.. code-block:: ipython

    In [5]: ser[[5]]
    ...
    KeyError: '[5] not in index'

:meth:`DataFrame.merge` preserves right frame's row order
^^^^^^^^^^^^^^^^^^^^^^^^^^^^^^^^^^^^^^^^^^^^^^^^^^^^^^^^^
:meth:`DataFrame.merge` now preserves right frame's row order when executing a right merge (:issue:`27453`)

.. ipython:: python

    left_df = pd.DataFrame({'animal': ['dog', 'pig'], 'max_speed': [40, 11]})
    right_df = pd.DataFrame({'animal': ['quetzal', 'pig'], 'max_speed': [80, 11]})
    left_df
    right_df

*Previous behavior*:

.. code-block:: python

    >>> left_df.merge(right_df, on=['animal', 'max_speed'], how="right")
        animal  max_speed
    0      pig         11
    1  quetzal         80

*New behavior*:

.. ipython:: python

    left_df.merge(right_df, on=['animal', 'max_speed'], how="right")

.. ---------------------------------------------------------------------------

.. _whatsnew_110.api_breaking.assignment_to_multiple_columns:

Assignment to multiple columns of a DataFrame when some columns do not exist
^^^^^^^^^^^^^^^^^^^^^^^^^^^^^^^^^^^^^^^^^^^^^^^^^^^^^^^^^^^^^^^^^^^^^^^^^^^^

Assignment to multiple columns of a :class:`DataFrame` when some of the columns do not exist would previously assign the values to the last column. Now, new columns would be constructed with the right values. (:issue:`13658`)

.. ipython:: python

   df = pd.DataFrame({'a': [0, 1, 2], 'b': [3, 4, 5]})
   df

*Previous behavior*:

.. code-block:: ipython

   In [3]: df[['a', 'c']] = 1
   In [4]: df
   Out[4]:
      a  b
   0  1  1
   1  1  1
   2  1  1

*New behavior*:

.. ipython:: python

   df[['a', 'c']] = 1
   df

.. _whatsnew_110.api_breaking.groupby_consistency:

Consistency across groupby reductions
^^^^^^^^^^^^^^^^^^^^^^^^^^^^^^^^^^^^^

Using :meth:`DataFrame.groupby` with ``as_index=True`` and the aggregation ``nunique`` would include the grouping column(s) in the columns of the result. Now the grouping column(s) only appear in the index, consistent with other reductions. (:issue:`32579`)

.. ipython:: python

   df = pd.DataFrame({"a": ["x", "x", "y", "y"], "b": [1, 1, 2, 3]})
   df

*Previous behavior*:

.. code-block:: ipython

   In [3]: df.groupby("a", as_index=True).nunique()
   Out[4]:
      a  b
   a
   x  1  1
   y  1  2

*New behavior*:

.. ipython:: python

   df.groupby("a", as_index=True).nunique()

Using :meth:`DataFrame.groupby` with ``as_index=False`` and the function ``idxmax``, ``idxmin``, ``mad``, ``nunique``, ``sem``, ``skew``, or ``std`` would modify the grouping column. Now the grouping column remains unchanged, consistent with other reductions. (:issue:`21090`, :issue:`10355`)

*Previous behavior*:

.. code-block:: ipython

   In [3]: df.groupby("a", as_index=False).nunique()
   Out[4]:
      a  b
   0  1  1
   1  1  2

*New behavior*:

.. ipython:: python

   df.groupby("a", as_index=False).nunique()

.. _whatsnew_110.deprecations:

Deprecations
~~~~~~~~~~~~

- Lookups on a :class:`Series` with a single-item list containing a slice (e.g. ``ser[[slice(0, 4)]]``) are deprecated, will raise in a future version.  Either convert the list to tuple, or pass the slice directly instead (:issue:`31333`)

- :meth:`DataFrame.mean` and :meth:`DataFrame.median` with ``numeric_only=None`` will include datetime64 and datetime64tz columns in a future version (:issue:`29941`)
- Setting values with ``.loc`` using a positional slice is deprecated and will raise in a future version.  Use ``.loc`` with labels or ``.iloc`` with positions instead (:issue:`31840`)
- :meth:`DataFrame.to_dict` has deprecated accepting short names for ``orient`` in future versions (:issue:`32515`)
- :meth:`Categorical.to_dense` is deprecated and will be removed in a future version, use ``np.asarray(cat)`` instead (:issue:`32639`)
- The ``fastpath`` keyword in the ``SingleBlockManager`` constructor is deprecated and will be removed in a future version (:issue:`33092`)
- :meth:`Index.is_mixed` is deprecated and will be removed in a future version, check ``index.inferred_type`` directly instead (:issue:`32922`)

- Passing any arguments but the first one to  :func:`read_html` as
  positional arguments is deprecated since version 1.1. All other
  arguments should be given as keyword arguments (:issue:`27573`).

- Passing any arguments but `path_or_buf` (the first one) to
  :func:`read_json` as positional arguments is deprecated since
  version 1.1. All other arguments should be given as keyword
  arguments (:issue:`27573`).

- Passing any arguments but the first 2 to  :func:`read_excel` as
  positional arguments is deprecated since version 1.1. All other
  arguments should be given as keyword arguments (:issue:`27573`).

- :func:`pandas.api.types.is_categorical` is deprecated and will be removed in a future version; use `:func:pandas.api.types.is_categorical_dtype` instead (:issue:`33385`)
- :meth:`Index.get_value` is deprecated and will be removed in a future version (:issue:`19728`)
- :meth:`Series.dt.week` and `Series.dt.weekofyear` are deprecated and will be removed in a future version, use :meth:`Series.dt.isocalendar().week` instead (:issue:`33595`)
- :meth:`DatetimeIndex.week` and `DatetimeIndex.weekofyear` are deprecated and will be removed in a future version, use :meth:`DatetimeIndex.isocalendar().week` instead (:issue:`33595`)
- :meth:`DatetimeArray.week` and `DatetimeArray.weekofyear` are deprecated and will be removed in a future version, use :meth:`DatetimeArray.isocalendar().week` instead (:issue:`33595`)
- :meth:`DateOffset.__call__` is deprecated and will be removed in a future version, use ``offset + other`` instead (:issue:`34171`)
- Indexing an :class:`Index` object with a float key is deprecated, and will
  raise an ``IndexError`` in the future. You can manually convert to an integer key
  instead (:issue:`34191`).
- The ``squeeze`` keyword in the ``groupby`` function is deprecated and will be removed in a future version (:issue:`32380`)

.. ---------------------------------------------------------------------------


.. _whatsnew_110.performance:

Performance improvements
~~~~~~~~~~~~~~~~~~~~~~~~

- Performance improvement in :class:`Timedelta` constructor (:issue:`30543`)
- Performance improvement in :class:`Timestamp` constructor (:issue:`30543`)
- Performance improvement in flex arithmetic ops between :class:`DataFrame` and :class:`Series` with ``axis=0`` (:issue:`31296`)
- Performance improvement in  arithmetic ops between :class:`DataFrame` and :class:`Series` with ``axis=1`` (:issue:`33600`)
- The internal index method :meth:`~Index._shallow_copy` now copies cached attributes over to the new index,
  avoiding creating these again on the new index. This can speed up many operations that depend on creating copies of
  existing indexes (:issue:`28584`, :issue:`32640`, :issue:`32669`)
- Significant performance improvement when creating a :class:`DataFrame` with
  sparse values from ``scipy.sparse`` matrices using the
  :meth:`DataFrame.sparse.from_spmatrix` constructor (:issue:`32821`,
  :issue:`32825`,  :issue:`32826`, :issue:`32856`, :issue:`32858`).
- Performance improvement for groupby methods :meth:`~pandas.core.groupby.groupby.Groupby.first`
  and :meth:`~pandas.core.groupby.groupby.Groupby.last` (:issue:`34178`)
- Performance improvement in :func:`factorize` for nullable (integer and boolean) dtypes (:issue:`33064`).
- Performance improvement in reductions (sum, prod, min, max) for nullable (integer and boolean) dtypes (:issue:`30982`, :issue:`33261`, :issue:`33442`).
- Performance improvement in arithmetic operations between two :class:`DataFrame` objects (:issue:`32779`)
- Performance improvement in :class:`pandas.core.groupby.RollingGroupby` (:issue:`34052`)
- Performance improvement in arithmetic operations (sub, add, mul, div) for MultiIndex (:issue:`34297`)

.. ---------------------------------------------------------------------------

.. _whatsnew_110.bug_fixes:

Bug fixes
~~~~~~~~~


Categorical
^^^^^^^^^^^

- Bug where :func:`merge` was unable to join on non-unique categorical indices (:issue:`28189`)
- Bug when passing categorical data to :class:`Index` constructor along with ``dtype=object`` incorrectly returning a :class:`CategoricalIndex` instead of object-dtype :class:`Index` (:issue:`32167`)
- Bug where :class:`Categorical` comparison operator ``__ne__`` would incorrectly evaluate to ``False`` when either element was missing (:issue:`32276`)
- :meth:`Categorical.fillna` now accepts :class:`Categorical` ``other`` argument (:issue:`32420`)

Datetimelike
^^^^^^^^^^^^

- Bug in :class:`Timestamp` where constructing :class:`Timestamp` from ambiguous epoch time and calling constructor again changed :meth:`Timestamp.value` property (:issue:`24329`)
- :meth:`DatetimeArray.searchsorted`, :meth:`TimedeltaArray.searchsorted`, :meth:`PeriodArray.searchsorted` not recognizing non-pandas scalars and incorrectly raising ``ValueError`` instead of ``TypeError`` (:issue:`30950`)
- Bug in :class:`Timestamp` where constructing :class:`Timestamp` with dateutil timezone less than 128 nanoseconds before daylight saving time switch from winter to summer would result in nonexistent time (:issue:`31043`)
- Bug in :meth:`Period.to_timestamp`, :meth:`Period.start_time` with microsecond frequency returning a timestamp one nanosecond earlier than the correct time (:issue:`31475`)
- :class:`Timestamp` raising confusing error message when year, month or day is missing (:issue:`31200`)
- Bug in :class:`DatetimeIndex` constructor incorrectly accepting ``bool``-dtyped inputs (:issue:`32668`)
- Bug in :meth:`DatetimeIndex.searchsorted` not accepting a ``list`` or :class:`Series` as its argument (:issue:`32762`)
- Bug where :meth:`PeriodIndex` raised when passed a :class:`Series` of strings (:issue:`26109`)
- Bug in :class:`Timestamp` arithmetic when adding or subtracting a ``np.ndarray`` with ``timedelta64`` dtype (:issue:`33296`)
- Bug in :meth:`DatetimeIndex.to_period` not infering the frequency when called with no arguments (:issue:`33358`)
- Bug in :meth:`DatetimeIndex.tz_localize` incorrectly retaining ``freq`` in some cases where the original freq is no longer valid (:issue:`30511`)
- Bug in :meth:`DatetimeIndex.intersection` losing ``freq`` and timezone in some cases (:issue:`33604`)
- Bug in :class:`DatetimeIndex` addition and subtraction with some types of :class:`DateOffset` objects incorrectly retaining an invalid ``freq`` attribute (:issue:`33779`)
- Bug in :class:`DatetimeIndex` where setting the ``freq`` attribute on an index could silently change the ``freq`` attribute on another index viewing the same data (:issue:`33552`)
- :meth:`DataFrame.min`/:meth:`DataFrame.max` not returning consistent result with :meth:`Series.min`/:meth:`Series.max` when called on objects initialized with empty :func:`pd.to_datetime`
- Bug in :meth:`DatetimeIndex.intersection` and :meth:`TimedeltaIndex.intersection` with results not having the correct ``name`` attribute (:issue:`33904`)
- Bug in :meth:`DatetimeArray.__setitem__`, :meth:`TimedeltaArray.__setitem__`, :meth:`PeriodArray.__setitem__` incorrectly allowing values with ``int64`` dtype to be silently cast (:issue:`33717`)
- Bug in subtracting :class:`TimedeltaIndex` from :class:`Period` incorrectly raising ``TypeError`` in some cases where it should succeed and ``IncompatibleFrequency`` in some cases where it should raise ``TypeError`` (:issue:`33883`)

Timedelta
^^^^^^^^^

- Bug in constructing a :class:`Timedelta` with a high precision integer that would round the :class:`Timedelta` components (:issue:`31354`)
- Bug in dividing ``np.nan`` or ``None`` by :class:`Timedelta`` incorrectly returning ``NaT`` (:issue:`31869`)
- Timedeltas now understand ``µs`` as identifier for microsecond (:issue:`32899`)
- :class:`Timedelta` string representation now includes nanoseconds, when nanoseconds are non-zero (:issue:`9309`)
- Bug in comparing a :class:`Timedelta`` object against a ``np.ndarray`` with ``timedelta64`` dtype incorrectly viewing all entries as unequal (:issue:`33441`)
- Bug in :func:`timedelta_range` that produced an extra point on a edge case (:issue:`30353`, :issue:`33498`)
- Bug in :meth:`DataFrame.resample` that produced an extra point on a edge case (:issue:`30353`, :issue:`13022`, :issue:`33498`)
- Bug in :meth:`DataFrame.resample` that ignored the ``loffset`` argument when dealing with timedelta (:issue:`7687`, :issue:`33498`)

Timezones
^^^^^^^^^

- Bug in :func:`to_datetime` with ``infer_datetime_format=True`` where timezone names (e.g. ``UTC``) would not be parsed correctly (:issue:`33133`)
-


Numeric
^^^^^^^
- Bug in :meth:`DataFrame.floordiv` with ``axis=0`` not treating division-by-zero like :meth:`Series.floordiv` (:issue:`31271`)
- Bug in :meth:`to_numeric` with string argument ``"uint64"`` and ``errors="coerce"`` silently fails (:issue:`32394`)
- Bug in :meth:`to_numeric` with ``downcast="unsigned"`` fails for empty data (:issue:`32493`)
- Bug in :meth:`DataFrame.mean` with ``numeric_only=False`` and either ``datetime64`` dtype or ``PeriodDtype`` column incorrectly raising ``TypeError`` (:issue:`32426`)
- Bug in :meth:`DataFrame.count` with ``level="foo"`` and index level ``"foo"`` containing NaNs causes segmentation fault (:issue:`21824`)
- Bug in :meth:`DataFrame.diff` with ``axis=1`` returning incorrect results with mixed dtypes (:issue:`32995`)
- Bug in :meth:`DataFrame.corr` and :meth:`DataFrame.cov` raising when handling nullable integer columns with ``pandas.NA`` (:issue:`33803`)
- Bug in :class:`DataFrame` and :class:`Series` addition and subtraction between object-dtype objects and ``datetime64`` dtype objects (:issue:`33824`)

Conversion
^^^^^^^^^^
- Bug in :class:`Series` construction from NumPy array with big-endian ``datetime64`` dtype (:issue:`29684`)
- Bug in :class:`Timedelta` construction with large nanoseconds keyword value (:issue:`32402`)
- Bug in :class:`DataFrame` construction where sets would be duplicated rather than raising (:issue:`32582`)

Strings
^^^^^^^

- Bug in the :meth:`~Series.astype` method when converting "string" dtype data to nullable integer dtype (:issue:`32450`).
- Fixed issue where taking ``min`` or ``max`` of a ``StringArray`` or ``Series`` with ``StringDtype`` type would raise. (:issue:`31746`)
- Bug in :meth:`Series.str.cat` returning ``NaN`` output when other had :class:`Index` type (:issue:`33425`)


Interval
^^^^^^^^
- Bug in :class:`IntervalArray` incorrectly allowing the underlying data to be changed when setting values (:issue:`32782`)
-

Indexing
^^^^^^^^
- Bug in slicing on a :class:`DatetimeIndex` with a partial-timestamp dropping high-resolution indices near the end of a year, quarter, or month (:issue:`31064`)
- Bug in :meth:`PeriodIndex.get_loc` treating higher-resolution strings differently from :meth:`PeriodIndex.get_value` (:issue:`31172`)
- Bug in :meth:`Series.at` and :meth:`DataFrame.at` not matching ``.loc`` behavior when looking up an integer in a :class:`Float64Index` (:issue:`31329`)
- Bug in :meth:`PeriodIndex.is_monotonic` incorrectly returning ``True`` when containing leading ``NaT`` entries (:issue:`31437`)
- Bug in :meth:`DatetimeIndex.get_loc` raising ``KeyError`` with converted-integer key instead of the user-passed key (:issue:`31425`)
- Bug in :meth:`Series.xs` incorrectly returning ``Timestamp`` instead of ``datetime64`` in some object-dtype cases (:issue:`31630`)
- Bug in :meth:`DataFrame.iat` incorrectly returning ``Timestamp`` instead of ``datetime`` in some object-dtype cases (:issue:`32809`)
- Bug in :meth:`DataFrame.at` when either columns or index is non-unique (:issue:`33041`)
- Bug in :meth:`Series.loc` and :meth:`DataFrame.loc` when indexing with an integer key on a object-dtype :class:`Index` that is not all-integers (:issue:`31905`)
- Bug in :meth:`DataFrame.iloc.__setitem__` on a :class:`DataFrame` with duplicate columns incorrectly setting values for all matching columns (:issue:`15686`, :issue:`22036`)
- Bug in :meth:`DataFrame.loc:` and :meth:`Series.loc` with a :class:`DatetimeIndex`, :class:`TimedeltaIndex`, or :class:`PeriodIndex` incorrectly allowing lookups of non-matching datetime-like dtypes (:issue:`32650`)
- Bug in :meth:`Series.__getitem__` indexing with non-standard scalars, e.g. ``np.dtype`` (:issue:`32684`)
- Bug in :class:`Index` constructor where an unhelpful error message was raised for ``numpy`` scalars (:issue:`33017`)
- Bug in :meth:`DataFrame.lookup` incorrectly raising an ``AttributeError`` when ``frame.index`` or ``frame.columns`` is not unique; this will now raise a ``ValueError`` with a helpful error message (:issue:`33041`)
- Bug in :meth:`DataFrame.iloc.__setitem__` creating a new array instead of overwriting ``Categorical`` values in-place (:issue:`32831`)
- Bug in :class:`Interval` where a :class:`Timedelta` could not be added or subtracted from a :class:`Timestamp` interval (:issue:`32023`)
- Bug in :meth:`DataFrame.copy` _item_cache not invalidated after copy causes post-copy value updates to not be reflected (:issue:`31784`)
- Fixed regression in :meth:`DataFrame.loc` and :meth:`Series.loc` throwing an error when a ``datetime64[ns, tz]`` value is provided (:issue:`32395`)
- Bug in `Series.__getitem__` with an integer key and a :class:`MultiIndex` with leading integer level failing to raise ``KeyError`` if the key is not present in the first level (:issue:`33355`)
- Bug in :meth:`DataFrame.iloc` when slicing a single column-:class:`DataFrame`` with ``ExtensionDtype`` (e.g. ``df.iloc[:, :1]``) returning an invalid result (:issue:`32957`)
- Bug in :meth:`DatetimeIndex.insert` and :meth:`TimedeltaIndex.insert` causing index ``freq`` to be lost when setting an element into an empty :class:`Series` (:issue:33573`)
- Bug in :meth:`Series.__setitem__` with an :class:`IntervalIndex` and a list-like key of integers (:issue:`33473`)
- Bug in :meth:`Series.__getitem__` allowing missing labels with ``np.ndarray``, :class:`Index`, :class:`Series` indexers but not ``list``, these now all raise ``KeyError`` (:issue:`33646`)
- Bug in :meth:`DataFrame.truncate` and :meth:`Series.truncate` where index was assumed to be monotone increasing (:issue:`33756`)
<<<<<<< HEAD
- Calling :meth:`DataFrame.at` on a DataFrame with a MultiIndex raises an exception with a more informative message (:issue:`9259`)
=======
- Indexing with a list of strings representing datetimes failed on :class:`DatetimeIndex` or :class:`PeriodIndex`(:issue:`11278`)
- Bug in :meth:`Series.at` when used with a :class:`MultiIndex` would raise an exception on valid inputs (:issue:`26989`)
>>>>>>> 4679714f

Missing
^^^^^^^
- Calling :meth:`fillna` on an empty Series now correctly returns a shallow copied object. The behaviour is now consistent with :class:`Index`, :class:`DataFrame` and a non-empty :class:`Series` (:issue:`32543`).
- Bug in :meth:`replace` when argument ``to_replace`` is of type dict/list and is used on a :class:`Series` containing ``<NA>`` was raising a ``TypeError``. The method now handles this by ignoring ``<NA>`` values when doing the comparison for the replacement (:issue:`32621`)
- Bug in :meth:`~Series.any` and :meth:`~Series.all` incorrectly returning ``<NA>`` for all ``False`` or all ``True`` values using the nulllable boolean dtype and with ``skipna=False`` (:issue:`33253`)
- Clarified documentation on interpolate with method =akima. The ``der`` parameter must be scalar or None (:issue:`33426`)

MultiIndex
^^^^^^^^^^
- Bug in :meth:`Dataframe.loc` when used with a :class:`MultiIndex`. The returned values were not in the same order as the given inputs (:issue:`22797`)

.. ipython:: python

        df = pd.DataFrame(np.arange(4),
                          index=[["a", "a", "b", "b"], [1, 2, 1, 2]])
        # Rows are now ordered as the requested keys
        df.loc[(['b', 'a'], [2, 1]), :]

- Bug in :meth:`MultiIndex.intersection` was not guaranteed to preserve order when ``sort=False``. (:issue:`31325`)

.. ipython:: python

        left = pd.MultiIndex.from_arrays([["b", "a"], [2, 1]])
        right = pd.MultiIndex.from_arrays([["a", "b", "c"], [1, 2, 3]])
        # Common elements are now guaranteed to be ordered by the left side
        left.intersection(right, sort=False)

- Bug when joining 2 Multi-indexes, without specifying level with different columns. Return-indexers parameter is ignored. (:issue:`34074`)

I/O
^^^
- Bug in :meth:`read_json` where integer overflow was occurring when json contains big number strings. (:issue:`30320`)
- `read_csv` will now raise a ``ValueError`` when the arguments `header` and `prefix` both are not `None`. (:issue:`27394`)
- Bug in :meth:`DataFrame.to_json` was raising ``NotFoundError`` when ``path_or_buf`` was an S3 URI (:issue:`28375`)
- Bug in :meth:`DataFrame.to_parquet` overwriting pyarrow's default for
  ``coerce_timestamps``; following pyarrow's default allows writing nanosecond
  timestamps with ``version="2.0"`` (:issue:`31652`).
- Bug in :meth:`read_csv` was raising `TypeError` when `sep=None` was used in combination with `comment` keyword (:issue:`31396`)
- Bug in :class:`HDFStore` that caused it to set to ``int64`` the dtype of a ``datetime64`` column when reading a DataFrame in Python 3 from fixed format written in Python 2 (:issue:`31750`)
- :func:`read_sas()` now handles dates and datetimes larger than :attr:`Timestamp.max` returning them as :class:`datetime.datetime` objects (:issue:`20927`)
- Bug in :meth:`DataFrame.to_json` where ``Timedelta`` objects would not be serialized correctly with ``date_format="iso"`` (:issue:`28256`)
- :func:`read_csv` will raise a ``ValueError`` when the column names passed in `parse_dates` are missing in the Dataframe (:issue:`31251`)
- Bug in :meth:`read_excel` where a UTF-8 string with a high surrogate would cause a segmentation violation (:issue:`23809`)
- Bug in :meth:`read_csv` was causing a file descriptor leak on an empty file (:issue:`31488`)
- Bug in :meth:`read_csv` was causing a segfault when there were blank lines between the header and data rows (:issue:`28071`)
- Bug in :meth:`read_csv` was raising a misleading exception on a permissions issue (:issue:`23784`)
- Bug in :meth:`read_csv` was raising an ``IndexError`` when header=None and 2 extra data columns
- Bug in :meth:`read_sas` was raising an ``AttributeError`` when reading files from Google Cloud Storage (issue:`33069`)
- Bug in :meth:`DataFrame.to_sql` where an ``AttributeError`` was raised when saving an out of bounds date (:issue:`26761`)
- Bug in :meth:`read_excel` did not correctly handle multiple embedded spaces in OpenDocument text cells. (:issue:`32207`)
- Bug in :meth:`read_json` was raising ``TypeError`` when reading a list of booleans into a Series. (:issue:`31464`)
- Bug in :func:`pandas.io.json.json_normalize` where location specified by `record_path` doesn't point to an array. (:issue:`26284`)
- :func:`pandas.read_hdf` has a more explicit error message when loading an
  unsupported HDF file (:issue:`9539`)
- Bug in :meth:`~DataFrame.read_feather` was raising an `ArrowIOError` when reading an s3 or http file path (:issue:`29055`)
- Bug in :meth:`~DataFrame.to_excel` could not handle the column name `render` and was raising an ``KeyError`` (:issue:`34331`)
- Bug in :meth:`~SQLDatabase.execute` was raising a ``ProgrammingError`` for some DB-API drivers when the SQL statement contained the `%` character and no parameters were present (:issue:`34211`)

Plotting
^^^^^^^^

- :func:`.plot` for line/bar now accepts color by dictonary (:issue:`8193`).
- Bug in :meth:`DataFrame.plot.hist` where weights are not working for multiple columns (:issue:`33173`)
- Bug in :meth:`DataFrame.boxplot` and :meth:`DataFrame.plot.boxplot` lost color attributes of ``medianprops``, ``whiskerprops``, ``capprops`` and ``medianprops`` (:issue:`30346`)
- Bug in :meth:`DataFrame.hist` where the order of ``column`` argument was ignored (:issue:`29235`)
- Bug in :meth:`DataFrame.plot.scatter` that when adding multiple plots with different ``cmap``, colorbars alway use the first ``cmap`` (:issue:`33389`)


Groupby/resample/rolling
^^^^^^^^^^^^^^^^^^^^^^^^

- Bug in :meth:`GroupBy.apply` raises ``ValueError`` when the ``by`` axis is not sorted and has duplicates and the applied ``func`` does not mutate passed in objects (:issue:`30667`)
- Bug in :meth:`DataFrameGroupby.transform` produces incorrect result with transformation functions (:issue:`30918`)
- Bug in :meth:`GroupBy.count` causes segmentation fault when grouped-by column contains NaNs (:issue:`32841`)
- Bug in :meth:`DataFrame.groupby` and :meth:`Series.groupby` produces inconsistent type when aggregating Boolean series (:issue:`32894`)
- Bug in :meth:`DataFrameGroupBy.sum` and :meth:`SeriesGroupBy.sum` where a large negative number would be returned when the number of non-null values was below ``min_count`` for nullable integer dtypes (:issue:`32861`)
- Bug in :meth:`SeriesGroupBy.quantile` raising on nullable integers (:issue:`33136`)
- Bug in :meth:`DataFrame.resample` where an ``AmbiguousTimeError`` would be raised when the resulting timezone aware :class:`DatetimeIndex` had a DST transition at midnight (:issue:`25758`)
- Bug in :meth:`DataFrame.groupby` where a ``ValueError`` would be raised when grouping by a categorical column with read-only categories and ``sort=False`` (:issue:`33410`)
- Bug in :meth:`GroupBy.agg`, :meth:`GroupBy.transform`, and :meth:`GroupBy.resample` where subclasses are not preserved (:issue:`28330`)
- Bug in :meth:`core.groupby.DataFrameGroupBy.apply` where the output index shape for functions returning a DataFrame which is equally indexed
  to the input DataFrame is inconsistent. An internal heuristic to detect index mutation would behave differently for equal but not identical
  indices. In particular, the result index shape might change if a copy of the input would be returned.
  The behaviour now is consistent, independent of internal heuristics. (:issue:`31612`, :issue:`14927`, :issue:`13056`)

Reshaping
^^^^^^^^^

- Bug effecting all numeric and boolean reduction methods not returning subclassed data type. (:issue:`25596`)
- Bug in :meth:`DataFrame.pivot_table` when only MultiIndexed columns is set (:issue:`17038`)
- Bug in :meth:`DataFrame.unstack` and :meth:`Series.unstack` can take tuple names in MultiIndexed data (:issue:`19966`)
- Bug in :meth:`DataFrame.pivot_table` when ``margin`` is ``True`` and only ``column`` is defined (:issue:`31016`)
- Fix incorrect error message in :meth:`DataFrame.pivot` when ``columns`` is set to ``None``. (:issue:`30924`)
- Bug in :func:`crosstab` when inputs are two Series and have tuple names, the output will keep dummy MultiIndex as columns. (:issue:`18321`)
- :meth:`DataFrame.pivot` can now take lists for ``index`` and ``columns`` arguments (:issue:`21425`)
- Bug in :func:`concat` where the resulting indices are not copied when ``copy=True`` (:issue:`29879`)
- Bug where :meth:`Index.astype` would lose the name attribute when converting from ``Float64Index`` to ``Int64Index``, or when casting to an ``ExtensionArray`` dtype (:issue:`32013`)
- :meth:`Series.append` will now raise a ``TypeError`` when passed a DataFrame or a sequence containing Dataframe (:issue:`31413`)
- :meth:`DataFrame.replace` and :meth:`Series.replace` will raise a ``TypeError`` if ``to_replace`` is not an expected type. Previously the ``replace`` would fail silently (:issue:`18634`)
- Bug on inplace operation of a Series that was adding a column to the DataFrame from where it was originally dropped from (using inplace=True) (:issue:`30484`)
- Bug in :meth:`DataFrame.apply` where callback was called with :class:`Series` parameter even though ``raw=True`` requested. (:issue:`32423`)
- Bug in :meth:`DataFrame.pivot_table` losing timezone information when creating a :class:`MultiIndex` level from a column with timezone-aware dtype (:issue:`32558`)
- Bug in :meth:`concat` where when passing a non-dict mapping as ``objs`` would raise a ``TypeError`` (:issue:`32863`)
- :meth:`DataFrame.agg` now provides more descriptive ``SpecificationError`` message when attempting to aggregating non-existant column (:issue:`32755`)
- Bug in :meth:`DataFrame.unstack` when MultiIndexed columns and MultiIndexed rows were used (:issue:`32624`, :issue:`24729` and :issue:`28306`)
- Bug in :meth:`DataFrame.corrwith()`, :meth:`DataFrame.memory_usage()`, :meth:`DataFrame.dot()`,
  :meth:`DataFrame.idxmin()`, :meth:`DataFrame.idxmax()`, :meth:`DataFrame.duplicated()`, :meth:`DataFrame.isin()`,
  :meth:`DataFrame.count()`, :meth:`Series.explode()`, :meth:`Series.asof()` and :meth:`DataFrame.asof()` not
  returning subclassed types. (:issue:`31331`)
- Bug in :func:`concat` was not allowing for concatenation of ``DataFrame`` and ``Series`` with duplicate keys (:issue:`33654`)
- Bug in :func:`cut` raised an error when non-unique labels (:issue:`33141`)
- Ensure only named functions can be used in :func:`eval()` (:issue:`32460`)
- Fixed bug in :func:`melt` where melting MultiIndex columns with ``col_level`` > 0 would raise a ``KeyError`` on ``id_vars`` (:issue:`34129`)

Sparse
^^^^^^
- Creating a :class:`SparseArray` from timezone-aware dtype will issue a warning before dropping timezone information, instead of doing so silently (:issue:`32501`)
- Bug in :meth:`arrays.SparseArray.from_spmatrix` wrongly read scipy sparse matrix (:issue:`31991`)
- Bug in :meth:`Series.sum` with ``SparseArray`` raises ``TypeError`` (:issue:`25777`)
- The repr of :class:`SparseDtype` now includes the repr of its ``fill_value`` attribute. Previously it used ``fill_value``'s  string representation (:issue:`34352`)

ExtensionArray
^^^^^^^^^^^^^^

- Fixed bug where :meth:`Series.value_counts` would raise on empty input of ``Int64`` dtype (:issue:`33317`)
- Fixed bug where :meth:`StringArray.isna` would return ``False`` for NA values when ``pandas.options.mode.use_inf_as_na`` was set to ``True`` (:issue:`33655`)
- Fixed bug in :class:`Series` construction with EA dtype and index but no data or scalar data fails (:issue:`26469`)
- Fixed bug that caused :meth:`Series.__repr__()` to crash for extension types whose elements are multidimensional arrays (:issue:`33770`).
- Fixed bug where :meth:`Series.update` would raise a ``ValueError`` for ``ExtensionArray`` dtypes with missing values (:issue:`33980`)
- Fixed bug where :meth:`StringArray.memory_usage` was not implemented (:issue:`33963`)
- Fixed bug where :meth:`DataFrameGroupBy` would ignore the ``min_count`` argument for aggregations on nullable boolean dtypes (:issue:`34051`)
- Fixed bug that `DataFrame(columns=.., dtype='string')` would fail (:issue:`27953`, :issue:`33623`)

Other
^^^^^
- Appending a dictionary to a :class:`DataFrame` without passing ``ignore_index=True`` will raise ``TypeError: Can only append a dict if ignore_index=True``
  instead of ``TypeError: Can only append a Series if ignore_index=True or if the Series has a name`` (:issue:`30871`)
- Set operations on an object-dtype :class:`Index` now always return object-dtype results (:issue:`31401`)
- Bug in :meth:`AbstractHolidayCalendar.holidays` when no rules were defined (:issue:`31415`)
- Bug in :class:`DataFrame` when initiating a frame with lists and assign ``columns`` with nested list for ``MultiIndex`` (:issue:`32173`)
- Bug in :meth:`DataFrame.to_records` incorrectly losing timezone information in timezone-aware ``datetime64`` columns (:issue:`32535`)
- Fixed :func:`pandas.testing.assert_series_equal` to correctly raise if left object is a different subclass with ``check_series_type=True`` (:issue:`32670`).
- :meth:`IntegerArray.astype` now supports ``datetime64`` dtype (:issue:32538`)
- Getting a missing attribute in a query/eval string raises the correct ``AttributeError`` (:issue:`32408`)
- Fixed bug in :func:`pandas.testing.assert_series_equal` where dtypes were checked for ``Interval`` and ``ExtensionArray`` operands when ``check_dtype`` was ``False`` (:issue:`32747`)
- Bug in :meth:`Series.map` not raising on invalid ``na_action`` (:issue:`32815`)
- Bug in :meth:`DataFrame.__dir__` caused a segfault when using unicode surrogates in a column name (:issue:`25509`)
- Bug in :meth:`DataFrame.plot.scatter` caused an error when plotting variable marker sizes (:issue:`32904`)
- :class:`IntegerArray` now implements the ``sum`` operation (:issue:`33172`)
- Bug in :class:`Tick` comparisons raising ``TypeError`` when comparing against timedelta-like objects (:issue:`34088`)

.. ---------------------------------------------------------------------------

.. _whatsnew_110.contributors:

Contributors
~~~~~~~~~~~~<|MERGE_RESOLUTION|>--- conflicted
+++ resolved
@@ -841,12 +841,9 @@
 - Bug in :meth:`Series.__setitem__` with an :class:`IntervalIndex` and a list-like key of integers (:issue:`33473`)
 - Bug in :meth:`Series.__getitem__` allowing missing labels with ``np.ndarray``, :class:`Index`, :class:`Series` indexers but not ``list``, these now all raise ``KeyError`` (:issue:`33646`)
 - Bug in :meth:`DataFrame.truncate` and :meth:`Series.truncate` where index was assumed to be monotone increasing (:issue:`33756`)
-<<<<<<< HEAD
-- Calling :meth:`DataFrame.at` on a DataFrame with a MultiIndex raises an exception with a more informative message (:issue:`9259`)
-=======
 - Indexing with a list of strings representing datetimes failed on :class:`DatetimeIndex` or :class:`PeriodIndex`(:issue:`11278`)
 - Bug in :meth:`Series.at` when used with a :class:`MultiIndex` would raise an exception on valid inputs (:issue:`26989`)
->>>>>>> 4679714f
+- Calling :meth:`DataFrame.at` on a DataFrame with a MultiIndex raises an exception with a more informative message (:issue:`9259`)
 
 Missing
 ^^^^^^^
