.. _whatsnew_110:

What's new in 1.1.0 (??)
------------------------

These are the changes in pandas 1.1.0. See :ref:`release` for a full changelog
including other versions of pandas.

{{ header }}

.. ---------------------------------------------------------------------------

Enhancements
~~~~~~~~~~~~

.. _whatsnew_110.period_index_partial_string_slicing:

Nonmonotonic PeriodIndex Partial String Slicing
^^^^^^^^^^^^^^^^^^^^^^^^^^^^^^^^^^^^^^^^^^^^^^^

:class:`PeriodIndex` now supports partial string slicing for non-monotonic indexes, mirroring :class:`DatetimeIndex` behavior (:issue:`31096`)

For example:

.. ipython:: python

   dti = pd.date_range("2014-01-01", periods=30, freq="30D")
   pi = dti.to_period("D")
   ser_monotonic = pd.Series(np.arange(30), index=pi)
   shuffler = list(range(0, 30, 2)) + list(range(1, 31, 2))
   ser = ser_monotonic[shuffler]
   ser

.. ipython:: python

   ser["2014"]
   ser.loc["May 2015"]

.. _whatsnew_110.timestamp_fold_support:

Fold argument support in Timestamp constructor
^^^^^^^^^^^^^^^^^^^^^^^^^^^^^^^^^^^^^^^^^^^^^^

:class:`Timestamp:` now supports the keyword-only fold argument according to `PEP 495 <https://www.python.org/dev/peps/pep-0495/#the-fold-attribute>`_ similar to parent ``datetime.datetime`` class. It supports both accepting fold as an initialization argument and inferring fold from other constructor arguments (:issue:`25057`, :issue:`31338`). Support is limited to ``dateutil`` timezones as ``pytz`` doesn't support fold.

For example:

.. ipython:: python

    ts = pd.Timestamp("2019-10-27 01:30:00+00:00")
    ts.fold

.. ipython:: python

    ts = pd.Timestamp(year=2019, month=10, day=27, hour=1, minute=30,
                      tz="dateutil/Europe/London", fold=1)
    ts

For more on working with fold, see :ref:`Fold subsection <timeseries.fold>` in the user guide.

.. _whatsnew_110.to_datetime_multiple_tzname_tzoffset_support:

Parsing timezone-aware format with different timezones in to_datetime
^^^^^^^^^^^^^^^^^^^^^^^^^^^^^^^^^^^^^^^^^^^^^^^^^^^^^^^^^^^^^^^^^^^^^

:func:`to_datetime` now supports parsing formats containing timezone names (``%Z``) and UTC offsets (``%z``) from different timezones then converting them to UTC by setting ``utc=True``. This would return a :class:`DatetimeIndex` with timezone at UTC as opposed to an :class:`Index` with ``object`` dtype if ``utc=True`` is not set (:issue:`32792`).

For example:

.. ipython:: python

    tz_strs = ["2010-01-01 12:00:00 +0100", "2010-01-01 12:00:00 -0100",
               "2010-01-01 12:00:00 +0300", "2010-01-01 12:00:00 +0400"]
    pd.to_datetime(tz_strs, format='%Y-%m-%d %H:%M:%S %z', utc=True)
    pd.to_datetime(tz_strs, format='%Y-%m-%d %H:%M:%S %z')

.. _whatsnew_110.enhancements.other:

Other enhancements
^^^^^^^^^^^^^^^^^^

- :class:`Styler` may now render CSS more efficiently where multiple cells have the same styling (:issue:`30876`)
- :meth:`Styler.highlight_null` now accepts ``subset`` argument (:issue:`31345`)
- When writing directly to a sqlite connection :func:`to_sql` now supports the ``multi`` method (:issue:`29921`)
- `OptionError` is now exposed in `pandas.errors` (:issue:`27553`)
- :func:`timedelta_range` will now infer a frequency when passed ``start``, ``stop``, and ``periods`` (:issue:`32377`)
- Positional slicing on a :class:`IntervalIndex` now supports slices with ``step > 1`` (:issue:`31658`)
- :class:`Series.str` now has a `fullmatch` method that matches a regular expression against the entire string in each row of the series, similar to `re.fullmatch` (:issue:`32806`).
- :meth:`DataFrame.sample` will now also allow array-like and BitGenerator objects to be passed to ``random_state`` as seeds (:issue:`32503`)
- :meth:`MultiIndex.union` will now raise `RuntimeWarning` if the object inside are unsortable, pass `sort=False` to suppress this warning (:issue:`33015`)
- :class:`Series.dt` and :class:`DatatimeIndex` now have an `isocalendar` method that returns a :class:`DataFrame` with year, week, and day calculated according to the ISO 8601 calendar (:issue:`33206`).
- The :meth:`DataFrame.to_feather` method now supports additional keyword
  arguments (e.g. to set the compression) that are added in pyarrow 0.17
  (:issue:`33422`).
<<<<<<< HEAD
- The :func:`cut` will now accept parameter ``ordered`` with default ``ordered=True``. If ``ordered=False`` and no labels are provided, an error will be raised (:issue:`33141`)
=======
- :meth:`DataFrame.to_csv`, :meth:`DataFrame.to_pickle`,
  and :meth:`DataFrame.to_json` now support passing a dict of
  compression arguments when using the ``gzip`` and ``bz2`` protocols.
  This can be used to set a custom compression level, e.g.,
  ``df.to_csv(path, compression={'method': 'gzip', 'compresslevel': 1}``
  (:issue:`33196`)
>>>>>>> d106b81c

.. ---------------------------------------------------------------------------

Increased minimum versions for dependencies
^^^^^^^^^^^^^^^^^^^^^^^^^^^^^^^^^^^^^^^^^^^

Some minimum supported versions of dependencies were updated (:issue:`29766`, :issue:`29723`).
If installed, we now require:

+-----------------+-----------------+----------+---------+
| Package         | Minimum Version | Required | Changed |
+=================+=================+==========+=========+
| python-dateutil | 2.7.3           |    X     |         |
+-----------------+-----------------+----------+---------+


Development Changes
^^^^^^^^^^^^^^^^^^^

- The minimum version of Cython is now the most recent bug-fix version (0.29.16) (:issue:`33334`).

.. _whatsnew_110.api.other:

Other API changes
^^^^^^^^^^^^^^^^^

- :meth:`Series.describe` will now show distribution percentiles for ``datetime`` dtypes, statistics ``first`` and ``last``
  will now be ``min`` and ``max`` to match with numeric dtypes in :meth:`DataFrame.describe` (:issue:`30164`)
- Added :meth:`DataFrame.value_counts` (:issue:`5377`)
- :meth:`Groupby.groups` now returns an abbreviated representation when called on large dataframes (:issue:`1135`)
- ``loc`` lookups with an object-dtype :class:`Index` and an integer key will now raise ``KeyError`` instead of ``TypeError`` when key is missing (:issue:`31905`)
- Using a :func:`pandas.api.indexers.BaseIndexer` with ``std``, ``var``, ``count``, ``skew``, ``cov``, ``corr`` will now raise a ``NotImplementedError`` (:issue:`32865`)
- Using a :func:`pandas.api.indexers.BaseIndexer` with ``min``, ``max`` will now return correct results for any monotonic :func:`pandas.api.indexers.BaseIndexer` descendant (:issue:`32865`)
- Added a :func:`pandas.api.indexers.FixedForwardWindowIndexer` class to support forward-looking windows during ``rolling`` operations.
-

Backwards incompatible API changes
~~~~~~~~~~~~~~~~~~~~~~~~~~~~~~~~~~
- :meth:`DataFrame.swaplevels` now raises a  ``TypeError`` if the axis is not a :class:`MultiIndex`.
  Previously a ``AttributeError`` was raised (:issue:`31126`)
- :meth:`DataFrameGroupby.mean` and :meth:`SeriesGroupby.mean` (and similarly for :meth:`~DataFrameGroupby.median`, :meth:`~DataFrameGroupby.std` and :meth:`~DataFrameGroupby.var`)
  now raise a  ``TypeError`` if a not-accepted keyword argument is passed into it.
  Previously a ``UnsupportedFunctionCall`` was raised (``AssertionError`` if ``min_count`` passed into :meth:`~DataFrameGroupby.median`) (:issue:`31485`)
- :meth:`DataFrame.at` and :meth:`Series.at` will raise a ``TypeError`` instead of a ``ValueError`` if an incompatible key is passed, and ``KeyError`` if a missing key is passed, matching the behavior of ``.loc[]`` (:issue:`31722`)
- Passing an integer dtype other than ``int64`` to ``np.array(period_index, dtype=...)`` will now raise ``TypeError`` instead of incorrectly using ``int64`` (:issue:`32255`)

``MultiIndex.get_indexer`` interprets `method` argument differently
^^^^^^^^^^^^^^^^^^^^^^^^^^^^^^^^^^^^^^^^^^^^^^^^^^^^^^^^^^^^^^^^^^^

This restores the behavior of :meth:`MultiIndex.get_indexer` with ``method='backfill'`` or ``method='pad'`` to the behavior before pandas 0.23.0. In particular, MultiIndexes are treated as a list of tuples and padding or backfilling is done with respect to the ordering of these lists of tuples (:issue:`29896`).

As an example of this, given:

.. ipython:: python

        df = pd.DataFrame({
            'a': [0, 0, 0, 0],
            'b': [0, 2, 3, 4],
            'c': ['A', 'B', 'C', 'D'],
        }).set_index(['a', 'b'])
        mi_2 = pd.MultiIndex.from_product([[0], [-1, 0, 1, 3, 4, 5]])

The differences in reindexing ``df`` with ``mi_2`` and using ``method='backfill'`` can be seen here:

*pandas >= 0.23, < 1.1.0*:

.. code-block:: ipython

    In [1]: df.reindex(mi_2, method='backfill')
    Out[1]:
          c
    0 -1  A
       0  A
       1  D
       3  A
       4  A
       5  C

*pandas <0.23, >= 1.1.0*

.. ipython:: python

        df.reindex(mi_2, method='backfill')

And the differences in reindexing ``df`` with ``mi_2`` and using ``method='pad'`` can be seen here:

*pandas >= 0.23, < 1.1.0*

.. code-block:: ipython

    In [1]: df.reindex(mi_2, method='pad')
    Out[1]:
            c
    0 -1  NaN
       0  NaN
       1    D
       3  NaN
       4    A
       5    C

*pandas < 0.23, >= 1.1.0*

.. ipython:: python

        df.reindex(mi_2, method='pad')

-

.. _whatsnew_110.api_breaking.indexing_raises_key_errors:

Failed Label-Based Lookups Always Raise KeyError
^^^^^^^^^^^^^^^^^^^^^^^^^^^^^^^^^^^^^^^^^^^^^^^^

Label lookups ``series[key]``, ``series.loc[key]`` and ``frame.loc[key]``
used to raises either ``KeyError`` or ``TypeError`` depending on the type of
key and type of :class:`Index`.  These now consistently raise ``KeyError`` (:issue:`31867`)

.. ipython:: python

    ser1 = pd.Series(range(3), index=[0, 1, 2])
    ser2 = pd.Series(range(3), index=pd.date_range("2020-02-01", periods=3))

*Previous behavior*:

.. code-block:: ipython

    In [3]: ser1[1.5]
    ...
    TypeError: cannot do label indexing on Int64Index with these indexers [1.5] of type float

    In [4] ser1["foo"]
    ...
    KeyError: 'foo'

    In [5]: ser1.loc[1.5]
    ...
    TypeError: cannot do label indexing on Int64Index with these indexers [1.5] of type float

    In [6]: ser1.loc["foo"]
    ...
    KeyError: 'foo'

    In [7]: ser2.loc[1]
    ...
    TypeError: cannot do label indexing on DatetimeIndex with these indexers [1] of type int

    In [8]: ser2.loc[pd.Timestamp(0)]
    ...
    KeyError: Timestamp('1970-01-01 00:00:00')

*New behavior*:

.. code-block:: ipython

    In [3]: ser1[1.5]
    ...
    KeyError: 1.5

    In [4] ser1["foo"]
    ...
    KeyError: 'foo'

    In [5]: ser1.loc[1.5]
    ...
    KeyError: 1.5

    In [6]: ser1.loc["foo"]
    ...
    KeyError: 'foo'

    In [7]: ser2.loc[1]
    ...
    KeyError: 1

    In [8]: ser2.loc[pd.Timestamp(0)]
    ...
    KeyError: Timestamp('1970-01-01 00:00:00')

:meth:`DataFrame.merge` preserves right frame's row order
^^^^^^^^^^^^^^^^^^^^^^^^^^^^^^^^^^^^^^^^^^^^^^^^^^^^^^^^^
:meth:`DataFrame.merge` now preserves right frame's row order when executing a right merge (:issue:`27453`)

.. ipython:: python

    left_df = pd.DataFrame({'animal': ['dog', 'pig'], 'max_speed': [40, 11]})
    right_df = pd.DataFrame({'animal': ['quetzal', 'pig'], 'max_speed': [80, 11]})
    left_df
    right_df

*Previous behavior*:

.. code-block:: python

    >>> left_df.merge(right_df, on=['animal', 'max_speed'], how="right")
        animal  max_speed
    0      pig         11
    1  quetzal         80

*New behavior*:

.. ipython:: python

    left_df.merge(right_df, on=['animal', 'max_speed'], how="right")

.. ---------------------------------------------------------------------------

.. _whatsnew_110.api_breaking.assignment_to_multiple_columns:

Assignment to multiple columns of a DataFrame when some columns do not exist
^^^^^^^^^^^^^^^^^^^^^^^^^^^^^^^^^^^^^^^^^^^^^^^^^^^^^^^^^^^^^^^^^^^^^^^^^^^^

Assignment to multiple columns of a :class:`DataFrame` when some of the columns do not exist would previously assign the values to the last column. Now, new columns would be constructed with the right values. (:issue:`13658`)

.. ipython:: python

   df = pd.DataFrame({'a': [0, 1, 2], 'b': [3, 4, 5]})
   df

*Previous behavior*:

.. code-block:: ipython

   In [3]: df[['a', 'c']] = 1
   In [4]: df
   Out[4]:
      a  b
   0  1  1
   1  1  1
   2  1  1

*New behavior*:

.. ipython:: python

   df[['a', 'c']] = 1
   df

.. _whatsnew_110.deprecations:

Deprecations
~~~~~~~~~~~~

- Lookups on a :class:`Series` with a single-item list containing a slice (e.g. ``ser[[slice(0, 4)]]``) are deprecated, will raise in a future version.  Either convert the list to tuple, or pass the slice directly instead (:issue:`31333`)

- :meth:`DataFrame.mean` and :meth:`DataFrame.median` with ``numeric_only=None`` will include datetime64 and datetime64tz columns in a future version (:issue:`29941`)
- Setting values with ``.loc`` using a positional slice is deprecated and will raise in a future version.  Use ``.loc`` with labels or ``.iloc`` with positions instead (:issue:`31840`)
- :meth:`DataFrame.to_dict` has deprecated accepting short names for ``orient`` in future versions (:issue:`32515`)
- :meth:`Categorical.to_dense` is deprecated and will be removed in a future version, use ``np.asarray(cat)`` instead (:issue:`32639`)
- The ``fastpath`` keyword in the ``SingleBlockManager`` constructor is deprecated and will be removed in a future version (:issue:`33092`)
- :meth:`Index.is_mixed` is deprecated and will be removed in a future version, check ``index.inferred_type`` directly instead (:issue:`32922`)

- Passing any arguments but the first one to  :func:`read_html` as
  positional arguments is deprecated since version 1.1. All other
  arguments should be given as keyword arguments (:issue:`27573`).

- Passing any arguments but `path_or_buf` (the first one) to
  :func:`read_json` as positional arguments is deprecated since
  version 1.1. All other arguments should be given as keyword
  arguments (:issue:`27573`).

- :func:`pandas.api.types.is_categorical` is deprecated and will be removed in a future version; use `:func:pandas.api.types.is_categorical_dtype` instead (:issue:`33385`)

.. ---------------------------------------------------------------------------


.. _whatsnew_110.performance:

Performance improvements
~~~~~~~~~~~~~~~~~~~~~~~~

- Performance improvement in :class:`Timedelta` constructor (:issue:`30543`)
- Performance improvement in :class:`Timestamp` constructor (:issue:`30543`)
- Performance improvement in flex arithmetic ops between :class:`DataFrame` and :class:`Series` with ``axis=0`` (:issue:`31296`)
- The internal index method :meth:`~Index._shallow_copy` now copies cached attributes over to the new index,
  avoiding creating these again on the new index. This can speed up many operations that depend on creating copies of
  existing indexes (:issue:`28584`, :issue:`32640`, :issue:`32669`)
- Significant performance improvement when creating a :class:`DataFrame` with
  sparse values from ``scipy.sparse`` matrices using the
  :meth:`DataFrame.sparse.from_spmatrix` constructor (:issue:`32821`,
  :issue:`32825`,  :issue:`32826`, :issue:`32856`, :issue:`32858`).
- Performance improvement in reductions (sum, prod, min, max) for nullable (integer and boolean) dtypes (:issue:`30982`, :issue:`33261`, :issue:`33442`).


.. ---------------------------------------------------------------------------

.. _whatsnew_110.bug_fixes:

Bug fixes
~~~~~~~~~


Categorical
^^^^^^^^^^^

- Bug where :func:`merge` was unable to join on non-unique categorical indices (:issue:`28189`)
- Bug when passing categorical data to :class:`Index` constructor along with ``dtype=object`` incorrectly returning a :class:`CategoricalIndex` instead of object-dtype :class:`Index` (:issue:`32167`)
- Bug where :class:`Categorical` comparison operator ``__ne__`` would incorrectly evaluate to ``False`` when either element was missing (:issue:`32276`)
- :meth:`Categorical.fillna` now accepts :class:`Categorical` ``other`` argument (:issue:`32420`)
- Bug where :meth:`Categorical.replace` would replace with ``NaN`` whenever the new value and replacement value were equal (:issue:`33288`)
- Bug where an ordered :class:`Categorical` containing only ``NaN`` values would raise rather than returning ``NaN`` when taking the minimum or maximum  (:issue:`33450`)

Datetimelike
^^^^^^^^^^^^

- Bug in :class:`Timestamp` where constructing :class:`Timestamp` from ambiguous epoch time and calling constructor again changed :meth:`Timestamp.value` property (:issue:`24329`)
- :meth:`DatetimeArray.searchsorted`, :meth:`TimedeltaArray.searchsorted`, :meth:`PeriodArray.searchsorted` not recognizing non-pandas scalars and incorrectly raising ``ValueError`` instead of ``TypeError`` (:issue:`30950`)
- Bug in :class:`Timestamp` where constructing :class:`Timestamp` with dateutil timezone less than 128 nanoseconds before daylight saving time switch from winter to summer would result in nonexistent time (:issue:`31043`)
- Bug in :meth:`Period.to_timestamp`, :meth:`Period.start_time` with microsecond frequency returning a timestamp one nanosecond earlier than the correct time (:issue:`31475`)
- :class:`Timestamp` raising confusing error message when year, month or day is missing (:issue:`31200`)
- Bug in :class:`DatetimeIndex` constructor incorrectly accepting ``bool``-dtyped inputs (:issue:`32668`)
- Bug in :meth:`DatetimeIndex.searchsorted` not accepting a ``list`` or :class:`Series` as its argument (:issue:`32762`)
- Bug where :meth:`PeriodIndex` raised when passed a :class:`Series` of strings (:issue:`26109`)
- Bug in :class:`Timestamp` arithmetic when adding or subtracting a ``np.ndarray`` with ``timedelta64`` dtype (:issue:`33296`)
- Bug in :meth:`DatetimeIndex.to_period` not infering the frequency when called with no arguments (:issue:`33358`)


Timedelta
^^^^^^^^^

- Bug in constructing a :class:`Timedelta` with a high precision integer that would round the :class:`Timedelta` components (:issue:`31354`)
- Bug in dividing ``np.nan`` or ``None`` by :class:`Timedelta`` incorrectly returning ``NaT`` (:issue:`31869`)
- Timedeltas now understand ``µs`` as identifier for microsecond (:issue:`32899`)
- :class:`Timedelta` string representation now includes nanoseconds, when nanoseconds are non-zero (:issue:`9309`)
- Bug in comparing a :class:`Timedelta`` object against a ``np.ndarray`` with ``timedelta64`` dtype incorrectly viewing all entries as unequal (:issue:`33441`)

Timezones
^^^^^^^^^

- Bug in :func:`to_datetime` with ``infer_datetime_format=True`` where timezone names (e.g. ``UTC``) would not be parsed correctly (:issue:`33133`)
-


Numeric
^^^^^^^
- Bug in :meth:`DataFrame.floordiv` with ``axis=0`` not treating division-by-zero like :meth:`Series.floordiv` (:issue:`31271`)
- Bug in :meth:`to_numeric` with string argument ``"uint64"`` and ``errors="coerce"`` silently fails (:issue:`32394`)
- Bug in :meth:`to_numeric` with ``downcast="unsigned"`` fails for empty data (:issue:`32493`)
- Bug in :meth:`DataFrame.mean` with ``numeric_only=False`` and either ``datetime64`` dtype or ``PeriodDtype`` column incorrectly raising ``TypeError`` (:issue:`32426`)
- Bug in :meth:`DataFrame.count` with ``level="foo"`` and index level ``"foo"`` containing NaNs causes segmentation fault (:issue:`21824`)
- Bug in :meth:`DataFrame.diff` with ``axis=1`` returning incorrect results with mixed dtypes (:issue:`32995`)
-

Conversion
^^^^^^^^^^
- Bug in :class:`Series` construction from NumPy array with big-endian ``datetime64`` dtype (:issue:`29684`)
- Bug in :class:`Timedelta` construction with large nanoseconds keyword value (:issue:`32402`)
- Bug in :class:`DataFrame` construction where sets would be duplicated rather than raising (:issue:`32582`)

Strings
^^^^^^^

- Bug in the :meth:`~Series.astype` method when converting "string" dtype data to nullable integer dtype (:issue:`32450`).
- Bug in :meth:`Series.str.cat` returning ``NaN`` output when other had :class:`Index` type (:issue:`33425`)


Interval
^^^^^^^^
- Bug in :class:`IntervalArray` incorrectly allowing the underlying data to be changed when setting values (:issue:`32782`)
-

Indexing
^^^^^^^^
- Bug in slicing on a :class:`DatetimeIndex` with a partial-timestamp dropping high-resolution indices near the end of a year, quarter, or month (:issue:`31064`)
- Bug in :meth:`PeriodIndex.get_loc` treating higher-resolution strings differently from :meth:`PeriodIndex.get_value` (:issue:`31172`)
- Bug in :meth:`Series.at` and :meth:`DataFrame.at` not matching ``.loc`` behavior when looking up an integer in a :class:`Float64Index` (:issue:`31329`)
- Bug in :meth:`PeriodIndex.is_monotonic` incorrectly returning ``True`` when containing leading ``NaT`` entries (:issue:`31437`)
- Bug in :meth:`DatetimeIndex.get_loc` raising ``KeyError`` with converted-integer key instead of the user-passed key (:issue:`31425`)
- Bug in :meth:`Series.xs` incorrectly returning ``Timestamp`` instead of ``datetime64`` in some object-dtype cases (:issue:`31630`)
- Bug in :meth:`DataFrame.iat` incorrectly returning ``Timestamp`` instead of ``datetime`` in some object-dtype cases (:issue:`32809`)
- Bug in :meth:`Series.loc` and :meth:`DataFrame.loc` when indexing with an integer key on a object-dtype :class:`Index` that is not all-integers (:issue:`31905`)
- Bug in :meth:`DataFrame.iloc.__setitem__` on a :class:`DataFrame` with duplicate columns incorrectly setting values for all matching columns (:issue:`15686`, :issue:`22036`)
- Bug in :meth:`DataFrame.loc:` and :meth:`Series.loc` with a :class:`DatetimeIndex`, :class:`TimedeltaIndex`, or :class:`PeriodIndex` incorrectly allowing lookups of non-matching datetime-like dtypes (:issue:`32650`)
- Bug in :meth:`Series.__getitem__` indexing with non-standard scalars, e.g. ``np.dtype`` (:issue:`32684`)
- Fix to preserve the ability to index with the "nearest" method with xarray's CFTimeIndex, an :class:`Index` subclass (`pydata/xarray#3751 <https://github.com/pydata/xarray/issues/3751>`_, :issue:`32905`).
- Bug in :class:`Index` constructor where an unhelpful error message was raised for ``numpy`` scalars (:issue:`33017`)
- Bug in :meth:`DataFrame.lookup` incorrectly raising an ``AttributeError`` when ``frame.index`` or ``frame.columns`` is not unique; this will now raise a ``ValueError`` with a helpful error message (:issue:`33041`)
- Bug in :meth:`DataFrame.iloc.__setitem__` creating a new array instead of overwriting ``Categorical`` values in-place (:issue:`32831`)
- Bug in :meth:`DataFrame.copy` _item_cache not invalidated after copy causes post-copy value updates to not be reflected (:issue:`31784`)
- Bug in `Series.__getitem__` with an integer key and a :class:`MultiIndex` with leading integer level failing to raise ``KeyError`` if the key is not present in the first level (:issue:`33355`)
- Bug in :meth:`DataFrame.iloc` when slicing a single column-:class:`DataFrame`` with ``ExtensionDtype`` (e.g. ``df.iloc[:, :1]``) returning an invalid result (:issue:`32957`)

Missing
^^^^^^^
- Calling :meth:`fillna` on an empty Series now correctly returns a shallow copied object. The behaviour is now consistent with :class:`Index`, :class:`DataFrame` and a non-empty :class:`Series` (:issue:`32543`).
- Bug in :meth:`replace` when argument ``to_replace`` is of type dict/list and is used on a :class:`Series` containing ``<NA>`` was raising a ``TypeError``. The method now handles this by ignoring ``<NA>`` values when doing the comparison for the replacement (:issue:`32621`)
- Bug in :meth:`~Series.any` and :meth:`~Series.all` incorrectly returning ``<NA>`` for all ``False`` or all ``True`` values using the nulllable boolean dtype and with ``skipna=False`` (:issue:`33253`)

MultiIndex
^^^^^^^^^^
- Bug in :meth:`Dataframe.loc` when used with a :class:`MultiIndex`. The returned values were not in the same order as the given inputs (:issue:`22797`)

.. ipython:: python

        df = pd.DataFrame(np.arange(4),
                          index=[["a", "a", "b", "b"], [1, 2, 1, 2]])
        # Rows are now ordered as the requested keys
        df.loc[(['b', 'a'], [2, 1]), :]

- Bug in :meth:`MultiIndex.intersection` was not guaranteed to preserve order when ``sort=False``. (:issue:`31325`)

.. ipython:: python

        left = pd.MultiIndex.from_arrays([["b", "a"], [2, 1]])
        right = pd.MultiIndex.from_arrays([["a", "b", "c"], [1, 2, 3]])
        # Common elements are now guaranteed to be ordered by the left side
        left.intersection(right, sort=False)

-

I/O
^^^
- Bug in :meth:`read_json` where integer overflow was occurring when json contains big number strings. (:issue:`30320`)
- `read_csv` will now raise a ``ValueError`` when the arguments `header` and `prefix` both are not `None`. (:issue:`27394`)
- Bug in :meth:`DataFrame.to_json` was raising ``NotFoundError`` when ``path_or_buf`` was an S3 URI (:issue:`28375`)
- Bug in :meth:`DataFrame.to_parquet` overwriting pyarrow's default for
  ``coerce_timestamps``; following pyarrow's default allows writing nanosecond
  timestamps with ``version="2.0"`` (:issue:`31652`).
- Bug in :meth:`read_csv` was raising `TypeError` when `sep=None` was used in combination with `comment` keyword (:issue:`31396`)
- Bug in :class:`HDFStore` that caused it to set to ``int64`` the dtype of a ``datetime64`` column when reading a DataFrame in Python 3 from fixed format written in Python 2 (:issue:`31750`)
- Bug in :meth:`DataFrame.to_json` where ``Timedelta`` objects would not be serialized correctly with ``date_format="iso"`` (:issue:`28256`)
- :func:`read_csv` will raise a ``ValueError`` when the column names passed in `parse_dates` are missing in the Dataframe (:issue:`31251`)
- Bug in :meth:`read_excel` where a UTF-8 string with a high surrogate would cause a segmentation violation (:issue:`23809`)
- Bug in :meth:`read_csv` was causing a file descriptor leak on an empty file (:issue:`31488`)
- Bug in :meth:`read_csv` was causing a segfault when there were blank lines between the header and data rows (:issue:`28071`)
- Bug in :meth:`read_csv` was raising a misleading exception on a permissions issue (:issue:`23784`)
- Bug in :meth:`read_csv` was raising an ``IndexError`` when header=None and 2 extra data columns
- Bug in :meth:`read_sas` was raising an ``AttributeError`` when reading files from Google Cloud Storage (issue:`33069`)
- Bug in :meth:`DataFrame.to_sql` where an ``AttributeError`` was raised when saving an out of bounds date (:issue:`26761`)
- Bug in :meth:`read_excel` did not correctly handle multiple embedded spaces in OpenDocument text cells. (:issue:`32207`)
- Bug in :meth:`read_json` was raising ``TypeError`` when reading a list of booleans into a Series. (:issue:`31464`)

Plotting
^^^^^^^^

- :func:`.plot` for line/bar now accepts color by dictonary (:issue:`8193`).
- Bug in :meth:`DataFrame.plot.hist` where weights are not working for multiple columns (:issue:`33173`)
- Bug in :meth:`DataFrame.boxplot` and :meth:`DataFrame.plot.boxplot` lost color attributes of ``medianprops``, ``whiskerprops``, ``capprops`` and ``medianprops`` (:issue:`30346`)
- Bug in :meth:`DataFrame.plot.scatter` that when adding multiple plots with different ``cmap``, colorbars alway use the first ``cmap`` (:issue:`33389`)


Groupby/resample/rolling
^^^^^^^^^^^^^^^^^^^^^^^^

- Bug in :meth:`GroupBy.apply` raises ``ValueError`` when the ``by`` axis is not sorted and has duplicates and the applied ``func`` does not mutate passed in objects (:issue:`30667`)
- Bug in :meth:`DataFrameGroupby.transform` produces incorrect result with transformation functions (:issue:`30918`)
- Bug in :meth:`GroupBy.count` causes segmentation fault when grouped-by column contains NaNs (:issue:`32841`)
- Bug in :meth:`DataFrame.groupby` and :meth:`Series.groupby` produces inconsistent type when aggregating Boolean series (:issue:`32894`)
- Bug in :meth:`SeriesGroupBy.quantile` raising on nullable integers (:issue:`33136`)
- Bug in :meth:`SeriesGroupBy.first`, :meth:`SeriesGroupBy.last`, :meth:`SeriesGroupBy.min`, and :meth:`SeriesGroupBy.max` returning floats when applied to nullable Booleans (:issue:`33071`)
- Bug in :meth:`DataFrameGroupBy.agg` with dictionary input losing ``ExtensionArray`` dtypes (:issue:`32194`)
- Bug in :meth:`DataFrame.resample` where an ``AmbiguousTimeError`` would be raised when the resulting timezone aware :class:`DatetimeIndex` had a DST transition at midnight (:issue:`25758`)
- Bug in :meth:`DataFrame.groupby` where a ``ValueError`` would be raised when grouping by a categorical column with read-only categories and ``sort=False`` (:issue:`33410`)

Reshaping
^^^^^^^^^

- Bug effecting all numeric and boolean reduction methods not returning subclassed data type. (:issue:`25596`)
- Bug in :meth:`DataFrame.pivot_table` when only MultiIndexed columns is set (:issue:`17038`)
- Bug in :meth:`DataFrame.unstack` and :meth:`Series.unstack` can take tuple names in MultiIndexed data (:issue:`19966`)
- Bug in :meth:`DataFrame.pivot_table` when ``margin`` is ``True`` and only ``column`` is defined (:issue:`31016`)
- Fix incorrect error message in :meth:`DataFrame.pivot` when ``columns`` is set to ``None``. (:issue:`30924`)
- Bug in :func:`crosstab` when inputs are two Series and have tuple names, the output will keep dummy MultiIndex as columns. (:issue:`18321`)
- :meth:`DataFrame.pivot` can now take lists for ``index`` and ``columns`` arguments (:issue:`21425`)
- Bug in :func:`concat` where the resulting indices are not copied when ``copy=True`` (:issue:`29879`)
- Bug where :meth:`Index.astype` would lose the name attribute when converting from ``Float64Index`` to ``Int64Index``, or when casting to an ``ExtensionArray`` dtype (:issue:`32013`)
- :meth:`Series.append` will now raise a ``TypeError`` when passed a DataFrame or a sequence containing Dataframe (:issue:`31413`)
- :meth:`DataFrame.replace` and :meth:`Series.replace` will raise a ``TypeError`` if ``to_replace`` is not an expected type. Previously the ``replace`` would fail silently (:issue:`18634`)
- Bug on inplace operation of a Series that was adding a column to the DataFrame from where it was originally dropped from (using inplace=True) (:issue:`30484`)
- Bug in :meth:`DataFrame.apply` where callback was called with :class:`Series` parameter even though ``raw=True`` requested. (:issue:`32423`)
- Bug in :meth:`DataFrame.pivot_table` losing timezone information when creating a :class:`MultiIndex` level from a column with timezone-aware dtype (:issue:`32558`)
- Bug in :meth:`concat` where when passing a non-dict mapping as ``objs`` would raise a ``TypeError`` (:issue:`32863`)
- :meth:`DataFrame.agg` now provides more descriptive ``SpecificationError`` message when attempting to aggregating non-existant column (:issue:`32755`)
- Bug in :meth:`DataFrame.unstack` when MultiIndexed columns and MultiIndexed rows were used (:issue:`32624`, :issue:`24729` and :issue:`28306`)
- Bug in :func:`cut` raised an error when non-unique labels (:issue:`33141`)


Sparse
^^^^^^
- Creating a :class:`SparseArray` from timezone-aware dtype will issue a warning before dropping timezone information, instead of doing so silently (:issue:`32501`)
-
-

ExtensionArray
^^^^^^^^^^^^^^

- Fixed bug where :meth:`Serires.value_counts` would raise on empty input of ``Int64`` dtype (:issue:`33317`)
-


Other
^^^^^
- Appending a dictionary to a :class:`DataFrame` without passing ``ignore_index=True`` will raise ``TypeError: Can only append a dict if ignore_index=True``
  instead of ``TypeError: Can only append a Series if ignore_index=True or if the Series has a name`` (:issue:`30871`)
- Set operations on an object-dtype :class:`Index` now always return object-dtype results (:issue:`31401`)
- Bug in :meth:`AbstractHolidayCalendar.holidays` when no rules were defined (:issue:`31415`)
- Bug in :class:`DataFrame` when initiating a frame with lists and assign ``columns`` with nested list for ``MultiIndex`` (:issue:`32173`)
- Bug in :meth:`DataFrame.to_records` incorrectly losing timezone information in timezone-aware ``datetime64`` columns (:issue:`32535`)
- Fixed :func:`pandas.testing.assert_series_equal` to correctly raise if left object is a different subclass with ``check_series_type=True`` (:issue:`32670`).
- :meth:`IntegerArray.astype` now supports ``datetime64`` dtype (:issue:32538`)
- Getting a missing attribute in a query/eval string raises the correct ``AttributeError`` (:issue:`32408`)
- Fixed bug in :func:`pandas.testing.assert_series_equal` where dtypes were checked for ``Interval`` and ``ExtensionArray`` operands when ``check_dtype`` was ``False`` (:issue:`32747`)
- Bug in :meth:`Series.map` not raising on invalid ``na_action`` (:issue:`32815`)
- Bug in :meth:`DataFrame.__dir__` caused a segfault when using unicode surrogates in a column name (:issue:`25509`)
- Bug in :meth:`DataFrame.plot.scatter` caused an error when plotting variable marker sizes (:issue:`32904`)

.. ---------------------------------------------------------------------------

.. _whatsnew_110.contributors:

Contributors
~~~~~~~~~~~~<|MERGE_RESOLUTION|>--- conflicted
+++ resolved
@@ -92,16 +92,13 @@
 - The :meth:`DataFrame.to_feather` method now supports additional keyword
   arguments (e.g. to set the compression) that are added in pyarrow 0.17
   (:issue:`33422`).
-<<<<<<< HEAD
 - The :func:`cut` will now accept parameter ``ordered`` with default ``ordered=True``. If ``ordered=False`` and no labels are provided, an error will be raised (:issue:`33141`)
-=======
 - :meth:`DataFrame.to_csv`, :meth:`DataFrame.to_pickle`,
   and :meth:`DataFrame.to_json` now support passing a dict of
   compression arguments when using the ``gzip`` and ``bz2`` protocols.
   This can be used to set a custom compression level, e.g.,
   ``df.to_csv(path, compression={'method': 'gzip', 'compresslevel': 1}``
   (:issue:`33196`)
->>>>>>> d106b81c
 
 .. ---------------------------------------------------------------------------
 
