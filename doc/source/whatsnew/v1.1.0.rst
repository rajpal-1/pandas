--- conflicted
+++ resolved
@@ -288,15 +288,12 @@
   and :class:`~pandas.io.stata.StataWriterUTF8` (:issue:`26599`).
 - :meth:`HDFStore.put` now accepts `track_times` parameter. Parameter is passed to ``create_table`` method of ``PyTables`` (:issue:`32682`).
 - Make :class:`pandas.core.window.Rolling` and :class:`pandas.core.window.Expanding` iterable（:issue:`11704`)
-<<<<<<< HEAD
-=======
 - Make ``option_context`` a :class:`contextlib.ContextDecorator`, which allows it to be used as a decorator over an entire function (:issue:`34253`).
 - :meth:`DataFrame.to_csv` and :meth:`Series.to_csv` now accept an ``errors`` argument (:issue:`22610`)
 - :meth:`groupby.transform` now allows ``func`` to be ``pad``, ``backfill`` and ``cumcount`` (:issue:`31269`).
 - :meth:`~pandas.io.json.read_json` now accepts `nrows` parameter. (:issue:`33916`).
 - :meth:`~pandas.io.gbq.read_gbq` now allows to disable progress bar (:issue:`33360`).
 - :meth:`~pandas.io.gbq.read_gbq` now supports the ``max_results`` kwarg from ``pandas-gbq`` (:issue:`34639`).
->>>>>>> 16dfb614
 
 .. ---------------------------------------------------------------------------
 
@@ -1062,11 +1059,8 @@
 - Creating a :class:`SparseArray` from timezone-aware dtype will issue a warning before dropping timezone information, instead of doing so silently (:issue:`32501`)
 - Bug in :meth:`arrays.SparseArray.from_spmatrix` wrongly read scipy sparse matrix (:issue:`31991`)
 - Bug in :meth:`Series.sum` with ``SparseArray`` raises ``TypeError`` (:issue:`25777`)
-<<<<<<< HEAD
-=======
 - Bug where :class:`DataFrame` containing :class:`SparseArray` filled with ``NaN`` when indexed by a list-like (:issue:`27781`, :issue:`29563`)
 - The repr of :class:`SparseDtype` now includes the repr of its ``fill_value`` attribute. Previously it used ``fill_value``'s  string representation (:issue:`34352`)
->>>>>>> 16dfb614
 
 ExtensionArray
 ^^^^^^^^^^^^^^
