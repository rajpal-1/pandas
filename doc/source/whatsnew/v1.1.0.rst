--- conflicted
+++ resolved
@@ -480,11 +480,8 @@
 
 Deprecations
 ~~~~~~~~~~~~
-<<<<<<< HEAD
 - Initialising a :class:`DateOffset` (other than :class:`Week` or subclasses of :class:`Tick`) with `n=0` (e.g. ``dt.datetime(2019, 3, 6, 13, 0) + 0 * pd.offsets.MonthEnd()`` will raise ``FutureWarning`` (:issue:`31184`)
-=======
-
->>>>>>> 6388370e
+
 - Lookups on a :class:`Series` with a single-item list containing a slice (e.g. ``ser[[slice(0, 4)]]``) are deprecated, will raise in a future version.  Either convert the list to tuple, or pass the slice directly instead (:issue:`31333`)
 
 - :meth:`DataFrame.mean` and :meth:`DataFrame.median` with ``numeric_only=None`` will include datetime64 and datetime64tz columns in a future version (:issue:`29941`)
