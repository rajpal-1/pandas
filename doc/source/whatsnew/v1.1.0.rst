.. _whatsnew_110:

What's new in 1.1.0 (??)
------------------------

These are the changes in pandas 1.1.0. See :ref:`release` for a full changelog
including other versions of pandas.

{{ header }}

.. ---------------------------------------------------------------------------

Enhancements
~~~~~~~~~~~~

.. _whatsnew_110.astype_string:

All dtypes can now be converted to ``StringDtype``
^^^^^^^^^^^^^^^^^^^^^^^^^^^^^^^^^^^^^^^^^^^^^^^^^^

Previously, declaring or converting to :class:`StringDtype` was in general only possible if the data was already only ``str`` or nan-like (:issue:`31204`).
:class:`StringDtype` now works in all situations where ``astype(str)`` or ``dtype=str`` work:

For example, the below now works:

.. ipython:: python

   ser = pd.Series([1, "abc", np.nan], dtype="string")
   ser
   ser[0]
   pd.Series([1, 2, np.nan], dtype="Int64").astype("string")


.. _whatsnew_110.period_index_partial_string_slicing:

Nonmonotonic PeriodIndex Partial String Slicing
^^^^^^^^^^^^^^^^^^^^^^^^^^^^^^^^^^^^^^^^^^^^^^^

:class:`PeriodIndex` now supports partial string slicing for non-monotonic indexes, mirroring :class:`DatetimeIndex` behavior (:issue:`31096`)

For example:

.. ipython:: python

   dti = pd.date_range("2014-01-01", periods=30, freq="30D")
   pi = dti.to_period("D")
   ser_monotonic = pd.Series(np.arange(30), index=pi)
   shuffler = list(range(0, 30, 2)) + list(range(1, 31, 2))
   ser = ser_monotonic[shuffler]
   ser

.. ipython:: python

   ser["2014"]
   ser.loc["May 2015"]


.. _whatsnew_110.dataframe_or_series_comparing:

Comparing two `DataFrame` or two `Series` and summarizing the differences
^^^^^^^^^^^^^^^^^^^^^^^^^^^^^^^^^^^^^^^^^^^^^^^^^^^^^^^^^^^^^^^^^^^^^^^^^

We've added :meth:`DataFrame.compare` and :meth:`Series.compare` for comparing two `DataFrame` or two `Series` (:issue:`30429`)

.. ipython:: python

   df = pd.DataFrame(
       {
           "col1": ["a", "a", "b", "b", "a"],
           "col2": [1.0, 2.0, 3.0, np.nan, 5.0],
           "col3": [1.0, 2.0, 3.0, 4.0, 5.0]
       },
       columns=["col1", "col2", "col3"],
   )
   df

.. ipython:: python

   df2 = df.copy()
   df2.loc[0, 'col1'] = 'c'
   df2.loc[2, 'col3'] = 4.0
   df2

.. ipython:: python

   df.compare(df2)

See :ref:`User Guide <merging.compare>` for more details.


.. _whatsnew_110.groupby_key:

Allow NA in groupby key
^^^^^^^^^^^^^^^^^^^^^^^^

With :ref:`groupby <groupby.dropna>` , we've added a ``dropna`` keyword to :meth:`DataFrame.groupby` and :meth:`Series.groupby` in order to
allow ``NA`` values in group keys. Users can define ``dropna`` to ``False`` if they want to include
``NA`` values in groupby keys. The default is set to ``True`` for ``dropna`` to keep backwards
compatibility (:issue:`3729`)

.. ipython:: python

    df_list = [[1, 2, 3], [1, None, 4], [2, 1, 3], [1, 2, 2]]
    df_dropna = pd.DataFrame(df_list, columns=["a", "b", "c"])

    df_dropna

.. ipython:: python

    # Default `dropna` is set to True, which will exclude NaNs in keys
    df_dropna.groupby(by=["b"], dropna=True).sum()

    # In order to allow NaN in keys, set `dropna` to False
    df_dropna.groupby(by=["b"], dropna=False).sum()

The default setting of ``dropna`` argument is ``True`` which means ``NA`` are not included in group keys.

.. versionadded:: 1.1.0


.. _whatsnew_110.key_sorting:

Sorting with keys
^^^^^^^^^^^^^^^^^

We've added a ``key`` argument to the DataFrame and Series sorting methods, including
:meth:`DataFrame.sort_values`, :meth:`DataFrame.sort_index`, :meth:`Series.sort_values`,
and :meth:`Series.sort_index`. The ``key`` can be any callable function which is applied
column-by-column to each column used for sorting, before sorting is performed (:issue:`27237`).
See :ref:`sort_values with keys <basics.sort_value_key>` and :ref:`sort_index with keys
<basics.sort_index_key>` for more information.

.. ipython:: python

   s = pd.Series(['C', 'a', 'B'])
   s

.. ipython:: python

   s.sort_values()


Note how this is sorted with capital letters first. If we apply the :meth:`Series.str.lower`
method, we get

.. ipython:: python

   s.sort_values(key=lambda x: x.str.lower())


When applied to a `DataFrame`, they key is applied per-column to all columns or a subset if
`by` is specified, e.g.

.. ipython:: python

   df = pd.DataFrame({'a': ['C', 'C', 'a', 'a', 'B', 'B'],
                      'b': [1, 2, 3, 4, 5, 6]})
   df

.. ipython:: python

   df.sort_values(by=['a'], key=lambda col: col.str.lower())


For more details, see examples and documentation in :meth:`DataFrame.sort_values`,
:meth:`Series.sort_values`, and :meth:`~DataFrame.sort_index`.

.. _whatsnew_110.timestamp_fold_support:

Fold argument support in Timestamp constructor
^^^^^^^^^^^^^^^^^^^^^^^^^^^^^^^^^^^^^^^^^^^^^^

:class:`Timestamp:` now supports the keyword-only fold argument according to `PEP 495 <https://www.python.org/dev/peps/pep-0495/#the-fold-attribute>`_ similar to parent ``datetime.datetime`` class. It supports both accepting fold as an initialization argument and inferring fold from other constructor arguments (:issue:`25057`, :issue:`31338`). Support is limited to ``dateutil`` timezones as ``pytz`` doesn't support fold.

For example:

.. ipython:: python

    ts = pd.Timestamp("2019-10-27 01:30:00+00:00")
    ts.fold

.. ipython:: python

    ts = pd.Timestamp(year=2019, month=10, day=27, hour=1, minute=30,
                      tz="dateutil/Europe/London", fold=1)
    ts

For more on working with fold, see :ref:`Fold subsection <timeseries.fold>` in the user guide.

.. _whatsnew_110.to_datetime_multiple_tzname_tzoffset_support:

Parsing timezone-aware format with different timezones in to_datetime
^^^^^^^^^^^^^^^^^^^^^^^^^^^^^^^^^^^^^^^^^^^^^^^^^^^^^^^^^^^^^^^^^^^^^

:func:`to_datetime` now supports parsing formats containing timezone names (``%Z``) and UTC offsets (``%z``) from different timezones then converting them to UTC by setting ``utc=True``. This would return a :class:`DatetimeIndex` with timezone at UTC as opposed to an :class:`Index` with ``object`` dtype if ``utc=True`` is not set (:issue:`32792`).

For example:

.. ipython:: python

    tz_strs = ["2010-01-01 12:00:00 +0100", "2010-01-01 12:00:00 -0100",
               "2010-01-01 12:00:00 +0300", "2010-01-01 12:00:00 +0400"]
    pd.to_datetime(tz_strs, format='%Y-%m-%d %H:%M:%S %z', utc=True)
    pd.to_datetime(tz_strs, format='%Y-%m-%d %H:%M:%S %z')

.. _whatsnew_110.grouper_resample_origin:

Grouper and resample now supports the arguments origin and offset
^^^^^^^^^^^^^^^^^^^^^^^^^^^^^^^^^^^^^^^^^^^^^^^^^^^^^^^^^^^^^^^^^

:class:`Grouper` and :class:`DataFrame.resample` now supports the arguments ``origin`` and ``offset``. It let the user control the timestamp on which to adjust the grouping. (:issue:`31809`)

The bins of the grouping are adjusted based on the beginning of the day of the time series starting point. This works well with frequencies that are multiples of a day (like `30D`) or that divides a day (like `90s` or `1min`). But it can create inconsistencies with some frequencies that do not meet this criteria. To change this behavior you can now specify a fixed timestamp with the argument ``origin``.

Two arguments are now deprecated (more information in the documentation of :class:`DataFrame.resample`):

- ``base`` should be replaced by ``offset``.
- ``loffset`` should be replaced by directly adding an offset to the index DataFrame after being resampled.

Small example of the use of ``origin``:

.. ipython:: python

    start, end = '2000-10-01 23:30:00', '2000-10-02 00:30:00'
    middle = '2000-10-02 00:00:00'
    rng = pd.date_range(start, end, freq='7min')
    ts = pd.Series(np.arange(len(rng)) * 3, index=rng)
    ts

Resample with the default behavior ``'start_day'`` (origin is ``2000-10-01 00:00:00``):

.. ipython:: python

    ts.resample('17min').sum()
    ts.resample('17min', origin='start_day').sum()

Resample using a fixed origin:

.. ipython:: python

    ts.resample('17min', origin='epoch').sum()
    ts.resample('17min', origin='2000-01-01').sum()

If needed you can adjust the bins with the argument ``offset`` (a Timedelta) that would be added to the default ``origin``.

For a full example, see: :ref:`timeseries.adjust-the-start-of-the-bins`.

fsspec now used for filesystem handling
^^^^^^^^^^^^^^^^^^^^^^^^^^^^^^^^^^^^^^^

For reading and writing to filesystems other than local and reading from HTTP(S),
the optional dependency ``fsspec`` will be used to dispatch operations (:issue:`33452`).
This will give unchanged
functionality for S3 and GCS storage, which were already supported, but also add
support for several other storage implementations such as `Azure Datalake and Blob`_,
SSH, FTP, dropbox and github. For docs and capabilities, see the `fsspec docs`_.

The existing capability to interface with S3 and GCS will be unaffected by this
change, as ``fsspec`` will still bring in the same packages as before.

.. _Azure Datalake and Blob: https://github.com/dask/adlfs

.. _fsspec docs: https://filesystem-spec.readthedocs.io/en/latest/

.. _whatsnew_110.enhancements.other:

Other enhancements
^^^^^^^^^^^^^^^^^^

- :class:`Styler` may now render CSS more efficiently where multiple cells have the same styling (:issue:`30876`)
- :meth:`Styler.highlight_null` now accepts ``subset`` argument (:issue:`31345`)
- When writing directly to a sqlite connection :func:`to_sql` now supports the ``multi`` method (:issue:`29921`)
- `OptionError` is now exposed in `pandas.errors` (:issue:`27553`)
- :func:`timedelta_range` will now infer a frequency when passed ``start``, ``stop``, and ``periods`` (:issue:`32377`)
- Positional slicing on a :class:`IntervalIndex` now supports slices with ``step > 1`` (:issue:`31658`)
- :class:`Series.str` now has a `fullmatch` method that matches a regular expression against the entire string in each row of the series, similar to `re.fullmatch` (:issue:`32806`).
- :meth:`DataFrame.sample` will now also allow array-like and BitGenerator objects to be passed to ``random_state`` as seeds (:issue:`32503`)
- :meth:`MultiIndex.union` will now raise `RuntimeWarning` if the object inside are unsortable, pass `sort=False` to suppress this warning (:issue:`33015`)
- :class:`Series.dt` and :class:`DatatimeIndex` now have an `isocalendar` method that returns a :class:`DataFrame` with year, week, and day calculated according to the ISO 8601 calendar (:issue:`33206`, :issue:`34392`).
- The :meth:`DataFrame.to_feather` method now supports additional keyword
  arguments (e.g. to set the compression) that are added in pyarrow 0.17
  (:issue:`33422`).
- The :func:`cut` will now accept parameter ``ordered`` with default ``ordered=True``. If ``ordered=False`` and no labels are provided, an error will be raised (:issue:`33141`)
- :meth:`DataFrame.to_csv`, :meth:`DataFrame.to_pickle`,
  and :meth:`DataFrame.to_json` now support passing a dict of
  compression arguments when using the ``gzip`` and ``bz2`` protocols.
  This can be used to set a custom compression level, e.g.,
  ``df.to_csv(path, compression={'method': 'gzip', 'compresslevel': 1}``
  (:issue:`33196`)
- :meth:`Series.update` now accepts objects that can be coerced to a :class:`Series`,
  such as ``dict`` and ``list``, mirroring the behavior of :meth:`DataFrame.update` (:issue:`33215`)
- :meth:`~pandas.core.groupby.GroupBy.transform` and :meth:`~pandas.core.groupby.GroupBy.aggregate` has gained ``engine`` and ``engine_kwargs`` arguments that supports executing functions with ``Numba`` (:issue:`32854`, :issue:`33388`)
- :meth:`~pandas.core.resample.Resampler.interpolate` now supports SciPy interpolation method :class:`scipy.interpolate.CubicSpline` as method ``cubicspline`` (:issue:`33670`)
- :class:`~pandas.core.groupby.generic.DataFrameGroupBy` and :class:`~pandas.core.groupby.generic.SeriesGroupBy` now implement the ``sample`` method for doing random sampling within groups (:issue:`31775`)
- :meth:`DataFrame.to_numpy` now supports the ``na_value`` keyword to control the NA sentinel in the output array (:issue:`33820`)
- The ``ExtensionArray`` class has now an :meth:`~pandas.arrays.ExtensionArray.equals`
  method, similarly to :meth:`Series.equals` (:issue:`27081`).
- The minimum suppported dta version has increased to 105 in :meth:`~pandas.io.stata.read_stata` and :class:`~pandas.io.stata.StataReader`  (:issue:`26667`).
- :meth:`~pandas.core.frame.DataFrame.to_stata` supports compression using the ``compression``
  keyword argument. Compression can either be inferred or explicitly set using a string or a
  dictionary containing both the method and any additional arguments that are passed to the
  compression library. Compression was also added to the low-level Stata-file writers
  :class:`~pandas.io.stata.StataWriter`, :class:`~pandas.io.stata.StataWriter117`,
  and :class:`~pandas.io.stata.StataWriterUTF8` (:issue:`26599`).
- :meth:`HDFStore.put` now accepts `track_times` parameter. Parameter is passed to ``create_table`` method of ``PyTables`` (:issue:`32682`).
- :meth:`Series.plot` and :meth:`DataFrame.plot` now accepts `xlabel` and `ylabel` parameters to present labels on x and y axis (:issue:`9093`).
- Make :class:`pandas.core.window.Rolling` and :class:`pandas.core.window.Expanding` iterable（:issue:`11704`)
- Make ``option_context`` a :class:`contextlib.ContextDecorator`, which allows it to be used as a decorator over an entire function (:issue:`34253`).
- :meth:`DataFrame.to_csv` and :meth:`Series.to_csv` now accept an ``errors`` argument (:issue:`22610`)
- :meth:`groupby.transform` now allows ``func`` to be ``pad``, ``backfill`` and ``cumcount`` (:issue:`31269`).
- :meth:`~pandas.io.json.read_json` now accepts `nrows` parameter. (:issue:`33916`).
- :meth:`DataFrame.hist`, :meth:`Series.hist`, :meth:`core.groupby.DataFrameGroupBy.hist`, and :meth:`core.groupby.SeriesGroupBy.hist` have gained the ``legend`` argument. Set to True to show a legend in the histogram. (:issue:`6279`)
- :func:`concat` and :meth:`~DataFrame.append` now preserve extension dtypes, for example
  combining a nullable integer column with a numpy integer column will no longer
  result in object dtype but preserve the integer dtype (:issue:`33607`, :issue:`34339`).
- :meth:`~pandas.io.gbq.read_gbq` now allows to disable progress bar (:issue:`33360`).
- :meth:`~pandas.io.gbq.read_gbq` now supports the ``max_results`` kwarg from ``pandas-gbq`` (:issue:`34639`).
- :meth:`DataFrame.cov` and :meth:`Series.cov` now support a new parameter ddof to support delta degrees of freedom as in the corresponding numpy methods (:issue:`34611`).
- :meth:`DataFrame.to_html` and :meth:`DataFrame.to_string`'s ``col_space`` parameter now accepts a list or dict to change only some specific columns' width (:issue:`28917`).
- :meth:`DataFrame.to_excel` can now also write OpenOffice spreadsheet (.ods) files (:issue:`27222`)

.. ---------------------------------------------------------------------------

.. _whatsnew_110.api:

Backwards incompatible API changes
~~~~~~~~~~~~~~~~~~~~~~~~~~~~~~~~~~

``MultiIndex.get_indexer`` interprets `method` argument differently
^^^^^^^^^^^^^^^^^^^^^^^^^^^^^^^^^^^^^^^^^^^^^^^^^^^^^^^^^^^^^^^^^^^

This restores the behavior of :meth:`MultiIndex.get_indexer` with ``method='backfill'`` or ``method='pad'`` to the behavior before pandas 0.23.0. In particular, MultiIndexes are treated as a list of tuples and padding or backfilling is done with respect to the ordering of these lists of tuples (:issue:`29896`).

As an example of this, given:

.. ipython:: python

        df = pd.DataFrame({
            'a': [0, 0, 0, 0],
            'b': [0, 2, 3, 4],
            'c': ['A', 'B', 'C', 'D'],
        }).set_index(['a', 'b'])
        mi_2 = pd.MultiIndex.from_product([[0], [-1, 0, 1, 3, 4, 5]])

The differences in reindexing ``df`` with ``mi_2`` and using ``method='backfill'`` can be seen here:

*pandas >= 0.23, < 1.1.0*:

.. code-block:: ipython

    In [1]: df.reindex(mi_2, method='backfill')
    Out[1]:
          c
    0 -1  A
       0  A
       1  D
       3  A
       4  A
       5  C

*pandas <0.23, >= 1.1.0*

.. ipython:: python

        df.reindex(mi_2, method='backfill')

And the differences in reindexing ``df`` with ``mi_2`` and using ``method='pad'`` can be seen here:

*pandas >= 0.23, < 1.1.0*

.. code-block:: ipython

    In [1]: df.reindex(mi_2, method='pad')
    Out[1]:
            c
    0 -1  NaN
       0  NaN
       1    D
       3  NaN
       4    A
       5    C

*pandas < 0.23, >= 1.1.0*

.. ipython:: python

        df.reindex(mi_2, method='pad')

-

.. _whatsnew_110.api_breaking.indexing_raises_key_errors:

Failed Label-Based Lookups Always Raise KeyError
^^^^^^^^^^^^^^^^^^^^^^^^^^^^^^^^^^^^^^^^^^^^^^^^

Label lookups ``series[key]``, ``series.loc[key]`` and ``frame.loc[key]``
used to raises either ``KeyError`` or ``TypeError`` depending on the type of
key and type of :class:`Index`.  These now consistently raise ``KeyError`` (:issue:`31867`)

.. ipython:: python

    ser1 = pd.Series(range(3), index=[0, 1, 2])
    ser2 = pd.Series(range(3), index=pd.date_range("2020-02-01", periods=3))

*Previous behavior*:

.. code-block:: ipython

    In [3]: ser1[1.5]
    ...
    TypeError: cannot do label indexing on Int64Index with these indexers [1.5] of type float

    In [4] ser1["foo"]
    ...
    KeyError: 'foo'

    In [5]: ser1.loc[1.5]
    ...
    TypeError: cannot do label indexing on Int64Index with these indexers [1.5] of type float

    In [6]: ser1.loc["foo"]
    ...
    KeyError: 'foo'

    In [7]: ser2.loc[1]
    ...
    TypeError: cannot do label indexing on DatetimeIndex with these indexers [1] of type int

    In [8]: ser2.loc[pd.Timestamp(0)]
    ...
    KeyError: Timestamp('1970-01-01 00:00:00')

*New behavior*:

.. code-block:: ipython

    In [3]: ser1[1.5]
    ...
    KeyError: 1.5

    In [4] ser1["foo"]
    ...
    KeyError: 'foo'

    In [5]: ser1.loc[1.5]
    ...
    KeyError: 1.5

    In [6]: ser1.loc["foo"]
    ...
    KeyError: 'foo'

    In [7]: ser2.loc[1]
    ...
    KeyError: 1

    In [8]: ser2.loc[pd.Timestamp(0)]
    ...
    KeyError: Timestamp('1970-01-01 00:00:00')

.. _whatsnew_110.api_breaking.indexing_int_multiindex_raises_key_errors:

Failed Integer Lookups on MultiIndex Raise KeyError
^^^^^^^^^^^^^^^^^^^^^^^^^^^^^^^^^^^^^^^^^^^^^^^^^^^
Indexing with integers with a :class:`MultiIndex` that has a integer-dtype
first level incorrectly failed to raise ``KeyError`` when one or more of
those integer keys is not present in the first level of the index (:issue:`33539`)

.. ipython:: python

    idx = pd.Index(range(4))
    dti = pd.date_range("2000-01-03", periods=3)
    mi = pd.MultiIndex.from_product([idx, dti])
    ser = pd.Series(range(len(mi)), index=mi)

*Previous behavior*:

.. code-block:: ipython

    In [5]: ser[[5]]
    Out[5]: Series([], dtype: int64)

*New behavior*:

.. code-block:: ipython

    In [5]: ser[[5]]
    ...
    KeyError: '[5] not in index'

:meth:`DataFrame.merge` preserves right frame's row order
^^^^^^^^^^^^^^^^^^^^^^^^^^^^^^^^^^^^^^^^^^^^^^^^^^^^^^^^^
:meth:`DataFrame.merge` now preserves right frame's row order when executing a right merge (:issue:`27453`)

.. ipython:: python

    left_df = pd.DataFrame({'animal': ['dog', 'pig'], 'max_speed': [40, 11]})
    right_df = pd.DataFrame({'animal': ['quetzal', 'pig'], 'max_speed': [80, 11]})
    left_df
    right_df

*Previous behavior*:

.. code-block:: python

    >>> left_df.merge(right_df, on=['animal', 'max_speed'], how="right")
        animal  max_speed
    0      pig         11
    1  quetzal         80

*New behavior*:

.. ipython:: python

    left_df.merge(right_df, on=['animal', 'max_speed'], how="right")

.. ---------------------------------------------------------------------------

.. _whatsnew_110.api_breaking.assignment_to_multiple_columns:

Assignment to multiple columns of a DataFrame when some columns do not exist
^^^^^^^^^^^^^^^^^^^^^^^^^^^^^^^^^^^^^^^^^^^^^^^^^^^^^^^^^^^^^^^^^^^^^^^^^^^^

Assignment to multiple columns of a :class:`DataFrame` when some of the columns do not exist would previously assign the values to the last column. Now, new columns would be constructed with the right values. (:issue:`13658`)

.. ipython:: python

   df = pd.DataFrame({'a': [0, 1, 2], 'b': [3, 4, 5]})
   df

*Previous behavior*:

.. code-block:: ipython

   In [3]: df[['a', 'c']] = 1
   In [4]: df
   Out[4]:
      a  b
   0  1  1
   1  1  1
   2  1  1

*New behavior*:

.. ipython:: python

   df[['a', 'c']] = 1
   df

.. _whatsnew_110.api_breaking.groupby_consistency:

Consistency across groupby reductions
^^^^^^^^^^^^^^^^^^^^^^^^^^^^^^^^^^^^^

Using :meth:`DataFrame.groupby` with ``as_index=True`` and the aggregation ``nunique`` would include the grouping column(s) in the columns of the result. Now the grouping column(s) only appear in the index, consistent with other reductions. (:issue:`32579`)

.. ipython:: python

   df = pd.DataFrame({"a": ["x", "x", "y", "y"], "b": [1, 1, 2, 3]})
   df

*Previous behavior*:

.. code-block:: ipython

   In [3]: df.groupby("a", as_index=True).nunique()
   Out[4]:
      a  b
   a
   x  1  1
   y  1  2

*New behavior*:

.. ipython:: python

   df.groupby("a", as_index=True).nunique()

Using :meth:`DataFrame.groupby` with ``as_index=False`` and the function ``idxmax``, ``idxmin``, ``mad``, ``nunique``, ``sem``, ``skew``, or ``std`` would modify the grouping column. Now the grouping column remains unchanged, consistent with other reductions. (:issue:`21090`, :issue:`10355`)

*Previous behavior*:

.. code-block:: ipython

   In [3]: df.groupby("a", as_index=False).nunique()
   Out[4]:
      a  b
   0  1  1
   1  1  2

*New behavior*:

.. ipython:: python

   df.groupby("a", as_index=False).nunique()

The method :meth:`core.DataFrameGroupBy.size` would previously ignore ``as_index=False``. Now the grouping columns are returned as columns, making the result a `DataFrame` instead of a `Series`. (:issue:`32599`)

*Previous behavior*:

.. code-block:: ipython

   In [3]: df.groupby("a", as_index=False).size()
   Out[4]:
   a
   x    2
   y    2
   dtype: int64

*New behavior*:

.. ipython:: python

   df.groupby("a", as_index=False).size()

.. _whatsnew_110.api_breaking.apply_applymap_first_once:

apply and applymap on ``DataFrame`` evaluates first row/column only once
^^^^^^^^^^^^^^^^^^^^^^^^^^^^^^^^^^^^^^^^^^^^^^^^^^^^^^^^^^^^^^^^^^^^^^^^

.. ipython:: python

    df = pd.DataFrame({'a': [1, 2], 'b': [3, 6]})

    def func(row):
        print(row)
        return row

*Previous behavior*:

.. code-block:: ipython

    In [4]: df.apply(func, axis=1)
    a    1
    b    3
    Name: 0, dtype: int64
    a    1
    b    3
    Name: 0, dtype: int64
    a    2
    b    6
    Name: 1, dtype: int64
    Out[4]:
       a  b
    0  1  3
    1  2  6

*New behavior*:

.. ipython:: python

    df.apply(func, axis=1)

.. _whatsnew_110.api.other:

Other API changes
^^^^^^^^^^^^^^^^^

- :meth:`Series.describe` will now show distribution percentiles for ``datetime`` dtypes, statistics ``first`` and ``last``
  will now be ``min`` and ``max`` to match with numeric dtypes in :meth:`DataFrame.describe` (:issue:`30164`)
- Added :meth:`DataFrame.value_counts` (:issue:`5377`)
- :meth:`Groupby.groups` now returns an abbreviated representation when called on large dataframes (:issue:`1135`)
- ``loc`` lookups with an object-dtype :class:`Index` and an integer key will now raise ``KeyError`` instead of ``TypeError`` when key is missing (:issue:`31905`)
- Using a :func:`pandas.api.indexers.BaseIndexer` with ``count``, ``min``, ``max``, ``median``, ``skew``,  ``cov``, ``corr`` will now return correct results for any monotonic :func:`pandas.api.indexers.BaseIndexer` descendant (:issue:`32865`)
- Added a :func:`pandas.api.indexers.FixedForwardWindowIndexer` class to support forward-looking windows during ``rolling`` operations.
- Added :class:`pandas.errors.InvalidIndexError` (:issue:`34570`).
- :meth:`DataFrame.swaplevels` now raises a  ``TypeError`` if the axis is not a :class:`MultiIndex`.
  Previously an ``AttributeError`` was raised (:issue:`31126`)
- :meth:`DataFrame.xs` now raises a  ``TypeError`` if a ``level`` keyword is supplied and the axis is not a :class:`MultiIndex`.
  Previously an ``AttributeError`` was raised (:issue:`33610`)
- :meth:`DataFrameGroupby.mean` and :meth:`SeriesGroupby.mean` (and similarly for :meth:`~DataFrameGroupby.median`, :meth:`~DataFrameGroupby.std` and :meth:`~DataFrameGroupby.var`)
  now raise a  ``TypeError`` if a not-accepted keyword argument is passed into it.
  Previously a ``UnsupportedFunctionCall`` was raised (``AssertionError`` if ``min_count`` passed into :meth:`~DataFrameGroupby.median`) (:issue:`31485`)
- :meth:`DataFrame.at` and :meth:`Series.at` will raise a ``TypeError`` instead of a ``ValueError`` if an incompatible key is passed, and ``KeyError`` if a missing key is passed, matching the behavior of ``.loc[]`` (:issue:`31722`)
- Passing an integer dtype other than ``int64`` to ``np.array(period_index, dtype=...)`` will now raise ``TypeError`` instead of incorrectly using ``int64`` (:issue:`32255`)
- Passing an invalid ``fill_value`` to :meth:`Categorical.take` raises a ``ValueError`` instead of ``TypeError`` (:issue:`33660`)
- Combining a ``Categorical`` with integer categories and which contains missing values
  with a float dtype column in operations such as :func:`concat` or :meth:`~DataFrame.append`
  will now result in a float column instead of an object dtyped column (:issue:`33607`)
- :meth:`Series.to_timestamp` now raises a ``TypeError`` if the axis is not a :class:`PeriodIndex`. Previously an ``AttributeError`` was raised (:issue:`33327`)
- :meth:`Series.to_period` now raises a ``TypeError`` if the axis is not a :class:`DatetimeIndex`. Previously an ``AttributeError`` was raised (:issue:`33327`)
- :func: `pandas.api.dtypes.is_string_dtype` no longer incorrectly identifies categorical series as string.
- :func:`read_excel` no longer takes ``**kwds`` arguments. This means that passing in keyword ``chunksize`` now raises a ``TypeError``
  (previously raised a ``NotImplementedError``), while passing in keyword ``encoding`` now raises a ``TypeError`` (:issue:`34464`)
- :func: `merge` now checks ``suffixes`` parameter type to be ``tuple`` and raises ``TypeError``, whereas before a ``list`` or ``set`` were accepted and that the ``set`` could produce unexpected results (:issue:`33740`)
- :class:`Period` no longer accepts tuples for the ``freq`` argument (:issue:`34658`)
- :meth:`Series.interpolate` and :meth:`DataFrame.interpolate` now raises ValueError if ``limit_direction`` is 'forward' or 'both' and ``method`` is 'backfill' or 'bfill' or ``limit_direction`` is 'backward' or 'both' and ``method`` is 'pad' or 'ffill' (:issue:`34746`)


Increased minimum versions for dependencies
^^^^^^^^^^^^^^^^^^^^^^^^^^^^^^^^^^^^^^^^^^^

Some minimum supported versions of dependencies were updated (:issue:`33718`, :issue:`29766`, :issue:`29723`, pytables >= 3.4.3).
If installed, we now require:

+-----------------+-----------------+----------+---------+
| Package         | Minimum Version | Required | Changed |
+=================+=================+==========+=========+
| numpy           | 1.15.4          |    X     |    X    |
+-----------------+-----------------+----------+---------+
| pytz            | 2015.4          |    X     |         |
+-----------------+-----------------+----------+---------+
| python-dateutil | 2.7.3           |    X     |    X    |
+-----------------+-----------------+----------+---------+
| bottleneck      | 1.2.1           |          |         |
+-----------------+-----------------+----------+---------+
| numexpr         | 2.6.2           |          |         |
+-----------------+-----------------+----------+---------+
| pytest (dev)    | 4.0.2           |          |         |
+-----------------+-----------------+----------+---------+

For `optional libraries <https://dev.pandas.io/docs/install.html#dependencies>`_ the general recommendation is to use the latest version.
The following table lists the lowest version per library that is currently being tested throughout the development of pandas.
Optional libraries below the lowest tested version may still work, but are not considered supported.

+-----------------+-----------------+---------+
| Package         | Minimum Version | Changed |
+=================+=================+=========+
| beautifulsoup4  | 4.6.0           |         |
+-----------------+-----------------+---------+
| fastparquet     | 0.3.2           |         |
+-----------------+-----------------+---------+
| fsspec          | 0.7.4           |         |
+-----------------+-----------------+---------+
| gcsfs           | 0.6.0           |    X    |
+-----------------+-----------------+---------+
| lxml            | 3.8.0           |         |
+-----------------+-----------------+---------+
| matplotlib      | 2.2.2           |         |
+-----------------+-----------------+---------+
| numba           | 0.46.0          |         |
+-----------------+-----------------+---------+
| openpyxl        | 2.5.7           |         |
+-----------------+-----------------+---------+
| pyarrow         | 0.13.0          |         |
+-----------------+-----------------+---------+
| pymysql         | 0.7.1           |         |
+-----------------+-----------------+---------+
| pytables        | 3.4.3           |    X    |
+-----------------+-----------------+---------+
| s3fs            | 0.4.0           |    X    |
+-----------------+-----------------+---------+
| scipy           | 1.2.0           |    X    |
+-----------------+-----------------+---------+
| sqlalchemy      | 1.1.4           |         |
+-----------------+-----------------+---------+
| xarray          | 0.8.2           |         |
+-----------------+-----------------+---------+
| xlrd            | 1.1.0           |         |
+-----------------+-----------------+---------+
| xlsxwriter      | 0.9.8           |         |
+-----------------+-----------------+---------+
| xlwt            | 1.2.0           |         |
+-----------------+-----------------+---------+
| pandas-gbq      | 1.2.0           |    X    |
+-----------------+-----------------+---------+

See :ref:`install.dependencies` and :ref:`install.optional_dependencies` for more.

Development Changes
^^^^^^^^^^^^^^^^^^^

- The minimum version of Cython is now the most recent bug-fix version (0.29.16) (:issue:`33334`).


.. _whatsnew_110.deprecations:

Deprecations
~~~~~~~~~~~~

- Lookups on a :class:`Series` with a single-item list containing a slice (e.g. ``ser[[slice(0, 4)]]``) are deprecated, will raise in a future version.  Either convert the list to tuple, or pass the slice directly instead (:issue:`31333`)

- :meth:`DataFrame.mean` and :meth:`DataFrame.median` with ``numeric_only=None`` will include datetime64 and datetime64tz columns in a future version (:issue:`29941`)
- Setting values with ``.loc`` using a positional slice is deprecated and will raise in a future version.  Use ``.loc`` with labels or ``.iloc`` with positions instead (:issue:`31840`)
- :meth:`DataFrame.to_dict` has deprecated accepting short names for ``orient`` in future versions (:issue:`32515`)
- :meth:`Categorical.to_dense` is deprecated and will be removed in a future version, use ``np.asarray(cat)`` instead (:issue:`32639`)
- The ``fastpath`` keyword in the ``SingleBlockManager`` constructor is deprecated and will be removed in a future version (:issue:`33092`)
- :meth:`Index.is_mixed` is deprecated and will be removed in a future version, check ``index.inferred_type`` directly instead (:issue:`32922`)

- Passing any arguments but the first one to  :func:`read_html` as
  positional arguments is deprecated since version 1.1. All other
  arguments should be given as keyword arguments (:issue:`27573`).

- Passing any arguments but `path_or_buf` (the first one) to
  :func:`read_json` as positional arguments is deprecated since
  version 1.1. All other arguments should be given as keyword
  arguments (:issue:`27573`).

- Passing any arguments but the first 2 to  :func:`read_excel` as
  positional arguments is deprecated since version 1.1. All other
  arguments should be given as keyword arguments (:issue:`27573`).

- :func:`pandas.api.types.is_categorical` is deprecated and will be removed in a future version; use `:func:pandas.api.types.is_categorical_dtype` instead (:issue:`33385`)
- :meth:`Index.get_value` is deprecated and will be removed in a future version (:issue:`19728`)
- :meth:`Series.dt.week` and `Series.dt.weekofyear` are deprecated and will be removed in a future version, use :meth:`Series.dt.isocalendar().week` instead (:issue:`33595`)
- :meth:`DatetimeIndex.week` and `DatetimeIndex.weekofyear` are deprecated and will be removed in a future version, use :meth:`DatetimeIndex.isocalendar().week` instead (:issue:`33595`)
- :meth:`DatetimeArray.week` and `DatetimeArray.weekofyear` are deprecated and will be removed in a future version, use :meth:`DatetimeArray.isocalendar().week` instead (:issue:`33595`)
- :meth:`DateOffset.__call__` is deprecated and will be removed in a future version, use ``offset + other`` instead (:issue:`34171`)
- :meth:`DataFrame.tshift` and :meth:`Series.tshift` are deprecated and will be removed in a future version, use :meth:`DataFrame.shift` and :meth:`Series.shift` instead (:issue:`11631`)
- Indexing an :class:`Index` object with a float key is deprecated, and will
  raise an ``IndexError`` in the future. You can manually convert to an integer key
  instead (:issue:`34191`).
- The ``squeeze`` keyword in the ``groupby`` function is deprecated and will be removed in a future version (:issue:`32380`)
- The ``tz`` keyword in :meth:`Period.to_timestamp` is deprecated and will be removed in a future version; use `per.to_timestamp(...).tz_localize(tz)`` instead (:issue:`34522`)
- :meth:`DatetimeIndex.to_perioddelta` is deprecated and will be removed in a future version.  Use ``index - index.to_period(freq).to_timestamp()`` instead (:issue:`34853`)
- :meth:`util.testing.assert_almost_equal` now accepts both relative and absolute
  precision through the ``rtol``, and ``atol`` parameters, thus deprecating the
  ``check_less_precise`` parameter. (:issue:`13357`).

.. ---------------------------------------------------------------------------


.. _whatsnew_110.performance:

Performance improvements
~~~~~~~~~~~~~~~~~~~~~~~~

- Performance improvement in :class:`Timedelta` constructor (:issue:`30543`)
- Performance improvement in :class:`Timestamp` constructor (:issue:`30543`)
- Performance improvement in flex arithmetic ops between :class:`DataFrame` and :class:`Series` with ``axis=0`` (:issue:`31296`)
- Performance improvement in  arithmetic ops between :class:`DataFrame` and :class:`Series` with ``axis=1`` (:issue:`33600`)
- The internal index method :meth:`~Index._shallow_copy` now copies cached attributes over to the new index,
  avoiding creating these again on the new index. This can speed up many operations that depend on creating copies of
  existing indexes (:issue:`28584`, :issue:`32640`, :issue:`32669`)
- Significant performance improvement when creating a :class:`DataFrame` with
  sparse values from ``scipy.sparse`` matrices using the
  :meth:`DataFrame.sparse.from_spmatrix` constructor (:issue:`32821`,
  :issue:`32825`,  :issue:`32826`, :issue:`32856`, :issue:`32858`).
- Performance improvement for groupby methods :meth:`~pandas.core.groupby.groupby.Groupby.first`
  and :meth:`~pandas.core.groupby.groupby.Groupby.last` (:issue:`34178`)
- Performance improvement in :func:`factorize` for nullable (integer and boolean) dtypes (:issue:`33064`).
- Performance improvement when constructing :class:`Categorical` objects (:issue:`33921`)
- Fixed performance regression in :func:`pandas.qcut` and :func:`pandas.cut` (:issue:`33921`)
- Performance improvement in reductions (sum, prod, min, max) for nullable (integer and boolean) dtypes (:issue:`30982`, :issue:`33261`, :issue:`33442`).
- Performance improvement in arithmetic operations between two :class:`DataFrame` objects (:issue:`32779`)
- Performance improvement in :class:`pandas.core.groupby.RollingGroupby` (:issue:`34052`)
- Performance improvement in arithmetic operations (sub, add, mul, div) for MultiIndex (:issue:`34297`)
- Performance improvement in `DataFrame[bool_indexer]` when `bool_indexer` is a list (:issue:`33924`)

.. ---------------------------------------------------------------------------

.. _whatsnew_110.bug_fixes:

Bug fixes
~~~~~~~~~


Categorical
^^^^^^^^^^^

- Bug where :func:`merge` was unable to join on non-unique categorical indices (:issue:`28189`)
- Bug when passing categorical data to :class:`Index` constructor along with ``dtype=object`` incorrectly returning a :class:`CategoricalIndex` instead of object-dtype :class:`Index` (:issue:`32167`)
- Bug where :class:`Categorical` comparison operator ``__ne__`` would incorrectly evaluate to ``False`` when either element was missing (:issue:`32276`)
- :meth:`Categorical.fillna` now accepts :class:`Categorical` ``other`` argument (:issue:`32420`)
- Repr of :class:`Categorical` was not distinguishing between int and str (:issue:`33676`)

Datetimelike
^^^^^^^^^^^^

- Bug in :class:`Timestamp` where constructing :class:`Timestamp` from ambiguous epoch time and calling constructor again changed :meth:`Timestamp.value` property (:issue:`24329`)
- :meth:`DatetimeArray.searchsorted`, :meth:`TimedeltaArray.searchsorted`, :meth:`PeriodArray.searchsorted` not recognizing non-pandas scalars and incorrectly raising ``ValueError`` instead of ``TypeError`` (:issue:`30950`)
- Bug in :class:`Timestamp` where constructing :class:`Timestamp` with dateutil timezone less than 128 nanoseconds before daylight saving time switch from winter to summer would result in nonexistent time (:issue:`31043`)
- Bug in :meth:`Period.to_timestamp`, :meth:`Period.start_time` with microsecond frequency returning a timestamp one nanosecond earlier than the correct time (:issue:`31475`)
- :class:`Timestamp` raising confusing error message when year, month or day is missing (:issue:`31200`)
- Bug in :class:`DatetimeIndex` constructor incorrectly accepting ``bool``-dtyped inputs (:issue:`32668`)
- Bug in :meth:`DatetimeIndex.searchsorted` not accepting a ``list`` or :class:`Series` as its argument (:issue:`32762`)
- Bug where :meth:`PeriodIndex` raised when passed a :class:`Series` of strings (:issue:`26109`)
- Bug in :class:`Timestamp` arithmetic when adding or subtracting a ``np.ndarray`` with ``timedelta64`` dtype (:issue:`33296`)
- Bug in :meth:`DatetimeIndex.to_period` not infering the frequency when called with no arguments (:issue:`33358`)
- Bug in :meth:`DatetimeIndex.tz_localize` incorrectly retaining ``freq`` in some cases where the original freq is no longer valid (:issue:`30511`)
- Bug in :meth:`DatetimeIndex.intersection` losing ``freq`` and timezone in some cases (:issue:`33604`)
- Bug in :meth:`DatetimeIndex.get_indexer` where incorrect output would be returned for mixed datetime-like targets (:issue:`33741`)
- Bug in :class:`DatetimeIndex` addition and subtraction with some types of :class:`DateOffset` objects incorrectly retaining an invalid ``freq`` attribute (:issue:`33779`)
- Bug in :class:`DatetimeIndex` where setting the ``freq`` attribute on an index could silently change the ``freq`` attribute on another index viewing the same data (:issue:`33552`)
- :meth:`DataFrame.min`/:meth:`DataFrame.max` not returning consistent result with :meth:`Series.min`/:meth:`Series.max` when called on objects initialized with empty :func:`pd.to_datetime`
- Bug in :meth:`DatetimeIndex.intersection` and :meth:`TimedeltaIndex.intersection` with results not having the correct ``name`` attribute (:issue:`33904`)
- Bug in :meth:`DatetimeArray.__setitem__`, :meth:`TimedeltaArray.__setitem__`, :meth:`PeriodArray.__setitem__` incorrectly allowing values with ``int64`` dtype to be silently cast (:issue:`33717`)
- Bug in subtracting :class:`TimedeltaIndex` from :class:`Period` incorrectly raising ``TypeError`` in some cases where it should succeed and ``IncompatibleFrequency`` in some cases where it should raise ``TypeError`` (:issue:`33883`)
- Bug in constructing a Series or Index from a read-only NumPy array with non-ns
  resolution which converted to object dtype instead of coercing to ``datetime64[ns]``
  dtype when within the timestamp bounds (:issue:`34843`).
- The ``freq`` keyword in :class:`Period`, :func:`date_range`, :func:`period_range`, :func:`pd.tseries.frequencies.to_offset` no longer allows tuples, pass as string instead (:issue:`34703`)

Timedelta
^^^^^^^^^

- Bug in constructing a :class:`Timedelta` with a high precision integer that would round the :class:`Timedelta` components (:issue:`31354`)
- Bug in dividing ``np.nan`` or ``None`` by :class:`Timedelta`` incorrectly returning ``NaT`` (:issue:`31869`)
- Timedeltas now understand ``µs`` as identifier for microsecond (:issue:`32899`)
- :class:`Timedelta` string representation now includes nanoseconds, when nanoseconds are non-zero (:issue:`9309`)
- Bug in comparing a :class:`Timedelta`` object against a ``np.ndarray`` with ``timedelta64`` dtype incorrectly viewing all entries as unequal (:issue:`33441`)
- Bug in :func:`timedelta_range` that produced an extra point on a edge case (:issue:`30353`, :issue:`33498`)
- Bug in :meth:`DataFrame.resample` that produced an extra point on a edge case (:issue:`30353`, :issue:`13022`, :issue:`33498`)
- Bug in :meth:`DataFrame.resample` that ignored the ``loffset`` argument when dealing with timedelta (:issue:`7687`, :issue:`33498`)
- Bug in :class:`Timedelta` and `pandas.to_timedelta` that ignored `unit`-argument for string input (:issue:`12136`)

Timezones
^^^^^^^^^

- Bug in :func:`to_datetime` with ``infer_datetime_format=True`` where timezone names (e.g. ``UTC``) would not be parsed correctly (:issue:`33133`)
-


Numeric
^^^^^^^
- Bug in :meth:`DataFrame.floordiv` with ``axis=0`` not treating division-by-zero like :meth:`Series.floordiv` (:issue:`31271`)
- Bug in :meth:`to_numeric` with string argument ``"uint64"`` and ``errors="coerce"`` silently fails (:issue:`32394`)
- Bug in :meth:`to_numeric` with ``downcast="unsigned"`` fails for empty data (:issue:`32493`)
- Bug in :meth:`DataFrame.mean` with ``numeric_only=False`` and either ``datetime64`` dtype or ``PeriodDtype`` column incorrectly raising ``TypeError`` (:issue:`32426`)
- Bug in :meth:`DataFrame.count` with ``level="foo"`` and index level ``"foo"`` containing NaNs causes segmentation fault (:issue:`21824`)
- Bug in :meth:`DataFrame.diff` with ``axis=1`` returning incorrect results with mixed dtypes (:issue:`32995`)
- Bug in :meth:`DataFrame.corr` and :meth:`DataFrame.cov` raising when handling nullable integer columns with ``pandas.NA`` (:issue:`33803`)
- Bug in :class:`DataFrame` and :class:`Series` addition and subtraction between object-dtype objects and ``datetime64`` dtype objects (:issue:`33824`)

Conversion
^^^^^^^^^^
- Bug in :class:`Series` construction from NumPy array with big-endian ``datetime64`` dtype (:issue:`29684`)
- Bug in :class:`Timedelta` construction with large nanoseconds keyword value (:issue:`32402`)
- Bug in :class:`DataFrame` construction where sets would be duplicated rather than raising (:issue:`32582`)

Strings
^^^^^^^

- Bug in the :meth:`~Series.astype` method when converting "string" dtype data to nullable integer dtype (:issue:`32450`).
- Fixed issue where taking ``min`` or ``max`` of a ``StringArray`` or ``Series`` with ``StringDtype`` type would raise. (:issue:`31746`)
- Bug in :meth:`Series.str.cat` returning ``NaN`` output when other had :class:`Index` type (:issue:`33425`)


Interval
^^^^^^^^
- Bug in :class:`IntervalArray` incorrectly allowing the underlying data to be changed when setting values (:issue:`32782`)
-

Indexing
^^^^^^^^
- Bug in slicing on a :class:`DatetimeIndex` with a partial-timestamp dropping high-resolution indices near the end of a year, quarter, or month (:issue:`31064`)
- Bug in :meth:`PeriodIndex.get_loc` treating higher-resolution strings differently from :meth:`PeriodIndex.get_value` (:issue:`31172`)
- Bug in :meth:`Series.at` and :meth:`DataFrame.at` not matching ``.loc`` behavior when looking up an integer in a :class:`Float64Index` (:issue:`31329`)
- Bug in :meth:`PeriodIndex.is_monotonic` incorrectly returning ``True`` when containing leading ``NaT`` entries (:issue:`31437`)
- Bug in :meth:`DatetimeIndex.get_loc` raising ``KeyError`` with converted-integer key instead of the user-passed key (:issue:`31425`)
- Bug in :meth:`Series.xs` incorrectly returning ``Timestamp`` instead of ``datetime64`` in some object-dtype cases (:issue:`31630`)
- Bug in :meth:`DataFrame.iat` incorrectly returning ``Timestamp`` instead of ``datetime`` in some object-dtype cases (:issue:`32809`)
- Bug in :meth:`DataFrame.at` when either columns or index is non-unique (:issue:`33041`)
- Bug in :meth:`Series.loc` and :meth:`DataFrame.loc` when indexing with an integer key on a object-dtype :class:`Index` that is not all-integers (:issue:`31905`)
- Bug in :meth:`DataFrame.iloc.__setitem__` on a :class:`DataFrame` with duplicate columns incorrectly setting values for all matching columns (:issue:`15686`, :issue:`22036`)
- Bug in :meth:`DataFrame.loc:` and :meth:`Series.loc` with a :class:`DatetimeIndex`, :class:`TimedeltaIndex`, or :class:`PeriodIndex` incorrectly allowing lookups of non-matching datetime-like dtypes (:issue:`32650`)
- Bug in :meth:`Series.__getitem__` indexing with non-standard scalars, e.g. ``np.dtype`` (:issue:`32684`)
- Bug in :class:`Index` constructor where an unhelpful error message was raised for ``numpy`` scalars (:issue:`33017`)
- Bug in :meth:`DataFrame.lookup` incorrectly raising an ``AttributeError`` when ``frame.index`` or ``frame.columns`` is not unique; this will now raise a ``ValueError`` with a helpful error message (:issue:`33041`)
- Bug in :meth:`DataFrame.iloc.__setitem__` creating a new array instead of overwriting ``Categorical`` values in-place (:issue:`32831`)
- Bug in :class:`Interval` where a :class:`Timedelta` could not be added or subtracted from a :class:`Timestamp` interval (:issue:`32023`)
- Bug in :meth:`DataFrame.copy` _item_cache not invalidated after copy causes post-copy value updates to not be reflected (:issue:`31784`)
- Fixed regression in :meth:`DataFrame.loc` and :meth:`Series.loc` throwing an error when a ``datetime64[ns, tz]`` value is provided (:issue:`32395`)
- Bug in `Series.__getitem__` with an integer key and a :class:`MultiIndex` with leading integer level failing to raise ``KeyError`` if the key is not present in the first level (:issue:`33355`)
- Bug in :meth:`DataFrame.iloc` when slicing a single column-:class:`DataFrame`` with ``ExtensionDtype`` (e.g. ``df.iloc[:, :1]``) returning an invalid result (:issue:`32957`)
- Bug in :meth:`DatetimeIndex.insert` and :meth:`TimedeltaIndex.insert` causing index ``freq`` to be lost when setting an element into an empty :class:`Series` (:issue:33573`)
- Bug in :meth:`Series.__setitem__` with an :class:`IntervalIndex` and a list-like key of integers (:issue:`33473`)
- Bug in :meth:`Series.__getitem__` allowing missing labels with ``np.ndarray``, :class:`Index`, :class:`Series` indexers but not ``list``, these now all raise ``KeyError`` (:issue:`33646`)
- Bug in :meth:`DataFrame.truncate` and :meth:`Series.truncate` where index was assumed to be monotone increasing (:issue:`33756`)
- Indexing with a list of strings representing datetimes failed on :class:`DatetimeIndex` or :class:`PeriodIndex`(:issue:`11278`)
- Bug in :meth:`Series.at` when used with a :class:`MultiIndex` would raise an exception on valid inputs (:issue:`26989`)
- Bug in :meth:`DataFrame.loc` with dictionary of values changes columns with dtype of ``int`` to ``float`` (:issue:`34573`)
- Bug in :meth:`Series.loc` when used with a :class:`MultiIndex` would raise an IndexingError when accessing a None value (:issue:`34318`)
- Bug in :meth:`DataFrame.reset_index` and :meth:`Series.reset_index` would not preserve data types on an empty :class:`DataFrame` or :class:`Series` with a :class:`MultiIndex` (:issue:`19602`)

Missing
^^^^^^^
- Calling :meth:`fillna` on an empty Series now correctly returns a shallow copied object. The behaviour is now consistent with :class:`Index`, :class:`DataFrame` and a non-empty :class:`Series` (:issue:`32543`).
- Bug in :meth:`replace` when argument ``to_replace`` is of type dict/list and is used on a :class:`Series` containing ``<NA>`` was raising a ``TypeError``. The method now handles this by ignoring ``<NA>`` values when doing the comparison for the replacement (:issue:`32621`)
- Bug in :meth:`~Series.any` and :meth:`~Series.all` incorrectly returning ``<NA>`` for all ``False`` or all ``True`` values using the nulllable boolean dtype and with ``skipna=False`` (:issue:`33253`)
- Clarified documentation on interpolate with method =akima. The ``der`` parameter must be scalar or None (:issue:`33426`)
- :meth:`DataFrame.interpolate` uses the correct axis convention now. Previously interpolating along columns lead to interpolation along indices and vice versa. Furthermore interpolating with methods ``pad``, ``ffill``, ``bfill`` and ``backfill`` are identical to using these methods with :meth:`fillna` (:issue:`12918`, :issue:`29146`)
- Bug in :meth:`DataFrame.interpolate` when called on a DataFrame with column names of string type was throwing a ValueError. The method is no independing of the type of column names (:issue:`33956`)
- passing :class:`NA` will into a format string using format specs will now work. For example ``"{:.1f}".format(pd.NA)`` would previously raise a ``ValueError``, but will now return the string ``"<NA>"`` (:issue:`34740`)

MultiIndex
^^^^^^^^^^
- Bug in :meth:`Dataframe.loc` when used with a :class:`MultiIndex`. The returned values were not in the same order as the given inputs (:issue:`22797`)

.. ipython:: python

        df = pd.DataFrame(np.arange(4),
                          index=[["a", "a", "b", "b"], [1, 2, 1, 2]])
        # Rows are now ordered as the requested keys
        df.loc[(['b', 'a'], [2, 1]), :]

- Bug in :meth:`MultiIndex.intersection` was not guaranteed to preserve order when ``sort=False``. (:issue:`31325`)
- Bug in :meth:`DataFrame.truncate` was dropping :class:`MultiIndex` names. (:issue:`34564`)

.. ipython:: python

        left = pd.MultiIndex.from_arrays([["b", "a"], [2, 1]])
        right = pd.MultiIndex.from_arrays([["a", "b", "c"], [1, 2, 3]])
        # Common elements are now guaranteed to be ordered by the left side
        left.intersection(right, sort=False)

- Bug when joining 2 Multi-indexes, without specifying level with different columns. Return-indexers parameter is ignored. (:issue:`34074`)

I/O
^^^
- Bug in :meth:`read_json` where integer overflow was occurring when json contains big number strings. (:issue:`30320`)
- `read_csv` will now raise a ``ValueError`` when the arguments `header` and `prefix` both are not `None`. (:issue:`27394`)
- Bug in :meth:`DataFrame.to_json` was raising ``NotFoundError`` when ``path_or_buf`` was an S3 URI (:issue:`28375`)
- Bug in :meth:`DataFrame.to_parquet` overwriting pyarrow's default for
  ``coerce_timestamps``; following pyarrow's default allows writing nanosecond
  timestamps with ``version="2.0"`` (:issue:`31652`).
- Bug in :meth:`read_csv` was raising `TypeError` when `sep=None` was used in combination with `comment` keyword (:issue:`31396`)
- Bug in :class:`HDFStore` that caused it to set to ``int64`` the dtype of a ``datetime64`` column when reading a DataFrame in Python 3 from fixed format written in Python 2 (:issue:`31750`)
- :func:`read_sas()` now handles dates and datetimes larger than :attr:`Timestamp.max` returning them as :class:`datetime.datetime` objects (:issue:`20927`)
- Bug in :meth:`DataFrame.to_json` where ``Timedelta`` objects would not be serialized correctly with ``date_format="iso"`` (:issue:`28256`)
- :func:`read_csv` will raise a ``ValueError`` when the column names passed in `parse_dates` are missing in the Dataframe (:issue:`31251`)
- Bug in :meth:`read_excel` where a UTF-8 string with a high surrogate would cause a segmentation violation (:issue:`23809`)
- Bug in :meth:`read_csv` was causing a file descriptor leak on an empty file (:issue:`31488`)
- Bug in :meth:`read_csv` was causing a segfault when there were blank lines between the header and data rows (:issue:`28071`)
- Bug in :meth:`read_csv` was raising a misleading exception on a permissions issue (:issue:`23784`)
- Bug in :meth:`read_csv` was raising an ``IndexError`` when header=None and 2 extra data columns
- Bug in :meth:`read_sas` was raising an ``AttributeError`` when reading files from Google Cloud Storage (issue:`33069`)
- Bug in :meth:`DataFrame.to_sql` where an ``AttributeError`` was raised when saving an out of bounds date (:issue:`26761`)
- Bug in :meth:`read_excel` did not correctly handle multiple embedded spaces in OpenDocument text cells. (:issue:`32207`)
- Bug in :meth:`read_json` was raising ``TypeError`` when reading a list of booleans into a Series. (:issue:`31464`)
- Bug in :func:`pandas.io.json.json_normalize` where location specified by `record_path` doesn't point to an array. (:issue:`26284`)
- :func:`pandas.read_hdf` has a more explicit error message when loading an
  unsupported HDF file (:issue:`9539`)
- Bug in :meth:`~DataFrame.read_feather` was raising an `ArrowIOError` when reading an s3 or http file path (:issue:`29055`)
- Bug in :meth:`~DataFrame.to_excel` could not handle the column name `render` and was raising an ``KeyError`` (:issue:`34331`)
- Bug in :meth:`~SQLDatabase.execute` was raising a ``ProgrammingError`` for some DB-API drivers when the SQL statement contained the `%` character and no parameters were present (:issue:`34211`)
- Bug in :meth:`~pandas.io.stata.StataReader` which resulted in categorical variables with difference dtypes when reading data using an iterator. (:issue:`31544`)
- :meth:`HDFStore.keys` has now an optional `include` parameter that allows the retrieval of all native HDF5 table names (:issue:`29916`)
- `TypeError` exceptions raised by :meth:`read_csv` and :meth:`read_table` were showing as ``parser_f`` when an unexpected keyword argument was passed (:issue:`25648`)
- Bug in :meth:`read_excel` for ODS files removes 0.0 values (:issue:`27222`)
- Bug in :meth:`ujson.encode` was raising an `OverflowError` with numbers larger than sys.maxsize (:issue: `34395`)
<<<<<<< HEAD
- Bug in :meth:`~HDFStore.create_table` now raises an error when `column` argument was not specified in `data_columns` on input (:issue:`28156`)
=======
- Bug in :meth:`HDFStore.append_to_multiple` was raising a ``ValueError`` when the min_itemsize parameter is set (:issue:`11238`)
>>>>>>> f5b2e5a9

Plotting
^^^^^^^^

- :func:`.plot` for line/bar now accepts color by dictonary (:issue:`8193`).
- Bug in :meth:`DataFrame.plot.hist` where weights are not working for multiple columns (:issue:`33173`)
- Bug in :meth:`DataFrame.boxplot` and :meth:`DataFrame.plot.boxplot` lost color attributes of ``medianprops``, ``whiskerprops``, ``capprops`` and ``medianprops`` (:issue:`30346`)
- Bug in :meth:`DataFrame.hist` where the order of ``column`` argument was ignored (:issue:`29235`)
- Bug in :meth:`DataFrame.plot.scatter` that when adding multiple plots with different ``cmap``, colorbars alway use the first ``cmap`` (:issue:`33389`)
- Bug in :meth:`DataFrame.plot.scatter` was adding a colorbar to the plot even if the argument `c` was assigned to a column containing color names (:issue:`34316`)
- Bug in :meth:`pandas.plotting.bootstrap_plot` was causing cluttered axes and overlapping labels (:issue:`34905`)

Groupby/resample/rolling
^^^^^^^^^^^^^^^^^^^^^^^^

- Bug in :meth:`GroupBy.apply` raises ``ValueError`` when the ``by`` axis is not sorted and has duplicates and the applied ``func`` does not mutate passed in objects (:issue:`30667`)
- Bug in :meth:`DataFrameGroupby.transform` produces incorrect result with transformation functions (:issue:`30918`)
- Bug in :meth:`Groupby.transform` was returning the wrong result when grouping by multiple keys of which some were categorical and others not (:issue:`32494`)
- Bug in :meth:`GroupBy.count` causes segmentation fault when grouped-by column contains NaNs (:issue:`32841`)
- Bug in :meth:`DataFrame.groupby` and :meth:`Series.groupby` produces inconsistent type when aggregating Boolean series (:issue:`32894`)
- Bug in :meth:`DataFrameGroupBy.sum` and :meth:`SeriesGroupBy.sum` where a large negative number would be returned when the number of non-null values was below ``min_count`` for nullable integer dtypes (:issue:`32861`)
- Bug in :meth:`SeriesGroupBy.quantile` raising on nullable integers (:issue:`33136`)
- Bug in :meth:`DataFrame.resample` where an ``AmbiguousTimeError`` would be raised when the resulting timezone aware :class:`DatetimeIndex` had a DST transition at midnight (:issue:`25758`)
- Bug in :meth:`DataFrame.groupby` where a ``ValueError`` would be raised when grouping by a categorical column with read-only categories and ``sort=False`` (:issue:`33410`)
- Bug in :meth:`GroupBy.agg`, :meth:`GroupBy.transform`, and :meth:`GroupBy.resample` where subclasses are not preserved (:issue:`28330`)
- Bug in :meth:`core.groupby.DataFrameGroupBy.apply` where the output index shape for functions returning a DataFrame which is equally indexed
  to the input DataFrame is inconsistent. An internal heuristic to detect index mutation would behave differently for equal but not identical
  indices. In particular, the result index shape might change if a copy of the input would be returned.
  The behaviour now is consistent, independent of internal heuristics. (:issue:`31612`, :issue:`14927`, :issue:`13056`)
- Bug in :meth:`SeriesGroupBy.agg` where any column name was accepted in the named aggregation of ``SeriesGroupBy`` previously. The behaviour now allows only ``str`` and callables else would raise ``TypeError``. (:issue:`34422`)
- Bug in :meth:`DataFrame.groupby` lost index, when one of the ``agg`` keys referenced an empty list (:issue:`32580`)
- Bug in :meth:`Rolling.apply` where ``center=True`` was ignored when ``engine='numba'`` was specified (:issue:`34784`)
- Bug in :meth:`DataFrame.ewm.cov` was throwing ``AssertionError`` for :class:`MultiIndex` inputs (:issue:`34440`)

Reshaping
^^^^^^^^^

- Bug effecting all numeric and boolean reduction methods not returning subclassed data type. (:issue:`25596`)
- Bug in :meth:`DataFrame.pivot_table` when only MultiIndexed columns is set (:issue:`17038`)
- Bug in :meth:`DataFrame.unstack` and :meth:`Series.unstack` can take tuple names in MultiIndexed data (:issue:`19966`)
- Bug in :meth:`DataFrame.pivot_table` when ``margin`` is ``True`` and only ``column`` is defined (:issue:`31016`)
- Fix incorrect error message in :meth:`DataFrame.pivot` when ``columns`` is set to ``None``. (:issue:`30924`)
- Bug in :func:`crosstab` when inputs are two Series and have tuple names, the output will keep dummy MultiIndex as columns. (:issue:`18321`)
- :meth:`DataFrame.pivot` can now take lists for ``index`` and ``columns`` arguments (:issue:`21425`)
- Bug in :func:`concat` where the resulting indices are not copied when ``copy=True`` (:issue:`29879`)
- Bug where :meth:`Index.astype` would lose the name attribute when converting from ``Float64Index`` to ``Int64Index``, or when casting to an ``ExtensionArray`` dtype (:issue:`32013`)
- :meth:`Series.append` will now raise a ``TypeError`` when passed a DataFrame or a sequence containing Dataframe (:issue:`31413`)
- :meth:`DataFrame.replace` and :meth:`Series.replace` will raise a ``TypeError`` if ``to_replace`` is not an expected type. Previously the ``replace`` would fail silently (:issue:`18634`)
- Bug on inplace operation of a Series that was adding a column to the DataFrame from where it was originally dropped from (using inplace=True) (:issue:`30484`)
- Bug in :meth:`DataFrame.apply` where callback was called with :class:`Series` parameter even though ``raw=True`` requested. (:issue:`32423`)
- Bug in :meth:`DataFrame.pivot_table` losing timezone information when creating a :class:`MultiIndex` level from a column with timezone-aware dtype (:issue:`32558`)
- Bug in :meth:`concat` where when passing a non-dict mapping as ``objs`` would raise a ``TypeError`` (:issue:`32863`)
- :meth:`DataFrame.agg` now provides more descriptive ``SpecificationError`` message when attempting to aggregating non-existant column (:issue:`32755`)
- Bug in :meth:`DataFrame.unstack` when MultiIndexed columns and MultiIndexed rows were used (:issue:`32624`, :issue:`24729` and :issue:`28306`)
- Bug in :meth:`DataFrame.corrwith()`, :meth:`DataFrame.memory_usage()`, :meth:`DataFrame.dot()`,
  :meth:`DataFrame.idxmin()`, :meth:`DataFrame.idxmax()`, :meth:`DataFrame.duplicated()`, :meth:`DataFrame.isin()`,
  :meth:`DataFrame.count()`, :meth:`Series.explode()`, :meth:`Series.asof()` and :meth:`DataFrame.asof()` not
  returning subclassed types. (:issue:`31331`)
- Bug in :func:`concat` was not allowing for concatenation of ``DataFrame`` and ``Series`` with duplicate keys (:issue:`33654`)
- Bug in :func:`cut` raised an error when non-unique labels (:issue:`33141`)
- Ensure only named functions can be used in :func:`eval()` (:issue:`32460`)
- Bug in :func:`Dataframe.aggregate` and :func:`Series.aggregate` was causing recursive loop in some cases (:issue:`34224`)
- Fixed bug in :func:`melt` where melting MultiIndex columns with ``col_level`` > 0 would raise a ``KeyError`` on ``id_vars`` (:issue:`34129`)
- Bug in :meth:`Series.where` with an empty Series and empty ``cond`` having non-bool dtype (:issue:`34592`)
- Fixed regression where :meth:`DataFrame.apply` would raise ``ValueError`` for elements whth ``S`` dtype (:issue:`34529`)

Sparse
^^^^^^
- Creating a :class:`SparseArray` from timezone-aware dtype will issue a warning before dropping timezone information, instead of doing so silently (:issue:`32501`)
- Bug in :meth:`arrays.SparseArray.from_spmatrix` wrongly read scipy sparse matrix (:issue:`31991`)
- Bug in :meth:`Series.sum` with ``SparseArray`` raises ``TypeError`` (:issue:`25777`)
- Bug where :class:`DataFrame` containing :class:`SparseArray` filled with ``NaN`` when indexed by a list-like (:issue:`27781`, :issue:`29563`)
- The repr of :class:`SparseDtype` now includes the repr of its ``fill_value`` attribute. Previously it used ``fill_value``'s  string representation (:issue:`34352`)
- Bug where empty :class:`DataFrame` could not be cast to :class:`SparseDtype` (:issue:`33113`)

ExtensionArray
^^^^^^^^^^^^^^

- Fixed bug where :meth:`Series.value_counts` would raise on empty input of ``Int64`` dtype (:issue:`33317`)
- Fixed bug where :meth:`StringArray.isna` would return ``False`` for NA values when ``pandas.options.mode.use_inf_as_na`` was set to ``True`` (:issue:`33655`)
- Fixed bug in :class:`Series` construction with EA dtype and index but no data or scalar data fails (:issue:`26469`)
- Fixed bug that caused :meth:`Series.__repr__()` to crash for extension types whose elements are multidimensional arrays (:issue:`33770`).
- Fixed bug where :meth:`Series.update` would raise a ``ValueError`` for ``ExtensionArray`` dtypes with missing values (:issue:`33980`)
- Fixed bug where :meth:`StringArray.memory_usage` was not implemented (:issue:`33963`)
- Fixed bug where :meth:`DataFrameGroupBy` would ignore the ``min_count`` argument for aggregations on nullable boolean dtypes (:issue:`34051`)
- Fixed bug that `DataFrame(columns=.., dtype='string')` would fail (:issue:`27953`, :issue:`33623`)

Other
^^^^^
- Appending a dictionary to a :class:`DataFrame` without passing ``ignore_index=True`` will raise ``TypeError: Can only append a dict if ignore_index=True``
  instead of ``TypeError: Can only append a Series if ignore_index=True or if the Series has a name`` (:issue:`30871`)
- Set operations on an object-dtype :class:`Index` now always return object-dtype results (:issue:`31401`)
- Bug in :meth:`AbstractHolidayCalendar.holidays` when no rules were defined (:issue:`31415`)
- Bug in :class:`DataFrame` when initiating a frame with lists and assign ``columns`` with nested list for ``MultiIndex`` (:issue:`32173`)
- Bug in :meth:`DataFrame.to_records` incorrectly losing timezone information in timezone-aware ``datetime64`` columns (:issue:`32535`)
- Fixed :func:`pandas.testing.assert_series_equal` to correctly raise if left object is a different subclass with ``check_series_type=True`` (:issue:`32670`).
- :meth:`IntegerArray.astype` now supports ``datetime64`` dtype (:issue:32538`)
- Getting a missing attribute in a query/eval string raises the correct ``AttributeError`` (:issue:`32408`)
- Fixed bug in :func:`pandas.testing.assert_series_equal` where dtypes were checked for ``Interval`` and ``ExtensionArray`` operands when ``check_dtype`` was ``False`` (:issue:`32747`)
- Bug in :meth:`Series.map` not raising on invalid ``na_action`` (:issue:`32815`)
- Bug in :meth:`DataFrame.__dir__` caused a segfault when using unicode surrogates in a column name (:issue:`25509`)
- Bug in :meth:`DataFrame.plot.scatter` caused an error when plotting variable marker sizes (:issue:`32904`)
- :class:`IntegerArray` now implements the ``sum`` operation (:issue:`33172`)
- Bug in :class:`Tick` comparisons raising ``TypeError`` when comparing against timedelta-like objects (:issue:`34088`)
- Bug in :class:`Tick` multiplication raising ``TypeError`` when multiplying by a float (:issue:`34486`)
- Passing a `set` as `names` argument to :func:`pandas.read_csv`, :func:`pandas.read_table`, or :func:`pandas.read_fwf` will raise ``ValueError: Names should be an ordered collection.`` (:issue:`34946`)

.. ---------------------------------------------------------------------------

.. _whatsnew_110.contributors:

Contributors
~~~~~~~~~~~~<|MERGE_RESOLUTION|>--- conflicted
+++ resolved
@@ -1029,11 +1029,8 @@
 - `TypeError` exceptions raised by :meth:`read_csv` and :meth:`read_table` were showing as ``parser_f`` when an unexpected keyword argument was passed (:issue:`25648`)
 - Bug in :meth:`read_excel` for ODS files removes 0.0 values (:issue:`27222`)
 - Bug in :meth:`ujson.encode` was raising an `OverflowError` with numbers larger than sys.maxsize (:issue: `34395`)
-<<<<<<< HEAD
+- Bug in :meth:`HDFStore.append_to_multiple` was raising a ``ValueError`` when the min_itemsize parameter is set (:issue:`11238`)
 - Bug in :meth:`~HDFStore.create_table` now raises an error when `column` argument was not specified in `data_columns` on input (:issue:`28156`)
-=======
-- Bug in :meth:`HDFStore.append_to_multiple` was raising a ``ValueError`` when the min_itemsize parameter is set (:issue:`11238`)
->>>>>>> f5b2e5a9
 
 Plotting
 ^^^^^^^^
