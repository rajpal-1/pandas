--- conflicted
+++ resolved
@@ -1131,12 +1131,8 @@
 - Bug in :meth:`core.groupby.DataFrameGroupBy.quantile` raised ``TypeError`` for non-numeric types rather than dropping the columns (:issue:`27892`)
 - Bug in :meth:`core.groupby.DataFrameGroupBy.transform` when ``func='nunique'`` and columns are of type ``datetime64``, the result would also be of type ``datetime64`` instead of ``int64`` (:issue:`35109`)
 - Bug in :meth:`DataFrame.groupby` raising an ``AttributeError`` when selecting a column and aggregating with ``as_index=False`` (:issue:`35246`).
-<<<<<<< HEAD
-- Bug in :meth:'DataFrameGroupBy.first' and :meth:'DataFrameGroupBy.last' that would raise an unnecessary ``ValueError`` when grouping on multiple ``Categoricals`` (:issue:`34951`)
+- Bug in :meth:`DataFrameGroupBy.first` and :meth:`DataFrameGroupBy.last` that would raise an unnecessary ``ValueError`` when grouping on multiple ``Categoricals`` (:issue:`34951`)
 - Bug in :meth:`DataFrameGroupBy.apply` where a non-nuisance grouping column would be dropped from the output columns if another groupby method was called before ``.apply()`` (:issue:`34656`)
-=======
-- Bug in :meth:`DataFrameGroupBy.first` and :meth:`DataFrameGroupBy.last` that would raise an unnecessary ``ValueError`` when grouping on multiple ``Categoricals`` (:issue:`34951`)
->>>>>>> 04e9e0af
 
 Reshaping
 ^^^^^^^^^
