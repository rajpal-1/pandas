.. _whatsnew_110:

What's new in 1.1.0 (??)
------------------------

These are the changes in pandas 1.1.0. See :ref:`release` for a full changelog
including other versions of pandas.

{{ header }}

.. ---------------------------------------------------------------------------

Enhancements
~~~~~~~~~~~~

.. _whatsnew_110.period_index_partial_string_slicing:

Nonmonotonic PeriodIndex Partial String Slicing
^^^^^^^^^^^^^^^^^^^^^^^^^^^^^^^^^^^^^^^^^^^^^^^

:class:`PeriodIndex` now supports partial string slicing for non-monotonic indexes, mirroring :class:`DatetimeIndex` behavior (:issue:`31096`)

For example:

.. ipython:: python

   dti = pd.date_range("2014-01-01", periods=30, freq="30D")
   pi = dti.to_period("D")
   ser_monotonic = pd.Series(np.arange(30), index=pi)
   shuffler = list(range(0, 30, 2)) + list(range(1, 31, 2))
   ser = ser_monotonic[shuffler]
   ser

.. ipython:: python

   ser["2014"]
   ser.loc["May 2015"]


.. _whatsnew_110.groupby_key:

Allow NA in groupby key
^^^^^^^^^^^^^^^^^^^^^^^^

With :ref:`groupby <groupby.dropna>` , we've added a ``dropna`` keyword to :meth:`DataFrame.groupby` and :meth:`Series.groupby` in order to
allow ``NA`` values in group keys. Users can define ``dropna`` to ``False`` if they want to include
``NA`` values in groupby keys. The default is set to ``True`` for ``dropna`` to keep backwards
compatibility (:issue:`3729`)

.. ipython:: python

    df_list = [[1, 2, 3], [1, None, 4], [2, 1, 3], [1, 2, 2]]
    df_dropna = pd.DataFrame(df_list, columns=["a", "b", "c"])

    df_dropna

.. ipython:: python

    # Default `dropna` is set to True, which will exclude NaNs in keys
    df_dropna.groupby(by=["b"], dropna=True).sum()

    # In order to allow NaN in keys, set `dropna` to False
    df_dropna.groupby(by=["b"], dropna=False).sum()

The default setting of ``dropna`` argument is ``True`` which means ``NA`` are not included in group keys.

.. versionadded:: 1.1.0


.. _whatsnew_110.key_sorting:

Sorting with keys
^^^^^^^^^^^^^^^^^

We've added a ``key`` argument to the DataFrame and Series sorting methods, including
:meth:`DataFrame.sort_values`, :meth:`DataFrame.sort_index`, :meth:`Series.sort_values`,
and :meth:`Series.sort_index`. The ``key`` can be any callable function which is applied
column-by-column to each column used for sorting, before sorting is performed (:issue:`27237`).
See :ref:`sort_values with keys <basics.sort_value_key>` and :ref:`sort_index with keys
<basics.sort_index_key>` for more information.

.. ipython:: python

   s = pd.Series(['C', 'a', 'B'])
   s

.. ipython:: python

   s.sort_values()


Note how this is sorted with capital letters first. If we apply the :meth:`Series.str.lower`
method, we get

.. ipython:: python

   s.sort_values(key=lambda x: x.str.lower())


When applied to a `DataFrame`, they key is applied per-column to all columns or a subset if
`by` is specified, e.g.

.. ipython:: python

   df = pd.DataFrame({'a': ['C', 'C', 'a', 'a', 'B', 'B'],
                      'b': [1, 2, 3, 4, 5, 6]})
   df

.. ipython:: python

   df.sort_values(by=['a'], key=lambda col: col.str.lower())


For more details, see examples and documentation in :meth:`DataFrame.sort_values`,
:meth:`Series.sort_values`, and :meth:`~DataFrame.sort_index`.

.. _whatsnew_110.timestamp_fold_support:

Fold argument support in Timestamp constructor
^^^^^^^^^^^^^^^^^^^^^^^^^^^^^^^^^^^^^^^^^^^^^^

:class:`Timestamp:` now supports the keyword-only fold argument according to `PEP 495 <https://www.python.org/dev/peps/pep-0495/#the-fold-attribute>`_ similar to parent ``datetime.datetime`` class. It supports both accepting fold as an initialization argument and inferring fold from other constructor arguments (:issue:`25057`, :issue:`31338`). Support is limited to ``dateutil`` timezones as ``pytz`` doesn't support fold.

For example:

.. ipython:: python

    ts = pd.Timestamp("2019-10-27 01:30:00+00:00")
    ts.fold

.. ipython:: python

    ts = pd.Timestamp(year=2019, month=10, day=27, hour=1, minute=30,
                      tz="dateutil/Europe/London", fold=1)
    ts

For more on working with fold, see :ref:`Fold subsection <timeseries.fold>` in the user guide.

.. _whatsnew_110.to_datetime_multiple_tzname_tzoffset_support:

Parsing timezone-aware format with different timezones in to_datetime
^^^^^^^^^^^^^^^^^^^^^^^^^^^^^^^^^^^^^^^^^^^^^^^^^^^^^^^^^^^^^^^^^^^^^

:func:`to_datetime` now supports parsing formats containing timezone names (``%Z``) and UTC offsets (``%z``) from different timezones then converting them to UTC by setting ``utc=True``. This would return a :class:`DatetimeIndex` with timezone at UTC as opposed to an :class:`Index` with ``object`` dtype if ``utc=True`` is not set (:issue:`32792`).

For example:

.. ipython:: python

    tz_strs = ["2010-01-01 12:00:00 +0100", "2010-01-01 12:00:00 -0100",
               "2010-01-01 12:00:00 +0300", "2010-01-01 12:00:00 +0400"]
    pd.to_datetime(tz_strs, format='%Y-%m-%d %H:%M:%S %z', utc=True)
    pd.to_datetime(tz_strs, format='%Y-%m-%d %H:%M:%S %z')

.. _whatsnew_110.grouper_resample_origin:

Grouper and resample now supports the arguments origin and offset
^^^^^^^^^^^^^^^^^^^^^^^^^^^^^^^^^^^^^^^^^^^^^^^^^^^^^^^^^^^^^^^^^

:class:`Grouper` and :class:`DataFrame.resample` now supports the arguments ``origin`` and ``offset``. It let the user control the timestamp on which to adjust the grouping. (:issue:`31809`)

The bins of the grouping are adjusted based on the beginning of the day of the time series starting point. This works well with frequencies that are multiples of a day (like `30D`) or that divides a day (like `90s` or `1min`). But it can create inconsistencies with some frequencies that do not meet this criteria. To change this behavior you can now specify a fixed timestamp with the argument ``origin``.

Two arguments are now deprecated (more information in the documentation of :class:`DataFrame.resample`):

- ``base`` should be replaced by ``offset``.
- ``loffset`` should be replaced by directly adding an offset to the index DataFrame after being resampled.

Small example of the use of ``origin``:

.. ipython:: python

    start, end = '2000-10-01 23:30:00', '2000-10-02 00:30:00'
    middle = '2000-10-02 00:00:00'
    rng = pd.date_range(start, end, freq='7min')
    ts = pd.Series(np.arange(len(rng)) * 3, index=rng)
    ts

Resample with the default behavior ``'start_day'`` (origin is ``2000-10-01 00:00:00``):

.. ipython:: python

    ts.resample('17min').sum()
    ts.resample('17min', origin='start_day').sum()

Resample using a fixed origin:

.. ipython:: python

    ts.resample('17min', origin='epoch').sum()
    ts.resample('17min', origin='2000-01-01').sum()

If needed you can adjust the bins with the argument ``offset`` (a Timedelta) that would be added to the default ``origin``.

For a full example, see: :ref:`timeseries.adjust-the-start-of-the-bins`.


.. _whatsnew_110.enhancements.other:

Other enhancements
^^^^^^^^^^^^^^^^^^

- :class:`Styler` may now render CSS more efficiently where multiple cells have the same styling (:issue:`30876`)
- :meth:`Styler.highlight_null` now accepts ``subset`` argument (:issue:`31345`)
- When writing directly to a sqlite connection :func:`to_sql` now supports the ``multi`` method (:issue:`29921`)
- `OptionError` is now exposed in `pandas.errors` (:issue:`27553`)
- :func:`timedelta_range` will now infer a frequency when passed ``start``, ``stop``, and ``periods`` (:issue:`32377`)
- Positional slicing on a :class:`IntervalIndex` now supports slices with ``step > 1`` (:issue:`31658`)
- :class:`Series.str` now has a `fullmatch` method that matches a regular expression against the entire string in each row of the series, similar to `re.fullmatch` (:issue:`32806`).
- :meth:`DataFrame.sample` will now also allow array-like and BitGenerator objects to be passed to ``random_state`` as seeds (:issue:`32503`)
- :meth:`MultiIndex.union` will now raise `RuntimeWarning` if the object inside are unsortable, pass `sort=False` to suppress this warning (:issue:`33015`)
- :class:`Series.dt` and :class:`DatatimeIndex` now have an `isocalendar` method that returns a :class:`DataFrame` with year, week, and day calculated according to the ISO 8601 calendar (:issue:`33206`).
- The :meth:`DataFrame.to_feather` method now supports additional keyword
  arguments (e.g. to set the compression) that are added in pyarrow 0.17
  (:issue:`33422`).
- The :func:`cut` will now accept parameter ``ordered`` with default ``ordered=True``. If ``ordered=False`` and no labels are provided, an error will be raised (:issue:`33141`)
- :meth:`DataFrame.to_csv`, :meth:`DataFrame.to_pickle`,
  and :meth:`DataFrame.to_json` now support passing a dict of
  compression arguments when using the ``gzip`` and ``bz2`` protocols.
  This can be used to set a custom compression level, e.g.,
  ``df.to_csv(path, compression={'method': 'gzip', 'compresslevel': 1}``
  (:issue:`33196`)
- :meth:`Series.update` now accepts objects that can be coerced to a :class:`Series`,
  such as ``dict`` and ``list``, mirroring the behavior of :meth:`DataFrame.update` (:issue:`33215`)
- :meth:`~pandas.core.groupby.GroupBy.transform` and :meth:`~pandas.core.groupby.GroupBy.aggregate` has gained ``engine`` and ``engine_kwargs`` arguments that supports executing functions with ``Numba`` (:issue:`32854`, :issue:`33388`)
- :meth:`~pandas.core.resample.Resampler.interpolate` now supports SciPy interpolation method :class:`scipy.interpolate.CubicSpline` as method ``cubicspline`` (:issue:`33670`)
- The ``ExtensionArray`` class has now an :meth:`~pandas.arrays.ExtensionArray.equals`
  method, similarly to :meth:`Series.equals` (:issue:`27081`).
-

.. ---------------------------------------------------------------------------

Increased minimum versions for dependencies
^^^^^^^^^^^^^^^^^^^^^^^^^^^^^^^^^^^^^^^^^^^

Some minimum supported versions of dependencies were updated (:issue:`33718`, :issue:`29766`, :issue:`29723`, pytables >= 3.4.3).
If installed, we now require:

+-----------------+-----------------+----------+---------+
| Package         | Minimum Version | Required | Changed |
+=================+=================+==========+=========+
| numpy           | 1.15.4          |    X     |    X    |
+-----------------+-----------------+----------+---------+
| pytz            | 2015.4          |    X     |         |
+-----------------+-----------------+----------+---------+
| python-dateutil | 2.7.3           |    X     |    X    |
+-----------------+-----------------+----------+---------+
| bottleneck      | 1.2.1           |          |         |
+-----------------+-----------------+----------+---------+
| numexpr         | 2.6.2           |          |         |
+-----------------+-----------------+----------+---------+
| pytest (dev)    | 4.0.2           |          |         |
+-----------------+-----------------+----------+---------+

For `optional libraries <https://dev.pandas.io/docs/install.html#dependencies>`_ the general recommendation is to use the latest version.
The following table lists the lowest version per library that is currently being tested throughout the development of pandas.
Optional libraries below the lowest tested version may still work, but are not considered supported.

+-----------------+-----------------+---------+
| Package         | Minimum Version | Changed |
+=================+=================+=========+
| beautifulsoup4  | 4.6.0           |         |
+-----------------+-----------------+---------+
| fastparquet     | 0.3.2           |         |
+-----------------+-----------------+---------+
| gcsfs           | 0.2.2           |         |
+-----------------+-----------------+---------+
| lxml            | 3.8.0           |         |
+-----------------+-----------------+---------+
| matplotlib      | 2.2.2           |         |
+-----------------+-----------------+---------+
| numba           | 0.46.0          |         |
+-----------------+-----------------+---------+
| openpyxl        | 2.5.7           |         |
+-----------------+-----------------+---------+
| pyarrow         | 0.13.0          |         |
+-----------------+-----------------+---------+
| pymysql         | 0.7.1           |         |
+-----------------+-----------------+---------+
| pytables        | 3.4.3           |    X    |
+-----------------+-----------------+---------+
| s3fs            | 0.3.0           |         |
+-----------------+-----------------+---------+
| scipy           | 1.2.0           |    X    |
+-----------------+-----------------+---------+
| sqlalchemy      | 1.1.4           |         |
+-----------------+-----------------+---------+
| xarray          | 0.8.2           |         |
+-----------------+-----------------+---------+
| xlrd            | 1.1.0           |         |
+-----------------+-----------------+---------+
| xlsxwriter      | 0.9.8           |         |
+-----------------+-----------------+---------+
| xlwt            | 1.2.0           |         |
+-----------------+-----------------+---------+

See :ref:`install.dependencies` and :ref:`install.optional_dependencies` for more.

Development Changes
^^^^^^^^^^^^^^^^^^^

- The minimum version of Cython is now the most recent bug-fix version (0.29.16) (:issue:`33334`).

.. _whatsnew_110.api.other:

Other API changes
^^^^^^^^^^^^^^^^^

- :meth:`Series.describe` will now show distribution percentiles for ``datetime`` dtypes, statistics ``first`` and ``last``
  will now be ``min`` and ``max`` to match with numeric dtypes in :meth:`DataFrame.describe` (:issue:`30164`)
- Added :meth:`DataFrame.value_counts` (:issue:`5377`)
- :meth:`Groupby.groups` now returns an abbreviated representation when called on large dataframes (:issue:`1135`)
- ``loc`` lookups with an object-dtype :class:`Index` and an integer key will now raise ``KeyError`` instead of ``TypeError`` when key is missing (:issue:`31905`)
- Using a :func:`pandas.api.indexers.BaseIndexer` with ``count``, ``min``, ``max``, ``median``, ``skew``,  ``cov``, ``corr`` will now return correct results for any monotonic :func:`pandas.api.indexers.BaseIndexer` descendant (:issue:`32865`)
- Added a :func:`pandas.api.indexers.FixedForwardWindowIndexer` class to support forward-looking windows during ``rolling`` operations.
-

Backwards incompatible API changes
~~~~~~~~~~~~~~~~~~~~~~~~~~~~~~~~~~
- :meth:`DataFrame.swaplevels` now raises a  ``TypeError`` if the axis is not a :class:`MultiIndex`.
  Previously an ``AttributeError`` was raised (:issue:`31126`)
- :meth:`DataFrame.xs` now raises a  ``TypeError`` if a ``level`` keyword is supplied and the axis is not a :class:`MultiIndex`.
  Previously an ``AttributeError`` was raised (:issue:`33610`)
- :meth:`DataFrameGroupby.mean` and :meth:`SeriesGroupby.mean` (and similarly for :meth:`~DataFrameGroupby.median`, :meth:`~DataFrameGroupby.std` and :meth:`~DataFrameGroupby.var`)
  now raise a  ``TypeError`` if a not-accepted keyword argument is passed into it.
  Previously a ``UnsupportedFunctionCall`` was raised (``AssertionError`` if ``min_count`` passed into :meth:`~DataFrameGroupby.median`) (:issue:`31485`)
- :meth:`DataFrame.at` and :meth:`Series.at` will raise a ``TypeError`` instead of a ``ValueError`` if an incompatible key is passed, and ``KeyError`` if a missing key is passed, matching the behavior of ``.loc[]`` (:issue:`31722`)
- Passing an integer dtype other than ``int64`` to ``np.array(period_index, dtype=...)`` will now raise ``TypeError`` instead of incorrectly using ``int64`` (:issue:`32255`)
- Passing an invalid ``fill_value`` to :meth:`Categorical.take` raises a ``ValueError`` instead of ``TypeError`` (:issue:`33660`)
- Combining a ``Categorical`` with integer categories and which contains missing values
  with a float dtype column in operations such as :func:`concat` or :meth:`~DataFrame.append`
  will now result in a float column instead of an object dtyped column (:issue:`33607`)

``MultiIndex.get_indexer`` interprets `method` argument differently
^^^^^^^^^^^^^^^^^^^^^^^^^^^^^^^^^^^^^^^^^^^^^^^^^^^^^^^^^^^^^^^^^^^

This restores the behavior of :meth:`MultiIndex.get_indexer` with ``method='backfill'`` or ``method='pad'`` to the behavior before pandas 0.23.0. In particular, MultiIndexes are treated as a list of tuples and padding or backfilling is done with respect to the ordering of these lists of tuples (:issue:`29896`).

As an example of this, given:

.. ipython:: python

        df = pd.DataFrame({
            'a': [0, 0, 0, 0],
            'b': [0, 2, 3, 4],
            'c': ['A', 'B', 'C', 'D'],
        }).set_index(['a', 'b'])
        mi_2 = pd.MultiIndex.from_product([[0], [-1, 0, 1, 3, 4, 5]])

The differences in reindexing ``df`` with ``mi_2`` and using ``method='backfill'`` can be seen here:

*pandas >= 0.23, < 1.1.0*:

.. code-block:: ipython

    In [1]: df.reindex(mi_2, method='backfill')
    Out[1]:
          c
    0 -1  A
       0  A
       1  D
       3  A
       4  A
       5  C

*pandas <0.23, >= 1.1.0*

.. ipython:: python

        df.reindex(mi_2, method='backfill')

And the differences in reindexing ``df`` with ``mi_2`` and using ``method='pad'`` can be seen here:

*pandas >= 0.23, < 1.1.0*

.. code-block:: ipython

    In [1]: df.reindex(mi_2, method='pad')
    Out[1]:
            c
    0 -1  NaN
       0  NaN
       1    D
       3  NaN
       4    A
       5    C

*pandas < 0.23, >= 1.1.0*

.. ipython:: python

        df.reindex(mi_2, method='pad')

-

.. _whatsnew_110.api_breaking.indexing_raises_key_errors:

Failed Label-Based Lookups Always Raise KeyError
^^^^^^^^^^^^^^^^^^^^^^^^^^^^^^^^^^^^^^^^^^^^^^^^

Label lookups ``series[key]``, ``series.loc[key]`` and ``frame.loc[key]``
used to raises either ``KeyError`` or ``TypeError`` depending on the type of
key and type of :class:`Index`.  These now consistently raise ``KeyError`` (:issue:`31867`)

.. ipython:: python

    ser1 = pd.Series(range(3), index=[0, 1, 2])
    ser2 = pd.Series(range(3), index=pd.date_range("2020-02-01", periods=3))

*Previous behavior*:

.. code-block:: ipython

    In [3]: ser1[1.5]
    ...
    TypeError: cannot do label indexing on Int64Index with these indexers [1.5] of type float

    In [4] ser1["foo"]
    ...
    KeyError: 'foo'

    In [5]: ser1.loc[1.5]
    ...
    TypeError: cannot do label indexing on Int64Index with these indexers [1.5] of type float

    In [6]: ser1.loc["foo"]
    ...
    KeyError: 'foo'

    In [7]: ser2.loc[1]
    ...
    TypeError: cannot do label indexing on DatetimeIndex with these indexers [1] of type int

    In [8]: ser2.loc[pd.Timestamp(0)]
    ...
    KeyError: Timestamp('1970-01-01 00:00:00')

*New behavior*:

.. code-block:: ipython

    In [3]: ser1[1.5]
    ...
    KeyError: 1.5

    In [4] ser1["foo"]
    ...
    KeyError: 'foo'

    In [5]: ser1.loc[1.5]
    ...
    KeyError: 1.5

    In [6]: ser1.loc["foo"]
    ...
    KeyError: 'foo'

    In [7]: ser2.loc[1]
    ...
    KeyError: 1

    In [8]: ser2.loc[pd.Timestamp(0)]
    ...
    KeyError: Timestamp('1970-01-01 00:00:00')

.. _whatsnew_110.api_breaking.indexing_int_multiindex_raises_key_errors:

Failed Integer Lookups on MultiIndex Raise KeyError
^^^^^^^^^^^^^^^^^^^^^^^^^^^^^^^^^^^^^^^^^^^^^^^^^^^
Indexing with integers with a :class:`MultiIndex` that has a integer-dtype
first level incorrectly failed to raise ``KeyError`` when one or more of
those integer keys is not present in the first level of the index (:issue:`33539`)

.. ipython:: python

    idx = pd.Index(range(4))
    dti = pd.date_range("2000-01-03", periods=3)
    mi = pd.MultiIndex.from_product([idx, dti])
    ser = pd.Series(range(len(mi)), index=mi)

*Previous behavior*:

.. code-block:: ipython

    In [5]: ser[[5]]
    Out[5]: Series([], dtype: int64)

*New behavior*:

.. code-block:: ipython

    In [5]: ser[[5]]
    ...
    KeyError: '[5] not in index'

:meth:`DataFrame.merge` preserves right frame's row order
^^^^^^^^^^^^^^^^^^^^^^^^^^^^^^^^^^^^^^^^^^^^^^^^^^^^^^^^^
:meth:`DataFrame.merge` now preserves right frame's row order when executing a right merge (:issue:`27453`)

.. ipython:: python

    left_df = pd.DataFrame({'animal': ['dog', 'pig'], 'max_speed': [40, 11]})
    right_df = pd.DataFrame({'animal': ['quetzal', 'pig'], 'max_speed': [80, 11]})
    left_df
    right_df

*Previous behavior*:

.. code-block:: python

    >>> left_df.merge(right_df, on=['animal', 'max_speed'], how="right")
        animal  max_speed
    0      pig         11
    1  quetzal         80

*New behavior*:

.. ipython:: python

    left_df.merge(right_df, on=['animal', 'max_speed'], how="right")

.. ---------------------------------------------------------------------------

.. _whatsnew_110.api_breaking.assignment_to_multiple_columns:

Assignment to multiple columns of a DataFrame when some columns do not exist
^^^^^^^^^^^^^^^^^^^^^^^^^^^^^^^^^^^^^^^^^^^^^^^^^^^^^^^^^^^^^^^^^^^^^^^^^^^^

Assignment to multiple columns of a :class:`DataFrame` when some of the columns do not exist would previously assign the values to the last column. Now, new columns would be constructed with the right values. (:issue:`13658`)

.. ipython:: python

   df = pd.DataFrame({'a': [0, 1, 2], 'b': [3, 4, 5]})
   df

*Previous behavior*:

.. code-block:: ipython

   In [3]: df[['a', 'c']] = 1
   In [4]: df
   Out[4]:
      a  b
   0  1  1
   1  1  1
   2  1  1

*New behavior*:

.. ipython:: python

   df[['a', 'c']] = 1
   df

.. _whatsnew_110.deprecations:

Deprecations
~~~~~~~~~~~~

- Lookups on a :class:`Series` with a single-item list containing a slice (e.g. ``ser[[slice(0, 4)]]``) are deprecated, will raise in a future version.  Either convert the list to tuple, or pass the slice directly instead (:issue:`31333`)

- :meth:`DataFrame.mean` and :meth:`DataFrame.median` with ``numeric_only=None`` will include datetime64 and datetime64tz columns in a future version (:issue:`29941`)
- Setting values with ``.loc`` using a positional slice is deprecated and will raise in a future version.  Use ``.loc`` with labels or ``.iloc`` with positions instead (:issue:`31840`)
- :meth:`DataFrame.to_dict` has deprecated accepting short names for ``orient`` in future versions (:issue:`32515`)
- :meth:`Categorical.to_dense` is deprecated and will be removed in a future version, use ``np.asarray(cat)`` instead (:issue:`32639`)
- The ``fastpath`` keyword in the ``SingleBlockManager`` constructor is deprecated and will be removed in a future version (:issue:`33092`)
- :meth:`Index.is_mixed` is deprecated and will be removed in a future version, check ``index.inferred_type`` directly instead (:issue:`32922`)

- Passing any arguments but the first one to  :func:`read_html` as
  positional arguments is deprecated since version 1.1. All other
  arguments should be given as keyword arguments (:issue:`27573`).

- Passing any arguments but `path_or_buf` (the first one) to
  :func:`read_json` as positional arguments is deprecated since
  version 1.1. All other arguments should be given as keyword
  arguments (:issue:`27573`).

- :func:`pandas.api.types.is_categorical` is deprecated and will be removed in a future version; use `:func:pandas.api.types.is_categorical_dtype` instead (:issue:`33385`)
- :meth:`Index.get_value` is deprecated and will be removed in a future version (:issue:`19728`)

.. ---------------------------------------------------------------------------


.. _whatsnew_110.performance:

Performance improvements
~~~~~~~~~~~~~~~~~~~~~~~~

- Performance improvement in :class:`Timedelta` constructor (:issue:`30543`)
- Performance improvement in :class:`Timestamp` constructor (:issue:`30543`)
- Performance improvement in flex arithmetic ops between :class:`DataFrame` and :class:`Series` with ``axis=0`` (:issue:`31296`)
- Performance improvement in  arithmetic ops between :class:`DataFrame` and :class:`Series` with ``axis=1`` (:issue:`33600`)
- The internal index method :meth:`~Index._shallow_copy` now copies cached attributes over to the new index,
  avoiding creating these again on the new index. This can speed up many operations that depend on creating copies of
  existing indexes (:issue:`28584`, :issue:`32640`, :issue:`32669`)
- Significant performance improvement when creating a :class:`DataFrame` with
  sparse values from ``scipy.sparse`` matrices using the
  :meth:`DataFrame.sparse.from_spmatrix` constructor (:issue:`32821`,
  :issue:`32825`,  :issue:`32826`, :issue:`32856`, :issue:`32858`).
- Performance improvement in :func:`factorize` for nullable (integer and boolean) dtypes (:issue:`33064`).
- Performance improvement in reductions (sum, prod, min, max) for nullable (integer and boolean) dtypes (:issue:`30982`, :issue:`33261`, :issue:`33442`).


.. ---------------------------------------------------------------------------

.. _whatsnew_110.bug_fixes:

Bug fixes
~~~~~~~~~


Categorical
^^^^^^^^^^^

- Bug where :func:`merge` was unable to join on non-unique categorical indices (:issue:`28189`)
- Bug when passing categorical data to :class:`Index` constructor along with ``dtype=object`` incorrectly returning a :class:`CategoricalIndex` instead of object-dtype :class:`Index` (:issue:`32167`)
- Bug where :class:`Categorical` comparison operator ``__ne__`` would incorrectly evaluate to ``False`` when either element was missing (:issue:`32276`)
- :meth:`Categorical.fillna` now accepts :class:`Categorical` ``other`` argument (:issue:`32420`)
- Bug where :meth:`Categorical.replace` would replace with ``NaN`` whenever the new value and replacement value were equal (:issue:`33288`)
- Bug where an ordered :class:`Categorical` containing only ``NaN`` values would raise rather than returning ``NaN`` when taking the minimum or maximum  (:issue:`33450`)
- Bug where :meth:`Series.isna` and :meth:`DataFrame.isna` would raise for categorical dtype when ``pandas.options.mode.use_inf_as_na`` was set to ``True`` (:issue:`33594`)

Datetimelike
^^^^^^^^^^^^

- Bug in :class:`Timestamp` where constructing :class:`Timestamp` from ambiguous epoch time and calling constructor again changed :meth:`Timestamp.value` property (:issue:`24329`)
- :meth:`DatetimeArray.searchsorted`, :meth:`TimedeltaArray.searchsorted`, :meth:`PeriodArray.searchsorted` not recognizing non-pandas scalars and incorrectly raising ``ValueError`` instead of ``TypeError`` (:issue:`30950`)
- Bug in :class:`Timestamp` where constructing :class:`Timestamp` with dateutil timezone less than 128 nanoseconds before daylight saving time switch from winter to summer would result in nonexistent time (:issue:`31043`)
- Bug in :meth:`Period.to_timestamp`, :meth:`Period.start_time` with microsecond frequency returning a timestamp one nanosecond earlier than the correct time (:issue:`31475`)
- :class:`Timestamp` raising confusing error message when year, month or day is missing (:issue:`31200`)
- Bug in :class:`DatetimeIndex` constructor incorrectly accepting ``bool``-dtyped inputs (:issue:`32668`)
- Bug in :meth:`DatetimeIndex.searchsorted` not accepting a ``list`` or :class:`Series` as its argument (:issue:`32762`)
- Bug where :meth:`PeriodIndex` raised when passed a :class:`Series` of strings (:issue:`26109`)
- Bug in :class:`Timestamp` arithmetic when adding or subtracting a ``np.ndarray`` with ``timedelta64`` dtype (:issue:`33296`)
- Bug in :meth:`DatetimeIndex.to_period` not infering the frequency when called with no arguments (:issue:`33358`)
- Bug in :meth:`DatetimeIndex.tz_localize` incorrectly retaining ``freq`` in some cases where the original freq is no longer valid (:issue:`30511`)
- Bug in :meth:`DatetimeIndex.intersection` losing ``freq`` and timezone in some cases (:issue:`33604`)
- Bug in :class:`DatetimeIndex` addition and subtraction with some types of :class:`DateOffset` objects incorrectly retaining an invalid ``freq`` attribute (:issue:`33779`)
- Bug in :class:`DatetimeIndex` where setting the ``freq`` attribute on an index could silently change the ``freq`` attribute on another index viewing the same data (:issue:`33552`)
- :meth:`DataFrame.min`/:meth:`DataFrame.max` not returning consistent result with :meth:`Series.min`/:meth:`Series.max` when called on objects initialized with empty :func:`pd.to_datetime`
- Bug in :meth:`DatetimeIndex.intersection` and :meth:`TimedeltaIndex.intersection` with results not having the correct ``name`` attribute (:issue:`33904`)
- Bug in :meth:`DatetimeArray.__setitem__`, :meth:`TimedeltaArray.__setitem__`, :meth:`PeriodArray.__setitem__` incorrectly allowing values with ``int64`` dtype to be silently cast (:issue:`33717`)

Timedelta
^^^^^^^^^

- Bug in constructing a :class:`Timedelta` with a high precision integer that would round the :class:`Timedelta` components (:issue:`31354`)
- Bug in dividing ``np.nan`` or ``None`` by :class:`Timedelta`` incorrectly returning ``NaT`` (:issue:`31869`)
- Timedeltas now understand ``µs`` as identifier for microsecond (:issue:`32899`)
- :class:`Timedelta` string representation now includes nanoseconds, when nanoseconds are non-zero (:issue:`9309`)
- Bug in comparing a :class:`Timedelta`` object against a ``np.ndarray`` with ``timedelta64`` dtype incorrectly viewing all entries as unequal (:issue:`33441`)
- Bug in :func:`timedelta_range` that produced an extra point on a edge case (:issue:`30353`, :issue:`33498`)
- Bug in :meth:`DataFrame.resample` that produced an extra point on a edge case (:issue:`30353`, :issue:`13022`, :issue:`33498`)
- Bug in :meth:`DataFrame.resample` that ignored the ``loffset`` argument when dealing with timedelta (:issue:`7687`, :issue:`33498`)

Timezones
^^^^^^^^^

- Bug in :func:`to_datetime` with ``infer_datetime_format=True`` where timezone names (e.g. ``UTC``) would not be parsed correctly (:issue:`33133`)
-


Numeric
^^^^^^^
- Bug in :meth:`DataFrame.floordiv` with ``axis=0`` not treating division-by-zero like :meth:`Series.floordiv` (:issue:`31271`)
- Bug in :meth:`to_numeric` with string argument ``"uint64"`` and ``errors="coerce"`` silently fails (:issue:`32394`)
- Bug in :meth:`to_numeric` with ``downcast="unsigned"`` fails for empty data (:issue:`32493`)
- Bug in :meth:`DataFrame.mean` with ``numeric_only=False`` and either ``datetime64`` dtype or ``PeriodDtype`` column incorrectly raising ``TypeError`` (:issue:`32426`)
- Bug in :meth:`DataFrame.count` with ``level="foo"`` and index level ``"foo"`` containing NaNs causes segmentation fault (:issue:`21824`)
- Bug in :meth:`DataFrame.diff` with ``axis=1`` returning incorrect results with mixed dtypes (:issue:`32995`)
- Bug in DataFrame reductions using ``numeric_only=True`` and ExtensionArrays (:issue:`33256`).
- Bug in :meth:`DataFrame.corr` and :meth:`DataFrame.cov` raising when handling nullable integer columns with ``pandas.NA`` (:issue:`33803`)
- Bug in :class:`DataFrame` and :class:`Series` addition and subtraction between object-dtype objects and ``datetime64`` dtype objects (:issue:`33824`)

Conversion
^^^^^^^^^^
- Bug in :class:`Series` construction from NumPy array with big-endian ``datetime64`` dtype (:issue:`29684`)
- Bug in :class:`Timedelta` construction with large nanoseconds keyword value (:issue:`32402`)
- Bug in :class:`DataFrame` construction where sets would be duplicated rather than raising (:issue:`32582`)

Strings
^^^^^^^

- Bug in the :meth:`~Series.astype` method when converting "string" dtype data to nullable integer dtype (:issue:`32450`).
- Fixed issue where taking ``min`` or ``max`` of a ``StringArray`` or ``Series`` with ``StringDtype`` type would raise. (:issue:`31746`)
- Bug in :meth:`Series.str.cat` returning ``NaN`` output when other had :class:`Index` type (:issue:`33425`)


Interval
^^^^^^^^
- Bug in :class:`IntervalArray` incorrectly allowing the underlying data to be changed when setting values (:issue:`32782`)
-

Indexing
^^^^^^^^
- Bug in slicing on a :class:`DatetimeIndex` with a partial-timestamp dropping high-resolution indices near the end of a year, quarter, or month (:issue:`31064`)
- Bug in :meth:`PeriodIndex.get_loc` treating higher-resolution strings differently from :meth:`PeriodIndex.get_value` (:issue:`31172`)
- Bug in :meth:`Series.at` and :meth:`DataFrame.at` not matching ``.loc`` behavior when looking up an integer in a :class:`Float64Index` (:issue:`31329`)
- Bug in :meth:`PeriodIndex.is_monotonic` incorrectly returning ``True`` when containing leading ``NaT`` entries (:issue:`31437`)
- Bug in :meth:`DatetimeIndex.get_loc` raising ``KeyError`` with converted-integer key instead of the user-passed key (:issue:`31425`)
- Bug in :meth:`Series.xs` incorrectly returning ``Timestamp`` instead of ``datetime64`` in some object-dtype cases (:issue:`31630`)
<<<<<<< HEAD
- Bug in :meth:`DataFrame.interpolate` raising ``UnboundLocalError`` when specifying the ``axis`` with a string (:issue:`25190`)
=======
- Bug in :meth:`DataFrame.iat` incorrectly returning ``Timestamp`` instead of ``datetime`` in some object-dtype cases (:issue:`32809`)
- Bug in :meth:`DataFrame.at` when either columns or index is non-unique (:issue:`33041`)
- Bug in :meth:`Series.loc` and :meth:`DataFrame.loc` when indexing with an integer key on a object-dtype :class:`Index` that is not all-integers (:issue:`31905`)
- Bug in :meth:`DataFrame.iloc.__setitem__` on a :class:`DataFrame` with duplicate columns incorrectly setting values for all matching columns (:issue:`15686`, :issue:`22036`)
- Bug in :meth:`DataFrame.loc:` and :meth:`Series.loc` with a :class:`DatetimeIndex`, :class:`TimedeltaIndex`, or :class:`PeriodIndex` incorrectly allowing lookups of non-matching datetime-like dtypes (:issue:`32650`)
- Bug in :meth:`Series.__getitem__` indexing with non-standard scalars, e.g. ``np.dtype`` (:issue:`32684`)
- Fix to preserve the ability to index with the "nearest" method with xarray's CFTimeIndex, an :class:`Index` subclass (`pydata/xarray#3751 <https://github.com/pydata/xarray/issues/3751>`_, :issue:`32905`).
- Bug in :class:`Index` constructor where an unhelpful error message was raised for ``numpy`` scalars (:issue:`33017`)
- Bug in :meth:`DataFrame.lookup` incorrectly raising an ``AttributeError`` when ``frame.index`` or ``frame.columns`` is not unique; this will now raise a ``ValueError`` with a helpful error message (:issue:`33041`)
- Bug in :meth:`DataFrame.iloc.__setitem__` creating a new array instead of overwriting ``Categorical`` values in-place (:issue:`32831`)
- Bug in :class:`Interval` where a :class:`Timedelta` could not be added or subtracted from a :class:`Timestamp` interval (:issue:`32023`)
- Bug in :meth:`DataFrame.copy` _item_cache not invalidated after copy causes post-copy value updates to not be reflected (:issue:`31784`)
- Bug in `Series.__getitem__` with an integer key and a :class:`MultiIndex` with leading integer level failing to raise ``KeyError`` if the key is not present in the first level (:issue:`33355`)
- Bug in :meth:`DataFrame.iloc` when slicing a single column-:class:`DataFrame`` with ``ExtensionDtype`` (e.g. ``df.iloc[:, :1]``) returning an invalid result (:issue:`32957`)
- Bug in :meth:`DatetimeIndex.insert` and :meth:`TimedeltaIndex.insert` causing index ``freq`` to be lost when setting an element into an empty :class:`Series` (:issue:33573`)
- Bug in :meth:`Series.__setitem__` with an :class:`IntervalIndex` and a list-like key of integers (:issue:`33473`)
- Bug in :meth:`Series.__getitem__` allowing missing labels with ``np.ndarray``, :class:`Index`, :class:`Series` indexers but not ``list``, these now all raise ``KeyError`` (:issue:`33646`)
- Bug in :meth:`DataFrame.truncate` and :meth:`Series.truncate` where index was assumed to be monotone increasing (:issue:`33756`)
- Indexing with a list of strings representing datetimes failed on :class:`DatetimeIndex` or :class:`PeriodIndex`(:issue:`11278`)
>>>>>>> 9a741d3e

Missing
^^^^^^^
- Calling :meth:`fillna` on an empty Series now correctly returns a shallow copied object. The behaviour is now consistent with :class:`Index`, :class:`DataFrame` and a non-empty :class:`Series` (:issue:`32543`).
- Bug in :meth:`replace` when argument ``to_replace`` is of type dict/list and is used on a :class:`Series` containing ``<NA>`` was raising a ``TypeError``. The method now handles this by ignoring ``<NA>`` values when doing the comparison for the replacement (:issue:`32621`)
- Bug in :meth:`~Series.any` and :meth:`~Series.all` incorrectly returning ``<NA>`` for all ``False`` or all ``True`` values using the nulllable boolean dtype and with ``skipna=False`` (:issue:`33253`)
- Clarified documentation on interpolate with method =akima. The ``der`` parameter must be scalar or None (:issue:`33426`)

MultiIndex
^^^^^^^^^^
- Bug in :meth:`Dataframe.loc` when used with a :class:`MultiIndex`. The returned values were not in the same order as the given inputs (:issue:`22797`)

.. ipython:: python

        df = pd.DataFrame(np.arange(4),
                          index=[["a", "a", "b", "b"], [1, 2, 1, 2]])
        # Rows are now ordered as the requested keys
        df.loc[(['b', 'a'], [2, 1]), :]

- Bug in :meth:`MultiIndex.intersection` was not guaranteed to preserve order when ``sort=False``. (:issue:`31325`)

.. ipython:: python

        left = pd.MultiIndex.from_arrays([["b", "a"], [2, 1]])
        right = pd.MultiIndex.from_arrays([["a", "b", "c"], [1, 2, 3]])
        # Common elements are now guaranteed to be ordered by the left side
        left.intersection(right, sort=False)

- Bug when joining 2 Multi-indexes, without specifying level with different columns. Return-indexers parameter is ignored. (:issue:`34074`)

I/O
^^^
- Bug in :meth:`read_json` where integer overflow was occurring when json contains big number strings. (:issue:`30320`)
- `read_csv` will now raise a ``ValueError`` when the arguments `header` and `prefix` both are not `None`. (:issue:`27394`)
- Bug in :meth:`DataFrame.to_json` was raising ``NotFoundError`` when ``path_or_buf`` was an S3 URI (:issue:`28375`)
- Bug in :meth:`DataFrame.to_parquet` overwriting pyarrow's default for
  ``coerce_timestamps``; following pyarrow's default allows writing nanosecond
  timestamps with ``version="2.0"`` (:issue:`31652`).
- Bug in :meth:`read_csv` was raising `TypeError` when `sep=None` was used in combination with `comment` keyword (:issue:`31396`)
- Bug in :class:`HDFStore` that caused it to set to ``int64`` the dtype of a ``datetime64`` column when reading a DataFrame in Python 3 from fixed format written in Python 2 (:issue:`31750`)
- Bug in :meth:`DataFrame.to_json` where ``Timedelta`` objects would not be serialized correctly with ``date_format="iso"`` (:issue:`28256`)
- :func:`read_csv` will raise a ``ValueError`` when the column names passed in `parse_dates` are missing in the Dataframe (:issue:`31251`)
- Bug in :meth:`read_excel` where a UTF-8 string with a high surrogate would cause a segmentation violation (:issue:`23809`)
- Bug in :meth:`read_csv` was causing a file descriptor leak on an empty file (:issue:`31488`)
- Bug in :meth:`read_csv` was causing a segfault when there were blank lines between the header and data rows (:issue:`28071`)
- Bug in :meth:`read_csv` was raising a misleading exception on a permissions issue (:issue:`23784`)
- Bug in :meth:`read_csv` was raising an ``IndexError`` when header=None and 2 extra data columns
- Bug in :meth:`read_sas` was raising an ``AttributeError`` when reading files from Google Cloud Storage (issue:`33069`)
- Bug in :meth:`DataFrame.to_sql` where an ``AttributeError`` was raised when saving an out of bounds date (:issue:`26761`)
- Bug in :meth:`read_excel` did not correctly handle multiple embedded spaces in OpenDocument text cells. (:issue:`32207`)
- Bug in :meth:`read_json` was raising ``TypeError`` when reading a list of booleans into a Series. (:issue:`31464`)
- Bug in :func:`pandas.io.json.json_normalize` where location specified by `record_path` doesn't point to an array. (:issue:`26284`)
- :func:`pandas.read_hdf` has a more explicit error message when loading an
  unsupported HDF file (:issue:`9539`)
- Bug in :meth:`~DataFrame.to_parquet` was not raising ``PermissionError`` when writing to a private s3 bucket with invalid creds. (:issue:`27679`)
- Bug in :meth:`~DataFrame.to_csv` was silently failing when writing to an invalid s3 bucket. (:issue:`32486`)
- Bug in :meth:`~DataFrame.read_feather` was raising an `ArrowIOError` when reading an s3 or http file path (:issue:`29055`)
- Bug in :meth:`read_parquet` was raising a ``FileNotFoundError`` when passed an s3 directory path. (:issue:`26388`)
- Bug in :meth:`~DataFrame.to_parquet` was throwing an ``AttributeError`` when writing a partitioned parquet file to s3 (:issue:`27596`)

Plotting
^^^^^^^^

- :func:`.plot` for line/bar now accepts color by dictonary (:issue:`8193`).
- Bug in :meth:`DataFrame.plot.hist` where weights are not working for multiple columns (:issue:`33173`)
- Bug in :meth:`DataFrame.boxplot` and :meth:`DataFrame.plot.boxplot` lost color attributes of ``medianprops``, ``whiskerprops``, ``capprops`` and ``medianprops`` (:issue:`30346`)
- Bug in :meth:`DataFrame.hist` where the order of ``column`` argument was ignored (:issue:`29235`)
- Bug in :meth:`DataFrame.plot.scatter` that when adding multiple plots with different ``cmap``, colorbars alway use the first ``cmap`` (:issue:`33389`)


Groupby/resample/rolling
^^^^^^^^^^^^^^^^^^^^^^^^

- Bug in :meth:`GroupBy.apply` raises ``ValueError`` when the ``by`` axis is not sorted and has duplicates and the applied ``func`` does not mutate passed in objects (:issue:`30667`)
- Bug in :meth:`DataFrameGroupby.transform` produces incorrect result with transformation functions (:issue:`30918`)
- Bug in :meth:`GroupBy.count` causes segmentation fault when grouped-by column contains NaNs (:issue:`32841`)
- Bug in :meth:`DataFrame.groupby` and :meth:`Series.groupby` produces inconsistent type when aggregating Boolean series (:issue:`32894`)
- Bug in :meth:`DataFrameGroupBy.sum` and :meth:`SeriesGroupBy.sum` where a large negative number would be returned when the number of non-null values was below ``min_count`` for nullable integer dtypes (:issue:`32861`)
- Bug in :meth:`SeriesGroupBy.quantile` raising on nullable integers (:issue:`33136`)
- Bug in :meth:`SeriesGroupBy.first`, :meth:`SeriesGroupBy.last`, :meth:`SeriesGroupBy.min`, and :meth:`SeriesGroupBy.max` returning floats when applied to nullable Booleans (:issue:`33071`)
- Bug in :meth:`DataFrameGroupBy.agg` with dictionary input losing ``ExtensionArray`` dtypes (:issue:`32194`)
- Bug in :meth:`DataFrame.resample` where an ``AmbiguousTimeError`` would be raised when the resulting timezone aware :class:`DatetimeIndex` had a DST transition at midnight (:issue:`25758`)
- Bug in :meth:`DataFrame.groupby` where a ``ValueError`` would be raised when grouping by a categorical column with read-only categories and ``sort=False`` (:issue:`33410`)
- Bug in :meth:`GroupBy.first` and :meth:`GroupBy.last` where None is not preserved in object dtype (:issue:`32800`)
- Bug in :meth:`Rolling.min` and :meth:`Rolling.max`: Growing memory usage after multiple calls when using a fixed window (:issue:`30726`)

Reshaping
^^^^^^^^^

- Bug effecting all numeric and boolean reduction methods not returning subclassed data type. (:issue:`25596`)
- Bug in :meth:`DataFrame.pivot_table` when only MultiIndexed columns is set (:issue:`17038`)
- Bug in :meth:`DataFrame.unstack` and :meth:`Series.unstack` can take tuple names in MultiIndexed data (:issue:`19966`)
- Bug in :meth:`DataFrame.pivot_table` when ``margin`` is ``True`` and only ``column`` is defined (:issue:`31016`)
- Fix incorrect error message in :meth:`DataFrame.pivot` when ``columns`` is set to ``None``. (:issue:`30924`)
- Bug in :func:`crosstab` when inputs are two Series and have tuple names, the output will keep dummy MultiIndex as columns. (:issue:`18321`)
- :meth:`DataFrame.pivot` can now take lists for ``index`` and ``columns`` arguments (:issue:`21425`)
- Bug in :func:`concat` where the resulting indices are not copied when ``copy=True`` (:issue:`29879`)
- Bug where :meth:`Index.astype` would lose the name attribute when converting from ``Float64Index`` to ``Int64Index``, or when casting to an ``ExtensionArray`` dtype (:issue:`32013`)
- :meth:`Series.append` will now raise a ``TypeError`` when passed a DataFrame or a sequence containing Dataframe (:issue:`31413`)
- :meth:`DataFrame.replace` and :meth:`Series.replace` will raise a ``TypeError`` if ``to_replace`` is not an expected type. Previously the ``replace`` would fail silently (:issue:`18634`)
- Bug on inplace operation of a Series that was adding a column to the DataFrame from where it was originally dropped from (using inplace=True) (:issue:`30484`)
- Bug in :meth:`DataFrame.apply` where callback was called with :class:`Series` parameter even though ``raw=True`` requested. (:issue:`32423`)
- Bug in :meth:`DataFrame.pivot_table` losing timezone information when creating a :class:`MultiIndex` level from a column with timezone-aware dtype (:issue:`32558`)
- Bug in :meth:`concat` where when passing a non-dict mapping as ``objs`` would raise a ``TypeError`` (:issue:`32863`)
- :meth:`DataFrame.agg` now provides more descriptive ``SpecificationError`` message when attempting to aggregating non-existant column (:issue:`32755`)
- Bug in :meth:`DataFrame.unstack` when MultiIndexed columns and MultiIndexed rows were used (:issue:`32624`, :issue:`24729` and :issue:`28306`)
- Bug in :meth:`DataFrame.corrwith()`, :meth:`DataFrame.memory_usage()`, :meth:`DataFrame.dot()`,
  :meth:`DataFrame.idxmin()`, :meth:`DataFrame.idxmax()`, :meth:`DataFrame.duplicated()`, :meth:`DataFrame.isin()`,
  :meth:`DataFrame.count()`, :meth:`Series.explode()`, :meth:`Series.asof()` and :meth:`DataFrame.asof()` not
  returning subclassed types. (:issue:`31331`)
- Bug in :func:`concat` was not allowing for concatenation of ``DataFrame`` and ``Series`` with duplicate keys (:issue:`33654`)
- Bug in :func:`cut` raised an error when non-unique labels (:issue:`33141`)
- Bug in :meth:`DataFrame.replace` casts columns to ``object`` dtype if items in ``to_replace`` not in values (:issue:`32988`)

Sparse
^^^^^^
- Creating a :class:`SparseArray` from timezone-aware dtype will issue a warning before dropping timezone information, instead of doing so silently (:issue:`32501`)
- Bug in :meth:`arrays.SparseArray.from_spmatrix` wrongly read scipy sparse matrix (:issue:`31991`)
-

ExtensionArray
^^^^^^^^^^^^^^

- Fixed bug where :meth:`Series.value_counts` would raise on empty input of ``Int64`` dtype (:issue:`33317`)
- Fixed bug where :meth:`StringArray.isna` would return ``False`` for NA values when ``pandas.options.mode.use_inf_as_na`` was set to ``True`` (:issue:`33655`)
- Fixed bug in :class:`Series` construction with EA dtype and index but no data or scalar data fails (:issue:`26469`)
- Fixed bug that caused :meth:`Series.__repr__()` to crash for extension types whose elements are multidimensional arrays (:issue:`33770`).
- Fixed bug where :meth:`Series.update` would raise a ``ValueError`` for ``ExtensionArray`` dtypes with missing values (:issue:`33980`)
- Fixed bug where :meth:`StringArray.memory_usage` was not implemented (:issue:`33963`)
- Fixed bug where :meth:`DataFrameGroupBy` would ignore the ``min_count`` argument for aggregations on nullable boolean dtypes (:issue:`34051`)
- Fixed bug that `DataFrame(columns=.., dtype='string')` would fail (:issue:`27953`, :issue:`33623`)

Other
^^^^^
- Appending a dictionary to a :class:`DataFrame` without passing ``ignore_index=True`` will raise ``TypeError: Can only append a dict if ignore_index=True``
  instead of ``TypeError: Can only append a Series if ignore_index=True or if the Series has a name`` (:issue:`30871`)
- Set operations on an object-dtype :class:`Index` now always return object-dtype results (:issue:`31401`)
- Bug in :meth:`AbstractHolidayCalendar.holidays` when no rules were defined (:issue:`31415`)
- Bug in :class:`DataFrame` when initiating a frame with lists and assign ``columns`` with nested list for ``MultiIndex`` (:issue:`32173`)
- Bug in :meth:`DataFrame.to_records` incorrectly losing timezone information in timezone-aware ``datetime64`` columns (:issue:`32535`)
- Fixed :func:`pandas.testing.assert_series_equal` to correctly raise if left object is a different subclass with ``check_series_type=True`` (:issue:`32670`).
- :meth:`IntegerArray.astype` now supports ``datetime64`` dtype (:issue:32538`)
- Getting a missing attribute in a query/eval string raises the correct ``AttributeError`` (:issue:`32408`)
- Fixed bug in :func:`pandas.testing.assert_series_equal` where dtypes were checked for ``Interval`` and ``ExtensionArray`` operands when ``check_dtype`` was ``False`` (:issue:`32747`)
- Bug in :meth:`Series.map` not raising on invalid ``na_action`` (:issue:`32815`)
- Bug in :meth:`DataFrame.__dir__` caused a segfault when using unicode surrogates in a column name (:issue:`25509`)
- Bug in :meth:`DataFrame.plot.scatter` caused an error when plotting variable marker sizes (:issue:`32904`)
- :class:`IntegerArray` now implements the ``sum`` operation (:issue:`33172`)

.. ---------------------------------------------------------------------------

.. _whatsnew_110.contributors:

Contributors
~~~~~~~~~~~~<|MERGE_RESOLUTION|>--- conflicted
+++ resolved
@@ -699,9 +699,7 @@
 - Bug in :meth:`PeriodIndex.is_monotonic` incorrectly returning ``True`` when containing leading ``NaT`` entries (:issue:`31437`)
 - Bug in :meth:`DatetimeIndex.get_loc` raising ``KeyError`` with converted-integer key instead of the user-passed key (:issue:`31425`)
 - Bug in :meth:`Series.xs` incorrectly returning ``Timestamp`` instead of ``datetime64`` in some object-dtype cases (:issue:`31630`)
-<<<<<<< HEAD
 - Bug in :meth:`DataFrame.interpolate` raising ``UnboundLocalError`` when specifying the ``axis`` with a string (:issue:`25190`)
-=======
 - Bug in :meth:`DataFrame.iat` incorrectly returning ``Timestamp`` instead of ``datetime`` in some object-dtype cases (:issue:`32809`)
 - Bug in :meth:`DataFrame.at` when either columns or index is non-unique (:issue:`33041`)
 - Bug in :meth:`Series.loc` and :meth:`DataFrame.loc` when indexing with an integer key on a object-dtype :class:`Index` that is not all-integers (:issue:`31905`)
@@ -721,7 +719,6 @@
 - Bug in :meth:`Series.__getitem__` allowing missing labels with ``np.ndarray``, :class:`Index`, :class:`Series` indexers but not ``list``, these now all raise ``KeyError`` (:issue:`33646`)
 - Bug in :meth:`DataFrame.truncate` and :meth:`Series.truncate` where index was assumed to be monotone increasing (:issue:`33756`)
 - Indexing with a list of strings representing datetimes failed on :class:`DatetimeIndex` or :class:`PeriodIndex`(:issue:`11278`)
->>>>>>> 9a741d3e
 
 Missing
 ^^^^^^^
