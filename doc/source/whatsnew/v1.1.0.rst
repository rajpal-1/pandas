.. _whatsnew_110:

What's new in 1.1.0 (??)
------------------------

These are the changes in pandas 1.1.0. See :ref:`release` for a full changelog
including other versions of pandas.

{{ header }}

.. ---------------------------------------------------------------------------

Enhancements
~~~~~~~~~~~~

.. _whatsnew_110.enhancements.other:

Other enhancements
^^^^^^^^^^^^^^^^^^

-
-


.. ---------------------------------------------------------------------------

.. _whatsnew_110.deprecations:

Deprecations
~~~~~~~~~~~~

-
-

.. ---------------------------------------------------------------------------


.. _whatsnew_110.performance:

Performance improvements
~~~~~~~~~~~~~~~~~~~~~~~~

-
-

.. ---------------------------------------------------------------------------

.. _whatsnew_110.bug_fixes:

Bug fixes
~~~~~~~~~


Categorical
^^^^^^^^^^^

-
-

Datetimelike
^^^^^^^^^^^^
- Bug in :class:`Timestamp` where constructing :class:`Timestamp` from ambiguous epoch time and calling constructor again changed :meth:`Timestamp.value` property (:issue:`24329`)
-
-

Timedelta
^^^^^^^^^

-
-

Timezones
^^^^^^^^^

-
-


Numeric
^^^^^^^
-
-

Conversion
^^^^^^^^^^
- Bug in :class:`Series` construction from NumPy array with big-endian ``datetime64`` dtype (:issue:`29684`)
-
-

Strings
^^^^^^^

-
-


Interval
^^^^^^^^

-
-

Indexing
^^^^^^^^

-
-

Missing
^^^^^^^

-
-

MultiIndex
^^^^^^^^^^

-
-

I/O
^^^

-
-

Plotting
^^^^^^^^

-
-

Groupby/resample/rolling
^^^^^^^^^^^^^^^^^^^^^^^^

-
-


Reshaping
^^^^^^^^^

-
- Bug in :meth:`DataFrame.pivot_table` when only MultiIndexed columns is set (:issue:`17038`)
<<<<<<< HEAD
- Correct incorrect error message in :meth:`DataFrame.pivot` when ``columns`` is set to ``None``. (:issue:`30924`)
=======
- Bug in :func:`crosstab` when inputs are two Series and have tuple names, the output will keep dummy MultiIndex as columns. (:issue:`18321`)
>>>>>>> a890239b


Sparse
^^^^^^

-
-

ExtensionArray
^^^^^^^^^^^^^^

-
-


Other
^^^^^
-
-

.. ---------------------------------------------------------------------------

.. _whatsnew_110.contributors:

Contributors
~~~~~~~~~~~~<|MERGE_RESOLUTION|>--- conflicted
+++ resolved
@@ -142,11 +142,8 @@
 
 -
 - Bug in :meth:`DataFrame.pivot_table` when only MultiIndexed columns is set (:issue:`17038`)
-<<<<<<< HEAD
 - Correct incorrect error message in :meth:`DataFrame.pivot` when ``columns`` is set to ``None``. (:issue:`30924`)
-=======
 - Bug in :func:`crosstab` when inputs are two Series and have tuple names, the output will keep dummy MultiIndex as columns. (:issue:`18321`)
->>>>>>> a890239b
 
 
 Sparse
