.. _whatsnew_110:

What's new in 1.1.0 (??)
------------------------

These are the changes in pandas 1.1.0. See :ref:`release` for a full changelog
including other versions of pandas.

{{ header }}

.. ---------------------------------------------------------------------------

Enhancements
~~~~~~~~~~~~

.. _whatsnew_110.period_index_partial_string_slicing:

Nonmonotonic PeriodIndex Partial String Slicing
^^^^^^^^^^^^^^^^^^^^^^^^^^^^^^^^^^^^^^^^^^^^^^^

:class:`PeriodIndex` now supports partial string slicing for non-monotonic indexes, mirroring :class:`DatetimeIndex` behavior (:issue:`31096`)

For example:

.. ipython:: python

   dti = pd.date_range("2014-01-01", periods=30, freq="30D")
   pi = dti.to_period("D")
   ser_monotonic = pd.Series(np.arange(30), index=pi)
   shuffler = list(range(0, 30, 2)) + list(range(1, 31, 2))
   ser = ser_monotonic[shuffler]
   ser

.. ipython:: python

   ser["2014"]
   ser.loc["May 2015"]

.. _whatsnew_110.timestamp_fold_support:

Fold argument support in Timestamp constructor
^^^^^^^^^^^^^^^^^^^^^^^^^^^^^^^^^^^^^^^^^^^^^^

:class:`Timestamp:` now supports the keyword-only fold argument according to `PEP 495 <https://www.python.org/dev/peps/pep-0495/#the-fold-attribute>`_ similar to parent ``datetime.datetime`` class. It supports both accepting fold as an initialization argument and inferring fold from other constructor arguments (:issue:`25057`, :issue:`31338`). Support is limited to ``dateutil`` timezones as ``pytz`` doesn't support fold.

For example:

.. ipython:: python

    ts = pd.Timestamp("2019-10-27 01:30:00+00:00")
    ts.fold

.. ipython:: python

    ts = pd.Timestamp(year=2019, month=10, day=27, hour=1, minute=30,
                      tz="dateutil/Europe/London", fold=1)
    ts

For more on working with fold, see :ref:`Fold subsection <timeseries.fold>` in the user guide.

.. _whatsnew_110.to_datetime_multiple_tzname_tzoffset_support:

Parsing timezone-aware format with different timezones in to_datetime
^^^^^^^^^^^^^^^^^^^^^^^^^^^^^^^^^^^^^^^^^^^^^^^^^^^^^^^^^^^^^^^^^^^^^

:func:`to_datetime` now supports parsing formats containing timezone names (``%Z``) and UTC offsets (``%z``) from different timezones then converting them to UTC by setting ``utc=True``. This would return a :class:`DatetimeIndex` with timezone at UTC as opposed to an :class:`Index` with ``object`` dtype if ``utc=True`` is not set (:issue:`32792`).

For example:

.. ipython:: python

    tz_strs = ["2010-01-01 12:00:00 +0100", "2010-01-01 12:00:00 -0100",
               "2010-01-01 12:00:00 +0300", "2010-01-01 12:00:00 +0400"]
    pd.to_datetime(tz_strs, format='%Y-%m-%d %H:%M:%S %z', utc=True)
    pd.to_datetime(tz_strs, format='%Y-%m-%d %H:%M:%S %z')

.. _whatsnew_110.enhancements.other:

Other enhancements
^^^^^^^^^^^^^^^^^^

- :class:`Styler` may now render CSS more efficiently where multiple cells have the same styling (:issue:`30876`)
- :meth:`Styler.highlight_null` now accepts ``subset`` argument (:issue:`31345`)
- When writing directly to a sqlite connection :func:`to_sql` now supports the ``multi`` method (:issue:`29921`)
- `OptionError` is now exposed in `pandas.errors` (:issue:`27553`)
- :func:`timedelta_range` will now infer a frequency when passed ``start``, ``stop``, and ``periods`` (:issue:`32377`)
- Positional slicing on a :class:`IntervalIndex` now supports slices with ``step > 1`` (:issue:`31658`)
- :class:`Series.str` now has a `fullmatch` method that matches a regular expression against the entire string in each row of the series, similar to `re.fullmatch` (:issue:`32806`).
- :meth:`DataFrame.sample` will now also allow array-like and BitGenerator objects to be passed to ``random_state`` as seeds (:issue:`32503`)
- :meth:`MultiIndex.union` will now raise `RuntimeWarning` if the object inside are unsortable, pass `sort=False` to suppress this warning (:issue:`33015`)
<<<<<<< HEAD
- Updated :meth:`pandas.wide_to_long` documentation (:issue:`33417`)
=======
- The :meth:`DataFrame.to_feather` method now supports additional keyword
  arguments (e.g. to set the compression) that are added in pyarrow 0.17
  (:issue:`33422`).
- :meth:`DataFrame.to_csv`, :meth:`DataFrame.to_pickle`,
  and :meth:`DataFrame.to_json` now support passing a dict of
  compression arguments when using the ``gzip`` and ``bz2`` protocols.
  This can be used to set a custom compression level, e.g.,
  ``df.to_csv(path, compression={'method': 'gzip', 'compresslevel': 1}``
  (:issue:`33196`)
>>>>>>> c6c53671

.. ---------------------------------------------------------------------------

Increased minimum versions for dependencies
^^^^^^^^^^^^^^^^^^^^^^^^^^^^^^^^^^^^^^^^^^^

Some minimum supported versions of dependencies were updated (:issue:`29766`, :issue:`29723`).
If installed, we now require:

+-----------------+-----------------+----------+---------+
| Package         | Minimum Version | Required | Changed |
+=================+=================+==========+=========+
| python-dateutil | 2.7.3           |    X     |         |
+-----------------+-----------------+----------+---------+


Development Changes
^^^^^^^^^^^^^^^^^^^

- The minimum version of Cython is now the most recent bug-fix version (0.29.16) (:issue:`33334`).

.. _whatsnew_110.api.other:

Other API changes
^^^^^^^^^^^^^^^^^

- :meth:`Series.describe` will now show distribution percentiles for ``datetime`` dtypes, statistics ``first`` and ``last``
  will now be ``min`` and ``max`` to match with numeric dtypes in :meth:`DataFrame.describe` (:issue:`30164`)
- Added :meth:`DataFrame.value_counts` (:issue:`5377`)
- :meth:`Groupby.groups` now returns an abbreviated representation when called on large dataframes (:issue:`1135`)
- ``loc`` lookups with an object-dtype :class:`Index` and an integer key will now raise ``KeyError`` instead of ``TypeError`` when key is missing (:issue:`31905`)
- Using a :func:`pandas.api.indexers.BaseIndexer` with ``std``, ``var``, ``count``, ``skew``, ``cov``, ``corr`` will now raise a ``NotImplementedError`` (:issue:`32865`)
- Using a :func:`pandas.api.indexers.BaseIndexer` with ``min``, ``max`` will now return correct results for any monotonic :func:`pandas.api.indexers.BaseIndexer` descendant (:issue:`32865`)
- Added a :func:`pandas.api.indexers.FixedForwardWindowIndexer` class to support forward-looking windows during ``rolling`` operations.
-

Backwards incompatible API changes
~~~~~~~~~~~~~~~~~~~~~~~~~~~~~~~~~~
- :meth:`DataFrame.swaplevels` now raises a  ``TypeError`` if the axis is not a :class:`MultiIndex`.
  Previously a ``AttributeError`` was raised (:issue:`31126`)
- :meth:`DataFrameGroupby.mean` and :meth:`SeriesGroupby.mean` (and similarly for :meth:`~DataFrameGroupby.median`, :meth:`~DataFrameGroupby.std` and :meth:`~DataFrameGroupby.var`)
  now raise a  ``TypeError`` if a not-accepted keyword argument is passed into it.
  Previously a ``UnsupportedFunctionCall`` was raised (``AssertionError`` if ``min_count`` passed into :meth:`~DataFrameGroupby.median`) (:issue:`31485`)
- :meth:`DataFrame.at` and :meth:`Series.at` will raise a ``TypeError`` instead of a ``ValueError`` if an incompatible key is passed, and ``KeyError`` if a missing key is passed, matching the behavior of ``.loc[]`` (:issue:`31722`)
- Passing an integer dtype other than ``int64`` to ``np.array(period_index, dtype=...)`` will now raise ``TypeError`` instead of incorrectly using ``int64`` (:issue:`32255`)

``MultiIndex.get_indexer`` interprets `method` argument differently
^^^^^^^^^^^^^^^^^^^^^^^^^^^^^^^^^^^^^^^^^^^^^^^^^^^^^^^^^^^^^^^^^^^

This restores the behavior of :meth:`MultiIndex.get_indexer` with ``method='backfill'`` or ``method='pad'`` to the behavior before pandas 0.23.0. In particular, MultiIndexes are treated as a list of tuples and padding or backfilling is done with respect to the ordering of these lists of tuples (:issue:`29896`).

As an example of this, given:

.. ipython:: python

        df = pd.DataFrame({
            'a': [0, 0, 0, 0],
            'b': [0, 2, 3, 4],
            'c': ['A', 'B', 'C', 'D'],
        }).set_index(['a', 'b'])
        mi_2 = pd.MultiIndex.from_product([[0], [-1, 0, 1, 3, 4, 5]])

The differences in reindexing ``df`` with ``mi_2`` and using ``method='backfill'`` can be seen here:

*pandas >= 0.23, < 1.1.0*:

.. code-block:: ipython

    In [1]: df.reindex(mi_2, method='backfill')
    Out[1]:
          c
    0 -1  A
       0  A
       1  D
       3  A
       4  A
       5  C

*pandas <0.23, >= 1.1.0*

.. ipython:: python

        df.reindex(mi_2, method='backfill')

And the differences in reindexing ``df`` with ``mi_2`` and using ``method='pad'`` can be seen here:

*pandas >= 0.23, < 1.1.0*

.. code-block:: ipython

    In [1]: df.reindex(mi_2, method='pad')
    Out[1]:
            c
    0 -1  NaN
       0  NaN
       1    D
       3  NaN
       4    A
       5    C

*pandas < 0.23, >= 1.1.0*

.. ipython:: python

        df.reindex(mi_2, method='pad')

-

.. _whatsnew_110.api_breaking.indexing_raises_key_errors:

Failed Label-Based Lookups Always Raise KeyError
^^^^^^^^^^^^^^^^^^^^^^^^^^^^^^^^^^^^^^^^^^^^^^^^

Label lookups ``series[key]``, ``series.loc[key]`` and ``frame.loc[key]``
used to raises either ``KeyError`` or ``TypeError`` depending on the type of
key and type of :class:`Index`.  These now consistently raise ``KeyError`` (:issue:`31867`)

.. ipython:: python

    ser1 = pd.Series(range(3), index=[0, 1, 2])
    ser2 = pd.Series(range(3), index=pd.date_range("2020-02-01", periods=3))

*Previous behavior*:

.. code-block:: ipython

    In [3]: ser1[1.5]
    ...
    TypeError: cannot do label indexing on Int64Index with these indexers [1.5] of type float

    In [4] ser1["foo"]
    ...
    KeyError: 'foo'

    In [5]: ser1.loc[1.5]
    ...
    TypeError: cannot do label indexing on Int64Index with these indexers [1.5] of type float

    In [6]: ser1.loc["foo"]
    ...
    KeyError: 'foo'

    In [7]: ser2.loc[1]
    ...
    TypeError: cannot do label indexing on DatetimeIndex with these indexers [1] of type int

    In [8]: ser2.loc[pd.Timestamp(0)]
    ...
    KeyError: Timestamp('1970-01-01 00:00:00')

*New behavior*:

.. code-block:: ipython

    In [3]: ser1[1.5]
    ...
    KeyError: 1.5

    In [4] ser1["foo"]
    ...
    KeyError: 'foo'

    In [5]: ser1.loc[1.5]
    ...
    KeyError: 1.5

    In [6]: ser1.loc["foo"]
    ...
    KeyError: 'foo'

    In [7]: ser2.loc[1]
    ...
    KeyError: 1

    In [8]: ser2.loc[pd.Timestamp(0)]
    ...
    KeyError: Timestamp('1970-01-01 00:00:00')

:meth:`DataFrame.merge` preserves right frame's row order
^^^^^^^^^^^^^^^^^^^^^^^^^^^^^^^^^^^^^^^^^^^^^^^^^^^^^^^^^
:meth:`DataFrame.merge` now preserves right frame's row order when executing a right merge (:issue:`27453`)

.. ipython:: python

    left_df = pd.DataFrame({'animal': ['dog', 'pig'], 'max_speed': [40, 11]})
    right_df = pd.DataFrame({'animal': ['quetzal', 'pig'], 'max_speed': [80, 11]})
    left_df
    right_df

*Previous behavior*:

.. code-block:: python

    >>> left_df.merge(right_df, on=['animal', 'max_speed'], how="right")
        animal  max_speed
    0      pig         11
    1  quetzal         80

*New behavior*:

.. ipython:: python

    left_df.merge(right_df, on=['animal', 'max_speed'], how="right")

.. ---------------------------------------------------------------------------

.. _whatsnew_110.api_breaking.assignment_to_multiple_columns:

Assignment to multiple columns of a DataFrame when some columns do not exist
^^^^^^^^^^^^^^^^^^^^^^^^^^^^^^^^^^^^^^^^^^^^^^^^^^^^^^^^^^^^^^^^^^^^^^^^^^^^

Assignment to multiple columns of a :class:`DataFrame` when some of the columns do not exist would previously assign the values to the last column. Now, new columns would be constructed with the right values. (:issue:`13658`)

.. ipython:: python

   df = pd.DataFrame({'a': [0, 1, 2], 'b': [3, 4, 5]})
   df

*Previous behavior*:

.. code-block:: ipython

   In [3]: df[['a', 'c']] = 1
   In [4]: df
   Out[4]:
      a  b
   0  1  1
   1  1  1
   2  1  1

*New behavior*:

.. ipython:: python

   df[['a', 'c']] = 1
   df

.. _whatsnew_110.deprecations:

Deprecations
~~~~~~~~~~~~

- Lookups on a :class:`Series` with a single-item list containing a slice (e.g. ``ser[[slice(0, 4)]]``) are deprecated, will raise in a future version.  Either convert the list to tuple, or pass the slice directly instead (:issue:`31333`)

- :meth:`DataFrame.mean` and :meth:`DataFrame.median` with ``numeric_only=None`` will include datetime64 and datetime64tz columns in a future version (:issue:`29941`)
- Setting values with ``.loc`` using a positional slice is deprecated and will raise in a future version.  Use ``.loc`` with labels or ``.iloc`` with positions instead (:issue:`31840`)
- :meth:`DataFrame.to_dict` has deprecated accepting short names for ``orient`` in future versions (:issue:`32515`)
- :meth:`Categorical.to_dense` is deprecated and will be removed in a future version, use ``np.asarray(cat)`` instead (:issue:`32639`)
- The ``fastpath`` keyword in the ``SingleBlockManager`` constructor is deprecated and will be removed in a future version (:issue:`33092`)
- :meth:`Index.is_mixed` is deprecated and will be removed in a future version, check ``index.inferred_type`` directly instead (:issue:`32922`)

- Passing any arguments but the first one to  :func:`read_html` as
  positional arguments is deprecated since version 1.1. All other
  arguments should be given as keyword arguments (:issue:`27573`).

- Passing any arguments but `path_or_buf` (the first one) to
  :func:`read_json` as positional arguments is deprecated since
  version 1.1. All other arguments should be given as keyword
  arguments (:issue:`27573`).

- :func:`pandas.api.types.is_categorical` is deprecated and will be removed in a future version; use `:func:pandas.api.types.is_categorical_dtype` instead (:issue:`33385`)

.. ---------------------------------------------------------------------------


.. _whatsnew_110.performance:

Performance improvements
~~~~~~~~~~~~~~~~~~~~~~~~

- Performance improvement in :class:`Timedelta` constructor (:issue:`30543`)
- Performance improvement in :class:`Timestamp` constructor (:issue:`30543`)
- Performance improvement in flex arithmetic ops between :class:`DataFrame` and :class:`Series` with ``axis=0`` (:issue:`31296`)
- The internal index method :meth:`~Index._shallow_copy` now copies cached attributes over to the new index,
  avoiding creating these again on the new index. This can speed up many operations that depend on creating copies of
  existing indexes (:issue:`28584`, :issue:`32640`, :issue:`32669`)
- Significant performance improvement when creating a :class:`DataFrame` with
  sparse values from ``scipy.sparse`` matrices using the
  :meth:`DataFrame.sparse.from_spmatrix` constructor (:issue:`32821`,
  :issue:`32825`,  :issue:`32826`, :issue:`32856`, :issue:`32858`).
- Performance improvement in reductions (sum, min, max) for nullable (integer and boolean) dtypes (:issue:`30982`, :issue:`33261`).


.. ---------------------------------------------------------------------------

.. _whatsnew_110.bug_fixes:

Bug fixes
~~~~~~~~~


Categorical
^^^^^^^^^^^

- Bug where :func:`merge` was unable to join on non-unique categorical indices (:issue:`28189`)
- Bug when passing categorical data to :class:`Index` constructor along with ``dtype=object`` incorrectly returning a :class:`CategoricalIndex` instead of object-dtype :class:`Index` (:issue:`32167`)
- Bug where :class:`Categorical` comparison operator ``__ne__`` would incorrectly evaluate to ``False`` when either element was missing (:issue:`32276`)
- :meth:`Categorical.fillna` now accepts :class:`Categorical` ``other`` argument (:issue:`32420`)
- Bug where :meth:`Categorical.replace` would replace with ``NaN`` whenever the new value and replacement value were equal (:issue:`33288`)

Datetimelike
^^^^^^^^^^^^

- Bug in :class:`Timestamp` where constructing :class:`Timestamp` from ambiguous epoch time and calling constructor again changed :meth:`Timestamp.value` property (:issue:`24329`)
- :meth:`DatetimeArray.searchsorted`, :meth:`TimedeltaArray.searchsorted`, :meth:`PeriodArray.searchsorted` not recognizing non-pandas scalars and incorrectly raising ``ValueError`` instead of ``TypeError`` (:issue:`30950`)
- Bug in :class:`Timestamp` where constructing :class:`Timestamp` with dateutil timezone less than 128 nanoseconds before daylight saving time switch from winter to summer would result in nonexistent time (:issue:`31043`)
- Bug in :meth:`Period.to_timestamp`, :meth:`Period.start_time` with microsecond frequency returning a timestamp one nanosecond earlier than the correct time (:issue:`31475`)
- :class:`Timestamp` raising confusing error message when year, month or day is missing (:issue:`31200`)
- Bug in :class:`DatetimeIndex` constructor incorrectly accepting ``bool``-dtyped inputs (:issue:`32668`)
- Bug in :meth:`DatetimeIndex.searchsorted` not accepting a ``list`` or :class:`Series` as its argument (:issue:`32762`)
- Bug where :meth:`PeriodIndex` raised when passed a :class:`Series` of strings (:issue:`26109`)
- Bug in :class:`Timestamp` arithmetic when adding or subtracting a ``np.ndarray`` with ``timedelta64`` dtype (:issue:`33296`)

Timedelta
^^^^^^^^^

- Bug in constructing a :class:`Timedelta` with a high precision integer that would round the :class:`Timedelta` components (:issue:`31354`)
- Bug in dividing ``np.nan`` or ``None`` by :class:`Timedelta`` incorrectly returning ``NaT`` (:issue:`31869`)
- Timedeltas now understand ``µs`` as identifier for microsecond (:issue:`32899`)
- :class:`Timedelta` string representation now includes nanoseconds, when nanoseconds are non-zero (:issue:`9309`)
- Bug in comparing a :class:`Timedelta`` object against a ``np.ndarray`` with ``timedelta64`` dtype incorrectly viewing all entries as unequal (:issue:`33441`)

Timezones
^^^^^^^^^

- Bug in :func:`to_datetime` with ``infer_datetime_format=True`` where timezone names (e.g. ``UTC``) would not be parsed correctly (:issue:`33133`)
-


Numeric
^^^^^^^
- Bug in :meth:`DataFrame.floordiv` with ``axis=0`` not treating division-by-zero like :meth:`Series.floordiv` (:issue:`31271`)
- Bug in :meth:`to_numeric` with string argument ``"uint64"`` and ``errors="coerce"`` silently fails (:issue:`32394`)
- Bug in :meth:`to_numeric` with ``downcast="unsigned"`` fails for empty data (:issue:`32493`)
- Bug in :meth:`DataFrame.mean` with ``numeric_only=False`` and either ``datetime64`` dtype or ``PeriodDtype`` column incorrectly raising ``TypeError`` (:issue:`32426`)
- Bug in :meth:`DataFrame.count` with ``level="foo"`` and index level ``"foo"`` containing NaNs causes segmentation fault (:issue:`21824`)
- Bug in :meth:`DataFrame.diff` with ``axis=1`` returning incorrect results with mixed dtypes (:issue:`32995`)
-

Conversion
^^^^^^^^^^
- Bug in :class:`Series` construction from NumPy array with big-endian ``datetime64`` dtype (:issue:`29684`)
- Bug in :class:`Timedelta` construction with large nanoseconds keyword value (:issue:`32402`)
- Bug in :class:`DataFrame` construction where sets would be duplicated rather than raising (:issue:`32582`)

Strings
^^^^^^^

- Bug in the :meth:`~Series.astype` method when converting "string" dtype data to nullable integer dtype (:issue:`32450`).
- Bug in :meth:`Series.str.cat` returning ``NaN`` output when other had :class:`Index` type (:issue:`33425`)


Interval
^^^^^^^^
- Bug in :class:`IntervalArray` incorrectly allowing the underlying data to be changed when setting values (:issue:`32782`)
-

Indexing
^^^^^^^^
- Bug in slicing on a :class:`DatetimeIndex` with a partial-timestamp dropping high-resolution indices near the end of a year, quarter, or month (:issue:`31064`)
- Bug in :meth:`PeriodIndex.get_loc` treating higher-resolution strings differently from :meth:`PeriodIndex.get_value` (:issue:`31172`)
- Bug in :meth:`Series.at` and :meth:`DataFrame.at` not matching ``.loc`` behavior when looking up an integer in a :class:`Float64Index` (:issue:`31329`)
- Bug in :meth:`PeriodIndex.is_monotonic` incorrectly returning ``True`` when containing leading ``NaT`` entries (:issue:`31437`)
- Bug in :meth:`DatetimeIndex.get_loc` raising ``KeyError`` with converted-integer key instead of the user-passed key (:issue:`31425`)
- Bug in :meth:`Series.xs` incorrectly returning ``Timestamp`` instead of ``datetime64`` in some object-dtype cases (:issue:`31630`)
- Bug in :meth:`DataFrame.iat` incorrectly returning ``Timestamp`` instead of ``datetime`` in some object-dtype cases (:issue:`32809`)
- Bug in :meth:`Series.loc` and :meth:`DataFrame.loc` when indexing with an integer key on a object-dtype :class:`Index` that is not all-integers (:issue:`31905`)
- Bug in :meth:`DataFrame.iloc.__setitem__` on a :class:`DataFrame` with duplicate columns incorrectly setting values for all matching columns (:issue:`15686`, :issue:`22036`)
- Bug in :meth:`DataFrame.loc:` and :meth:`Series.loc` with a :class:`DatetimeIndex`, :class:`TimedeltaIndex`, or :class:`PeriodIndex` incorrectly allowing lookups of non-matching datetime-like dtypes (:issue:`32650`)
- Bug in :meth:`Series.__getitem__` indexing with non-standard scalars, e.g. ``np.dtype`` (:issue:`32684`)
- Fix to preserve the ability to index with the "nearest" method with xarray's CFTimeIndex, an :class:`Index` subclass (`pydata/xarray#3751 <https://github.com/pydata/xarray/issues/3751>`_, :issue:`32905`).
- Bug in :class:`Index` constructor where an unhelpful error message was raised for ``numpy`` scalars (:issue:`33017`)
- Bug in :meth:`DataFrame.lookup` incorrectly raising an ``AttributeError`` when ``frame.index`` or ``frame.columns`` is not unique; this will now raise a ``ValueError`` with a helpful error message (:issue:`33041`)
- Bug in :meth:`DataFrame.iloc.__setitem__` creating a new array instead of overwriting ``Categorical`` values in-place (:issue:`32831`)
- Bug in :meth:`DataFrame.copy` _item_cache not invalidated after copy causes post-copy value updates to not be reflected (:issue:`31784`)
- Bug in `Series.__getitem__` with an integer key and a :class:`MultiIndex` with leading integer level failing to raise ``KeyError`` if the key is not present in the first level (:issue:`33355`)
- Bug in :meth:`DataFrame.iloc` when slicing a single column-:class:`DataFrame`` with ``ExtensionDtype`` (e.g. ``df.iloc[:, :1]``) returning an invalid result (:issue:`32957`)

Missing
^^^^^^^
- Calling :meth:`fillna` on an empty Series now correctly returns a shallow copied object. The behaviour is now consistent with :class:`Index`, :class:`DataFrame` and a non-empty :class:`Series` (:issue:`32543`).
- Bug in :meth:`replace` when argument ``to_replace`` is of type dict/list and is used on a :class:`Series` containing ``<NA>`` was raising a ``TypeError``. The method now handles this by ignoring ``<NA>`` values when doing the comparison for the replacement (:issue:`32621`)
- Bug in :meth:`~Series.any` and :meth:`~Series.all` incorrectly returning ``<NA>`` for all ``False`` or all ``True`` values using the nulllable boolean dtype and with ``skipna=False`` (:issue:`33253`)

MultiIndex
^^^^^^^^^^
- Bug in :meth:`Dataframe.loc` when used with a :class:`MultiIndex`. The returned values were not in the same order as the given inputs (:issue:`22797`)

.. ipython:: python

        df = pd.DataFrame(np.arange(4),
                          index=[["a", "a", "b", "b"], [1, 2, 1, 2]])
        # Rows are now ordered as the requested keys
        df.loc[(['b', 'a'], [2, 1]), :]

- Bug in :meth:`MultiIndex.intersection` was not guaranteed to preserve order when ``sort=False``. (:issue:`31325`)

.. ipython:: python

        left = pd.MultiIndex.from_arrays([["b", "a"], [2, 1]])
        right = pd.MultiIndex.from_arrays([["a", "b", "c"], [1, 2, 3]])
        # Common elements are now guaranteed to be ordered by the left side
        left.intersection(right, sort=False)

-

I/O
^^^
- Bug in :meth:`read_json` where integer overflow was occurring when json contains big number strings. (:issue:`30320`)
- `read_csv` will now raise a ``ValueError`` when the arguments `header` and `prefix` both are not `None`. (:issue:`27394`)
- Bug in :meth:`DataFrame.to_json` was raising ``NotFoundError`` when ``path_or_buf`` was an S3 URI (:issue:`28375`)
- Bug in :meth:`DataFrame.to_parquet` overwriting pyarrow's default for
  ``coerce_timestamps``; following pyarrow's default allows writing nanosecond
  timestamps with ``version="2.0"`` (:issue:`31652`).
- Bug in :meth:`read_csv` was raising `TypeError` when `sep=None` was used in combination with `comment` keyword (:issue:`31396`)
- Bug in :class:`HDFStore` that caused it to set to ``int64`` the dtype of a ``datetime64`` column when reading a DataFrame in Python 3 from fixed format written in Python 2 (:issue:`31750`)
- Bug in :meth:`DataFrame.to_json` where ``Timedelta`` objects would not be serialized correctly with ``date_format="iso"`` (:issue:`28256`)
- :func:`read_csv` will raise a ``ValueError`` when the column names passed in `parse_dates` are missing in the Dataframe (:issue:`31251`)
- Bug in :meth:`read_excel` where a UTF-8 string with a high surrogate would cause a segmentation violation (:issue:`23809`)
- Bug in :meth:`read_csv` was causing a file descriptor leak on an empty file (:issue:`31488`)
- Bug in :meth:`read_csv` was causing a segfault when there were blank lines between the header and data rows (:issue:`28071`)
- Bug in :meth:`read_csv` was raising a misleading exception on a permissions issue (:issue:`23784`)
- Bug in :meth:`read_csv` was raising an ``IndexError`` when header=None and 2 extra data columns
- Bug in :meth:`read_sas` was raising an ``AttributeError`` when reading files from Google Cloud Storage (issue:`33069`)
- Bug in :meth:`DataFrame.to_sql` where an ``AttributeError`` was raised when saving an out of bounds date (:issue:`26761`)
- Bug in :meth:`read_excel` did not correctly handle multiple embedded spaces in OpenDocument text cells. (:issue:`32207`)
- Bug in :meth:`read_json` was raising ``TypeError`` when reading a list of booleans into a Series. (:issue:`31464`)

Plotting
^^^^^^^^

- :func:`.plot` for line/bar now accepts color by dictonary (:issue:`8193`).
- Bug in :meth:`DataFrame.plot.hist` where weights are not working for multiple columns (:issue:`33173`)
- Bug in :meth:`DataFrame.boxplot` and :meth:`DataFrame.plot.boxplot` lost color attributes of ``medianprops``, ``whiskerprops``, ``capprops`` and ``medianprops`` (:issue:`30346`)
- Bug in :meth:`DataFrame.plot.scatter` that when adding multiple plots with different ``cmap``, colorbars alway use the first ``cmap`` (:issue:`33389`)


Groupby/resample/rolling
^^^^^^^^^^^^^^^^^^^^^^^^

- Bug in :meth:`GroupBy.apply` raises ``ValueError`` when the ``by`` axis is not sorted and has duplicates and the applied ``func`` does not mutate passed in objects (:issue:`30667`)
- Bug in :meth:`DataFrameGroupby.transform` produces incorrect result with transformation functions (:issue:`30918`)
- Bug in :meth:`GroupBy.count` causes segmentation fault when grouped-by column contains NaNs (:issue:`32841`)
- Bug in :meth:`DataFrame.groupby` and :meth:`Series.groupby` produces inconsistent type when aggregating Boolean series (:issue:`32894`)
- Bug in :meth:`SeriesGroupBy.quantile` raising on nullable integers (:issue:`33136`)
- Bug in :meth:`SeriesGroupBy.first`, :meth:`SeriesGroupBy.last`, :meth:`SeriesGroupBy.min`, and :meth:`SeriesGroupBy.max` returning floats when applied to nullable Booleans (:issue:`33071`)
- Bug in :meth:`DataFrameGroupBy.agg` with dictionary input losing ``ExtensionArray`` dtypes (:issue:`32194`)
- Bug in :meth:`DataFrame.resample` where an ``AmbiguousTimeError`` would be raised when the resulting timezone aware :class:`DatetimeIndex` had a DST transition at midnight (:issue:`25758`)
- Bug in :meth:`DataFrame.groupby` where a ``ValueError`` would be raised when grouping by a categorical column with read-only categories and ``sort=False`` (:issue:`33410`)

Reshaping
^^^^^^^^^

- Bug effecting all numeric and boolean reduction methods not returning subclassed data type. (:issue:`25596`)
- Bug in :meth:`DataFrame.pivot_table` when only MultiIndexed columns is set (:issue:`17038`)
- Bug in :meth:`DataFrame.unstack` and :meth:`Series.unstack` can take tuple names in MultiIndexed data (:issue:`19966`)
- Bug in :meth:`DataFrame.pivot_table` when ``margin`` is ``True`` and only ``column`` is defined (:issue:`31016`)
- Fix incorrect error message in :meth:`DataFrame.pivot` when ``columns`` is set to ``None``. (:issue:`30924`)
- Bug in :func:`crosstab` when inputs are two Series and have tuple names, the output will keep dummy MultiIndex as columns. (:issue:`18321`)
- :meth:`DataFrame.pivot` can now take lists for ``index`` and ``columns`` arguments (:issue:`21425`)
- Bug in :func:`concat` where the resulting indices are not copied when ``copy=True`` (:issue:`29879`)
- Bug where :meth:`Index.astype` would lose the name attribute when converting from ``Float64Index`` to ``Int64Index``, or when casting to an ``ExtensionArray`` dtype (:issue:`32013`)
- :meth:`Series.append` will now raise a ``TypeError`` when passed a DataFrame or a sequence containing Dataframe (:issue:`31413`)
- :meth:`DataFrame.replace` and :meth:`Series.replace` will raise a ``TypeError`` if ``to_replace`` is not an expected type. Previously the ``replace`` would fail silently (:issue:`18634`)
- Bug on inplace operation of a Series that was adding a column to the DataFrame from where it was originally dropped from (using inplace=True) (:issue:`30484`)
- Bug in :meth:`DataFrame.apply` where callback was called with :class:`Series` parameter even though ``raw=True`` requested. (:issue:`32423`)
- Bug in :meth:`DataFrame.pivot_table` losing timezone information when creating a :class:`MultiIndex` level from a column with timezone-aware dtype (:issue:`32558`)
- Bug in :meth:`concat` where when passing a non-dict mapping as ``objs`` would raise a ``TypeError`` (:issue:`32863`)
- :meth:`DataFrame.agg` now provides more descriptive ``SpecificationError`` message when attempting to aggregating non-existant column (:issue:`32755`)
- Bug in :meth:`DataFrame.unstack` when MultiIndexed columns and MultiIndexed rows were used (:issue:`32624`, :issue:`24729` and :issue:`28306`)


Sparse
^^^^^^
- Creating a :class:`SparseArray` from timezone-aware dtype will issue a warning before dropping timezone information, instead of doing so silently (:issue:`32501`)
-
-

ExtensionArray
^^^^^^^^^^^^^^

- Fixed bug where :meth:`Serires.value_counts` would raise on empty input of ``Int64`` dtype (:issue:`33317`)
-


Other
^^^^^
- Appending a dictionary to a :class:`DataFrame` without passing ``ignore_index=True`` will raise ``TypeError: Can only append a dict if ignore_index=True``
  instead of ``TypeError: Can only append a Series if ignore_index=True or if the Series has a name`` (:issue:`30871`)
- Set operations on an object-dtype :class:`Index` now always return object-dtype results (:issue:`31401`)
- Bug in :meth:`AbstractHolidayCalendar.holidays` when no rules were defined (:issue:`31415`)
- Bug in :class:`DataFrame` when initiating a frame with lists and assign ``columns`` with nested list for ``MultiIndex`` (:issue:`32173`)
- Bug in :meth:`DataFrame.to_records` incorrectly losing timezone information in timezone-aware ``datetime64`` columns (:issue:`32535`)
- Fixed :func:`pandas.testing.assert_series_equal` to correctly raise if left object is a different subclass with ``check_series_type=True`` (:issue:`32670`).
- :meth:`IntegerArray.astype` now supports ``datetime64`` dtype (:issue:32538`)
- Getting a missing attribute in a query/eval string raises the correct ``AttributeError`` (:issue:`32408`)
- Fixed bug in :func:`pandas.testing.assert_series_equal` where dtypes were checked for ``Interval`` and ``ExtensionArray`` operands when ``check_dtype`` was ``False`` (:issue:`32747`)
- Bug in :meth:`Series.map` not raising on invalid ``na_action`` (:issue:`32815`)
- Bug in :meth:`DataFrame.__dir__` caused a segfault when using unicode surrogates in a column name (:issue:`25509`)
- Bug in :meth:`DataFrame.plot.scatter` caused an error when plotting variable marker sizes (:issue:`32904`)

.. ---------------------------------------------------------------------------

.. _whatsnew_110.contributors:

Contributors
~~~~~~~~~~~~<|MERGE_RESOLUTION|>--- conflicted
+++ resolved
@@ -88,9 +88,7 @@
 - :class:`Series.str` now has a `fullmatch` method that matches a regular expression against the entire string in each row of the series, similar to `re.fullmatch` (:issue:`32806`).
 - :meth:`DataFrame.sample` will now also allow array-like and BitGenerator objects to be passed to ``random_state`` as seeds (:issue:`32503`)
 - :meth:`MultiIndex.union` will now raise `RuntimeWarning` if the object inside are unsortable, pass `sort=False` to suppress this warning (:issue:`33015`)
-<<<<<<< HEAD
 - Updated :meth:`pandas.wide_to_long` documentation (:issue:`33417`)
-=======
 - The :meth:`DataFrame.to_feather` method now supports additional keyword
   arguments (e.g. to set the compression) that are added in pyarrow 0.17
   (:issue:`33422`).
@@ -100,7 +98,6 @@
   This can be used to set a custom compression level, e.g.,
   ``df.to_csv(path, compression={'method': 'gzip', 'compresslevel': 1}``
   (:issue:`33196`)
->>>>>>> c6c53671
 
 .. ---------------------------------------------------------------------------
 
