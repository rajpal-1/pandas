.. _whatsnew_110:

What's new in 1.1.0 (??)
------------------------

These are the changes in pandas 1.1.0. See :ref:`release` for a full changelog
including other versions of pandas.

{{ header }}

.. ---------------------------------------------------------------------------

Enhancements
~~~~~~~~~~~~

.. _whatsnew_110.period_index_partial_string_slicing:

Nonmonotonic PeriodIndex Partial String Slicing
^^^^^^^^^^^^^^^^^^^^^^^^^^^^^^^^^^^^^^^^^^^^^^^

:class:`PeriodIndex` now supports partial string slicing for non-monotonic indexes, mirroring :class:`DatetimeIndex` behavior (:issue:`31096`)

For example:

.. ipython:: python

   dti = pd.date_range("2014-01-01", periods=30, freq="30D")
   pi = dti.to_period("D")
   ser_monotonic = pd.Series(np.arange(30), index=pi)
   shuffler = list(range(0, 30, 2)) + list(range(1, 31, 2))
   ser = ser_monotonic[shuffler]
   ser

.. ipython:: python

   ser["2014"]
   ser.loc["May 2015"]

.. _whatsnew_110.timestamp_fold_support:

Fold argument support in Timestamp constructor
^^^^^^^^^^^^^^^^^^^^^^^^^^^^^^^^^^^^^^^^^^^^^^

:class:`Timestamp:` now supports the keyword-only fold argument according to `PEP 495 <https://www.python.org/dev/peps/pep-0495/#the-fold-attribute>`_ similar to parent ``datetime.datetime`` class. It supports both accepting fold as an initialization argument and inferring fold from other constructor arguments (:issue:`25057`, :issue:`31338`). Support is limited to ``dateutil`` timezones as ``pytz`` doesn't support fold.

For example:

.. ipython:: python

    ts = pd.Timestamp("2019-10-27 01:30:00+00:00")
    ts.fold

.. ipython:: python

    ts = pd.Timestamp(year=2019, month=10, day=27, hour=1, minute=30,
                      tz="dateutil/Europe/London", fold=1)
    ts

For more on working with fold, see :ref:`Fold subsection <timeseries.fold>` in the user guide.

.. _whatsnew_110.to_datetime_multiple_tzname_tzoffset_support:

Parsing timezone-aware format with different timezones in to_datetime
^^^^^^^^^^^^^^^^^^^^^^^^^^^^^^^^^^^^^^^^^^^^^^^^^^^^^^^^^^^^^^^^^^^^^

:func:`to_datetime` now supports parsing formats containing timezone names (``%Z``) and UTC offsets (``%z``) from different timezones then converting them to UTC by setting ``utc=True``. This would return a :class:`DatetimeIndex` with timezone at UTC as opposed to an :class:`Index` with ``object`` dtype if ``utc=True`` is not set (:issue:`32792`).

For example:

.. ipython:: python

    tz_strs = ["2010-01-01 12:00:00 +0100", "2010-01-01 12:00:00 -0100",
               "2010-01-01 12:00:00 +0300", "2010-01-01 12:00:00 +0400"]
    pd.to_datetime(tz_strs, format='%Y-%m-%d %H:%M:%S %z', utc=True)
    pd.to_datetime(tz_strs, format='%Y-%m-%d %H:%M:%S %z')

.. _whatsnew_110.enhancements.other:

Other enhancements
^^^^^^^^^^^^^^^^^^

- :class:`Styler` may now render CSS more efficiently where multiple cells have the same styling (:issue:`30876`)
- :meth:`Styler.highlight_null` now accepts ``subset`` argument (:issue:`31345`)
- When writing directly to a sqlite connection :func:`to_sql` now supports the ``multi`` method (:issue:`29921`)
- `OptionError` is now exposed in `pandas.errors` (:issue:`27553`)
- :func:`timedelta_range` will now infer a frequency when passed ``start``, ``stop``, and ``periods`` (:issue:`32377`)
- Positional slicing on a :class:`IntervalIndex` now supports slices with ``step > 1`` (:issue:`31658`)
- :class:`Series.str` now has a `fullmatch` method that matches a regular expression against the entire string in each row of the series, similar to `re.fullmatch` (:issue:`32806`).
- :meth:`DataFrame.sample` will now also allow array-like and BitGenerator objects to be passed to ``random_state`` as seeds (:issue:`32503`)
- :meth:`MultiIndex.union` will now raise `RuntimeWarning` if the object inside are unsortable, pass `sort=False` to suppress this warning (:issue:`33015`)
- :class:`Series.dt` and :class:`DatatimeIndex` now have an `isocalendar` method that returns a :class:`DataFrame` with year, week, and day calculated according to the ISO 8601 calendar (:issue:`33206`).
- The :meth:`DataFrame.to_feather` method now supports additional keyword
  arguments (e.g. to set the compression) that are added in pyarrow 0.17
  (:issue:`33422`).
- :meth:`DataFrame.to_csv`, :meth:`DataFrame.to_pickle`,
  and :meth:`DataFrame.to_json` now support passing a dict of
  compression arguments when using the ``gzip`` and ``bz2`` protocols.
  This can be used to set a custom compression level, e.g.,
  ``df.to_csv(path, compression={'method': 'gzip', 'compresslevel': 1}``
  (:issue:`33196`)
- :meth:`~pandas.core.groupby.GroupBy.transform` has gained ``engine`` and ``engine_kwargs`` arguments that supports executing functions with ``Numba`` (:issue:`32854`)
-

.. ---------------------------------------------------------------------------

Increased minimum versions for dependencies
^^^^^^^^^^^^^^^^^^^^^^^^^^^^^^^^^^^^^^^^^^^

Some minimum supported versions of dependencies were updated (:issue:`29766`, :issue:`29723`, pytables >= 3.4.3).
If installed, we now require:

+-----------------+-----------------+----------+---------+
| Package         | Minimum Version | Required | Changed |
+=================+=================+==========+=========+
| python-dateutil | 2.7.3           |    X     |         |
+-----------------+-----------------+----------+---------+

For `optional libraries <https://dev.pandas.io/docs/install.html#dependencies>`_ the general recommendation is to use the latest version.
The following table lists the lowest version per library that is currently being tested throughout the development of pandas.
Optional libraries below the lowest tested version may still work, but are not considered supported.

+-----------------+-----------------+---------+
| Package         | Minimum Version | Changed |
+=================+=================+=========+
| beautifulsoup4  | 4.6.0           |         |
+-----------------+-----------------+---------+
| fastparquet     | 0.3.2           |         |
+-----------------+-----------------+---------+
| gcsfs           | 0.2.2           |         |
+-----------------+-----------------+---------+
| lxml            | 3.8.0           |         |
+-----------------+-----------------+---------+
| matplotlib      | 2.2.2           |         |
+-----------------+-----------------+---------+
| numba           | 0.46.0          |         |
+-----------------+-----------------+---------+
| openpyxl        | 2.5.7           |         |
+-----------------+-----------------+---------+
| pyarrow         | 0.13.0          |         |
+-----------------+-----------------+---------+
| pymysql         | 0.7.1           |         |
+-----------------+-----------------+---------+
| pytables        | 3.4.3           |    X    |
+-----------------+-----------------+---------+
| s3fs            | 0.3.0           |         |
+-----------------+-----------------+---------+
| scipy           | 0.19.0          |         |
+-----------------+-----------------+---------+
| sqlalchemy      | 1.1.4           |         |
+-----------------+-----------------+---------+
| xarray          | 0.8.2           |         |
+-----------------+-----------------+---------+
| xlrd            | 1.1.0           |         |
+-----------------+-----------------+---------+
| xlsxwriter      | 0.9.8           |         |
+-----------------+-----------------+---------+
| xlwt            | 1.2.0           |         |
+-----------------+-----------------+---------+

See :ref:`install.dependencies` and :ref:`install.optional_dependencies` for more.

Development Changes
^^^^^^^^^^^^^^^^^^^

- The minimum version of Cython is now the most recent bug-fix version (0.29.16) (:issue:`33334`).

.. _whatsnew_110.api.other:

Other API changes
^^^^^^^^^^^^^^^^^

- :meth:`Series.describe` will now show distribution percentiles for ``datetime`` dtypes, statistics ``first`` and ``last``
  will now be ``min`` and ``max`` to match with numeric dtypes in :meth:`DataFrame.describe` (:issue:`30164`)
- Added :meth:`DataFrame.value_counts` (:issue:`5377`)
- :meth:`Groupby.groups` now returns an abbreviated representation when called on large dataframes (:issue:`1135`)
<<<<<<< HEAD
- :class:`Series` constructor will default to construct an :class:`Index`, rather than an :class:`RangeIndex` when constructed with empty data, matching the behaviour of ``data=None``.
=======
- ``loc`` lookups with an object-dtype :class:`Index` and an integer key will now raise ``KeyError`` instead of ``TypeError`` when key is missing (:issue:`31905`)
- Using a :func:`pandas.api.indexers.BaseIndexer` with ``skew``, ``cov``, ``corr`` will now raise a ``NotImplementedError`` (:issue:`32865`)
- Using a :func:`pandas.api.indexers.BaseIndexer` with ``count``, ``min``, ``max`` will now return correct results for any monotonic :func:`pandas.api.indexers.BaseIndexer` descendant (:issue:`32865`)
- Added a :func:`pandas.api.indexers.FixedForwardWindowIndexer` class to support forward-looking windows during ``rolling`` operations.
-
>>>>>>> bf810ff1

Backwards incompatible API changes
~~~~~~~~~~~~~~~~~~~~~~~~~~~~~~~~~~
- :meth:`DataFrame.swaplevels` now raises a  ``TypeError`` if the axis is not a :class:`MultiIndex`.
  Previously an ``AttributeError`` was raised (:issue:`31126`)
- :meth:`DataFrame.xs` now raises a  ``TypeError`` if a ``level`` keyword is supplied and the axis is not a :class:`MultiIndex`.
  Previously an ``AttributeError`` was raised (:issue:`33610`)
- :meth:`DataFrameGroupby.mean` and :meth:`SeriesGroupby.mean` (and similarly for :meth:`~DataFrameGroupby.median`, :meth:`~DataFrameGroupby.std` and :meth:`~DataFrameGroupby.var`)
  now raise a  ``TypeError`` if a not-accepted keyword argument is passed into it.
  Previously a ``UnsupportedFunctionCall`` was raised (``AssertionError`` if ``min_count`` passed into :meth:`~DataFrameGroupby.median`) (:issue:`31485`)
- :meth:`DataFrame.at` and :meth:`Series.at` will raise a ``TypeError`` instead of a ``ValueError`` if an incompatible key is passed, and ``KeyError`` if a missing key is passed, matching the behavior of ``.loc[]`` (:issue:`31722`)
- Passing an integer dtype other than ``int64`` to ``np.array(period_index, dtype=...)`` will now raise ``TypeError`` instead of incorrectly using ``int64`` (:issue:`32255`)

``MultiIndex.get_indexer`` interprets `method` argument differently
^^^^^^^^^^^^^^^^^^^^^^^^^^^^^^^^^^^^^^^^^^^^^^^^^^^^^^^^^^^^^^^^^^^

This restores the behavior of :meth:`MultiIndex.get_indexer` with ``method='backfill'`` or ``method='pad'`` to the behavior before pandas 0.23.0. In particular, MultiIndexes are treated as a list of tuples and padding or backfilling is done with respect to the ordering of these lists of tuples (:issue:`29896`).

As an example of this, given:

.. ipython:: python

        df = pd.DataFrame({
            'a': [0, 0, 0, 0],
            'b': [0, 2, 3, 4],
            'c': ['A', 'B', 'C', 'D'],
        }).set_index(['a', 'b'])
        mi_2 = pd.MultiIndex.from_product([[0], [-1, 0, 1, 3, 4, 5]])

The differences in reindexing ``df`` with ``mi_2`` and using ``method='backfill'`` can be seen here:

*pandas >= 0.23, < 1.1.0*:

.. code-block:: ipython

    In [1]: df.reindex(mi_2, method='backfill')
    Out[1]:
          c
    0 -1  A
       0  A
       1  D
       3  A
       4  A
       5  C

*pandas <0.23, >= 1.1.0*

.. ipython:: python

        df.reindex(mi_2, method='backfill')

And the differences in reindexing ``df`` with ``mi_2`` and using ``method='pad'`` can be seen here:

*pandas >= 0.23, < 1.1.0*

.. code-block:: ipython

    In [1]: df.reindex(mi_2, method='pad')
    Out[1]:
            c
    0 -1  NaN
       0  NaN
       1    D
       3  NaN
       4    A
       5    C

*pandas < 0.23, >= 1.1.0*

.. ipython:: python

        df.reindex(mi_2, method='pad')

-

.. _whatsnew_110.api_breaking.indexing_raises_key_errors:

Failed Label-Based Lookups Always Raise KeyError
^^^^^^^^^^^^^^^^^^^^^^^^^^^^^^^^^^^^^^^^^^^^^^^^

Label lookups ``series[key]``, ``series.loc[key]`` and ``frame.loc[key]``
used to raises either ``KeyError`` or ``TypeError`` depending on the type of
key and type of :class:`Index`.  These now consistently raise ``KeyError`` (:issue:`31867`)

.. ipython:: python

    ser1 = pd.Series(range(3), index=[0, 1, 2])
    ser2 = pd.Series(range(3), index=pd.date_range("2020-02-01", periods=3))

*Previous behavior*:

.. code-block:: ipython

    In [3]: ser1[1.5]
    ...
    TypeError: cannot do label indexing on Int64Index with these indexers [1.5] of type float

    In [4] ser1["foo"]
    ...
    KeyError: 'foo'

    In [5]: ser1.loc[1.5]
    ...
    TypeError: cannot do label indexing on Int64Index with these indexers [1.5] of type float

    In [6]: ser1.loc["foo"]
    ...
    KeyError: 'foo'

    In [7]: ser2.loc[1]
    ...
    TypeError: cannot do label indexing on DatetimeIndex with these indexers [1] of type int

    In [8]: ser2.loc[pd.Timestamp(0)]
    ...
    KeyError: Timestamp('1970-01-01 00:00:00')

*New behavior*:

.. code-block:: ipython

    In [3]: ser1[1.5]
    ...
    KeyError: 1.5

    In [4] ser1["foo"]
    ...
    KeyError: 'foo'

    In [5]: ser1.loc[1.5]
    ...
    KeyError: 1.5

    In [6]: ser1.loc["foo"]
    ...
    KeyError: 'foo'

    In [7]: ser2.loc[1]
    ...
    KeyError: 1

    In [8]: ser2.loc[pd.Timestamp(0)]
    ...
    KeyError: Timestamp('1970-01-01 00:00:00')

:meth:`DataFrame.merge` preserves right frame's row order
^^^^^^^^^^^^^^^^^^^^^^^^^^^^^^^^^^^^^^^^^^^^^^^^^^^^^^^^^
:meth:`DataFrame.merge` now preserves right frame's row order when executing a right merge (:issue:`27453`)

.. ipython:: python

    left_df = pd.DataFrame({'animal': ['dog', 'pig'], 'max_speed': [40, 11]})
    right_df = pd.DataFrame({'animal': ['quetzal', 'pig'], 'max_speed': [80, 11]})
    left_df
    right_df

*Previous behavior*:

.. code-block:: python

    >>> left_df.merge(right_df, on=['animal', 'max_speed'], how="right")
        animal  max_speed
    0      pig         11
    1  quetzal         80

*New behavior*:

.. ipython:: python

    left_df.merge(right_df, on=['animal', 'max_speed'], how="right")

.. ---------------------------------------------------------------------------

.. _whatsnew_110.api_breaking.assignment_to_multiple_columns:

Assignment to multiple columns of a DataFrame when some columns do not exist
^^^^^^^^^^^^^^^^^^^^^^^^^^^^^^^^^^^^^^^^^^^^^^^^^^^^^^^^^^^^^^^^^^^^^^^^^^^^

Assignment to multiple columns of a :class:`DataFrame` when some of the columns do not exist would previously assign the values to the last column. Now, new columns would be constructed with the right values. (:issue:`13658`)

.. ipython:: python

   df = pd.DataFrame({'a': [0, 1, 2], 'b': [3, 4, 5]})
   df

*Previous behavior*:

.. code-block:: ipython

   In [3]: df[['a', 'c']] = 1
   In [4]: df
   Out[4]:
      a  b
   0  1  1
   1  1  1
   2  1  1

*New behavior*:

.. ipython:: python

   df[['a', 'c']] = 1
   df

.. _whatsnew_110.deprecations:

Deprecations
~~~~~~~~~~~~

- Lookups on a :class:`Series` with a single-item list containing a slice (e.g. ``ser[[slice(0, 4)]]``) are deprecated, will raise in a future version.  Either convert the list to tuple, or pass the slice directly instead (:issue:`31333`)

- :meth:`DataFrame.mean` and :meth:`DataFrame.median` with ``numeric_only=None`` will include datetime64 and datetime64tz columns in a future version (:issue:`29941`)
- Setting values with ``.loc`` using a positional slice is deprecated and will raise in a future version.  Use ``.loc`` with labels or ``.iloc`` with positions instead (:issue:`31840`)
- :meth:`DataFrame.to_dict` has deprecated accepting short names for ``orient`` in future versions (:issue:`32515`)
- :meth:`Categorical.to_dense` is deprecated and will be removed in a future version, use ``np.asarray(cat)`` instead (:issue:`32639`)
- The ``fastpath`` keyword in the ``SingleBlockManager`` constructor is deprecated and will be removed in a future version (:issue:`33092`)
- :meth:`Index.is_mixed` is deprecated and will be removed in a future version, check ``index.inferred_type`` directly instead (:issue:`32922`)

- Passing any arguments but the first one to  :func:`read_html` as
  positional arguments is deprecated since version 1.1. All other
  arguments should be given as keyword arguments (:issue:`27573`).

- Passing any arguments but `path_or_buf` (the first one) to
  :func:`read_json` as positional arguments is deprecated since
  version 1.1. All other arguments should be given as keyword
  arguments (:issue:`27573`).

- :func:`pandas.api.types.is_categorical` is deprecated and will be removed in a future version; use `:func:pandas.api.types.is_categorical_dtype` instead (:issue:`33385`)

.. ---------------------------------------------------------------------------


.. _whatsnew_110.performance:

Performance improvements
~~~~~~~~~~~~~~~~~~~~~~~~

- Performance improvement in :class:`Timedelta` constructor (:issue:`30543`)
- Performance improvement in :class:`Timestamp` constructor (:issue:`30543`)
- Performance improvement in flex arithmetic ops between :class:`DataFrame` and :class:`Series` with ``axis=0`` (:issue:`31296`)
- The internal index method :meth:`~Index._shallow_copy` now copies cached attributes over to the new index,
  avoiding creating these again on the new index. This can speed up many operations that depend on creating copies of
  existing indexes (:issue:`28584`, :issue:`32640`, :issue:`32669`)
- Significant performance improvement when creating a :class:`DataFrame` with
  sparse values from ``scipy.sparse`` matrices using the
  :meth:`DataFrame.sparse.from_spmatrix` constructor (:issue:`32821`,
  :issue:`32825`,  :issue:`32826`, :issue:`32856`, :issue:`32858`).
- Performance improvement in reductions (sum, prod, min, max) for nullable (integer and boolean) dtypes (:issue:`30982`, :issue:`33261`, :issue:`33442`).


.. ---------------------------------------------------------------------------

.. _whatsnew_110.bug_fixes:

Bug fixes
~~~~~~~~~


Categorical
^^^^^^^^^^^

- Bug where :func:`merge` was unable to join on non-unique categorical indices (:issue:`28189`)
- Bug when passing categorical data to :class:`Index` constructor along with ``dtype=object`` incorrectly returning a :class:`CategoricalIndex` instead of object-dtype :class:`Index` (:issue:`32167`)
- Bug where :class:`Categorical` comparison operator ``__ne__`` would incorrectly evaluate to ``False`` when either element was missing (:issue:`32276`)
- :meth:`Categorical.fillna` now accepts :class:`Categorical` ``other`` argument (:issue:`32420`)
- Bug where :meth:`Categorical.replace` would replace with ``NaN`` whenever the new value and replacement value were equal (:issue:`33288`)
- Bug where an ordered :class:`Categorical` containing only ``NaN`` values would raise rather than returning ``NaN`` when taking the minimum or maximum  (:issue:`33450`)

Datetimelike
^^^^^^^^^^^^

- Bug in :class:`Timestamp` where constructing :class:`Timestamp` from ambiguous epoch time and calling constructor again changed :meth:`Timestamp.value` property (:issue:`24329`)
- :meth:`DatetimeArray.searchsorted`, :meth:`TimedeltaArray.searchsorted`, :meth:`PeriodArray.searchsorted` not recognizing non-pandas scalars and incorrectly raising ``ValueError`` instead of ``TypeError`` (:issue:`30950`)
- Bug in :class:`Timestamp` where constructing :class:`Timestamp` with dateutil timezone less than 128 nanoseconds before daylight saving time switch from winter to summer would result in nonexistent time (:issue:`31043`)
- Bug in :meth:`Period.to_timestamp`, :meth:`Period.start_time` with microsecond frequency returning a timestamp one nanosecond earlier than the correct time (:issue:`31475`)
- :class:`Timestamp` raising confusing error message when year, month or day is missing (:issue:`31200`)
- Bug in :class:`DatetimeIndex` constructor incorrectly accepting ``bool``-dtyped inputs (:issue:`32668`)
- Bug in :meth:`DatetimeIndex.searchsorted` not accepting a ``list`` or :class:`Series` as its argument (:issue:`32762`)
- Bug where :meth:`PeriodIndex` raised when passed a :class:`Series` of strings (:issue:`26109`)
- Bug in :class:`Timestamp` arithmetic when adding or subtracting a ``np.ndarray`` with ``timedelta64`` dtype (:issue:`33296`)
- Bug in :meth:`DatetimeIndex.to_period` not infering the frequency when called with no arguments (:issue:`33358`)
- Bug in :meth:`DatetimeIndex.tz_localize` incorrectly retaining ``freq`` in some cases where the original freq is no longer valid (:issue:`30511`)
- Bug in :meth:`DatetimeIndex.intersection` losing ``freq`` and timezone in some cases (:issue:`33604`)

Timedelta
^^^^^^^^^

- Bug in constructing a :class:`Timedelta` with a high precision integer that would round the :class:`Timedelta` components (:issue:`31354`)
- Bug in dividing ``np.nan`` or ``None`` by :class:`Timedelta`` incorrectly returning ``NaT`` (:issue:`31869`)
- Timedeltas now understand ``µs`` as identifier for microsecond (:issue:`32899`)
- :class:`Timedelta` string representation now includes nanoseconds, when nanoseconds are non-zero (:issue:`9309`)
- Bug in comparing a :class:`Timedelta`` object against a ``np.ndarray`` with ``timedelta64`` dtype incorrectly viewing all entries as unequal (:issue:`33441`)

Timezones
^^^^^^^^^

- Bug in :func:`to_datetime` with ``infer_datetime_format=True`` where timezone names (e.g. ``UTC``) would not be parsed correctly (:issue:`33133`)
-


Numeric
^^^^^^^
- Bug in :meth:`DataFrame.floordiv` with ``axis=0`` not treating division-by-zero like :meth:`Series.floordiv` (:issue:`31271`)
- Bug in :meth:`to_numeric` with string argument ``"uint64"`` and ``errors="coerce"`` silently fails (:issue:`32394`)
- Bug in :meth:`to_numeric` with ``downcast="unsigned"`` fails for empty data (:issue:`32493`)
- Bug in :meth:`DataFrame.mean` with ``numeric_only=False`` and either ``datetime64`` dtype or ``PeriodDtype`` column incorrectly raising ``TypeError`` (:issue:`32426`)
- Bug in :meth:`DataFrame.count` with ``level="foo"`` and index level ``"foo"`` containing NaNs causes segmentation fault (:issue:`21824`)
- Bug in :meth:`DataFrame.diff` with ``axis=1`` returning incorrect results with mixed dtypes (:issue:`32995`)
-

Conversion
^^^^^^^^^^
- Bug in :class:`Series` construction from NumPy array with big-endian ``datetime64`` dtype (:issue:`29684`)
- Bug in :class:`Timedelta` construction with large nanoseconds keyword value (:issue:`32402`)
- Bug in :class:`DataFrame` construction where sets would be duplicated rather than raising (:issue:`32582`)

Strings
^^^^^^^

- Bug in the :meth:`~Series.astype` method when converting "string" dtype data to nullable integer dtype (:issue:`32450`).
- Bug in :meth:`Series.str.cat` returning ``NaN`` output when other had :class:`Index` type (:issue:`33425`)


Interval
^^^^^^^^
- Bug in :class:`IntervalArray` incorrectly allowing the underlying data to be changed when setting values (:issue:`32782`)
-

Indexing
^^^^^^^^
- Bug in slicing on a :class:`DatetimeIndex` with a partial-timestamp dropping high-resolution indices near the end of a year, quarter, or month (:issue:`31064`)
- Bug in :meth:`PeriodIndex.get_loc` treating higher-resolution strings differently from :meth:`PeriodIndex.get_value` (:issue:`31172`)
- Bug in :meth:`Series.at` and :meth:`DataFrame.at` not matching ``.loc`` behavior when looking up an integer in a :class:`Float64Index` (:issue:`31329`)
- Bug in :meth:`PeriodIndex.is_monotonic` incorrectly returning ``True`` when containing leading ``NaT`` entries (:issue:`31437`)
- Bug in :meth:`DatetimeIndex.get_loc` raising ``KeyError`` with converted-integer key instead of the user-passed key (:issue:`31425`)
- Bug in :meth:`Series.xs` incorrectly returning ``Timestamp`` instead of ``datetime64`` in some object-dtype cases (:issue:`31630`)
- Bug in :meth:`DataFrame.iat` incorrectly returning ``Timestamp`` instead of ``datetime`` in some object-dtype cases (:issue:`32809`)
- Bug in :meth:`DataFrame.at` when either columns or index is non-unique (:issue:`33041`)
- Bug in :meth:`Series.loc` and :meth:`DataFrame.loc` when indexing with an integer key on a object-dtype :class:`Index` that is not all-integers (:issue:`31905`)
- Bug in :meth:`DataFrame.iloc.__setitem__` on a :class:`DataFrame` with duplicate columns incorrectly setting values for all matching columns (:issue:`15686`, :issue:`22036`)
- Bug in :meth:`DataFrame.loc:` and :meth:`Series.loc` with a :class:`DatetimeIndex`, :class:`TimedeltaIndex`, or :class:`PeriodIndex` incorrectly allowing lookups of non-matching datetime-like dtypes (:issue:`32650`)
- Bug in :meth:`Series.__getitem__` indexing with non-standard scalars, e.g. ``np.dtype`` (:issue:`32684`)
- Fix to preserve the ability to index with the "nearest" method with xarray's CFTimeIndex, an :class:`Index` subclass (`pydata/xarray#3751 <https://github.com/pydata/xarray/issues/3751>`_, :issue:`32905`).
- Bug in :class:`Index` constructor where an unhelpful error message was raised for ``numpy`` scalars (:issue:`33017`)
- Bug in :meth:`DataFrame.lookup` incorrectly raising an ``AttributeError`` when ``frame.index`` or ``frame.columns`` is not unique; this will now raise a ``ValueError`` with a helpful error message (:issue:`33041`)
- Bug in :meth:`DataFrame.iloc.__setitem__` creating a new array instead of overwriting ``Categorical`` values in-place (:issue:`32831`)
- Bug in :meth:`DataFrame.copy` _item_cache not invalidated after copy causes post-copy value updates to not be reflected (:issue:`31784`)
- Bug in `Series.__getitem__` with an integer key and a :class:`MultiIndex` with leading integer level failing to raise ``KeyError`` if the key is not present in the first level (:issue:`33355`)
- Bug in :meth:`DataFrame.iloc` when slicing a single column-:class:`DataFrame`` with ``ExtensionDtype`` (e.g. ``df.iloc[:, :1]``) returning an invalid result (:issue:`32957`)
- Bug in :meth:`DatetimeIndex.insert` and :meth:`TimedeltaIndex.insert` causing index ``freq`` to be lost when setting an element into an empty :class:`Series` (:issue:33573`)
- Bug in :meth:`Series.__setitem__` with an :class:`IntervalIndex` and a list-like key of integers (:issue:`33473`)
- Bug in :meth:`Series.__getitem__` allowing missing labels with ``np.ndarray``, :class:`Index`, :class:`Series` indexers but not ``list``, these now all raise ``KeyError`` (:issue:`33646`)

Missing
^^^^^^^
- Calling :meth:`fillna` on an empty Series now correctly returns a shallow copied object. The behaviour is now consistent with :class:`Index`, :class:`DataFrame` and a non-empty :class:`Series` (:issue:`32543`).
- Bug in :meth:`replace` when argument ``to_replace`` is of type dict/list and is used on a :class:`Series` containing ``<NA>`` was raising a ``TypeError``. The method now handles this by ignoring ``<NA>`` values when doing the comparison for the replacement (:issue:`32621`)
- Bug in :meth:`~Series.any` and :meth:`~Series.all` incorrectly returning ``<NA>`` for all ``False`` or all ``True`` values using the nulllable boolean dtype and with ``skipna=False`` (:issue:`33253`)

MultiIndex
^^^^^^^^^^
- Bug in :meth:`Dataframe.loc` when used with a :class:`MultiIndex`. The returned values were not in the same order as the given inputs (:issue:`22797`)

.. ipython:: python

        df = pd.DataFrame(np.arange(4),
                          index=[["a", "a", "b", "b"], [1, 2, 1, 2]])
        # Rows are now ordered as the requested keys
        df.loc[(['b', 'a'], [2, 1]), :]

- Bug in :meth:`MultiIndex.intersection` was not guaranteed to preserve order when ``sort=False``. (:issue:`31325`)

.. ipython:: python

        left = pd.MultiIndex.from_arrays([["b", "a"], [2, 1]])
        right = pd.MultiIndex.from_arrays([["a", "b", "c"], [1, 2, 3]])
        # Common elements are now guaranteed to be ordered by the left side
        left.intersection(right, sort=False)

-

I/O
^^^
- Bug in :meth:`read_json` where integer overflow was occurring when json contains big number strings. (:issue:`30320`)
- `read_csv` will now raise a ``ValueError`` when the arguments `header` and `prefix` both are not `None`. (:issue:`27394`)
- Bug in :meth:`DataFrame.to_json` was raising ``NotFoundError`` when ``path_or_buf`` was an S3 URI (:issue:`28375`)
- Bug in :meth:`DataFrame.to_parquet` overwriting pyarrow's default for
  ``coerce_timestamps``; following pyarrow's default allows writing nanosecond
  timestamps with ``version="2.0"`` (:issue:`31652`).
- Bug in :meth:`read_csv` was raising `TypeError` when `sep=None` was used in combination with `comment` keyword (:issue:`31396`)
- Bug in :class:`HDFStore` that caused it to set to ``int64`` the dtype of a ``datetime64`` column when reading a DataFrame in Python 3 from fixed format written in Python 2 (:issue:`31750`)
- Bug in :meth:`DataFrame.to_json` where ``Timedelta`` objects would not be serialized correctly with ``date_format="iso"`` (:issue:`28256`)
- :func:`read_csv` will raise a ``ValueError`` when the column names passed in `parse_dates` are missing in the Dataframe (:issue:`31251`)
- Bug in :meth:`read_excel` where a UTF-8 string with a high surrogate would cause a segmentation violation (:issue:`23809`)
- Bug in :meth:`read_csv` was causing a file descriptor leak on an empty file (:issue:`31488`)
- Bug in :meth:`read_csv` was causing a segfault when there were blank lines between the header and data rows (:issue:`28071`)
- Bug in :meth:`read_csv` was raising a misleading exception on a permissions issue (:issue:`23784`)
- Bug in :meth:`read_csv` was raising an ``IndexError`` when header=None and 2 extra data columns
- Bug in :meth:`read_sas` was raising an ``AttributeError`` when reading files from Google Cloud Storage (issue:`33069`)
- Bug in :meth:`DataFrame.to_sql` where an ``AttributeError`` was raised when saving an out of bounds date (:issue:`26761`)
- Bug in :meth:`read_excel` did not correctly handle multiple embedded spaces in OpenDocument text cells. (:issue:`32207`)
- Bug in :meth:`read_json` was raising ``TypeError`` when reading a list of booleans into a Series. (:issue:`31464`)
- Bug in :func:`pandas.io.json.json_normalize` where location specified by `record_path` doesn't point to an array. (:issue:`26284`)
- :func:`pandas.read_hdf` has a more explicit error message when loading an
  unsupported HDF file (:issue:`9539`)

Plotting
^^^^^^^^

- :func:`.plot` for line/bar now accepts color by dictonary (:issue:`8193`).
- Bug in :meth:`DataFrame.plot.hist` where weights are not working for multiple columns (:issue:`33173`)
- Bug in :meth:`DataFrame.boxplot` and :meth:`DataFrame.plot.boxplot` lost color attributes of ``medianprops``, ``whiskerprops``, ``capprops`` and ``medianprops`` (:issue:`30346`)
- Bug in :meth:`DataFrame.plot.scatter` that when adding multiple plots with different ``cmap``, colorbars alway use the first ``cmap`` (:issue:`33389`)


Groupby/resample/rolling
^^^^^^^^^^^^^^^^^^^^^^^^

- Bug in :meth:`GroupBy.apply` raises ``ValueError`` when the ``by`` axis is not sorted and has duplicates and the applied ``func`` does not mutate passed in objects (:issue:`30667`)
- Bug in :meth:`DataFrameGroupby.transform` produces incorrect result with transformation functions (:issue:`30918`)
- Bug in :meth:`GroupBy.count` causes segmentation fault when grouped-by column contains NaNs (:issue:`32841`)
- Bug in :meth:`DataFrame.groupby` and :meth:`Series.groupby` produces inconsistent type when aggregating Boolean series (:issue:`32894`)
- Bug in :meth:`SeriesGroupBy.quantile` raising on nullable integers (:issue:`33136`)
- Bug in :meth:`SeriesGroupBy.first`, :meth:`SeriesGroupBy.last`, :meth:`SeriesGroupBy.min`, and :meth:`SeriesGroupBy.max` returning floats when applied to nullable Booleans (:issue:`33071`)
- Bug in :meth:`DataFrameGroupBy.agg` with dictionary input losing ``ExtensionArray`` dtypes (:issue:`32194`)
- Bug in :meth:`DataFrame.resample` where an ``AmbiguousTimeError`` would be raised when the resulting timezone aware :class:`DatetimeIndex` had a DST transition at midnight (:issue:`25758`)
- Bug in :meth:`DataFrame.groupby` where a ``ValueError`` would be raised when grouping by a categorical column with read-only categories and ``sort=False`` (:issue:`33410`)
- Bug in :meth:`GroupBy.first` and :meth:`GroupBy.last` where None is not preserved in object dtype (:issue:`32800`)

Reshaping
^^^^^^^^^

- Bug effecting all numeric and boolean reduction methods not returning subclassed data type. (:issue:`25596`)
- Bug in :meth:`DataFrame.pivot_table` when only MultiIndexed columns is set (:issue:`17038`)
- Bug in :meth:`DataFrame.unstack` and :meth:`Series.unstack` can take tuple names in MultiIndexed data (:issue:`19966`)
- Bug in :meth:`DataFrame.pivot_table` when ``margin`` is ``True`` and only ``column`` is defined (:issue:`31016`)
- Fix incorrect error message in :meth:`DataFrame.pivot` when ``columns`` is set to ``None``. (:issue:`30924`)
- Bug in :func:`crosstab` when inputs are two Series and have tuple names, the output will keep dummy MultiIndex as columns. (:issue:`18321`)
- :meth:`DataFrame.pivot` can now take lists for ``index`` and ``columns`` arguments (:issue:`21425`)
- Bug in :func:`concat` where the resulting indices are not copied when ``copy=True`` (:issue:`29879`)
- Bug where :meth:`Index.astype` would lose the name attribute when converting from ``Float64Index`` to ``Int64Index``, or when casting to an ``ExtensionArray`` dtype (:issue:`32013`)
- :meth:`Series.append` will now raise a ``TypeError`` when passed a DataFrame or a sequence containing Dataframe (:issue:`31413`)
- :meth:`DataFrame.replace` and :meth:`Series.replace` will raise a ``TypeError`` if ``to_replace`` is not an expected type. Previously the ``replace`` would fail silently (:issue:`18634`)
- Bug on inplace operation of a Series that was adding a column to the DataFrame from where it was originally dropped from (using inplace=True) (:issue:`30484`)
- Bug in :meth:`DataFrame.apply` where callback was called with :class:`Series` parameter even though ``raw=True`` requested. (:issue:`32423`)
- Bug in :meth:`DataFrame.pivot_table` losing timezone information when creating a :class:`MultiIndex` level from a column with timezone-aware dtype (:issue:`32558`)
- Bug in :meth:`concat` where when passing a non-dict mapping as ``objs`` would raise a ``TypeError`` (:issue:`32863`)
- :meth:`DataFrame.agg` now provides more descriptive ``SpecificationError`` message when attempting to aggregating non-existant column (:issue:`32755`)
- Bug in :meth:`DataFrame.unstack` when MultiIndexed columns and MultiIndexed rows were used (:issue:`32624`, :issue:`24729` and :issue:`28306`)


Sparse
^^^^^^
- Creating a :class:`SparseArray` from timezone-aware dtype will issue a warning before dropping timezone information, instead of doing so silently (:issue:`32501`)
- Bug in :meth:`arrays.SparseArray.from_spmatrix` wrongly read scipy sparse matrix (:issue:`31991`)
-

ExtensionArray
^^^^^^^^^^^^^^

- Fixed bug where :meth:`Serires.value_counts` would raise on empty input of ``Int64`` dtype (:issue:`33317`)
-


Other
^^^^^
- Appending a dictionary to a :class:`DataFrame` without passing ``ignore_index=True`` will raise ``TypeError: Can only append a dict if ignore_index=True``
  instead of ``TypeError: Can only append a Series if ignore_index=True or if the Series has a name`` (:issue:`30871`)
- Set operations on an object-dtype :class:`Index` now always return object-dtype results (:issue:`31401`)
- Bug in :meth:`AbstractHolidayCalendar.holidays` when no rules were defined (:issue:`31415`)
- Bug in :class:`DataFrame` when initiating a frame with lists and assign ``columns`` with nested list for ``MultiIndex`` (:issue:`32173`)
- Bug in :meth:`DataFrame.to_records` incorrectly losing timezone information in timezone-aware ``datetime64`` columns (:issue:`32535`)
- Fixed :func:`pandas.testing.assert_series_equal` to correctly raise if left object is a different subclass with ``check_series_type=True`` (:issue:`32670`).
- :meth:`IntegerArray.astype` now supports ``datetime64`` dtype (:issue:32538`)
- Getting a missing attribute in a query/eval string raises the correct ``AttributeError`` (:issue:`32408`)
- Fixed bug in :func:`pandas.testing.assert_series_equal` where dtypes were checked for ``Interval`` and ``ExtensionArray`` operands when ``check_dtype`` was ``False`` (:issue:`32747`)
- Bug in :meth:`Series.map` not raising on invalid ``na_action`` (:issue:`32815`)
- Bug in :meth:`DataFrame.__dir__` caused a segfault when using unicode surrogates in a column name (:issue:`25509`)
- Bug in :meth:`DataFrame.plot.scatter` caused an error when plotting variable marker sizes (:issue:`32904`)

.. ---------------------------------------------------------------------------

.. _whatsnew_110.contributors:

Contributors
~~~~~~~~~~~~<|MERGE_RESOLUTION|>--- conflicted
+++ resolved
@@ -173,15 +173,12 @@
   will now be ``min`` and ``max`` to match with numeric dtypes in :meth:`DataFrame.describe` (:issue:`30164`)
 - Added :meth:`DataFrame.value_counts` (:issue:`5377`)
 - :meth:`Groupby.groups` now returns an abbreviated representation when called on large dataframes (:issue:`1135`)
-<<<<<<< HEAD
-- :class:`Series` constructor will default to construct an :class:`Index`, rather than an :class:`RangeIndex` when constructed with empty data, matching the behaviour of ``data=None``.
-=======
 - ``loc`` lookups with an object-dtype :class:`Index` and an integer key will now raise ``KeyError`` instead of ``TypeError`` when key is missing (:issue:`31905`)
 - Using a :func:`pandas.api.indexers.BaseIndexer` with ``skew``, ``cov``, ``corr`` will now raise a ``NotImplementedError`` (:issue:`32865`)
 - Using a :func:`pandas.api.indexers.BaseIndexer` with ``count``, ``min``, ``max`` will now return correct results for any monotonic :func:`pandas.api.indexers.BaseIndexer` descendant (:issue:`32865`)
 - Added a :func:`pandas.api.indexers.FixedForwardWindowIndexer` class to support forward-looking windows during ``rolling`` operations.
--
->>>>>>> bf810ff1
+- :class:`Series` constructor will default to construct an :class:`Index`, rather than an :class:`RangeIndex` when constructed with empty data, matching the behaviour of ``data=None``.
+-
 
 Backwards incompatible API changes
 ~~~~~~~~~~~~~~~~~~~~~~~~~~~~~~~~~~
