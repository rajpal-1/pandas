--- conflicted
+++ resolved
@@ -960,11 +960,8 @@
 - Bug in :func:`concat` was not allowing for concatenation of ``DataFrame`` and ``Series`` with duplicate keys (:issue:`33654`)
 - Bug in :func:`cut` raised an error when non-unique labels (:issue:`33141`)
 - Ensure only named functions can be used in :func:`eval()` (:issue:`32460`)
-<<<<<<< HEAD
 - Bug in :func:`aggregate` was causing recursive loop in some cases (:issue:`34224`)
-=======
 - Fixed bug in :func:`melt` where melting MultiIndex columns with ``col_level`` > 0 would raise a ``KeyError`` on ``id_vars`` (:issue:`34129`)
->>>>>>> 4743cc91
 
 Sparse
 ^^^^^^
