.. _whatsnew_0230:

v0.23.0
-------

This is a major release from 0.22.0 and includes a number of API changes,
deprecations, new features, enhancements, and performance improvements along
with a large number of bug fixes. We recommend that all users upgrade to this
version.

.. _whatsnew_0230.enhancements:

New features
~~~~~~~~~~~~

.. _whatsnew_0210.enhancements.limit_area:

``DataFrame.interpolate`` has gained the ``limit_area`` kwarg
^^^^^^^^^^^^^^^^^^^^^^^^^^^^^^^^^^^^^^^^^^^^^^^^^^^^^^^^^^^^^

:meth:`DataFrame.interpolate` has gained a ``limit_area`` parameter to allow further control of which ``NaN`` s are replaced.
Use ``limit_area='inside'`` to fill only NaNs surrounded by valid values or use ``limit_area='outside'`` to fill only ``NaN`` s
outside the existing valid values while preserving those inside.  (:issue:`16284`) See the :ref:`full documentation here <missing_data.interp_limits>`.


.. ipython:: python

   ser = pd.Series([np.nan, np.nan, 5, np.nan, np.nan, np.nan, 13, np.nan, np.nan])
   ser

Fill one consecutive inside value in both directions

.. ipython:: python

   ser.interpolate(limit_direction='both', limit_area='inside', limit=1)

Fill all consecutive outside values backward

.. ipython:: python

   ser.interpolate(limit_direction='backward', limit_area='outside')

Fill all consecutive outside values in both directions

.. ipython:: python

   ser.interpolate(limit_direction='both', limit_area='outside')

.. _whatsnew_0210.enhancements.get_dummies_dtype:

``get_dummies`` now supports ``dtype`` argument
^^^^^^^^^^^^^^^^^^^^^^^^^^^^^^^^^^^^^^^^^^^^^^^

The :func:`get_dummies` now accepts a ``dtype`` argument, which specifies a dtype for the new columns. The default remains uint8. (:issue:`18330`)

.. ipython:: python

   df = pd.DataFrame({'a': [1, 2], 'b': [3, 4], 'c': [5, 6]})
   pd.get_dummies(df, columns=['c']).dtypes
   pd.get_dummies(df, columns=['c'], dtype=bool).dtypes


.. _whatsnew_0230.enhancements.merge_on_columns_and_levels:

Merging on a combination of columns and index levels
^^^^^^^^^^^^^^^^^^^^^^^^^^^^^^^^^^^^^^^^^^^^^^^^^^^^

Strings passed to :meth:`DataFrame.merge` as the ``on``, ``left_on``, and ``right_on``
parameters may now refer to either column names or index level names.
This enables merging ``DataFrame`` instances on a combination of index levels
and columns without resetting indexes. See the :ref:`Merge on columns and
levels <merging.merge_on_columns_and_levels>` documentation section.
(:issue:`14355`)

.. ipython:: python

   left_index = pd.Index(['K0', 'K0', 'K1', 'K2'], name='key1')

   left = pd.DataFrame({'A': ['A0', 'A1', 'A2', 'A3'],
                        'B': ['B0', 'B1', 'B2', 'B3'],
                        'key2': ['K0', 'K1', 'K0', 'K1']},
                       index=left_index)

   right_index = pd.Index(['K0', 'K1', 'K2', 'K2'], name='key1')

   right = pd.DataFrame({'C': ['C0', 'C1', 'C2', 'C3'],
                         'D': ['D0', 'D1', 'D2', 'D3'],
                         'key2': ['K0', 'K0', 'K0', 'K1']},
                        index=right_index)

   left.merge(right, on=['key1', 'key2'])

.. _whatsnew_0230.enhancements.sort_by_columns_and_levels:

Sorting by a combination of columns and index levels
^^^^^^^^^^^^^^^^^^^^^^^^^^^^^^^^^^^^^^^^^^^^^^^^^^^^

Strings passed to :meth:`DataFrame.sort_values` as the ``by`` parameter may
now refer to either column names or index level names.  This enables sorting
``DataFrame`` instances by a combination of index levels and columns without
resetting indexes. See the :ref:`Sorting by Indexes and Values
<basics.sort_indexes_and_values>` documentation section.
(:issue:`14353`)

.. ipython:: python

   # Build MultiIndex
   idx = pd.MultiIndex.from_tuples([('a', 1), ('a', 2), ('a', 2),
                                    ('b', 2), ('b', 1), ('b', 1)])
   idx.names = ['first', 'second']

   # Build DataFrame
   df_multi = pd.DataFrame({'A': np.arange(6, 0, -1)},
                           index=idx)
   df_multi

   # Sort by 'second' (index) and 'A' (column)
   df_multi.sort_values(by=['second', 'A'])

.. _whatsnew_0230.enhancements.timedelta_mod:

Timedelta mod method
^^^^^^^^^^^^^^^^^^^^

``mod`` (%) and ``divmod`` operations are now defined on ``Timedelta`` objects
when operating with either timedelta-like or with numeric arguments.
See the :ref:`documentation here <timedeltas.mod_divmod>`. (:issue:`19365`)

.. ipython:: python

    td = pd.Timedelta(hours=37)
    td % pd.Timedelta(minutes=45)

.. _whatsnew_0230.enhancements.ran_inf:

``.rank()`` handles ``inf`` values when ``NaN`` are present
^^^^^^^^^^^^^^^^^^^^^^^^^^^^^^^^^^^^^^^^^^^^^^^^^^^^^^^^^^^

In previous versions, ``.rank()`` would assign ``inf`` elements ``NaN`` as their ranks. Now ranks are calculated properly. (:issue:`6945`)

.. ipython:: python

    s = pd.Series([-np.inf, 0, 1, np.nan, np.inf])
    s

Previous Behavior:

.. code-block:: ipython

    In [11]: s.rank()
    Out[11]:
    0    1.0
    1    2.0
    2    3.0
    3    NaN
    4    NaN
    dtype: float64

Current Behavior:

.. ipython:: python

    s.rank()

Furthermore, previously if you rank ``inf`` or ``-inf`` values together with ``NaN`` values, the calculation won't distinguish ``NaN`` from infinity when using 'top' or 'bottom' argument.

.. ipython:: python

    s = pd.Series([np.nan, np.nan, -np.inf, -np.inf])
    s

Previous Behavior:

.. code-block:: ipython

    In [15]: s.rank(na_option='top')
    Out[15]:
    0    2.5
    1    2.5
    2    2.5
    3    2.5
    dtype: float64

Current Behavior:

.. ipython:: python

    s.rank(na_option='top')

.. _whatsnew_0230.enhancements.round-trippable_json:

JSON read/write round-trippable with ``orient='table'``
^^^^^^^^^^^^^^^^^^^^^^^^^^^^^^^^^^^^^^^^^^^^^^^^^^^^^^^

A ``DataFrame`` can now be written to and subsequently read back via JSON while preserving metadata through usage of the ``orient='table'`` argument (see :issue:`18912` and :issue:`9146`). Previously, none of the available ``orient`` values guaranteed the preservation of dtypes and index names, amongst other metadata.

.. ipython:: python

   df = pd.DataFrame({'foo': [1, 2, 3, 4],
		      'bar': ['a', 'b', 'c', 'd'],
		      'baz': pd.date_range('2018-01-01', freq='d', periods=4),
		      'qux': pd.Categorical(['a', 'b', 'c', 'c'])
		      }, index=pd.Index(range(4), name='idx'))
   df
   df.dtypes
   df.to_json('test.json', orient='table')
   new_df = pd.read_json('test.json', orient='table')
   new_df
   new_df.dtypes

Please note that the string `index` is not supported with the round trip format, as it is used by default in ``write_json`` to indicate a missing index name.

.. ipython:: python
   :okwarning:

   df.index.name = 'index'

   df.to_json('test.json', orient='table')
   new_df = pd.read_json('test.json', orient='table')
   new_df
   new_df.dtypes

.. ipython:: python
   :suppress:

   import os
   os.remove('test.json')


.. _whatsnew_0230.enhancements.assign_dependent:


``.assign()`` accepts dependent arguments
^^^^^^^^^^^^^^^^^^^^^^^^^^^^^^^^^^^^^^^^^

The :func:`DataFrame.assign` now accepts dependent keyword arguments for python version later than 3.6 (see also `PEP 468
<https://www.python.org/dev/peps/pep-0468/>`_). Later keyword arguments may now refer to earlier ones if the argument is a callable. See the
:ref:`documentation here <dsintro.chained_assignment>` (:issue:`14207`)

.. ipython:: python

    df = pd.DataFrame({'A': [1, 2, 3]})
    df
    df.assign(B=df.A, C=lambda x:x['A']+ x['B'])

.. warning::

  This may subtly change the behavior of your code when you're
  using ``.assign()`` to update an existing column. Previously, callables
  referring to other variables being updated would get the "old" values

  Previous Behavior:

  .. code-block:: ipython

      In [2]: df = pd.DataFrame({"A": [1, 2, 3]})

      In [3]: df.assign(A=lambda df: df.A + 1, C=lambda df: df.A * -1)
      Out[3]:
         A  C
      0  2 -1
      1  3 -2
      2  4 -3

  New Behavior:

  .. ipython:: python

      df.assign(A=df.A+1, C= lambda df: df.A* -1)


.. _whatsnew_0230.enhancements.astype_category:

``DataFrame.astype`` performs column-wise conversion to ``Categorical``
^^^^^^^^^^^^^^^^^^^^^^^^^^^^^^^^^^^^^^^^^^^^^^^^^^^^^^^^^^^^^^^^^^^^^^^

:meth:`DataFrame.astype` can now perform column-wise conversion to ``Categorical`` by supplying the string ``'category'`` or
a :class:`~pandas.api.types.CategoricalDtype`. Previously, attempting this would raise a ``NotImplementedError``. See the
:ref:`categorical.objectcreation` section of the documentation for more details and examples. (:issue:`12860`, :issue:`18099`)

Supplying the string ``'category'`` performs column-wise conversion, with only labels appearing in a given column set as categories:

.. ipython:: python

    df = pd.DataFrame({'A': list('abca'), 'B': list('bccd')})
    df = df.astype('category')
    df['A'].dtype
    df['B'].dtype


Supplying a ``CategoricalDtype`` will make the categories in each column consistent with the supplied dtype:

.. ipython:: python

    from pandas.api.types import CategoricalDtype
    df = pd.DataFrame({'A': list('abca'), 'B': list('bccd')})
    cdt = CategoricalDtype(categories=list('abcd'), ordered=True)
    df = df.astype(cdt)
    df['A'].dtype
    df['B'].dtype

.. _whatsnew_0230.enhancements.other:

Other Enhancements
^^^^^^^^^^^^^^^^^^

- Unary ``+`` now permitted for ``Series`` and ``DataFrame`` as  numeric operator (:issue:`16073`)
- Better support for :func:`Dataframe.style.to_excel` output with the ``xlsxwriter`` engine. (:issue:`16149`)
- :func:`pandas.tseries.frequencies.to_offset` now accepts leading '+' signs e.g. '+1h'. (:issue:`18171`)
- :func:`MultiIndex.unique` now supports the ``level=`` argument, to get unique values from a specific index level (:issue:`17896`)
- :class:`pandas.io.formats.style.Styler` now has method ``hide_index()`` to determine whether the index will be rendered in output (:issue:`14194`)
- :class:`pandas.io.formats.style.Styler` now has method ``hide_columns()`` to determine whether columns will be hidden in output (:issue:`14194`)
- Improved wording of ``ValueError`` raised in :func:`to_datetime` when ``unit=`` is passed with a non-convertible value (:issue:`14350`)
- :func:`Series.fillna` now accepts a Series or a dict as a ``value`` for a categorical dtype (:issue:`17033`)
- :func:`pandas.read_clipboard` updated to use qtpy, falling back to PyQt5 and then PyQt4, adding compatibility with Python3 and multiple python-qt bindings (:issue:`17722`)
- Improved wording of ``ValueError`` raised in :func:`read_csv` when the ``usecols`` argument cannot match all columns. (:issue:`17301`)
- :func:`DataFrame.corrwith` now silently drops non-numeric columns when passed a Series. Before, an exception was raised (:issue:`18570`).
- :class:`IntervalIndex` now supports time zone aware ``Interval`` objects (:issue:`18537`, :issue:`18538`)
- :func:`Series` / :func:`DataFrame` tab completion also returns identifiers in the first level of a :func:`MultiIndex`. (:issue:`16326`)
- :func:`read_excel()` has gained the ``nrows`` parameter (:issue:`16645`)
- :func:``DataFrame.to_json`` and ``Series.to_json`` now accept an ``index`` argument which allows the user to exclude the index from the JSON output (:issue:`17394`)
- ``IntervalIndex.to_tuples()`` has gained the ``na_tuple`` parameter to control whether NA is returned as a tuple of NA, or NA itself (:issue:`18756`)
- ``Categorical.rename_categories``, ``CategoricalIndex.rename_categories`` and :attr:`Series.cat.rename_categories`
  can now take a callable as their argument (:issue:`18862`)
- :class:`Interval` and :class:`IntervalIndex` have gained a ``length`` attribute (:issue:`18789`)
- ``Resampler`` objects now have a functioning :attr:`~pandas.core.resample.Resampler.pipe` method.
  Previously, calls to ``pipe`` were diverted to  the ``mean`` method (:issue:`17905`).
- :func:`~pandas.api.types.is_scalar` now returns ``True`` for ``DateOffset`` objects (:issue:`18943`).
- :func:`DataFrame.pivot` now accepts a list for the ``values=`` kwarg (:issue:`17160`).
- Added :func:`pandas.api.extensions.register_dataframe_accessor`,
  :func:`pandas.api.extensions.register_series_accessor`, and
  :func:`pandas.api.extensions.register_index_accessor`, accessor for libraries downstream of pandas
  to register custom accessors like ``.cat`` on pandas objects. See
  :ref:`Registering Custom Accessors <extending.register-accessors>` for more (:issue:`14781`).

- ``IntervalIndex.astype`` now supports conversions between subtypes when passed an ``IntervalDtype`` (:issue:`19197`)
- :class:`IntervalIndex` and its associated constructor methods (``from_arrays``, ``from_breaks``, ``from_tuples``) have gained a ``dtype`` parameter (:issue:`19262`)
- Added :func:`SeriesGroupBy.is_monotonic_increasing` and :func:`SeriesGroupBy.is_monotonic_decreasing` (:issue:`17015`)
- For subclassed ``DataFrames``, :func:`DataFrame.apply` will now preserve the ``Series`` subclass (if defined) when passing the data to the applied function (:issue:`19822`)
- :func:`DataFrame.from_dict` now accepts a ``columns`` argument that can be used to specify the column names when ``orient='index'`` is used (:issue:`18529`)
- Added option ``display.html.use_mathjax`` so `MathJax <https://www.mathjax.org/>`_ can be disabled when rendering tables in ``Jupyter`` notebooks (:issue:`19856`, :issue:`19824`)
- :func:`DataFrame.replace` now supports the ``method`` parameter, which can be used to specify the replacement method when ``to_replace`` is a scalar, list or tuple and ``value`` is ``None`` (:issue:`19632`)
- :meth:`Timestamp.month_name`, :meth:`DatetimeIndex.month_name`, and :meth:`Series.dt.month_name` are now available (:issue:`12805`)
- :meth:`Timestamp.day_name` and :meth:`DatetimeIndex.day_name` are now available to return day names with a specified locale (:issue:`12806`)
- :meth:`DataFrame.to_sql` now performs a multivalue insert if the underlying connection supports itk rather than inserting row by row.
  ``SQLAlchemy`` dialects supporting multivalue inserts include: ``mysql``, ``postgresql``, ``sqlite`` and any dialect with ``supports_multivalues_insert``. (:issue:`14315`, :issue:`8953`)
- :func:`read_html` now accepts a ``displayed_only`` keyword argument to controls whether or not hidden elements are parsed (``True`` by default) (:issue:`20027`)
- zip compression is supported via ``compression=zip`` in :func:`DataFrame.to_pickle`, :func:`Series.to_pickle`, :func:`DataFrame.to_csv`, :func:`Series.to_csv`, :func:`DataFrame.to_json`, :func:`Series.to_json`. (:issue:`17778`)

.. _whatsnew_0230.api_breaking:

Backwards incompatible API changes
~~~~~~~~~~~~~~~~~~~~~~~~~~~~~~~~~~

.. _whatsnew_0230.api_breaking.deps:

Dependencies have increased minimum versions
^^^^^^^^^^^^^^^^^^^^^^^^^^^^^^^^^^^^^^^^^^^^

We have updated our minimum supported versions of dependencies (:issue:`15184`).
If installed, we now require:

+-----------------+-----------------+----------+---------------+
| Package         | Minimum Version | Required |     Issue     |
+=================+=================+==========+===============+
| python-dateutil | 2.5.0           |    X     | :issue:`15184`|
+-----------------+-----------------+----------+---------------+
| openpyxl        | 2.4.0           |          | :issue:`15184`|
+-----------------+-----------------+----------+---------------+
| beautifulsoup4  | 4.2.1           |          | :issue:`20082`|
+-----------------+-----------------+----------+---------------+

.. _whatsnew_0230.api_breaking.dict_insertion_order:

Instantation from dicts preserves dict insertion order for python 3.6+
^^^^^^^^^^^^^^^^^^^^^^^^^^^^^^^^^^^^^^^^^^^^^^^^^^^^^^^^^^^^^^^^^^^^^^

Until Python 3.6, dicts in Python had no formally defined ordering. For Python
version 3.6 and later, dicts are ordered by insertion order, see
`PEP 468 <https://www.python.org/dev/peps/pep-0468/>`_.
Pandas will use the dict's insertion order, when creating a ``Series`` or
``DataFrame`` from a dict and you're using Python version 3.6 or
higher. (:issue:`19884`)

Previous Behavior (and current behavior if on Python < 3.6):

.. code-block:: ipython

   In [1]: pd.Series({'Income': 2000,
   ...                'Expenses': -1500,
   ...                'Taxes': -200,
   ...                'Net result': 300})
   Expenses     -1500
   Income        2000
   Net result     300
   Taxes         -200
   dtype: int64

Note the Series above is ordered alphabetically by the index values.

New Behavior (for Python >= 3.6):

.. ipython:: python

    pd.Series({'Income': 2000,
               'Expenses': -1500,
               'Taxes': -200,
               'Net result': 300})

Notice that the Series is now ordered by insertion order. This new behavior is
used for all relevant pandas types (``Series``, ``DataFrame``, ``SparseSeries``
and ``SparseDataFrame``).

If you wish to retain the old behavior while using Python >= 3.6, you can use
``.sort_index()``:

.. ipython:: python

    pd.Series({'Income': 2000,
               'Expenses': -1500,
               'Taxes': -200,
               'Net result': 300}).sort_index()

.. _whatsnew_0230.api_breaking.deprecate_panel:

Deprecate Panel
^^^^^^^^^^^^^^^

``Panel`` was deprecated in the 0.20.x release, showing as a ``DeprecationWarning``. Using ``Panel`` will now show a ``FutureWarning``. The recommended way to represent 3-D data are
with a ``MultiIndex`` on a ``DataFrame`` via the :meth:`~Panel.to_frame` or with the `xarray package <http://xarray.pydata.org/en/stable/>`__. Pandas
provides a :meth:`~Panel.to_xarray` method to automate this conversion. For more details see :ref:`Deprecate Panel <dsintro.deprecate_panel>` documentation. (:issue:`13563`, :issue:`18324`).

.. ipython:: python
   :okwarning:

   p = tm.makePanel()
   p

Convert to a MultiIndex DataFrame

.. ipython:: python

   p.to_frame()

Convert to an xarray DataArray

.. ipython:: python
   :okwarning:

   p.to_xarray()



.. _whatsnew_0230.api_breaking.core_common:

pandas.core.common removals
^^^^^^^^^^^^^^^^^^^^^^^^^^^

The following error & warning messages are removed from ``pandas.core.common`` (:issue:`13634`, :issue:`19769`):

- ``PerformanceWarning``
- ``UnsupportedFunctionCall``
- ``UnsortedIndexError``
- ``AbstractMethodError``

These are available from import from ``pandas.errors`` (since 0.19.0).


.. _whatsnew_0230.api_breaking.apply:

Changes to make output of ``DataFrame.apply`` consistent
^^^^^^^^^^^^^^^^^^^^^^^^^^^^^^^^^^^^^^^^^^^^^^^^^^^^^^^^

:func:`DataFrame.apply` was inconsistent when applying an arbitrary user-defined-function that returned a list-like with ``axis=1``. Several bugs and inconsistencies
are resolved. If the applied function returns a Series, then pandas will return a DataFrame; otherwise a Series will be returned, this includes the case
where a list-like (e.g. ``tuple`` or ``list`` is returned) (:issue:`16353`, :issue:`17437`, :issue:`17970`, :issue:`17348`, :issue:`17892`, :issue:`18573`,
:issue:`17602`, :issue:`18775`, :issue:`18901`, :issue:`18919`).

.. ipython:: python

    df = pd.DataFrame(np.tile(np.arange(3), 6).reshape(6, -1) + 1, columns=['A', 'B', 'C'])
    df

Previous Behavior: if the returned shape happened to match the length of original columns, this would return a ``DataFrame``.
If the return shape did not match, a ``Series`` with lists was returned.

.. code-block:: python

   In [3]: df.apply(lambda x: [1, 2, 3], axis=1)
   Out[3]:
      A  B  C
   0  1  2  3
   1  1  2  3
   2  1  2  3
   3  1  2  3
   4  1  2  3
   5  1  2  3

   In [4]: df.apply(lambda x: [1, 2], axis=1)
   Out[4]:
   0    [1, 2]
   1    [1, 2]
   2    [1, 2]
   3    [1, 2]
   4    [1, 2]
   5    [1, 2]
   dtype: object


New Behavior: When the applied function returns a list-like, this will now *always* return a ``Series``.

.. ipython:: python

    df.apply(lambda x: [1, 2, 3], axis=1)
    df.apply(lambda x: [1, 2], axis=1)

To have expanded columns, you can use ``result_type='expand'``

.. ipython:: python

    df.apply(lambda x: [1, 2, 3], axis=1, result_type='expand')

To broadcast the result across the original columns (the old behaviour for
list-likes of the correct length), you can use ``result_type='broadcast'``.
The shape must match the original columns.

.. ipython:: python

    df.apply(lambda x: [1, 2, 3], axis=1, result_type='broadcast')

Returning a ``Series`` allows one to control the exact return structure and column names:

.. ipython:: python

    df.apply(lambda x: Series([1, 2, 3], index=['D', 'E', 'F']), axis=1)


.. _whatsnew_0230.api_breaking.build_changes:

Build Changes
^^^^^^^^^^^^^

- Building pandas for development now requires ``cython >= 0.24`` (:issue:`18613`)
- Building from source now explicitly requires ``setuptools`` in ``setup.py`` (:issue:`18113`)
- Updated conda recipe to be in compliance with conda-build 3.0+ (:issue:`18002`)

.. _whatsnew_0230.api_breaking.index_division_by_zero:

Index Division By Zero Fills Correctly
^^^^^^^^^^^^^^^^^^^^^^^^^^^^^^^^^^^^^^

Division operations on ``Index`` and subclasses will now fill division of positive numbers by zero with ``np.inf``, division of negative numbers by zero with ``-np.inf`` and `0 / 0` with ``np.nan``.  This matches existing ``Series`` behavior. (:issue:`19322`, :issue:`19347`)

Previous Behavior:

.. code-block:: ipython

    In [6]: index = pd.Int64Index([-1, 0, 1])

    In [7]: index / 0
    Out[7]: Int64Index([0, 0, 0], dtype='int64')

    # Previous behavior yielded different results depending on the type of zero in the divisor
    In [8]: index / 0.0
    Out[8]: Float64Index([-inf, nan, inf], dtype='float64')

    In [9]: index = pd.UInt64Index([0, 1])

    In [10]: index / np.array([0, 0], dtype=np.uint64)
    Out[10]: UInt64Index([0, 0], dtype='uint64')

    In [11]: pd.RangeIndex(1, 5) / 0
    ZeroDivisionError: integer division or modulo by zero

Current Behavior:

.. ipython:: python

    index = pd.Int64Index([-1, 0, 1])
    # division by zero gives -infinity where negative, +infinity where positive, and NaN for 0 / 0
    index / 0

    # The result of division by zero should not depend on whether the zero is int or float
    index / 0.0

    index = pd.UInt64Index([0, 1])
    index / np.array([0, 0], dtype=np.uint64)

    pd.RangeIndex(1, 5) / 0

.. _whatsnew_0230.api_breaking.extract:

Extraction of matching patterns from strings
^^^^^^^^^^^^^^^^^^^^^^^^^^^^^^^^^^^^^^^^^^^^

By default, extracting matching patterns from strings with :func:`str.extract` used to return a
``Series`` if a single group was being extracted (a ``DataFrame`` if more than one group was
extracted``). As of Pandas 0.23.0 :func:`str.extract` always returns a ``DataFrame``, unless
``expand`` is set to ``False``. Finallay, ``None`` was an accepted value for
the ``expand`` parameter (which was equivalent to ``False``), but now raises a ``ValueError``. (:issue:`11386`)

Previous Behavior:

.. code-block:: ipython

    In [1]: s = pd.Series(['number 10', '12 eggs'])

    In [2]: extracted = s.str.extract('.*(\d\d).*')

    In [3]: extracted
    Out [3]:
    0    10
    1    12
    dtype: object

    In [4]: type(extracted)
    Out [4]:
    pandas.core.series.Series

New Behavior:

.. ipython:: python

    s = pd.Series(['number 10', '12 eggs'])
    extracted = s.str.extract('.*(\d\d).*')
    extracted
    type(extracted)

To restore previous behavior, simply set ``expand`` to ``False``:

.. ipython:: python

    s = pd.Series(['number 10', '12 eggs'])
    extracted = s.str.extract('.*(\d\d).*', expand=False)
    extracted
    type(extracted)

.. _whatsnew_0230.api_breaking.cdt_ordered:

Default value for the ``ordered`` parameter of ``CategoricalDtype``
^^^^^^^^^^^^^^^^^^^^^^^^^^^^^^^^^^^^^^^^^^^^^^^^^^^^^^^^^^^^^^^^^^^

The default value of the ``ordered`` parameter for :class:`~pandas.api.types.CategoricalDtype` has changed from ``False`` to ``None`` to allow updating of ``categories`` without impacting ``ordered``.  Behavior should remain consistent for downstream objects, such as :class:`Categorical` (:issue:`18790`)

In previous versions, the default value for the ``ordered`` parameter was ``False``.  This could potentially lead to the ``ordered`` parameter unintentionally being changed from ``True`` to ``False`` when users attempt to update ``categories`` if ``ordered`` is not explicitly specified, as it would silently default to ``False``.  The new behavior for ``ordered=None`` is to retain the existing value of ``ordered``.

New Behavior:

.. ipython:: python

    from pandas.api.types import CategoricalDtype
    cat = pd.Categorical(list('abcaba'), ordered=True, categories=list('cba'))
    cat
    cdt = CategoricalDtype(categories=list('cbad'))
    cat.astype(cdt)

Notice in the example above that the converted ``Categorical`` has retained ``ordered=True``.  Had the default value for ``ordered`` remained as ``False``, the converted ``Categorical`` would have become unordered, despite ``ordered=False`` never being explicitly specified.  To change the value of ``ordered``, explicitly pass it to the new dtype, e.g. ``CategoricalDtype(categories=list('cbad'), ordered=False)``.

Note that the unintenional conversion of ``ordered`` discussed above did not arise in previous versions due to separate bugs that prevented ``astype`` from doing any type of category to category conversion (:issue:`10696`, :issue:`18593`).  These bugs have been fixed in this release, and motivated changing the default value of ``ordered``.

.. _whatsnew_0230.api_breaking.pretty_printing:

Better pretty-printing of DataFrames in a terminal
^^^^^^^^^^^^^^^^^^^^^^^^^^^^^^^^^^^^^^^^^^^^^^^^^^
Previously, the default value for the maximum number of columns was
``pd.options.display.max_columns=20``. This meant that relatively wide data
frames would not fit within the terminal width, and pandas would introduce line
breaks to display these 20 columns. This resulted in an output that was
relatively difficult to read:

.. image:: _static/print_df_old.png

If Python runs in a terminal, the maximum number of columns is now determined
automatically so that the printed data frame fits within the current terminal
width (``pd.options.display.max_columns=0``) (:issue:`17023`). If Python runs
as a Jupyter kernel (such as the Jupyter QtConsole or a Jupyter notebook, as
well as in many IDEs), this value cannot be inferred automatically and is thus
set to `20` as in previous versions. In a terminal, this results in a much
nicer output:

.. image:: _static/print_df_new.png

Note that if you don't like the new default, you can always set this option
yourself. To revert to the old setting, you can run this line:

.. code-block:: python

  pd.options.display.max_columns = 20

.. _whatsnew_0230.api.datetimelike:

Datetimelike API Changes
^^^^^^^^^^^^^^^^^^^^^^^^

- The default ``Timedelta`` constructor now accepts an ``ISO 8601 Duration`` string as an argument (:issue:`19040`)
- Addition or subtraction of ``NaT`` from :class:`TimedeltaIndex` will return ``TimedeltaIndex`` instead of ``DatetimeIndex`` (:issue:`19124`)
- :func:`DatetimeIndex.shift` and :func:`TimedeltaIndex.shift` will now raise ``NullFrequencyError`` (which subclasses ``ValueError``, which was raised in older versions) when the index object frequency is ``None`` (:issue:`19147`)
- Addition and subtraction of ``NaN`` from a :class:`Series` with ``dtype='timedelta64[ns]'`` will raise a ``TypeError` instead of treating the ``NaN`` as ``NaT`` (:issue:`19274`)
- ``NaT`` division with :class:`datetime.timedelta` will now return ``NaN`` instead of raising (:issue:`17876`)
- :class:`Timestamp` will no longer silently ignore unused or invalid ``tz`` or ``tzinfo`` keyword arguments (:issue:`17690`)
- :class:`Timestamp` will no longer silently ignore invalid ``freq`` arguments (:issue:`5168`)
- :class:`CacheableOffset` and :class:`WeekDay` are no longer available in the ``pandas.tseries.offsets`` module (:issue:`17830`)
- ``pandas.tseries.frequencies.get_freq_group()`` and ``pandas.tseries.frequencies.DAYS`` are removed from the public API (:issue:`18034`)
- :func:`Series.truncate` and :func:`DataFrame.truncate` will raise a ``ValueError`` if the index is not sorted instead of an unhelpful ``KeyError`` (:issue:`17935`)
- Restricted ``DateOffset`` keyword arguments. Previously, ``DateOffset`` subclasses allowed arbitrary keyword arguments which could lead to unexpected behavior. Now, only valid arguments will be accepted. (:issue:`17176`, :issue:`18226`).
- Subtracting ``NaT`` from a :class:`Series` with ``dtype='datetime64[ns]'`` returns a ``Series`` with ``dtype='timedelta64[ns]'`` instead of ``dtype='datetime64[ns]'`` (:issue:`18808`)
- Operations between a :class:`Series` with dtype ``dtype='datetime64[ns]'`` and a :class:`PeriodIndex` will correctly raises ``TypeError`` (:issue:`18850`)
- Subtraction of :class:`Series` with timezone-aware ``dtype='datetime64[ns]'`` with mis-matched timezones will raise ``TypeError`` instead of ``ValueError`` (:issue:`18817`)
- :func:`pandas.merge` provides a more informative error message when trying to merge on timezone-aware and timezone-naive columns (:issue:`15800`)
- For :class:`DatetimeIndex` and :class:`TimedeltaIndex` with ``freq=None``, addition or subtraction of integer-dtyped array or ``Index`` will raise ``NullFrequencyError`` instead of ``TypeError`` (:issue:`19895`)
- :class:`Timestamp` constructor now accepts a `nanosecond` keyword or positional argument (:issue:`18898`)

.. _whatsnew_0230.api.other:

Other API Changes
^^^^^^^^^^^^^^^^^

- :func:`Series.astype` and :func:`Index.astype` with an incompatible dtype will now raise a ``TypeError`` rather than a ``ValueError`` (:issue:`18231`)
- ``Series`` construction with an ``object`` dtyped tz-aware datetime and ``dtype=object`` specified, will now return an ``object`` dtyped ``Series``, previously this would infer the datetime dtype (:issue:`18231`)
- A :class:`Series` of ``dtype=category`` constructed from an empty ``dict`` will now have categories of ``dtype=object`` rather than ``dtype=float64``, consistently with the case in which an empty list is passed (:issue:`18515`)
- All-NaN levels in a ``MultiIndex`` are now assigned ``float`` rather than ``object`` dtype, promoting consistency with ``Index`` (:issue:`17929`).
- Levels names of a ``MultiIndex`` (when not None) are now required to be unique: trying to create a ``MultiIndex`` with repeated names will raise a ``ValueError`` (:issue:`18872`)
- :func:`Index.map` can now accept ``Series`` and dictionary input objects (:issue:`12756`, :issue:`18482`, :issue:`18509`).
- :func:`DataFrame.unstack` will now default to filling with ``np.nan`` for ``object`` columns. (:issue:`12815`)
- :class:`IntervalIndex` constructor will raise if the ``closed`` parameter conflicts with how the input data is inferred to be closed (:issue:`18421`)
- Inserting missing values into indexes will work for all types of indexes and automatically insert the correct type of missing value (``NaN``, ``NaT``, etc.) regardless of the type passed in (:issue:`18295`)
- When created with duplicate labels, ``MultiIndex`` now raises a ``ValueError``. (:issue:`17464`)
- :func:`Series.fillna` now raises a ``TypeError`` instead of a ``ValueError`` when passed a list, tuple or DataFrame as a ``value`` (:issue:`18293`)
- :func:`pandas.DataFrame.merge` no longer casts a ``float`` column to ``object`` when merging on ``int`` and ``float`` columns (:issue:`16572`)
- :func:`pandas.merge` now raises a ``ValueError`` when trying to merge on incompatible data types (:issue:`9780`)
- The default NA value for :class:`UInt64Index` has changed from 0 to ``NaN``, which impacts methods that mask with NA, such as ``UInt64Index.where()`` (:issue:`18398`)
- Refactored ``setup.py`` to use ``find_packages`` instead of explicitly listing out all subpackages (:issue:`18535`)
- Rearranged the order of keyword arguments in :func:`read_excel()` to align with :func:`read_csv()` (:issue:`16672`)
- :func:`wide_to_long` previously kept numeric-like suffixes as ``object`` dtype. Now they are cast to numeric if possible (:issue:`17627`)
- In :func:`read_excel`, the ``comment`` argument is now exposed as a named parameter (:issue:`18735`)
- Rearranged the order of keyword arguments in :func:`read_excel()` to align with :func:`read_csv()` (:issue:`16672`)
- The options ``html.border`` and ``mode.use_inf_as_null`` were deprecated in prior versions, these will now show ``FutureWarning`` rather than a ``DeprecationWarning`` (:issue:`19003`)
- :class:`IntervalIndex` and ``IntervalDtype`` no longer support categorical, object, and string subtypes (:issue:`19016`)
- ``IntervalDtype`` now returns ``True`` when compared against ``'interval'`` regardless of subtype, and ``IntervalDtype.name`` now returns ``'interval'`` regardless of subtype (:issue:`18980`)
- ``KeyError`` now raises instead of ``ValueError`` in :meth:`~DataFrame.drop`, :meth:`~Panel.drop`, :meth:`~Series.drop`, :meth:`~Index.drop` when dropping a non-existent element in an axis with duplicates (:issue:`19186`)
- :func:`Series.to_csv` now accepts a ``compression`` argument that works in the same way as the ``compression`` argument in :func:`DataFrame.to_csv` (:issue:`18958`)
- Set operations (union, difference...) on :class:`IntervalIndex` with incompatible index types will now raise a ``TypeError`` rather than a ``ValueError`` (:issue:`19329`)
- :class:`DateOffset` objects render more simply, e.g. ``<DateOffset: days=1>`` instead of ``<DateOffset: kwds={'days': 1}>`` (:issue:`19403`)
- ``Categorical.fillna`` now validates its ``value`` and ``method`` keyword arguments. It now raises when both or none are specified, matching the behavior of :meth:`Series.fillna` (:issue:`19682`)
- ``pd.to_datetime('today')`` now returns a datetime, consistent with ``pd.Timestamp('today')``; previously ``pd.to_datetime('today')`` returned a ``.normalized()`` datetime (:issue:`19935`)
- :func:`Series.str.replace` now takes an optional `regex` keyword which, when set to ``False``, uses literal string replacement rather than regex replacement (:issue:`16808`)
- :func:`DatetimeIndex.strftime` and :func:`PeriodIndex.strftime` now return an ``Index`` instead of a numpy array to be consistent with similar accessors (:issue:`20127`)
- Constructing a Series from a list of length 1 no longer broadcasts this list when a longer index is specified (:issue:`19714`, :issue:`20391`).
- :func:`DataFrame.to_dict` with ``orient='index'`` no longer casts int columns to float for a DataFrame with only int and float columns (:issue:`18580`)

.. _whatsnew_0230.deprecations:

Deprecations
~~~~~~~~~~~~

- ``Series.from_array`` and ``SparseSeries.from_array`` are deprecated. Use the normal constructor ``Series(..)`` and ``SparseSeries(..)`` instead (:issue:`18213`).
- ``DataFrame.as_matrix`` is deprecated. Use ``DataFrame.values`` instead (:issue:`18458`).
- ``Series.asobject``, ``DatetimeIndex.asobject``, ``PeriodIndex.asobject`` and ``TimeDeltaIndex.asobject`` have been deprecated. Use ``.astype(object)`` instead (:issue:`18572`)
- Grouping by a tuple of keys now emits a ``FutureWarning`` and is deprecated.
  In the future, a tuple passed to ``'by'`` will always refer to a single key
  that is the actual tuple, instead of treating the tuple as multiple keys. To
  retain the previous behavior, use a list instead of a tuple (:issue:`18314`)
- ``Series.valid`` is deprecated. Use :meth:`Series.dropna` instead (:issue:`18800`).
- :func:`read_excel` has deprecated the ``skip_footer`` parameter. Use ``skipfooter`` instead (:issue:`18836`)
- The ``is_copy`` attribute is deprecated and will be removed in a future version (:issue:`18801`).
- ``IntervalIndex.from_intervals`` is deprecated in favor of the :class:`IntervalIndex` constructor (:issue:`19263`)
- ``DataFrame.from_items`` is deprecated. Use :func:`DataFrame.from_dict` instead, or ``DataFrame.from_dict(OrderedDict())`` if you wish to preserve the key order (:issue:`17320`, :issue:`17312`)

- The ``broadcast`` parameter of ``.apply()`` is deprecated in favor of ``result_type='broadcast'`` (:issue:`18577`)
- The ``reduce`` parameter of ``.apply()`` is deprecated in favor of ``result_type='reduce'`` (:issue:`18577`)
- The ``order`` parameter of :func:`factorize` is deprecated and will be removed in a future release (:issue:`19727`)
- :attr:`Timestamp.weekday_name`, :attr:`DatetimeIndex.weekday_name`, and :attr:`Series.dt.weekday_name` are deprecated in favor of :meth:`Timestamp.day_name`, :meth:`DatetimeIndex.day_name`, and :meth:`Series.dt.day_name` (:issue:`12806`)

- ``pandas.tseries.plotting.tsplot`` is deprecated. Use :func:`Series.plot` instead (:issue:`18627`)
- ``Index.summary()`` is deprecated and will be removed in a future version (:issue:`18217`)
- ``NDFrame.get_ftype_counts()`` is deprecated and will be removed in a future version (:issue:`18243`)

.. _whatsnew_0230.prior_deprecations:

Removal of prior version deprecations/changes
~~~~~~~~~~~~~~~~~~~~~~~~~~~~~~~~~~~~~~~~~~~~~

- Warnings against the obsolete usage ``Categorical(codes, categories)``, which were emitted for instance when the first two arguments to ``Categorical()`` had different dtypes, and recommended the use of ``Categorical.from_codes``, have now been removed (:issue:`8074`)
- The ``levels`` and ``labels`` attributes of a ``MultiIndex`` can no longer be set directly (:issue:`4039`).
- ``pd.tseries.util.pivot_annual`` has been removed (deprecated since v0.19). Use ``pivot_table`` instead (:issue:`18370`)
- ``pd.tseries.util.isleapyear`` has been removed (deprecated since v0.19). Use ``.is_leap_year`` property in Datetime-likes instead (:issue:`18370`)
- ``pd.ordered_merge`` has been removed (deprecated since v0.19). Use ``pd.merge_ordered`` instead (:issue:`18459`)
- The ``SparseList`` class has been removed (:issue:`14007`)
- The ``pandas.io.wb`` and ``pandas.io.data`` stub modules have been removed (:issue:`13735`)
- ``Categorical.from_array`` has been removed (:issue:`13854`)
- The ``freq`` and ``how`` parameters have been removed from the ``rolling``/``expanding``/``ewm`` methods of DataFrame
  and Series (deprecated since v0.18). Instead, resample before calling the methods. (:issue:`18601` & :issue:`18668`)
- ``DatetimeIndex.to_datetime``, ``Timestamp.to_datetime``, ``PeriodIndex.to_datetime``, and ``Index.to_datetime`` have been removed (:issue:`8254`, :issue:`14096`, :issue:`14113`)
- :func:`read_csv` has dropped the ``skip_footer`` parameter (:issue:`13386`)
- :func:`read_csv` has dropped the ``as_recarray`` parameter (:issue:`13373`)
- :func:`read_csv` has dropped the ``buffer_lines`` parameter (:issue:`13360`)
- :func:`read_csv` has dropped the ``compact_ints`` and ``use_unsigned`` parameters (:issue:`13323`)
- The ``Timestamp`` class has dropped the ``offset`` attribute in favor of ``freq`` (:issue:`13593`)
- The ``Series``, ``Categorical``, and ``Index`` classes have dropped the ``reshape`` method (:issue:`13012`)
- ``pandas.tseries.frequencies.get_standard_freq`` has been removed in favor of ``pandas.tseries.frequencies.to_offset(freq).rule_code`` (:issue:`13874`)
- The ``freqstr`` keyword has been removed from ``pandas.tseries.frequencies.to_offset`` in favor of ``freq`` (:issue:`13874`)
- The ``Panel4D`` and ``PanelND`` classes have been removed (:issue:`13776`)
- The ``Panel`` class has dropped the ``to_long`` and ``toLong`` methods (:issue:`19077`)
- The options ``display.line_with`` and ``display.height`` are removed in favor of ``display.width`` and ``display.max_rows`` respectively (:issue:`4391`, :issue:`19107`)
- The ``labels`` attribute of the ``Categorical`` class has been removed in favor of :attr:`Categorical.codes` (:issue:`7768`)
- The ``flavor`` parameter have been removed from func:`to_sql` method (:issue:`13611`)
- The modules ``pandas.tools.hashing`` and ``pandas.util.hashing`` have been removed (:issue:`16223`)
- The top-level functions ``pd.rolling_*``, ``pd.expanding_*`` and ``pd.ewm*`` have been removed (Deprecated since v0.18).
  Instead, use the DataFrame/Series methods :attr:`~DataFrame.rolling`, :attr:`~DataFrame.expanding` and :attr:`~DataFrame.ewm` (:issue:`18723`)
- Imports from ``pandas.core.common`` for functions such as ``is_datetime64_dtype`` are now removed. These are located in ``pandas.api.types``. (:issue:`13634`, :issue:`19769`)
- The ``infer_dst`` keyword in :meth:`Series.tz_localize`, :meth:`DatetimeIndex.tz_localize`
  and :class:`DatetimeIndex` have been removed. ``infer_dst=True`` is equivalent to
  ``ambiguous='infer'``, and ``infer_dst=False`` to ``ambiguous='raise'`` (:issue:`7963`).


.. _whatsnew_0230.performance:

Performance Improvements
~~~~~~~~~~~~~~~~~~~~~~~~

- Indexers on ``Series`` or ``DataFrame`` no longer create a reference cycle (:issue:`17956`)
- Added a keyword argument, ``cache``, to :func:`to_datetime` that improved the performance of converting duplicate datetime arguments (:issue:`11665`)
- :class:`DateOffset` arithmetic performance is improved (:issue:`18218`)
- Converting a ``Series`` of ``Timedelta`` objects to days, seconds, etc... sped up through vectorization of underlying methods (:issue:`18092`)
- Improved performance of ``.map()`` with a ``Series/dict`` input (:issue:`15081`)
- The overridden ``Timedelta`` properties of days, seconds and microseconds have been removed, leveraging their built-in Python versions instead (:issue:`18242`)
- ``Series`` construction will reduce the number of copies made of the input data in certain cases (:issue:`17449`)
- Improved performance of :func:`Series.dt.date` and :func:`DatetimeIndex.date` (:issue:`18058`)
- Improved performance of :func:`Series.dt.time` and :func:`DatetimeIndex.time` (:issue:`18461`)
- Improved performance of :func:`IntervalIndex.symmetric_difference()` (:issue:`18475`)
- Improved performance of ``DatetimeIndex`` and ``Series`` arithmetic operations with Business-Month and Business-Quarter frequencies (:issue:`18489`)
- :func:`Series` / :func:`DataFrame` tab completion limits to 100 values, for better performance. (:issue:`18587`)
- Improved performance of :func:`DataFrame.median` with ``axis=1`` when bottleneck is not installed (:issue:`16468`)
- Improved performance of :func:`MultiIndex.get_loc` for large indexes, at the cost of a reduction in performance for small ones (:issue:`18519`)
- Improved performance of pairwise ``.rolling()`` and ``.expanding()`` with ``.cov()`` and ``.corr()`` operations (:issue:`17917`)
- Improved performance of :func:`pandas.core.groupby.GroupBy.rank` (:issue:`15779`)
- Improved performance of variable ``.rolling()`` on ``.min()`` and ``.max()`` (:issue:`19521`)
- Improved performance of :func:`pandas.core.groupby.GroupBy.ffill` and :func:`pandas.core.groupby.GroupBy.bfill` (:issue:`11296`)
- Improved performance of :func:`pandas.core.groupby.GroupBy.any` and :func:`pandas.core.groupby.GroupBy.all` (:issue:`15435`)
- Improved performance of :func:`pandas.core.groupby.GroupBy.pct_change` (:issue:`19165`)

.. _whatsnew_0230.docs:

Documentation Changes
~~~~~~~~~~~~~~~~~~~~~

- Changed spelling of "numpy" to "NumPy", and "python" to "Python". (:issue:`19017`)
- Consistency when introducing code samples, using either colon or period.
  Rewrote some sentences for greater clarity, added more dynamic references
  to functions, methods and classes.
  (:issue:`18941`, :issue:`18948`, :issue:`18973`, :issue:`19017`)
- Added a reference to :func:`DataFrame.assign` in the concatenate section of the merging documentation (:issue:`18665`)

.. _whatsnew_0230.bug_fixes:

Bug Fixes
~~~~~~~~~

Categorical
^^^^^^^^^^^

.. warning::

   A class of bugs were introduced in pandas 0.21 with ``CategoricalDtype`` that
   affects the correctness of operations like ``merge``, ``concat``, and
   indexing when comparing multiple unordered ``Categorical`` arrays that have
   the same categories, but in a different order. We highly recommend upgrading
   or manually aligning your categories before doing these operations.

- Bug in ``Categorical.equals`` returning the wrong result when comparing two
  unordered ``Categorical`` arrays with the same categories, but in a different
  order (:issue:`16603`)
- Bug in :func:`pandas.api.types.union_categoricals` returning the wrong result
  when for unordered categoricals with the categories in a different order.
  This affected :func:`pandas.concat` with Categorical data (:issue:`19096`).
- Bug in :func:`pandas.merge` returning the wrong result when joining on an
  unordered ``Categorical`` that had the same categories but in a different
  order (:issue:`19551`)
- Bug in :meth:`CategoricalIndex.get_indexer` returning the wrong result when
  ``target`` was an unordered ``Categorical`` that had the same categories as
  ``self`` but in a different order (:issue:`19551`)
- Bug in :meth:`Index.astype` with a categorical dtype where the resultant index is not converted to a :class:`CategoricalIndex` for all types of index (:issue:`18630`)
- Bug in :meth:`Series.astype` and ``Categorical.astype()`` where an existing categorical data does not get updated (:issue:`10696`, :issue:`18593`)
- Bug in :meth:`Series.str.split` with ``expand=True`` incorrectly raising an IndexError on empty strings (:issue:`20002`).
- Bug in :class:`Index` constructor with ``dtype=CategoricalDtype(...)`` where ``categories`` and ``ordered`` are not maintained (issue:`19032`)
- Bug in :class:`Series` constructor with scalar and ``dtype=CategoricalDtype(...)`` where ``categories`` and ``ordered`` are not maintained (issue:`19565`)
- Bug in ``Categorical.__iter__`` not converting to Python types (:issue:`19909`)
- Bug in :func:`pandas.factorize` returning the unique codes for the ``uniques``. This now returns a ``Categorical`` with the same dtype as the input (:issue:`19721`)
- Bug in :func:`pandas.factorize` including an item for missing values in the ``uniques`` return value (:issue:`19721`)

Datetimelike
^^^^^^^^^^^^

- Bug in :func:`Series.__sub__` subtracting a non-nanosecond ``np.datetime64`` object from a ``Series`` gave incorrect results (:issue:`7996`)
- Bug in :class:`DatetimeIndex`, :class:`TimedeltaIndex` addition and subtraction of zero-dimensional integer arrays gave incorrect results (:issue:`19012`)
- Bug in :class:`DatetimeIndex` and :class:`TimedeltaIndex` where adding or subtracting an array-like of ``DateOffset`` objects either raised (``np.array``, ``pd.Index``) or broadcast incorrectly (``pd.Series``) (:issue:`18849`)
- Bug in :func:`Series.__add__` adding Series with dtype ``timedelta64[ns]`` to a timezone-aware ``DatetimeIndex`` incorrectly dropped timezone information (:issue:`13905`)
- Adding a ``Period`` object to a ``datetime`` or ``Timestamp`` object will now correctly raise a ``TypeError`` (:issue:`17983`)
- Bug in :class:`Timestamp` where comparison with an array of ``Timestamp`` objects would result in a ``RecursionError`` (:issue:`15183`)
- Bug in :class:`Series` floor-division where operating on a scalar ``timedelta`` raises an exception (:issue:`18846`)
- Bug in :class:`DatetimeIndex` where the repr was not showing high-precision time values at the end of a day (e.g., 23:59:59.999999999) (:issue:`19030`)
- Bug in ``.astype()`` to non-ns timedelta units would hold the incorrect dtype (:issue:`19176`, :issue:`19223`, :issue:`12425`)
- Bug in subtracting :class:`Series` from ``NaT`` incorrectly returning ``NaT`` (:issue:`19158`)
- Bug in :func:`Series.truncate` which raises ``TypeError`` with a monotonic ``PeriodIndex`` (:issue:`17717`)
- Bug in :func:`~DataFrame.pct_change` using ``periods`` and ``freq`` returned different length outputs (:issue:`7292`)
- Bug in comparison of :class:`DatetimeIndex` against ``None`` or ``datetime.date`` objects raising ``TypeError`` for ``==`` and ``!=`` comparisons instead of all-``False`` and all-``True``, respectively (:issue:`19301`)
- Bug in :class:`Timestamp` and :func:`to_datetime` where a string representing a barely out-of-bounds timestamp would be incorrectly rounded down instead of raising ``OutOfBoundsDatetime`` (:issue:`19382`)
- Bug in :func:`Timestamp.floor` :func:`DatetimeIndex.floor` where time stamps far in the future and past were not rounded correctly (:issue:`19206`)
- Bug in :func:`to_datetime` where passing an out-of-bounds datetime with ``errors='coerce'`` and ``utc=True`` would raise ``OutOfBoundsDatetime`` instead of parsing to ``NaT`` (:issue:`19612`)
- Bug in :class:`DatetimeIndex` and :class:`TimedeltaIndex` addition and subtraction where name of the returned object was not always set consistently. (:issue:`19744`)
- Bug in :class:`DatetimeIndex` and :class:`TimedeltaIndex` addition and subtraction where operations with numpy arrays raised ``TypeError`` (:issue:`19847`)

Timedelta
^^^^^^^^^

- Bug in :func:`Timedelta.__mul__` where multiplying by ``NaT`` returned ``NaT`` instead of raising a ``TypeError`` (:issue:`19819`)
- Bug in :class:`Series` with ``dtype='timedelta64[ns]`` where addition or subtraction of ``TimedeltaIndex`` had results cast to ``dtype='int64'`` (:issue:`17250`)
- Bug in :class:`Series` with ``dtype='timedelta64[ns]`` where addition or subtraction of ``TimedeltaIndex`` could return a ``Series`` with an incorrect name (:issue:`19043`)
- Bug in :func:`Timedelta.__floordiv__` and :func:`Timedelta.__rfloordiv__` dividing by many incompatible numpy objects was incorrectly allowed (:issue:`18846`)
- Bug where dividing a scalar timedelta-like object with :class:`TimedeltaIndex` performed the reciprocal operation (:issue:`19125`)
- Bug in :class:`TimedeltaIndex` where division by a ``Series`` would return a ``TimedeltaIndex`` instead of a ``Series`` (:issue:`19042`)
- Bug in :func:`Timedelta.__add__`, :func:`Timedelta.__sub__` where adding or subtracting a ``np.timedelta64`` object would return another ``np.timedelta64`` instead of a ``Timedelta`` (:issue:`19738`)
- Bug in :func:`Timedelta.__floordiv__`, :func:`Timedelta.__rfloordiv__` where operating with a ``Tick`` object would raise a ``TypeError`` instead of returning a numeric value (:issue:`19738`)
- Bug in :func:`Period.asfreq` where periods near ``datetime(1, 1, 1)`` could be converted incorrectly (:issue:`19643`, :issue:`19834`)
- Bug in :func:`Timedelta.total_seconds()` causing precision errors i.e. ``Timedelta('30S').total_seconds()==30.000000000000004`` (:issue:`19458`)
<<<<<<< HEAD
- Bug in :func: `Timedelta.__rmod__` where operating with a ``numpy.timedelta64`` returned a ``timedelta64`` object instead of a ``Timedelta`` (:issue:`19820`)
- Multiplication of :class:`TimedeltaIndex` by ``TimedeltaIndex`` will now raise ``TypeError`` instead of raising ``ValueError`` in cases of length mis-match (:issue`19333`)
- Bug in :class:`Timedelta`: where a numerical value with a unit would round values (:issue: `12690`)
=======
- Bug in :func:`Timedelta.__rmod__` where operating with a ``numpy.timedelta64`` returned a ``timedelta64`` object instead of a ``Timedelta`` (:issue:`19820`)
- Multiplication of :class:`TimedeltaIndex` by ``TimedeltaIndex`` will now raise ``TypeError`` instead of raising ``ValueError`` in cases of length mis-match (:issue:`19333`)
- Bug in indexing a :class:`TimedeltaIndex` with a ``np.timedelta64`` object which was raising a ``TypeError`` (:issue:`20393`)
>>>>>>> 0c4e6119


Timezones
^^^^^^^^^

- Bug in creating a ``Series`` from an array that contains both tz-naive and tz-aware values will result in a ``Series`` whose dtype is tz-aware instead of object (:issue:`16406`)
- Bug in comparison of timezone-aware :class:`DatetimeIndex` against ``NaT`` incorrectly raising ``TypeError`` (:issue:`19276`)
- Bug in :meth:`DatetimeIndex.astype` when converting between timezone aware dtypes, and converting from timezone aware to naive (:issue:`18951`)
- Bug in comparing :class:`DatetimeIndex`, which failed to raise ``TypeError`` when attempting to compare timezone-aware and timezone-naive datetimelike objects (:issue:`18162`)
- Bug in localization of a naive, datetime string in a ``Series`` constructor with a ``datetime64[ns, tz]`` dtype (:issue:`174151`)
- :func:`Timestamp.replace` will now handle Daylight Savings transitions gracefully (:issue:`18319`)
- Bug in tz-aware :class:`DatetimeIndex` where addition/subtraction with a :class:`TimedeltaIndex` or array with ``dtype='timedelta64[ns]'`` was incorrect (:issue:`17558`)
- Bug in :func:`DatetimeIndex.insert` where inserting ``NaT`` into a timezone-aware index incorrectly raised (:issue:`16357`)
- Bug in :class:`DataFrame` constructor, where tz-aware Datetimeindex and a given column name will result in an empty ``DataFrame`` (:issue:`19157`)
- Bug in :func:`Timestamp.tz_localize` where localizing a timestamp near the minimum or maximum valid values could overflow and return a timestamp with an incorrect nanosecond value (:issue:`12677`)
- Bug when iterating over :class:`DatetimeIndex` that was localized with fixed timezone offset that rounded nanosecond precision to microseconds (:issue:`19603`)
- Bug in :func:`DataFrame.diff` that raised an ``IndexError`` with tz-aware values (:issue:`18578`)
- Bug in :func:`melt` that converted tz-aware dtypes to tz-naive (:issue:`15785`)
- Bug in :func:`Dataframe.count` that raised an ``ValueError`` if .dropna() method is invoked for single column timezone-aware values. (:issue:`13407`)

Offsets
^^^^^^^

- Bug in :class:`WeekOfMonth` and :class:`Week` where addition and subtraction did not roll correctly (:issue:`18510`, :issue:`18672`, :issue:`18864`)
- Bug in :class:`WeekOfMonth` and :class:`LastWeekOfMonth` where default keyword arguments for constructor raised ``ValueError`` (:issue:`19142`)
- Bug in :class:`FY5253Quarter`, :class:`LastWeekOfMonth` where rollback and rollforward behavior was inconsistent with addition and subtraction behavior (:issue:`18854`)
- Bug in :class:`FY5253` where ``datetime`` addition and subtraction incremented incorrectly for dates on the year-end but not normalized to midnight (:issue:`18854`)
- Bug in :class:`FY5253` where date offsets could incorrectly raise an ``AssertionError`` in arithmetic operatons (:issue:`14774`)


Numeric
^^^^^^^
- Bug in :meth:`DataFrame.rank` and :meth:`Series.rank` when ``method='dense'`` and ``pct=True`` in which percentile ranks were not being used with the number of distinct observations (:issue:`15630`)
- Bug in :class:`Series` constructor with an int or float list where specifying ``dtype=str``, ``dtype='str'`` or ``dtype='U'`` failed to convert the data elements to strings (:issue:`16605`)
- Bug in :class:`Index` multiplication and division methods where operating with a ``Series`` would return an ``Index`` object instead of a ``Series`` object (:issue:`19042`)
- Bug in the :class:`DataFrame` constructor in which data containing very large positive or very large negative numbers was causing ``OverflowError`` (:issue:`18584`)
- Bug in :class:`Index` constructor with ``dtype='uint64'`` where int-like floats were not coerced to :class:`UInt64Index` (:issue:`18400`)
- Bug in :class:`DataFrame` flex arithmetic (e.g. ``df.add(other, fill_value=foo)``) with a ``fill_value`` other than ``None`` failed to raise ``NotImplementedError`` in corner cases where either the frame or ``other`` has length zero (:issue:`19522`)
- Multiplication and division of numeric-dtyped :class:`Index` objects with timedelta-like scalars returns ``TimedeltaIndex`` instead of raising ``TypeError`` (:issue:`19333`)
- Bug where ``NaN`` was returned instead of 0 by :func:`Series.pct_change` and :func:`DataFrame.pct_change` when ``fill_method`` is not ``None`` (:issue:`19873`)


Indexing
^^^^^^^^

- Bug in :class:`Index` construction from list of mixed type tuples (:issue:`18505`)
- Bug in :func:`Index.drop` when passing a list of both tuples and non-tuples (:issue:`18304`)
- Bug in :meth:`~DataFrame.drop`, :meth:`~Panel.drop`, :meth:`~Series.drop`, :meth:`~Index.drop` where no ``KeyError`` is raised when dropping a non-existent element from an axis that contains duplicates (:issue:`19186`)
- Bug in indexing a datetimelike ``Index`` that raised ``ValueError`` instead of ``IndexError`` (:issue:`18386`).
- :func:`Index.to_series` now accepts ``index`` and ``name`` kwargs (:issue:`18699`)
- :func:`DatetimeIndex.to_series` now accepts ``index`` and ``name`` kwargs (:issue:`18699`)
- Bug in indexing non-scalar value from ``Series`` having non-unique ``Index`` will return value flattened (:issue:`17610`)
- Bug in ``__setitem__`` when indexing a :class:`DataFrame` with a 2-d boolean ndarray (:issue:`18582`)
- Bug in ``str.extractall`` when there were no matches empty :class:`Index` was returned instead of appropriate :class:`MultiIndex` (:issue:`19034`)
- Bug in :class:`IntervalIndex` where empty and purely NA data was constructed inconsistently depending on the construction method (:issue:`18421`)
- Bug in :func:`IntervalIndex.symmetric_difference` where the symmetric difference with a non-``IntervalIndex`` did not raise (:issue:`18475`)
- Bug in :class:`IntervalIndex` where set operations that returned an empty ``IntervalIndex`` had the wrong dtype (:issue:`19101`)
- Bug in :meth:`DataFrame.drop_duplicates` where no ``KeyError`` is raised when passing in columns that don't exist on the ``DataFrame`` (issue:`19726`)
- Bug in ``Index`` subclasses constructors that ignore unexpected keyword arguments (:issue:`19348`)
- Bug in :meth:`Index.difference` when taking difference of an ``Index`` with itself (:issue:`20040`)


MultiIndex
^^^^^^^^^^

- Bug in :func:`MultiIndex.__contains__` where non-tuple keys would return ``True`` even if they had been dropped (:issue:`19027`)
- Bug in :func:`MultiIndex.set_labels` which would cause casting (and potentially clipping) of the new labels if the ``level`` argument is not 0 or a list like [0, 1, ... ]  (:issue:`19057`)
- Bug in :func:`MultiIndex.get_level_values` which would return an invalid index on level of ints with missing values (:issue:`17924`)
- Bug in :func:`MultiIndex.remove_unused_levels` which would fill nan values (:issue:`18417`)
- Bug in :func:`MultiIndex.from_tuples` which would fail to take zipped tuples in python3 (:issue:`18434`)
- Bug in :func:`MultiIndex.get_loc` which would fail to automatically cast values between float and int (:issue:`18818`, :issue:`15994`)
- Bug in :func:`MultiIndex.get_loc` which would cast boolean to integer labels (:issue:`19086`)
- Bug in :func:`MultiIndex.get_loc` which would fail to locate keys containing ``NaN`` (:issue:`18485`)
- Bug in :func:`MultiIndex.get_loc` in large :class:`MultiIndex`, would fail when levels had different dtypes (:issue:`18520`)
- Bug in indexing where nested indexers having only numpy arrays are handled incorrectly (:issue:`19686`)


I/O
^^^

- :func:`read_html` now rewinds seekable IO objects after parse failure, before attempting to parse with a new parser. If a parser errors and the object is non-seekable, an informative error is raised suggesting the use of a different parser (:issue:`17975`)
- :meth:`DataFrame.to_html` now has an option to add an id to the leading `<table>` tag (:issue:`8496`)
- Bug in :func:`read_msgpack` with a non existent file is passed in Python 2 (:issue:`15296`)
- Bug in :func:`read_csv` where a ``MultiIndex`` with duplicate columns was not being mangled appropriately (:issue:`18062`)
- Bug in :func:`read_csv` where missing values were not being handled properly when ``keep_default_na=False`` with dictionary ``na_values`` (:issue:`19227`)
- Bug in :func:`read_sas` where a file with 0 variables gave an ``AttributeError`` incorrectly. Now it gives an ``EmptyDataError`` (:issue:`18184`)
- Bug in :func:`DataFrame.to_latex()` where pairs of braces meant to serve as invisible placeholders were escaped (:issue:`18667`)
- Bug in :func:`read_json` where large numeric values were causing an ``OverflowError`` (:issue:`18842`)
- Bug in :func:`DataFrame.to_parquet` where an exception was raised if the write destination is S3 (:issue:`19134`)
- :class:`Interval` now supported in :func:`DataFrame.to_excel` for all Excel file types (:issue:`19242`)
- :class:`Timedelta` now supported in :func:`DataFrame.to_excel` for all Excel file types (:issue:`19242`, :issue:`9155`, :issue:`19900`)
- Bug in :meth:`pandas.io.stata.StataReader.value_labels` raising an ``AttributeError`` when called on very old files. Now returns an empty dict (:issue:`19417`)
- Bug in :func:`read_pickle` when unpickling objects with :class:`TimedeltaIndex` or :class:`Float64Index` created with pandas prior to version 0.20 (:issue:`19939`)
- Bug in :meth:`pandas.io.json.json_normalize` where subrecords are not properly normalized if any subrecords values are NoneType (:issue:`20030`)

Plotting
^^^^^^^^

- :func:`DataFrame.plot` now raises a ``ValueError`` when the ``x`` or ``y`` argument is improperly formed (:issue:`18671`)
- Bug in :func:`DataFrame.plot` when ``x`` and ``y`` arguments given as positions caused incorrect referenced columns for line, bar and area plots (:issue:`20056`)
- Bug in formatting tick labels with ``datetime.time()`` and fractional seconds (:issue:`18478`).
- :meth:`Series.plot.kde` has exposed the args ``ind`` and ``bw_method`` in the docstring (:issue:`18461`). The argument ``ind`` may now also be an integer (number of sample points).


Groupby/Resample/Rolling
^^^^^^^^^^^^^^^^^^^^^^^^

- Bug when grouping by a single column and aggregating with a class like ``list`` or ``tuple`` (:issue:`18079`)
- Fixed regression in :func:`DataFrame.groupby` which would not emit an error when called with a tuple key not in the index (:issue:`18798`)
- Bug in :func:`DataFrame.resample` which silently ignored unsupported (or mistyped) options for ``label``, ``closed`` and ``convention`` (:issue:`19303`)
- Bug in :func:`DataFrame.groupby` where tuples were interpreted as lists of keys rather than as keys (:issue:`17979`, :issue:`18249`)
- Bug in :func:`DataFrame.groupby` where aggregation by ``first``/``last``/``min``/``max`` was causing timestamps to lose precision (:issue:`19526`)
- Bug in :func:`DataFrame.transform` where particular aggregation functions were being incorrectly cast to match the dtype(s) of the grouped data (:issue:`19200`)
- Bug in :func:`DataFrame.groupby` passing the `on=` kwarg, and subsequently using ``.apply()`` (:issue:`17813`)
- Bug in :func:`DataFrame.resample().aggregate` not raising a ``KeyError`` when aggregating a non-existent column (:issue:`16766`, :issue:`19566`)
- Fixed a performance regression for ``GroupBy.nth`` and ``GroupBy.last`` with some object columns (:issue:`19283`)
- Bug in :func:`DataFrameGroupBy.cumsum` and :func:`DataFrameGroupBy.cumprod` when ``skipna`` was passed (:issue:`19806`)

Sparse
^^^^^^

- Bug in which creating a ``SparseDataFrame`` from a dense ``Series`` or an unsupported type raised an uncontrolled exception (:issue:`19374`)
- Bug in :class:`SparseDataFrame.to_csv` causing exception (:issue:`19384`)
- Bug in :class:`SparseSeries.memory_usage` which caused segfault by accessing non sparse elements (:issue:`19368`)
- Bug in constructing a ``SparseArray``: if ``data`` is a scalar and ``index`` is defined it will coerce to ``float64`` regardless of scalar's dtype. (:issue:`19163`)

Reshaping
^^^^^^^^^

- Bug in :func:`DataFrame.stack` which fails trying to sort mixed type levels under Python 3 (:issue:`18310`)
- Bug in :func:`DataFrame.unstack` which casts int to float if ``columns`` is a ``MultiIndex`` with unused levels (:issue:`17845`)
- Bug in :func:`DataFrame.unstack` which raises an error if ``index`` is a ``MultiIndex`` with unused labels on the unstacked level (:issue:`18562`)
- Fixed construction of a :class:`Series` from a ``dict`` containing ``NaN`` as key (:issue:`18480`)
- Bug in :func:`Series.rank` where ``Series`` containing ``NaT`` modifies the ``Series`` inplace (:issue:`18521`)
- Bug in :func:`cut` which fails when using readonly arrays (:issue:`18773`)
- Bug in :func:`DataFrame.pivot_table` which fails when the ``aggfunc`` arg is of type string.  The behavior is now consistent with other methods like ``agg`` and ``apply`` (:issue:`18713`)
- Bug in :func:`DataFrame.merge` in which merging using ``Index`` objects as vectors raised an Exception (:issue:`19038`)
- Bug in :func:`DataFrame.stack`, :func:`DataFrame.unstack`, :func:`Series.unstack` which were not returning subclasses (:issue:`15563`)
- Bug in timezone comparisons, manifesting as a conversion of the index to UTC in ``.concat()`` (:issue:`18523`)
- Bug in :func:`concat` when concatting sparse and dense series it returns only a ``SparseDataFrame``. Should be a ``DataFrame``. (:issue:`18914`, :issue:`18686`, and :issue:`16874`)
- Improved error message for :func:`DataFrame.merge` when there is no common merge key (:issue:`19427`)
- Bug in :func:`DataFrame.join` which does an ``outer`` instead of a ``left`` join when being called with multiple DataFrames and some have non-unique indices (:issue:`19624`)
- :func:`Series.rename` now accepts ``axis`` as a kwarg (:issue:`18589`)
- Comparisons between :class:`Series` and :class:`Index` would return a ``Series`` with an incorrect name, ignoring the ``Index``'s name attribute (:issue:`19582`)
- Bug in :func:`qcut` where datetime and timedelta data with ``NaT`` present raised a ``ValueError`` (:issue:`19768`)
- Bug in :func:`DataFrame.iterrows`, which would infers strings not compliant to `ISO8601 <https://en.wikipedia.org/wiki/ISO_8601>`_ to datetimes (:issue:`19671`)
- Bug in :class:`Series` constructor with ``Categorical`` where a ```ValueError`` is not raised when an index of different length is given (:issue:`19342`)
- Bug in :meth:`DataFrame.astype` where column metadata is lost when converting to categorical or a dictionary of dtypes (:issue:`19920`)
- Bug in :func:`cut` and :func:`qcut` where timezone information was dropped (:issue:`19872`)

Other
^^^^^

- Improved error message when attempting to use a Python keyword as an identifier in a ``numexpr`` backed query (:issue:`18221`)
- Bug in accessing a :func:`pandas.get_option`, which raised ``KeyError`` rather than ``OptionError`` when looking up a non-existant option key in some cases (:issue:`19789`)
- :func:`DataFrame.plot` now supports multiple columns to the ``y`` argument (:issue:`19699`)<|MERGE_RESOLUTION|>--- conflicted
+++ resolved
@@ -923,15 +923,10 @@
 - Bug in :func:`Timedelta.__floordiv__`, :func:`Timedelta.__rfloordiv__` where operating with a ``Tick`` object would raise a ``TypeError`` instead of returning a numeric value (:issue:`19738`)
 - Bug in :func:`Period.asfreq` where periods near ``datetime(1, 1, 1)`` could be converted incorrectly (:issue:`19643`, :issue:`19834`)
 - Bug in :func:`Timedelta.total_seconds()` causing precision errors i.e. ``Timedelta('30S').total_seconds()==30.000000000000004`` (:issue:`19458`)
-<<<<<<< HEAD
-- Bug in :func: `Timedelta.__rmod__` where operating with a ``numpy.timedelta64`` returned a ``timedelta64`` object instead of a ``Timedelta`` (:issue:`19820`)
-- Multiplication of :class:`TimedeltaIndex` by ``TimedeltaIndex`` will now raise ``TypeError`` instead of raising ``ValueError`` in cases of length mis-match (:issue`19333`)
-- Bug in :class:`Timedelta`: where a numerical value with a unit would round values (:issue: `12690`)
-=======
 - Bug in :func:`Timedelta.__rmod__` where operating with a ``numpy.timedelta64`` returned a ``timedelta64`` object instead of a ``Timedelta`` (:issue:`19820`)
 - Multiplication of :class:`TimedeltaIndex` by ``TimedeltaIndex`` will now raise ``TypeError`` instead of raising ``ValueError`` in cases of length mis-match (:issue:`19333`)
 - Bug in indexing a :class:`TimedeltaIndex` with a ``np.timedelta64`` object which was raising a ``TypeError`` (:issue:`20393`)
->>>>>>> 0c4e6119
+- Bug in :class:`Timedelta`: where a numerical value with a unit would round values (:issue: `12690`)
 
 
 Timezones
