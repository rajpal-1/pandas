.. _whatsnew_0230:

v0.23.0
-------

This is a major release from 0.21.1 and includes a number of API changes,
deprecations, new features, enhancements, and performance improvements along
with a large number of bug fixes. We recommend that all users upgrade to this
version.

.. _whatsnew_0230.enhancements:

New features
~~~~~~~~~~~~

.. _whatsnew_0210.enhancements.limit_area:

``DataFrame.interpolate`` has gained the ``limit_area`` kwarg
^^^^^^^^^^^^^^^^^^^^^^^^^^^^^^^^^^^^^^^^^^^^^^^^^^^^^^^^^^^^^

:meth:`DataFrame.interpolate` has gained a ``limit_area`` parameter to allow further control of which ``NaN`` s are replaced.
Use ``limit_area='inside'`` to fill only NaNs surrounded by valid values or use ``limit_area='outside'`` to fill only ``NaN`` s
outside the existing valid values while preserving those inside.  (:issue:`16284`) See the :ref:`full documentation here <missing_data.interp_limits>`.


.. ipython:: python

   ser = pd.Series([np.nan, np.nan, 5, np.nan, np.nan, np.nan, 13, np.nan, np.nan])
   ser

Fill one consecutive inside value in both directions

.. ipython:: python

   ser.interpolate(limit_direction='both', limit_area='inside', limit=1)

Fill all consecutive outside values backward

.. ipython:: python

   ser.interpolate(limit_direction='backward', limit_area='outside')

Fill all consecutive outside values in both directions

.. ipython:: python

   ser.interpolate(limit_direction='both', limit_area='outside')

.. _whatsnew_0210.enhancements.get_dummies_dtype:

``get_dummies`` now supports ``dtype`` argument
^^^^^^^^^^^^^^^^^^^^^^^^^^^^^^^^^^^^^^^^^^^^^^^

The :func:`get_dummies` now accepts a ``dtype`` argument, which specifies a dtype for the new columns. The default remains uint8. (:issue:`18330`)

.. ipython:: python

   df = pd.DataFrame({'a': [1, 2], 'b': [3, 4], 'c': [5, 6]})
   pd.get_dummies(df, columns=['c']).dtypes
   pd.get_dummies(df, columns=['c'], dtype=bool).dtypes


.. _whatsnew_0230.enhancements.merge_on_columns_and_levels:

Merging on a combination of columns and index levels
^^^^^^^^^^^^^^^^^^^^^^^^^^^^^^^^^^^^^^^^^^^^^^^^^^^^

Strings passed to :meth:`DataFrame.merge` as the ``on``, ``left_on``, and ``right_on``
parameters may now refer to either column names or index level names.
This enables merging ``DataFrame`` instances on a combination of index levels
and columns without resetting indexes. See the :ref:`Merge on columns and
levels <merging.merge_on_columns_and_levels>` documentation section.
(:issue:`14355`)

.. ipython:: python

   left_index = pd.Index(['K0', 'K0', 'K1', 'K2'], name='key1')

   left = pd.DataFrame({'A': ['A0', 'A1', 'A2', 'A3'],
                        'B': ['B0', 'B1', 'B2', 'B3'],
                        'key2': ['K0', 'K1', 'K0', 'K1']},
                       index=left_index)

   right_index = pd.Index(['K0', 'K1', 'K2', 'K2'], name='key1')

   right = pd.DataFrame({'C': ['C0', 'C1', 'C2', 'C3'],
                         'D': ['D0', 'D1', 'D2', 'D3'],
                         'key2': ['K0', 'K0', 'K0', 'K1']},
                        index=right_index)

   left.merge(right, on=['key1', 'key2'])

.. _whatsnew_0230.enhancements.sort_by_columns_and_levels:

Sorting by a combination of columns and index levels
^^^^^^^^^^^^^^^^^^^^^^^^^^^^^^^^^^^^^^^^^^^^^^^^^^^^

Strings passed to :meth:`DataFrame.sort_values` as the ``by`` parameter may
now refer to either column names or index level names.  This enables sorting
``DataFrame`` instances by a combination of index levels and columns without
resetting indexes. See the :ref:`Sorting by Indexes and Values
<basics.sort_indexes_and_values>` documentation section.
(:issue:`14353`)

.. ipython:: python

   # Build MultiIndex
   idx = pd.MultiIndex.from_tuples([('a', 1), ('a', 2), ('a', 2),
                                    ('b', 2), ('b', 1), ('b', 1)])
   idx.names = ['first', 'second']

   # Build DataFrame
   df_multi = pd.DataFrame({'A': np.arange(6, 0, -1)},
                           index=idx)
   df_multi

   # Sort by 'second' (index) and 'A' (column)
   df_multi.sort_values(by=['second', 'A'])

.. _whatsnew_0230.enhancements.timedelta_mod

Timedelta mod method
^^^^^^^^^^^^^^^^^^^^

``mod`` (%) and ``divmod`` operations are now defined on ``Timedelta`` objects
when operating with either timedelta-like or with numeric arguments.
See the :ref:`documentation here <timedeltas.mod_divmod>`. (:issue:`19365`)

.. ipython:: python

    td = pd.Timedelta(hours=37)
    td % pd.Timedelta(minutes=45)

.. _whatsnew_0230.enhancements.ran_inf:

``.rank()`` handles ``inf`` values when ``NaN`` are present
^^^^^^^^^^^^^^^^^^^^^^^^^^^^^^^^^^^^^^^^^^^^^^^^^^^^^^^^^^^

In previous versions, ``.rank()`` would assign ``inf`` elements ``NaN`` as their ranks. Now ranks are calculated properly. (:issue:`6945`)

.. ipython:: python

    s = pd.Series([-np.inf, 0, 1, np.nan, np.inf])
    s

Previous Behavior:

.. code-block:: ipython

    In [11]: s.rank()
    Out[11]:
    0    1.0
    1    2.0
    2    3.0
    3    NaN
    4    NaN
    dtype: float64

Current Behavior:

.. ipython:: python

    s.rank()

Furthermore, previously if you rank ``inf`` or ``-inf`` values together with ``NaN`` values, the calculation won't distinguish ``NaN`` from infinity when using 'top' or 'bottom' argument.

.. ipython:: python

    s = pd.Series([np.nan, np.nan, -np.inf, -np.inf])
    s

Previous Behavior:

.. code-block:: ipython

    In [15]: s.rank(na_option='top')
    Out[15]:
    0    2.5
    1    2.5
    2    2.5
    3    2.5
    dtype: float64

Current Behavior:

.. ipython:: python

    s.rank(na_option='top')

.. _whatsnew_0230.enhancements.round-trippable_json:

JSON read/write round-trippable with ``orient='table'``
^^^^^^^^^^^^^^^^^^^^^^^^^^^^^^^^^^^^^^^^^^^^^^^^^^^^^^^

A ``DataFrame`` can now be written to and subsequently read back via JSON while preserving metadata through usage of the ``orient='table'`` argument (see :issue:`18912` and :issue:`9146`). Previously, none of the available ``orient`` values guaranteed the preservation of dtypes and index names, amongst other metadata.

.. ipython:: python

   df = pd.DataFrame({'foo': [1, 2, 3, 4],
		      'bar': ['a', 'b', 'c', 'd'],
		      'baz': pd.date_range('2018-01-01', freq='d', periods=4),
		      'qux': pd.Categorical(['a', 'b', 'c', 'c'])
		      }, index=pd.Index(range(4), name='idx'))
   df
   df.dtypes
   df.to_json('test.json', orient='table')
   new_df = pd.read_json('test.json', orient='table')
   new_df
   new_df.dtypes

Please note that the string `index` is not supported with the round trip format, as it is used by default in ``write_json`` to indicate a missing index name.

.. ipython:: python
   :okwarning:

   df.index.name = 'index'

   df.to_json('test.json', orient='table')
   new_df = pd.read_json('test.json', orient='table')
   new_df
   new_df.dtypes

.. ipython:: python
   :suppress:

   import os
   os.remove('test.json')


.. _whatsnew_0230.enhancements.assign_dependent:


``.assign()`` accepts dependent arguments
^^^^^^^^^^^^^^^^^^^^^^^^^^^^^^^^^^^^^^^^^

The :func:`DataFrame.assign` now accepts dependent keyword arguments for python version later than 3.6 (see also `PEP 468
<https://www.python.org/dev/peps/pep-0468/>`_). Later keyword arguments may now refer to earlier ones if the argument is a callable. See the
:ref:`documentation here <dsintro.chained_assignment>` (:issue:`14207`)

.. ipython:: python

    df = pd.DataFrame({'A': [1, 2, 3]})
    df
    df.assign(B=df.A, C=lambda x:x['A']+ x['B'])

.. warning::

  This may subtly change the behavior of your code when you're
  using ``.assign()`` to update an existing column. Previously, callables
  referring to other variables being updated would get the "old" values

  Previous Behaviour:

  .. code-block:: ipython

      In [2]: df = pd.DataFrame({"A": [1, 2, 3]})

      In [3]: df.assign(A=lambda df: df.A + 1, C=lambda df: df.A * -1)
      Out[3]:
         A  C
      0  2 -1
      1  3 -2
      2  4 -3

  New Behaviour:

  .. ipython:: python

      df.assign(A=df.A+1, C= lambda df: df.A* -1)

.. _whatsnew_0230.enhancements.other:

Other Enhancements
^^^^^^^^^^^^^^^^^^

- Unary ``+`` now permitted for ``Series`` and ``DataFrame`` as  numeric operator (:issue:`16073`)
- Better support for :func:`Dataframe.style.to_excel` output with the ``xlsxwriter`` engine. (:issue:`16149`)
- :func:`pandas.tseries.frequencies.to_offset` now accepts leading '+' signs e.g. '+1h'. (:issue:`18171`)
- :func:`MultiIndex.unique` now supports the ``level=`` argument, to get unique values from a specific index level (:issue:`17896`)
- :class:`pandas.io.formats.style.Styler` now has method ``hide_index()`` to determine whether the index will be rendered in output (:issue:`14194`)
- :class:`pandas.io.formats.style.Styler` now has method ``hide_columns()`` to determine whether columns will be hidden in output (:issue:`14194`)
- Improved wording of ``ValueError`` raised in :func:`to_datetime` when ``unit=`` is passed with a non-convertible value (:issue:`14350`)
- :func:`Series.fillna` now accepts a Series or a dict as a ``value`` for a categorical dtype (:issue:`17033`)
- :func:`pandas.read_clipboard` updated to use qtpy, falling back to PyQt5 and then PyQt4, adding compatibility with Python3 and multiple python-qt bindings (:issue:`17722`)
- Improved wording of ``ValueError`` raised in :func:`read_csv` when the ``usecols`` argument cannot match all columns. (:issue:`17301`)
- :func:`DataFrame.corrwith` now silently drops non-numeric columns when passed a Series. Before, an exception was raised (:issue:`18570`).
- :class:`IntervalIndex` now supports time zone aware ``Interval`` objects (:issue:`18537`, :issue:`18538`)
- :func:`Series` / :func:`DataFrame` tab completion also returns identifiers in the first level of a :func:`MultiIndex`. (:issue:`16326`)
- :func:`read_excel()` has gained the ``nrows`` parameter (:issue:`16645`)
- :func:``DataFrame.to_json`` and ``Series.to_json`` now accept an ``index`` argument which allows the user to exclude the index from the JSON output (:issue:`17394`)
- ``IntervalIndex.to_tuples()`` has gained the ``na_tuple`` parameter to control whether NA is returned as a tuple of NA, or NA itself (:issue:`18756`)
- ``Categorical.rename_categories``, ``CategoricalIndex.rename_categories`` and :attr:`Series.cat.rename_categories`
  can now take a callable as their argument (:issue:`18862`)
- :class:`Interval` and :class:`IntervalIndex` have gained a ``length`` attribute (:issue:`18789`)
- ``Resampler`` objects now have a functioning :attr:`~pandas.core.resample.Resampler.pipe` method.
  Previously, calls to ``pipe`` were diverted to  the ``mean`` method (:issue:`17905`).
- :func:`~pandas.api.types.is_scalar` now returns ``True`` for ``DateOffset`` objects (:issue:`18943`).
- Added :func:`pandas.api.extensions.register_dataframe_accessor`,
  :func:`pandas.api.extensions.register_series_accessor`, and
  :func:`pandas.api.extensions.register_index_accessor`, accessor for libraries downstream of pandas
  to register custom accessors like ``.cat`` on pandas objects. See
  :ref:`Registering Custom Accessors <developer.register-accessors>` for more (:issue:`14781`).

- ``IntervalIndex.astype`` now supports conversions between subtypes when passed an ``IntervalDtype`` (:issue:`19197`)
- :class:`IntervalIndex` and its associated constructor methods (``from_arrays``, ``from_breaks``, ``from_tuples``) have gained a ``dtype`` parameter (:issue:`19262`)
- Added :func:`SeriesGroupBy.is_monotonic_increasing` and :func:`SeriesGroupBy.is_monotonic_decreasing` (:issue:`17015`)
- For subclassed ``DataFrames``, :func:`DataFrame.apply` will now preserve the ``Series`` subclass (if defined) when passing the data to the applied function (:issue:`19822`)
- :func:`DataFrame.from_dict` now accepts a ``columns`` argument that can be used to specify the column names when ``orient='index'`` is used (:issue:`18529`)


.. _whatsnew_0230.api_breaking:

Backwards incompatible API changes
~~~~~~~~~~~~~~~~~~~~~~~~~~~~~~~~~~

.. _whatsnew_0230.api_breaking.deps:

Dependencies have increased minimum versions
^^^^^^^^^^^^^^^^^^^^^^^^^^^^^^^^^^^^^^^^^^^^

We have updated our minimum supported versions of dependencies (:issue:`15184`).
If installed, we now require:

+-----------------+-----------------+----------+
| Package         | Minimum Version | Required |
+=================+=================+==========+
| python-dateutil | 2.5.0           |    X     |
+-----------------+-----------------+----------+
| openpyxl        | 2.4.0           |          |
+-----------------+-----------------+----------+

.. _whatsnew_0230.api_breaking.deprecate_panel:

Deprecate Panel
^^^^^^^^^^^^^^^

``Panel`` was deprecated in the 0.20.x release, showing as a ``DeprecationWarning``. Using ``Panel`` will now show a ``FutureWarning``. The recommended way to represent 3-D data are
with a ``MultiIndex`` on a ``DataFrame`` via the :meth:`~Panel.to_frame` or with the `xarray package <http://xarray.pydata.org/en/stable/>`__. Pandas
provides a :meth:`~Panel.to_xarray` method to automate this conversion. For more details see :ref:`Deprecate Panel <dsintro.deprecate_panel>` documentation. (:issue:`13563`, :issue:`18324`).

.. ipython:: python
   :okwarning:

   p = tm.makePanel()
   p

Convert to a MultiIndex DataFrame

.. ipython:: python

   p.to_frame()

Convert to an xarray DataArray

.. ipython:: python
   :okwarning:

   p.to_xarray()



.. _whatsnew_0230.api_breaking.core_common:

pandas.core.common removals
~~~~~~~~~~~~~~~~~~~~~~~~~~~

The following error & warning messages are removed from ``pandas.core.common`` (:issue:`13634`, :issue:`19769`):

- ``PerformanceWarning``
- ``UnsupportedFunctionCall``
- ``UnsortedIndexError``
- ``AbstractMethodError``

These are available from import from ``pandas.errors`` (since 0.19.0).


.. _whatsnew_0230.api_breaking.apply:

Changes to make output of ``DataFrame.apply`` consistent
^^^^^^^^^^^^^^^^^^^^^^^^^^^^^^^^^^^^^^^^^^^^^^^^^^^^^^^^

:func:`DataFrame.apply` was inconsistent when applying an arbitrary user-defined-function that returned a list-like with ``axis=1``. Several bugs and inconsistencies
are resolved. If the applied function returns a Series, then pandas will return a DataFrame; otherwise a Series will be returned, this includes the case
where a list-like (e.g. ``tuple`` or ``list`` is returned) (:issue:`16353`, :issue:`17437`, :issue:`17970`, :issue:`17348`, :issue:`17892`, :issue:`18573`,
:issue:`17602`, :issue:`18775`, :issue:`18901`, :issue:`18919`).

.. ipython:: python

    df = pd.DataFrame(np.tile(np.arange(3), 6).reshape(6, -1) + 1, columns=['A', 'B', 'C'])
    df

Previous Behavior: if the returned shape happened to match the length of original columns, this would return a ``DataFrame``.
If the return shape did not match, a ``Series`` with lists was returned.

.. code-block:: python

   In [3]: df.apply(lambda x: [1, 2, 3], axis=1)
   Out[3]:
      A  B  C
   0  1  2  3
   1  1  2  3
   2  1  2  3
   3  1  2  3
   4  1  2  3
   5  1  2  3

   In [4]: df.apply(lambda x: [1, 2], axis=1)
   Out[4]:
   0    [1, 2]
   1    [1, 2]
   2    [1, 2]
   3    [1, 2]
   4    [1, 2]
   5    [1, 2]
   dtype: object


New Behavior: When the applied function returns a list-like, this will now *always* return a ``Series``.

.. ipython:: python

    df.apply(lambda x: [1, 2, 3], axis=1)
    df.apply(lambda x: [1, 2], axis=1)

To have expanded columns, you can use ``result_type='expand'``

.. ipython:: python

    df.apply(lambda x: [1, 2, 3], axis=1, result_type='expand')

To broadcast the result across the original columns (the old behaviour for
list-likes of the correct length), you can use ``result_type='broadcast'``.
The shape must match the original columns.

.. ipython:: python

    df.apply(lambda x: [1, 2, 3], axis=1, result_type='broadcast')

Returning a ``Series`` allows one to control the exact return structure and column names:

.. ipython:: python

    df.apply(lambda x: Series([1, 2, 3], index=['D', 'E', 'F']), axis=1)


.. _whatsnew_0230.api_breaking.build_changes:

Build Changes
^^^^^^^^^^^^^

- Building pandas for development now requires ``cython >= 0.24`` (:issue:`18613`)
- Building from source now explicitly requires ``setuptools`` in ``setup.py`` (:issue:`18113`)
- Updated conda recipe to be in compliance with conda-build 3.0+ (:issue:`18002`)

.. _whatsnew_0230.api_breaking.index_division_by_zero:

Index Division By Zero Fills Correctly
^^^^^^^^^^^^^^^^^^^^^^^^^^^^^^^^^^^^^^

Division operations on ``Index`` and subclasses will now fill division of positive numbers by zero with ``np.inf``, division of negative numbers by zero with ``-np.inf`` and `0 / 0` with ``np.nan``.  This matches existing ``Series`` behavior. (:issue:`19322`, :issue:`19347`)

Previous Behavior:

.. code-block:: ipython

    In [6]: index = pd.Int64Index([-1, 0, 1])

    In [7]: index / 0
    Out[7]: Int64Index([0, 0, 0], dtype='int64')

    # Previous behavior yielded different results depending on the type of zero in the divisor
    In [8]: index / 0.0
    Out[8]: Float64Index([-inf, nan, inf], dtype='float64')

    In [9]: index = pd.UInt64Index([0, 1])

    In [10]: index / np.array([0, 0], dtype=np.uint64)
    Out[10]: UInt64Index([0, 0], dtype='uint64')

    In [11]: pd.RangeIndex(1, 5) / 0
    ZeroDivisionError: integer division or modulo by zero

Current Behavior:

.. ipython:: python

    index = pd.Int64Index([-1, 0, 1])
    # division by zero gives -infinity where negative, +infinity where positive, and NaN for 0 / 0
    index / 0

    # The result of division by zero should not depend on whether the zero is int or float
    index / 0.0

    index = pd.UInt64Index([0, 1])
    index / np.array([0, 0], dtype=np.uint64)

    pd.RangeIndex(1, 5) / 0

.. _whatsnew_0230.api_breaking.extract:

Extraction of matching patterns from strings
^^^^^^^^^^^^^^^^^^^^^^^^^^^^^^^^^^^^^^^^^^^^

By default, extracting matching patterns from strings with :func:`str.extract` used to return a
``Series`` if a single group was being extracted (a ``DataFrame`` if more than one group was
extracted``). As of Pandas 0.23.0 :func:`str.extract` always returns a ``DataFrame``, unless
``expand`` is set to ``False``. Finallay, ``None`` was an accepted value for
the ``expand`` parameter (which was equivalent to ``False``), but now raises a ``ValueError``. (:issue:`11386`)

Previous Behavior:

.. code-block:: ipython

    In [1]: s = pd.Series(['number 10', '12 eggs'])

    In [2]: extracted = s.str.extract('.*(\d\d).*')

    In [3]: extracted
    Out [3]:
    0    10
    1    12
    dtype: object

    In [4]: type(extracted)
    Out [4]:
    pandas.core.series.Series

New Behavior:

.. ipython:: python

    s = pd.Series(['number 10', '12 eggs'])
    extracted = s.str.extract('.*(\d\d).*')
    extracted
    type(extracted)

To restore previous behavior, simply set ``expand`` to ``False``:

.. ipython:: python

    s = pd.Series(['number 10', '12 eggs'])
    extracted = s.str.extract('.*(\d\d).*', expand=False)
    extracted
    type(extracted)

.. _whatsnew_0230.api_breaking.cdt_ordered:

Default value for the ``ordered`` parameter of ``CategoricalDtype``
^^^^^^^^^^^^^^^^^^^^^^^^^^^^^^^^^^^^^^^^^^^^^^^^^^^^^^^^^^^^^^^^^^^

The default value of the ``ordered`` parameter for :class:`~pandas.api.types.CategoricalDtype` has changed from ``False`` to ``None`` to allow updating of ``categories`` without impacting ``ordered``.  Behavior should remain consistent for downstream objects, such as :class:`Categorical` (:issue:`18790`)

In previous versions, the default value for the ``ordered`` parameter was ``False``.  This could potentially lead to the ``ordered`` parameter unintentionally being changed from ``True`` to ``False`` when users attempt to update ``categories`` if ``ordered`` is not explicitly specified, as it would silently default to ``False``.  The new behavior for ``ordered=None`` is to retain the existing value of ``ordered``.

New Behavior:

.. ipython:: python

    from pandas.api.types import CategoricalDtype
    cat = pd.Categorical(list('abcaba'), ordered=True, categories=list('cba'))
    cat
    cdt = CategoricalDtype(categories=list('cbad'))
    cat.astype(cdt)

Notice in the example above that the converted ``Categorical`` has retained ``ordered=True``.  Had the default value for ``ordered`` remained as ``False``, the converted ``Categorical`` would have become unordered, despite ``ordered=False`` never being explicitly specified.  To change the value of ``ordered``, explicitly pass it to the new dtype, e.g. ``CategoricalDtype(categories=list('cbad'), ordered=False)``.

Note that the unintenional conversion of ``ordered`` discussed above did not arise in previous versions due to separate bugs that prevented ``astype`` from doing any type of category to category conversion (:issue:`10696`, :issue:`18593`).  These bugs have been fixed in this release, and motivated changing the default value of ``ordered``.

.. _whatsnew_0230.api.datetimelike:

Datetimelike API Changes
^^^^^^^^^^^^^^^^^^^^^^^^

- The default ``Timedelta`` constructor now accepts an ``ISO 8601 Duration`` string as an argument (:issue:`19040`)
- Addition or subtraction of ``NaT`` from :class:`TimedeltaIndex` will return ``TimedeltaIndex`` instead of ``DatetimeIndex`` (:issue:`19124`)
- :func:`DatetimeIndex.shift` and :func:`TimedeltaIndex.shift` will now raise ``NullFrequencyError`` (which subclasses ``ValueError``, which was raised in older versions) when the index object frequency is ``None`` (:issue:`19147`)
- Addition and subtraction of ``NaN`` from a :class:`Series` with ``dtype='timedelta64[ns]'`` will raise a ``TypeError` instead of treating the ``NaN`` as ``NaT`` (:issue:`19274`)
- ``NaT`` division with :class:`datetime.timedelta` will now return ``NaN`` instead of raising (:issue:`17876`)
- :class:`Timestamp` will no longer silently ignore unused or invalid ``tz`` or ``tzinfo`` keyword arguments (:issue:`17690`)
- :class:`Timestamp` will no longer silently ignore invalid ``freq`` arguments (:issue:`5168`)
- :class:`CacheableOffset` and :class:`WeekDay` are no longer available in the ``pandas.tseries.offsets`` module (:issue:`17830`)
- ``pandas.tseries.frequencies.get_freq_group()`` and ``pandas.tseries.frequencies.DAYS`` are removed from the public API (:issue:`18034`)
- :func:`Series.truncate` and :func:`DataFrame.truncate` will raise a ``ValueError`` if the index is not sorted instead of an unhelpful ``KeyError`` (:issue:`17935`)
- Restricted ``DateOffset`` keyword arguments. Previously, ``DateOffset`` subclasses allowed arbitrary keyword arguments which could lead to unexpected behavior. Now, only valid arguments will be accepted. (:issue:`17176`, :issue:`18226`).
- Subtracting ``NaT`` from a :class:`Series` with ``dtype='datetime64[ns]'`` returns a ``Series`` with ``dtype='timedelta64[ns]'`` instead of ``dtype='datetime64[ns]'`` (:issue:`18808`)
- Operations between a :class:`Series` with dtype ``dtype='datetime64[ns]'`` and a :class:`PeriodIndex` will correctly raises ``TypeError`` (:issue:`18850`)
- Subtraction of :class:`Series` with timezone-aware ``dtype='datetime64[ns]'`` with mis-matched timezones will raise ``TypeError`` instead of ``ValueError`` (:issue:`18817`)
- :func:`pandas.merge` provides a more informative error message when trying to merge on timezone-aware and timezone-naive columns (:issue:`15800`)
- For :class:`DatetimeIndex` and :class:`TimedeltaIndex` with ``freq=None``, addition or subtraction of integer-dtyped array or ``Index`` will raise ``NullFrequencyError`` instead of ``TypeError`` (:issue:`19895`)

.. _whatsnew_0230.api.other:

Other API Changes
^^^^^^^^^^^^^^^^^

- :func:`Series.astype` and :func:`Index.astype` with an incompatible dtype will now raise a ``TypeError`` rather than a ``ValueError`` (:issue:`18231`)
- ``Series`` construction with an ``object`` dtyped tz-aware datetime and ``dtype=object`` specified, will now return an ``object`` dtyped ``Series``, previously this would infer the datetime dtype (:issue:`18231`)
- A :class:`Series` of ``dtype=category`` constructed from an empty ``dict`` will now have categories of ``dtype=object`` rather than ``dtype=float64``, consistently with the case in which an empty list is passed (:issue:`18515`)
- All-NaN levels in a ``MultiIndex`` are now assigned ``float`` rather than ``object`` dtype, promoting consistency with ``Index`` (:issue:`17929`).
- Levels names of a ``MultiIndex`` (when not None) are now required to be unique: trying to create a ``MultiIndex`` with repeated names will raise a ``ValueError`` (:issue:`18872`)
- :func:`Index.map` can now accept ``Series`` and dictionary input objects (:issue:`12756`, :issue:`18482`, :issue:`18509`).
- :func:`DataFrame.unstack` will now default to filling with ``np.nan`` for ``object`` columns. (:issue:`12815`)
- :class:`IntervalIndex` constructor will raise if the ``closed`` parameter conflicts with how the input data is inferred to be closed (:issue:`18421`)
- Inserting missing values into indexes will work for all types of indexes and automatically insert the correct type of missing value (``NaN``, ``NaT``, etc.) regardless of the type passed in (:issue:`18295`)
- When created with duplicate labels, ``MultiIndex`` now raises a ``ValueError``. (:issue:`17464`)
- :func:`Series.fillna` now raises a ``TypeError`` instead of a ``ValueError`` when passed a list, tuple or DataFrame as a ``value`` (:issue:`18293`)
- :func:`pandas.DataFrame.merge` no longer casts a ``float`` column to ``object`` when merging on ``int`` and ``float`` columns (:issue:`16572`)
- :func:`pandas.merge` now raises a ``ValueError`` when trying to merge on incompatible data types (:issue:`9780`)
- The default NA value for :class:`UInt64Index` has changed from 0 to ``NaN``, which impacts methods that mask with NA, such as ``UInt64Index.where()`` (:issue:`18398`)
- Refactored ``setup.py`` to use ``find_packages`` instead of explicitly listing out all subpackages (:issue:`18535`)
- Rearranged the order of keyword arguments in :func:`read_excel()` to align with :func:`read_csv()` (:issue:`16672`)
- :func:`wide_to_long` previously kept numeric-like suffixes as ``object`` dtype. Now they are cast to numeric if possible (:issue:`17627`)
- In :func:`read_excel`, the ``comment`` argument is now exposed as a named parameter (:issue:`18735`)
- Rearranged the order of keyword arguments in :func:`read_excel()` to align with :func:`read_csv()` (:issue:`16672`)
- The options ``html.border`` and ``mode.use_inf_as_null`` were deprecated in prior versions, these will now show ``FutureWarning`` rather than a ``DeprecationWarning`` (:issue:`19003`)
- :class:`IntervalIndex` and ``IntervalDtype`` no longer support categorical, object, and string subtypes (:issue:`19016`)
- ``IntervalDtype`` now returns ``True`` when compared against ``'interval'`` regardless of subtype, and ``IntervalDtype.name`` now returns ``'interval'`` regardless of subtype (:issue:`18980`)
- ``KeyError`` now raises instead of ``ValueError`` in :meth:`~DataFrame.drop`, :meth:`~Panel.drop`, :meth:`~Series.drop`, :meth:`~Index.drop` when dropping a non-existent element in an axis with duplicates (:issue:`19186`)
- :func:`Series.to_csv` now accepts a ``compression`` argument that works in the same way as the ``compression`` argument in :func:`DataFrame.to_csv` (:issue:`18958`)
- Set operations (union, difference...) on :class:`IntervalIndex` with incompatible index types will now raise a ``TypeError`` rather than a ``ValueError`` (:issue:`19329`)
- :class:`DateOffset` objects render more simply, e.g. ``<DateOffset: days=1>`` instead of ``<DateOffset: kwds={'days': 1}>`` (:issue:`19403`)
- ``Categorical.fillna`` now validates its ``value`` and ``method`` keyword arguments. It now raises when both or none are specified, matching the behavior of :meth:`Series.fillna` (:issue:`19682`)
<<<<<<< HEAD
- Making `to_datetime('today')` and `Timestamp('today')` consistent with one another (:issue:`19935`)
=======
- :func:`Series.str.replace` now takes an optional `regex` keyword which, when set to ``False``, uses literal string replacement rather than regex replacement (:issue:`16808`)
>>>>>>> 6ef4be3f

.. _whatsnew_0230.deprecations:

Deprecations
~~~~~~~~~~~~

- ``Series.from_array`` and ``SparseSeries.from_array`` are deprecated. Use the normal constructor ``Series(..)`` and ``SparseSeries(..)`` instead (:issue:`18213`).
- ``DataFrame.as_matrix`` is deprecated. Use ``DataFrame.values`` instead (:issue:`18458`).
- ``Series.asobject``, ``DatetimeIndex.asobject``, ``PeriodIndex.asobject`` and ``TimeDeltaIndex.asobject`` have been deprecated. Use ``.astype(object)`` instead (:issue:`18572`)
- Grouping by a tuple of keys now emits a ``FutureWarning`` and is deprecated.
  In the future, a tuple passed to ``'by'`` will always refer to a single key
  that is the actual tuple, instead of treating the tuple as multiple keys. To
  retain the previous behavior, use a list instead of a tuple (:issue:`18314`)
- ``Series.valid`` is deprecated. Use :meth:`Series.dropna` instead (:issue:`18800`).
- :func:`read_excel` has deprecated the ``skip_footer`` parameter. Use ``skipfooter`` instead (:issue:`18836`)
- The ``is_copy`` attribute is deprecated and will be removed in a future version (:issue:`18801`).
- ``IntervalIndex.from_intervals`` is deprecated in favor of the :class:`IntervalIndex` constructor (:issue:`19263`)
- ``DataFrame.from_items`` is deprecated. Use :func:`DataFrame.from_dict` instead, or ``DataFrame.from_dict(OrderedDict())`` if you wish to preserve the key order (:issue:`17320`, :issue:`17312`)

- The ``broadcast`` parameter of ``.apply()`` is deprecated in favor of ``result_type='broadcast'`` (:issue:`18577`)
- The ``reduce`` parameter of ``.apply()`` is deprecated in favor of ``result_type='reduce'`` (:issue:`18577`)
- The ``order`` parameter of :func:`factorize` is deprecated and will be removed in a future release (:issue:`19727`)

.. _whatsnew_0230.prior_deprecations:

Removal of prior version deprecations/changes
~~~~~~~~~~~~~~~~~~~~~~~~~~~~~~~~~~~~~~~~~~~~~

- Warnings against the obsolete usage ``Categorical(codes, categories)``, which were emitted for instance when the first two arguments to ``Categorical()`` had different dtypes, and recommended the use of ``Categorical.from_codes``, have now been removed (:issue:`8074`)
- The ``levels`` and ``labels`` attributes of a ``MultiIndex`` can no longer be set directly (:issue:`4039`).
- ``pd.tseries.util.pivot_annual`` has been removed (deprecated since v0.19). Use ``pivot_table`` instead (:issue:`18370`)
- ``pd.tseries.util.isleapyear`` has been removed (deprecated since v0.19). Use ``.is_leap_year`` property in Datetime-likes instead (:issue:`18370`)
- ``pd.ordered_merge`` has been removed (deprecated since v0.19). Use ``pd.merge_ordered`` instead (:issue:`18459`)
- The ``SparseList`` class has been removed (:issue:`14007`)
- The ``pandas.io.wb`` and ``pandas.io.data`` stub modules have been removed (:issue:`13735`)
- ``Categorical.from_array`` has been removed (:issue:`13854`)
- The ``freq`` and ``how`` parameters have been removed from the ``rolling``/``expanding``/``ewm`` methods of DataFrame
  and Series (deprecated since v0.18). Instead, resample before calling the methods. (:issue:`18601` & :issue:`18668`)
- ``DatetimeIndex.to_datetime``, ``Timestamp.to_datetime``, ``PeriodIndex.to_datetime``, and ``Index.to_datetime`` have been removed (:issue:`8254`, :issue:`14096`, :issue:`14113`)
- :func:`read_csv` has dropped the ``skip_footer`` parameter (:issue:`13386`)
- :func:`read_csv` has dropped the ``as_recarray`` parameter (:issue:`13373`)
- :func:`read_csv` has dropped the ``buffer_lines`` parameter (:issue:`13360`)
- :func:`read_csv` has dropped the ``compact_ints`` and ``use_unsigned`` parameters (:issue:`13323`)
- The ``Timestamp`` class has dropped the ``offset`` attribute in favor of ``freq`` (:issue:`13593`)
- The ``Series``, ``Categorical``, and ``Index`` classes have dropped the ``reshape`` method (:issue:`13012`)
- ``pandas.tseries.frequencies.get_standard_freq`` has been removed in favor of ``pandas.tseries.frequencies.to_offset(freq).rule_code`` (:issue:`13874`)
- The ``freqstr`` keyword has been removed from ``pandas.tseries.frequencies.to_offset`` in favor of ``freq`` (:issue:`13874`)
- The ``Panel4D`` and ``PanelND`` classes have been removed (:issue:`13776`)
- The ``Panel`` class has dropped the ``to_long`` and ``toLong`` methods (:issue:`19077`)
- The options ``display.line_with`` and ``display.height`` are removed in favor of ``display.width`` and ``display.max_rows`` respectively (:issue:`4391`, :issue:`19107`)
- The ``labels`` attribute of the ``Categorical`` class has been removed in favor of :attribute:`Categorical.codes` (:issue:`7768`)
- The ``flavor`` parameter have been removed from func:`to_sql` method (:issue:`13611`)
- The modules ``pandas.tools.hashing`` and ``pandas.util.hashing`` have been removed (:issue:`16223`)
- The top-level functions ``pd.rolling_*``, ``pd.expanding_*`` and ``pd.ewm*`` have been removed (Deprecated since v0.18).
  Instead, use the DataFrame/Series methods :attr:`~DataFrame.rolling`, :attr:`~DataFrame.expanding` and :attr:`~DataFrame.ewm` (:issue:`18723`)
- Imports from ``pandas.core.common`` for functions such as ``is_datetime64_dtype`` are now removed. These are located in ``pandas.api.types``. (:issue:`13634`, :issue:`19769`)

.. _whatsnew_0230.performance:

Performance Improvements
~~~~~~~~~~~~~~~~~~~~~~~~

- Indexers on ``Series`` or ``DataFrame`` no longer create a reference cycle (:issue:`17956`)
- Added a keyword argument, ``cache``, to :func:`to_datetime` that improved the performance of converting duplicate datetime arguments (:issue:`11665`)
- :class:`DateOffset` arithmetic performance is improved (:issue:`18218`)
- Converting a ``Series`` of ``Timedelta`` objects to days, seconds, etc... sped up through vectorization of underlying methods (:issue:`18092`)
- Improved performance of ``.map()`` with a ``Series/dict`` input (:issue:`15081`)
- The overridden ``Timedelta`` properties of days, seconds and microseconds have been removed, leveraging their built-in Python versions instead (:issue:`18242`)
- ``Series`` construction will reduce the number of copies made of the input data in certain cases (:issue:`17449`)
- Improved performance of :func:`Series.dt.date` and :func:`DatetimeIndex.date` (:issue:`18058`)
- Improved performance of :func:`Series.dt.time` and :func:`DatetimeIndex.time` (:issue:`18461`)
- Improved performance of :func:`IntervalIndex.symmetric_difference()` (:issue:`18475`)
- Improved performance of ``DatetimeIndex`` and ``Series`` arithmetic operations with Business-Month and Business-Quarter frequencies (:issue:`18489`)
- :func:`Series` / :func:`DataFrame` tab completion limits to 100 values, for better performance. (:issue:`18587`)
- Improved performance of :func:`DataFrame.median` with ``axis=1`` when bottleneck is not installed (:issue:`16468`)
- Improved performance of :func:`MultiIndex.get_loc` for large indexes, at the cost of a reduction in performance for small ones (:issue:`18519`)
- Improved performance of pairwise ``.rolling()`` and ``.expanding()`` with ``.cov()`` and ``.corr()`` operations (:issue:`17917`)
- Improved performance of :func:`DataFrameGroupBy.rank` (:issue:`15779`)
- Improved performance of variable ``.rolling()`` on ``.min()`` and ``.max()`` (:issue:`19521`)
- Improved performance of ``GroupBy.ffill`` and ``GroupBy.bfill`` (:issue:`11296`)

.. _whatsnew_0230.docs:

Documentation Changes
~~~~~~~~~~~~~~~~~~~~~

- Changed spelling of "numpy" to "NumPy", and "python" to "Python". (:issue:`19017`)
- Consistency when introducing code samples, using either colon or period.
  Rewrote some sentences for greater clarity, added more dynamic references
  to functions, methods and classes.
  (:issue:`18941`, :issue:`18948`, :issue:`18973`, :issue:`19017`)
- Added a reference to :func:`DataFrame.assign` in the concatenate section of the merging documentation (:issue:`18665`)

.. _whatsnew_0230.bug_fixes:

Bug Fixes
~~~~~~~~~

Categorical
^^^^^^^^^^^

.. warning::

   A class of bugs were introduced in pandas 0.21 with ``CategoricalDtype`` that
   affects the correctness of operations like ``merge``, ``concat``, and
   indexing when comparing multiple unordered ``Categorical`` arrays that have
   the same categories, but in a different order. We highly recommend upgrading
   or manually aligning your categories before doing these operations.

- Bug in ``Categorical.equals`` returning the wrong result when comparing two
  unordered ``Categorical`` arrays with the same categories, but in a different
  order (:issue:`16603`)
- Bug in :func:`pandas.api.types.union_categoricals` returning the wrong result
  when for unordered categoricals with the categories in a different order.
  This affected :func:`pandas.concat` with Categorical data (:issue:`19096`).
- Bug in :func:`pandas.merge` returning the wrong result when joining on an
  unordered ``Categorical`` that had the same categories but in a different
  order (:issue:`19551`)
- Bug in :meth:`CategoricalIndex.get_indexer` returning the wrong result when
  ``target`` was an unordered ``Categorical`` that had the same categories as
  ``self`` but in a different order (:issue:`19551`)
- Bug in :meth:`Index.astype` with a categorical dtype where the resultant index is not converted to a :class:`CategoricalIndex` for all types of index (:issue:`18630`)
- Bug in :meth:`Series.astype` and ``Categorical.astype()`` where an existing categorical data does not get updated (:issue:`10696`, :issue:`18593`)
- Bug in :class:`Index` constructor with ``dtype=CategoricalDtype(...)`` where ``categories`` and ``ordered`` are not maintained (issue:`19032`)
- Bug in :class:`Series` constructor with scalar and ``dtype=CategoricalDtype(...)`` where ``categories`` and ``ordered`` are not maintained (issue:`19565`)

Datetimelike
^^^^^^^^^^^^

- Bug in :func:`Series.__sub__` subtracting a non-nanosecond ``np.datetime64`` object from a ``Series`` gave incorrect results (:issue:`7996`)
- Bug in :class:`DatetimeIndex`, :class:`TimedeltaIndex` addition and subtraction of zero-dimensional integer arrays gave incorrect results (:issue:`19012`)
- Bug in :class:`DatetimeIndex` and :class:`TimedeltaIndex` where adding or subtracting an array-like of ``DateOffset`` objects either raised (``np.array``, ``pd.Index``) or broadcast incorrectly (``pd.Series``) (:issue:`18849`)
- Bug in :func:`Series.__add__` adding Series with dtype ``timedelta64[ns]`` to a timezone-aware ``DatetimeIndex`` incorrectly dropped timezone information (:issue:`13905`)
- Adding a ``Period`` object to a ``datetime`` or ``Timestamp`` object will now correctly raise a ``TypeError`` (:issue:`17983`)
- Bug in :class:`Timestamp` where comparison with an array of ``Timestamp`` objects would result in a ``RecursionError`` (:issue:`15183`)
- Bug in :class:`Series` floor-division where operating on a scalar ``timedelta`` raises an exception (:issue:`18846`)
- Bug in :class:`DatetimeIndex` where the repr was not showing high-precision time values at the end of a day (e.g., 23:59:59.999999999) (:issue:`19030`)
- Bug in ``.astype()`` to non-ns timedelta units would hold the incorrect dtype (:issue:`19176`, :issue:`19223`, :issue:`12425`)
- Bug in subtracting :class:`Series` from ``NaT`` incorrectly returning ``NaT`` (:issue:`19158`)
- Bug in :func:`Series.truncate` which raises ``TypeError`` with a monotonic ``PeriodIndex`` (:issue:`17717`)
- Bug in :func:`~DataFrame.pct_change` using ``periods`` and ``freq`` returned different length outputs (:issue:`7292`)
- Bug in comparison of :class:`DatetimeIndex` against ``None`` or ``datetime.date`` objects raising ``TypeError`` for ``==`` and ``!=`` comparisons instead of all-``False`` and all-``True``, respectively (:issue:`19301`)
- Bug in :class:`Timestamp` and :func:`to_datetime` where a string representing a barely out-of-bounds timestamp would be incorrectly rounded down instead of raising ``OutOfBoundsDatetime`` (:issue:`19382`)
- Bug in :func:`Timestamp.floor` :func:`DatetimeIndex.floor` where time stamps far in the future and past were not rounded correctly (:issue:`19206`)
- Bug in :func:`to_datetime` where passing an out-of-bounds datetime with ``errors='coerce'`` and ``utc=True`` would raise ``OutOfBoundsDatetime`` instead of parsing to ``NaT`` (:issue:`19612`)
- Bug in :class:`DatetimeIndex` and :class:`TimedeltaIndex` addition and subtraction where name of the returned object was not always set consistently. (:issue:`19744`)
- Bug in :class:`DatetimeIndex` and :class:`TimedeltaIndex` addition and subtraction where operations with numpy arrays raised ``TypeError`` (:issue:`19847`)

Timedelta
^^^^^^^^^

- Bug in :func:`Timedelta.__mul__` where multiplying by ``NaT`` returned ``NaT`` instead of raising a ``TypeError`` (:issue:`19819`)
- Bug in :class:`Series` with ``dtype='timedelta64[ns]`` where addition or subtraction of ``TimedeltaIndex`` had results cast to ``dtype='int64'`` (:issue:`17250`)
- Bug in :class:`Series` with ``dtype='timedelta64[ns]`` where addition or subtraction of ``TimedeltaIndex`` could return a ``Series`` with an incorrect name (:issue:`19043`)
- Bug in :func:`Timedelta.__floordiv__` and :func:`Timedelta.__rfloordiv__` dividing by many incompatible numpy objects was incorrectly allowed (:issue:`18846`)
- Bug where dividing a scalar timedelta-like object with :class:`TimedeltaIndex` performed the reciprocal operation (:issue:`19125`)
- Bug in :class:`TimedeltaIndex` where division by a ``Series`` would return a ``TimedeltaIndex`` instead of a ``Series`` (:issue:`19042`)
- Bug in :func:`Timedelta.__add__`, :func:`Timedelta.__sub__` where adding or subtracting a ``np.timedelta64`` object would return another ``np.timedelta64`` instead of a ``Timedelta`` (:issue:`19738`)
- Bug in :func:`Timedelta.__floordiv__`, :func:`Timedelta.__rfloordiv__` where operating with a ``Tick`` object would raise a ``TypeError`` instead of returning a numeric value (:issue:`19738`)
- Bug in :func:`Period.asfreq` where periods near ``datetime(1, 1, 1)`` could be converted incorrectly (:issue:`19643`, :issue:`19834`)
- Bug in :func:`Timedelta.total_seconds()` causing precision errors i.e. ``Timedelta('30S').total_seconds()==30.000000000000004`` (:issue:`19458`)
- Bug in :func: `Timedelta.__rmod__` where operating with a ``numpy.timedelta64`` returned a ``timedelta64`` object instead of a ``Timedelta`` (:issue:`19820`)
- Multiplication of :class:`TimedeltaIndex` by ``TimedeltaIndex`` will now raise ``TypeError`` instead of raising ``ValueError`` in cases of length mis-match (:issue`19333`)
-

Timezones
^^^^^^^^^

- Bug in creating a ``Series`` from an array that contains both tz-naive and tz-aware values will result in a ``Series`` whose dtype is tz-aware instead of object (:issue:`16406`)
- Bug in comparison of timezone-aware :class:`DatetimeIndex` against ``NaT`` incorrectly raising ``TypeError`` (:issue:`19276`)
- Bug in :meth:`DatetimeIndex.astype` when converting between timezone aware dtypes, and converting from timezone aware to naive (:issue:`18951`)
- Bug in comparing :class:`DatetimeIndex`, which failed to raise ``TypeError`` when attempting to compare timezone-aware and timezone-naive datetimelike objects (:issue:`18162`)
- Bug in localization of a naive, datetime string in a ``Series`` constructor with a ``datetime64[ns, tz]`` dtype (:issue:`174151`)
- :func:`Timestamp.replace` will now handle Daylight Savings transitions gracefully (:issue:`18319`)
- Bug in tz-aware :class:`DatetimeIndex` where addition/subtraction with a :class:`TimedeltaIndex` or array with ``dtype='timedelta64[ns]'`` was incorrect (:issue:`17558`)
- Bug in :func:`DatetimeIndex.insert` where inserting ``NaT`` into a timezone-aware index incorrectly raised (:issue:`16357`)
- Bug in the :class:`DataFrame` constructor, where tz-aware Datetimeindex and a given column name will result in an empty ``DataFrame`` (:issue:`19157`)
- Bug in :func:`Timestamp.tz_localize` where localizing a timestamp near the minimum or maximum valid values could overflow and return a timestamp with an incorrect nanosecond value (:issue:`12677`)
- Bug when iterating over :class:`DatetimeIndex` that was localized with fixed timezone offset that rounded nanosecond precision to microseconds (:issue:`19603`)

Offsets
^^^^^^^

- Bug in :class:`WeekOfMonth` and :class:`Week` where addition and subtraction did not roll correctly (:issue:`18510`, :issue:`18672`, :issue:`18864`)
- Bug in :class:`WeekOfMonth` and :class:`LastWeekOfMonth` where default keyword arguments for constructor raised ``ValueError`` (:issue:`19142`)
- Bug in :class:`FY5253Quarter`, :class:`LastWeekOfMonth` where rollback and rollforward behavior was inconsistent with addition and subtraction behavior (:issue:`18854`)
- Bug in :class:`FY5253` where ``datetime`` addition and subtraction incremented incorrectly for dates on the year-end but not normalized to midnight (:issue:`18854`)
- Bug in :class:`FY5253` where date offsets could incorrectly raise an ``AssertionError`` in arithmetic operatons (:issue:`14774`)


Numeric
^^^^^^^
- Bug in :class:`Series` constructor with an int or float list where specifying ``dtype=str``, ``dtype='str'`` or ``dtype='U'`` failed to convert the data elements to strings (:issue:`16605`)
- Bug in :class:`Index` multiplication and division methods where operating with a ``Series`` would return an ``Index`` object instead of a ``Series`` object (:issue:`19042`)
- Bug in the :class:`DataFrame` constructor in which data containing very large positive or very large negative numbers was causing ``OverflowError`` (:issue:`18584`)
- Bug in :class:`Index` constructor with ``dtype='uint64'`` where int-like floats were not coerced to :class:`UInt64Index` (:issue:`18400`)
- Bug in :class:`DataFrame` flex arithmetic (e.g. ``df.add(other, fill_value=foo)``) with a ``fill_value`` other than ``None`` failed to raise ``NotImplementedError`` in corner cases where either the frame or ``other`` has length zero (:issue:`19522`)
- Multiplication and division of numeric-dtyped :class:`Index` objects with timedelta-like scalars returns ``TimedeltaIndex`` instead of raising ``TypeError`` (:issue:`19333`)
- Bug where ``NaN`` was returned instead of 0 by :func:`Series.pct_change` and :func:`DataFrame.pct_change` when ``fill_method`` is not ``None`` (provided) (:issue:`19873`)


Indexing
^^^^^^^^

- Bug in :class:`Index` construction from list of mixed type tuples (:issue:`18505`)
- Bug in :func:`Index.drop` when passing a list of both tuples and non-tuples (:issue:`18304`)
- Bug in :meth:`~DataFrame.drop`, :meth:`~Panel.drop`, :meth:`~Series.drop`, :meth:`~Index.drop` where no ``KeyError`` is raised when dropping a non-existent element from an axis that contains duplicates (:issue:`19186`)
- Bug in indexing a datetimelike ``Index`` that raised ``ValueError`` instead of ``IndexError`` (:issue:`18386`).
- :func:`Index.to_series` now accepts ``index`` and ``name`` kwargs (:issue:`18699`)
- :func:`DatetimeIndex.to_series` now accepts ``index`` and ``name`` kwargs (:issue:`18699`)
- Bug in indexing non-scalar value from ``Series`` having non-unique ``Index`` will return value flattened (:issue:`17610`)
- Bug in ``__setitem__`` when indexing a :class:`DataFrame` with a 2-d boolean ndarray (:issue:`18582`)
- Bug in ``str.extractall`` when there were no matches empty :class:`Index` was returned instead of appropriate :class:`MultiIndex` (:issue:`19034`)
- Bug in :class:`IntervalIndex` where empty and purely NA data was constructed inconsistently depending on the construction method (:issue:`18421`)
- Bug in :func:`IntervalIndex.symmetric_difference` where the symmetric difference with a non-``IntervalIndex`` did not raise (:issue:`18475`)
- Bug in :class:`IntervalIndex` where set operations that returned an empty ``IntervalIndex`` had the wrong dtype (:issue:`19101`)
- Bug in :meth:`DataFrame.drop_duplicates` where no ``KeyError`` is raised when passing in columns that don't exist on the ``DataFrame`` (issue:`19726`)


MultiIndex
^^^^^^^^^^

- Bug in :func:`MultiIndex.__contains__` where non-tuple keys would return ``True`` even if they had been dropped (:issue:`19027`)
- Bug in :func:`MultiIndex.set_labels` which would cause casting (and potentially clipping) of the new labels if the ``level`` argument is not 0 or a list like [0, 1, ... ]  (:issue:`19057`)
- Bug in :func:`MultiIndex.get_level_values` which would return an invalid index on level of ints with missing values (:issue:`17924`)
- Bug in :func:`MultiIndex.remove_unused_levels` which would fill nan values (:issue:`18417`)
- Bug in :func:`MultiIndex.from_tuples` which would fail to take zipped tuples in python3 (:issue:`18434`)
- Bug in :func:`MultiIndex.get_loc` which would fail to automatically cast values between float and int (:issue:`18818`, :issue:`15994`)
- Bug in :func:`MultiIndex.get_loc` which would cast boolean to integer labels (:issue:`19086`)
- Bug in :func:`MultiIndex.get_loc` which would fail to locate keys containing ``NaN`` (:issue:`18485`)
- Bug in :func:`MultiIndex.get_loc` in large :class:`MultiIndex`, would fail when levels had different dtypes (:issue:`18520`)
- Bug in indexing where nested indexers having only numpy arrays are handled incorrectly (:issue:`19686`)


I/O
^^^

- :func:`read_html` now rewinds seekable IO objects after parse failure, before attempting to parse with a new parser. If a parser errors and the object is non-seekable, an informative error is raised suggesting the use of a different parser (:issue:`17975`)
- :meth:`DataFrame.to_html` now has an option to add an id to the leading `<table>` tag (:issue:`8496`)
- Bug in :func:`read_msgpack` with a non existent file is passed in Python 2 (:issue:`15296`)
- Bug in :func:`read_csv` where a ``MultiIndex`` with duplicate columns was not being mangled appropriately (:issue:`18062`)
- Bug in :func:`read_csv` where missing values were not being handled properly when ``keep_default_na=False`` with dictionary ``na_values`` (:issue:`19227`)
- Bug in :func:`read_sas` where a file with 0 variables gave an ``AttributeError`` incorrectly. Now it gives an ``EmptyDataError`` (:issue:`18184`)
- Bug in :func:`DataFrame.to_latex()` where pairs of braces meant to serve as invisible placeholders were escaped (:issue:`18667`)
- Bug in :func:`read_json` where large numeric values were causing an ``OverflowError`` (:issue:`18842`)
- Bug in :func:`DataFrame.to_parquet` where an exception was raised if the write destination is S3 (:issue:`19134`)
- :class:`Interval` now supported in :func:`DataFrame.to_excel` for all Excel file types (:issue:`19242`)
- :class:`Timedelta` now supported in :func:`DataFrame.to_excel` for all Excel file types (:issue:`19242`, :issue:`9155`, :issue:`19900`)
- Bug in :meth:`pandas.io.stata.StataReader.value_labels` raising an ``AttributeError`` when called on very old files. Now returns an empty dict (:issue:`19417`)

Plotting
^^^^^^^^

- :func:`DataFrame.plot` now raises a ``ValueError`` when the ``x`` or ``y`` argument is improperly formed (:issue:`18671`)
- Bug in formatting tick labels with ``datetime.time()`` and fractional seconds (:issue:`18478`).
- :meth:`Series.plot.kde` has exposed the args ``ind`` and ``bw_method`` in the docstring (:issue:`18461`). The argument ``ind`` may now also be an integer (number of sample points).


Groupby/Resample/Rolling
^^^^^^^^^^^^^^^^^^^^^^^^

- Bug when grouping by a single column and aggregating with a class like ``list`` or ``tuple`` (:issue:`18079`)
- Fixed regression in :func:`DataFrame.groupby` which would not emit an error when called with a tuple key not in the index (:issue:`18798`)
- Bug in :func:`DataFrame.resample` which silently ignored unsupported (or mistyped) options for ``label``, ``closed`` and ``convention`` (:issue:`19303`)
- Bug in :func:`DataFrame.groupby` where tuples were interpreted as lists of keys rather than as keys (:issue:`17979`, :issue:`18249`)
- Bug in :func:`DataFrame.groupby` where aggregation by ``first``/``last``/``min``/``max`` was causing timestamps to lose precision (:issue:`19526`)
- Bug in :func:`DataFrame.transform` where particular aggregation functions were being incorrectly cast to match the dtype(s) of the grouped data (:issue:`19200`)
- Bug in :func:`DataFrame.groupby` passing the `on=` kwarg, and subsequently using ``.apply()`` (:issue:`17813`)
- Bug in :func:`DataFrame.resample().aggregate` not raising a ``KeyError`` when aggregating a non-existent column (:issue:`16766`, :issue:`19566`)
- Fixed a performance regression for ``GroupBy.nth`` and ``GroupBy.last`` with some object columns (:issue:`19283`)

Sparse
^^^^^^

- Bug in which creating a ``SparseDataFrame`` from a dense ``Series`` or an unsupported type raised an uncontrolled exception (:issue:`19374`)
- Bug in :class:`SparseDataFrame.to_csv` causing exception (:issue:`19384`)
- Bug in :class:`SparseSeries.memory_usage` which caused segfault by accessing non sparse elements (:issue:`19368`)
- Bug in constructing a ``SparseArray``: if ``data`` is a scalar and ``index`` is defined it will coerce to ``float64`` regardless of scalar's dtype. (:issue:`19163`)

Reshaping
^^^^^^^^^

- Bug in :func:`DataFrame.stack` which fails trying to sort mixed type levels under Python 3 (:issue:`18310`)
- Bug in :func:`DataFrame.unstack` which casts int to float if ``columns`` is a ``MultiIndex`` with unused levels (:issue:`17845`)
- Bug in :func:`DataFrame.unstack` which raises an error if ``index`` is a ``MultiIndex`` with unused labels on the unstacked level (:issue:`18562`)
- Fixed construction of a :class:`Series` from a ``dict`` containing ``NaN`` as key (:issue:`18480`)
- Bug in :func:`Series.rank` where ``Series`` containing ``NaT`` modifies the ``Series`` inplace (:issue:`18521`)
- Bug in :func:`cut` which fails when using readonly arrays (:issue:`18773`)
- Bug in :func:`DataFrame.pivot_table` which fails when the ``aggfunc`` arg is of type string.  The behavior is now consistent with other methods like ``agg`` and ``apply`` (:issue:`18713`)
- Bug in :func:`DataFrame.merge` in which merging using ``Index`` objects as vectors raised an Exception (:issue:`19038`)
- Bug in :func:`DataFrame.stack`, :func:`DataFrame.unstack`, :func:`Series.unstack` which were not returning subclasses (:issue:`15563`)
- Bug in timezone comparisons, manifesting as a conversion of the index to UTC in ``.concat()`` (:issue:`18523`)
- Bug in :func:`concat` when concatting sparse and dense series it returns only a ``SparseDataFrame``. Should be a ``DataFrame``. (:issue:`18914`, :issue:`18686`, and :issue:`16874`)
- Improved error message for :func:`DataFrame.merge` when there is no common merge key (:issue:`19427`)
- Bug in :func:`DataFrame.join` which does an ``outer`` instead of a ``left`` join when being called with multiple DataFrames and some have non-unique indices (:issue:`19624`)
- :func:`Series.rename` now accepts ``axis`` as a kwarg (:issue:`18589`)
- Comparisons between :class:`Series` and :class:`Index` would return a ``Series`` with an incorrect name, ignoring the ``Index``'s name attribute (:issue:`19582`)
- Bug in :func:`qcut` where datetime and timedelta data with ``NaT`` present raised a ``ValueError`` (:issue:`19768`)
- Bug in :func:`DataFrame.iterrows`, which would infers strings not compliant to `ISO8601 <https://en.wikipedia.org/wiki/ISO_8601>`_ to datetimes (:issue:`19671`)
- Bug in :class:`Series` constructor with ``Categorical`` where a ```ValueError`` is not raised when an index of different length is given (:issue:`19342`)

Other
^^^^^

- Improved error message when attempting to use a Python keyword as an identifier in a ``numexpr`` backed query (:issue:`18221`)
- Bug in accessing a :func:`pandas.get_option`, which raised ``KeyError`` rather than ``OptionError`` when looking up a non-existant option key in some cases (:issue:`19789`)<|MERGE_RESOLUTION|>--- conflicted
+++ resolved
@@ -620,11 +620,8 @@
 - Set operations (union, difference...) on :class:`IntervalIndex` with incompatible index types will now raise a ``TypeError`` rather than a ``ValueError`` (:issue:`19329`)
 - :class:`DateOffset` objects render more simply, e.g. ``<DateOffset: days=1>`` instead of ``<DateOffset: kwds={'days': 1}>`` (:issue:`19403`)
 - ``Categorical.fillna`` now validates its ``value`` and ``method`` keyword arguments. It now raises when both or none are specified, matching the behavior of :meth:`Series.fillna` (:issue:`19682`)
-<<<<<<< HEAD
 - Making `to_datetime('today')` and `Timestamp('today')` consistent with one another (:issue:`19935`)
-=======
 - :func:`Series.str.replace` now takes an optional `regex` keyword which, when set to ``False``, uses literal string replacement rather than regex replacement (:issue:`16808`)
->>>>>>> 6ef4be3f
 
 .. _whatsnew_0230.deprecations:
 
