--- conflicted
+++ resolved
@@ -455,12 +455,9 @@
 - :func:`DatetimeIndex.shift` and :func:`TimedeltaIndex.shift` will now raise ``NullFrequencyError`` (which subclasses ``ValueError``, which was raised in older versions) when the index object frequency is ``None`` (:issue:`19147`)
 - Addition and subtraction of ``NaN`` from a :class:`Series` with ``dtype='timedelta64[ns]'`` will raise a ``TypeError` instead of treating the ``NaN`` as ``NaT`` (:issue:`19274`)
 - Set operations (union, difference...) on :class:`IntervalIndex` with incompatible index types will now raise a ``TypeError`` rather than a ``ValueError`` (:issue:`19329`)
-<<<<<<< HEAD
-- :func:`Timedelta.__mod__`, :func:`Timedelta.__divmod__` now accept timedelta-like and numeric arguments instead of raising ``TypeError`` (:issue:`19365`)
-=======
 - :class:`DateOffset` objects render more simply, e.g. "<DateOffset: days=1>" instead of "<DateOffset: kwds={'days': 1}>" (:issue:`19403`)
 - :func:`pandas.merge` provides a more informative error message when trying to merge on timezone-aware and timezone-naive columns (:issue:`15800`)
->>>>>>> ed10bf61
+- :func:`Timedelta.__mod__`, :func:`Timedelta.__divmod__` now accept timedelta-like and numeric arguments instead of raising ``TypeError`` (:issue:`19365`)
 
 .. _whatsnew_0230.deprecations:
 
