--- conflicted
+++ resolved
@@ -1243,13 +1243,7 @@
 - Bug in :class:`WeekOfMonth` and :class:`LastWeekOfMonth` where default keyword arguments for constructor raised ``ValueError`` (:issue:`19142`)
 - Bug in :class:`FY5253Quarter`, :class:`LastWeekOfMonth` where rollback and rollforward behavior was inconsistent with addition and subtraction behavior (:issue:`18854`)
 - Bug in :class:`FY5253` where ``datetime`` addition and subtraction incremented incorrectly for dates on the year-end but not normalized to midnight (:issue:`18854`)
-<<<<<<< HEAD
-- Bug in :class:`FY5253` where date offsets could incorrectly raise an ``AssertionError`` in arithmetic operatons (:issue:`14774`)
-- Bug in :class:`DateOffset` where keyword arguments ``week`` and ``milliseconds`` were accepted and ignored.  Passing these will now raise ``ValueError`` (:issue:`19398`)
-=======
 - Bug in :class:`FY5253` where date offsets could incorrectly raise an ``AssertionError`` in arithmetic operations (:issue:`14774`)
-
->>>>>>> 27ebb3e1
 
 Numeric
 ^^^^^^^
