.. _whatsnew_112:

What's new in 1.1.2 (??)
------------------------

These are the changes in pandas 1.1.2. See :ref:`release` for a full changelog
including other versions of pandas.

{{ header }}

.. ---------------------------------------------------------------------------

.. _whatsnew_112.regressions:

Fixed regressions
~~~~~~~~~~~~~~~~~
- Regression in :meth:`DatetimeIndex.intersection` incorrectly raising ``AssertionError`` when intersecting against a list (:issue:`35876`)
- Fix regression in updating a column inplace (e.g. using ``df['col'].fillna(.., inplace=True)``) (:issue:`35731`)
- Performance regression for :meth:`RangeIndex.format` (:issue:`35712`)
- Regression in :meth:`DataFrame.replace` where a ``TypeError`` would be raised when attempting to replace elements of type :class:`Interval` (:issue:`35931`)
-


.. ---------------------------------------------------------------------------

.. _whatsnew_112.bug_fixes:

Bug fixes
~~~~~~~~~
- Bug in :meth:`DataFrame.eval` with ``object`` dtype column binary operations (:issue:`35794`)
- Bug in :class:`Series` constructor raising a ``TypeError`` when constructing sparse datetime64 dtypes (:issue:`35762`)
- Bug in :meth:`DataFrame.apply` with ``result_type="reduce"`` returning with incorrect index (:issue:`35683`)
- Bug in :meth:`DateTimeIndex.format` and :meth:`PeriodIndex.format` with ``name=True`` setting the first item to ``"None"`` where it should bw ``""`` (:issue:`35712`)
<<<<<<< HEAD
- Bug in :meth:`Series.astype` and :meth:`DataFrame.astype` not respecting the ``errors`` argument when set to ``"ignore"`` for extension dtypes (:issue:`35471`)
-
=======
- Bug in :meth:`Float64Index.__contains__` incorrectly raising ``TypeError`` instead of returning ``False`` (:issue:`35788`)
- Bug in :class:`DataFrame` indexing returning an incorrect :class:`Series` in some cases when the series has been altered and a cache not invalidated (:issue:`36051`)

.. ---------------------------------------------------------------------------

.. _whatsnew_112.other:

Other
~~~~~
- :meth:`factorize` now supports ``na_sentinel=None`` to include NaN in the uniques of the values and remove ``dropna`` keyword which was unintentionally exposed to public facing API in 1.1 version from :meth:`factorize`(:issue:`35667`)
>>>>>>> 361166f8

.. ---------------------------------------------------------------------------

.. _whatsnew_112.contributors:

Contributors
~~~~~~~~~~~~

.. contributors:: v1.1.1..v1.1.2|HEAD<|MERGE_RESOLUTION|>--- conflicted
+++ resolved
@@ -31,10 +31,7 @@
 - Bug in :class:`Series` constructor raising a ``TypeError`` when constructing sparse datetime64 dtypes (:issue:`35762`)
 - Bug in :meth:`DataFrame.apply` with ``result_type="reduce"`` returning with incorrect index (:issue:`35683`)
 - Bug in :meth:`DateTimeIndex.format` and :meth:`PeriodIndex.format` with ``name=True`` setting the first item to ``"None"`` where it should bw ``""`` (:issue:`35712`)
-<<<<<<< HEAD
 - Bug in :meth:`Series.astype` and :meth:`DataFrame.astype` not respecting the ``errors`` argument when set to ``"ignore"`` for extension dtypes (:issue:`35471`)
--
-=======
 - Bug in :meth:`Float64Index.__contains__` incorrectly raising ``TypeError`` instead of returning ``False`` (:issue:`35788`)
 - Bug in :class:`DataFrame` indexing returning an incorrect :class:`Series` in some cases when the series has been altered and a cache not invalidated (:issue:`36051`)
 
@@ -45,7 +42,6 @@
 Other
 ~~~~~
 - :meth:`factorize` now supports ``na_sentinel=None`` to include NaN in the uniques of the values and remove ``dropna`` keyword which was unintentionally exposed to public facing API in 1.1 version from :meth:`factorize`(:issue:`35667`)
->>>>>>> 361166f8
 
 .. ---------------------------------------------------------------------------
 
