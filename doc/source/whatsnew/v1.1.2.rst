.. _whatsnew_112:

What's new in 1.1.2 (??)
------------------------

These are the changes in pandas 1.1.2. See :ref:`release` for a full changelog
including other versions of pandas.

{{ header }}

.. ---------------------------------------------------------------------------

.. _whatsnew_112.regressions:

Fixed regressions
~~~~~~~~~~~~~~~~~
- Regression in :meth:`DatetimeIndex.intersection` incorrectly raising ``AssertionError`` when intersecting against a list (:issue:`35876`)
- Fix regression in updating a column inplace (e.g. using ``df['col'].fillna(.., inplace=True)``) (:issue:`35731`)
- Performance regression for :meth:`RangeIndex.format` (:issue:`35712`)
- Regression in :meth:`DataFrame.replace` where a ``TypeError`` would be raised when attempting to replace elements of type :class:`Interval` (:issue:`35931`)
-


.. ---------------------------------------------------------------------------

.. _whatsnew_112.bug_fixes:

Bug fixes
~~~~~~~~~
- Bug in :meth:`DataFrame.eval` with ``object`` dtype column binary operations (:issue:`35794`)
- Bug in :class:`Series` constructor raising a ``TypeError`` when constructing sparse datetime64 dtypes (:issue:`35762`)
- Bug in :meth:`DataFrame.apply` with ``result_type="reduce"`` returning with incorrect index (:issue:`35683`)
- Bug in :meth:`DateTimeIndex.format` and :meth:`PeriodIndex.format` with ``name=True`` setting the first item to ``"None"`` where it should bw ``""`` (:issue:`35712`)
<<<<<<< HEAD
- Bug in :meth:`DataFrame.corr` causing subsequent indexing lookups to be incorrect (:issue:`35882`)
=======
- Bug in :meth:`Float64Index.__contains__` incorrectly raising ``TypeError`` instead of returning ``False`` (:issue:`35788`)
>>>>>>> 0bc407ab

.. ---------------------------------------------------------------------------

.. _whatsnew_112.contributors:

Contributors
~~~~~~~~~~~~

.. contributors:: v1.1.1..v1.1.2|HEAD<|MERGE_RESOLUTION|>--- conflicted
+++ resolved
@@ -31,11 +31,8 @@
 - Bug in :class:`Series` constructor raising a ``TypeError`` when constructing sparse datetime64 dtypes (:issue:`35762`)
 - Bug in :meth:`DataFrame.apply` with ``result_type="reduce"`` returning with incorrect index (:issue:`35683`)
 - Bug in :meth:`DateTimeIndex.format` and :meth:`PeriodIndex.format` with ``name=True`` setting the first item to ``"None"`` where it should bw ``""`` (:issue:`35712`)
-<<<<<<< HEAD
+- Bug in :meth:`Float64Index.__contains__` incorrectly raising ``TypeError`` instead of returning ``False`` (:issue:`35788`)
 - Bug in :meth:`DataFrame.corr` causing subsequent indexing lookups to be incorrect (:issue:`35882`)
-=======
-- Bug in :meth:`Float64Index.__contains__` incorrectly raising ``TypeError`` instead of returning ``False`` (:issue:`35788`)
->>>>>>> 0bc407ab
 
 .. ---------------------------------------------------------------------------
 
