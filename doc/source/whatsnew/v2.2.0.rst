--- conflicted
+++ resolved
@@ -259,12 +259,9 @@
 
 Interval
 ^^^^^^^^
-<<<<<<< HEAD
+- Bug in :class:`Interval` ``__repr__`` not displaying UTC offsets for :class:`Timestamp` bounds. Additionally the hour, minute and second components will now be shown. (:issue:`55015`)
 - Bug in :meth:`IntervalIndex.get_indexer` with datetime or timedelta intervals incorrectly matching on integer targets (:issue:`47772`)
 - Bug in :meth:`IntervalIndex.get_indexer` with timezone-aware datetime intervals incorrectly matching on a sequence of timezone-naive targets (:issue:`47772`)
-=======
-- Bug in :class:`Interval` ``__repr__`` not displaying UTC offsets for :class:`Timestamp` bounds. Additionally the hour, minute and second components will now be shown. (:issue:`55015`)
->>>>>>> 1496630d
 -
 
 Indexing
