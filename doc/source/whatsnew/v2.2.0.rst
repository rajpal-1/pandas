--- conflicted
+++ resolved
@@ -576,11 +576,8 @@
 ^^^^^^^
 - Bug in :func:`pandas.api.types.is_string_dtype` while checking object array with no elements is of the string dtype (:issue:`54661`)
 - Bug in :meth:`DataFrame.apply` failing when ``engine="numba"`` and columns or index have ``StringDtype`` (:issue:`56189`)
-<<<<<<< HEAD
 - Bug in :meth:`DataFrame.reindex` not matching :class:`Index` with ``string[pyarrow_numpy]`` dtype (:issue:`56106`)
-=======
 - Bug in :meth:`Index.str.cat` always casting result to object dtype (:issue:`56157`)
->>>>>>> e3073b50
 - Bug in :meth:`Series.__mul__` for :class:`ArrowDtype` with ``pyarrow.string`` dtype and ``string[pyarrow]`` for the pyarrow backend (:issue:`51970`)
 - Bug in :meth:`Series.str.replace` when ``n < 0`` for :class:`ArrowDtype` with ``pyarrow.string`` (:issue:`56404`)
 - Bug in :meth:`Series.str.startswith` and :meth:`Series.str.endswith` with arguments of type ``tuple[str, ...]`` for ``string[pyarrow]`` (:issue:`54942`)
