.. _whatsnew_220:

What's new in 2.2.0 (Month XX, 2024)
------------------------------------

These are the changes in pandas 2.2.0. See :ref:`release` for a full changelog
including other versions of pandas.

{{ header }}

.. ---------------------------------------------------------------------------
.. _whatsnew_220.enhancements:

Enhancements
~~~~~~~~~~~~

.. _whatsnew_220.enhancements.calamine:

Calamine engine for :func:`read_excel`
^^^^^^^^^^^^^^^^^^^^^^^^^^^^^^^^^^^^^^^^^^^^^

The ``calamine`` engine was added to :func:`read_excel`.
It uses ``python-calamine``, which provides Python bindings for the Rust library `calamine <https://crates.io/crates/calamine>`__.
This engine supports Excel files (``.xlsx``, ``.xlsm``, ``.xls``, ``.xlsb``) and OpenDocument spreadsheets (``.ods``) (:issue:`50395`).

There are two advantages of this engine:

1. Calamine is often faster than other engines, some benchmarks show results up to 5x faster than 'openpyxl', 20x - 'odf', 4x - 'pyxlsb', and 1.5x - 'xlrd'.
   But, 'openpyxl' and 'pyxlsb' are faster in reading a few rows from large files because of lazy iteration over rows.
2. Calamine supports the recognition of datetime in ``.xlsb`` files, unlike 'pyxlsb' which is the only other engine in pandas that can read ``.xlsb`` files.

.. code-block:: python

   pd.read_excel("path_to_file.xlsb", engine="calamine")


For more, see :ref:`io.calamine` in the user guide on IO tools.

.. _whatsnew_220.enhancements.struct_accessor:

Series.struct accessor to with PyArrow structured data
^^^^^^^^^^^^^^^^^^^^^^^^^^^^^^^^^^^^^^^^^^^^^^^^^^^^^^

The ``Series.struct`` accessor provides attributes and methods for processing
data with ``struct[pyarrow]`` dtype Series. For example,
:meth:`Series.struct.explode` converts PyArrow structured data to a pandas
DataFrame. (:issue:`54938`)

.. ipython:: python

    import pyarrow as pa
    series = pd.Series(
        [
            {"project": "pandas", "version": "2.2.0"},
            {"project": "numpy", "version": "1.25.2"},
            {"project": "pyarrow", "version": "13.0.0"},
        ],
        dtype=pd.ArrowDtype(
            pa.struct([
                ("project", pa.string()),
                ("version", pa.string()),
            ])
        ),
    )
    series.struct.explode()

.. _whatsnew_220.enhancements.list_accessor:

Series.list accessor for PyArrow list data
^^^^^^^^^^^^^^^^^^^^^^^^^^^^^^^^^^^^^^^^^^

The ``Series.list`` accessor provides attributes and methods for processing
data with ``list[pyarrow]`` dtype Series. For example,
:meth:`Series.list.__getitem__` allows indexing pyarrow lists in
a Series. (:issue:`55323`)

.. ipython:: python

    import pyarrow as pa
    series = pd.Series(
        [
            [1, 2, 3],
            [4, 5],
            [6],
        ],
        dtype=pd.ArrowDtype(
            pa.list_(pa.int64())
        ),
    )
    series.list[0]

.. _whatsnew_220.enhancements.other:

Other enhancements
^^^^^^^^^^^^^^^^^^

- :meth:`to_sql` with method parameter set to ``multi`` works with Oracle on the backend
- :attr:`Series.attrs` / :attr:`DataFrame.attrs` now uses a deepcopy for propagating ``attrs`` (:issue:`54134`).
- :func:`read_csv` now supports ``on_bad_lines`` parameter with ``engine="pyarrow"``. (:issue:`54480`)
- :func:`read_spss` now returns a :class:`DataFrame` that stores the metadata in :attr:`DataFrame.attrs`. (:issue:`54264`)
- :func:`tseries.api.guess_datetime_format` is now part of the public API (:issue:`54727`)
- :meth:`ExtensionArray._explode` interface method added to allow extension type implementations of the ``explode`` method (:issue:`54833`)
- :meth:`ExtensionArray.duplicated` added to allow extension type implementations of the ``duplicated`` method (:issue:`55255`)
- Allow passing ``read_only``, ``data_only`` and ``keep_links`` arguments to openpyxl using ``engine_kwargs`` of :func:`read_excel` (:issue:`55027`)
- DataFrame.apply now allows the usage of numba (via ``engine="numba"``) to JIT compile the passed function, allowing for potential speedups (:issue:`54666`)
- Implement masked algorithms for :meth:`Series.value_counts` (:issue:`54984`)
- Improved error message when constructing :class:`Period` with invalid offsets such as "QS" (:issue:`55785`)

.. ---------------------------------------------------------------------------
.. _whatsnew_220.notable_bug_fixes:

Notable bug fixes
~~~~~~~~~~~~~~~~~

These are bug fixes that might have notable behavior changes.

.. _whatsnew_220.notable_bug_fixes.merge_sort_behavior:

:func:`merge` and :meth:`DataFrame.join` now consistently follow documented sort behavior
^^^^^^^^^^^^^^^^^^^^^^^^^^^^^^^^^^^^^^^^^^^^^^^^^^^^^^^^^^^^^^^^^^^^^^^^^^^^^^^^^^^^^^^^^

In previous versions of pandas, :func:`merge` and :meth:`DataFrame.join` did not
always return a result that followed the documented sort behavior. pandas now
follows the documented sort behavior in merge and join operations (:issue:`54611`).

As documented, ``sort=True`` sorts the join keys lexicographically in the resulting
:class:`DataFrame`. With ``sort=False``, the order of the join keys depends on the
join type (``how`` keyword):

- ``how="left"``: preserve the order of the left keys
- ``how="right"``: preserve the order of the right keys
- ``how="inner"``: preserve the order of the left keys
- ``how="outer"``: sort keys lexicographically

One example with changing behavior is inner joins with non-unique left join keys
and ``sort=False``:

.. ipython:: python

    left = pd.DataFrame({"a": [1, 2, 1]})
    right = pd.DataFrame({"a": [1, 2]})
    result = pd.merge(left, right, how="inner", on="a", sort=False)

*Old Behavior*

.. code-block:: ipython

    In [5]: result
    Out[5]:
       a
    0  1
    1  1
    2  2

*New Behavior*

.. ipython:: python

    result

.. _whatsnew_220.notable_bug_fixes.multiindex_join_different_levels:

:func:`merge` and :meth:`DataFrame.join` no longer reorder levels when levels differ
^^^^^^^^^^^^^^^^^^^^^^^^^^^^^^^^^^^^^^^^^^^^^^^^^^^^^^^^^^^^^^^^^^^^^^^^^^^^^^^^^^^^

In previous versions of pandas, :func:`merge` and :meth:`DataFrame.join` would reorder
index levels when joining on two indexes with different levels (:issue:`34133`).

.. ipython:: python

    left = pd.DataFrame({"left": 1}, index=pd.MultiIndex.from_tuples([("x", 1), ("x", 2)], names=["A", "B"]))
    right = pd.DataFrame({"right": 2}, index=pd.MultiIndex.from_tuples([(1, 1), (2, 2)], names=["B", "C"]))
    result = left.join(right)

*Old Behavior*

.. code-block:: ipython

    In [5]: result
    Out[5]:
           left  right
    B A C
    1 x 1     1      2
    2 x 2     1      2

*New Behavior*

.. ipython:: python

    result

.. ---------------------------------------------------------------------------
.. _whatsnew_220.api_breaking:

Backwards incompatible API changes
~~~~~~~~~~~~~~~~~~~~~~~~~~~~~~~~~~

.. _whatsnew_220.api_breaking.deps:

Increased minimum versions for dependencies
^^^^^^^^^^^^^^^^^^^^^^^^^^^^^^^^^^^^^^^^^^^
Some minimum supported versions of dependencies were updated.
If installed, we now require:

+-----------------+-----------------+----------+---------+
| Package         | Minimum Version | Required | Changed |
+=================+=================+==========+=========+
|                 |                 |    X     |    X    |
+-----------------+-----------------+----------+---------+

For `optional libraries <https://pandas.pydata.org/docs/getting_started/install.html>`_ the general recommendation is to use the latest version.
The following table lists the lowest version per library that is currently being tested throughout the development of pandas.
Optional libraries below the lowest tested version may still work, but are not considered supported.

+-----------------+-----------------+---------+
| Package         | Minimum Version | Changed |
+=================+=================+=========+
|                 |                 |    X    |
+-----------------+-----------------+---------+

See :ref:`install.dependencies` and :ref:`install.optional_dependencies` for more.

.. _whatsnew_220.api_breaking.other:

Other API changes
^^^^^^^^^^^^^^^^^
-
-

.. ---------------------------------------------------------------------------
.. _whatsnew_220.deprecations:

Deprecations
~~~~~~~~~~~~

Deprecate aliases ``M``, ``Q``, and ``Y`` in favour of ``ME``, ``QE``, and ``YE`` for offsets
^^^^^^^^^^^^^^^^^^^^^^^^^^^^^^^^^^^^^^^^^^^^^^^^^^^^^^^^^^^^^^^^^^^^^^^^^^^^^^^^^^^^^^^^^^^^^

Deprecated the following frequency aliases (:issue:`9586`):

- ``M`` (month end) has been renamed ``ME`` for offsets
- ``Q`` (quarter end) has been renamed ``QE`` for offsets
- ``Y`` (year end) has been renamed ``YE`` for offsets

For example:

*Previous behavior*:

.. code-block:: ipython

    In [8]: pd.date_range('2020-01-01', periods=3, freq='Q-NOV')
    Out[8]:
    DatetimeIndex(['2020-02-29', '2020-05-31', '2020-08-31'],
                  dtype='datetime64[ns]', freq='Q-NOV')

*Future behavior*:

.. ipython:: python

    pd.date_range('2020-01-01', periods=3, freq='QE-NOV')

Other Deprecations
^^^^^^^^^^^^^^^^^^
- Changed :meth:`Timedelta.resolution_string` to return ``h``, ``min``, ``s``, ``ms``, ``us``, and ``ns`` instead of ``H``, ``T``, ``S``, ``L``, ``U``, and ``N``, for compatibility with respective deprecations in frequency aliases (:issue:`52536`)
- Deprecated :func:`pandas.api.types.is_interval` and :func:`pandas.api.types.is_period`, use ``isinstance(obj, pd.Interval)`` and ``isinstance(obj, pd.Period)`` instead (:issue:`55264`)
- Deprecated :func:`read_gbq` and :meth:`DataFrame.to_gbq`. Use ``pandas_gbq.read_gbq`` and ``pandas_gbq.to_gbq`` instead https://pandas-gbq.readthedocs.io/en/latest/api.html (:issue:`55525`)
- Deprecated :meth:`.DataFrameGroupBy.fillna` and :meth:`.SeriesGroupBy.fillna`; use :meth:`.DataFrameGroupBy.ffill`, :meth:`.DataFrameGroupBy.bfill` for forward and backward filling or :meth:`.DataFrame.fillna` to fill with a single value (or the Series equivalents) (:issue:`55718`)
- Deprecated :meth:`Index.format`, use ``index.astype(str)`` or ``index.map(formatter)`` instead (:issue:`55413`)
- Deprecated ``year``, ``month``, ``quarter``, ``day``, ``hour``, ``minute``, and ``second`` keywords in the :class:`PeriodIndex` constructor, use :meth:`PeriodIndex.from_fields` instead (:issue:`55960`)
- Deprecated allowing non-keyword arguments in :meth:`DataFrame.to_clipboard`. (:issue:`54229`)
- Deprecated allowing non-keyword arguments in :meth:`DataFrame.to_csv` except ``path_or_buf``. (:issue:`54229`)
- Deprecated allowing non-keyword arguments in :meth:`DataFrame.to_dict`. (:issue:`54229`)
- Deprecated allowing non-keyword arguments in :meth:`DataFrame.to_excel` except ``excel_writer``. (:issue:`54229`)
- Deprecated allowing non-keyword arguments in :meth:`DataFrame.to_gbq` except ``destination_table``. (:issue:`54229`)
- Deprecated allowing non-keyword arguments in :meth:`DataFrame.to_hdf` except ``path_or_buf``. (:issue:`54229`)
- Deprecated allowing non-keyword arguments in :meth:`DataFrame.to_html` except ``buf``. (:issue:`54229`)
- Deprecated allowing non-keyword arguments in :meth:`DataFrame.to_json` except ``path_or_buf``. (:issue:`54229`)
- Deprecated allowing non-keyword arguments in :meth:`DataFrame.to_latex` except ``buf``. (:issue:`54229`)
- Deprecated allowing non-keyword arguments in :meth:`DataFrame.to_markdown` except ``buf``. (:issue:`54229`)
- Deprecated allowing non-keyword arguments in :meth:`DataFrame.to_parquet` except ``path``. (:issue:`54229`)
- Deprecated allowing non-keyword arguments in :meth:`DataFrame.to_pickle` except ``path``. (:issue:`54229`)
- Deprecated allowing non-keyword arguments in :meth:`DataFrame.to_string` except ``buf``. (:issue:`54229`)
- Deprecated allowing non-keyword arguments in :meth:`DataFrame.to_xml` except ``path_or_buffer``. (:issue:`54229`)
- Deprecated allowing passing :class:`BlockManager` objects to :class:`DataFrame` or :class:`SingleBlockManager` objects to :class:`Series` (:issue:`52419`)
- Deprecated automatic downcasting of object-dtype results in :meth:`Series.replace` and :meth:`DataFrame.replace`, explicitly call ``result = result.infer_objects(copy=False)`` instead. To opt in to the future version, use ``pd.set_option("future.no_silent_downcasting", True)`` (:issue:`54710`)
- Deprecated downcasting behavior in :meth:`Series.where`, :meth:`DataFrame.where`, :meth:`Series.mask`, :meth:`DataFrame.mask`, :meth:`Series.clip`, :meth:`DataFrame.clip`; in a future version these will not infer object-dtype columns to non-object dtype, or all-round floats to integer dtype. Call ``result.infer_objects(copy=False)`` on the result for object inference, or explicitly cast floats to ints. To opt in to the future version, use ``pd.set_option("future.no_silent_downcasting", True)`` (:issue:`53656`)
- Deprecated including the groups in computations when using :meth:`DataFrameGroupBy.apply` and :meth:`DataFrameGroupBy.resample`; pass ``include_groups=False`` to exclude the groups (:issue:`7155`)
- Deprecated not passing a tuple to :class:`DataFrameGroupBy.get_group` or :class:`SeriesGroupBy.get_group` when grouping by a length-1 list-like (:issue:`25971`)
- Deprecated string ``AS`` denoting frequency in :class:`YearBegin` and strings ``AS-DEC``, ``AS-JAN``, etc. denoting annual frequencies with various fiscal year starts (:issue:`54275`)
- Deprecated string ``A`` denoting frequency in :class:`YearEnd` and strings ``A-DEC``, ``A-JAN``, etc. denoting annual frequencies with various fiscal year ends (:issue:`54275`)
- Deprecated string ``BAS`` denoting frequency in :class:`BYearBegin` and strings ``BAS-DEC``, ``BAS-JAN``, etc. denoting annual frequencies with various fiscal year starts (:issue:`54275`)
- Deprecated string ``BA`` denoting frequency in :class:`BYearEnd` and strings ``BA-DEC``, ``BA-JAN``, etc. denoting annual frequencies with various fiscal year ends (:issue:`54275`)
- Deprecated string ``BQ`` denoting frequency in :class:`BQuarterEnd` (:issue:`52064`)
- Deprecated strings ``BM``, and ``CBM`` denoting frequencies in :class:`BusinessMonthEnd`, :class:`CustomBusinessMonthEnd` (:issue:`52064`)
- Deprecated strings ``H``, ``BH``, and ``CBH`` denoting frequencies in :class:`Hour`, :class:`BusinessHour`, :class:`CustomBusinessHour` (:issue:`52536`)
- Deprecated strings ``H``, ``S``, ``U``, and ``N`` denoting units in :func:`to_timedelta` (:issue:`52536`)
- Deprecated strings ``H``, ``T``, ``S``, ``L``, ``U``, and ``N`` denoting units in :class:`Timedelta` (:issue:`52536`)
- Deprecated strings ``T``, ``S``, ``L``, ``U``, and ``N`` denoting frequencies in :class:`Minute`, :class:`Second`, :class:`Milli`, :class:`Micro`, :class:`Nano` (:issue:`52536`)
- Deprecated the ``errors="ignore"`` option in :func:`to_datetime`, :func:`to_timedelta`, and :func:`to_numeric`; explicitly catch exceptions instead (:issue:`54467`)
- Deprecated the ``fastpath`` keyword in the :class:`Series` constructor (:issue:`20110`)
- Deprecated the ``ordinal`` keyword in :class:`PeriodIndex`, use :meth:`PeriodIndex.from_ordinals` instead (:issue:`55960`)
- Deprecated the extension test classes ``BaseNoReduceTests``, ``BaseBooleanReduceTests``, and ``BaseNumericReduceTests``, use ``BaseReduceTests`` instead (:issue:`54663`)
- Deprecated the option ``mode.data_manager`` and the ``ArrayManager``; only the ``BlockManager`` will be available in future versions (:issue:`55043`)
- Deprecated the previous implementation of :class:`DataFrame.stack`; specify ``future_stack=True`` to adopt the future version (:issue:`53515`)
- Deprecating downcasting the results of :meth:`DataFrame.fillna`, :meth:`Series.fillna`, :meth:`DataFrame.ffill`, :meth:`Series.ffill`, :meth:`DataFrame.bfill`, :meth:`Series.bfill` in object-dtype cases. To opt in to the future version, use ``pd.set_option("future.no_silent_downcasting", True)`` (:issue:`54261`)
-

.. ---------------------------------------------------------------------------
.. _whatsnew_220.performance:

Performance improvements
~~~~~~~~~~~~~~~~~~~~~~~~
- Performance improvement in :func:`.testing.assert_frame_equal` and :func:`.testing.assert_series_equal` (:issue:`55949`, :issue:`55971`)
- Performance improvement in :func:`concat` with ``axis=1`` and objects with unaligned indexes (:issue:`55084`)
- Performance improvement in :func:`merge_asof` when ``by`` is not ``None`` (:issue:`55580`, :issue:`55678`)
- Performance improvement in :func:`read_stata` for files with many variables (:issue:`55515`)
- Performance improvement in :func:`to_dict` on converting DataFrame to dictionary (:issue:`50990`)
- Performance improvement in :meth:`DataFrame.groupby` when aggregating pyarrow timestamp and duration dtypes (:issue:`55031`)
- Performance improvement in :meth:`DataFrame.sort_index` and :meth:`Series.sort_index` when indexed by a :class:`MultiIndex` (:issue:`54835`)
- Performance improvement in :meth:`Index.difference` (:issue:`55108`)
- Performance improvement in :meth:`MultiIndex.get_indexer` when ``method`` is not ``None`` (:issue:`55839`)
- Performance improvement in :meth:`Series.duplicated` for pyarrow dtypes (:issue:`55255`)
- Performance improvement in :meth:`Series.str` methods (:issue:`55736`)
- Performance improvement in :meth:`SeriesGroupBy.idxmax`, :meth:`SeriesGroupBy.idxmin`, :meth:`DataFrameGroupBy.idxmax`, :meth:`DataFrameGroupBy.idxmin` (:issue:`54234`)
- Performance improvement when indexing into a non-unique index (:issue:`55816`)
- Performance improvement when indexing with more than 4 keys (:issue:`54550`)
- Performance improvement when localizing time to UTC (:issue:`55241`)

.. ---------------------------------------------------------------------------
.. _whatsnew_220.bug_fixes:

Bug fixes
~~~~~~~~~

Categorical
^^^^^^^^^^^
- :meth:`Categorical.isin` raising ``InvalidIndexError`` for categorical containing overlapping :class:`Interval` values (:issue:`34974`)
- Bug in :meth:`CategoricalDtype.__eq__` returning false for unordered categorical data with mixed types (:issue:`55468`)
-

Datetimelike
^^^^^^^^^^^^
- Bug in :class:`DatetimeIndex` construction when passing both a ``tz`` and either ``dayfirst`` or ``yearfirst`` ignoring dayfirst/yearfirst (:issue:`55813`)
- Bug in :class:`DatetimeIndex` when passing an object-dtype ndarray of float objects and a ``tz`` incorrectly localizing the result (:issue:`55780`)
- Bug in :func:`concat` raising ``AttributeError`` when concatenating all-NA DataFrame with :class:`DatetimeTZDtype` dtype DataFrame. (:issue:`52093`)
- Bug in :func:`testing.assert_extension_array_equal` that could use the wrong unit when comparing resolutions (:issue:`55730`)
- Bug in :func:`to_datetime` and :class:`DatetimeIndex` when passing a list of mixed-string-and-numeric types incorrectly raising (:issue:`55780`)
- Bug in :func:`to_datetime` and :class:`DatetimeIndex` when passing mixed-type objects with a mix of timezones or mix of timezone-awareness failing to raise ``ValueError`` (:issue:`55693`)
- Bug in :meth:`DatetimeIndex.union` returning object dtype for tz-aware indexes with the same timezone but different units (:issue:`55238`)
- Bug in :meth:`Index.is_monotonic_increasing` and :meth:`Index.is_monotonic_decreasing` always caching :meth:`Index.is_unique` as ``True`` when first value in index is ``NaT`` (:issue:`55755`)
- Bug in :meth:`Index.view` to a datetime64 dtype with non-supported resolution incorrectly raising (:issue:`55710`)
- Bug in :meth:`Tick.delta` with very large ticks raising ``OverflowError`` instead of ``OutOfBoundsTimedelta`` (:issue:`55503`)
- Bug in ``.astype`` converting from a higher-resolution ``datetime64`` dtype to a lower-resolution ``datetime64`` dtype (e.g. ``datetime64[us]->datetim64[ms]``) silently overflowing with values near the lower implementation bound (:issue:`55979`)
- Bug in adding or subtracting a :class:`Week` offset to a ``datetime64`` :class:`Series`, :class:`Index`, or :class:`DataFrame` column with non-nanosecond resolution returning incorrect results (:issue:`55583`)
- Bug in addition or subtraction of :class:`BusinessDay` offset with ``offset`` attribute to non-nanosecond :class:`Index`, :class:`Series`, or :class:`DataFrame` column giving incorrect results (:issue:`55608`)
- Bug in addition or subtraction of :class:`DateOffset` objects with microsecond components to ``datetime64`` :class:`Index`, :class:`Series`, or :class:`DataFrame` columns with non-nanosecond resolution (:issue:`55595`)
- Bug in addition or subtraction of very large :class:`Tick` objects with :class:`Timestamp` or :class:`Timedelta` objects raising ``OverflowError`` instead of ``OutOfBoundsTimedelta`` (:issue:`55503`)
- Bug in creating a :class:`Index`, :class:`Series`, or :class:`DataFrame` with a non-nanosecond :class:`DatetimeTZDtype` and inputs that would be out of bounds with nanosecond resolution incorrectly raising ``OutOfBoundsDatetime`` (:issue:`54620`)
- Bug in creating a :class:`Index`, :class:`Series`, or :class:`DataFrame` with a non-nanosecond ``datetime64`` (or :class:`DatetimeTZDtype`) from mixed-numeric inputs treating those as nanoseconds instead of as multiples of the dtype's unit (which would happen with non-mixed numeric inputs) (:issue:`56004`)
- Bug in creating a :class:`Index`, :class:`Series`, or :class:`DataFrame` with a non-nanosecond ``datetime64`` dtype and inputs that would be out of bounds for a ``datetime64[ns]`` incorrectly raising ``OutOfBoundsDatetime`` (:issue:`55756`)
-

Timedelta
^^^^^^^^^
- Bug in :class:`Timedelta` construction raising ``OverflowError`` instead of ``OutOfBoundsTimedelta`` (:issue:`55503`)
- Bug in rendering (``__repr__``) of :class:`TimedeltaIndex` and :class:`Series` with timedelta64 values with non-nanosecond resolution entries that are all multiples of 24 hours failing to use the compact representation used in the nanosecond cases (:issue:`55405`)

Timezones
^^^^^^^^^
- Bug in :class:`AbstractHolidayCalendar` where timezone data was not propagated when computing holiday observances (:issue:`54580`)
- Bug in :class:`Timestamp` construction with an ambiguous value and a ``pytz`` timezone failing to raise ``pytz.AmbiguousTimeError`` (:issue:`55657`)
-

Numeric
^^^^^^^
- Bug in :func:`read_csv` with ``engine="pyarrow"`` causing rounding errors for large integers (:issue:`52505`)
- Bug in :meth:`Series.pow` not filling missing values correctly (:issue:`55512`)
-

Conversion
^^^^^^^^^^
- Bug in :func:`astype` when called with ``str`` on unpickled array - the array might change in-place (:issue:`54654`)
- Bug in :meth:`Series.convert_dtypes` not converting all NA column to ``null[pyarrow]`` (:issue:`55346`)
-

Strings
^^^^^^^
- Bug in :func:`pandas.api.types.is_string_dtype` while checking object array with no elements is of the string dtype (:issue:`54661`)
- Bug in :meth:`Series.str.startswith` and :meth:`Series.str.endswith` with arguments of type ``tuple[str, ...]`` for ``string[pyarrow]`` (:issue:`54942`)
-

Interval
^^^^^^^^
- Bug in :class:`Interval` ``__repr__`` not displaying UTC offsets for :class:`Timestamp` bounds. Additionally the hour, minute and second components will now be shown. (:issue:`55015`)
- Bug in :meth:`IntervalIndex.from_arrays` when passed ``datetime64`` or ``timedelta64`` arrays with mismatched resolutions constructing an invalid ``IntervalArray`` object (:issue:`55714`)
- Bug in :meth:`IntervalIndex.get_indexer` with datetime or timedelta intervals incorrectly matching on integer targets (:issue:`47772`)
- Bug in :meth:`IntervalIndex.get_indexer` with timezone-aware datetime intervals incorrectly matching on a sequence of timezone-naive targets (:issue:`47772`)
- Bug in setting values on a :class:`Series` with an :class:`IntervalIndex` using a slice incorrectly raising (:issue:`54722`)
-

Indexing
^^^^^^^^
- Bug in :meth:`DataFrame.loc` when setting :class:`Series` with extension dtype into NumPy dtype (:issue:`55604`)
- Bug in :meth:`Index.difference` not returning a unique set of values when ``other`` is empty or ``other`` is considered non-comparable (:issue:`55113`)
- Bug in setting :class:`Categorical` values into a :class:`DataFrame` with numpy dtypes raising ``RecursionError`` (:issue:`52927`)

Missing
^^^^^^^
-
-

MultiIndex
^^^^^^^^^^
- Bug in :meth:`MultiIndex.get_indexer` not raising ``ValueError`` when ``method`` provided and index is non-monotonic (:issue:`53452`)
-

I/O
^^^
- Bug in :func:`read_csv` where ``on_bad_lines="warn"`` would write to ``stderr`` instead of raise a Python warning. This now yields a :class:`.errors.ParserWarning` (:issue:`54296`)
- Bug in :func:`read_csv` with ``engine="pyarrow"`` where ``usecols`` wasn't working with a csv with no headers (:issue:`54459`)
- Bug in :func:`read_excel`, with ``engine="xlrd"`` (``xls`` files) erroring when file contains NaNs/Infs (:issue:`54564`)
- Bug in :func:`to_excel`, with ``OdsWriter`` (``ods`` files) writing boolean/string value (:issue:`54994`)
- Bug in :meth:`DataFrame.to_hdf` and :func:`read_hdf` with ``datetime64`` dtypes with non-nanosecond resolution failing to round-trip correctly (:issue:`55622`)
- Bug in :meth:`pandas.read_excel` with ``engine="odf"`` (``ods`` files) when string contains annotation (:issue:`55200`)
- Bug in :meth:`pandas.read_excel` with an ODS file without cached formatted cell for float values (:issue:`55219`)
- Bug where :meth:`DataFrame.to_json` would raise an ``OverflowError`` instead of a ``TypeError`` with unsupported NumPy types (:issue:`55403`)

Period
^^^^^^
- Bug in :class:`PeriodIndex` construction when more than one of ``data``, ``ordinal`` and ``**fields`` are passed failing to raise ``ValueError`` (:issue:`55961`)
- Bug in :class:`Period` addition silently wrapping around instead of raising ``OverflowError`` (:issue:`55503`)
- Bug in casting from :class:`PeriodDtype` with ``astype`` to ``datetime64`` or :class:`DatetimeTZDtype` with non-nanosecond unit incorrectly returning with nanosecond unit (:issue:`55958`)
-

Plotting
^^^^^^^^
- Bug in :meth:`DataFrame.plot.box` with ``vert=False`` and a matplotlib ``Axes`` created with ``sharey=True`` (:issue:`54941`)
- Bug in :meth:`Series.plot` when reusing an ``ax`` object failing to raise when a ``how`` keyword is passed (:issue:`55953`)
-

Groupby/resample/rolling
^^^^^^^^^^^^^^^^^^^^^^^^
- Bug in :class:`.Rolling` where duplicate datetimelike indexes are treated as consecutive rather than equal with ``closed='left'`` and ``closed='neither'`` (:issue:`20712`)
- Bug in :meth:`.DataFrameGroupBy.idxmin`, :meth:`.DataFrameGroupBy.idxmax`, :meth:`.SeriesGroupBy.idxmin`, and :meth:`.SeriesGroupBy.idxmax` would not retain :class:`.Categorical` dtype when the index was a :class:`.CategoricalIndex` that contained NA values (:issue:`54234`)
- Bug in :meth:`.DataFrameGroupBy.transform` and :meth:`.SeriesGroupBy.transform` when ``observed=False`` and ``f="idxmin"`` or ``f="idxmax"`` would incorrectly raise on unobserved categories (:issue:`54234`)
- Bug in :meth:`DataFrame.asfreq` and :meth:`Series.asfreq` with a :class:`DatetimeIndex` with non-nanosecond resolution incorrectly converting to nanosecond resolution (:issue:`55958`)
- Bug in :meth:`DataFrame.resample` not respecting ``closed`` and ``label`` arguments for :class:`~pandas.tseries.offsets.BusinessDay` (:issue:`55282`)
- Bug in :meth:`DataFrame.resample` where bin edges were not correct for :class:`~pandas.tseries.offsets.BusinessDay` (:issue:`55281`)
- Bug in :meth:`DataFrame.resample` where bin edges were not correct for :class:`~pandas.tseries.offsets.MonthBegin` (:issue:`55271`)
- Bug in :meth:`DataFrameGroupBy.value_counts` and :meth:`SeriesGroupBy.value_count` could result in incorrect sorting if the columns of the DataFrame or name of the Series are integers (:issue:`55951`)
- Bug in :meth:`DataFrameGroupBy.value_counts` and :meth:`SeriesGroupBy.value_count` would not respect ``sort=False`` in :meth:`DataFrame.groupby` and :meth:`Series.groupby` (:issue:`55951`)
- Bug in :meth:`DataFrameGroupBy.value_counts` and :meth:`SeriesGroupBy.value_count` would sort by proportions rather than frequencies when ``sort=True`` and ``normalize=True`` (:issue:`55951`)

Reshaping
^^^^^^^^^
- Bug in :func:`concat` ignoring ``sort`` parameter when passed :class:`DatetimeIndex` indexes (:issue:`54769`)
- Bug in :func:`merge_asof` raising ``TypeError`` when ``by`` dtype is not ``object``, ``int64``, or ``uint64`` (:issue:`22794`)
- Bug in :func:`merge` returning columns in incorrect order when left and/or right is empty (:issue:`51929`)
- Bug in :meth:`pandas.DataFrame.melt` where an exception was raised if ``var_name`` was not a string (:issue:`55948`)
- Bug in :meth:`pandas.DataFrame.melt` where it would not preserve the datetime (:issue:`55254`)
<<<<<<< HEAD
- Bug in :meth:`pandas.DataFrame.pivot_table` where the row margin is incorrect when the columns have numeric names (:issue:`26568`)
=======
>>>>>>> b2b27afc

Sparse
^^^^^^
-
-

ExtensionArray
^^^^^^^^^^^^^^
-
-

Styler
^^^^^^
-
-

Other
^^^^^
- Bug in :func:`DataFrame.describe` when formatting percentiles in the resulting percentile 99.999% is rounded to 100% (:issue:`55765`)
- Bug in :func:`cut` incorrectly allowing cutting of timezone-aware datetimes with timezone-naive bins (:issue:`54964`)
- Bug in :func:`infer_freq` and :meth:`DatetimeIndex.inferred_freq` with weekly frequencies and non-nanosecond resolutions (:issue:`55609`)
- Bug in :meth:`DataFrame.apply` where passing ``raw=True`` ignored ``args`` passed to the applied function (:issue:`55009`)
- Bug in :meth:`Dataframe.from_dict` which would always sort the rows of the created :class:`DataFrame`.  (:issue:`55683`)
- Bug in rendering ``inf`` values inside a a :class:`DataFrame` with the ``use_inf_as_na`` option enabled (:issue:`55483`)
- Bug in rendering a :class:`Series` with a :class:`MultiIndex` when one of the index level's names is 0 not having that name displayed (:issue:`55415`)

.. ***DO NOT USE THIS SECTION***

-
-

.. ---------------------------------------------------------------------------
.. _whatsnew_220.contributors:

Contributors
~~~~~~~~~~~~<|MERGE_RESOLUTION|>--- conflicted
+++ resolved
@@ -458,10 +458,7 @@
 - Bug in :func:`merge` returning columns in incorrect order when left and/or right is empty (:issue:`51929`)
 - Bug in :meth:`pandas.DataFrame.melt` where an exception was raised if ``var_name`` was not a string (:issue:`55948`)
 - Bug in :meth:`pandas.DataFrame.melt` where it would not preserve the datetime (:issue:`55254`)
-<<<<<<< HEAD
 - Bug in :meth:`pandas.DataFrame.pivot_table` where the row margin is incorrect when the columns have numeric names (:issue:`26568`)
-=======
->>>>>>> b2b27afc
 
 Sparse
 ^^^^^^
