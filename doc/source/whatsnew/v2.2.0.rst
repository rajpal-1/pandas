--- conflicted
+++ resolved
@@ -323,11 +323,8 @@
 ^^^^^^^^^^^^
 - Bug in :class:`DatetimeIndex` when passing an object-dtype ndarray of float objects and a ``tz`` incorrectly localizing the result (:issue:`55780`)
 - Bug in :func:`concat` raising ``AttributeError`` when concatenating all-NA DataFrame with :class:`DatetimeTZDtype` dtype DataFrame. (:issue:`52093`)
-<<<<<<< HEAD
+- Bug in :func:`to_datetime` and :class:`DatetimeIndex` when passing a list of mixed-string-and-numeric types incorrectly raising (:issue:`55780`)
 - Bug in :func:`to_datetime` and :class:`DatetimeIndex` when passing mixed-type objects with a mix of timezones or mix of timezone-awareness failing to raise ``ValueError`` (:issue:`55693`)
-=======
-- Bug in :func:`to_datetime` and :class:`DatetimeIndex` when passing a list of mixed-string-and-numeric types incorrectly raising (:issue:`55780`)
->>>>>>> ba432243
 - Bug in :meth:`DatetimeIndex.union` returning object dtype for tz-aware indexes with the same timezone but different units (:issue:`55238`)
 - Bug in :meth:`Index.is_monotonic_increasing` and :meth:`Index.is_monotonic_decreasing` always caching :meth:`Index.is_unique` as ``True`` when first value in index is ``NaT`` (:issue:`55755`)
 - Bug in :meth:`Index.view` to a datetime64 dtype with non-supported resolution incorrectly raising (:issue:`55710`)
