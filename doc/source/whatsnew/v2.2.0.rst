--- conflicted
+++ resolved
@@ -73,11 +73,8 @@
 
 Other enhancements
 ^^^^^^^^^^^^^^^^^^
-<<<<<<< HEAD
+- :meth:`ExtensionArray._explode` interface method added to allow extension type implementations of the ``explode`` method (:issue:`54833`)
 - :meth:`pandas.tseries.guess_datetime_format` is now available (:issue:`54727`)
-=======
-- :meth:`ExtensionArray._explode` interface method added to allow extension type implementations of the ``explode`` method (:issue:`54833`)
->>>>>>> ebca6dfb
 - DataFrame.apply now allows the usage of numba (via ``engine="numba"``) to JIT compile the passed function, allowing for potential speedups (:issue:`54666`)
 
 .. ---------------------------------------------------------------------------
