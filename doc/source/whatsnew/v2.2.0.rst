--- conflicted
+++ resolved
@@ -110,13 +110,8 @@
 ``to_numpy`` for NumPy nullable and Arrow types converts to suitable NumPy dtype
 ^^^^^^^^^^^^^^^^^^^^^^^^^^^^^^^^^^^^^^^^^^^^^^^^^^^^^^^^^^^^^^^^^^^^^^^^^^^^^^^^
 
-<<<<<<< HEAD
-:meth:`ExtensionArray.to_numpy` will now convert to a suitable NumPy dtype instead
-of ``object`` dtype for nullable and PyArrow backed extension dtypes.
-=======
 ``to_numpy`` for NumPy nullable and Arrow types will now convert to a
-suitable NumPy dtype instead of ``object`` dtype for nullable extension dtypes.
->>>>>>> d77d5e54
+suitable NumPy dtype instead of ``object`` dtype for nullable and PyArrow backed extension dtypes.
 
 *Old behavior:*
 
