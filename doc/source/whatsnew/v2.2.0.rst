--- conflicted
+++ resolved
@@ -92,11 +92,8 @@
 
 Deprecations
 ~~~~~~~~~~~~
-<<<<<<< HEAD
 - Changed :meth:`Timedelta.resolution_string` to return ``min``, ``s``, ``ms``, ``us``, and ``ns`` instead of ``T``, ``S``, ``L``, ``U``, and ``N``, for compatibility with respective deprecations in frequency aliases (:issue:`52536`)
-=======
 - Deprecated allowing non-keyword arguments in :meth:`DataFrame.to_csv` except ``path_or_buf``. (:issue:`54229`)
->>>>>>> cc76b520
 - Deprecated allowing non-keyword arguments in :meth:`DataFrame.to_hdf` except ``path_or_buf``. (:issue:`54229`)
 - Deprecated allowing non-keyword arguments in :meth:`DataFrame.to_html` except ``buf``. (:issue:`54229`)
 - Deprecated allowing non-keyword arguments in :meth:`DataFrame.to_json` except ``path_or_buf``. (:issue:`54229`)
