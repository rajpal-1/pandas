--- conflicted
+++ resolved
@@ -398,11 +398,8 @@
 - Deprecated the ``errors="ignore"`` option in :func:`to_datetime`, :func:`to_timedelta`, and :func:`to_numeric`; explicitly catch exceptions instead (:issue:`54467`)
 - Deprecated the ``fastpath`` keyword in the :class:`Series` constructor (:issue:`20110`)
 - Deprecated the ``ordinal`` keyword in :class:`PeriodIndex`, use :meth:`PeriodIndex.from_ordinals` instead (:issue:`55960`)
-<<<<<<< HEAD
 - Deprecated the ``unit`` keyword in :class:`TimedeltaIndex` construction, use :func:`to_timedelta` instead (:issue:`55499`)
-=======
 - Deprecated the behavior of :meth:`Series.value_counts` and :meth:`Index.value_counts` with object dtype; in a future version these will not perform dtype inference on the resulting :class:`Index`, do ``result.index = result.index.infer_objects()`` to retain the old behavior (:issue:`56161`)
->>>>>>> 6971c9ca
 - Deprecated the extension test classes ``BaseNoReduceTests``, ``BaseBooleanReduceTests``, and ``BaseNumericReduceTests``, use ``BaseReduceTests`` instead (:issue:`54663`)
 - Deprecated the option ``mode.data_manager`` and the ``ArrayManager``; only the ``BlockManager`` will be available in future versions (:issue:`55043`)
 - Deprecated the previous implementation of :class:`DataFrame.stack`; specify ``future_stack=True`` to adopt the future version (:issue:`53515`)
