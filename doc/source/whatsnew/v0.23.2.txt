--- conflicted
+++ resolved
@@ -88,9 +88,5 @@
 
 **Other**
 
-<<<<<<< HEAD
 - Bug in :class:`Timedelta` where non-zero timedeltas shorter than 1 microsecond were considered False (:issue:`21484`)
-=======
-- Bug in :meth:`Series.nlargest` for signed and unsigned integer dtypes when the minimum value is present (:issue:`21426`)
->>>>>>> 89418a3e
--+- Bug in :meth:`Series.nlargest` for signed and unsigned integer dtypes when the minimum value is present (:issue:`21426`)