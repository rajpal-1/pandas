--- conflicted
+++ resolved
@@ -255,13 +255,9 @@
 
 - Bug in ``groupby`` where ``apply`` returns different result depending on whether first result is ``None`` or not (:issue:`12824`)
 
-<<<<<<< HEAD
+
+
+
 - Bug in ``Categorical.remove_unused_categories()`` changes ``.codes`` dtype to platform int (:issue:`13261`)
 
-- Bug in Style calls specifying axis=1 and a subset of id's (:issue:`13273`)
-=======
-
-
-
-- Bug in ``Categorical.remove_unused_categories()`` changes ``.codes`` dtype to platform int (:issue:`13261`)
->>>>>>> b4e2d34e
+- Bug in Style calls specifying axis=1 and a subset of id's (:issue:`13273`)