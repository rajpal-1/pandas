--- conflicted
+++ resolved
@@ -588,21 +588,10 @@
 
 - Bug in :meth:`DataFrame.replace` and :meth:`Series.replace` incorrectly raising ``AssertionError`` instead of ``ValueError`` when invalid parameter combinations are passed (:issue:`36045`)
 - Bug in :meth:`DataFrame.replace` and :meth:`Series.replace` with numeric values and string ``to_replace`` (:issue:`34789`)
-<<<<<<< HEAD
-- Fixed metadata propagation in the following methods (:issue:`28283`): 
-
-  - ``DataFrame.__getitem__`` 
-  - :meth:`DataFrame.pop`
-  - :meth:`DataFrame.get`
-
-- Fixed metadata propagation in the :class:`Series.dt` accessor (:issue:`28283`)
-- Fixed metadata propagation in the :class:`Series.dt` and :class:`Series.str` accessors (:issue:`28283`)
-- Bug in :meth:`Series.transform` would give incorrect results or raise when the argument ``func`` was dictionary (:issue:`35811`)
-=======
 - Bug in :meth:`DataFrame.replace` and :meth:`Series.replace` incorrectly casting from ``PeriodDtype`` to object dtype (:issue:`34871`)
 - Fixed bug in metadata propagation incorrectly copying DataFrame columns as metadata when the column name overlaps with the metadata name (:issue:`37037`)
 - Fixed metadata propagation in the :class:`Series.dt`, :class:`Series.str` accessors, :class:`DataFrame.duplicated`, :class:`DataFrame.stack`, :class:`DataFrame.unstack`, :class:`DataFrame.pivot`, :class:`DataFrame.append`, :class:`DataFrame.diff`, :class:`DataFrame.applymap` and :class:`DataFrame.update` methods (:issue:`28283`) (:issue:`37381`)
->>>>>>> 1f42d456
+- Fixed metadata propagation when selecting columns from a DataFrame with ``DataFrame.__getitem__`` (:issue:`28283`)
 - Bug in :meth:`Index.union` behaving differently depending on whether operand is a :class:`Index` or other list-like (:issue:`36384`)
 - Passing an array with 2 or more dimensions to the :class:`Series` constructor now raises the more specific ``ValueError``, from a bare ``Exception`` previously (:issue:`35744`)
 - Bug in ``accessor.DirNamesMixin``, where ``dir(obj)`` wouldn't show attributes defined on the instance (:issue:`37173`).
