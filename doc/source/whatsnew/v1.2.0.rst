.. _whatsnew_120:

What's new in 1.2.0 (??)
------------------------

These are the changes in pandas 1.2.0. See :ref:`release` for a full changelog
including other versions of pandas.

{{ header }}

.. ---------------------------------------------------------------------------

Enhancements
~~~~~~~~~~~~

.. _whatsnew_120.duplicate_labels:

Optionally disallow duplicate labels
^^^^^^^^^^^^^^^^^^^^^^^^^^^^^^^^^^^^

:class:`Series` and :class:`DataFrame` can now be created with ``allows_duplicate_labels=False`` flag to
control whether the index or columns can contain duplicate labels (:issue:`28394`). This can be used to
prevent accidental introduction of duplicate labels, which can affect downstream operations.

By default, duplicates continue to be allowed

.. ipython:: python

   pd.Series([1, 2], index=['a', 'a'])

.. ipython:: python
   :okexcept:

   pd.Series([1, 2], index=['a', 'a']).set_flags(allows_duplicate_labels=False)

pandas will propagate the ``allows_duplicate_labels`` property through many operations.

.. ipython:: python
   :okexcept:

   a = (
       pd.Series([1, 2], index=['a', 'b'])
         .set_flags(allows_duplicate_labels=False)
   )
   a
   # An operation introducing duplicates
   a.reindex(['a', 'b', 'a'])

.. warning::

   This is an experimental feature. Currently, many methods fail to
   propagate the ``allows_duplicate_labels`` value. In future versions
   it is expected that every method taking or returning one or more
   DataFrame or Series objects will propagate ``allows_duplicate_labels``.

See :ref:`duplicates` for more.

The ``allows_duplicate_labels`` flag is stored in the new :attr:`DataFrame.flags`
attribute. This stores global attributes that apply to the *pandas object*. This
differs from :attr:`DataFrame.attrs`, which stores information that applies to
the dataset.

Passing arguments to fsspec backends
^^^^^^^^^^^^^^^^^^^^^^^^^^^^^^^^^^^^

Many read/write functions have acquired the ``storage_options`` optional argument,
to pass a dictionary of parameters to the storage backend. This allows, for
example, for passing credentials to S3 and GCS storage. The details of what
parameters can be passed to which backends can be found in the documentation
of the individual storage backends (detailed from the fsspec docs for
`builtin implementations`_ and linked to `external ones`_). See
Section :ref:`io.remote`.

:issue:`35655` added fsspec support (including ``storage_options``)
for reading excel files.

.. _builtin implementations: https://filesystem-spec.readthedocs.io/en/latest/api.html#built-in-implementations
.. _external ones: https://filesystem-spec.readthedocs.io/en/latest/api.html#other-known-implementations

.. _whatsnew_120.binary_handle_to_csv:

Support for binary file handles in ``to_csv``
^^^^^^^^^^^^^^^^^^^^^^^^^^^^^^^^^^^^^^^^^^^^^

:meth:`to_csv` supports file handles in binary mode (:issue:`19827` and :issue:`35058`)
with ``encoding`` (:issue:`13068` and :issue:`23854`) and ``compression`` (:issue:`22555`).
``mode`` has to contain a ``b`` for binary handles to be supported.

For example:

.. ipython:: python

   import io

   data = pd.DataFrame([0, 1, 2])
   buffer = io.BytesIO()
   data.to_csv(buffer, mode="w+b", encoding="utf-8", compression="gzip")

Support for short caption and table position in ``to_latex``
^^^^^^^^^^^^^^^^^^^^^^^^^^^^^^^^^^^^^^^^^^^^^^^^^^^^^^^^^^^^

:meth:`DataFrame.to_latex` now allows one to specify
a floating table position (:issue:`35281`)
and a short caption (:issue:`36267`).

New keyword ``position`` is implemented to set the position.

.. ipython:: python

   data = pd.DataFrame({'a': [1, 2], 'b': [3, 4]})
   table = data.to_latex(position='ht')
   print(table)

Usage of keyword ``caption`` is extended.
Besides taking a single string as an argument,
one can optionally provide a tuple of ``(full_caption, short_caption)``
to add a short caption macro.

.. ipython:: python

   data = pd.DataFrame({'a': [1, 2], 'b': [3, 4]})
   table = data.to_latex(caption=('the full long caption', 'short caption'))
   print(table)

.. _whatsnew_120.read_csv_table_precision_default:

Change in default floating precision for ``read_csv`` and ``read_table``
^^^^^^^^^^^^^^^^^^^^^^^^^^^^^^^^^^^^^^^^^^^^^^^^^^^^^^^^^^^^^^^^^^^^^^^^

For the C parsing engine, the methods :meth:`read_csv` and :meth:`read_table` previously defaulted to a parser that
could read floating point numbers slightly incorrectly with respect to the last bit in precision.
The option ``floating_precision="high"`` has always been available to avoid this issue.
Beginning with this version, the default is now to use the more accurate parser by making
``floating_precision=None`` correspond to the high precision parser, and the new option
``floating_precision="legacy"`` to use the legacy parser. The change to using the higher precision
parser by default should have no impact on performance. (:issue:`17154`)

.. _whatsnew_120.floating:

Experimental nullable data types for float data
^^^^^^^^^^^^^^^^^^^^^^^^^^^^^^^^^^^^^^^^^^^^^^^

We've added :class:`Float32Dtype` / :class:`Float64Dtype` and :class:`~arrays.FloatingArray`,
an extension data type dedicated to floating point data that can hold the
``pd.NA`` missing value indicator (:issue:`32265`, :issue:`34307`).

While the default float data type already supports missing values using ``np.nan``,
this new data type uses ``pd.NA`` (and its corresponding behaviour) as missing
value indicator, in line with the already existing nullable :ref:`integer <integer_na>`
and :ref:`boolean <boolean>` data types.

One example where the behaviour of ``np.nan`` and ``pd.NA`` is different is
comparison operations:

.. ipython:: python

  # the default numpy float64 dtype
  s1 = pd.Series([1.5, None])
  s1
  s1 > 1

.. ipython:: python

  # the new nullable float64 dtype
  s2 = pd.Series([1.5, None], dtype="Float64")
  s2
  s2 > 1

See the :ref:`missing_data.NA` doc section for more details on the behaviour
when using the ``pd.NA`` missing value indicator.

As shown above, the dtype can be specified using the "Float64" or "Float32"
string (capitalized to distinguish it from the default "float64" data type).
Alternatively, you can also use the dtype object:

.. ipython:: python

   pd.Series([1.5, None], dtype=pd.Float32Dtype())

.. warning::

   Experimental: the new floating data types are currently experimental, and its
   behaviour or API may still change without warning. Especially the behaviour
   regarding NaN (distinct from NA missing values) is subject to change.

.. _whatsnew_120.index_name_preservation:

Index/column name preservation when aggregating
^^^^^^^^^^^^^^^^^^^^^^^^^^^^^^^^^^^^^^^^^^^^^^^

When aggregating using :meth:`concat` or the :class:`DataFrame` constructor, Pandas
will attempt to preserve index (and column) names whenever possible (:issue:`35847`).
In the case where all inputs share a common name, this name will be assigned to the
result. When the input names do not all agree, the result will be unnamed. Here is an
example where the index name is preserved:

.. ipython:: python

    idx = pd.Index(range(5), name='abc')
    ser = pd.Series(range(5, 10), index=idx)
    pd.concat({'x': ser[1:], 'y': ser[:-1]}, axis=1)

The same is true for :class:`MultiIndex`, but the logic is applied separately on a
level-by-level basis.

.. _whatsnew_120.enhancements.other:

Other enhancements
^^^^^^^^^^^^^^^^^^
- Added ``day_of_week``(compatibility alias ``dayofweek``) property to ``Timestamp``, ``DatetimeIndex``, ``Period``, ``PeriodIndex`` (:issue:`9605`)
- Added ``day_of_year`` (compatibility alias ``dayofyear``) property to ``Timestamp``, ``DatetimeIndex``, ``Period``, ``PeriodIndex`` (:issue:`9605`)
- Added :meth:`~DataFrame.set_flags` for setting table-wide flags on a ``Series`` or ``DataFrame`` (:issue:`28394`)
- :meth:`DataFrame.applymap` now supports ``na_action`` (:issue:`23803`)
- :class:`Index` with object dtype supports division and multiplication (:issue:`34160`)
- :meth:`DataFrame.explode` and :meth:`Series.explode` now support exploding of sets (:issue:`35614`)
- :meth:`DataFrame.hist` now supports time series (datetime) data (:issue:`32590`)
- ``Styler`` now allows direct CSS class name addition to individual data cells (:issue:`36159`)
- :meth:`Rolling.mean()` and :meth:`Rolling.sum()` use Kahan summation to calculate the mean to avoid numerical problems (:issue:`10319`, :issue:`11645`, :issue:`13254`, :issue:`32761`, :issue:`36031`)
- :meth:`DatetimeIndex.searchsorted`, :meth:`TimedeltaIndex.searchsorted`, :meth:`PeriodIndex.searchsorted`, and :meth:`Series.searchsorted` with datetimelike dtypes will now try to cast string arguments (listlike and scalar) to the matching datetimelike type (:issue:`36346`)
-
- Added methods :meth:`IntegerArray.prod`, :meth:`IntegerArray.min`, and :meth:`IntegerArray.max` (:issue:`33790`)
- Where possible :meth:`RangeIndex.difference` and :meth:`RangeIndex.symmetric_difference` will return :class:`RangeIndex` instead of :class:`Int64Index` (:issue:`36564`)
- Added :meth:`Rolling.sem()` and :meth:`Expanding.sem()` to compute the standard error of mean (:issue:`26476`).
- :meth:`Rolling.var()` and :meth:`Rolling.std()` use Kahan summation and Welfords Method to avoid numerical issues (:issue:`37051`)
- :meth:`DataFrame.corr` and :meth:`DataFrame.cov` use Welfords Method to avoid numerical issues (:issue:`37448`)
- :meth:`DataFrame.plot` now recognizes ``xlabel`` and ``ylabel`` arguments for plots of type ``scatter`` and ``hexbin`` (:issue:`37001`)
- :class:`DataFrame` now supports ``divmod`` operation (:issue:`37165`)
- :meth:`DataFrame.to_parquet` now returns a ``bytes`` object when no ``path`` argument is passed (:issue:`37105`)
- :class:`Rolling` now supports the ``closed`` argument for fixed windows (:issue:`34315`)
- :class:`DatetimeIndex` and :class:`Series` with ``datetime64`` or ``datetime64tz`` dtypes now support ``std`` (:issue:`37436`)
- :class:`Window` now supports all Scipy window types in ``win_type`` with flexible keyword argument support (:issue:`34556`)
- :meth:`testing.assert_index_equal` now has a ``check_order`` parameter that allows indexes to be checked in an order-insensitive manner (:issue:`37478`)
- :func:`read_csv` supports memory-mapping for compressed files (:issue:`37621`)
- Improve error reporting for :meth:`DataFrame.merge()` when invalid merge column definitions were given (:issue:`16228`)

.. _whatsnew_120.api_breaking.python:

Increased minimum version for Python
^^^^^^^^^^^^^^^^^^^^^^^^^^^^^^^^^^^^

pandas 1.2.0 supports Python 3.7.1 and higher (:issue:`35214`).

.. _whatsnew_120.api_breaking.deps:

Increased minimum versions for dependencies
^^^^^^^^^^^^^^^^^^^^^^^^^^^^^^^^^^^^^^^^^^^

Some minimum supported versions of dependencies were updated (:issue:`35214`).
If installed, we now require:

+-----------------+-----------------+----------+---------+
| Package         | Minimum Version | Required | Changed |
+=================+=================+==========+=========+
| numpy           | 1.16.5          |    X     |    X    |
+-----------------+-----------------+----------+---------+
| pytz            | 2017.3          |    X     |    X    |
+-----------------+-----------------+----------+---------+
| python-dateutil | 2.7.3           |    X     |         |
+-----------------+-----------------+----------+---------+
| bottleneck      | 1.2.1           |          |         |
+-----------------+-----------------+----------+---------+
| numexpr         | 2.6.8           |          |    X    |
+-----------------+-----------------+----------+---------+
| pytest (dev)    | 5.0.1           |          |    X    |
+-----------------+-----------------+----------+---------+
| mypy (dev)      | 0.782           |          |    X    |
+-----------------+-----------------+----------+---------+

For `optional libraries <https://dev.pandas.io/docs/install.html#dependencies>`_ the general recommendation is to use the latest version.
The following table lists the lowest version per library that is currently being tested throughout the development of pandas.
Optional libraries below the lowest tested version may still work, but are not considered supported.

+-----------------+-----------------+---------+
| Package         | Minimum Version | Changed |
+=================+=================+=========+
| beautifulsoup4  | 4.6.0           |         |
+-----------------+-----------------+---------+
| fastparquet     | 0.3.2           |         |
+-----------------+-----------------+---------+
| fsspec          | 0.7.4           |         |
+-----------------+-----------------+---------+
| gcsfs           | 0.6.0           |         |
+-----------------+-----------------+---------+
| lxml            | 4.3.0           |    X    |
+-----------------+-----------------+---------+
| matplotlib      | 2.2.3           |    X    |
+-----------------+-----------------+---------+
| numba           | 0.46.0          |         |
+-----------------+-----------------+---------+
| openpyxl        | 2.6.0           |    X    |
+-----------------+-----------------+---------+
| pyarrow         | 0.15.0          |    X    |
+-----------------+-----------------+---------+
| pymysql         | 0.7.11          |    X    |
+-----------------+-----------------+---------+
| pytables        | 3.5.1           |    X    |
+-----------------+-----------------+---------+
| s3fs            | 0.4.0           |         |
+-----------------+-----------------+---------+
| scipy           | 1.2.0           |         |
+-----------------+-----------------+---------+
| sqlalchemy      | 1.2.8           |    X    |
+-----------------+-----------------+---------+
| xarray          | 0.12.0          |    X    |
+-----------------+-----------------+---------+
| xlrd            | 1.2.0           |    X    |
+-----------------+-----------------+---------+
| xlsxwriter      | 1.0.2           |    X    |
+-----------------+-----------------+---------+
| xlwt            | 1.3.0           |    X    |
+-----------------+-----------------+---------+
| pandas-gbq      | 0.12.0          |         |
+-----------------+-----------------+---------+

See :ref:`install.dependencies` and :ref:`install.optional_dependencies` for more.

.. _whatsnew_200.api.other:

Other API changes
^^^^^^^^^^^^^^^^^

- Sorting in descending order is now stable for :meth:`Series.sort_values` and :meth:`Index.sort_values` for DateTime-like :class:`Index` subclasses. This will affect sort order when sorting :class:`DataFrame` on multiple columns, sorting with a key function that produces duplicates, or requesting the sorting index when using :meth:`Index.sort_values`. When using :meth:`Series.value_counts`, count of missing values is no longer the last in the list of duplicate counts, and its position corresponds to the position in the original :class:`Series`. When using :meth:`Index.sort_values` for DateTime-like :class:`Index` subclasses, NaTs ignored the ``na_position`` argument and were sorted to the beggining. Now they respect ``na_position``, the default being ``last``, same as other :class:`Index` subclasses. (:issue:`35992`)

.. ---------------------------------------------------------------------------

.. _whatsnew_120.deprecations:

Deprecations
~~~~~~~~~~~~
- Deprecated parameter ``inplace`` in :meth:`MultiIndex.set_codes` and :meth:`MultiIndex.set_levels` (:issue:`35626`)
- Deprecated parameter ``dtype`` in :meth:`~Index.copy` on method all index classes. Use the :meth:`~Index.astype` method instead for changing dtype (:issue:`35853`)
- Deprecated parameters ``levels`` and ``codes`` in :meth:`~MultiIndex.copy`. Use the :meth:`~MultiIndex.set_levels` and :meth:`~MultiIndex.set_codes` methods instead (:issue:`36685`)
- Date parser functions :func:`~pandas.io.date_converters.parse_date_time`, :func:`~pandas.io.date_converters.parse_date_fields`, :func:`~pandas.io.date_converters.parse_all_fields` and :func:`~pandas.io.date_converters.generic_parser` from ``pandas.io.date_converters`` are deprecated and will be removed in a future version; use :func:`to_datetime` instead (:issue:`35741`)
- :meth:`DataFrame.lookup` is deprecated and will be removed in a future version, use :meth:`DataFrame.melt` and :meth:`DataFrame.loc` instead (:issue:`18682`)
- The :meth:`Index.to_native_types` is deprecated. Use ``.astype(str)`` instead (:issue:`28867`)
- Deprecated indexing :class:`DataFrame` rows with datetime-like strings ``df[string]``, use ``df.loc[string]`` instead (:issue:`36179`)
- Deprecated casting an object-dtype index of ``datetime`` objects to :class:`DatetimeIndex` in the :class:`Series` constructor (:issue:`23598`)
- Deprecated :meth:`Index.is_all_dates` (:issue:`27744`)
- The default value of ``regex`` for :meth:`Series.str.replace` will change from ``True`` to ``False`` in a future release. In addition, single character regular expressions will *not* be treated as literal strings when ``regex=True`` is set. (:issue:`24804`)
- Deprecated automatic alignment on comparison operations between :class:`DataFrame` and :class:`Series`, do ``frame, ser = frame.align(ser, axis=1, copy=False)`` before e.g. ``frame == ser`` (:issue:`28759`)
- :meth:`Rolling.count` with ``min_periods=None`` will default to the size of the window in a future version (:issue:`31302`)
- Deprecated slice-indexing on timezone-aware :class:`DatetimeIndex` with naive ``datetime`` objects, to match scalar indexing behavior (:issue:`36148`)
- :meth:`Index.ravel` returning a ``np.ndarray`` is deprecated, in the future this will return a view on the same index (:issue:`19956`)
- Deprecate use of strings denoting units with 'M', 'Y' or 'y' in :func:`~pandas.to_timedelta` (:issue:`36666`)
- :class:`Index` methods ``&``, ``|``, and ``^`` behaving as the set operations :meth:`Index.intersection`, :meth:`Index.union`, and :meth:`Index.symmetric_difference`, respectively, are deprecated and in the future will behave as pointwise boolean operations matching :class:`Series` behavior.  Use the named set methods instead (:issue:`36758`)
- :meth:`Categorical.is_dtype_equal` and :meth:`CategoricalIndex.is_dtype_equal` are deprecated, will be removed in a future version (:issue:`37545`)
- :meth:`Series.slice_shift` and :meth:`DataFrame.slice_shift` are deprecated, use :meth:`Series.shift` or :meth:`DataFrame.shift` instead (:issue:`37601`)


.. ---------------------------------------------------------------------------


.. _whatsnew_120.performance:

Performance improvements
~~~~~~~~~~~~~~~~~~~~~~~~

- Performance improvements when creating DataFrame or Series with dtype ``str`` or :class:`StringDtype` from array with many string elements (:issue:`36304`, :issue:`36317`, :issue:`36325`, :issue:`36432`, :issue:`37371`)
- Performance improvement in :meth:`GroupBy.agg` with the ``numba`` engine (:issue:`35759`)
- Performance improvements when creating :meth:`pd.Series.map` from a huge dictionary (:issue:`34717`)
- Performance improvement in :meth:`GroupBy.transform` with the ``numba`` engine (:issue:`36240`)
- ``Styler`` uuid method altered to compress data transmission over web whilst maintaining reasonably low table collision probability (:issue:`36345`)
- Performance improvement in :meth:`pd.to_datetime` with non-ns time unit for ``float`` ``dtype`` columns (:issue:`20445`)
- Performance improvement in setting values on a :class:`IntervalArray` (:issue:`36310`)
- The internal index method :meth:`~Index._shallow_copy` now makes the new index and original index share cached attributes,
  avoiding creating these again, if created on either. This can speed up operations that depend on creating copies of existing indexes (:issue:`36840`)
- Performance improvement in :meth:`RollingGroupby.count` (:issue:`35625`)
- Small performance decrease to :meth:`Rolling.min` and :meth:`Rolling.max` for fixed windows (:issue:`36567`)
- Reduced peak memory usage in :meth:`DataFrame.to_pickle` when using ``protocol=5`` in python 3.8+ (:issue:`34244`)
- faster ``dir`` calls when many index labels, e.g. ``dir(ser)`` (:issue:`37450`)
- Performance improvement in :class:`ExpandingGroupby` (:issue:`37064`)

.. ---------------------------------------------------------------------------

.. _whatsnew_120.bug_fixes:

Bug fixes
~~~~~~~~~

Categorical
^^^^^^^^^^^
- :meth:`Categorical.fillna` will always return a copy, will validate a passed fill value regardless of whether there are any NAs to fill, and will disallow a ``NaT`` as a fill value for numeric categories (:issue:`36530`)
- Bug in :meth:`Categorical.__setitem__` that incorrectly raised when trying to set a tuple value (:issue:`20439`)
- Bug in :meth:`CategoricalIndex.equals` incorrectly casting non-category entries to ``np.nan`` (:issue:`37667`)

Datetimelike
^^^^^^^^^^^^
- Bug in :attr:`DatetimeArray.date` where a ``ValueError`` would be raised with a read-only backing array (:issue:`33530`)
- Bug in ``NaT`` comparisons failing to raise ``TypeError`` on invalid inequality comparisons (:issue:`35046`)
- Bug in :class:`DateOffset` where attributes reconstructed from pickle files differ from original objects when input values exceed normal ranges (e.g months=12) (:issue:`34511`)
- Bug in :meth:`DatetimeIndex.get_slice_bound` where ``datetime.date`` objects were not accepted or naive :class:`Timestamp` with a tz-aware :class:`DatetimeIndex` (:issue:`35690`)
- Bug in :meth:`DatetimeIndex.slice_locs` where ``datetime.date`` objects were not accepted (:issue:`34077`)
- Bug in :meth:`DatetimeIndex.searchsorted`, :meth:`TimedeltaIndex.searchsorted`, :meth:`PeriodIndex.searchsorted`, and :meth:`Series.searchsorted` with ``datetime64``, ``timedelta64`` or ``Period`` dtype placement of ``NaT`` values being inconsistent with ``NumPy`` (:issue:`36176`, :issue:`36254`)
- Inconsistency in :class:`DatetimeArray`, :class:`TimedeltaArray`, and :class:`PeriodArray`  setitem casting arrays of strings to datetimelike scalars but not scalar strings (:issue:`36261`)
- Bug in :meth:`DatetimeArray.take` incorrectly allowing ``fill_value`` with a mismatched timezone (:issue:`37356`)
- Bug in :class:`DatetimeIndex.shift` incorrectly raising when shifting empty indexes (:issue:`14811`)
- :class:`Timestamp` and :class:`DatetimeIndex` comparisons between timezone-aware and timezone-naive objects now follow the standard library ``datetime`` behavior, returning ``True``/``False`` for ``!=``/``==`` and raising for inequality comparisons (:issue:`28507`)
- Bug in :meth:`DatetimeIndex.equals` and :meth:`TimedeltaIndex.equals` incorrectly considering ``int64`` indexes as equal (:issue:`36744`)
- :meth:`to_json` and :meth:`read_json` now implements timezones parsing when orient structure is 'table'.
- :meth:`astype` now attempts to convert to 'datetime64[ns, tz]' directly from 'object' with inferred timezone from string (:issue:`35973`).
- Bug in :meth:`TimedeltaIndex.sum` and :meth:`Series.sum` with ``timedelta64`` dtype on an empty index or series returning ``NaT`` instead of ``Timedelta(0)`` (:issue:`31751`)
- Bug in :meth:`DatetimeArray.shift` incorrectly allowing ``fill_value`` with a mismatched timezone (:issue:`37299`)
- Bug in adding a :class:`BusinessDay` with nonzero ``offset`` to a non-scalar other (:issue:`37457`)
- Bug in :func:`to_datetime` with a read-only array incorrectly raising (:issue:`34857`)

Timedelta
^^^^^^^^^
- Bug in :class:`TimedeltaIndex`, :class:`Series`, and :class:`DataFrame` floor-division with ``timedelta64`` dtypes and ``NaT`` in the denominator (:issue:`35529`)
- Bug in parsing of ISO 8601 durations in :class:`Timedelta`, :meth:`pd.to_datetime` (:issue:`37159`, fixes :issue:`29773` and :issue:`36204`)
- Bug in :func:`to_timedelta` with a read-only array incorrectly raising (:issue:`34857`)

Timezones
^^^^^^^^^

- Bug in :func:`date_range` was raising AmbiguousTimeError for valid input with ``ambiguous=False`` (:issue:`35297`)
- Bug in :meth:`Timestamp.replace` was losing fold information (:issue:`37610`)


Numeric
^^^^^^^
- Bug in :func:`to_numeric` where float precision was incorrect (:issue:`31364`)
- Bug in :meth:`DataFrame.any` with ``axis=1`` and ``bool_only=True`` ignoring the ``bool_only`` keyword (:issue:`32432`)
- Bug in :meth:`Series.equals` where a ``ValueError`` was raised when numpy arrays were compared to scalars (:issue:`35267`)
- Bug in :class:`Series` where two :class:`Series` each have a :class:`DatetimeIndex` with different timezones having those indexes incorrectly changed when performing arithmetic operations (:issue:`33671`)
- Bug in :meth:`pd._testing.assert_almost_equal` was incorrect for complex numeric types (:issue:`28235`)
- Bug in :meth:`DataFrame.__rmatmul__` error handling reporting transposed shapes (:issue:`21581`)
- Bug in :class:`Series` flex arithmetic methods where the result when operating with a ``list``, ``tuple`` or ``np.ndarray`` would have an incorrect name (:issue:`36760`)
- Bug in :class:`IntegerArray` multiplication with ``timedelta`` and ``np.timedelta64`` objects (:issue:`36870`)
- Bug in :class:`MultiIndex` comparison with tuple incorrectly treating tuple as array-like (:issue:`21517`)
- Bug in :meth:`DataFrame.diff` with ``datetime64`` dtypes including ``NaT`` values failing to fill ``NaT`` results correctly (:issue:`32441`)
- Bug in :class:`DataFrame` arithmetic ops incorrectly accepting keyword arguments (:issue:`36843`)
- Bug in :class:`IntervalArray` comparisons with :class:`Series` not returning :class:`Series` (:issue:`36908`)
- Bug in :class:`DataFrame` allowing arithmetic operations with list of array-likes with undefined results. Behavior changed to raising ``ValueError`` (:issue:`36702`)
- Bug in :meth:`DataFrame.std`` with ``timedelta64`` dtype and ``skipna=False`` (:issue:`37392`)
- Bug in :meth:`DataFrame.min` and :meth:`DataFrame.max` with ``datetime64`` dtype and ``skipna=False`` (:issue:`36907`)

Conversion
^^^^^^^^^^

- Bug in :meth:`DataFrame.to_dict` with ``orient='records'`` now returns python native datetime objects for datetimelike columns (:issue:`21256`)
-

Strings
^^^^^^^
- Bug in :meth:`Series.to_string`, :meth:`DataFrame.to_string`, and :meth:`DataFrame.to_latex` adding a leading space when ``index=False`` (:issue:`24980`)
- Bug in :func:`to_numeric` raising a ``TypeError`` when attempting to convert a string dtype :class:`Series` containing only numeric strings and ``NA`` (:issue:`37262`)
-

Interval
^^^^^^^^
- Bug in :meth:`IntervalIndex.take` with negative indices and ``fill_value=None`` (:issue:`37330`)
-
-

Indexing
^^^^^^^^

- Bug in :meth:`PeriodIndex.get_loc` incorrectly raising ``ValueError`` on non-datelike strings instead of ``KeyError``, causing similar errors in :meth:`Series.__geitem__`, :meth:`Series.__contains__`, and :meth:`Series.loc.__getitem__` (:issue:`34240`)
- Bug in :meth:`Index.sort_values` where, when empty values were passed, the method would break by trying to compare missing values instead of pushing them to the end of the sort order. (:issue:`35584`)
- Bug in :meth:`Index.get_indexer` and :meth:`Index.get_indexer_non_unique` where int64 arrays are returned instead of intp. (:issue:`36359`)
- Bug in :meth:`DataFrame.sort_index` where parameter ascending passed as a list on a single level index gives wrong result. (:issue:`32334`)
- Bug in :meth:`DataFrame.reset_index` was incorrectly raising a ``ValueError`` for input with a :class:`MultiIndex` with missing values in a level with ``Categorical`` dtype (:issue:`24206`)
- Bug in indexing with boolean masks on datetime-like values sometimes returning a view instead of a copy (:issue:`36210`)
- Bug in :meth:`DataFrame.__getitem__` and :meth:`DataFrame.loc.__getitem__` with :class:`IntervalIndex` columns and a numeric indexer (:issue:`26490`)
- Bug in :meth:`Series.loc.__getitem__` with a non-unique :class:`MultiIndex` and an empty-list indexer (:issue:`13691`)
- Bug in indexing on a :class:`Series` or :class:`DataFrame` with a :class:`MultiIndex` with a level named "0" (:issue:`37194`)
- Bug in :meth:`Series.__getitem__` when using an unsigned integer array as an indexer giving incorrect results or segfaulting instead of raising ``KeyError`` (:issue:`37218`)
- Bug in :meth:`Index.where` incorrectly casting numeric values to strings (:issue:`37591`)
<<<<<<< HEAD
- Bug in :meth:`DataFrame.loc.__setitem__` changed dtype when indexer was completely ``False`` (:issue:`37550`)
=======
- Bug in :meth:`Series.loc` and :meth:`DataFrame.loc` raises when numeric label was given for object :class:`Index` although label was in :class:`Index` (:issue:`26491`)
>>>>>>> 82cd86c1

Missing
^^^^^^^

- Bug in :meth:`SeriesGroupBy.transform` now correctly handles missing values for ``dropna=False`` (:issue:`35014`)
-

MultiIndex
^^^^^^^^^^

- Bug in :meth:`DataFrame.xs` when used with :class:`IndexSlice` raises ``TypeError`` with message ``"Expected label or tuple of labels"`` (:issue:`35301`)
- Bug in :meth:`DataFrame.reset_index` with ``NaT`` values in index raises ``ValueError`` with message ``"cannot convert float NaN to integer"`` (:issue:`36541`)
- Bug in :meth:`DataFrame.combine_first` when used with :class:`MultiIndex` containing string and ``NaN`` values raises ``TypeError`` (:issue:`36562`)

I/O
^^^

- :func:`read_sas` no longer leaks resources on failure (:issue:`35566`)
- Bug in :meth:`to_csv` caused a ``ValueError`` when it was called with a filename in combination with ``mode`` containing a ``b`` (:issue:`35058`)
- In :meth:`read_csv` ``float_precision='round_trip'`` now handles ``decimal`` and ``thousands`` parameters (:issue:`35365`)
- :meth:`to_pickle` and :meth:`read_pickle` were closing user-provided file objects (:issue:`35679`)
- :meth:`to_csv` passes compression arguments for ``'gzip'`` always to ``gzip.GzipFile`` (:issue:`28103`)
- :meth:`to_csv` did not support zip compression for binary file object not having a filename (:issue:`35058`)
- :meth:`to_csv` and :meth:`read_csv` did not honor ``compression`` and ``encoding`` for path-like objects that are internally converted to file-like objects (:issue:`35677`, :issue:`26124`, and :issue:`32392`)
- :meth:`to_picke` and :meth:`read_pickle` did not support compression for file-objects (:issue:`26237`, :issue:`29054`, and :issue:`29570`)
- Bug in :func:`LongTableBuilder.middle_separator` was duplicating LaTeX longtable entries in the List of Tables of a LaTeX document (:issue:`34360`)
- Bug in :meth:`read_csv` with ``engine='python'`` truncating data if multiple items present in first row and first element started with BOM (:issue:`36343`)
- Removed ``private_key`` and ``verbose`` from :func:`read_gbq` as they are no longer supported in ``pandas-gbq`` (:issue:`34654`, :issue:`30200`)
- Bumped minimum pytables version to 3.5.1 to avoid a ``ValueError`` in :meth:`read_hdf` (:issue:`24839`)
- Bug in :func:`read_table` and :func:`read_csv` when ``delim_whitespace=True`` and ``sep=default`` (:issue:`36583`)
- Bug in :meth:`to_json` with ``lines=True`` and ``orient='records'`` the last line of the record is not appended with 'new line character' (:issue:`36888`)
- Bug in :meth:`read_parquet` with fixed offset timezones. String representation of timezones was not recognized (:issue:`35997`, :issue:`36004`)
- Bug in :meth:`DataFrame.to_html`, :meth:`DataFrame.to_string`, and :meth:`DataFrame.to_latex` ignoring the ``na_rep`` argument when ``float_format`` was also specified (:issue:`9046`, :issue:`13828`)
- Bug in output rendering of complex numbers showing too many trailing zeros (:issue:`36799`)
- Bug in :class:`HDFStore` threw a ``TypeError`` when exporting an empty :class:`DataFrame` with ``datetime64[ns, tz]`` dtypes with a fixed HDF5 store (:issue:`20594`)
- Bug in :class:`HDFStore` was dropping timezone information when exporting :class:`Series` with ``datetime64[ns, tz]`` dtypes with a fixed HDF5 store (:issue:`20594`)
- :func:`read_csv` was closing user-provided binary file handles when ``engine="c"`` and an ``encoding`` was requested (:issue:`36980`)
- Bug in :meth:`DataFrame.to_hdf` was not dropping missing rows with ``dropna=True`` (:issue:`35719`)

Plotting
^^^^^^^^

- Bug in :meth:`DataFrame.plot` was rotating xticklabels when ``subplots=True``, even if the x-axis wasn't an irregular time series (:issue:`29460`)
- Bug in :meth:`DataFrame.plot` where a marker letter in the ``style`` keyword sometimes causes a ``ValueError`` (:issue:`21003`)
- Twinned axes were losing their tick labels which should only happen to all but the last row or column of 'externally' shared axes (:issue:`33819`)
- Bug in :meth:`DataFrameGroupBy.boxplot` when ``subplots=False``, a KeyError would raise (:issue:`16748`)


Groupby/resample/rolling
^^^^^^^^^^^^^^^^^^^^^^^^

- Bug in :meth:`DataFrameGroupBy.count` and :meth:`SeriesGroupBy.sum` returning ``NaN`` for missing categories when grouped on multiple ``Categoricals``. Now returning ``0`` (:issue:`35028`)
- Bug in :meth:`DataFrameGroupBy.apply` that would some times throw an erroneous ``ValueError`` if the grouping axis had duplicate entries (:issue:`16646`)
- Bug in :meth:`DataFrame.resample(...)` that would throw a ``ValueError`` when resampling from "D" to "24H" over a transition into daylight savings time (DST) (:issue:`35219`)
- Bug when combining methods :meth:`DataFrame.groupby` with :meth:`DataFrame.resample` and :meth:`DataFrame.interpolate` raising an ``TypeError`` (:issue:`35325`)
- Bug in :meth:`DataFrameGroupBy.apply` where a non-nuisance grouping column would be dropped from the output columns if another groupby method was called before ``.apply()`` (:issue:`34656`)
- Bug when subsetting columns on a :class:`~pandas.core.groupby.DataFrameGroupBy` (e.g. ``df.groupby('a')[['b']])``) would reset the attributes ``axis``, ``dropna``, ``group_keys``, ``level``, ``mutated``, ``sort``, and ``squeeze`` to their default values. (:issue:`9959`)
- Bug in :meth:`DataFrameGroupby.tshift` failing to raise ``ValueError`` when a frequency cannot be inferred for the index of a group (:issue:`35937`)
- Bug in :meth:`DataFrame.groupby` does not always maintain column index name for ``any``, ``all``, ``bfill``, ``ffill``, ``shift`` (:issue:`29764`)
- Bug in :meth:`DataFrameGroupBy.apply` raising error with ``np.nan`` group(s) when ``dropna=False`` (:issue:`35889`)
- Bug in :meth:`Rolling.sum()` returned wrong values when dtypes where mixed between float and integer and axis was equal to one (:issue:`20649`, :issue:`35596`)
- Bug in :meth:`Rolling.count` returned ``np.nan`` with :class:`pandas.api.indexers.FixedForwardWindowIndexer` as window, ``min_periods=0`` and only missing values in window (:issue:`35579`)
- Bug where :class:`pandas.core.window.Rolling` produces incorrect window sizes when using a ``PeriodIndex`` (:issue:`34225`)
- Bug in :meth:`DataFrameGroupBy.ffill` and :meth:`DataFrameGroupBy.bfill` where a ``NaN`` group would return filled values instead of ``NaN`` when ``dropna=True`` (:issue:`34725`)
- Bug in :meth:`RollingGroupby.count` where a ``ValueError`` was raised when specifying the ``closed`` parameter (:issue:`35869`)
- Bug in :meth:`DataFrame.groupby.rolling` returning wrong values with partial centered window (:issue:`36040`).
- Bug in :meth:`DataFrameGroupBy.rolling` returned wrong values with timeaware window containing ``NaN``. Raises ``ValueError`` because windows are not monotonic now (:issue:`34617`)
- Bug in :meth:`Rolling.__iter__` where a ``ValueError`` was not raised when ``min_periods`` was larger than ``window`` (:issue:`37156`)
- Using :meth:`Rolling.var()` instead of :meth:`Rolling.std()` avoids numerical issues for :meth:`Rolling.corr()` when :meth:`Rolling.var()` is still within floating point precision while :meth:`Rolling.std()` is not (:issue:`31286`)
- Bug in :meth:`df.groupby(..).quantile() <pandas.core.groupby.DataFrameGroupBy.quantile>` and :meth:`df.resample(..).quantile() <pandas.core.resample.Resampler.quantile>` raised ``TypeError`` when values were of type ``Timedelta`` (:issue:`29485`)
- Bug in :meth:`Rolling.median` and :meth:`Rolling.quantile` returned wrong values for :class:`BaseIndexer` subclasses with non-monotonic starting or ending points for windows (:issue:`37153`)
- Bug in :meth:`DataFrame.groupby` dropped ``nan`` groups from result with ``dropna=False`` when grouping over a single column (:issue:`35646`, :issue:`35542`)

Reshaping
^^^^^^^^^

- Bug in :meth:`DataFrame.pivot_table` with ``aggfunc='count'`` or ``aggfunc='sum'`` returning ``NaN`` for missing categories when pivoted on a ``Categorical``. Now returning ``0`` (:issue:`31422`)
- Bug in :func:`union_indexes` where input index names are not preserved in some cases. Affects :func:`concat` and :class:`DataFrame` constructor (:issue:`13475`)
- Bug in func :meth:`crosstab` when using multiple columns with ``margins=True`` and ``normalize=True`` (:issue:`35144`)
- Bug in :meth:`DataFrame.agg` with ``func={'name':<FUNC>}`` incorrectly raising ``TypeError`` when ``DataFrame.columns==['Name']`` (:issue:`36212`)
- Bug in :meth:`Series.transform` would give incorrect results or raise when the argument ``func`` was dictionary (:issue:`35811`)
- Bug in :meth:`DataFrame.pivot` did not preserve :class:`MultiIndex` level names for columns when rows and columns both multiindexed (:issue:`36360`)
- Bug in :func:`join` returned a non deterministic level-order for the resulting :class:`MultiIndex` (:issue:`36910`)
- Bug in :meth:`DataFrame.combine_first()` caused wrong alignment with dtype ``string`` and one level of ``MultiIndex`` containing only ``NA`` (:issue:`37591`)
- Fixed regression in :func:`merge` on merging DatetimeIndex with empty DataFrame (:issue:`36895`)
- Bug in :meth:`DataFrame.apply` not setting index of return value when ``func`` return type is ``dict`` (:issue:`37544`)

Sparse
^^^^^^

-
-

ExtensionArray
^^^^^^^^^^^^^^

- Fixed Bug where :class:`DataFrame` column set to scalar extension type via a dict instantion was considered an object type rather than the extension type (:issue:`35965`)
- Fixed bug where ``astype()`` with equal dtype and ``copy=False`` would return a new object (:issue:`284881`)
- Fixed bug when applying a NumPy ufunc with multiple outputs to a :class:`pandas.arrays.IntegerArray` returning None (:issue:`36913`)
- Fixed an inconsistency in :class:`PeriodArray`'s ``__init__`` signature to those of :class:`DatetimeArray` and :class:`TimedeltaArray` (:issue:`37289`)
- Reductions for :class:`BooleanArray`, :class:`Categorical`, :class:`DatetimeArray`, :class:`FloatingArray`, :class:`IntegerArray`, :class:`PeriodArray`, :class:`TimedeltaArray`, and :class:`PandasArray` are now keyword-only methods (:issue:`37541`)

Other
^^^^^

- Bug in :meth:`DataFrame.replace` and :meth:`Series.replace` incorrectly raising ``AssertionError`` instead of ``ValueError`` when invalid parameter combinations are passed (:issue:`36045`)
- Bug in :meth:`DataFrame.replace` and :meth:`Series.replace` with numeric values and string ``to_replace`` (:issue:`34789`)
- Fixed bug in metadata propagation incorrectly copying DataFrame columns as metadata when the column name overlaps with the metadata name (:issue:`37037`)
- Fixed metadata propagation in the :class:`Series.dt`, :class:`Series.str` accessors, :class:`DataFrame.duplicated`, :class:`DataFrame.stack`, :class:`DataFrame.unstack`, :class:`DataFrame.pivot`, :class:`DataFrame.append`, :class:`DataFrame.diff`, :class:`DataFrame.applymap` and :class:`DataFrame.update` methods (:issue:`28283`) (:issue:`37381`)
- Bug in :meth:`Index.union` behaving differently depending on whether operand is a :class:`Index` or other list-like (:issue:`36384`)
- Passing an array with 2 or more dimensions to the :class:`Series` constructor now raises the more specific ``ValueError``, from a bare ``Exception`` previously (:issue:`35744`)
- Bug in ``accessor.DirNamesMixin``, where ``dir(obj)`` wouldn't show attributes defined on the instance (:issue:`37173`).

.. ---------------------------------------------------------------------------

.. _whatsnew_120.contributors:

Contributors
~~~~~~~~~~~~<|MERGE_RESOLUTION|>--- conflicted
+++ resolved
@@ -466,11 +466,8 @@
 - Bug in indexing on a :class:`Series` or :class:`DataFrame` with a :class:`MultiIndex` with a level named "0" (:issue:`37194`)
 - Bug in :meth:`Series.__getitem__` when using an unsigned integer array as an indexer giving incorrect results or segfaulting instead of raising ``KeyError`` (:issue:`37218`)
 - Bug in :meth:`Index.where` incorrectly casting numeric values to strings (:issue:`37591`)
-<<<<<<< HEAD
+- Bug in :meth:`Series.loc` and :meth:`DataFrame.loc` raises when numeric label was given for object :class:`Index` although label was in :class:`Index` (:issue:`26491`)
 - Bug in :meth:`DataFrame.loc.__setitem__` changed dtype when indexer was completely ``False`` (:issue:`37550`)
-=======
-- Bug in :meth:`Series.loc` and :meth:`DataFrame.loc` raises when numeric label was given for object :class:`Index` although label was in :class:`Index` (:issue:`26491`)
->>>>>>> 82cd86c1
 
 Missing
 ^^^^^^^
