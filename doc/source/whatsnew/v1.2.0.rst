.. _whatsnew_120:

What's new in 1.2.0 (??)
------------------------

These are the changes in pandas 1.2.0. See :ref:`release` for a full changelog
including other versions of pandas.

{{ header }}

.. ---------------------------------------------------------------------------

Enhancements
~~~~~~~~~~~~

.. _whatsnew_120.duplicate_labels:

Optionally disallow duplicate labels
^^^^^^^^^^^^^^^^^^^^^^^^^^^^^^^^^^^^

:class:`Series` and :class:`DataFrame` can now be created with ``allows_duplicate_labels=False`` flag to
control whether the index or columns can contain duplicate labels (:issue:`28394`). This can be used to
prevent accidental introduction of duplicate labels, which can affect downstream operations.

By default, duplicates continue to be allowed.

.. ipython:: python

   pd.Series([1, 2], index=['a', 'a'])

.. ipython:: python
   :okexcept:

   pd.Series([1, 2], index=['a', 'a']).set_flags(allows_duplicate_labels=False)

pandas will propagate the ``allows_duplicate_labels`` property through many operations.

.. ipython:: python
   :okexcept:

   a = (
       pd.Series([1, 2], index=['a', 'b'])
         .set_flags(allows_duplicate_labels=False)
   )
   a
   # An operation introducing duplicates
   a.reindex(['a', 'b', 'a'])

.. warning::

   This is an experimental feature. Currently, many methods fail to
   propagate the ``allows_duplicate_labels`` value. In future versions
   it is expected that every method taking or returning one or more
   DataFrame or Series objects will propagate ``allows_duplicate_labels``.

See :ref:`duplicates` for more.

The ``allows_duplicate_labels`` flag is stored in the new :attr:`DataFrame.flags`
attribute. This stores global attributes that apply to the *pandas object*. This
differs from :attr:`DataFrame.attrs`, which stores information that applies to
the dataset.

Passing arguments to fsspec backends
^^^^^^^^^^^^^^^^^^^^^^^^^^^^^^^^^^^^

Many read/write functions have acquired the ``storage_options`` optional argument,
to pass a dictionary of parameters to the storage backend. This allows, for
example, for passing credentials to S3 and GCS storage. The details of what
parameters can be passed to which backends can be found in the documentation
of the individual storage backends (detailed from the fsspec docs for
`builtin implementations`_ and linked to `external ones`_). See
Section :ref:`io.remote`.

:issue:`35655` added fsspec support (including ``storage_options``)
for reading excel files.

.. _builtin implementations: https://filesystem-spec.readthedocs.io/en/latest/api.html#built-in-implementations
.. _external ones: https://filesystem-spec.readthedocs.io/en/latest/api.html#other-known-implementations

.. _whatsnew_120.binary_handle_to_csv:

Support for binary file handles in ``to_csv``
^^^^^^^^^^^^^^^^^^^^^^^^^^^^^^^^^^^^^^^^^^^^^

:meth:`to_csv` supports file handles in binary mode (:issue:`19827` and :issue:`35058`)
with ``encoding`` (:issue:`13068` and :issue:`23854`) and ``compression`` (:issue:`22555`).
If pandas does not automatically detect whether the file handle is opened in binary or text mode,
it is necessary to provide ``mode="wb"``.

For example:

.. ipython:: python

   import io

   data = pd.DataFrame([0, 1, 2])
   buffer = io.BytesIO()
   data.to_csv(buffer, encoding="utf-8", compression="gzip")

Support for short caption and table position in ``to_latex``
^^^^^^^^^^^^^^^^^^^^^^^^^^^^^^^^^^^^^^^^^^^^^^^^^^^^^^^^^^^^

:meth:`DataFrame.to_latex` now allows one to specify
a floating table position (:issue:`35281`)
and a short caption (:issue:`36267`).

The keyword ``position`` has been added to set the position.

.. ipython:: python

   data = pd.DataFrame({'a': [1, 2], 'b': [3, 4]})
   table = data.to_latex(position='ht')
   print(table)

Usage of the keyword ``caption`` has been extended.
Besides taking a single string as an argument,
one can optionally provide a tuple ``(full_caption, short_caption)``
to add a short caption macro.

.. ipython:: python

   data = pd.DataFrame({'a': [1, 2], 'b': [3, 4]})
   table = data.to_latex(caption=('the full long caption', 'short caption'))
   print(table)

.. _whatsnew_120.read_csv_table_precision_default:

Change in default floating precision for ``read_csv`` and ``read_table``
^^^^^^^^^^^^^^^^^^^^^^^^^^^^^^^^^^^^^^^^^^^^^^^^^^^^^^^^^^^^^^^^^^^^^^^^

For the C parsing engine, the methods :meth:`read_csv` and :meth:`read_table` previously defaulted to a parser that
could read floating point numbers slightly incorrectly with respect to the last bit in precision.
The option ``floating_precision="high"`` has always been available to avoid this issue.
Beginning with this version, the default is now to use the more accurate parser by making
``floating_precision=None`` correspond to the high precision parser, and the new option
``floating_precision="legacy"`` to use the legacy parser. The change to using the higher precision
parser by default should have no impact on performance. (:issue:`17154`)

.. _whatsnew_120.floating:

Experimental nullable data types for float data
^^^^^^^^^^^^^^^^^^^^^^^^^^^^^^^^^^^^^^^^^^^^^^^

We've added :class:`Float32Dtype` / :class:`Float64Dtype` and :class:`~arrays.FloatingArray`.
These are extension data types dedicated to floating point data that can hold the
``pd.NA`` missing value indicator (:issue:`32265`, :issue:`34307`).

While the default float data type already supports missing values using ``np.nan``,
these new data types use ``pd.NA`` (and its corresponding behaviour) as the missing
value indicator, in line with the already existing nullable :ref:`integer <integer_na>`
and :ref:`boolean <boolean>` data types.

One example where the behaviour of ``np.nan`` and ``pd.NA`` is different is
comparison operations:

.. ipython:: python

  # the default numpy float64 dtype
  s1 = pd.Series([1.5, None])
  s1
  s1 > 1

.. ipython:: python

  # the new nullable float64 dtype
  s2 = pd.Series([1.5, None], dtype="Float64")
  s2
  s2 > 1

See the :ref:`missing_data.NA` doc section for more details on the behaviour
when using the ``pd.NA`` missing value indicator.

As shown above, the dtype can be specified using the "Float64" or "Float32"
string (capitalized to distinguish it from the default "float64" data type).
Alternatively, you can also use the dtype object:

.. ipython:: python

   pd.Series([1.5, None], dtype=pd.Float32Dtype())

.. warning::

   Experimental: the new floating data types are currently experimental, and their
   behaviour or API may still change without warning. Especially the behaviour
   regarding NaN (distinct from NA missing values) is subject to change.

.. _whatsnew_120.index_name_preservation:

Index/column name preservation when aggregating
^^^^^^^^^^^^^^^^^^^^^^^^^^^^^^^^^^^^^^^^^^^^^^^

When aggregating using :meth:`concat` or the :class:`DataFrame` constructor, pandas
will now attempt to preserve index and column names whenever possible (:issue:`35847`).
In the case where all inputs share a common name, this name will be assigned to the
result. When the input names do not all agree, the result will be unnamed. Here is an
example where the index name is preserved:

.. ipython:: python

    idx = pd.Index(range(5), name='abc')
    ser = pd.Series(range(5, 10), index=idx)
    pd.concat({'x': ser[1:], 'y': ser[:-1]}, axis=1)

The same is true for :class:`MultiIndex`, but the logic is applied separately on a
level-by-level basis.

.. _whatsnew_120.groupby_ewm:

Groupby supports EWM operations directly
^^^^^^^^^^^^^^^^^^^^^^^^^^^^^^^^^^^^^^^^

:class:`.DataFrameGroupBy` now supports exponentially weighted window operations directly (:issue:`16037`).

.. ipython:: python

    df = pd.DataFrame({'A': ['a', 'b', 'a', 'b'], 'B': range(4)})
    df
    df.groupby('A').ewm(com=1.0).mean()

Additionally ``mean`` supports execution via `Numba <https://numba.pydata.org/>`__ with
the  ``engine`` and ``engine_kwargs`` arguments. Numba must be installed as an optional dependency
to use this feature.

.. _whatsnew_120.enhancements.other:

Other enhancements
^^^^^^^^^^^^^^^^^^
- Added ``day_of_week`` (compatibility alias ``dayofweek``) property to :class:`Timestamp`, :class:`.DatetimeIndex`, :class:`Period`, :class:`PeriodIndex` (:issue:`9605`)
- Added ``day_of_year`` (compatibility alias ``dayofyear``) property to :class:`Timestamp`, :class:`.DatetimeIndex`, :class:`Period`, :class:`PeriodIndex` (:issue:`9605`)
- Added :meth:`~DataFrame.set_flags` for setting table-wide flags on a Series or DataFrame (:issue:`28394`)
- :meth:`DataFrame.applymap` now supports ``na_action`` (:issue:`23803`)
- :class:`Index` with object dtype supports division and multiplication (:issue:`34160`)
- :meth:`DataFrame.explode` and :meth:`Series.explode` now support exploding of sets (:issue:`35614`)
- :meth:`DataFrame.hist` now supports time series (datetime) data (:issue:`32590`)
- :meth:`.Styler.set_table_styles` now allows the direct styling of rows and columns and can be chained (:issue:`35607`)
- :class:`.Styler` now allows direct CSS class name addition to individual data cells (:issue:`36159`)
- :meth:`.Rolling.mean` and :meth:`.Rolling.sum` use Kahan summation to calculate the mean to avoid numerical problems (:issue:`10319`, :issue:`11645`, :issue:`13254`, :issue:`32761`, :issue:`36031`)
- :meth:`.DatetimeIndex.searchsorted`, :meth:`.TimedeltaIndex.searchsorted`, :meth:`PeriodIndex.searchsorted`, and :meth:`Series.searchsorted` with datetimelike dtypes will now try to cast string arguments (listlike and scalar) to the matching datetimelike type (:issue:`36346`)
- Added methods :meth:`IntegerArray.prod`, :meth:`IntegerArray.min`, and :meth:`IntegerArray.max` (:issue:`33790`)
- Calling a NumPy ufunc on a ``DataFrame`` with extension types now preserves the extension types when possible (:issue:`23743`).
- Calling a binary-input NumPy ufunc on multiple ``DataFrame`` objects now aligns, matching the behavior of binary operations and ufuncs on ``Series`` (:issue:`23743`).
- Where possible :meth:`RangeIndex.difference` and :meth:`RangeIndex.symmetric_difference` will return :class:`RangeIndex` instead of :class:`Int64Index` (:issue:`36564`)
- :meth:`DataFrame.to_parquet` now supports :class:`MultiIndex` for columns in parquet format (:issue:`34777`)
- :func:`read_parquet` gained a ``use_nullable_dtypes=True`` option to use
  nullable dtypes that use ``pd.NA`` as missing value indicator where possible
  for the resulting DataFrame (default is False, and only applicable for
  ``engine="pyarrow"``) (:issue:`31242`)
- Added :meth:`.Rolling.sem` and :meth:`Expanding.sem` to compute the standard error of the mean (:issue:`26476`)
- :meth:`.Rolling.var` and :meth:`.Rolling.std` use Kahan summation and Welford's Method to avoid numerical issues (:issue:`37051`)
- :meth:`DataFrame.corr` and :meth:`DataFrame.cov` use Welford's Method to avoid numerical issues (:issue:`37448`)
- :meth:`DataFrame.plot` now recognizes ``xlabel`` and ``ylabel`` arguments for plots of type ``scatter`` and ``hexbin`` (:issue:`37001`)
- :class:`DataFrame` now supports the ``divmod`` operation (:issue:`37165`)
- :meth:`DataFrame.to_parquet` now returns a ``bytes`` object when no ``path`` argument is passed (:issue:`37105`)
- :class:`.Rolling` now supports the ``closed`` argument for fixed windows (:issue:`34315`)
- :class:`.DatetimeIndex` and :class:`Series` with ``datetime64`` or ``datetime64tz`` dtypes now support ``std`` (:issue:`37436`)
- :class:`Window` now supports all Scipy window types in ``win_type`` with flexible keyword argument support (:issue:`34556`)
- :meth:`testing.assert_index_equal` now has a ``check_order`` parameter that allows indexes to be checked in an order-insensitive manner (:issue:`37478`)
- :func:`read_csv` supports memory-mapping for compressed files (:issue:`37621`)
- Add support for ``min_count`` keyword for :meth:`DataFrame.groupby` and :meth:`DataFrame.resample` for functions ``min``, ``max``, ``first`` and ``last`` (:issue:`37821`, :issue:`37768`)
- Improve error reporting for :meth:`DataFrame.merge` when invalid merge column definitions were given (:issue:`16228`)
- Improve numerical stability for :meth:`.Rolling.skew`, :meth:`.Rolling.kurt`, :meth:`Expanding.skew` and :meth:`Expanding.kurt` through implementation of Kahan summation (:issue:`6929`)
- Improved error reporting for subsetting columns of a :class:`.DataFrameGroupBy` with ``axis=1`` (:issue:`37725`)
- Implement method ``cross`` for :meth:`DataFrame.merge` and :meth:`DataFrame.join` (:issue:`5401`)

.. ---------------------------------------------------------------------------

.. _whatsnew_120.notable_bug_fixes:

Notable bug fixes
~~~~~~~~~~~~~~~~~

These are bug fixes that might have notable behavior changes.

Consistency of DataFrame Reductions
^^^^^^^^^^^^^^^^^^^^^^^^^^^^^^^^^^^
:meth:`DataFrame.any` and :meth:`DataFrame.all` with ``bool_only=True`` now
determines whether to exclude object-dtype columns on a column-by-column basis,
instead of checking if *all* object-dtype columns can be considered boolean.

This prevents pathological behavior where applying the reduction on a subset
of columns could result in a larger Series result. See (:issue:`37799`).

.. ipython:: python

    df = pd.DataFrame({"A": ["foo", "bar"], "B": [True, False]}, dtype=object)
    df["C"] = pd.Series([True, True])


*Previous behavior*:

.. code-block:: ipython

    In [5]: df.all(bool_only=True)
    Out[5]:
    C    True
    dtype: bool

    In [6]: df[["B", "C"]].all(bool_only=True)
    Out[6]:
    B    False
    C    True
    dtype: bool

*New behavior*:

.. ipython:: python

    In [5]: df.all(bool_only=True)

    In [6]: df[["B", "C"]].all(bool_only=True)


Other DataFrame reductions with ``numeric_only=None`` will also avoid
this pathological behavior (:issue:`37827`):

.. ipython:: python

    df = pd.DataFrame({"A": [0, 1, 2], "B": ["a", "b", "c"]}, dtype=object)


*Previous behavior*:

.. code-block:: ipython

    In [3]: df.mean()
    Out[3]: Series([], dtype: float64)

    In [4]: df[["A"]].mean()
    Out[4]:
    A    1.0
    dtype: float64

*New behavior*:

.. ipython:: python

    df.mean()

    df[["A"]].mean()

Moreover, DataFrame reductions with ``numeric_only=None`` will now be
consistent with their Series counterparts.  In particular, for
reductions where the Series method raises ``TypeError``, the
DataFrame reduction will now consider that column non-numeric
instead of casting to a NumPy array which may have different semantics (:issue:`36076`,
:issue:`28949`, :issue:`21020`).

.. ipython:: python

    ser = pd.Series([0, 1], dtype="category", name="A")
    df = ser.to_frame()


*Previous behavior*:

.. code-block:: ipython

    In [5]: df.any()
    Out[5]:
    A    True
    dtype: bool

*New behavior*:

.. ipython:: python

    df.any()


.. _whatsnew_120.api_breaking.python:

Increased minimum version for Python
^^^^^^^^^^^^^^^^^^^^^^^^^^^^^^^^^^^^

pandas 1.2.0 supports Python 3.7.1 and higher (:issue:`35214`).

.. _whatsnew_120.api_breaking.deps:

Increased minimum versions for dependencies
^^^^^^^^^^^^^^^^^^^^^^^^^^^^^^^^^^^^^^^^^^^

Some minimum supported versions of dependencies were updated (:issue:`35214`).
If installed, we now require:

+-----------------+-----------------+----------+---------+
| Package         | Minimum Version | Required | Changed |
+=================+=================+==========+=========+
| numpy           | 1.16.5          |    X     |    X    |
+-----------------+-----------------+----------+---------+
| pytz            | 2017.3          |    X     |    X    |
+-----------------+-----------------+----------+---------+
| python-dateutil | 2.7.3           |    X     |         |
+-----------------+-----------------+----------+---------+
| bottleneck      | 1.2.1           |          |         |
+-----------------+-----------------+----------+---------+
| numexpr         | 2.6.8           |          |    X    |
+-----------------+-----------------+----------+---------+
| pytest (dev)    | 5.0.1           |          |    X    |
+-----------------+-----------------+----------+---------+
| mypy (dev)      | 0.782           |          |    X    |
+-----------------+-----------------+----------+---------+

For `optional libraries <https://dev.pandas.io/docs/install.html#dependencies>`_ the general recommendation is to use the latest version.
The following table lists the lowest version per library that is currently being tested throughout the development of pandas.
Optional libraries below the lowest tested version may still work, but are not considered supported.

+-----------------+-----------------+---------+
| Package         | Minimum Version | Changed |
+=================+=================+=========+
| beautifulsoup4  | 4.6.0           |         |
+-----------------+-----------------+---------+
| fastparquet     | 0.3.2           |         |
+-----------------+-----------------+---------+
| fsspec          | 0.7.4           |         |
+-----------------+-----------------+---------+
| gcsfs           | 0.6.0           |         |
+-----------------+-----------------+---------+
| lxml            | 4.3.0           |    X    |
+-----------------+-----------------+---------+
| matplotlib      | 2.2.3           |    X    |
+-----------------+-----------------+---------+
| numba           | 0.46.0          |         |
+-----------------+-----------------+---------+
| openpyxl        | 2.6.0           |    X    |
+-----------------+-----------------+---------+
| pyarrow         | 0.15.0          |    X    |
+-----------------+-----------------+---------+
| pymysql         | 0.7.11          |    X    |
+-----------------+-----------------+---------+
| pytables        | 3.5.1           |    X    |
+-----------------+-----------------+---------+
| s3fs            | 0.4.0           |         |
+-----------------+-----------------+---------+
| scipy           | 1.2.0           |         |
+-----------------+-----------------+---------+
| sqlalchemy      | 1.2.8           |    X    |
+-----------------+-----------------+---------+
| xarray          | 0.12.0          |    X    |
+-----------------+-----------------+---------+
| xlrd            | 1.2.0           |    X    |
+-----------------+-----------------+---------+
| xlsxwriter      | 1.0.2           |    X    |
+-----------------+-----------------+---------+
| xlwt            | 1.3.0           |    X    |
+-----------------+-----------------+---------+
| pandas-gbq      | 0.12.0          |         |
+-----------------+-----------------+---------+

See :ref:`install.dependencies` and :ref:`install.optional_dependencies` for more.

.. _whatsnew_200.api.other:

Other API changes
^^^^^^^^^^^^^^^^^

- Sorting in descending order is now stable for :meth:`Series.sort_values` and :meth:`Index.sort_values` for DateTime-like :class:`Index` subclasses. This will affect sort order when sorting a DataFrame on multiple columns, sorting with a key function that produces duplicates, or requesting the sorting index when using :meth:`Index.sort_values`. When using :meth:`Series.value_counts`, the count of missing values is no longer necessarily last in the list of duplicate counts. Instead, its position corresponds to the position in the original Series. When using :meth:`Index.sort_values` for DateTime-like :class:`Index` subclasses, NaTs ignored the ``na_position`` argument and were sorted to the beginning. Now they respect ``na_position``, the default being ``last``, same as other :class:`Index` subclasses. (:issue:`35992`)
- Passing an invalid ``fill_value`` to :meth:`Categorical.take`, :meth:`.DatetimeArray.take`, :meth:`TimedeltaArray.take`, or :meth:`PeriodArray.take` now raises a ``TypeError`` instead of a ``ValueError`` (:issue:`37733`)
- Passing an invalid ``fill_value`` to :meth:`Series.shift` with a ``CategoricalDtype`` now raises a ``TypeError`` instead of a ``ValueError`` (:issue:`37733`)
- Passing an invalid value to :meth:`IntervalIndex.insert` or :meth:`CategoricalIndex.insert` now raises a ``TypeError`` instead of a ``ValueError`` (:issue:`37733`)
- Attempting to reindex a Series with a :class:`CategoricalIndex` with an invalid ``fill_value`` now raises a ``TypeError`` instead of a ``ValueError`` (:issue:`37733`)
- :meth:`CategoricalIndex.append` with an index that contains non-category values will now cast instead of raising ``TypeError`` (:issue:`38098`)

.. ---------------------------------------------------------------------------

.. _whatsnew_120.deprecations:

Deprecations
~~~~~~~~~~~~
- Deprecated parameter ``inplace`` in :meth:`MultiIndex.set_codes` and :meth:`MultiIndex.set_levels` (:issue:`35626`)
- Deprecated parameter ``dtype`` of method :meth:`~Index.copy` for all :class:`Index` subclasses. Use the :meth:`~Index.astype` method instead for changing dtype (:issue:`35853`)
- Deprecated parameters ``levels`` and ``codes`` in :meth:`MultiIndex.copy`. Use the :meth:`~MultiIndex.set_levels` and :meth:`~MultiIndex.set_codes` methods instead (:issue:`36685`)
- Date parser functions :func:`~pandas.io.date_converters.parse_date_time`, :func:`~pandas.io.date_converters.parse_date_fields`, :func:`~pandas.io.date_converters.parse_all_fields` and :func:`~pandas.io.date_converters.generic_parser` from ``pandas.io.date_converters`` are deprecated and will be removed in a future version; use :func:`to_datetime` instead (:issue:`35741`)
- :meth:`DataFrame.lookup` is deprecated and will be removed in a future version, use :meth:`DataFrame.melt` and :meth:`DataFrame.loc` instead (:issue:`18682`)
- The method :meth:`Index.to_native_types` is deprecated. Use ``.astype(str)`` instead (:issue:`28867`)
- Deprecated indexing :class:`DataFrame` rows with a single datetime-like string as ``df[string]``
  (given the ambiguity whether it is indexing the rows or selecting a column), use
  ``df.loc[string]`` instead (:issue:`36179`)
- Deprecated casting an object-dtype index of ``datetime`` objects to :class:`.DatetimeIndex` in the :class:`Series` constructor (:issue:`23598`)
- Deprecated :meth:`Index.is_all_dates` (:issue:`27744`)
- The default value of ``regex`` for :meth:`Series.str.replace` will change from ``True`` to ``False`` in a future release. In addition, single character regular expressions will *not* be treated as literal strings when ``regex=True`` is set. (:issue:`24804`)
- Deprecated automatic alignment on comparison operations between :class:`DataFrame` and :class:`Series`, do ``frame, ser = frame.align(ser, axis=1, copy=False)`` before e.g. ``frame == ser`` (:issue:`28759`)
- :meth:`Rolling.count` with ``min_periods=None`` will default to the size of the window in a future version (:issue:`31302`)
- Using "outer" ufuncs on DataFrames to return 4d ndarray is now deprecated. Convert to an ndarray first (:issue:`23743`)
- Deprecated slice-indexing on timezone-aware :class:`DatetimeIndex` with naive ``datetime`` objects, to match scalar indexing behavior (:issue:`36148`)
- :meth:`Index.ravel` returning a ``np.ndarray`` is deprecated, in the future this will return a view on the same index (:issue:`19956`)
- Deprecate use of strings denoting units with 'M', 'Y' or 'y' in :func:`~pandas.to_timedelta` (:issue:`36666`)
- :class:`Index` methods ``&``, ``|``, and ``^`` behaving as the set operations :meth:`Index.intersection`, :meth:`Index.union`, and :meth:`Index.symmetric_difference`, respectively, are deprecated and in the future will behave as pointwise boolean operations matching :class:`Series` behavior.  Use the named set methods instead (:issue:`36758`)
- :meth:`Categorical.is_dtype_equal` and :meth:`CategoricalIndex.is_dtype_equal` are deprecated, will be removed in a future version (:issue:`37545`)
- :meth:`Series.slice_shift` and :meth:`DataFrame.slice_shift` are deprecated, use :meth:`Series.shift` or :meth:`DataFrame.shift` instead (:issue:`37601`)
- Partial slicing on unordered :class:`.DatetimeIndex` objects with keys that are not in the index is deprecated and will be removed in a future version (:issue:`18531`)
- The ``how`` keyword in :meth:`PeriodIndex.astype` is deprecated and will be removed in a future version, use ``index.to_timestamp(how=how)`` instead (:issue:`37982`)
- Deprecated :meth:`Index.asi8` for :class:`Index` subclasses other than :class:`.DatetimeIndex`, :class:`.TimedeltaIndex`, and :class:`PeriodIndex` (:issue:`37877`)
- The ``inplace`` parameter of :meth:`Categorical.remove_unused_categories` is deprecated and will be removed in a future version (:issue:`37643`)
- The ``null_counts`` parameter of :meth:`DataFrame.info` is deprecated and replaced by ``show_counts``. It will be removed in a future version (:issue:`37999`)
- :class:`ExtensionOpsMixin` and :class:`ExtensionScalarOpsMixin` are deprecated and will be removed in a future version.  Use ``pd.core.arraylike.OpsMixin`` instead (:issue:`37080`)

.. ---------------------------------------------------------------------------


.. _whatsnew_120.performance:

Performance improvements
~~~~~~~~~~~~~~~~~~~~~~~~

- Performance improvements when creating DataFrame or Series with dtype ``str`` or :class:`StringDtype` from array with many string elements (:issue:`36304`, :issue:`36317`, :issue:`36325`, :issue:`36432`, :issue:`37371`)
- Performance improvement in :meth:`.GroupBy.agg` with the ``numba`` engine (:issue:`35759`)
- Performance improvements when creating :meth:`Series.map` from a huge dictionary (:issue:`34717`)
- Performance improvement in :meth:`.GroupBy.transform` with the ``numba`` engine (:issue:`36240`)
- :class:`.Styler` uuid method altered to compress data transmission over web whilst maintaining reasonably low table collision probability (:issue:`36345`)
- Performance improvement in :func:`to_datetime` with non-ns time unit for ``float`` ``dtype`` columns (:issue:`20445`)
- Performance improvement in setting values on an :class:`IntervalArray` (:issue:`36310`)
- The internal index method :meth:`~Index._shallow_copy` now makes the new index and original index share cached attributes,
  avoiding creating these again, if created on either. This can speed up operations that depend on creating copies of existing indexes (:issue:`36840`)
- Performance improvement in :meth:`.RollingGroupby.count` (:issue:`35625`)
- Small performance decrease to :meth:`.Rolling.min` and :meth:`.Rolling.max` for fixed windows (:issue:`36567`)
- Reduced peak memory usage in :meth:`DataFrame.to_pickle` when using ``protocol=5`` in python 3.8+ (:issue:`34244`)
- Faster ``dir`` calls when the object has many index labels, e.g. ``dir(ser)`` (:issue:`37450`)
- Performance improvement in :class:`ExpandingGroupby` (:issue:`37064`)
- Performance improvement in :meth:`Series.astype` and :meth:`DataFrame.astype` for :class:`Categorical` (:issue:`8628`)
- Performance improvement in :meth:`DataFrame.groupby` for ``float`` ``dtype`` (:issue:`28303`), changes of the underlying hash-function can lead to changes in float based indexes sort ordering for ties (e.g. :meth:`Index.value_counts`)
- Performance improvement in :meth:`pd.isin` for inputs with more than 1e6 elements (:issue:`36611`)

.. ---------------------------------------------------------------------------

.. _whatsnew_120.bug_fixes:

Bug fixes
~~~~~~~~~

Categorical
^^^^^^^^^^^
- :meth:`Categorical.fillna` will always return a copy, validate a passed fill value regardless of whether there are any NAs to fill, and disallow an ``NaT`` as a fill value for numeric categories (:issue:`36530`)
- Bug in :meth:`Categorical.__setitem__` that incorrectly raised when trying to set a tuple value (:issue:`20439`)
- Bug in :meth:`CategoricalIndex.equals` incorrectly casting non-category entries to ``np.nan`` (:issue:`37667`)
- Bug in :meth:`CategoricalIndex.where` incorrectly setting non-category entries to ``np.nan`` instead of raising ``TypeError`` (:issue:`37977`)
-

Datetimelike
^^^^^^^^^^^^
- Bug in :attr:`.DatetimeArray.date` where a ``ValueError`` would be raised with a read-only backing array (:issue:`33530`)
- Bug in ``NaT`` comparisons failing to raise ``TypeError`` on invalid inequality comparisons (:issue:`35046`)
- Bug in :class:`.DateOffset` where attributes reconstructed from pickle files differ from original objects when input values exceed normal ranges (e.g months=12) (:issue:`34511`)
- Bug in :meth:`.DatetimeIndex.get_slice_bound` where ``datetime.date`` objects were not accepted or naive :class:`Timestamp` with a tz-aware :class:`.DatetimeIndex` (:issue:`35690`)
- Bug in :meth:`.DatetimeIndex.slice_locs` where ``datetime.date`` objects were not accepted (:issue:`34077`)
- Bug in :meth:`.DatetimeIndex.searchsorted`, :meth:`.TimedeltaIndex.searchsorted`, :meth:`PeriodIndex.searchsorted`, and :meth:`Series.searchsorted` with ``datetime64``, ``timedelta64`` or :class:`Period` dtype placement of ``NaT`` values being inconsistent with NumPy (:issue:`36176`, :issue:`36254`)
- Inconsistency in :class:`.DatetimeArray`, :class:`.TimedeltaArray`, and :class:`.PeriodArray` method ``__setitem__`` casting arrays of strings to datetimelike scalars but not scalar strings (:issue:`36261`)
- Bug in :meth:`.DatetimeArray.take` incorrectly allowing ``fill_value`` with a mismatched timezone (:issue:`37356`)
- Bug in :class:`.DatetimeIndex.shift` incorrectly raising when shifting empty indexes (:issue:`14811`)
- :class:`Timestamp` and :class:`.DatetimeIndex` comparisons between timezone-aware and timezone-naive objects now follow the standard library ``datetime`` behavior, returning ``True``/``False`` for ``!=``/``==`` and raising for inequality comparisons (:issue:`28507`)
- Bug in :meth:`.DatetimeIndex.equals` and :meth:`.TimedeltaIndex.equals` incorrectly considering ``int64`` indexes as equal (:issue:`36744`)
- :meth:`Series.to_json`, :meth:`DataFrame.to_json`, and :meth:`read_json` now implement timezone parsing when orient structure is ``table`` (:issue:`35973`)
- :meth:`astype` now attempts to convert to ``datetime64[ns, tz]`` directly from ``object`` with inferred timezone from string (:issue:`35973`)
- Bug in :meth:`.TimedeltaIndex.sum` and :meth:`Series.sum` with ``timedelta64`` dtype on an empty index or series returning ``NaT`` instead of ``Timedelta(0)`` (:issue:`31751`)
- Bug in :meth:`.DatetimeArray.shift` incorrectly allowing ``fill_value`` with a mismatched timezone (:issue:`37299`)
- Bug in adding a :class:`.BusinessDay` with nonzero ``offset`` to a non-scalar other (:issue:`37457`)
- Bug in :func:`to_datetime` with a read-only array incorrectly raising (:issue:`34857`)
- Bug in :meth:`Series.isin` with ``datetime64[ns]`` dtype and :meth:`.DatetimeIndex.isin` incorrectly casting integers to datetimes (:issue:`36621`)
- Bug in :meth:`Series.isin` with ``datetime64[ns]`` dtype and :meth:`.DatetimeIndex.isin` failing to consider timezone-aware and timezone-naive datetimes as always different (:issue:`35728`)
- Bug in :meth:`Series.isin` with ``PeriodDtype`` dtype and :meth:`PeriodIndex.isin` failing to consider arguments with different ``PeriodDtype`` as always different (:issue:`37528`)

Timedelta
^^^^^^^^^
- Bug in :class:`.TimedeltaIndex`, :class:`Series`, and :class:`DataFrame` floor-division with ``timedelta64`` dtypes and ``NaT`` in the denominator (:issue:`35529`)
- Bug in parsing of ISO 8601 durations in :class:`Timedelta` and :func:`to_datetime` (:issue:`29773`, :issue:`36204`)
- Bug in :func:`to_timedelta` with a read-only array incorrectly raising (:issue:`34857`)
- Bug in :class:`Timedelta` incorrectly truncating to sub-second portion of a string input when it has precision higher than nanoseconds (:issue:`36738`)

Timezones
^^^^^^^^^

- Bug in :func:`date_range` was raising AmbiguousTimeError for valid input with ``ambiguous=False`` (:issue:`35297`)
- Bug in :meth:`Timestamp.replace` was losing fold information (:issue:`37610`)


Numeric
^^^^^^^
- Bug in :func:`to_numeric` where float precision was incorrect (:issue:`31364`)
- Bug in :meth:`DataFrame.any` with ``axis=1`` and ``bool_only=True`` ignoring the ``bool_only`` keyword (:issue:`32432`)
- Bug in :meth:`Series.equals` where a ``ValueError`` was raised when numpy arrays were compared to scalars (:issue:`35267`)
- Bug in :class:`Series` where two Series each have a :class:`.DatetimeIndex` with different timezones having those indexes incorrectly changed when performing arithmetic operations (:issue:`33671`)
- Bug in :mod:`pandas.testing` module functions when used with ``check_exact=False`` on complex numeric types (:issue:`28235`)
- Bug in :meth:`DataFrame.__rmatmul__` error handling reporting transposed shapes (:issue:`21581`)
- Bug in :class:`Series` flex arithmetic methods where the result when operating with a ``list``, ``tuple`` or ``np.ndarray`` would have an incorrect name (:issue:`36760`)
- Bug in :class:`.IntegerArray` multiplication with ``timedelta`` and ``np.timedelta64`` objects (:issue:`36870`)
- Bug in :class:`MultiIndex` comparison with tuple incorrectly treating tuple as array-like (:issue:`21517`)
- Bug in :meth:`DataFrame.diff` with ``datetime64`` dtypes including ``NaT`` values failing to fill ``NaT`` results correctly (:issue:`32441`)
- Bug in :class:`DataFrame` arithmetic ops incorrectly accepting keyword arguments (:issue:`36843`)
- Bug in :class:`.IntervalArray` comparisons with :class:`Series` not returning Series (:issue:`36908`)
- Bug in :class:`DataFrame` allowing arithmetic operations with list of array-likes with undefined results. Behavior changed to raising ``ValueError`` (:issue:`36702`)
- Bug in :meth:`DataFrame.std` with ``timedelta64`` dtype and ``skipna=False`` (:issue:`37392`)
- Bug in :meth:`DataFrame.min` and :meth:`DataFrame.max` with ``datetime64`` dtype and ``skipna=False`` (:issue:`36907`)

Conversion
^^^^^^^^^^

- Bug in :meth:`DataFrame.to_dict` with ``orient='records'`` now returns python native datetime objects for datetimelike columns (:issue:`21256`)
- Bug in :meth:`Series.astype` conversion from ``string`` to ``float`` raised in presence of ``pd.NA`` values (:issue:`37626`)
-

Strings
^^^^^^^
- Bug in :meth:`Series.to_string`, :meth:`DataFrame.to_string`, and :meth:`DataFrame.to_latex` adding a leading space when ``index=False`` (:issue:`24980`)
- Bug in :func:`to_numeric` raising a ``TypeError`` when attempting to convert a string dtype Series containing only numeric strings and ``NA`` (:issue:`37262`)
-

Interval
^^^^^^^^

- Bug in :meth:`DataFrame.replace` and :meth:`Series.replace` where :class:`Interval` dtypes would be converted to object dtypes (:issue:`34871`)
- Bug in :meth:`IntervalIndex.take` with negative indices and ``fill_value=None`` (:issue:`37330`)
- Bug in :meth:`IntervalIndex.putmask` with datetime-like dtype incorrectly casting to object dtype (:issue:`37968`)
- Bug in :meth:`IntervalArray.astype` incorrectly dropping dtype information with a :class:`CategoricalDtype` object (:issue:`37984`)
-

Indexing
^^^^^^^^

- Bug in :meth:`PeriodIndex.get_loc` incorrectly raising ``ValueError`` on non-datelike strings instead of ``KeyError``, causing similar errors in :meth:`Series.__getitem__`, :meth:`Series.__contains__`, and :meth:`Series.loc.__getitem__` (:issue:`34240`)
- Bug in :meth:`Index.sort_values` where, when empty values were passed, the method would break by trying to compare missing values instead of pushing them to the end of the sort order. (:issue:`35584`)
- Bug in :meth:`Index.get_indexer` and :meth:`Index.get_indexer_non_unique` where ``int64`` arrays are returned instead of ``intp``. (:issue:`36359`)
- Bug in :meth:`DataFrame.sort_index` where parameter ascending passed as a list on a single level index gives wrong result. (:issue:`32334`)
- Bug in :meth:`DataFrame.reset_index` was incorrectly raising a ``ValueError`` for input with a :class:`MultiIndex` with missing values in a level with ``Categorical`` dtype (:issue:`24206`)
- Bug in indexing with boolean masks on datetime-like values sometimes returning a view instead of a copy (:issue:`36210`)
- Bug in :meth:`DataFrame.__getitem__` and :meth:`DataFrame.loc.__getitem__` with :class:`IntervalIndex` columns and a numeric indexer (:issue:`26490`)
- Bug in :meth:`Series.loc.__getitem__` with a non-unique :class:`MultiIndex` and an empty-list indexer (:issue:`13691`)
- Bug in indexing on a :class:`Series` or :class:`DataFrame` with a :class:`MultiIndex` and a level named ``"0"`` (:issue:`37194`)
- Bug in :meth:`Series.__getitem__` when using an unsigned integer array as an indexer giving incorrect results or segfaulting instead of raising ``KeyError`` (:issue:`37218`)
- Bug in :meth:`Index.where` incorrectly casting numeric values to strings (:issue:`37591`)
- Bug in :meth:`Series.loc` and :meth:`DataFrame.loc` raises when the index was of ``object`` dtype and the given numeric label was in the index (:issue:`26491`)
- Bug in :meth:`DataFrame.loc` returned requested key plus missing values when ``loc`` was applied to single level from a :class:`MultiIndex` (:issue:`27104`)
- Bug in indexing on a :class:`Series` or :class:`DataFrame` with a :class:`CategoricalIndex` using a listlike indexer containing NA values (:issue:`37722`)
- Bug in :meth:`DataFrame.loc.__setitem__` expanding an empty :class:`DataFrame` with mixed dtypes (:issue:`37932`)
- Bug in :meth:`DataFrame.xs` ignored ``droplevel=False`` for columns (:issue:`19056`)
- Bug in :meth:`DataFrame.reindex` raising ``IndexingError`` wrongly for empty DataFrame with ``tolerance`` not None or ``method="nearest"`` (:issue:`27315`)
- Bug in indexing on a :class:`Series` or :class:`DataFrame` with a :class:`CategoricalIndex` using listlike indexer that contains elements that are in the index's ``categories`` but not in the index itself failing to raise ``KeyError`` (:issue:`37901`)
- Bug on inserting a boolean label into a :class:`DataFrame` with a numeric :class:`Index` columns incorrectly casting to integer (:issue:`36319`)
- Bug in :meth:`DataFrame.iloc` and :meth:`Series.iloc` aligning objects in ``__setitem__`` (:issue:`22046`)
- Bug in :meth:`MultiIndex.drop` does not raise if labels are partially found (:issue:`37820`)
- Bug in :meth:`DataFrame.loc` did not raise ``KeyError`` when missing combination was given with ``slice(None)`` for remaining levels (:issue:`19556`)
- Bug in :meth:`DataFrame.loc` raising ``TypeError`` when non-integer slice was given to select values from :class:`MultiIndex` (:issue:`25165`, :issue:`24263`)
- Bug in :meth:`Series.at` returning :class:`Series` with one element instead of scalar when index is a :class:`MultiIndex` with one level (:issue:`38053`)
- Bug in :meth:`DataFrame.loc` returning and assigning elements in wrong order when indexer is differently ordered than the :class:`MultiIndex` to filter (:issue:`31330`, :issue:`34603`)
- Bug in :meth:`DataFrame.loc` and :meth:`DataFrame.__getitem__`  raising ``KeyError`` when columns were :class:`MultiIndex` with only one level (:issue:`29749`)
- Bug in :meth:`Series.__getitem__` and :meth:`DataFrame.__getitem__` raising blank ``KeyError`` without missing keys for :class:`IntervalIndex` (:issue:`27365`)
- Bug in setting a new label on a :class:`DataFrame` or :class:`Series` with a :class:`CategoricalIndex` incorrectly raising ``TypeError`` when the new label is not among the index's categories (:issue:`38098`)

Missing
^^^^^^^

- Bug in :meth:`.SeriesGroupBy.transform` now correctly handles missing values for ``dropna=False`` (:issue:`35014`)
- Bug in :meth:`Series.nunique` with ``dropna=True`` was returning incorrect results when both ``NA`` and ``None`` missing values were present (:issue:`37566`)
-

MultiIndex
^^^^^^^^^^

- Bug in :meth:`DataFrame.xs` when used with :class:`IndexSlice` raises ``TypeError`` with message ``"Expected label or tuple of labels"`` (:issue:`35301`)
- Bug in :meth:`DataFrame.reset_index` with ``NaT`` values in index raises ``ValueError`` with message ``"cannot convert float NaN to integer"`` (:issue:`36541`)
- Bug in :meth:`DataFrame.combine_first` when used with :class:`MultiIndex` containing string and ``NaN`` values raises ``TypeError`` (:issue:`36562`)
- Bug in :meth:`MultiIndex.drop` dropped ``NaN`` values when non existing key was given as input (:issue:`18853`)

I/O
^^^

- :func:`read_sas` no longer leaks resources on failure (:issue:`35566`)
- Bug in :meth:`DataFrame.to_csv` and :meth:`Series.to_csv` caused a ``ValueError`` when it was called with a filename in combination with ``mode`` containing a ``b`` (:issue:`35058`)
- Bug in :meth:`read_csv` with ``float_precision='round_trip'`` did not handle ``decimal`` and ``thousands`` parameters (:issue:`35365`)
- :meth:`to_pickle` and :meth:`read_pickle` were closing user-provided file objects (:issue:`35679`)
- :meth:`to_csv` passes compression arguments for ``'gzip'`` always to ``gzip.GzipFile`` (:issue:`28103`)
- :meth:`to_csv` did not support zip compression for binary file object not having a filename (:issue:`35058`)
- :meth:`to_csv` and :meth:`read_csv` did not honor ``compression`` and ``encoding`` for path-like objects that are internally converted to file-like objects (:issue:`35677`, :issue:`26124`, :issue:`32392`)
- :meth:`DataFrame.to_pickle`, :meth:`Series.to_pickle`, and :meth:`read_pickle` did not support compression for file-objects (:issue:`26237`, :issue:`29054`, :issue:`29570`)
- Bug in :func:`LongTableBuilder.middle_separator` was duplicating LaTeX longtable entries in the List of Tables of a LaTeX document (:issue:`34360`)
- Bug in :meth:`read_csv` with ``engine='python'`` truncating data if multiple items present in first row and first element started with BOM (:issue:`36343`)
- Removed ``private_key`` and ``verbose`` from :func:`read_gbq` as they are no longer supported in ``pandas-gbq`` (:issue:`34654`, :issue:`30200`)
- Bumped minimum pytables version to 3.5.1 to avoid a ``ValueError`` in :meth:`read_hdf` (:issue:`24839`)
- Bug in :func:`read_table` and :func:`read_csv` when ``delim_whitespace=True`` and ``sep=default`` (:issue:`36583`)
- Bug in :meth:`DataFrame.to_json` and :meth:`Series.to_json` when used with ``lines=True`` and ``orient='records'`` the last line of the record is not appended with 'new line character' (:issue:`36888`)
- Bug in :meth:`read_parquet` with fixed offset timezones. String representation of timezones was not recognized (:issue:`35997`, :issue:`36004`)
- Bug in :meth:`DataFrame.to_html`, :meth:`DataFrame.to_string`, and :meth:`DataFrame.to_latex` ignoring the ``na_rep`` argument when ``float_format`` was also specified (:issue:`9046`, :issue:`13828`)
- Bug in output rendering of complex numbers showing too many trailing zeros (:issue:`36799`)
- Bug in :class:`HDFStore` threw a ``TypeError`` when exporting an empty DataFrame with ``datetime64[ns, tz]`` dtypes with a fixed HDF5 store (:issue:`20594`)
- Bug in :class:`HDFStore` was dropping timezone information when exporting a Series with ``datetime64[ns, tz]`` dtypes with a fixed HDF5 store (:issue:`20594`)
- :func:`read_csv` was closing user-provided binary file handles when ``engine="c"`` and an ``encoding`` was requested (:issue:`36980`)
- Bug in :meth:`DataFrame.to_hdf` was not dropping missing rows with ``dropna=True`` (:issue:`35719`)
- Bug in :func:`read_html` was raising a ``TypeError`` when supplying a ``pathlib.Path`` argument to the ``io`` parameter (:issue:`37705`)
- :meth:`DataFrame.to_excel`, :meth:`Series.to_excel`, :meth:`DataFrame.to_markdown`, and :meth:`Series.to_markdown` now support writing to fsspec URLs such as S3 and Google Cloud Storage (:issue:`33987`)
- Bug in :func:`read_fwf` with ``skip_blank_lines=True`` was not skipping blank lines (:issue:`37758`)
- Parse missing values using :func:`read_json` with ``dtype=False`` to ``NaN`` instead of ``None`` (:issue:`28501`)
- :meth:`read_fwf` was inferring compression with ``compression=None`` which was not consistent with the other :meth:``read_*`` functions (:issue:`37909`)
- :meth:`DataFrame.to_html` was ignoring ``formatters`` argument for ``ExtensionDtype`` columns (:issue:`36525`)
- Bumped minimum xarray version to 0.12.3 to avoid reference to the removed ``Panel`` class (:issue:`27101`)

Period
^^^^^^

- Bug in :meth:`DataFrame.replace` and :meth:`Series.replace` where :class:`Period` dtypes would be converted to object dtypes (:issue:`34871`)

Plotting
^^^^^^^^

- Bug in :meth:`DataFrame.plot` was rotating xticklabels when ``subplots=True``, even if the x-axis wasn't an irregular time series (:issue:`29460`)
- Bug in :meth:`DataFrame.plot` where a marker letter in the ``style`` keyword sometimes caused a ``ValueError`` (:issue:`21003`)
- Bug in :meth:`DataFrame.plot.bar` and :meth:`Series.plot.bar` where ticks positions were assigned by value order instead of using the actual value for numeric or a smart ordering for string (:issue:`26186`, :issue:`11465`)
- Twinned axes were losing their tick labels which should only happen to all but the last row or column of 'externally' shared axes (:issue:`33819`)
- Bug in :meth:`Series.plot` and :meth:`DataFrame.plot` was throwing a :exc:`ValueError` when the Series or DataFrame was
  indexed by a :class:`.TimedeltaIndex` with a fixed frequency and the x-axis lower limit was greater than the upper limit (:issue:`37454`)
- Bug in :meth:`.DataFrameGroupBy.boxplot` when ``subplots=False`` would raise a ``KeyError`` (:issue:`16748`)
- Bug in :meth:`DataFrame.plot` and :meth:`Series.plot` was overwriting matplotlib's shared y axes behaviour when no ``sharey`` parameter was passed (:issue:`37942`)


Groupby/resample/rolling
^^^^^^^^^^^^^^^^^^^^^^^^

- Bug in :meth:`.DataFrameGroupBy.count` and :meth:`SeriesGroupBy.sum` returning ``NaN`` for missing categories when grouped on multiple ``Categoricals``. Now returning ``0`` (:issue:`35028`)
- Bug in :meth:`.DataFrameGroupBy.apply` that would sometimes throw an erroneous ``ValueError`` if the grouping axis had duplicate entries (:issue:`16646`)
- Bug in :meth:`DataFrame.resample` that would throw a ``ValueError`` when resampling from ``"D"`` to ``"24H"`` over a transition into daylight savings time (DST) (:issue:`35219`)
- Bug when combining methods :meth:`DataFrame.groupby` with :meth:`DataFrame.resample` and :meth:`DataFrame.interpolate` raising a ``TypeError`` (:issue:`35325`)
- Bug in :meth:`.DataFrameGroupBy.apply` where a non-nuisance grouping column would be dropped from the output columns if another groupby method was called before ``.apply`` (:issue:`34656`)
- Bug when subsetting columns on a :class:`~pandas.core.groupby.DataFrameGroupBy` (e.g. ``df.groupby('a')[['b']])``) would reset the attributes ``axis``, ``dropna``, ``group_keys``, ``level``, ``mutated``, ``sort``, and ``squeeze`` to their default values. (:issue:`9959`)
- Bug in :meth:`.DataFrameGroupBy.tshift` failing to raise ``ValueError`` when a frequency cannot be inferred for the index of a group (:issue:`35937`)
- Bug in :meth:`DataFrame.groupby` does not always maintain column index name for ``any``, ``all``, ``bfill``, ``ffill``, ``shift`` (:issue:`29764`)
- Bug in :meth:`.DataFrameGroupBy.apply` raising error with ``np.nan`` group(s) when ``dropna=False`` (:issue:`35889`)
- Bug in :meth:`.Rolling.sum` returned wrong values when dtypes where mixed between float and integer and ``axis=1`` (:issue:`20649`, :issue:`35596`)
- Bug in :meth:`.Rolling.count` returned ``np.nan`` with :class:`~pandas.api.indexers.FixedForwardWindowIndexer` as window, ``min_periods=0`` and only missing values in the window (:issue:`35579`)
- Bug where :class:`pandas.core.window.Rolling` produces incorrect window sizes when using a ``PeriodIndex`` (:issue:`34225`)
- Bug in :meth:`.DataFrameGroupBy.ffill` and :meth:`.DataFrameGroupBy.bfill` where a ``NaN`` group would return filled values instead of ``NaN`` when ``dropna=True`` (:issue:`34725`)
- Bug in :meth:`.RollingGroupby.count` where a ``ValueError`` was raised when specifying the ``closed`` parameter (:issue:`35869`)
- Bug in :meth:`.DataFrameGroupBy.rolling` returning wrong values with partial centered window (:issue:`36040`)
- Bug in :meth:`.DataFrameGroupBy.rolling` returned wrong values with timeaware window containing ``NaN``. Raises ``ValueError`` because windows are not monotonic now (:issue:`34617`)
- Bug in :meth:`.Rolling.__iter__` where a ``ValueError`` was not raised when ``min_periods`` was larger than ``window`` (:issue:`37156`)
- Using :meth:`.Rolling.var` instead of :meth:`.Rolling.std` avoids numerical issues for :meth:`.Rolling.corr` when :meth:`.Rolling.var` is still within floating point precision while :meth:`.Rolling.std` is not (:issue:`31286`)
- Bug in :meth:`.DataFrameGroupBy.quantile` and :meth:`.Resampler.quantile` raised ``TypeError`` when values were of type ``Timedelta`` (:issue:`29485`)
- Bug in :meth:`.Rolling.median` and :meth:`.Rolling.quantile` returned wrong values for :class:`.BaseIndexer` subclasses with non-monotonic starting or ending points for windows (:issue:`37153`)
- Bug in :meth:`DataFrame.groupby` dropped ``nan`` groups from result with ``dropna=False`` when grouping over a single column (:issue:`35646`, :issue:`35542`)
<<<<<<< HEAD
- Bug in :meth:`DataFrameGroupBy.head`, :meth:`DataFrameGroupBy.tail`, :meth:`SeriesGroupBy.head`, and :meth:`SeriesGroupBy.tail` would raise when used with ``axis=1`` (:issue:`9772`)
- Bug in :meth:`DataFrameGroupBy.transform` would raise when used with ``axis=1`` and a transformation kernel (e.g. "shift") (:issue:`36308`)
- Bug in :meth:`DataFrameGroupBy.resample` using ``.agg`` with sum produced different result than just calling ``.sum`` (:issue:`33548`)
=======
- Bug in :meth:`.DataFrameGroupBy.head`, :meth:`.DataFrameGroupBy.tail`, :meth:`SeriesGroupBy.head`, and :meth:`SeriesGroupBy.tail` would raise when used with ``axis=1`` (:issue:`9772`)
- Bug in :meth:`.DataFrameGroupBy.transform` would raise when used with ``axis=1`` and a transformation kernel (e.g. "shift") (:issue:`36308`)
>>>>>>> 3f510600

Reshaping
^^^^^^^^^

- Bug in :meth:`DataFrame.crosstab` was returning incorrect results on inputs with duplicate row names, duplicate column names or duplicate names between row and column labels (:issue:`22529`)
- Bug in :meth:`DataFrame.pivot_table` with ``aggfunc='count'`` or ``aggfunc='sum'`` returning ``NaN`` for missing categories when pivoted on a ``Categorical``. Now returning ``0`` (:issue:`31422`)
- Bug in :func:`concat` and :class:`DataFrame` constructor where input index names are not preserved in some cases (:issue:`13475`)
- Bug in func :meth:`crosstab` when using multiple columns with ``margins=True`` and ``normalize=True`` (:issue:`35144`)
- Bug in :meth:`DataFrame.stack` where an empty DataFrame.stack would raise an error (:issue:`36113`). Now returning an empty Series with empty MultiIndex.
- Bug in :meth:`Series.unstack`. Now a Series with single level of Index trying to unstack would raise a ValueError. (:issue:`36113`)
- Bug in :meth:`DataFrame.agg` with ``func={'name':<FUNC>}`` incorrectly raising ``TypeError`` when ``DataFrame.columns==['Name']`` (:issue:`36212`)
- Bug in :meth:`Series.transform` would give incorrect results or raise when the argument ``func`` was a dictionary (:issue:`35811`)
- Bug in :meth:`DataFrame.pivot` did not preserve :class:`MultiIndex` level names for columns when rows and columns are both multiindexed (:issue:`36360`)
- Bug in :meth:`DataFrame.pivot` modified ``index`` argument when ``columns`` was passed but ``values`` was not (:issue:`37635`)
- Bug in :meth:`DataFrame.join` returned a non deterministic level-order for the resulting :class:`MultiIndex` (:issue:`36910`)
- Bug in :meth:`DataFrame.combine_first` caused wrong alignment with dtype ``string`` and one level of ``MultiIndex`` containing only ``NA`` (:issue:`37591`)
- Fixed regression in :func:`merge` on merging :class:`.DatetimeIndex` with empty DataFrame (:issue:`36895`)
- Bug in :meth:`DataFrame.apply` not setting index of return value when ``func`` return type is ``dict`` (:issue:`37544`)
- Bug in :func:`concat` resulting in a ``ValueError`` when at least one of both inputs had a non-unique index (:issue:`36263`)
- Bug in :meth:`DataFrame.merge` and :meth:`pandas.merge` returning inconsistent ordering in result for ``how=right`` and ``how=left`` (:issue:`35382`)
- Bug in :func:`merge_ordered` couldn't handle list-like ``left_by`` or ``right_by`` (:issue:`35269`)

Sparse
^^^^^^

-
-

ExtensionArray
^^^^^^^^^^^^^^

- Fixed bug where :class:`DataFrame` column set to scalar extension type via a dict instantiation was considered an object type rather than the extension type (:issue:`35965`)
- Fixed bug where ``astype()`` with equal dtype and ``copy=False`` would return a new object (:issue:`28488`)
- Fixed bug when applying a NumPy ufunc with multiple outputs to an :class:`.IntegerArray` returning None (:issue:`36913`)
- Fixed an inconsistency in :class:`.PeriodArray`'s ``__init__`` signature to those of :class:`.DatetimeArray` and :class:`.TimedeltaArray` (:issue:`37289`)
- Reductions for :class:`.BooleanArray`, :class:`.Categorical`, :class:`.DatetimeArray`, :class:`.FloatingArray`, :class:`.IntegerArray`, :class:`.PeriodArray`, :class:`.TimedeltaArray`, and :class:`.PandasArray` are now keyword-only methods (:issue:`37541`)
- Fixed a bug where a  ``TypeError`` was wrongly raised if a membership check was made on an ``ExtensionArray`` containing nan-like values (:issue:`37867`)

Other
^^^^^

- Bug in :meth:`DataFrame.replace` and :meth:`Series.replace` incorrectly raising an ``AssertionError`` instead of a ``ValueError`` when invalid parameter combinations are passed (:issue:`36045`)
- Bug in :meth:`DataFrame.replace` and :meth:`Series.replace` with numeric values and string ``to_replace`` (:issue:`34789`)
- Fixed metadata propagation in :meth:`Series.abs` and ufuncs called on Series and DataFrames (:issue:`28283`)
- Bug in :meth:`DataFrame.replace` and :meth:`Series.replace` incorrectly casting from ``PeriodDtype`` to object dtype (:issue:`34871`)
- Fixed bug in metadata propagation incorrectly copying DataFrame columns as metadata when the column name overlaps with the metadata name (:issue:`37037`)
- Fixed metadata propagation in the :class:`Series.dt`, :class:`Series.str` accessors, :class:`DataFrame.duplicated`, :class:`DataFrame.stack`, :class:`DataFrame.unstack`, :class:`DataFrame.pivot`, :class:`DataFrame.append`, :class:`DataFrame.diff`, :class:`DataFrame.applymap` and :class:`DataFrame.update` methods (:issue:`28283`, :issue:`37381`)
- Fixed metadata propagation when selecting columns with ``DataFrame.__getitem__`` (:issue:`28283`)
- Bug in :meth:`Index.union` behaving differently depending on whether operand is an :class:`Index` or other list-like (:issue:`36384`)
- Bug in :meth:`Index.intersection` with non-matching numeric dtypes casting to ``object`` dtype instead of minimal common dtype (:issue:`38122`)
- Passing an array with 2 or more dimensions to the :class:`Series` constructor now raises the more specific ``ValueError`` rather than a bare ``Exception`` (:issue:`35744`)
- Bug in ``dir`` where ``dir(obj)`` wouldn't show attributes defined on the instance for pandas objects (:issue:`37173`)
- Bug in :meth:`RangeIndex.difference` returning :class:`Int64Index` in some cases where it should return :class:`RangeIndex` (:issue:`38028`)

.. ---------------------------------------------------------------------------

.. _whatsnew_120.contributors:

Contributors
~~~~~~~~~~~~

.. contributors:: v1.1.4..v1.2.0|HEAD<|MERGE_RESOLUTION|>--- conflicted
+++ resolved
@@ -733,14 +733,9 @@
 - Bug in :meth:`.DataFrameGroupBy.quantile` and :meth:`.Resampler.quantile` raised ``TypeError`` when values were of type ``Timedelta`` (:issue:`29485`)
 - Bug in :meth:`.Rolling.median` and :meth:`.Rolling.quantile` returned wrong values for :class:`.BaseIndexer` subclasses with non-monotonic starting or ending points for windows (:issue:`37153`)
 - Bug in :meth:`DataFrame.groupby` dropped ``nan`` groups from result with ``dropna=False`` when grouping over a single column (:issue:`35646`, :issue:`35542`)
-<<<<<<< HEAD
-- Bug in :meth:`DataFrameGroupBy.head`, :meth:`DataFrameGroupBy.tail`, :meth:`SeriesGroupBy.head`, and :meth:`SeriesGroupBy.tail` would raise when used with ``axis=1`` (:issue:`9772`)
-- Bug in :meth:`DataFrameGroupBy.transform` would raise when used with ``axis=1`` and a transformation kernel (e.g. "shift") (:issue:`36308`)
-- Bug in :meth:`DataFrameGroupBy.resample` using ``.agg`` with sum produced different result than just calling ``.sum`` (:issue:`33548`)
-=======
-- Bug in :meth:`.DataFrameGroupBy.head`, :meth:`.DataFrameGroupBy.tail`, :meth:`SeriesGroupBy.head`, and :meth:`SeriesGroupBy.tail` would raise when used with ``axis=1`` (:issue:`9772`)
+- Bug in :meth:`.DataFrameGroupBy.head`, :meth:`DataFrameGroupBy.tail`, :meth:`SeriesGroupBy.head`, and :meth:`SeriesGroupBy.tail` would raise when used with ``axis=1`` (:issue:`9772`)
 - Bug in :meth:`.DataFrameGroupBy.transform` would raise when used with ``axis=1`` and a transformation kernel (e.g. "shift") (:issue:`36308`)
->>>>>>> 3f510600
+- Bug in :meth:`.DataFrameGroupBy.resample` using ``.agg`` with sum produced different result than just calling ``.sum`` (:issue:`33548`)
 
 Reshaping
 ^^^^^^^^^
