--- conflicted
+++ resolved
@@ -514,13 +514,9 @@
 - Bug in :meth:`DataFrame.plot` was rotating xticklabels when ``subplots=True``, even if the x-axis wasn't an irregular time series (:issue:`29460`)
 - Bug in :meth:`DataFrame.plot` where a marker letter in the ``style`` keyword sometimes causes a ``ValueError`` (:issue:`21003`)
 - Twinned axes were losing their tick labels which should only happen to all but the last row or column of 'externally' shared axes (:issue:`33819`)
-<<<<<<< HEAD
 - Bug in :meth:`Series.plot` and :meth:`DataFrame.plot` was throwing :exc:`ValueError` with a :class:`Series` or :class:`DataFrame`
   indexed by a :class:`TimedeltaIndex` with a fixed frequency when x-axis lower limit was greater than upper limit (:issue:`37454`)
-=======
 - Bug in :meth:`DataFrameGroupBy.boxplot` when ``subplots=False``, a KeyError would raise (:issue:`16748`)
-
->>>>>>> 0ddf5631
 
 Groupby/resample/rolling
 ^^^^^^^^^^^^^^^^^^^^^^^^
