--- conflicted
+++ resolved
@@ -693,19 +693,12 @@
 - Bug in :meth:`DataFrame.plot` where a marker letter in the ``style`` keyword sometimes caused a ``ValueError`` (:issue:`21003`)
 - Bug in :meth:`DataFrame.plot.bar` and :meth:`Series.plot.bar` where ticks positions were assigned by value order instead of using the actual value for numeric or a smart ordering for string (:issue:`26186`, :issue:`11465`)
 - Twinned axes were losing their tick labels which should only happen to all but the last row or column of 'externally' shared axes (:issue:`33819`)
-<<<<<<< HEAD
-- Bug in :meth:`Series.plot` and :meth:`DataFrame.plot` was throwing :exc:`ValueError` with a :class:`Series` or :class:`DataFrame`
-  indexed by a :class:`TimedeltaIndex` with a fixed frequency when x-axis lower limit was greater than upper limit (:issue:`37454`)
-- Bug in :meth:`DataFrameGroupBy.boxplot` when ``subplots=False``, a KeyError would raise (:issue:`16748`)
-- Bug in :meth:`DataFrame.plot` and :meth:`Series.plot` was overwriting matplotlib's shared y axes behaviour when no sharey parameter was passed (:issue:`37942`)
-- Bug in :meth:`DataFrame.plot` to handle nullable integers (:issue:`32073`)
-=======
 - Bug in :meth:`Series.plot` and :meth:`DataFrame.plot` was throwing a :exc:`ValueError` when the Series or DataFrame was
   indexed by a :class:`.TimedeltaIndex` with a fixed frequency and the x-axis lower limit was greater than the upper limit (:issue:`37454`)
 - Bug in :meth:`.DataFrameGroupBy.boxplot` when ``subplots=False`` would raise a ``KeyError`` (:issue:`16748`)
 - Bug in :meth:`DataFrame.plot` and :meth:`Series.plot` was overwriting matplotlib's shared y axes behaviour when no ``sharey`` parameter was passed (:issue:`37942`)
-
->>>>>>> 5abc06fb
+- Bug in :meth:`DataFrame.plot` was raising a ``TypeError`` with ``ExtensionDtype`` columns (:issue:`32073`)
+
 
 Groupby/resample/rolling
 ^^^^^^^^^^^^^^^^^^^^^^^^
