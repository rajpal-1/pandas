.. _whatsnew_120:

What's new in 1.2.0 (??)
------------------------

These are the changes in pandas 1.2.0. See :ref:`release` for a full changelog
including other versions of pandas.

{{ header }}

.. ---------------------------------------------------------------------------

Enhancements
~~~~~~~~~~~~

.. _whatsnew_120.duplicate_labels:

Optionally disallow duplicate labels
^^^^^^^^^^^^^^^^^^^^^^^^^^^^^^^^^^^^

:class:`Series` and :class:`DataFrame` can now be created with ``allows_duplicate_labels=False`` flag to
control whether the index or columns can contain duplicate labels (:issue:`28394`). This can be used to
prevent accidental introduction of duplicate labels, which can affect downstream operations.

By default, duplicates continue to be allowed

.. ipython:: python

   pd.Series([1, 2], index=['a', 'a'])

.. ipython:: python
   :okexcept:

   pd.Series([1, 2], index=['a', 'a']).set_flags(allows_duplicate_labels=False)

Pandas will propagate the ``allows_duplicate_labels`` property through many operations.

.. ipython:: python
   :okexcept:

   a = (
       pd.Series([1, 2], index=['a', 'b'])
         .set_flags(allows_duplicate_labels=False)
   )
   a
   # An operation introducing duplicates
   a.reindex(['a', 'b', 'a'])

.. warning::

   This is an experimental feature. Currently, many methods fail to
   propagate the ``allows_duplicate_labels`` value. In future versions
   it is expected that every method taking or returning one or more
   DataFrame or Series objects will propagate ``allows_duplicate_labels``.

See :ref:`duplicates` for more.

The ``allows_duplicate_labels`` flag is stored in the new :attr:`DataFrame.flags`
attribute. This stores global attributes that apply to the *pandas object*. This
differs from :attr:`DataFrame.attrs`, which stores information that applies to
the dataset.

Passing arguments to fsspec backends
^^^^^^^^^^^^^^^^^^^^^^^^^^^^^^^^^^^^

Many read/write functions have acquired the ``storage_options`` optional argument,
to pass a dictionary of parameters to the storage backend. This allows, for
example, for passing credentials to S3 and GCS storage. The details of what
parameters can be passed to which backends can be found in the documentation
of the individual storage backends (detailed from the fsspec docs for
`builtin implementations`_ and linked to `external ones`_). See
Section :ref:`io.remote`.

:issue:`35655` added fsspec support (including ``storage_options``)
for reading excel files.

.. _builtin implementations: https://filesystem-spec.readthedocs.io/en/latest/api.html#built-in-implementations
.. _external ones: https://filesystem-spec.readthedocs.io/en/latest/api.html#other-known-implementations

.. _whatsnew_120.binary_handle_to_csv:

Support for binary file handles in ``to_csv``
^^^^^^^^^^^^^^^^^^^^^^^^^^^^^^^^^^^^^^^^^^^^^

:meth:`to_csv` supports file handles in binary mode (:issue:`19827` and :issue:`35058`)
with ``encoding`` (:issue:`13068` and :issue:`23854`) and ``compression`` (:issue:`22555`).
``mode`` has to contain a ``b`` for binary handles to be supported.

For example:

.. ipython:: python

   import io

   data = pd.DataFrame([0, 1, 2])
   buffer = io.BytesIO()
   data.to_csv(buffer, mode="w+b", encoding="utf-8", compression="gzip")

.. _whatsnew_120.read_csv_table_precision_default:

Change in default floating precision for ``read_csv`` and ``read_table``
^^^^^^^^^^^^^^^^^^^^^^^^^^^^^^^^^^^^^^^^^^^^^^^^^^^^^^^^^^^^^^^^^^^^^^^^

For the C parsing engine, the methods :meth:`read_csv` and :meth:`read_table` previously defaulted to a parser that
could read floating point numbers slightly incorrectly with respect to the last bit in precision.
The option ``floating_precision="high"`` has always been available to avoid this issue.
Beginning with this version, the default is now to use the more accurate parser by making
``floating_precision=None`` correspond to the high precision parser, and the new option
``floating_precision="legacy"`` to use the legacy parser. The change to using the higher precision
parser by default should have no impact on performance. (:issue:`17154`)

.. _whatsnew_120.enhancements.other:

Other enhancements
^^^^^^^^^^^^^^^^^^
- Added :meth:`~DataFrame.set_flags` for setting table-wide flags on a ``Series`` or ``DataFrame`` (:issue:`28394`)
- :meth:`DataFrame.applymap` now supports ``na_action`` (:issue:`23803`)
- :class:`Index` with object dtype supports division and multiplication (:issue:`34160`)
- :meth:`DataFrame.explode` and :meth:`Series.explode` now support exploding of sets (:issue:`35614`)
- ``Styler`` now allows direct CSS class name addition to individual data cells (:issue:`36159`)
- :meth:`Rolling.mean()` and :meth:`Rolling.sum()` use Kahan summation to calculate the mean to avoid numerical problems (:issue:`10319`, :issue:`11645`, :issue:`13254`, :issue:`32761`, :issue:`36031`)
- :meth:`DatetimeIndex.searchsorted`, :meth:`TimedeltaIndex.searchsorted`, :meth:`PeriodIndex.searchsorted`, and :meth:`Series.searchsorted` with datetimelike dtypes will now try to cast string arguments (listlike and scalar) to the matching datetimelike type (:issue:`36346`)

.. _whatsnew_120.api_breaking.python:

Increased minimum version for Python
^^^^^^^^^^^^^^^^^^^^^^^^^^^^^^^^^^^^

Pandas 1.2.0 supports Python 3.7.1 and higher (:issue:`35214`).

.. _whatsnew_120.api_breaking.deps:

Increased minimum versions for dependencies
^^^^^^^^^^^^^^^^^^^^^^^^^^^^^^^^^^^^^^^^^^^

Some minimum supported versions of dependencies were updated (:issue:`35214`).
If installed, we now require:

+-----------------+-----------------+----------+---------+
| Package         | Minimum Version | Required | Changed |
+=================+=================+==========+=========+
| numpy           | 1.16.5          |    X     |    X    |
+-----------------+-----------------+----------+---------+
| pytz            | 2017.3          |    X     |    X    |
+-----------------+-----------------+----------+---------+
| python-dateutil | 2.7.3           |    X     |         |
+-----------------+-----------------+----------+---------+
| bottleneck      | 1.2.1           |          |         |
+-----------------+-----------------+----------+---------+
| numexpr         | 2.6.8           |          |    X    |
+-----------------+-----------------+----------+---------+
| pytest (dev)    | 5.0.1           |          |    X    |
+-----------------+-----------------+----------+---------+
| mypy (dev)      | 0.782           |          |    X    |
+-----------------+-----------------+----------+---------+

For `optional libraries <https://dev.pandas.io/docs/install.html#dependencies>`_ the general recommendation is to use the latest version.
The following table lists the lowest version per library that is currently being tested throughout the development of pandas.
Optional libraries below the lowest tested version may still work, but are not considered supported.

+-----------------+-----------------+---------+
| Package         | Minimum Version | Changed |
+=================+=================+=========+
| beautifulsoup4  | 4.6.0           |         |
+-----------------+-----------------+---------+
| fastparquet     | 0.3.2           |         |
+-----------------+-----------------+---------+
| fsspec          | 0.7.4           |         |
+-----------------+-----------------+---------+
| gcsfs           | 0.6.0           |         |
+-----------------+-----------------+---------+
| lxml            | 4.3.0           |    X    |
+-----------------+-----------------+---------+
| matplotlib      | 2.2.3           |    X    |
+-----------------+-----------------+---------+
| numba           | 0.46.0          |         |
+-----------------+-----------------+---------+
| openpyxl        | 2.6.0           |    X    |
+-----------------+-----------------+---------+
| pyarrow         | 0.15.0          |    X    |
+-----------------+-----------------+---------+
| pymysql         | 0.7.11          |    X    |
+-----------------+-----------------+---------+
| pytables        | 3.4.4           |    X    |
+-----------------+-----------------+---------+
| s3fs            | 0.4.0           |         |
+-----------------+-----------------+---------+
| scipy           | 1.2.0           |         |
+-----------------+-----------------+---------+
| sqlalchemy      | 1.2.8           |    X    |
+-----------------+-----------------+---------+
| xarray          | 0.12.0          |    X    |
+-----------------+-----------------+---------+
| xlrd            | 1.2.0           |    X    |
+-----------------+-----------------+---------+
| xlsxwriter      | 1.0.2           |    X    |
+-----------------+-----------------+---------+
| xlwt            | 1.3.0           |    X    |
+-----------------+-----------------+---------+
| pandas-gbq      | 0.12.0          |         |
+-----------------+-----------------+---------+

See :ref:`install.dependencies` and :ref:`install.optional_dependencies` for more.

.. ---------------------------------------------------------------------------

.. _whatsnew_120.deprecations:

Deprecations
~~~~~~~~~~~~
- Deprecated parameter ``inplace`` in :meth:`MultiIndex.set_codes` and :meth:`MultiIndex.set_levels` (:issue:`35626`)
- Deprecated parameter ``dtype`` in :meth:`~Index.copy` on method all index classes. Use the :meth:`~Index.astype` method instead for changing dtype (:issue:`35853`)
- Date parser functions :func:`~pandas.io.date_converters.parse_date_time`, :func:`~pandas.io.date_converters.parse_date_fields`, :func:`~pandas.io.date_converters.parse_all_fields` and :func:`~pandas.io.date_converters.generic_parser` from ``pandas.io.date_converters`` are deprecated and will be removed in a future version; use :func:`to_datetime` instead (:issue:`35741`)
- :meth:`DataFrame.lookup` is deprecated and will be removed in a future version, use :meth:`DataFrame.melt` and :meth:`DataFrame.loc` instead (:issue:`18682`)
- The :meth:`Index.to_native_types` is deprecated. Use ``.astype(str)`` instead (:issue:`28867`)
- Deprecated indexing :class:`DataFrame` rows with datetime-like strings ``df[string]``, use ``df.loc[string]`` instead (:issue:`36179`)

.. ---------------------------------------------------------------------------


.. _whatsnew_120.performance:

Performance improvements
~~~~~~~~~~~~~~~~~~~~~~~~

- Performance improvements when creating DataFrame or Series with dtype ``str`` or :class:`StringDtype` from array with many string elements (:issue:`36304`, :issue:`36317`, :issue:`36325`, :issue:`36432`)
- Performance improvement in :meth:`GroupBy.agg` with the ``numba`` engine (:issue:`35759`)
- Performance improvements when creating :meth:`pd.Series.map` from a huge dictionary (:issue:`34717`)
- Performance improvement in :meth:`GroupBy.transform` with the ``numba`` engine (:issue:`36240`)
- ``Styler`` uuid method altered to compress data transmission over web whilst maintaining reasonably low table collision probability (:issue:`36345`)
- Performance improvement in :meth:`pd.to_datetime` with non-ns time unit for ``float`` ``dtype`` columns (:issue:`20445`)

.. ---------------------------------------------------------------------------

.. _whatsnew_120.bug_fixes:

Bug fixes
~~~~~~~~~

Categorical
^^^^^^^^^^^
- :meth:`Categorical.fillna` will always return a copy, will validate a passed fill value regardless of whether there are any NAs to fill, and will disallow a ``NaT`` as a fill value for numeric categories (:issue:`36530`)
-
-

Datetimelike
^^^^^^^^^^^^
- Bug in :attr:`DatetimeArray.date` where a ``ValueError`` would be raised with a read-only backing array (:issue:`33530`)
- Bug in ``NaT`` comparisons failing to raise ``TypeError`` on invalid inequality comparisons (:issue:`35046`)
- Bug in :class:`DateOffset` where attributes reconstructed from pickle files differ from original objects when input values exceed normal ranges (e.g months=12) (:issue:`34511`)
- Bug in :meth:`DatetimeIndex.get_slice_bound` where ``datetime.date`` objects were not accepted or naive :class:`Timestamp` with a tz-aware :class:`DatetimeIndex` (:issue:`35690`)
- Bug in :meth:`DatetimeIndex.slice_locs` where ``datetime.date`` objects were not accepted (:issue:`34077`)
- Bug in :meth:`DatetimeIndex.searchsorted`, :meth:`TimedeltaIndex.searchsorted`, :meth:`PeriodIndex.searchsorted`, and :meth:`Series.searchsorted` with ``datetime64``, ``timedelta64`` or ``Period`` dtype placement of ``NaT`` values being inconsistent with ``NumPy`` (:issue:`36176`, :issue:`36254`)
- Inconsistency in :class:`DatetimeArray`, :class:`TimedeltaArray`, and :class:`PeriodArray`  setitem casting arrays of strings to datetimelike scalars but not scalar strings (:issue:`36261`)
-

Timedelta
^^^^^^^^^
- Bug in :class:`TimedeltaIndex`, :class:`Series`, and :class:`DataFrame` floor-division with ``timedelta64`` dtypes and ``NaT`` in the denominator (:issue:`35529`)
-
-

Timezones
^^^^^^^^^

- Bug in :func:`date_range` was raising AmbiguousTimeError for valid input with ``ambiguous=False`` (:issue:`35297`)
-


Numeric
^^^^^^^
- Bug in :func:`to_numeric` where float precision was incorrect (:issue:`31364`)
- Bug in :meth:`DataFrame.any` with ``axis=1`` and ``bool_only=True`` ignoring the ``bool_only`` keyword (:issue:`32432`)
- Bug in :meth:`Series.equals` where a ``ValueError`` was raised when numpy arrays were compared to scalars (:issue:`35267`)
- Bug in :class:`Series` where two :class:`Series` each have a :class:`DatetimeIndex` with different timezones having those indexes incorrectly changed when performing arithmetic operations (:issue:`33671`)
-

Conversion
^^^^^^^^^^

-
-

Strings
^^^^^^^
- Bug in :meth:`Series.to_string`, :meth:`DataFrame.to_string`, and :meth:`DataFrame.to_latex` adding a leading space when ``index=False`` (:issue:`24980`)
-
-


Interval
^^^^^^^^

-
-

Indexing
^^^^^^^^

- Bug in :meth:`PeriodIndex.get_loc` incorrectly raising ``ValueError`` on non-datelike strings instead of ``KeyError``, causing similar errors in :meth:`Series.__geitem__`, :meth:`Series.__contains__`, and :meth:`Series.loc.__getitem__` (:issue:`34240`)
- Bug in :meth:`Index.sort_values` where, when empty values were passed, the method would break by trying to compare missing values instead of pushing them to the end of the sort order. (:issue:`35584`)
- Bug in :meth:`Index.get_indexer` and :meth:`Index.get_indexer_non_unique` where int64 arrays are returned instead of intp. (:issue:`36359`)
-

Missing
^^^^^^^

- Bug in :meth:`SeriesGroupBy.transform` now correctly handles missing values for ``dropna=False`` (:issue:`35014`)
-

MultiIndex
^^^^^^^^^^

- Bug in :meth:`DataFrame.xs` when used with :class:`IndexSlice` raises ``TypeError`` with message ``"Expected label or tuple of labels"`` (:issue:`35301`)
-

I/O
^^^

- :func:`read_sas` no longer leaks resources on failure (:issue:`35566`)
- Bug in :meth:`to_csv` caused a ``ValueError`` when it was called with a filename in combination with ``mode`` containing a ``b`` (:issue:`35058`)
- In :meth:`read_csv` ``float_precision='round_trip'`` now handles ``decimal`` and ``thousands`` parameters (:issue:`35365`)
- :meth:`to_pickle` and :meth:`read_pickle` were closing user-provided file objects (:issue:`35679`)
- :meth:`to_csv` passes compression arguments for ``'gzip'`` always to ``gzip.GzipFile`` (:issue:`28103`)
- :meth:`to_csv` did not support zip compression for binary file object not having a filename (:issue:`35058`)
- :meth:`to_csv` and :meth:`read_csv` did not honor ``compression`` and ``encoding`` for path-like objects that are internally converted to file-like objects (:issue:`35677`, :issue:`26124`, and :issue:`32392`)
- :meth:`to_picke` and :meth:`read_pickle` did not support compression for file-objects (:issue:`26237`, :issue:`29054`, and :issue:`29570`)
- Bug in :func:`LongTableBuilder.middle_separator` was duplicating LaTeX longtable entires in the List of Tables of a LaTeX document (:issue:`34360`)
- Bug in :meth:`read_csv` with ``engine='python'`` truncating data if multiple items present in first row and first element started with BOM (:issue:`36343`)
- Removed ``private_key`` and ``verbose`` from :func:`read_gbq` as they are no longer supported in ``pandas-gbq`` (:issue:`34654`, :issue:`30200`)

Plotting
^^^^^^^^

- Bug in :meth:`DataFrame.plot` was rotating xticklabels when ``subplots=True``, even if the x-axis wasn't an irregular time series (:issue:`29460`)
- Bug in :meth:`DataFrame.plot` where a marker letter in the ``style`` keyword sometimes causes a ``ValueError`` (:issue:`21003`)

Groupby/resample/rolling
^^^^^^^^^^^^^^^^^^^^^^^^

- Bug in :meth:`DataFrameGroupBy.count` and :meth:`SeriesGroupBy.sum` returning ``NaN`` for missing categories when grouped on multiple ``Categoricals``. Now returning ``0`` (:issue:`35028`)
- Bug in :meth:`DataFrameGroupBy.apply` that would some times throw an erroneous ``ValueError`` if the grouping axis had duplicate entries (:issue:`16646`)
- Bug in :meth:`DataFrame.resample(...)` that would throw a ``ValueError`` when resampling from "D" to "24H" over a transition into daylight savings time (DST) (:issue:`35219`)
- Bug when combining methods :meth:`DataFrame.groupby` with :meth:`DataFrame.resample` and :meth:`DataFrame.interpolate` raising an ``TypeError`` (:issue:`35325`)
- Bug in :meth:`DataFrameGroupBy.apply` where a non-nuisance grouping column would be dropped from the output columns if another groupby method was called before ``.apply()`` (:issue:`34656`)
- Bug in :meth:`DataFrameGroupby.apply` would drop a :class:`CategoricalIndex` when grouped on. (:issue:`35792`)
- Bug when subsetting columns on a :class:`~pandas.core.groupby.DataFrameGroupBy` (e.g. ``df.groupby('a')[['b']])``) would reset the attributes ``axis``, ``dropna``, ``group_keys``, ``level``, ``mutated``, ``sort``, and ``squeeze`` to their default values. (:issue:`9959`)
- Bug in :meth:`DataFrameGroupby.tshift` failing to raise ``ValueError`` when a frequency cannot be inferred for the index of a group (:issue:`35937`)
- Bug in :meth:`DataFrame.groupby` does not always maintain column index name for ``any``, ``all``, ``bfill``, ``ffill``, ``shift`` (:issue:`29764`)
- Bug in :meth:`DataFrameGroupBy.apply` raising error with ``np.nan`` group(s) when ``dropna=False`` (:issue:`35889`)
- Bug in :meth:`Rolling.sum()` returned wrong values when dtypes where mixed between float and integer and axis was equal to one (:issue:`20649`, :issue:`35596`)

Reshaping
^^^^^^^^^

- Bug in :meth:`DataFrame.pivot_table` with ``aggfunc='count'`` or ``aggfunc='sum'`` returning ``NaN`` for missing categories when pivoted on a ``Categorical``. Now returning ``0`` (:issue:`31422`)
- Bug in :func:`union_indexes` where input index names are not preserved in some cases. Affects :func:`concat` and :class:`DataFrame` constructor (:issue:`13475`)
- Bug in func :meth:`crosstab` when using multiple columns with ``margins=True`` and ``normalize=True`` (:issue:`35144`)
- Bug in :meth:`DataFrame.agg` with ``func={'name':<FUNC>}`` incorrectly raising ``TypeError`` when ``DataFrame.columns==['Name']`` (:issue:`36212`)
-

Sparse
^^^^^^

-
-

ExtensionArray
^^^^^^^^^^^^^^

- Fixed Bug where :class:`DataFrame` column set to scalar extension type via a dict instantion was considered an object type rather than the extension type (:issue:`35965`)
- Fixed bug where ``astype()`` with equal dtype and ``copy=False`` would return a new object (:issue:`284881`)
-


Other
^^^^^

- Bug in :meth:`DataFrame.replace` and :meth:`Series.replace` incorrectly raising ``AssertionError`` instead of ``ValueError`` when invalid parameter combinations are passed (:issue:`36045`)
- Bug in :meth:`DataFrame.replace` and :meth:`Series.replace` with numeric values and string ``to_replace`` (:issue:`34789`)
- Fixed metadata propagation in the :class:`Series.dt` accessor (:issue:`28283`)
- Bug in :meth:`Series.transform` would give incorrect results or raise when the argument ``func`` was dictionary (:issue:`35811`)
<<<<<<< HEAD
- :meth:`to_parquet` support when using :class:`MultiIndex` for columns in parquet format enabled with pyarrow >= 0.15 (:issue:`34777`)
-
=======
- Bug in :meth:`Index.union` behaving differently depending on whether operand is a :class:`Index` or other list-like (:issue:`36384`)
>>>>>>> 3b12293c

.. ---------------------------------------------------------------------------

.. _whatsnew_120.contributors:

Contributors
~~~~~~~~~~~~<|MERGE_RESOLUTION|>--- conflicted
+++ resolved
@@ -380,12 +380,9 @@
 - Bug in :meth:`DataFrame.replace` and :meth:`Series.replace` with numeric values and string ``to_replace`` (:issue:`34789`)
 - Fixed metadata propagation in the :class:`Series.dt` accessor (:issue:`28283`)
 - Bug in :meth:`Series.transform` would give incorrect results or raise when the argument ``func`` was dictionary (:issue:`35811`)
-<<<<<<< HEAD
 - :meth:`to_parquet` support when using :class:`MultiIndex` for columns in parquet format enabled with pyarrow >= 0.15 (:issue:`34777`)
 -
-=======
 - Bug in :meth:`Index.union` behaving differently depending on whether operand is a :class:`Index` or other list-like (:issue:`36384`)
->>>>>>> 3b12293c
 
 .. ---------------------------------------------------------------------------
 
