.. _whatsnew_120:

What's new in 1.2.0 (??)
------------------------

These are the changes in pandas 1.2.0. See :ref:`release` for a full changelog
including other versions of pandas.

{{ header }}

.. ---------------------------------------------------------------------------

Enhancements
~~~~~~~~~~~~

.. _whatsnew_120.duplicate_labels:

Optionally disallow duplicate labels
^^^^^^^^^^^^^^^^^^^^^^^^^^^^^^^^^^^^

:class:`Series` and :class:`DataFrame` can now be created with ``allows_duplicate_labels=False`` flag to
control whether the index or columns can contain duplicate labels (:issue:`28394`). This can be used to
prevent accidental introduction of duplicate labels, which can affect downstream operations.

By default, duplicates continue to be allowed

.. ipython:: python

   pd.Series([1, 2], index=['a', 'a'])

.. ipython:: python
   :okexcept:

   pd.Series([1, 2], index=['a', 'a']).set_flags(allows_duplicate_labels=False)

pandas will propagate the ``allows_duplicate_labels`` property through many operations.

.. ipython:: python
   :okexcept:

   a = (
       pd.Series([1, 2], index=['a', 'b'])
         .set_flags(allows_duplicate_labels=False)
   )
   a
   # An operation introducing duplicates
   a.reindex(['a', 'b', 'a'])

.. warning::

   This is an experimental feature. Currently, many methods fail to
   propagate the ``allows_duplicate_labels`` value. In future versions
   it is expected that every method taking or returning one or more
   DataFrame or Series objects will propagate ``allows_duplicate_labels``.

See :ref:`duplicates` for more.

The ``allows_duplicate_labels`` flag is stored in the new :attr:`DataFrame.flags`
attribute. This stores global attributes that apply to the *pandas object*. This
differs from :attr:`DataFrame.attrs`, which stores information that applies to
the dataset.

Passing arguments to fsspec backends
^^^^^^^^^^^^^^^^^^^^^^^^^^^^^^^^^^^^

Many read/write functions have acquired the ``storage_options`` optional argument,
to pass a dictionary of parameters to the storage backend. This allows, for
example, for passing credentials to S3 and GCS storage. The details of what
parameters can be passed to which backends can be found in the documentation
of the individual storage backends (detailed from the fsspec docs for
`builtin implementations`_ and linked to `external ones`_). See
Section :ref:`io.remote`.

:issue:`35655` added fsspec support (including ``storage_options``)
for reading excel files.

.. _builtin implementations: https://filesystem-spec.readthedocs.io/en/latest/api.html#built-in-implementations
.. _external ones: https://filesystem-spec.readthedocs.io/en/latest/api.html#other-known-implementations

.. _whatsnew_120.binary_handle_to_csv:

Support for binary file handles in ``to_csv``
^^^^^^^^^^^^^^^^^^^^^^^^^^^^^^^^^^^^^^^^^^^^^

:meth:`to_csv` supports file handles in binary mode (:issue:`19827` and :issue:`35058`)
with ``encoding`` (:issue:`13068` and :issue:`23854`) and ``compression`` (:issue:`22555`).
``mode`` has to contain a ``b`` for binary handles to be supported.

For example:

.. ipython:: python

   import io

   data = pd.DataFrame([0, 1, 2])
   buffer = io.BytesIO()
   data.to_csv(buffer, mode="w+b", encoding="utf-8", compression="gzip")

Support for short caption and table position in ``to_latex``
^^^^^^^^^^^^^^^^^^^^^^^^^^^^^^^^^^^^^^^^^^^^^^^^^^^^^^^^^^^^

:meth:`DataFrame.to_latex` now allows one to specify
a floating table position (:issue:`35281`)
and a short caption (:issue:`36267`).

New keyword ``position`` is implemented to set the position.

.. ipython:: python

   data = pd.DataFrame({'a': [1, 2], 'b': [3, 4]})
   table = data.to_latex(position='ht')
   print(table)

Usage of keyword ``caption`` is extended.
Besides taking a single string as an argument,
one can optionally provide a tuple of ``(full_caption, short_caption)``
to add a short caption macro.

.. ipython:: python

   data = pd.DataFrame({'a': [1, 2], 'b': [3, 4]})
   table = data.to_latex(caption=('the full long caption', 'short caption'))
   print(table)

.. _whatsnew_120.read_csv_table_precision_default:

Change in default floating precision for ``read_csv`` and ``read_table``
^^^^^^^^^^^^^^^^^^^^^^^^^^^^^^^^^^^^^^^^^^^^^^^^^^^^^^^^^^^^^^^^^^^^^^^^

For the C parsing engine, the methods :meth:`read_csv` and :meth:`read_table` previously defaulted to a parser that
could read floating point numbers slightly incorrectly with respect to the last bit in precision.
The option ``floating_precision="high"`` has always been available to avoid this issue.
Beginning with this version, the default is now to use the more accurate parser by making
``floating_precision=None`` correspond to the high precision parser, and the new option
``floating_precision="legacy"`` to use the legacy parser. The change to using the higher precision
parser by default should have no impact on performance. (:issue:`17154`)

.. _whatsnew_120.floating:

Experimental nullable data types for float data
^^^^^^^^^^^^^^^^^^^^^^^^^^^^^^^^^^^^^^^^^^^^^^^

We've added :class:`Float32Dtype` / :class:`Float64Dtype` and :class:`~arrays.FloatingArray`,
an extension data type dedicated to floating point data that can hold the
``pd.NA`` missing value indicator (:issue:`32265`, :issue:`34307`).

While the default float data type already supports missing values using ``np.nan``,
this new data type uses ``pd.NA`` (and its corresponding behaviour) as missing
value indicator, in line with the already existing nullable :ref:`integer <integer_na>`
and :ref:`boolean <boolean>` data types.

One example where the behaviour of ``np.nan`` and ``pd.NA`` is different is
comparison operations:

.. ipython:: python

  # the default numpy float64 dtype
  s1 = pd.Series([1.5, None])
  s1
  s1 > 1

.. ipython:: python

  # the new nullable float64 dtype
  s2 = pd.Series([1.5, None], dtype="Float64")
  s2
  s2 > 1

See the :ref:`missing_data.NA` doc section for more details on the behaviour
when using the ``pd.NA`` missing value indicator.

As shown above, the dtype can be specified using the "Float64" or "Float32"
string (capitalized to distinguish it from the default "float64" data type).
Alternatively, you can also use the dtype object:

.. ipython:: python

   pd.Series([1.5, None], dtype=pd.Float32Dtype())

.. warning::

   Experimental: the new floating data types are currently experimental, and its
   behaviour or API may still change without warning. Especially the behaviour
   regarding NaN (distinct from NA missing values) is subject to change.

.. _whatsnew_120.index_name_preservation:

Index/column name preservation when aggregating
^^^^^^^^^^^^^^^^^^^^^^^^^^^^^^^^^^^^^^^^^^^^^^^

When aggregating using :meth:`concat` or the :class:`DataFrame` constructor, Pandas
will attempt to preserve index (and column) names whenever possible (:issue:`35847`).
In the case where all inputs share a common name, this name will be assigned to the
result. When the input names do not all agree, the result will be unnamed. Here is an
example where the index name is preserved:

.. ipython:: python

    idx = pd.Index(range(5), name='abc')
    ser = pd.Series(range(5, 10), index=idx)
    pd.concat({'x': ser[1:], 'y': ser[:-1]}, axis=1)

The same is true for :class:`MultiIndex`, but the logic is applied separately on a
level-by-level basis.

.. _whatsnew_120.enhancements.other:

Other enhancements
^^^^^^^^^^^^^^^^^^
- Added :meth:`~DataFrame.set_flags` for setting table-wide flags on a ``Series`` or ``DataFrame`` (:issue:`28394`)
- :meth:`DataFrame.applymap` now supports ``na_action`` (:issue:`23803`)
- :class:`Index` with object dtype supports division and multiplication (:issue:`34160`)
- :meth:`DataFrame.explode` and :meth:`Series.explode` now support exploding of sets (:issue:`35614`)
- :meth:`DataFrame.hist` now supports time series (datetime) data (:issue:`32590`)
- ``Styler`` now allows direct CSS class name addition to individual data cells (:issue:`36159`)
- :meth:`Rolling.mean()` and :meth:`Rolling.sum()` use Kahan summation to calculate the mean to avoid numerical problems (:issue:`10319`, :issue:`11645`, :issue:`13254`, :issue:`32761`, :issue:`36031`)
- :meth:`DatetimeIndex.searchsorted`, :meth:`TimedeltaIndex.searchsorted`, :meth:`PeriodIndex.searchsorted`, and :meth:`Series.searchsorted` with datetimelike dtypes will now try to cast string arguments (listlike and scalar) to the matching datetimelike type (:issue:`36346`)
- Added methods :meth:`IntegerArray.prod`, :meth:`IntegerArray.min`, and :meth:`IntegerArray.max` (:issue:`33790`)
- Where possible :meth:`RangeIndex.difference` and :meth:`RangeIndex.symmetric_difference` will return :class:`RangeIndex` instead of :class:`Int64Index` (:issue:`36564`)
- Added :meth:`Rolling.sem()` and :meth:`Expanding.sem()` to compute the standard error of mean (:issue:`26476`).
- :meth:`Rolling.var()` and :meth:`Rolling.std()` use Kahan summation and Welfords Method to avoid numerical issues (:issue:`37051`)
- :meth:`DataFrame.plot` now recognizes ``xlabel`` and ``ylabel`` arguments for plots of type ``scatter`` and ``hexbin`` (:issue:`37001`)
- :class:`DataFrame` now supports ``divmod`` operation (:issue:`37165`)

.. _whatsnew_120.api_breaking.python:

Increased minimum version for Python
^^^^^^^^^^^^^^^^^^^^^^^^^^^^^^^^^^^^

pandas 1.2.0 supports Python 3.7.1 and higher (:issue:`35214`).

.. _whatsnew_120.api_breaking.deps:

Increased minimum versions for dependencies
^^^^^^^^^^^^^^^^^^^^^^^^^^^^^^^^^^^^^^^^^^^

Some minimum supported versions of dependencies were updated (:issue:`35214`).
If installed, we now require:

+-----------------+-----------------+----------+---------+
| Package         | Minimum Version | Required | Changed |
+=================+=================+==========+=========+
| numpy           | 1.16.5          |    X     |    X    |
+-----------------+-----------------+----------+---------+
| pytz            | 2017.3          |    X     |    X    |
+-----------------+-----------------+----------+---------+
| python-dateutil | 2.7.3           |    X     |         |
+-----------------+-----------------+----------+---------+
| bottleneck      | 1.2.1           |          |         |
+-----------------+-----------------+----------+---------+
| numexpr         | 2.6.8           |          |    X    |
+-----------------+-----------------+----------+---------+
| pytest (dev)    | 5.0.1           |          |    X    |
+-----------------+-----------------+----------+---------+
| mypy (dev)      | 0.782           |          |    X    |
+-----------------+-----------------+----------+---------+

For `optional libraries <https://dev.pandas.io/docs/install.html#dependencies>`_ the general recommendation is to use the latest version.
The following table lists the lowest version per library that is currently being tested throughout the development of pandas.
Optional libraries below the lowest tested version may still work, but are not considered supported.

+-----------------+-----------------+---------+
| Package         | Minimum Version | Changed |
+=================+=================+=========+
| beautifulsoup4  | 4.6.0           |         |
+-----------------+-----------------+---------+
| fastparquet     | 0.3.2           |         |
+-----------------+-----------------+---------+
| fsspec          | 0.7.4           |         |
+-----------------+-----------------+---------+
| gcsfs           | 0.6.0           |         |
+-----------------+-----------------+---------+
| lxml            | 4.3.0           |    X    |
+-----------------+-----------------+---------+
| matplotlib      | 2.2.3           |    X    |
+-----------------+-----------------+---------+
| numba           | 0.46.0          |         |
+-----------------+-----------------+---------+
| openpyxl        | 2.6.0           |    X    |
+-----------------+-----------------+---------+
| pyarrow         | 0.15.0          |    X    |
+-----------------+-----------------+---------+
| pymysql         | 0.7.11          |    X    |
+-----------------+-----------------+---------+
| pytables        | 3.5.1           |    X    |
+-----------------+-----------------+---------+
| s3fs            | 0.4.0           |         |
+-----------------+-----------------+---------+
| scipy           | 1.2.0           |         |
+-----------------+-----------------+---------+
| sqlalchemy      | 1.2.8           |    X    |
+-----------------+-----------------+---------+
| xarray          | 0.12.0          |    X    |
+-----------------+-----------------+---------+
| xlrd            | 1.2.0           |    X    |
+-----------------+-----------------+---------+
| xlsxwriter      | 1.0.2           |    X    |
+-----------------+-----------------+---------+
| xlwt            | 1.3.0           |    X    |
+-----------------+-----------------+---------+
| pandas-gbq      | 0.12.0          |         |
+-----------------+-----------------+---------+

See :ref:`install.dependencies` and :ref:`install.optional_dependencies` for more.

.. ---------------------------------------------------------------------------

.. _whatsnew_120.deprecations:

Deprecations
~~~~~~~~~~~~
- Deprecated parameter ``inplace`` in :meth:`MultiIndex.set_codes` and :meth:`MultiIndex.set_levels` (:issue:`35626`)
- Deprecated parameter ``dtype`` in :meth:`~Index.copy` on method all index classes. Use the :meth:`~Index.astype` method instead for changing dtype (:issue:`35853`)
- Deprecated parameters ``levels`` and ``codes`` in :meth:`~MultiIndex.copy`. Use the :meth:`~MultiIndex.set_levels` and :meth:`~MultiIndex.set_codes` methods instead (:issue:`36685`)
- Date parser functions :func:`~pandas.io.date_converters.parse_date_time`, :func:`~pandas.io.date_converters.parse_date_fields`, :func:`~pandas.io.date_converters.parse_all_fields` and :func:`~pandas.io.date_converters.generic_parser` from ``pandas.io.date_converters`` are deprecated and will be removed in a future version; use :func:`to_datetime` instead (:issue:`35741`)
- :meth:`DataFrame.lookup` is deprecated and will be removed in a future version, use :meth:`DataFrame.melt` and :meth:`DataFrame.loc` instead (:issue:`18682`)
- The :meth:`Index.to_native_types` is deprecated. Use ``.astype(str)`` instead (:issue:`28867`)
- Deprecated indexing :class:`DataFrame` rows with datetime-like strings ``df[string]``, use ``df.loc[string]`` instead (:issue:`36179`)
- Deprecated casting an object-dtype index of ``datetime`` objects to :class:`DatetimeIndex` in the :class:`Series` constructor (:issue:`23598`)
- Deprecated :meth:`Index.is_all_dates` (:issue:`27744`)
- The default value of ``regex`` for :meth:`Series.str.replace` will change from ``True`` to ``False`` in a future release. In addition, single character regular expressions will *not* be treated as literal strings when ``regex=True`` is set. (:issue:`24804`)
- Deprecated automatic alignment on comparison operations between :class:`DataFrame` and :class:`Series`, do ``frame, ser = frame.align(ser, axis=1, copy=False)`` before e.g. ``frame == ser`` (:issue:`28759`)
- :meth:`Rolling.count` with ``min_periods=None`` will default to the size of the window in a future version (:issue:`31302`)
- Deprecated slice-indexing on timezone-aware :class:`DatetimeIndex` with naive ``datetime`` objects, to match scalar indexing behavior (:issue:`36148`)
- :meth:`Index.ravel` returning a ``np.ndarray`` is deprecated, in the future this will return a view on the same index (:issue:`19956`)

.. ---------------------------------------------------------------------------


.. _whatsnew_120.performance:

Performance improvements
~~~~~~~~~~~~~~~~~~~~~~~~

- Performance improvements when creating DataFrame or Series with dtype ``str`` or :class:`StringDtype` from array with many string elements (:issue:`36304`, :issue:`36317`, :issue:`36325`, :issue:`36432`)
- Performance improvement in :meth:`GroupBy.agg` with the ``numba`` engine (:issue:`35759`)
- Performance improvements when creating :meth:`pd.Series.map` from a huge dictionary (:issue:`34717`)
- Performance improvement in :meth:`GroupBy.transform` with the ``numba`` engine (:issue:`36240`)
- ``Styler`` uuid method altered to compress data transmission over web whilst maintaining reasonably low table collision probability (:issue:`36345`)
- Performance improvement in :meth:`pd.to_datetime` with non-ns time unit for ``float`` ``dtype`` columns (:issue:`20445`)
- Performance improvement in setting values on a :class:`IntervalArray` (:issue:`36310`)
- The internal index method :meth:`~Index._shallow_copy` now makes the new index and original index share cached attributes,
  avoiding creating these again, if created on either. This can speed up operations that depend on creating copies of existing indexes (:issue:`36840`)
- Performance improvement in :meth:`RollingGroupby.count` (:issue:`35625`)
- Small performance decrease to :meth:`Rolling.min` and :meth:`Rolling.max` for fixed windows (:issue:`36567`)
- Reduced peak memory usage in :meth:`DataFrame.to_pickle` when using ``protocol=5`` in python 3.8+ (:issue:`34244`)
- Performance improvement in :class:`ExpandingGroupby` (:issue:`37064`)

.. ---------------------------------------------------------------------------

.. _whatsnew_120.bug_fixes:

Bug fixes
~~~~~~~~~

Categorical
^^^^^^^^^^^
- :meth:`Categorical.fillna` will always return a copy, will validate a passed fill value regardless of whether there are any NAs to fill, and will disallow a ``NaT`` as a fill value for numeric categories (:issue:`36530`)
- Bug in :meth:`Categorical.__setitem__` that incorrectly raised when trying to set a tuple value (:issue:`20439`)
-

Datetimelike
^^^^^^^^^^^^
- Bug in :attr:`DatetimeArray.date` where a ``ValueError`` would be raised with a read-only backing array (:issue:`33530`)
- Bug in ``NaT`` comparisons failing to raise ``TypeError`` on invalid inequality comparisons (:issue:`35046`)
- Bug in :class:`DateOffset` where attributes reconstructed from pickle files differ from original objects when input values exceed normal ranges (e.g months=12) (:issue:`34511`)
- Bug in :meth:`DatetimeIndex.get_slice_bound` where ``datetime.date`` objects were not accepted or naive :class:`Timestamp` with a tz-aware :class:`DatetimeIndex` (:issue:`35690`)
- Bug in :meth:`DatetimeIndex.slice_locs` where ``datetime.date`` objects were not accepted (:issue:`34077`)
- Bug in :meth:`DatetimeIndex.searchsorted`, :meth:`TimedeltaIndex.searchsorted`, :meth:`PeriodIndex.searchsorted`, and :meth:`Series.searchsorted` with ``datetime64``, ``timedelta64`` or ``Period`` dtype placement of ``NaT`` values being inconsistent with ``NumPy`` (:issue:`36176`, :issue:`36254`)
- Inconsistency in :class:`DatetimeArray`, :class:`TimedeltaArray`, and :class:`PeriodArray`  setitem casting arrays of strings to datetimelike scalars but not scalar strings (:issue:`36261`)
- Bug in :class:`DatetimeIndex.shift` incorrectly raising when shifting empty indexes (:issue:`14811`)
- :class:`Timestamp` and :class:`DatetimeIndex` comparisons between timezone-aware and timezone-naive objects now follow the standard library ``datetime`` behavior, returning ``True``/``False`` for ``!=``/``==`` and raising for inequality comparisons (:issue:`28507`)
- Bug in :meth:`DatetimeIndex.equals` and :meth:`TimedeltaIndex.equals` incorrectly considering ``int64`` indexes as equal (:issue:`36744`)

Timedelta
^^^^^^^^^
- Bug in :class:`TimedeltaIndex`, :class:`Series`, and :class:`DataFrame` floor-division with ``timedelta64`` dtypes and ``NaT`` in the denominator (:issue:`35529`)
- Bug in parsing of ISO 8601 durations in :class:`Timedelta`, :meth:`pd.to_datetime` (:issue:`37159`, fixes :issue:`29773` and :issue:`36204`)

Timezones
^^^^^^^^^

- Bug in :func:`date_range` was raising AmbiguousTimeError for valid input with ``ambiguous=False`` (:issue:`35297`)
-


Numeric
^^^^^^^
- Bug in :func:`to_numeric` where float precision was incorrect (:issue:`31364`)
- Bug in :meth:`DataFrame.any` with ``axis=1`` and ``bool_only=True`` ignoring the ``bool_only`` keyword (:issue:`32432`)
- Bug in :meth:`Series.equals` where a ``ValueError`` was raised when numpy arrays were compared to scalars (:issue:`35267`)
- Bug in :class:`Series` where two :class:`Series` each have a :class:`DatetimeIndex` with different timezones having those indexes incorrectly changed when performing arithmetic operations (:issue:`33671`)
- Bug in :meth:`pd._testing.assert_almost_equal` was incorrect for complex numeric types (:issue:`28235`)
- Bug in :meth:`DataFrame.__rmatmul__` error handling reporting transposed shapes (:issue:`21581`)
- Bug in :class:`Series` flex arithmetic methods where the result when operating with a ``list``, ``tuple`` or ``np.ndarray`` would have an incorrect name (:issue:`36760`)
- Bug in :class:`IntegerArray` multiplication with ``timedelta`` and ``np.timedelta64`` objects (:issue:`36870`)
- Bug in :class:`MultiIndex` comparison with tuple incorrectly treating tuple as array-like (:issue:`21517`)
- Bug in :meth:`DataFrame.diff` with ``datetime64`` dtypes including ``NaT`` values failing to fill ``NaT`` results correctly (:issue:`32441`)
- Bug in :class:`DataFrame` arithmetic ops incorrectly accepting keyword arguments (:issue:`36843`)
- Bug in :class:`IntervalArray` comparisons with :class:`Series` not returning :class:`Series` (:issue:`36908`)
- Bug in :class:`DataFrame` allowing arithmetic operations with list of array-likes with undefined results. Behavior changed to raising ``ValueError`` (:issue:`36702`)

Conversion
^^^^^^^^^^

-
-

Strings
^^^^^^^
- Bug in :meth:`Series.to_string`, :meth:`DataFrame.to_string`, and :meth:`DataFrame.to_latex` adding a leading space when ``index=False`` (:issue:`24980`)
<<<<<<< HEAD
=======
- Bug in :func:`to_numeric` raising a ``TypeError`` when attempting to convert a string dtype :class:`Series` containing only numeric strings and ``NA`` (:issue:`37262`)
>>>>>>> 196bdcd8
-


Interval
^^^^^^^^

-
-

Indexing
^^^^^^^^

- Bug in :meth:`PeriodIndex.get_loc` incorrectly raising ``ValueError`` on non-datelike strings instead of ``KeyError``, causing similar errors in :meth:`Series.__geitem__`, :meth:`Series.__contains__`, and :meth:`Series.loc.__getitem__` (:issue:`34240`)
- Bug in :meth:`Index.sort_values` where, when empty values were passed, the method would break by trying to compare missing values instead of pushing them to the end of the sort order. (:issue:`35584`)
- Bug in :meth:`Index.get_indexer` and :meth:`Index.get_indexer_non_unique` where int64 arrays are returned instead of intp. (:issue:`36359`)
- Bug in :meth:`DataFrame.sort_index` where parameter ascending passed as a list on a single level index gives wrong result. (:issue:`32334`)
- Bug in :meth:`DataFrame.reset_index` was incorrectly raising a ``ValueError`` for input with a :class:`MultiIndex` with missing values in a level with ``Categorical`` dtype (:issue:`24206`)
- Bug in indexing with boolean masks on datetime-like values sometimes returning a view instead of a copy (:issue:`36210`)
- Bug in :meth:`DataFrame.__getitem__` and :meth:`DataFrame.loc.__getitem__` with :class:`IntervalIndex` columns and a numeric indexer (:issue:`26490`)
- Bug in :meth:`Series.loc.__getitem__` with a non-unique :class:`MultiIndex` and an empty-list indexer (:issue:`13691`)

Missing
^^^^^^^

- Bug in :meth:`SeriesGroupBy.transform` now correctly handles missing values for ``dropna=False`` (:issue:`35014`)
-

MultiIndex
^^^^^^^^^^

- Bug in :meth:`DataFrame.xs` when used with :class:`IndexSlice` raises ``TypeError`` with message ``"Expected label or tuple of labels"`` (:issue:`35301`)
- Bug in :meth:`DataFrame.reset_index` with ``NaT`` values in index raises ``ValueError`` with message ``"cannot convert float NaN to integer"`` (:issue:`36541`)
-

I/O
^^^

- :func:`read_sas` no longer leaks resources on failure (:issue:`35566`)
- Bug in :meth:`to_csv` caused a ``ValueError`` when it was called with a filename in combination with ``mode`` containing a ``b`` (:issue:`35058`)
- In :meth:`read_csv` ``float_precision='round_trip'`` now handles ``decimal`` and ``thousands`` parameters (:issue:`35365`)
- :meth:`to_pickle` and :meth:`read_pickle` were closing user-provided file objects (:issue:`35679`)
- :meth:`to_csv` passes compression arguments for ``'gzip'`` always to ``gzip.GzipFile`` (:issue:`28103`)
- :meth:`to_csv` did not support zip compression for binary file object not having a filename (:issue:`35058`)
- :meth:`to_csv` and :meth:`read_csv` did not honor ``compression`` and ``encoding`` for path-like objects that are internally converted to file-like objects (:issue:`35677`, :issue:`26124`, and :issue:`32392`)
- :meth:`to_picke` and :meth:`read_pickle` did not support compression for file-objects (:issue:`26237`, :issue:`29054`, and :issue:`29570`)
- Bug in :func:`LongTableBuilder.middle_separator` was duplicating LaTeX longtable entries in the List of Tables of a LaTeX document (:issue:`34360`)
- Bug in :meth:`read_csv` with ``engine='python'`` truncating data if multiple items present in first row and first element started with BOM (:issue:`36343`)
- Removed ``private_key`` and ``verbose`` from :func:`read_gbq` as they are no longer supported in ``pandas-gbq`` (:issue:`34654`, :issue:`30200`)
- Bumped minimum pytables version to 3.5.1 to avoid a ``ValueError`` in :meth:`read_hdf` (:issue:`24839`)
- Bug in :func:`read_table` and :func:`read_csv` when ``delim_whitespace=True`` and ``sep=default`` (:issue:`36583`)
- Bug in :meth:`to_json` with ``lines=True`` and ``orient='records'`` the last line of the record is not appended with 'new line character' (:issue:`36888`)
- Bug in :meth:`read_parquet` with fixed offset timezones. String representation of timezones was not recognized (:issue:`35997`, :issue:`36004`)
- Bug in :meth:`DataFrame.to_html`, :meth:`DataFrame.to_string`, and :meth:`DataFrame.to_latex` ignoring the ``na_rep`` argument when ``float_format`` was also specified (:issue:`9046`, :issue:`13828`)
- Bug in output rendering of complex numbers showing too many trailing zeros (:issue:`36799`)
- Bug in :class:`HDFStore` threw a ``TypeError`` when exporting an empty :class:`DataFrame` with ``datetime64[ns, tz]`` dtypes with a fixed HDF5 store (:issue:`20594`)

Plotting
^^^^^^^^

- Bug in :meth:`DataFrame.plot` was rotating xticklabels when ``subplots=True``, even if the x-axis wasn't an irregular time series (:issue:`29460`)
- Bug in :meth:`DataFrame.plot` where a marker letter in the ``style`` keyword sometimes causes a ``ValueError`` (:issue:`21003`)
- Twinned axes were losing their tick labels which should only happen to all but the last row or column of 'externally' shared axes (:issue:`33819`)

Groupby/resample/rolling
^^^^^^^^^^^^^^^^^^^^^^^^

- Bug in :meth:`DataFrameGroupBy.count` and :meth:`SeriesGroupBy.sum` returning ``NaN`` for missing categories when grouped on multiple ``Categoricals``. Now returning ``0`` (:issue:`35028`)
- Bug in :meth:`DataFrameGroupBy.apply` that would some times throw an erroneous ``ValueError`` if the grouping axis had duplicate entries (:issue:`16646`)
- Bug in :meth:`DataFrame.resample(...)` that would throw a ``ValueError`` when resampling from "D" to "24H" over a transition into daylight savings time (DST) (:issue:`35219`)
- Bug when combining methods :meth:`DataFrame.groupby` with :meth:`DataFrame.resample` and :meth:`DataFrame.interpolate` raising an ``TypeError`` (:issue:`35325`)
- Bug in :meth:`DataFrameGroupBy.apply` where a non-nuisance grouping column would be dropped from the output columns if another groupby method was called before ``.apply()`` (:issue:`34656`)
- Bug in :meth:`DataFrameGroupby.apply` would drop a :class:`CategoricalIndex` when grouped on. (:issue:`35792`)
- Bug when subsetting columns on a :class:`~pandas.core.groupby.DataFrameGroupBy` (e.g. ``df.groupby('a')[['b']])``) would reset the attributes ``axis``, ``dropna``, ``group_keys``, ``level``, ``mutated``, ``sort``, and ``squeeze`` to their default values. (:issue:`9959`)
- Bug in :meth:`DataFrameGroupby.tshift` failing to raise ``ValueError`` when a frequency cannot be inferred for the index of a group (:issue:`35937`)
- Bug in :meth:`DataFrame.groupby` does not always maintain column index name for ``any``, ``all``, ``bfill``, ``ffill``, ``shift`` (:issue:`29764`)
- Bug in :meth:`DataFrameGroupBy.apply` raising error with ``np.nan`` group(s) when ``dropna=False`` (:issue:`35889`)
- Bug in :meth:`Rolling.sum()` returned wrong values when dtypes where mixed between float and integer and axis was equal to one (:issue:`20649`, :issue:`35596`)
- Bug in :meth:`Rolling.count` returned ``np.nan`` with :class:`pandas.api.indexers.FixedForwardWindowIndexer` as window, ``min_periods=0`` and only missing values in window (:issue:`35579`)
- Bug where :class:`pandas.core.window.Rolling` produces incorrect window sizes when using a ``PeriodIndex`` (:issue:`34225`)
- Bug in :meth:`DataFrameGroupBy.ffill` and :meth:`DataFrameGroupBy.bfill` where a ``NaN`` group would return filled values instead of ``NaN`` when ``dropna=True`` (:issue:`34725`)
- Bug in :meth:`RollingGroupby.count` where a ``ValueError`` was raised when specifying the ``closed`` parameter (:issue:`35869`)
- Bug in :meth:`DataFrame.groupby.rolling` returning wrong values with partial centered window (:issue:`36040`).
- Bug in :meth:`DataFrameGroupBy.rolling` returned wrong values with timeaware window containing ``NaN``. Raises ``ValueError`` because windows are not monotonic now (:issue:`34617`)
- Bug in :meth:`Rolling.__iter__` where a ``ValueError`` was not raised when ``min_periods`` was larger than ``window`` (:issue:`37156`)

Reshaping
^^^^^^^^^

- Bug in :meth:`DataFrame.pivot_table` with ``aggfunc='count'`` or ``aggfunc='sum'`` returning ``NaN`` for missing categories when pivoted on a ``Categorical``. Now returning ``0`` (:issue:`31422`)
- Bug in :func:`union_indexes` where input index names are not preserved in some cases. Affects :func:`concat` and :class:`DataFrame` constructor (:issue:`13475`)
- Bug in func :meth:`crosstab` when using multiple columns with ``margins=True`` and ``normalize=True`` (:issue:`35144`)
- Bug in :meth:`DataFrame.agg` with ``func={'name':<FUNC>}`` incorrectly raising ``TypeError`` when ``DataFrame.columns==['Name']`` (:issue:`36212`)
- Bug in :meth:`Series.transform` would give incorrect results or raise when the argument ``func`` was dictionary (:issue:`35811`)
-

Sparse
^^^^^^

-
-

ExtensionArray
^^^^^^^^^^^^^^

- Fixed Bug where :class:`DataFrame` column set to scalar extension type via a dict instantion was considered an object type rather than the extension type (:issue:`35965`)
- Fixed bug where ``astype()`` with equal dtype and ``copy=False`` would return a new object (:issue:`284881`)
- Fixed bug when applying a NumPy ufunc with multiple outputs to a :class:`pandas.arrays.IntegerArray` returning None (:issue:`36913`)


Other
^^^^^

- Bug in :meth:`DataFrame.replace` and :meth:`Series.replace` incorrectly raising ``AssertionError`` instead of ``ValueError`` when invalid parameter combinations are passed (:issue:`36045`)
- Bug in :meth:`DataFrame.replace` and :meth:`Series.replace` with numeric values and string ``to_replace`` (:issue:`34789`)
- Fixed bug in metadata propagation incorrectly copying DataFrame columns as metadata when the column name overlaps with the metadata name (:issue:`37037`)
- Fixed metadata propagation in the :class:`Series.dt` and :class:`Series.str` accessors and :class:`DataFrame.duplicated` and ::class:`DataFrame.stack` methods (:issue:`28283`)
- Bug in :meth:`Index.union` behaving differently depending on whether operand is a :class:`Index` or other list-like (:issue:`36384`)
- Passing an array with 2 or more dimensions to the :class:`Series` constructor now raises the more specific ``ValueError``, from a bare ``Exception`` previously (:issue:`35744`)

.. ---------------------------------------------------------------------------

.. _whatsnew_120.contributors:

Contributors
~~~~~~~~~~~~<|MERGE_RESOLUTION|>--- conflicted
+++ resolved
@@ -409,12 +409,8 @@
 Strings
 ^^^^^^^
 - Bug in :meth:`Series.to_string`, :meth:`DataFrame.to_string`, and :meth:`DataFrame.to_latex` adding a leading space when ``index=False`` (:issue:`24980`)
-<<<<<<< HEAD
-=======
 - Bug in :func:`to_numeric` raising a ``TypeError`` when attempting to convert a string dtype :class:`Series` containing only numeric strings and ``NA`` (:issue:`37262`)
->>>>>>> 196bdcd8
--
-
+-
 
 Interval
 ^^^^^^^^
