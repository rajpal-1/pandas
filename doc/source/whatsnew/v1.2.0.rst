--- conflicted
+++ resolved
@@ -524,11 +524,8 @@
 - Bug in :meth:`Series.loc` and :meth:`DataFrame.loc` raises when numeric label was given for object :class:`Index` although label was in :class:`Index` (:issue:`26491`)
 - Bug in :meth:`DataFrame.loc` returned requested key plus missing values when ``loc`` was applied to single level from :class:`MultiIndex` (:issue:`27104`)
 - Bug in indexing on a :class:`Series` or :class:`DataFrame` with a :class:`CategoricalIndex` using a listlike indexer containing NA values (:issue:`37722`)
-<<<<<<< HEAD
+- Bug in :meth:`DataFrame.xs` ignored ``droplevel=False`` for columns (:issue:`19056`)
 - Bug in :meth:`DataFrame.loc` raised ``TypeError`` when non-integer slice was given to select values from :class:`MultiIndex` (:issue:`25165`, :issue:`24263`)
-=======
-- Bug in :meth:`DataFrame.xs` ignored ``droplevel=False`` for columns (:issue:`19056`)
->>>>>>> 524fc9c6
 
 Missing
 ^^^^^^^
