.. _whatsnew_120:

What's new in 1.2.0 (??)
------------------------

These are the changes in pandas 1.2.0. See :ref:`release` for a full changelog
including other versions of pandas.

{{ header }}

.. ---------------------------------------------------------------------------

Enhancements
~~~~~~~~~~~~

.. _whatsnew_120.duplicate_labels:

Optionally disallow duplicate labels
^^^^^^^^^^^^^^^^^^^^^^^^^^^^^^^^^^^^

:class:`Series` and :class:`DataFrame` can now be created with ``allows_duplicate_labels=False`` flag to
control whether the index or columns can contain duplicate labels (:issue:`28394`). This can be used to
prevent accidental introduction of duplicate labels, which can affect downstream operations.

By default, duplicates continue to be allowed

.. ipython:: python

   pd.Series([1, 2], index=['a', 'a'])

.. ipython:: python
   :okexcept:

   pd.Series([1, 2], index=['a', 'a']).set_flags(allows_duplicate_labels=False)

pandas will propagate the ``allows_duplicate_labels`` property through many operations.

.. ipython:: python
   :okexcept:

   a = (
       pd.Series([1, 2], index=['a', 'b'])
         .set_flags(allows_duplicate_labels=False)
   )
   a
   # An operation introducing duplicates
   a.reindex(['a', 'b', 'a'])

.. warning::

   This is an experimental feature. Currently, many methods fail to
   propagate the ``allows_duplicate_labels`` value. In future versions
   it is expected that every method taking or returning one or more
   DataFrame or Series objects will propagate ``allows_duplicate_labels``.

See :ref:`duplicates` for more.

The ``allows_duplicate_labels`` flag is stored in the new :attr:`DataFrame.flags`
attribute. This stores global attributes that apply to the *pandas object*. This
differs from :attr:`DataFrame.attrs`, which stores information that applies to
the dataset.

Passing arguments to fsspec backends
^^^^^^^^^^^^^^^^^^^^^^^^^^^^^^^^^^^^

Many read/write functions have acquired the ``storage_options`` optional argument,
to pass a dictionary of parameters to the storage backend. This allows, for
example, for passing credentials to S3 and GCS storage. The details of what
parameters can be passed to which backends can be found in the documentation
of the individual storage backends (detailed from the fsspec docs for
`builtin implementations`_ and linked to `external ones`_). See
Section :ref:`io.remote`.

:issue:`35655` added fsspec support (including ``storage_options``)
for reading excel files.

.. _builtin implementations: https://filesystem-spec.readthedocs.io/en/latest/api.html#built-in-implementations
.. _external ones: https://filesystem-spec.readthedocs.io/en/latest/api.html#other-known-implementations

.. _whatsnew_120.binary_handle_to_csv:

Support for binary file handles in ``to_csv``
^^^^^^^^^^^^^^^^^^^^^^^^^^^^^^^^^^^^^^^^^^^^^

:meth:`to_csv` supports file handles in binary mode (:issue:`19827` and :issue:`35058`)
with ``encoding`` (:issue:`13068` and :issue:`23854`) and ``compression`` (:issue:`22555`).
``mode`` has to contain a ``b`` for binary handles to be supported.

For example:

.. ipython:: python

   import io

   data = pd.DataFrame([0, 1, 2])
   buffer = io.BytesIO()
   data.to_csv(buffer, mode="w+b", encoding="utf-8", compression="gzip")

Support for short caption and table position in ``to_latex``
^^^^^^^^^^^^^^^^^^^^^^^^^^^^^^^^^^^^^^^^^^^^^^^^^^^^^^^^^^^^

:meth:`DataFrame.to_latex` now allows one to specify
a floating table position (:issue:`35281`)
and a short caption (:issue:`36267`).

New keyword ``position`` is implemented to set the position.

.. ipython:: python

   data = pd.DataFrame({'a': [1, 2], 'b': [3, 4]})
   table = data.to_latex(position='ht')
   print(table)

Usage of keyword ``caption`` is extended.
Besides taking a single string as an argument,
one can optionally provide a tuple of ``(full_caption, short_caption)``
to add a short caption macro.

.. ipython:: python

   data = pd.DataFrame({'a': [1, 2], 'b': [3, 4]})
   table = data.to_latex(caption=('the full long caption', 'short caption'))
   print(table)

.. _whatsnew_120.read_csv_table_precision_default:

Change in default floating precision for ``read_csv`` and ``read_table``
^^^^^^^^^^^^^^^^^^^^^^^^^^^^^^^^^^^^^^^^^^^^^^^^^^^^^^^^^^^^^^^^^^^^^^^^

For the C parsing engine, the methods :meth:`read_csv` and :meth:`read_table` previously defaulted to a parser that
could read floating point numbers slightly incorrectly with respect to the last bit in precision.
The option ``floating_precision="high"`` has always been available to avoid this issue.
Beginning with this version, the default is now to use the more accurate parser by making
``floating_precision=None`` correspond to the high precision parser, and the new option
``floating_precision="legacy"`` to use the legacy parser. The change to using the higher precision
parser by default should have no impact on performance. (:issue:`17154`)

.. _whatsnew_120.floating:

Experimental nullable data types for float data
^^^^^^^^^^^^^^^^^^^^^^^^^^^^^^^^^^^^^^^^^^^^^^^

We've added :class:`Float32Dtype` / :class:`Float64Dtype` and :class:`~arrays.FloatingArray`,
an extension data type dedicated to floating point data that can hold the
``pd.NA`` missing value indicator (:issue:`32265`, :issue:`34307`).

While the default float data type already supports missing values using ``np.nan``,
this new data type uses ``pd.NA`` (and its corresponding behaviour) as missing
value indicator, in line with the already existing nullable :ref:`integer <integer_na>`
and :ref:`boolean <boolean>` data types.

One example where the behaviour of ``np.nan`` and ``pd.NA`` is different is
comparison operations:

.. ipython:: python

  # the default numpy float64 dtype
  s1 = pd.Series([1.5, None])
  s1
  s1 > 1

.. ipython:: python

  # the new nullable float64 dtype
  s2 = pd.Series([1.5, None], dtype="Float64")
  s2
  s2 > 1

See the :ref:`missing_data.NA` doc section for more details on the behaviour
when using the ``pd.NA`` missing value indicator.

As shown above, the dtype can be specified using the "Float64" or "Float32"
string (capitalized to distinguish it from the default "float64" data type).
Alternatively, you can also use the dtype object:

.. ipython:: python

   pd.Series([1.5, None], dtype=pd.Float32Dtype())

.. warning::

   Experimental: the new floating data types are currently experimental, and its
   behaviour or API may still change without warning. Especially the behaviour
   regarding NaN (distinct from NA missing values) is subject to change.

.. _whatsnew_120.index_name_preservation:

Index/column name preservation when aggregating
^^^^^^^^^^^^^^^^^^^^^^^^^^^^^^^^^^^^^^^^^^^^^^^

When aggregating using :meth:`concat` or the :class:`DataFrame` constructor, Pandas
will attempt to preserve index (and column) names whenever possible (:issue:`35847`).
In the case where all inputs share a common name, this name will be assigned to the
result. When the input names do not all agree, the result will be unnamed. Here is an
example where the index name is preserved:

.. ipython:: python

    idx = pd.Index(range(5), name='abc')
    ser = pd.Series(range(5, 10), index=idx)
    pd.concat({'x': ser[1:], 'y': ser[:-1]}, axis=1)

The same is true for :class:`MultiIndex`, but the logic is applied separately on a
level-by-level basis.

.. _whatsnew_120.enhancements.other:

Other enhancements
^^^^^^^^^^^^^^^^^^
- Added ``day_of_week``(compatibility alias ``dayofweek``) property to ``Timestamp``, ``DatetimeIndex``, ``Period``, ``PeriodIndex`` (:issue:`9605`)
- Added ``day_of_year`` (compatibility alias ``dayofyear``) property to ``Timestamp``, ``DatetimeIndex``, ``Period``, ``PeriodIndex`` (:issue:`9605`)
- Added :meth:`~DataFrame.set_flags` for setting table-wide flags on a ``Series`` or ``DataFrame`` (:issue:`28394`)
- :meth:`DataFrame.applymap` now supports ``na_action`` (:issue:`23803`)
- :class:`Index` with object dtype supports division and multiplication (:issue:`34160`)
- :meth:`DataFrame.explode` and :meth:`Series.explode` now support exploding of sets (:issue:`35614`)
- :meth:`DataFrame.hist` now supports time series (datetime) data (:issue:`32590`)
- ``Styler`` now allows direct CSS class name addition to individual data cells (:issue:`36159`)
- :meth:`Rolling.mean()` and :meth:`Rolling.sum()` use Kahan summation to calculate the mean to avoid numerical problems (:issue:`10319`, :issue:`11645`, :issue:`13254`, :issue:`32761`, :issue:`36031`)
- :meth:`DatetimeIndex.searchsorted`, :meth:`TimedeltaIndex.searchsorted`, :meth:`PeriodIndex.searchsorted`, and :meth:`Series.searchsorted` with datetimelike dtypes will now try to cast string arguments (listlike and scalar) to the matching datetimelike type (:issue:`36346`)
- Added methods :meth:`IntegerArray.prod`, :meth:`IntegerArray.min`, and :meth:`IntegerArray.max` (:issue:`33790`)
- Where possible :meth:`RangeIndex.difference` and :meth:`RangeIndex.symmetric_difference` will return :class:`RangeIndex` instead of :class:`Int64Index` (:issue:`36564`)
- Added :meth:`Rolling.sem()` and :meth:`Expanding.sem()` to compute the standard error of mean (:issue:`26476`).
- :meth:`Rolling.var()` and :meth:`Rolling.std()` use Kahan summation and Welfords Method to avoid numerical issues (:issue:`37051`)
- :meth:`DataFrame.corr` and :meth:`DataFrame.cov` use Welfords Method to avoid numerical issues (:issue:`37448`)
- :meth:`DataFrame.plot` now recognizes ``xlabel`` and ``ylabel`` arguments for plots of type ``scatter`` and ``hexbin`` (:issue:`37001`)
- :class:`DataFrame` now supports ``divmod`` operation (:issue:`37165`)
- :meth:`DataFrame.to_parquet` now returns a ``bytes`` object when no ``path`` argument is passed (:issue:`37105`)
- :class:`Rolling` now supports the ``closed`` argument for fixed windows (:issue:`34315`)
- :class:`DatetimeIndex` and :class:`Series` with ``datetime64`` or ``datetime64tz`` dtypes now support ``std`` (:issue:`37436`)
- :class:`Window` now supports all Scipy window types in ``win_type`` with flexible keyword argument support (:issue:`34556`)

.. _whatsnew_120.api_breaking.python:

Increased minimum version for Python
^^^^^^^^^^^^^^^^^^^^^^^^^^^^^^^^^^^^

pandas 1.2.0 supports Python 3.7.1 and higher (:issue:`35214`).

.. _whatsnew_120.api_breaking.deps:

Increased minimum versions for dependencies
^^^^^^^^^^^^^^^^^^^^^^^^^^^^^^^^^^^^^^^^^^^

Some minimum supported versions of dependencies were updated (:issue:`35214`).
If installed, we now require:

+-----------------+-----------------+----------+---------+
| Package         | Minimum Version | Required | Changed |
+=================+=================+==========+=========+
| numpy           | 1.16.5          |    X     |    X    |
+-----------------+-----------------+----------+---------+
| pytz            | 2017.3          |    X     |    X    |
+-----------------+-----------------+----------+---------+
| python-dateutil | 2.7.3           |    X     |         |
+-----------------+-----------------+----------+---------+
| bottleneck      | 1.2.1           |          |         |
+-----------------+-----------------+----------+---------+
| numexpr         | 2.6.8           |          |    X    |
+-----------------+-----------------+----------+---------+
| pytest (dev)    | 5.0.1           |          |    X    |
+-----------------+-----------------+----------+---------+
| mypy (dev)      | 0.782           |          |    X    |
+-----------------+-----------------+----------+---------+

For `optional libraries <https://dev.pandas.io/docs/install.html#dependencies>`_ the general recommendation is to use the latest version.
The following table lists the lowest version per library that is currently being tested throughout the development of pandas.
Optional libraries below the lowest tested version may still work, but are not considered supported.

+-----------------+-----------------+---------+
| Package         | Minimum Version | Changed |
+=================+=================+=========+
| beautifulsoup4  | 4.6.0           |         |
+-----------------+-----------------+---------+
| fastparquet     | 0.3.2           |         |
+-----------------+-----------------+---------+
| fsspec          | 0.7.4           |         |
+-----------------+-----------------+---------+
| gcsfs           | 0.6.0           |         |
+-----------------+-----------------+---------+
| lxml            | 4.3.0           |    X    |
+-----------------+-----------------+---------+
| matplotlib      | 2.2.3           |    X    |
+-----------------+-----------------+---------+
| numba           | 0.46.0          |         |
+-----------------+-----------------+---------+
| openpyxl        | 2.6.0           |    X    |
+-----------------+-----------------+---------+
| pyarrow         | 0.15.0          |    X    |
+-----------------+-----------------+---------+
| pymysql         | 0.7.11          |    X    |
+-----------------+-----------------+---------+
| pytables        | 3.5.1           |    X    |
+-----------------+-----------------+---------+
| s3fs            | 0.4.0           |         |
+-----------------+-----------------+---------+
| scipy           | 1.2.0           |         |
+-----------------+-----------------+---------+
| sqlalchemy      | 1.2.8           |    X    |
+-----------------+-----------------+---------+
| xarray          | 0.12.0          |    X    |
+-----------------+-----------------+---------+
| xlrd            | 1.2.0           |    X    |
+-----------------+-----------------+---------+
| xlsxwriter      | 1.0.2           |    X    |
+-----------------+-----------------+---------+
| xlwt            | 1.3.0           |    X    |
+-----------------+-----------------+---------+
| pandas-gbq      | 0.12.0          |         |
+-----------------+-----------------+---------+

See :ref:`install.dependencies` and :ref:`install.optional_dependencies` for more.

.. _whatsnew_200.api.other:

Other API changes
^^^^^^^^^^^^^^^^^

- Sorting in descending order is now stable for :meth:`Series.sort_values` and :meth:`Index.sort_values` for DateTime-like :class:`Index` subclasses. This will affect sort order when sorting :class:`DataFrame` on multiple columns, sorting with a key function that produces duplicates, or requesting the sorting index when using :meth:`Index.sort_values`. When using :meth:`Series.value_counts`, count of missing values is no longer the last in the list of duplicate counts, and its position corresponds to the position in the original :class:`Series`. When using :meth:`Index.sort_values` for DateTime-like :class:`Index` subclasses, NaTs ignored the ``na_position`` argument and were sorted to the beggining. Now they respect ``na_position``, the default being ``last``, same as other :class:`Index` subclasses. (:issue:`35992`)

.. ---------------------------------------------------------------------------

.. _whatsnew_120.deprecations:

Deprecations
~~~~~~~~~~~~
- Deprecated parameter ``inplace`` in :meth:`MultiIndex.set_codes` and :meth:`MultiIndex.set_levels` (:issue:`35626`)
- Deprecated parameter ``dtype`` in :meth:`~Index.copy` on method all index classes. Use the :meth:`~Index.astype` method instead for changing dtype (:issue:`35853`)
- Deprecated parameters ``levels`` and ``codes`` in :meth:`~MultiIndex.copy`. Use the :meth:`~MultiIndex.set_levels` and :meth:`~MultiIndex.set_codes` methods instead (:issue:`36685`)
- Date parser functions :func:`~pandas.io.date_converters.parse_date_time`, :func:`~pandas.io.date_converters.parse_date_fields`, :func:`~pandas.io.date_converters.parse_all_fields` and :func:`~pandas.io.date_converters.generic_parser` from ``pandas.io.date_converters`` are deprecated and will be removed in a future version; use :func:`to_datetime` instead (:issue:`35741`)
- :meth:`DataFrame.lookup` is deprecated and will be removed in a future version, use :meth:`DataFrame.melt` and :meth:`DataFrame.loc` instead (:issue:`18682`)
- The :meth:`Index.to_native_types` is deprecated. Use ``.astype(str)`` instead (:issue:`28867`)
- Deprecated indexing :class:`DataFrame` rows with datetime-like strings ``df[string]``, use ``df.loc[string]`` instead (:issue:`36179`)
- Deprecated casting an object-dtype index of ``datetime`` objects to :class:`DatetimeIndex` in the :class:`Series` constructor (:issue:`23598`)
- Deprecated :meth:`Index.is_all_dates` (:issue:`27744`)
- The default value of ``regex`` for :meth:`Series.str.replace` will change from ``True`` to ``False`` in a future release. In addition, single character regular expressions will *not* be treated as literal strings when ``regex=True`` is set. (:issue:`24804`)
- Deprecated automatic alignment on comparison operations between :class:`DataFrame` and :class:`Series`, do ``frame, ser = frame.align(ser, axis=1, copy=False)`` before e.g. ``frame == ser`` (:issue:`28759`)
- :meth:`Rolling.count` with ``min_periods=None`` will default to the size of the window in a future version (:issue:`31302`)
- Deprecated slice-indexing on timezone-aware :class:`DatetimeIndex` with naive ``datetime`` objects, to match scalar indexing behavior (:issue:`36148`)
- :meth:`Index.ravel` returning a ``np.ndarray`` is deprecated, in the future this will return a view on the same index (:issue:`19956`)
- Deprecate use of strings denoting units with 'M', 'Y' or 'y' in :func:`~pandas.to_timedelta` (:issue:`36666`)
- :class:`Index` methods ``&``, ``|``, and ``^`` behaving as the set operations :meth:`Index.intersection`, :meth:`Index.union`, and :meth:`Index.symmetric_difference`, respectively, are deprecated and in the future will behave as pointwise boolean operations matching :class:`Series` behavior.  Use the named set methods instead (:issue:`36758`)

.. ---------------------------------------------------------------------------


.. _whatsnew_120.performance:

Performance improvements
~~~~~~~~~~~~~~~~~~~~~~~~

- Performance improvements when creating DataFrame or Series with dtype ``str`` or :class:`StringDtype` from array with many string elements (:issue:`36304`, :issue:`36317`, :issue:`36325`, :issue:`36432`, :issue:`37371`)
- Performance improvement in :meth:`GroupBy.agg` with the ``numba`` engine (:issue:`35759`)
- Performance improvements when creating :meth:`pd.Series.map` from a huge dictionary (:issue:`34717`)
- Performance improvement in :meth:`GroupBy.transform` with the ``numba`` engine (:issue:`36240`)
- ``Styler`` uuid method altered to compress data transmission over web whilst maintaining reasonably low table collision probability (:issue:`36345`)
- Performance improvement in :meth:`pd.to_datetime` with non-ns time unit for ``float`` ``dtype`` columns (:issue:`20445`)
- Performance improvement in setting values on a :class:`IntervalArray` (:issue:`36310`)
- The internal index method :meth:`~Index._shallow_copy` now makes the new index and original index share cached attributes,
  avoiding creating these again, if created on either. This can speed up operations that depend on creating copies of existing indexes (:issue:`36840`)
- Performance improvement in :meth:`RollingGroupby.count` (:issue:`35625`)
- Small performance decrease to :meth:`Rolling.min` and :meth:`Rolling.max` for fixed windows (:issue:`36567`)
- Reduced peak memory usage in :meth:`DataFrame.to_pickle` when using ``protocol=5`` in python 3.8+ (:issue:`34244`)
- faster ``dir`` calls when many index labels, e.g. ``dir(ser)`` (:issue:`37450`)
- Performance improvement in :class:`ExpandingGroupby` (:issue:`37064`)

.. ---------------------------------------------------------------------------

.. _whatsnew_120.bug_fixes:

Bug fixes
~~~~~~~~~

Categorical
^^^^^^^^^^^
- :meth:`Categorical.fillna` will always return a copy, will validate a passed fill value regardless of whether there are any NAs to fill, and will disallow a ``NaT`` as a fill value for numeric categories (:issue:`36530`)
- Bug in :meth:`Categorical.__setitem__` that incorrectly raised when trying to set a tuple value (:issue:`20439`)
-

Datetimelike
^^^^^^^^^^^^
- Bug in :attr:`DatetimeArray.date` where a ``ValueError`` would be raised with a read-only backing array (:issue:`33530`)
- Bug in ``NaT`` comparisons failing to raise ``TypeError`` on invalid inequality comparisons (:issue:`35046`)
- Bug in :class:`DateOffset` where attributes reconstructed from pickle files differ from original objects when input values exceed normal ranges (e.g months=12) (:issue:`34511`)
- Bug in :meth:`DatetimeIndex.get_slice_bound` where ``datetime.date`` objects were not accepted or naive :class:`Timestamp` with a tz-aware :class:`DatetimeIndex` (:issue:`35690`)
- Bug in :meth:`DatetimeIndex.slice_locs` where ``datetime.date`` objects were not accepted (:issue:`34077`)
- Bug in :meth:`DatetimeIndex.searchsorted`, :meth:`TimedeltaIndex.searchsorted`, :meth:`PeriodIndex.searchsorted`, and :meth:`Series.searchsorted` with ``datetime64``, ``timedelta64`` or ``Period`` dtype placement of ``NaT`` values being inconsistent with ``NumPy`` (:issue:`36176`, :issue:`36254`)
- Inconsistency in :class:`DatetimeArray`, :class:`TimedeltaArray`, and :class:`PeriodArray`  setitem casting arrays of strings to datetimelike scalars but not scalar strings (:issue:`36261`)
- Bug in :meth:`DatetimeArray.take` incorrectly allowing ``fill_value`` with a mismatched timezone (:issue:`37356`)
- Bug in :class:`DatetimeIndex.shift` incorrectly raising when shifting empty indexes (:issue:`14811`)
- :class:`Timestamp` and :class:`DatetimeIndex` comparisons between timezone-aware and timezone-naive objects now follow the standard library ``datetime`` behavior, returning ``True``/``False`` for ``!=``/``==`` and raising for inequality comparisons (:issue:`28507`)
- Bug in :meth:`DatetimeIndex.equals` and :meth:`TimedeltaIndex.equals` incorrectly considering ``int64`` indexes as equal (:issue:`36744`)
- Bug in :meth:`TimedeltaIndex.sum` and :meth:`Series.sum` with ``timedelta64`` dtype on an empty index or series returning ``NaT`` instead of ``Timedelta(0)`` (:issue:`31751`)
- Bug in :meth:`DatetimeArray.shift` incorrectly allowing ``fill_value`` with a mismatched timezone (:issue:`37299`)
<<<<<<< HEAD
- Bug in :meth:`Series.isin` with ``datetime64[ns]`` dtype and :meth:`DatetimeIndex.isin` incorrectly casting integers to datetimes (:issue:`36621`)
- Bug in :meth:`Series.isin` with ``datetime64[ns]`` dtype and :meth:`DatetimeIndex.isin` failing to consider timezone-aware and timezone-naive datetimes as always different (:issue:`35728`)
- Bug in :meth:`Series.isin` with ``PeriodDtype`` dtype and :meth:`PeriodIndex.isin` failing to consider arguments with different ``PeriodDtype`` as always different (:issue:`37528`)
=======
- Bug in adding a :class:`BusinessDay` with nonzero ``offset`` to a non-scalar other (:issue:`37457`)
>>>>>>> 821f90c2

Timedelta
^^^^^^^^^
- Bug in :class:`TimedeltaIndex`, :class:`Series`, and :class:`DataFrame` floor-division with ``timedelta64`` dtypes and ``NaT`` in the denominator (:issue:`35529`)
- Bug in parsing of ISO 8601 durations in :class:`Timedelta`, :meth:`pd.to_datetime` (:issue:`37159`, fixes :issue:`29773` and :issue:`36204`)

Timezones
^^^^^^^^^

- Bug in :func:`date_range` was raising AmbiguousTimeError for valid input with ``ambiguous=False`` (:issue:`35297`)
-


Numeric
^^^^^^^
- Bug in :func:`to_numeric` where float precision was incorrect (:issue:`31364`)
- Bug in :meth:`DataFrame.any` with ``axis=1`` and ``bool_only=True`` ignoring the ``bool_only`` keyword (:issue:`32432`)
- Bug in :meth:`Series.equals` where a ``ValueError`` was raised when numpy arrays were compared to scalars (:issue:`35267`)
- Bug in :class:`Series` where two :class:`Series` each have a :class:`DatetimeIndex` with different timezones having those indexes incorrectly changed when performing arithmetic operations (:issue:`33671`)
- Bug in :meth:`pd._testing.assert_almost_equal` was incorrect for complex numeric types (:issue:`28235`)
- Bug in :meth:`DataFrame.__rmatmul__` error handling reporting transposed shapes (:issue:`21581`)
- Bug in :class:`Series` flex arithmetic methods where the result when operating with a ``list``, ``tuple`` or ``np.ndarray`` would have an incorrect name (:issue:`36760`)
- Bug in :class:`IntegerArray` multiplication with ``timedelta`` and ``np.timedelta64`` objects (:issue:`36870`)
- Bug in :class:`MultiIndex` comparison with tuple incorrectly treating tuple as array-like (:issue:`21517`)
- Bug in :meth:`DataFrame.diff` with ``datetime64`` dtypes including ``NaT`` values failing to fill ``NaT`` results correctly (:issue:`32441`)
- Bug in :class:`DataFrame` arithmetic ops incorrectly accepting keyword arguments (:issue:`36843`)
- Bug in :class:`IntervalArray` comparisons with :class:`Series` not returning :class:`Series` (:issue:`36908`)
- Bug in :class:`DataFrame` allowing arithmetic operations with list of array-likes with undefined results. Behavior changed to raising ``ValueError`` (:issue:`36702`)
- Bug in :meth:`DataFrame.std`` with ``timedelta64`` dtype and ``skipna=False`` (:issue:`37392`)
- Bug in :meth:`DataFrame.min` and :meth:`DataFrame.max` with ``datetime64`` dtype and ``skipna=False`` (:issue:`36907`)

Conversion
^^^^^^^^^^

-
-

Strings
^^^^^^^
- Bug in :meth:`Series.to_string`, :meth:`DataFrame.to_string`, and :meth:`DataFrame.to_latex` adding a leading space when ``index=False`` (:issue:`24980`)
- Bug in :func:`to_numeric` raising a ``TypeError`` when attempting to convert a string dtype :class:`Series` containing only numeric strings and ``NA`` (:issue:`37262`)
-

Interval
^^^^^^^^
- Bug in :meth:`IntervalIndex.take` with negative indices and ``fill_value=None`` (:issue:`37330`)
-
-

Indexing
^^^^^^^^

- Bug in :meth:`PeriodIndex.get_loc` incorrectly raising ``ValueError`` on non-datelike strings instead of ``KeyError``, causing similar errors in :meth:`Series.__geitem__`, :meth:`Series.__contains__`, and :meth:`Series.loc.__getitem__` (:issue:`34240`)
- Bug in :meth:`Index.sort_values` where, when empty values were passed, the method would break by trying to compare missing values instead of pushing them to the end of the sort order. (:issue:`35584`)
- Bug in :meth:`Index.get_indexer` and :meth:`Index.get_indexer_non_unique` where int64 arrays are returned instead of intp. (:issue:`36359`)
- Bug in :meth:`DataFrame.sort_index` where parameter ascending passed as a list on a single level index gives wrong result. (:issue:`32334`)
- Bug in :meth:`DataFrame.reset_index` was incorrectly raising a ``ValueError`` for input with a :class:`MultiIndex` with missing values in a level with ``Categorical`` dtype (:issue:`24206`)
- Bug in indexing with boolean masks on datetime-like values sometimes returning a view instead of a copy (:issue:`36210`)
- Bug in :meth:`DataFrame.__getitem__` and :meth:`DataFrame.loc.__getitem__` with :class:`IntervalIndex` columns and a numeric indexer (:issue:`26490`)
- Bug in :meth:`Series.loc.__getitem__` with a non-unique :class:`MultiIndex` and an empty-list indexer (:issue:`13691`)
- Bug in indexing on a :class:`Series` or :class:`DataFrame` with a :class:`MultiIndex` with a level named "0" (:issue:`37194`)
- Bug in :meth:`Series.__getitem__` when using an unsigned integer array as an indexer giving incorrect results or segfaulting instead of raising ``KeyError`` (:issue:`37218`)

Missing
^^^^^^^

- Bug in :meth:`SeriesGroupBy.transform` now correctly handles missing values for ``dropna=False`` (:issue:`35014`)
-

MultiIndex
^^^^^^^^^^

- Bug in :meth:`DataFrame.xs` when used with :class:`IndexSlice` raises ``TypeError`` with message ``"Expected label or tuple of labels"`` (:issue:`35301`)
- Bug in :meth:`DataFrame.reset_index` with ``NaT`` values in index raises ``ValueError`` with message ``"cannot convert float NaN to integer"`` (:issue:`36541`)
-

I/O
^^^

- :func:`read_sas` no longer leaks resources on failure (:issue:`35566`)
- Bug in :meth:`to_csv` caused a ``ValueError`` when it was called with a filename in combination with ``mode`` containing a ``b`` (:issue:`35058`)
- In :meth:`read_csv` ``float_precision='round_trip'`` now handles ``decimal`` and ``thousands`` parameters (:issue:`35365`)
- :meth:`to_pickle` and :meth:`read_pickle` were closing user-provided file objects (:issue:`35679`)
- :meth:`to_csv` passes compression arguments for ``'gzip'`` always to ``gzip.GzipFile`` (:issue:`28103`)
- :meth:`to_csv` did not support zip compression for binary file object not having a filename (:issue:`35058`)
- :meth:`to_csv` and :meth:`read_csv` did not honor ``compression`` and ``encoding`` for path-like objects that are internally converted to file-like objects (:issue:`35677`, :issue:`26124`, and :issue:`32392`)
- :meth:`to_picke` and :meth:`read_pickle` did not support compression for file-objects (:issue:`26237`, :issue:`29054`, and :issue:`29570`)
- Bug in :func:`LongTableBuilder.middle_separator` was duplicating LaTeX longtable entries in the List of Tables of a LaTeX document (:issue:`34360`)
- Bug in :meth:`read_csv` with ``engine='python'`` truncating data if multiple items present in first row and first element started with BOM (:issue:`36343`)
- Removed ``private_key`` and ``verbose`` from :func:`read_gbq` as they are no longer supported in ``pandas-gbq`` (:issue:`34654`, :issue:`30200`)
- Bumped minimum pytables version to 3.5.1 to avoid a ``ValueError`` in :meth:`read_hdf` (:issue:`24839`)
- Bug in :func:`read_table` and :func:`read_csv` when ``delim_whitespace=True`` and ``sep=default`` (:issue:`36583`)
- Bug in :meth:`to_json` with ``lines=True`` and ``orient='records'`` the last line of the record is not appended with 'new line character' (:issue:`36888`)
- Bug in :meth:`read_parquet` with fixed offset timezones. String representation of timezones was not recognized (:issue:`35997`, :issue:`36004`)
- Bug in :meth:`DataFrame.to_html`, :meth:`DataFrame.to_string`, and :meth:`DataFrame.to_latex` ignoring the ``na_rep`` argument when ``float_format`` was also specified (:issue:`9046`, :issue:`13828`)
- Bug in output rendering of complex numbers showing too many trailing zeros (:issue:`36799`)
- Bug in :class:`HDFStore` threw a ``TypeError`` when exporting an empty :class:`DataFrame` with ``datetime64[ns, tz]`` dtypes with a fixed HDF5 store (:issue:`20594`)
- Bug in :class:`HDFStore` was dropping timezone information when exporting :class:`Series` with ``datetime64[ns, tz]`` dtypes with a fixed HDF5 store (:issue:`20594`)

Plotting
^^^^^^^^

- Bug in :meth:`DataFrame.plot` was rotating xticklabels when ``subplots=True``, even if the x-axis wasn't an irregular time series (:issue:`29460`)
- Bug in :meth:`DataFrame.plot` where a marker letter in the ``style`` keyword sometimes causes a ``ValueError`` (:issue:`21003`)
- Twinned axes were losing their tick labels which should only happen to all but the last row or column of 'externally' shared axes (:issue:`33819`)

Groupby/resample/rolling
^^^^^^^^^^^^^^^^^^^^^^^^

- Bug in :meth:`DataFrameGroupBy.count` and :meth:`SeriesGroupBy.sum` returning ``NaN`` for missing categories when grouped on multiple ``Categoricals``. Now returning ``0`` (:issue:`35028`)
- Bug in :meth:`DataFrameGroupBy.apply` that would some times throw an erroneous ``ValueError`` if the grouping axis had duplicate entries (:issue:`16646`)
- Bug in :meth:`DataFrame.resample(...)` that would throw a ``ValueError`` when resampling from "D" to "24H" over a transition into daylight savings time (DST) (:issue:`35219`)
- Bug when combining methods :meth:`DataFrame.groupby` with :meth:`DataFrame.resample` and :meth:`DataFrame.interpolate` raising an ``TypeError`` (:issue:`35325`)
- Bug in :meth:`DataFrameGroupBy.apply` where a non-nuisance grouping column would be dropped from the output columns if another groupby method was called before ``.apply()`` (:issue:`34656`)
- Bug when subsetting columns on a :class:`~pandas.core.groupby.DataFrameGroupBy` (e.g. ``df.groupby('a')[['b']])``) would reset the attributes ``axis``, ``dropna``, ``group_keys``, ``level``, ``mutated``, ``sort``, and ``squeeze`` to their default values. (:issue:`9959`)
- Bug in :meth:`DataFrameGroupby.tshift` failing to raise ``ValueError`` when a frequency cannot be inferred for the index of a group (:issue:`35937`)
- Bug in :meth:`DataFrame.groupby` does not always maintain column index name for ``any``, ``all``, ``bfill``, ``ffill``, ``shift`` (:issue:`29764`)
- Bug in :meth:`DataFrameGroupBy.apply` raising error with ``np.nan`` group(s) when ``dropna=False`` (:issue:`35889`)
- Bug in :meth:`Rolling.sum()` returned wrong values when dtypes where mixed between float and integer and axis was equal to one (:issue:`20649`, :issue:`35596`)
- Bug in :meth:`Rolling.count` returned ``np.nan`` with :class:`pandas.api.indexers.FixedForwardWindowIndexer` as window, ``min_periods=0`` and only missing values in window (:issue:`35579`)
- Bug where :class:`pandas.core.window.Rolling` produces incorrect window sizes when using a ``PeriodIndex`` (:issue:`34225`)
- Bug in :meth:`DataFrameGroupBy.ffill` and :meth:`DataFrameGroupBy.bfill` where a ``NaN`` group would return filled values instead of ``NaN`` when ``dropna=True`` (:issue:`34725`)
- Bug in :meth:`RollingGroupby.count` where a ``ValueError`` was raised when specifying the ``closed`` parameter (:issue:`35869`)
- Bug in :meth:`DataFrame.groupby.rolling` returning wrong values with partial centered window (:issue:`36040`).
- Bug in :meth:`DataFrameGroupBy.rolling` returned wrong values with timeaware window containing ``NaN``. Raises ``ValueError`` because windows are not monotonic now (:issue:`34617`)
- Bug in :meth:`Rolling.__iter__` where a ``ValueError`` was not raised when ``min_periods`` was larger than ``window`` (:issue:`37156`)
- Using :meth:`Rolling.var()` instead of :meth:`Rolling.std()` avoids numerical issues for :meth:`Rolling.corr()` when :meth:`Rolling.var()` is still within floating point precision while :meth:`Rolling.std()` is not (:issue:`31286`)
- Bug in :meth:`df.groupby(..).quantile() <pandas.core.groupby.DataFrameGroupBy.quantile>` and :meth:`df.resample(..).quantile() <pandas.core.resample.Resampler.quantile>` raised ``TypeError`` when values were of type ``Timedelta`` (:issue:`29485`)
- Bug in :meth:`Rolling.median` and :meth:`Rolling.quantile` returned wrong values for :class:`BaseIndexer` subclasses with non-monotonic starting or ending points for windows (:issue:`37153`)

Reshaping
^^^^^^^^^

- Bug in :meth:`DataFrame.pivot_table` with ``aggfunc='count'`` or ``aggfunc='sum'`` returning ``NaN`` for missing categories when pivoted on a ``Categorical``. Now returning ``0`` (:issue:`31422`)
- Bug in :func:`union_indexes` where input index names are not preserved in some cases. Affects :func:`concat` and :class:`DataFrame` constructor (:issue:`13475`)
- Bug in func :meth:`crosstab` when using multiple columns with ``margins=True`` and ``normalize=True`` (:issue:`35144`)
- Bug in :meth:`DataFrame.agg` with ``func={'name':<FUNC>}`` incorrectly raising ``TypeError`` when ``DataFrame.columns==['Name']`` (:issue:`36212`)
- Bug in :meth:`Series.transform` would give incorrect results or raise when the argument ``func`` was dictionary (:issue:`35811`)
- Bug in :meth:`DataFrame.pivot` did not preserve :class:`MultiIndex` level names for columns when rows and columns both multiindexed (:issue:`36360`)
- Bug in :func:`join` returned a non deterministic level-order for the resulting :class:`MultiIndex` (:issue:`36910`)
- Bug in :meth:`DataFrame.combine_first()` caused wrong alignment with dtype ``string`` and one level of ``MultiIndex`` containing only ``NA`` (:issue:`37591`)

Sparse
^^^^^^

-
-

ExtensionArray
^^^^^^^^^^^^^^

- Fixed Bug where :class:`DataFrame` column set to scalar extension type via a dict instantion was considered an object type rather than the extension type (:issue:`35965`)
- Fixed bug where ``astype()`` with equal dtype and ``copy=False`` would return a new object (:issue:`284881`)
- Fixed bug when applying a NumPy ufunc with multiple outputs to a :class:`pandas.arrays.IntegerArray` returning None (:issue:`36913`)
- Fixed an inconsistency in :class:`PeriodArray`'s ``__init__`` signature to those of :class:`DatetimeArray` and :class:`TimedeltaArray` (:issue:`37289`)
- Reductions for :class:`BooleanArray`, :class:`Categorical`, :class:`DatetimeArray`, :class:`FloatingArray`, :class:`IntegerArray`, :class:`PeriodArray`, :class:`TimedeltaArray`, and :class:`PandasArray` are now keyword-only methods (:issue:`37541`)

Other
^^^^^

- Bug in :meth:`DataFrame.replace` and :meth:`Series.replace` incorrectly raising ``AssertionError`` instead of ``ValueError`` when invalid parameter combinations are passed (:issue:`36045`)
- Bug in :meth:`DataFrame.replace` and :meth:`Series.replace` with numeric values and string ``to_replace`` (:issue:`34789`)
- Fixed bug in metadata propagation incorrectly copying DataFrame columns as metadata when the column name overlaps with the metadata name (:issue:`37037`)
- Fixed metadata propagation in the :class:`Series.dt` and :class:`Series.str` accessors and :class:`DataFrame.duplicated` and :class:`DataFrame.stack` and :class:`DataFrame.unstack` and :class:`DataFrame.pivot` methods (:issue:`28283`)
- Bug in :meth:`Index.union` behaving differently depending on whether operand is a :class:`Index` or other list-like (:issue:`36384`)
- Passing an array with 2 or more dimensions to the :class:`Series` constructor now raises the more specific ``ValueError``, from a bare ``Exception`` previously (:issue:`35744`)
- Bug in ``accessor.DirNamesMixin``, where ``dir(obj)`` wouldn't show attributes defined on the instance (:issue:`37173`).

.. ---------------------------------------------------------------------------

.. _whatsnew_120.contributors:

Contributors
~~~~~~~~~~~~<|MERGE_RESOLUTION|>--- conflicted
+++ resolved
@@ -391,13 +391,10 @@
 - Bug in :meth:`DatetimeIndex.equals` and :meth:`TimedeltaIndex.equals` incorrectly considering ``int64`` indexes as equal (:issue:`36744`)
 - Bug in :meth:`TimedeltaIndex.sum` and :meth:`Series.sum` with ``timedelta64`` dtype on an empty index or series returning ``NaT`` instead of ``Timedelta(0)`` (:issue:`31751`)
 - Bug in :meth:`DatetimeArray.shift` incorrectly allowing ``fill_value`` with a mismatched timezone (:issue:`37299`)
-<<<<<<< HEAD
+- Bug in adding a :class:`BusinessDay` with nonzero ``offset`` to a non-scalar other (:issue:`37457`)
 - Bug in :meth:`Series.isin` with ``datetime64[ns]`` dtype and :meth:`DatetimeIndex.isin` incorrectly casting integers to datetimes (:issue:`36621`)
 - Bug in :meth:`Series.isin` with ``datetime64[ns]`` dtype and :meth:`DatetimeIndex.isin` failing to consider timezone-aware and timezone-naive datetimes as always different (:issue:`35728`)
 - Bug in :meth:`Series.isin` with ``PeriodDtype`` dtype and :meth:`PeriodIndex.isin` failing to consider arguments with different ``PeriodDtype`` as always different (:issue:`37528`)
-=======
-- Bug in adding a :class:`BusinessDay` with nonzero ``offset`` to a non-scalar other (:issue:`37457`)
->>>>>>> 821f90c2
 
 Timedelta
 ^^^^^^^^^
