.. _whatsnew_120:

What's new in 1.2.0 (??)
------------------------

These are the changes in pandas 1.2.0. See :ref:`release` for a full changelog
including other versions of pandas.

{{ header }}

.. ---------------------------------------------------------------------------

Enhancements
~~~~~~~~~~~~

.. _whatsnew_120.duplicate_labels:

Optionally disallow duplicate labels
^^^^^^^^^^^^^^^^^^^^^^^^^^^^^^^^^^^^

:class:`Series` and :class:`DataFrame` can now be created with ``allows_duplicate_labels=False`` flag to
control whether the index or columns can contain duplicate labels (:issue:`28394`). This can be used to
prevent accidental introduction of duplicate labels, which can affect downstream operations.

By default, duplicates continue to be allowed

.. ipython:: python

   pd.Series([1, 2], index=['a', 'a'])

.. ipython:: python
   :okexcept:

   pd.Series([1, 2], index=['a', 'a']).set_flags(allows_duplicate_labels=False)

Pandas will propagate the ``allows_duplicate_labels`` property through many operations.

.. ipython:: python
   :okexcept:

   a = (
       pd.Series([1, 2], index=['a', 'b'])
         .set_flags(allows_duplicate_labels=False)
   )
   a
   # An operation introducing duplicates
   a.reindex(['a', 'b', 'a'])

.. warning::

   This is an experimental feature. Currently, many methods fail to
   propagate the ``allows_duplicate_labels`` value. In future versions
   it is expected that every method taking or returning one or more
   DataFrame or Series objects will propagate ``allows_duplicate_labels``.

See :ref:`duplicates` for more.

The ``allows_duplicate_labels`` flag is stored in the new :attr:`DataFrame.flags`
attribute. This stores global attributes that apply to the *pandas object*. This
differs from :attr:`DataFrame.attrs`, which stores information that applies to
the dataset.

Passing arguments to fsspec backends
^^^^^^^^^^^^^^^^^^^^^^^^^^^^^^^^^^^^

Many read/write functions have acquired the ``storage_options`` optional argument,
to pass a dictionary of parameters to the storage backend. This allows, for
example, for passing credentials to S3 and GCS storage. The details of what
parameters can be passed to which backends can be found in the documentation
of the individual storage backends (detailed from the fsspec docs for
`builtin implementations`_ and linked to `external ones`_). See
Section :ref:`io.remote`.

:issue:`35655` added fsspec support (including ``storage_options``)
for reading excel files.

.. _builtin implementations: https://filesystem-spec.readthedocs.io/en/latest/api.html#built-in-implementations
.. _external ones: https://filesystem-spec.readthedocs.io/en/latest/api.html#other-known-implementations

.. _whatsnew_120.binary_handle_to_csv:

Support for binary file handles in ``to_csv``
^^^^^^^^^^^^^^^^^^^^^^^^^^^^^^^^^^^^^^^^^^^^^

:meth:`to_csv` supports file handles in binary mode (:issue:`19827` and :issue:`35058`)
with ``encoding`` (:issue:`13068` and :issue:`23854`) and ``compression`` (:issue:`22555`).
``mode`` has to contain a ``b`` for binary handles to be supported.

For example:

.. ipython:: python

   import io

   data = pd.DataFrame([0, 1, 2])
   buffer = io.BytesIO()
   data.to_csv(buffer, mode="w+b", encoding="utf-8", compression="gzip")

.. _whatsnew_120.read_csv_table_precision_default:

Change in default floating precision for ``read_csv`` and ``read_table``
^^^^^^^^^^^^^^^^^^^^^^^^^^^^^^^^^^^^^^^^^^^^^^^^^^^^^^^^^^^^^^^^^^^^^^^^

For the C parsing engine, the methods :meth:`read_csv` and :meth:`read_table` previously defaulted to a parser that
could read floating point numbers slightly incorrectly with respect to the last bit in precision.
The option ``floating_precision="high"`` has always been available to avoid this issue.
Beginning with this version, the default is now to use the more accurate parser by making
``floating_precision=None`` correspond to the high precision parser, and the new option
``floating_precision="legacy"`` to use the legacy parser. The change to using the higher precision
parser by default should have no impact on performance. (:issue:`17154`)

.. _whatsnew_120.floating:

Experimental nullable data types for float data
^^^^^^^^^^^^^^^^^^^^^^^^^^^^^^^^^^^^^^^^^^^^^^^

We've added :class:`Float32Dtype` / :class:`Float64Dtype` and :class:`~arrays.FloatingArray`,
an extension data type dedicated to floating point data that can hold the
``pd.NA`` missing value indicator (:issue:`32265`, :issue:`34307`).

While the default float data type already supports missing values using ``np.nan``,
this new data type uses ``pd.NA`` (and its corresponding behaviour) as missing
value indicator, in line with the already existing nullable :ref:`integer <integer_na>`
and :ref:`boolean <boolean>` data types.

One example where the behaviour of ``np.nan`` and ``pd.NA`` is different is
comparison operations:

.. ipython:: python

  # the default numpy float64 dtype
  s1 = pd.Series([1.5, None])
  s1
  s1 > 1

.. ipython:: python

  # the new nullable float64 dtype
  s2 = pd.Series([1.5, None], dtype="Float64")
  s2
  s2 > 1

See the :ref:`missing_data.NA` doc section for more details on the behaviour
when using the ``pd.NA`` missing value indicator.

As shown above, the dtype can be specified using the "Float64" or "Float32"
string (capitalized to distinguish it from the default "float64" data type).
Alternatively, you can also use the dtype object:

.. ipython:: python

   pd.Series([1.5, None], dtype=pd.Float32Dtype())

.. warning::

   Experimental: the new floating data types are currently experimental, and its
   behaviour or API may still change without warning. Expecially the behaviour
   regarding NaN (distinct from NA missing values) is subject to change.

.. _whatsnew_120.enhancements.other:

Other enhancements
^^^^^^^^^^^^^^^^^^
- Added :meth:`~DataFrame.set_flags` for setting table-wide flags on a ``Series`` or ``DataFrame`` (:issue:`28394`)
- :meth:`DataFrame.applymap` now supports ``na_action`` (:issue:`23803`)
- :class:`Index` with object dtype supports division and multiplication (:issue:`34160`)
- :meth:`DataFrame.explode` and :meth:`Series.explode` now support exploding of sets (:issue:`35614`)
- ``Styler`` now allows direct CSS class name addition to individual data cells (:issue:`36159`)
- :meth:`Rolling.mean()` and :meth:`Rolling.sum()` use Kahan summation to calculate the mean to avoid numerical problems (:issue:`10319`, :issue:`11645`, :issue:`13254`, :issue:`32761`, :issue:`36031`)
- :meth:`DatetimeIndex.searchsorted`, :meth:`TimedeltaIndex.searchsorted`, :meth:`PeriodIndex.searchsorted`, and :meth:`Series.searchsorted` with datetimelike dtypes will now try to cast string arguments (listlike and scalar) to the matching datetimelike type (:issue:`36346`)

.. _whatsnew_120.api_breaking.python:

Increased minimum version for Python
^^^^^^^^^^^^^^^^^^^^^^^^^^^^^^^^^^^^

Pandas 1.2.0 supports Python 3.7.1 and higher (:issue:`35214`).

.. _whatsnew_120.api_breaking.deps:

Increased minimum versions for dependencies
^^^^^^^^^^^^^^^^^^^^^^^^^^^^^^^^^^^^^^^^^^^

Some minimum supported versions of dependencies were updated (:issue:`35214`).
If installed, we now require:

+-----------------+-----------------+----------+---------+
| Package         | Minimum Version | Required | Changed |
+=================+=================+==========+=========+
| numpy           | 1.16.5          |    X     |    X    |
+-----------------+-----------------+----------+---------+
| pytz            | 2017.3          |    X     |    X    |
+-----------------+-----------------+----------+---------+
| python-dateutil | 2.7.3           |    X     |         |
+-----------------+-----------------+----------+---------+
| bottleneck      | 1.2.1           |          |         |
+-----------------+-----------------+----------+---------+
| numexpr         | 2.6.8           |          |    X    |
+-----------------+-----------------+----------+---------+
| pytest (dev)    | 5.0.1           |          |    X    |
+-----------------+-----------------+----------+---------+
| mypy (dev)      | 0.782           |          |    X    |
+-----------------+-----------------+----------+---------+

For `optional libraries <https://dev.pandas.io/docs/install.html#dependencies>`_ the general recommendation is to use the latest version.
The following table lists the lowest version per library that is currently being tested throughout the development of pandas.
Optional libraries below the lowest tested version may still work, but are not considered supported.

+-----------------+-----------------+---------+
| Package         | Minimum Version | Changed |
+=================+=================+=========+
| beautifulsoup4  | 4.6.0           |         |
+-----------------+-----------------+---------+
| fastparquet     | 0.3.2           |         |
+-----------------+-----------------+---------+
| fsspec          | 0.7.4           |         |
+-----------------+-----------------+---------+
| gcsfs           | 0.6.0           |         |
+-----------------+-----------------+---------+
| lxml            | 4.3.0           |    X    |
+-----------------+-----------------+---------+
| matplotlib      | 2.2.3           |    X    |
+-----------------+-----------------+---------+
| numba           | 0.46.0          |         |
+-----------------+-----------------+---------+
| openpyxl        | 2.6.0           |    X    |
+-----------------+-----------------+---------+
| pyarrow         | 0.15.0          |    X    |
+-----------------+-----------------+---------+
| pymysql         | 0.7.11          |    X    |
+-----------------+-----------------+---------+
| pytables        | 3.5.1           |    X    |
+-----------------+-----------------+---------+
| s3fs            | 0.4.0           |         |
+-----------------+-----------------+---------+
| scipy           | 1.2.0           |         |
+-----------------+-----------------+---------+
| sqlalchemy      | 1.2.8           |    X    |
+-----------------+-----------------+---------+
| xarray          | 0.12.0          |    X    |
+-----------------+-----------------+---------+
| xlrd            | 1.2.0           |    X    |
+-----------------+-----------------+---------+
| xlsxwriter      | 1.0.2           |    X    |
+-----------------+-----------------+---------+
| xlwt            | 1.3.0           |    X    |
+-----------------+-----------------+---------+
| pandas-gbq      | 0.12.0          |         |
+-----------------+-----------------+---------+

See :ref:`install.dependencies` and :ref:`install.optional_dependencies` for more.

.. ---------------------------------------------------------------------------

.. _whatsnew_120.deprecations:

Deprecations
~~~~~~~~~~~~
- Deprecated parameter ``inplace`` in :meth:`MultiIndex.set_codes` and :meth:`MultiIndex.set_levels` (:issue:`35626`)
- Deprecated parameter ``dtype`` in :meth:`~Index.copy` on method all index classes. Use the :meth:`~Index.astype` method instead for changing dtype (:issue:`35853`)
- Deprecated parameters ``levels`` and ``codes`` in :meth:`~MultiIndex.copy`. Use the :meth:`~MultiIndex.set_levels` and :meth:`~MultiIndex.set_codes` methods instead (:issue:`36685`)
- Date parser functions :func:`~pandas.io.date_converters.parse_date_time`, :func:`~pandas.io.date_converters.parse_date_fields`, :func:`~pandas.io.date_converters.parse_all_fields` and :func:`~pandas.io.date_converters.generic_parser` from ``pandas.io.date_converters`` are deprecated and will be removed in a future version; use :func:`to_datetime` instead (:issue:`35741`)
- :meth:`DataFrame.lookup` is deprecated and will be removed in a future version, use :meth:`DataFrame.melt` and :meth:`DataFrame.loc` instead (:issue:`18682`)
- The :meth:`Index.to_native_types` is deprecated. Use ``.astype(str)`` instead (:issue:`28867`)
- Deprecated indexing :class:`DataFrame` rows with datetime-like strings ``df[string]``, use ``df.loc[string]`` instead (:issue:`36179`)
- Deprecated casting an object-dtype index of ``datetime`` objects to :class:`DatetimeIndex` in the :class:`Series` constructor (:issue:`23598`)
- Deprecated :meth:`Index.is_all_dates` (:issue:`27744`)
<<<<<<< HEAD
- Deprecated automatic alignment on comparison operations between :class:`DataFrame` and :class:`Series`, do ``frame, ser = frame.align(ser, axis=1, copy=False)`` before e.g. ``frame == ser`` (:issue:`28759`)
=======
- :meth:`Rolling.count` with ``min_periods=None`` will default to the size of the window in a future version (:issue:`31302`)
>>>>>>> 73222227

.. ---------------------------------------------------------------------------


.. _whatsnew_120.performance:

Performance improvements
~~~~~~~~~~~~~~~~~~~~~~~~

- Performance improvements when creating DataFrame or Series with dtype ``str`` or :class:`StringDtype` from array with many string elements (:issue:`36304`, :issue:`36317`, :issue:`36325`, :issue:`36432`)
- Performance improvement in :meth:`GroupBy.agg` with the ``numba`` engine (:issue:`35759`)
- Performance improvements when creating :meth:`pd.Series.map` from a huge dictionary (:issue:`34717`)
- Performance improvement in :meth:`GroupBy.transform` with the ``numba`` engine (:issue:`36240`)
- ``Styler`` uuid method altered to compress data transmission over web whilst maintaining reasonably low table collision probability (:issue:`36345`)
- Performance improvement in :meth:`pd.to_datetime` with non-ns time unit for ``float`` ``dtype`` columns (:issue:`20445`)

.. ---------------------------------------------------------------------------

.. _whatsnew_120.bug_fixes:

Bug fixes
~~~~~~~~~

Categorical
^^^^^^^^^^^
- :meth:`Categorical.fillna` will always return a copy, will validate a passed fill value regardless of whether there are any NAs to fill, and will disallow a ``NaT`` as a fill value for numeric categories (:issue:`36530`)
-
-

Datetimelike
^^^^^^^^^^^^
- Bug in :attr:`DatetimeArray.date` where a ``ValueError`` would be raised with a read-only backing array (:issue:`33530`)
- Bug in ``NaT`` comparisons failing to raise ``TypeError`` on invalid inequality comparisons (:issue:`35046`)
- Bug in :class:`DateOffset` where attributes reconstructed from pickle files differ from original objects when input values exceed normal ranges (e.g months=12) (:issue:`34511`)
- Bug in :meth:`DatetimeIndex.get_slice_bound` where ``datetime.date`` objects were not accepted or naive :class:`Timestamp` with a tz-aware :class:`DatetimeIndex` (:issue:`35690`)
- Bug in :meth:`DatetimeIndex.slice_locs` where ``datetime.date`` objects were not accepted (:issue:`34077`)
- Bug in :meth:`DatetimeIndex.searchsorted`, :meth:`TimedeltaIndex.searchsorted`, :meth:`PeriodIndex.searchsorted`, and :meth:`Series.searchsorted` with ``datetime64``, ``timedelta64`` or ``Period`` dtype placement of ``NaT`` values being inconsistent with ``NumPy`` (:issue:`36176`, :issue:`36254`)
- Inconsistency in :class:`DatetimeArray`, :class:`TimedeltaArray`, and :class:`PeriodArray`  setitem casting arrays of strings to datetimelike scalars but not scalar strings (:issue:`36261`)
- Bug in :class:`DatetimeIndex.shift` incorrectly raising when shifting empty indexes (:issue:`14811`)


Timedelta
^^^^^^^^^
- Bug in :class:`TimedeltaIndex`, :class:`Series`, and :class:`DataFrame` floor-division with ``timedelta64`` dtypes and ``NaT`` in the denominator (:issue:`35529`)
-
-

Timezones
^^^^^^^^^

- Bug in :func:`date_range` was raising AmbiguousTimeError for valid input with ``ambiguous=False`` (:issue:`35297`)
-


Numeric
^^^^^^^
- Bug in :func:`to_numeric` where float precision was incorrect (:issue:`31364`)
- Bug in :meth:`DataFrame.any` with ``axis=1`` and ``bool_only=True`` ignoring the ``bool_only`` keyword (:issue:`32432`)
- Bug in :meth:`Series.equals` where a ``ValueError`` was raised when numpy arrays were compared to scalars (:issue:`35267`)
- Bug in :class:`Series` where two :class:`Series` each have a :class:`DatetimeIndex` with different timezones having those indexes incorrectly changed when performing arithmetic operations (:issue:`33671`)
- Bug in :meth:`pd._testing.assert_almost_equal` was incorrect for complex numeric types (:issue:`28235`)
- Bug in :meth:`DataFrame.__rmatmul__` error handling reporting transposed shapes (:issue:`21581`)

Conversion
^^^^^^^^^^

-
-

Strings
^^^^^^^
- Bug in :meth:`Series.to_string`, :meth:`DataFrame.to_string`, and :meth:`DataFrame.to_latex` adding a leading space when ``index=False`` (:issue:`24980`)
-
-


Interval
^^^^^^^^

-
-

Indexing
^^^^^^^^

- Bug in :meth:`PeriodIndex.get_loc` incorrectly raising ``ValueError`` on non-datelike strings instead of ``KeyError``, causing similar errors in :meth:`Series.__geitem__`, :meth:`Series.__contains__`, and :meth:`Series.loc.__getitem__` (:issue:`34240`)
- Bug in :meth:`Index.sort_values` where, when empty values were passed, the method would break by trying to compare missing values instead of pushing them to the end of the sort order. (:issue:`35584`)
- Bug in :meth:`Index.get_indexer` and :meth:`Index.get_indexer_non_unique` where int64 arrays are returned instead of intp. (:issue:`36359`)
- Bug in :meth:`DataFrame.sort_index` where parameter ascending passed as a list on a single level index gives wrong result. (:issue:`32334`)

Missing
^^^^^^^

- Bug in :meth:`SeriesGroupBy.transform` now correctly handles missing values for ``dropna=False`` (:issue:`35014`)
-

MultiIndex
^^^^^^^^^^

- Bug in :meth:`DataFrame.xs` when used with :class:`IndexSlice` raises ``TypeError`` with message ``"Expected label or tuple of labels"`` (:issue:`35301`)
-

I/O
^^^

- :func:`read_sas` no longer leaks resources on failure (:issue:`35566`)
- Bug in :meth:`to_csv` caused a ``ValueError`` when it was called with a filename in combination with ``mode`` containing a ``b`` (:issue:`35058`)
- In :meth:`read_csv` ``float_precision='round_trip'`` now handles ``decimal`` and ``thousands`` parameters (:issue:`35365`)
- :meth:`to_pickle` and :meth:`read_pickle` were closing user-provided file objects (:issue:`35679`)
- :meth:`to_csv` passes compression arguments for ``'gzip'`` always to ``gzip.GzipFile`` (:issue:`28103`)
- :meth:`to_csv` did not support zip compression for binary file object not having a filename (:issue:`35058`)
- :meth:`to_csv` and :meth:`read_csv` did not honor ``compression`` and ``encoding`` for path-like objects that are internally converted to file-like objects (:issue:`35677`, :issue:`26124`, and :issue:`32392`)
- :meth:`to_picke` and :meth:`read_pickle` did not support compression for file-objects (:issue:`26237`, :issue:`29054`, and :issue:`29570`)
- Bug in :func:`LongTableBuilder.middle_separator` was duplicating LaTeX longtable entries in the List of Tables of a LaTeX document (:issue:`34360`)
- Bug in :meth:`read_csv` with ``engine='python'`` truncating data if multiple items present in first row and first element started with BOM (:issue:`36343`)
- Removed ``private_key`` and ``verbose`` from :func:`read_gbq` as they are no longer supported in ``pandas-gbq`` (:issue:`34654`, :issue:`30200`)
- Bumped minimum pytables version to 3.5.1 to avoid a ``ValueError`` in :meth:`read_hdf` (:issue:`24839`)

Plotting
^^^^^^^^

- Bug in :meth:`DataFrame.plot` was rotating xticklabels when ``subplots=True``, even if the x-axis wasn't an irregular time series (:issue:`29460`)
- Bug in :meth:`DataFrame.plot` where a marker letter in the ``style`` keyword sometimes causes a ``ValueError`` (:issue:`21003`)
- Twinned axes were losing their tick labels which should only happen to all but the last row or column of 'externally' shared axes (:issue:`33819`)

Groupby/resample/rolling
^^^^^^^^^^^^^^^^^^^^^^^^

- Bug in :meth:`DataFrameGroupBy.count` and :meth:`SeriesGroupBy.sum` returning ``NaN`` for missing categories when grouped on multiple ``Categoricals``. Now returning ``0`` (:issue:`35028`)
- Bug in :meth:`DataFrameGroupBy.apply` that would some times throw an erroneous ``ValueError`` if the grouping axis had duplicate entries (:issue:`16646`)
- Bug in :meth:`DataFrame.resample(...)` that would throw a ``ValueError`` when resampling from "D" to "24H" over a transition into daylight savings time (DST) (:issue:`35219`)
- Bug when combining methods :meth:`DataFrame.groupby` with :meth:`DataFrame.resample` and :meth:`DataFrame.interpolate` raising an ``TypeError`` (:issue:`35325`)
- Bug in :meth:`DataFrameGroupBy.apply` where a non-nuisance grouping column would be dropped from the output columns if another groupby method was called before ``.apply()`` (:issue:`34656`)
- Bug in :meth:`DataFrameGroupby.apply` would drop a :class:`CategoricalIndex` when grouped on. (:issue:`35792`)
- Bug when subsetting columns on a :class:`~pandas.core.groupby.DataFrameGroupBy` (e.g. ``df.groupby('a')[['b']])``) would reset the attributes ``axis``, ``dropna``, ``group_keys``, ``level``, ``mutated``, ``sort``, and ``squeeze`` to their default values. (:issue:`9959`)
- Bug in :meth:`DataFrameGroupby.tshift` failing to raise ``ValueError`` when a frequency cannot be inferred for the index of a group (:issue:`35937`)
- Bug in :meth:`DataFrame.groupby` does not always maintain column index name for ``any``, ``all``, ``bfill``, ``ffill``, ``shift`` (:issue:`29764`)
- Bug in :meth:`DataFrameGroupBy.apply` raising error with ``np.nan`` group(s) when ``dropna=False`` (:issue:`35889`)
- Bug in :meth:`Rolling.sum()` returned wrong values when dtypes where mixed between float and integer and axis was equal to one (:issue:`20649`, :issue:`35596`)
- Bug in :meth:`Rolling.count` returned ``np.nan`` with :class:`pandas.api.indexers.FixedForwardWindowIndexer` as window, ``min_periods=0`` and only missing values in window (:issue:`35579`)

Reshaping
^^^^^^^^^

- Bug in :meth:`DataFrame.pivot_table` with ``aggfunc='count'`` or ``aggfunc='sum'`` returning ``NaN`` for missing categories when pivoted on a ``Categorical``. Now returning ``0`` (:issue:`31422`)
- Bug in :func:`union_indexes` where input index names are not preserved in some cases. Affects :func:`concat` and :class:`DataFrame` constructor (:issue:`13475`)
- Bug in func :meth:`crosstab` when using multiple columns with ``margins=True`` and ``normalize=True`` (:issue:`35144`)
- Bug in :meth:`DataFrame.agg` with ``func={'name':<FUNC>}`` incorrectly raising ``TypeError`` when ``DataFrame.columns==['Name']`` (:issue:`36212`)
-

Sparse
^^^^^^

-
-

ExtensionArray
^^^^^^^^^^^^^^

- Fixed Bug where :class:`DataFrame` column set to scalar extension type via a dict instantion was considered an object type rather than the extension type (:issue:`35965`)
- Fixed bug where ``astype()`` with equal dtype and ``copy=False`` would return a new object (:issue:`284881`)
-


Other
^^^^^

- Bug in :meth:`DataFrame.replace` and :meth:`Series.replace` incorrectly raising ``AssertionError`` instead of ``ValueError`` when invalid parameter combinations are passed (:issue:`36045`)
- Bug in :meth:`DataFrame.replace` and :meth:`Series.replace` with numeric values and string ``to_replace`` (:issue:`34789`)
- Fixed metadata propagation in the :class:`Series.dt` accessor (:issue:`28283`)
- Bug in :meth:`Series.transform` would give incorrect results or raise when the argument ``func`` was dictionary (:issue:`35811`)
- Bug in :meth:`Index.union` behaving differently depending on whether operand is a :class:`Index` or other list-like (:issue:`36384`)

.. ---------------------------------------------------------------------------

.. _whatsnew_120.contributors:

Contributors
~~~~~~~~~~~~<|MERGE_RESOLUTION|>--- conflicted
+++ resolved
@@ -265,11 +265,8 @@
 - Deprecated indexing :class:`DataFrame` rows with datetime-like strings ``df[string]``, use ``df.loc[string]`` instead (:issue:`36179`)
 - Deprecated casting an object-dtype index of ``datetime`` objects to :class:`DatetimeIndex` in the :class:`Series` constructor (:issue:`23598`)
 - Deprecated :meth:`Index.is_all_dates` (:issue:`27744`)
-<<<<<<< HEAD
 - Deprecated automatic alignment on comparison operations between :class:`DataFrame` and :class:`Series`, do ``frame, ser = frame.align(ser, axis=1, copy=False)`` before e.g. ``frame == ser`` (:issue:`28759`)
-=======
 - :meth:`Rolling.count` with ``min_periods=None`` will default to the size of the window in a future version (:issue:`31302`)
->>>>>>> 73222227
 
 .. ---------------------------------------------------------------------------
 
