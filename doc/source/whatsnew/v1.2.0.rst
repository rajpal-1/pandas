.. _whatsnew_120:

What's new in 1.2.0 (December 26, 2020)
---------------------------------------

These are the changes in pandas 1.2.0. See :ref:`release` for a full changelog
including other versions of pandas.

{{ header }}

.. warning::

   The `xlwt <https://xlwt.readthedocs.io/en/latest/>`_ package for writing old-style ``.xls``
   excel files is no longer maintained.
   The `xlrd <https://xlrd.readthedocs.io/en/latest/>`_ package is now only for reading
   old-style ``.xls`` files.

   Previously, the default argument ``engine=None`` to :func:`~pandas.read_excel`
   would result in using the ``xlrd`` engine in many cases, including new
   Excel 2007+ (``.xlsx``) files.
   If `openpyxl <https://openpyxl.readthedocs.io/en/stable/>`_  is installed,
   many of these cases will now default to using the ``openpyxl`` engine.
   See the :func:`read_excel` documentation for more details.

   Thus, it is strongly encouraged to install ``openpyxl`` to read Excel 2007+
   (``.xlsx``) files.
   **Please do not report issues when using ``xlrd`` to read ``.xlsx`` files.**
   This is no longer supported, switch to using ``openpyxl`` instead.

   Attempting to use the ``xlwt`` engine will raise a ``FutureWarning``
   unless the option :attr:`io.excel.xls.writer` is set to ``"xlwt"``.
   While this option is now deprecated and will also raise a ``FutureWarning``,
   it can be globally set and the warning suppressed. Users are recommended to
   write ``.xlsx`` files using the ``openpyxl`` engine instead.

.. ---------------------------------------------------------------------------

Enhancements
~~~~~~~~~~~~

.. _whatsnew_120.duplicate_labels:

Optionally disallow duplicate labels
^^^^^^^^^^^^^^^^^^^^^^^^^^^^^^^^^^^^

:class:`Series` and :class:`DataFrame` can now be created with ``allows_duplicate_labels=False`` flag to
control whether the index or columns can contain duplicate labels (:issue:`28394`). This can be used to
prevent accidental introduction of duplicate labels, which can affect downstream operations.

By default, duplicates continue to be allowed.

.. code-block:: ipython

    In [1]: pd.Series([1, 2], index=['a', 'a'])
    Out[1]:
    a    1
    a    2
    Length: 2, dtype: int64

    In [2]: pd.Series([1, 2], index=['a', 'a']).set_flags(allows_duplicate_labels=False)
    ...
    DuplicateLabelError: Index has duplicates.
          positions
    label
    a        [0, 1]

pandas will propagate the ``allows_duplicate_labels`` property through many operations.

.. code-block:: ipython

    In [3]: a = (
       ...:     pd.Series([1, 2], index=['a', 'b'])
       ...:       .set_flags(allows_duplicate_labels=False)
       ...: )

    In [4]: a
    Out[4]:
    a    1
    b    2
    Length: 2, dtype: int64

    # An operation introducing duplicates
    In [5]: a.reindex(['a', 'b', 'a'])
    ...
    DuplicateLabelError: Index has duplicates.
          positions
    label
    a        [0, 2]

    [1 rows x 1 columns]

.. warning::

   This is an experimental feature. Currently, many methods fail to
   propagate the ``allows_duplicate_labels`` value. In future versions
   it is expected that every method taking or returning one or more
   DataFrame or Series objects will propagate ``allows_duplicate_labels``.

See :ref:`duplicates` for more.

The ``allows_duplicate_labels`` flag is stored in the new :attr:`DataFrame.flags`
attribute. This stores global attributes that apply to the *pandas object*. This
differs from :attr:`DataFrame.attrs`, which stores information that applies to
the dataset.

Passing arguments to fsspec backends
^^^^^^^^^^^^^^^^^^^^^^^^^^^^^^^^^^^^

Many read/write functions have acquired the ``storage_options`` optional argument,
to pass a dictionary of parameters to the storage backend. This allows, for
example, for passing credentials to S3 and GCS storage. The details of what
parameters can be passed to which backends can be found in the documentation
of the individual storage backends (detailed from the fsspec docs for
`builtin implementations`_ and linked to `external ones`_). See
Section :ref:`io.remote`.

:issue:`35655` added fsspec support (including ``storage_options``)
for reading excel files.

.. _builtin implementations: https://filesystem-spec.readthedocs.io/en/latest/api.html#built-in-implementations
.. _external ones: https://filesystem-spec.readthedocs.io/en/latest/api.html#other-known-implementations

.. _whatsnew_120.binary_handle_to_csv:

Support for binary file handles in ``to_csv``
^^^^^^^^^^^^^^^^^^^^^^^^^^^^^^^^^^^^^^^^^^^^^

:meth:`to_csv` supports file handles in binary mode (:issue:`19827` and :issue:`35058`)
with ``encoding`` (:issue:`13068` and :issue:`23854`) and ``compression`` (:issue:`22555`).
If pandas does not automatically detect whether the file handle is opened in binary or text mode,
it is necessary to provide ``mode="wb"``.

For example:

.. ipython:: python

   import io

   data = pd.DataFrame([0, 1, 2])
   buffer = io.BytesIO()
   data.to_csv(buffer, encoding="utf-8", compression="gzip")

Support for short caption and table position in ``to_latex``
^^^^^^^^^^^^^^^^^^^^^^^^^^^^^^^^^^^^^^^^^^^^^^^^^^^^^^^^^^^^

:meth:`DataFrame.to_latex` now allows one to specify
a floating table position (:issue:`35281`)
and a short caption (:issue:`36267`).

The keyword ``position`` has been added to set the position.

.. ipython:: python

   data = pd.DataFrame({'a': [1, 2], 'b': [3, 4]})
   table = data.to_latex(position='ht')
   print(table)

Usage of the keyword ``caption`` has been extended.
Besides taking a single string as an argument,
one can optionally provide a tuple ``(full_caption, short_caption)``
to add a short caption macro.

.. ipython:: python

   data = pd.DataFrame({'a': [1, 2], 'b': [3, 4]})
   table = data.to_latex(caption=('the full long caption', 'short caption'))
   print(table)

.. _whatsnew_120.read_csv_table_precision_default:

Change in default floating precision for ``read_csv`` and ``read_table``
^^^^^^^^^^^^^^^^^^^^^^^^^^^^^^^^^^^^^^^^^^^^^^^^^^^^^^^^^^^^^^^^^^^^^^^^

For the C parsing engine, the methods :meth:`read_csv` and :meth:`read_table` previously defaulted to a parser that
could read floating point numbers slightly incorrectly with respect to the last bit in precision.
The option ``floating_precision="high"`` has always been available to avoid this issue.
Beginning with this version, the default is now to use the more accurate parser by making
``floating_precision=None`` correspond to the high precision parser, and the new option
``floating_precision="legacy"`` to use the legacy parser. The change to using the higher precision
parser by default should have no impact on performance. (:issue:`17154`)

.. _whatsnew_120.floating:

Experimental nullable data types for float data
^^^^^^^^^^^^^^^^^^^^^^^^^^^^^^^^^^^^^^^^^^^^^^^

We've added :class:`Float32Dtype` / :class:`Float64Dtype` and :class:`~arrays.FloatingArray`.
These are extension data types dedicated to floating point data that can hold the
``pd.NA`` missing value indicator (:issue:`32265`, :issue:`34307`).

While the default float data type already supports missing values using ``np.nan``,
these new data types use ``pd.NA`` (and its corresponding behavior) as the missing
value indicator, in line with the already existing nullable :ref:`integer <integer_na>`
and :ref:`boolean <boolean>` data types.

One example where the behavior of ``np.nan`` and ``pd.NA`` is different is
comparison operations:

.. ipython:: python

  # the default NumPy float64 dtype
  s1 = pd.Series([1.5, None])
  s1
  s1 > 1

.. ipython:: python

  # the new nullable float64 dtype
  s2 = pd.Series([1.5, None], dtype="Float64")
  s2
  s2 > 1

See the :ref:`missing_data.NA` doc section for more details on the behavior
when using the ``pd.NA`` missing value indicator.

As shown above, the dtype can be specified using the "Float64" or "Float32"
string (capitalized to distinguish it from the default "float64" data type).
Alternatively, you can also use the dtype object:

.. ipython:: python

   pd.Series([1.5, None], dtype=pd.Float32Dtype())

Operations with the existing integer or boolean nullable data types that
give float results will now also use the nullable floating data types (:issue:`38178`).

.. warning::

   Experimental: the new floating data types are currently experimental, and their
   behavior or API may still change without warning. Especially the behavior
   regarding NaN (distinct from NA missing values) is subject to change.

.. _whatsnew_120.index_name_preservation:

Index/column name preservation when aggregating
^^^^^^^^^^^^^^^^^^^^^^^^^^^^^^^^^^^^^^^^^^^^^^^

When aggregating using :meth:`concat` or the :class:`DataFrame` constructor, pandas
will now attempt to preserve index and column names whenever possible (:issue:`35847`).
In the case where all inputs share a common name, this name will be assigned to the
result. When the input names do not all agree, the result will be unnamed. Here is an
example where the index name is preserved:

.. ipython:: python

    idx = pd.Index(range(5), name='abc')
    ser = pd.Series(range(5, 10), index=idx)
    pd.concat({'x': ser[1:], 'y': ser[:-1]}, axis=1)

The same is true for :class:`MultiIndex`, but the logic is applied separately on a
level-by-level basis.

.. _whatsnew_120.groupby_ewm:

GroupBy supports EWM operations directly
^^^^^^^^^^^^^^^^^^^^^^^^^^^^^^^^^^^^^^^^

:class:`.DataFrameGroupBy` now supports exponentially weighted window operations directly (:issue:`16037`).

.. ipython:: python

    df = pd.DataFrame({'A': ['a', 'b', 'a', 'b'], 'B': range(4)})
    df
    df.groupby('A').ewm(com=1.0).mean()

Additionally ``mean`` supports execution via `Numba <https://numba.pydata.org/>`__ with
the  ``engine`` and ``engine_kwargs`` arguments. Numba must be installed as an optional dependency
to use this feature.

.. _whatsnew_120.enhancements.other:

Other enhancements
^^^^^^^^^^^^^^^^^^
- Added ``day_of_week`` (compatibility alias ``dayofweek``) property to :class:`Timestamp`, :class:`.DatetimeIndex`, :class:`Period`, :class:`PeriodIndex` (:issue:`9605`)
- Added ``day_of_year`` (compatibility alias ``dayofyear``) property to :class:`Timestamp`, :class:`.DatetimeIndex`, :class:`Period`, :class:`PeriodIndex` (:issue:`9605`)
- Added :meth:`~DataFrame.set_flags` for setting table-wide flags on a Series or DataFrame (:issue:`28394`)
- :meth:`DataFrame.applymap` now supports ``na_action`` (:issue:`23803`)
- :class:`Index` with object dtype supports division and multiplication (:issue:`34160`)
- :meth:`io.sql.get_schema` now supports a ``schema`` keyword argument that will add a schema into the create table statement (:issue:`28486`)
- :meth:`DataFrame.explode` and :meth:`Series.explode` now support exploding of sets (:issue:`35614`)
- :meth:`DataFrame.hist` now supports time series (datetime) data (:issue:`32590`)
- :meth:`.Styler.set_table_styles` now allows the direct styling of rows and columns and can be chained (:issue:`35607`)
- :class:`.Styler` now allows direct CSS class name addition to individual data cells (:issue:`36159`)
- :meth:`.Rolling.mean` and :meth:`.Rolling.sum` use Kahan summation to calculate the mean to avoid numerical problems (:issue:`10319`, :issue:`11645`, :issue:`13254`, :issue:`32761`, :issue:`36031`)
- :meth:`.DatetimeIndex.searchsorted`, :meth:`.TimedeltaIndex.searchsorted`, :meth:`PeriodIndex.searchsorted`, and :meth:`Series.searchsorted` with datetime-like dtypes will now try to cast string arguments (list-like and scalar) to the matching datetime-like type (:issue:`36346`)
- Added methods :meth:`IntegerArray.prod`, :meth:`IntegerArray.min`, and :meth:`IntegerArray.max` (:issue:`33790`)
- Calling a NumPy ufunc on a ``DataFrame`` with extension types now preserves the extension types when possible (:issue:`23743`)
- Calling a binary-input NumPy ufunc on multiple ``DataFrame`` objects now aligns, matching the behavior of binary operations and ufuncs on ``Series`` (:issue:`23743`).
- Where possible :meth:`RangeIndex.difference` and :meth:`RangeIndex.symmetric_difference` will return :class:`RangeIndex` instead of :class:`Int64Index` (:issue:`36564`)
- :meth:`DataFrame.to_parquet` now supports :class:`MultiIndex` for columns in parquet format (:issue:`34777`)
- :func:`read_parquet` gained a ``use_nullable_dtypes=True`` option to use nullable dtypes that use ``pd.NA`` as missing value indicator where possible for the resulting DataFrame (default is ``False``, and only applicable for ``engine="pyarrow"``) (:issue:`31242`)
- Added :meth:`.Rolling.sem` and :meth:`Expanding.sem` to compute the standard error of the mean (:issue:`26476`)
- :meth:`.Rolling.var` and :meth:`.Rolling.std` use Kahan summation and Welford's Method to avoid numerical issues (:issue:`37051`)
- :meth:`DataFrame.corr` and :meth:`DataFrame.cov` use Welford's Method to avoid numerical issues (:issue:`37448`)
- :meth:`DataFrame.plot` now recognizes ``xlabel`` and ``ylabel`` arguments for plots of type ``scatter`` and ``hexbin`` (:issue:`37001`)
- :class:`DataFrame` now supports the ``divmod`` operation (:issue:`37165`)
- :meth:`DataFrame.to_parquet` now returns a ``bytes`` object when no ``path`` argument is passed (:issue:`37105`)
- :class:`.Rolling` now supports the ``closed`` argument for fixed windows (:issue:`34315`)
- :class:`.DatetimeIndex` and :class:`Series` with ``datetime64`` or ``datetime64tz`` dtypes now support ``std`` (:issue:`37436`)
- :class:`Window` now supports all Scipy window types in ``win_type`` with flexible keyword argument support (:issue:`34556`)
- :meth:`testing.assert_index_equal` now has a ``check_order`` parameter that allows indexes to be checked in an order-insensitive manner (:issue:`37478`)
- :func:`read_csv` supports memory-mapping for compressed files (:issue:`37621`)
- Add support for ``min_count`` keyword for :meth:`DataFrame.groupby` and :meth:`DataFrame.resample` for functions ``min``, ``max``, ``first`` and ``last`` (:issue:`37821`, :issue:`37768`)
- Improve error reporting for :meth:`DataFrame.merge` when invalid merge column definitions were given (:issue:`16228`)
- Improve numerical stability for :meth:`.Rolling.skew`, :meth:`.Rolling.kurt`, :meth:`Expanding.skew` and :meth:`Expanding.kurt` through implementation of Kahan summation (:issue:`6929`)
- Improved error reporting for subsetting columns of a :class:`.DataFrameGroupBy` with ``axis=1`` (:issue:`37725`)
- Implement method ``cross`` for :meth:`DataFrame.merge` and :meth:`DataFrame.join` (:issue:`5401`)
- When :func:`read_csv`, :func:`read_sas` and :func:`read_json` are called with ``chunksize``/``iterator`` they can be used in a ``with`` statement as they return context-managers (:issue:`38225`)
- Augmented the list of named colors available for styling Excel exports, enabling all of CSS4 colors (:issue:`38247`)

.. ---------------------------------------------------------------------------

.. _whatsnew_120.notable_bug_fixes:

Notable bug fixes
~~~~~~~~~~~~~~~~~

These are bug fixes that might have notable behavior changes.

Consistency of DataFrame Reductions
^^^^^^^^^^^^^^^^^^^^^^^^^^^^^^^^^^^
:meth:`DataFrame.any` and :meth:`DataFrame.all` with ``bool_only=True`` now
determines whether to exclude object-dtype columns on a column-by-column basis,
instead of checking if *all* object-dtype columns can be considered boolean.

This prevents pathological behavior where applying the reduction on a subset
of columns could result in a larger Series result. See (:issue:`37799`).

.. ipython:: python

    df = pd.DataFrame({"A": ["foo", "bar"], "B": [True, False]}, dtype=object)
    df["C"] = pd.Series([True, True])


*Previous behavior*:

.. code-block:: ipython

    In [5]: df.all(bool_only=True)
    Out[5]:
    C    True
    dtype: bool

    In [6]: df[["B", "C"]].all(bool_only=True)
    Out[6]:
    B    False
    C    True
    dtype: bool

*New behavior*:

.. ipython:: python

    In [5]: df.all(bool_only=True)

    In [6]: df[["B", "C"]].all(bool_only=True)


Other DataFrame reductions with ``numeric_only=None`` will also avoid
this pathological behavior (:issue:`37827`):

.. ipython:: python

    df = pd.DataFrame({"A": [0, 1, 2], "B": ["a", "b", "c"]}, dtype=object)


*Previous behavior*:

.. code-block:: ipython

    In [3]: df.mean()
    Out[3]: Series([], dtype: float64)

    In [4]: df[["A"]].mean()
    Out[4]:
    A    1.0
    dtype: float64

*New behavior*:

.. ipython:: python

    df.mean()

    df[["A"]].mean()

Moreover, DataFrame reductions with ``numeric_only=None`` will now be
consistent with their Series counterparts.  In particular, for
reductions where the Series method raises ``TypeError``, the
DataFrame reduction will now consider that column non-numeric
instead of casting to a NumPy array which may have different semantics (:issue:`36076`,
:issue:`28949`, :issue:`21020`).

.. ipython:: python

    ser = pd.Series([0, 1], dtype="category", name="A")
    df = ser.to_frame()


*Previous behavior*:

.. code-block:: ipython

    In [5]: df.any()
    Out[5]:
    A    True
    dtype: bool

*New behavior*:

.. ipython:: python

    df.any()


.. _whatsnew_120.api_breaking.python:

Increased minimum version for Python
^^^^^^^^^^^^^^^^^^^^^^^^^^^^^^^^^^^^

pandas 1.2.0 supports Python 3.7.1 and higher (:issue:`35214`).

.. _whatsnew_120.api_breaking.deps:

Increased minimum versions for dependencies
^^^^^^^^^^^^^^^^^^^^^^^^^^^^^^^^^^^^^^^^^^^

Some minimum supported versions of dependencies were updated (:issue:`35214`).
If installed, we now require:

+-----------------+-----------------+----------+---------+
| Package         | Minimum Version | Required | Changed |
+=================+=================+==========+=========+
| numpy           | 1.16.5          |    X     |    X    |
+-----------------+-----------------+----------+---------+
| pytz            | 2017.3          |    X     |    X    |
+-----------------+-----------------+----------+---------+
| python-dateutil | 2.7.3           |    X     |         |
+-----------------+-----------------+----------+---------+
| bottleneck      | 1.2.1           |          |         |
+-----------------+-----------------+----------+---------+
| numexpr         | 2.6.8           |          |    X    |
+-----------------+-----------------+----------+---------+
| pytest (dev)    | 5.0.1           |          |    X    |
+-----------------+-----------------+----------+---------+
| mypy (dev)      | 0.782           |          |    X    |
+-----------------+-----------------+----------+---------+

For `optional libraries <https://dev.pandas.io/docs/install.html#dependencies>`_ the general recommendation is to use the latest version.
The following table lists the lowest version per library that is currently being tested throughout the development of pandas.
Optional libraries below the lowest tested version may still work, but are not considered supported.

+-----------------+-----------------+---------+
| Package         | Minimum Version | Changed |
+=================+=================+=========+
| beautifulsoup4  | 4.6.0           |         |
+-----------------+-----------------+---------+
| fastparquet     | 0.3.2           |         |
+-----------------+-----------------+---------+
| fsspec          | 0.7.4           |         |
+-----------------+-----------------+---------+
| gcsfs           | 0.6.0           |         |
+-----------------+-----------------+---------+
| lxml            | 4.3.0           |    X    |
+-----------------+-----------------+---------+
| matplotlib      | 2.2.3           |    X    |
+-----------------+-----------------+---------+
| numba           | 0.46.0          |         |
+-----------------+-----------------+---------+
| openpyxl        | 2.6.0           |    X    |
+-----------------+-----------------+---------+
| pyarrow         | 0.15.0          |    X    |
+-----------------+-----------------+---------+
| pymysql         | 0.7.11          |    X    |
+-----------------+-----------------+---------+
| pytables        | 3.5.1           |    X    |
+-----------------+-----------------+---------+
| s3fs            | 0.4.0           |         |
+-----------------+-----------------+---------+
| scipy           | 1.2.0           |         |
+-----------------+-----------------+---------+
| sqlalchemy      | 1.2.8           |    X    |
+-----------------+-----------------+---------+
| xarray          | 0.12.3          |    X    |
+-----------------+-----------------+---------+
| xlrd            | 1.2.0           |    X    |
+-----------------+-----------------+---------+
| xlsxwriter      | 1.0.2           |    X    |
+-----------------+-----------------+---------+
| xlwt            | 1.3.0           |    X    |
+-----------------+-----------------+---------+
| pandas-gbq      | 0.12.0          |         |
+-----------------+-----------------+---------+

See :ref:`install.dependencies` and :ref:`install.optional_dependencies` for more.

.. _whatsnew_120.api.other:

Other API changes
^^^^^^^^^^^^^^^^^

- Sorting in descending order is now stable for :meth:`Series.sort_values` and :meth:`Index.sort_values` for Datetime-like :class:`Index` subclasses. This will affect sort order when sorting a DataFrame on multiple columns, sorting with a key function that produces duplicates, or requesting the sorting index when using :meth:`Index.sort_values`. When using :meth:`Series.value_counts`, the count of missing values is no longer necessarily last in the list of duplicate counts. Instead, its position corresponds to the position in the original Series. When using :meth:`Index.sort_values` for Datetime-like :class:`Index` subclasses, NaTs ignored the ``na_position`` argument and were sorted to the beginning. Now they respect ``na_position``, the default being ``last``, same as other :class:`Index` subclasses (:issue:`35992`)
- Passing an invalid ``fill_value`` to :meth:`Categorical.take`, :meth:`.DatetimeArray.take`, :meth:`TimedeltaArray.take`, or :meth:`PeriodArray.take` now raises a ``TypeError`` instead of a ``ValueError`` (:issue:`37733`)
- Passing an invalid ``fill_value`` to :meth:`Series.shift` with a ``CategoricalDtype`` now raises a ``TypeError`` instead of a ``ValueError`` (:issue:`37733`)
- Passing an invalid value to :meth:`IntervalIndex.insert` or :meth:`CategoricalIndex.insert` now raises a ``TypeError`` instead of a ``ValueError`` (:issue:`37733`)
- Attempting to reindex a Series with a :class:`CategoricalIndex` with an invalid ``fill_value`` now raises a ``TypeError`` instead of a ``ValueError`` (:issue:`37733`)
- :meth:`CategoricalIndex.append` with an index that contains non-category values will now cast instead of raising ``TypeError`` (:issue:`38098`)

.. ---------------------------------------------------------------------------

.. _whatsnew_120.deprecations:

Deprecations
~~~~~~~~~~~~
- Deprecated parameter ``inplace`` in :meth:`MultiIndex.set_codes` and :meth:`MultiIndex.set_levels` (:issue:`35626`)
- Deprecated parameter ``dtype`` of method :meth:`~Index.copy` for all :class:`Index` subclasses. Use the :meth:`~Index.astype` method instead for changing dtype (:issue:`35853`)
- Deprecated parameters ``levels`` and ``codes`` in :meth:`MultiIndex.copy`. Use the :meth:`~MultiIndex.set_levels` and :meth:`~MultiIndex.set_codes` methods instead (:issue:`36685`)
- Date parser functions :func:`~pandas.io.date_converters.parse_date_time`, :func:`~pandas.io.date_converters.parse_date_fields`, :func:`~pandas.io.date_converters.parse_all_fields` and :func:`~pandas.io.date_converters.generic_parser` from ``pandas.io.date_converters`` are deprecated and will be removed in a future version; use :func:`to_datetime` instead (:issue:`35741`)
- :meth:`DataFrame.lookup` is deprecated and will be removed in a future version, use :meth:`DataFrame.melt` and :meth:`DataFrame.loc` instead (:issue:`18682`)
- The method :meth:`Index.to_native_types` is deprecated. Use ``.astype(str)`` instead (:issue:`28867`)
- Deprecated indexing :class:`DataFrame` rows with a single datetime-like string as ``df[string]`` (given the ambiguity whether it is indexing the rows or selecting a column), use ``df.loc[string]`` instead (:issue:`36179`)
- Deprecated :meth:`Index.is_all_dates` (:issue:`27744`)
- The default value of ``regex`` for :meth:`Series.str.replace` will change from ``True`` to ``False`` in a future release. In addition, single character regular expressions will *not* be treated as literal strings when ``regex=True`` is set (:issue:`24804`)
- Deprecated automatic alignment on comparison operations between :class:`DataFrame` and :class:`Series`, do ``frame, ser = frame.align(ser, axis=1, copy=False)`` before e.g. ``frame == ser`` (:issue:`28759`)
- :meth:`Rolling.count` with ``min_periods=None`` will default to the size of the window in a future version (:issue:`31302`)
- Using "outer" ufuncs on DataFrames to return 4d ndarray is now deprecated. Convert to an ndarray first (:issue:`23743`)
- Deprecated slice-indexing on tz-aware :class:`DatetimeIndex` with naive ``datetime`` objects, to match scalar indexing behavior (:issue:`36148`)
- :meth:`Index.ravel` returning a ``np.ndarray`` is deprecated, in the future this will return a view on the same index (:issue:`19956`)
- Deprecate use of strings denoting units with 'M', 'Y' or 'y' in :func:`~pandas.to_timedelta` (:issue:`36666`)
- :class:`Index` methods ``&``, ``|``, and ``^`` behaving as the set operations :meth:`Index.intersection`, :meth:`Index.union`, and :meth:`Index.symmetric_difference`, respectively, are deprecated and in the future will behave as pointwise boolean operations matching :class:`Series` behavior.  Use the named set methods instead (:issue:`36758`)
- :meth:`Categorical.is_dtype_equal` and :meth:`CategoricalIndex.is_dtype_equal` are deprecated, will be removed in a future version (:issue:`37545`)
- :meth:`Series.slice_shift` and :meth:`DataFrame.slice_shift` are deprecated, use :meth:`Series.shift` or :meth:`DataFrame.shift` instead (:issue:`37601`)
- Partial slicing on unordered :class:`.DatetimeIndex` objects with keys that are not in the index is deprecated and will be removed in a future version (:issue:`18531`)
- The ``how`` keyword in :meth:`PeriodIndex.astype` is deprecated and will be removed in a future version, use ``index.to_timestamp(how=how)`` instead (:issue:`37982`)
- Deprecated :meth:`Index.asi8` for :class:`Index` subclasses other than :class:`.DatetimeIndex`, :class:`.TimedeltaIndex`, and :class:`PeriodIndex` (:issue:`37877`)
- The ``inplace`` parameter of :meth:`Categorical.remove_unused_categories` is deprecated and will be removed in a future version (:issue:`37643`)
- The ``null_counts`` parameter of :meth:`DataFrame.info` is deprecated and replaced by ``show_counts``. It will be removed in a future version (:issue:`37999`)

.. ---------------------------------------------------------------------------


.. _whatsnew_120.performance:

Performance improvements
~~~~~~~~~~~~~~~~~~~~~~~~

- Performance improvements when creating DataFrame or Series with dtype ``str`` or :class:`StringDtype` from array with many string elements (:issue:`36304`, :issue:`36317`, :issue:`36325`, :issue:`36432`, :issue:`37371`)
- Performance improvement in :meth:`.GroupBy.agg` with the ``numba`` engine (:issue:`35759`)
- Performance improvements when creating :meth:`Series.map` from a huge dictionary (:issue:`34717`)
- Performance improvement in :meth:`.GroupBy.transform` with the ``numba`` engine (:issue:`36240`)
- :class:`.Styler` uuid method altered to compress data transmission over web whilst maintaining reasonably low table collision probability (:issue:`36345`)
- Performance improvement in :func:`to_datetime` with non-ns time unit for ``float`` ``dtype`` columns (:issue:`20445`)
- Performance improvement in setting values on an :class:`IntervalArray` (:issue:`36310`)
- The internal index method :meth:`~Index._shallow_copy` now makes the new index and original index share cached attributes, avoiding creating these again, if created on either. This can speed up operations that depend on creating copies of existing indexes (:issue:`36840`)
- Performance improvement in :meth:`.RollingGroupby.count` (:issue:`35625`)
- Small performance decrease to :meth:`.Rolling.min` and :meth:`.Rolling.max` for fixed windows (:issue:`36567`)
- Reduced peak memory usage in :meth:`DataFrame.to_pickle` when using ``protocol=5`` in python 3.8+ (:issue:`34244`)
- Faster ``dir`` calls when the object has many index labels, e.g. ``dir(ser)`` (:issue:`37450`)
- Performance improvement in :class:`ExpandingGroupby` (:issue:`37064`)
- Performance improvement in :meth:`Series.astype` and :meth:`DataFrame.astype` for :class:`Categorical` (:issue:`8628`)
- Performance improvement in :meth:`DataFrame.groupby` for ``float`` ``dtype`` (:issue:`28303`), changes of the underlying hash-function can lead to changes in float based indexes sort ordering for ties (e.g. :meth:`Index.value_counts`)
- Performance improvement in :meth:`pd.isin` for inputs with more than 1e6 elements (:issue:`36611`)
- Performance improvement for :meth:`DataFrame.__setitem__` with list-like indexers (:issue:`37954`)
- :meth:`read_json` now avoids reading entire file into memory when chunksize is specified (:issue:`34548`)

.. ---------------------------------------------------------------------------

.. _whatsnew_120.bug_fixes:

Bug fixes
~~~~~~~~~

Categorical
^^^^^^^^^^^
- :meth:`Categorical.fillna` will always return a copy, validate a passed fill value regardless of whether there are any NAs to fill, and disallow an ``NaT`` as a fill value for numeric categories (:issue:`36530`)
- Bug in :meth:`Categorical.__setitem__` that incorrectly raised when trying to set a tuple value (:issue:`20439`)
- Bug in :meth:`CategoricalIndex.equals` incorrectly casting non-category entries to ``np.nan`` (:issue:`37667`)
- Bug in :meth:`CategoricalIndex.where` incorrectly setting non-category entries to ``np.nan`` instead of raising ``TypeError`` (:issue:`37977`)
- Bug in :meth:`Categorical.to_numpy` and ``np.array(categorical)`` with tz-aware ``datetime64`` categories incorrectly dropping the time zone information instead of casting to object dtype (:issue:`38136`)

Datetime-like
^^^^^^^^^^^^^
- Bug in :meth:`DataFrame.combine_first` that would convert datetime-like column on other :class:`DataFrame` to integer when the column is not present in original :class:`DataFrame` (:issue:`28481`)
- Bug in :attr:`.DatetimeArray.date` where a ``ValueError`` would be raised with a read-only backing array (:issue:`33530`)
- Bug in ``NaT`` comparisons failing to raise ``TypeError`` on invalid inequality comparisons (:issue:`35046`)
- Bug in :class:`.DateOffset` where attributes reconstructed from pickle files differ from original objects when input values exceed normal ranges (e.g. months=12) (:issue:`34511`)
- Bug in :meth:`.DatetimeIndex.get_slice_bound` where ``datetime.date`` objects were not accepted or naive :class:`Timestamp` with a tz-aware :class:`.DatetimeIndex` (:issue:`35690`)
- Bug in :meth:`.DatetimeIndex.slice_locs` where ``datetime.date`` objects were not accepted (:issue:`34077`)
- Bug in :meth:`.DatetimeIndex.searchsorted`, :meth:`.TimedeltaIndex.searchsorted`, :meth:`PeriodIndex.searchsorted`, and :meth:`Series.searchsorted` with ``datetime64``, ``timedelta64`` or :class:`Period` dtype placement of ``NaT`` values being inconsistent with NumPy (:issue:`36176`, :issue:`36254`)
- Inconsistency in :class:`.DatetimeArray`, :class:`.TimedeltaArray`, and :class:`.PeriodArray` method ``__setitem__`` casting arrays of strings to datetime-like scalars but not scalar strings (:issue:`36261`)
- Bug in :meth:`.DatetimeArray.take` incorrectly allowing ``fill_value`` with a mismatched time zone (:issue:`37356`)
- Bug in :class:`.DatetimeIndex.shift` incorrectly raising when shifting empty indexes (:issue:`14811`)
- :class:`Timestamp` and :class:`.DatetimeIndex` comparisons between tz-aware and tz-naive objects now follow the standard library ``datetime`` behavior, returning ``True``/``False`` for ``!=``/``==`` and raising for inequality comparisons (:issue:`28507`)
- Bug in :meth:`.DatetimeIndex.equals` and :meth:`.TimedeltaIndex.equals` incorrectly considering ``int64`` indexes as equal (:issue:`36744`)
- :meth:`Series.to_json`, :meth:`DataFrame.to_json`, and :meth:`read_json` now implement time zone parsing when orient structure is ``table`` (:issue:`35973`)
- :meth:`astype` now attempts to convert to ``datetime64[ns, tz]`` directly from ``object`` with inferred time zone from string (:issue:`35973`)
- Bug in :meth:`.TimedeltaIndex.sum` and :meth:`Series.sum` with ``timedelta64`` dtype on an empty index or series returning ``NaT`` instead of ``Timedelta(0)`` (:issue:`31751`)
- Bug in :meth:`.DatetimeArray.shift` incorrectly allowing ``fill_value`` with a mismatched time zone (:issue:`37299`)
- Bug in adding a :class:`.BusinessDay` with nonzero ``offset`` to a non-scalar other (:issue:`37457`)
- Bug in :func:`to_datetime` with a read-only array incorrectly raising (:issue:`34857`)
- Bug in :meth:`Series.isin` with ``datetime64[ns]`` dtype and :meth:`.DatetimeIndex.isin` incorrectly casting integers to datetimes (:issue:`36621`)
- Bug in :meth:`Series.isin` with ``datetime64[ns]`` dtype and :meth:`.DatetimeIndex.isin` failing to consider tz-aware and tz-naive datetimes as always different (:issue:`35728`)
- Bug in :meth:`Series.isin` with ``PeriodDtype`` dtype and :meth:`PeriodIndex.isin` failing to consider arguments with different ``PeriodDtype`` as always different (:issue:`37528`)
- Bug in :class:`Period` constructor now correctly handles nanoseconds in the ``value`` argument (:issue:`34621` and :issue:`17053`)

Timedelta
^^^^^^^^^
- Bug in :class:`.TimedeltaIndex`, :class:`Series`, and :class:`DataFrame` floor-division with ``timedelta64`` dtypes and ``NaT`` in the denominator (:issue:`35529`)
- Bug in parsing of ISO 8601 durations in :class:`Timedelta` and :func:`to_datetime` (:issue:`29773`, :issue:`36204`)
- Bug in :func:`to_timedelta` with a read-only array incorrectly raising (:issue:`34857`)
- Bug in :class:`Timedelta` incorrectly truncating to sub-second portion of a string input when it has precision higher than nanoseconds (:issue:`36738`)

Timezones
^^^^^^^^^

- Bug in :func:`date_range` was raising ``AmbiguousTimeError`` for valid input with ``ambiguous=False`` (:issue:`35297`)
- Bug in :meth:`Timestamp.replace` was losing fold information (:issue:`37610`)


Numeric
^^^^^^^
- Bug in :func:`to_numeric` where float precision was incorrect (:issue:`31364`)
- Bug in :meth:`DataFrame.any` with ``axis=1`` and ``bool_only=True`` ignoring the ``bool_only`` keyword (:issue:`32432`)
- Bug in :meth:`Series.equals` where a ``ValueError`` was raised when NumPy arrays were compared to scalars (:issue:`35267`)
- Bug in :class:`Series` where two Series each have a :class:`.DatetimeIndex` with different time zones having those indexes incorrectly changed when performing arithmetic operations (:issue:`33671`)
- Bug in :mod:`pandas.testing` module functions when used with ``check_exact=False`` on complex numeric types (:issue:`28235`)
- Bug in :meth:`DataFrame.__rmatmul__` error handling reporting transposed shapes (:issue:`21581`)
- Bug in :class:`Series` flex arithmetic methods where the result when operating with a ``list``, ``tuple`` or ``np.ndarray`` would have an incorrect name (:issue:`36760`)
- Bug in :class:`.IntegerArray` multiplication with ``timedelta`` and ``np.timedelta64`` objects (:issue:`36870`)
- Bug in :class:`MultiIndex` comparison with tuple incorrectly treating tuple as array-like (:issue:`21517`)
- Bug in :meth:`DataFrame.diff` with ``datetime64`` dtypes including ``NaT`` values failing to fill ``NaT`` results correctly (:issue:`32441`)
- Bug in :class:`DataFrame` arithmetic ops incorrectly accepting keyword arguments (:issue:`36843`)
- Bug in :class:`.IntervalArray` comparisons with :class:`Series` not returning Series (:issue:`36908`)
- Bug in :class:`DataFrame` allowing arithmetic operations with list of array-likes with undefined results. Behavior changed to raising ``ValueError`` (:issue:`36702`)
- Bug in :meth:`DataFrame.std` with ``timedelta64`` dtype and ``skipna=False`` (:issue:`37392`)
- Bug in :meth:`DataFrame.min` and :meth:`DataFrame.max` with ``datetime64`` dtype and ``skipna=False`` (:issue:`36907`)
- Bug in :meth:`DataFrame.idxmax` and :meth:`DataFrame.idxmin` with mixed dtypes incorrectly raising ``TypeError`` (:issue:`38195`)

Conversion
^^^^^^^^^^

- Bug in :meth:`DataFrame.to_dict` with ``orient='records'`` now returns python native datetime objects for datetime-like columns (:issue:`21256`)
- Bug in :meth:`Series.astype` conversion from ``string`` to ``float`` raised in presence of ``pd.NA`` values (:issue:`37626`)

Strings
^^^^^^^
- Bug in :meth:`Series.to_string`, :meth:`DataFrame.to_string`, and :meth:`DataFrame.to_latex` adding a leading space when ``index=False`` (:issue:`24980`)
- Bug in :func:`to_numeric` raising a ``TypeError`` when attempting to convert a string dtype Series containing only numeric strings and ``NA`` (:issue:`37262`)

Interval
^^^^^^^^

- Bug in :meth:`DataFrame.replace` and :meth:`Series.replace` where :class:`Interval` dtypes would be converted to object dtypes (:issue:`34871`)
- Bug in :meth:`IntervalIndex.take` with negative indices and ``fill_value=None`` (:issue:`37330`)
- Bug in :meth:`IntervalIndex.putmask` with datetime-like dtype incorrectly casting to object dtype (:issue:`37968`)
- Bug in :meth:`IntervalArray.astype` incorrectly dropping dtype information with a :class:`CategoricalDtype` object (:issue:`37984`)

Indexing
^^^^^^^^

- Bug in :meth:`PeriodIndex.get_loc` incorrectly raising ``ValueError`` on non-datelike strings instead of ``KeyError``, causing similar errors in :meth:`Series.__getitem__`, :meth:`Series.__contains__`, and :meth:`Series.loc.__getitem__` (:issue:`34240`)
- Bug in :meth:`Index.sort_values` where, when empty values were passed, the method would break by trying to compare missing values instead of pushing them to the end of the sort order (:issue:`35584`)
- Bug in :meth:`Index.get_indexer` and :meth:`Index.get_indexer_non_unique` where ``int64`` arrays are returned instead of ``intp`` (:issue:`36359`)
- Bug in :meth:`DataFrame.sort_index` where parameter ascending passed as a list on a single level index gives wrong result (:issue:`32334`)
- Bug in :meth:`DataFrame.reset_index` was incorrectly raising a ``ValueError`` for input with a :class:`MultiIndex` with missing values in a level with ``Categorical`` dtype (:issue:`24206`)
- Bug in indexing with boolean masks on datetime-like values sometimes returning a view instead of a copy (:issue:`36210`)
- Bug in :meth:`DataFrame.__getitem__` and :meth:`DataFrame.loc.__getitem__` with :class:`IntervalIndex` columns and a numeric indexer (:issue:`26490`)
- Bug in :meth:`Series.loc.__getitem__` with a non-unique :class:`MultiIndex` and an empty-list indexer (:issue:`13691`)
- Bug in indexing on a :class:`Series` or :class:`DataFrame` with a :class:`MultiIndex` and a level named ``"0"`` (:issue:`37194`)
- Bug in :meth:`Series.__getitem__` when using an unsigned integer array as an indexer giving incorrect results or segfaulting instead of raising ``KeyError`` (:issue:`37218`)
- Bug in :meth:`Index.where` incorrectly casting numeric values to strings (:issue:`37591`)
- Bug in :meth:`DataFrame.loc` returning empty result when indexer is a slice with negative step size (:issue:`38071`)
- Bug in :meth:`Series.loc` and :meth:`DataFrame.loc` raises when the index was of ``object`` dtype and the given numeric label was in the index (:issue:`26491`)
- Bug in :meth:`DataFrame.loc` returned requested key plus missing values when ``loc`` was applied to single level from a :class:`MultiIndex` (:issue:`27104`)
- Bug in indexing on a :class:`Series` or :class:`DataFrame` with a :class:`CategoricalIndex` using a list-like indexer containing NA values (:issue:`37722`)
- Bug in :meth:`DataFrame.loc.__setitem__` expanding an empty :class:`DataFrame` with mixed dtypes (:issue:`37932`)
- Bug in :meth:`DataFrame.xs` ignored ``droplevel=False`` for columns (:issue:`19056`)
<<<<<<< HEAD
- Bug in :meth:`DataFrame.at` and :meth:`Series.at` did not adjust dtype when float was assigned to integer column (:issue:`26395`, :issue:`20643`)
=======
- Bug in :meth:`DataFrame.reindex` raising ``IndexingError`` wrongly for empty DataFrame with ``tolerance`` not ``None`` or ``method="nearest"`` (:issue:`27315`)
- Bug in indexing on a :class:`Series` or :class:`DataFrame` with a :class:`CategoricalIndex` using list-like indexer that contains elements that are in the index's ``categories`` but not in the index itself failing to raise ``KeyError`` (:issue:`37901`)
- Bug on inserting a boolean label into a :class:`DataFrame` with a numeric :class:`Index` columns incorrectly casting to integer (:issue:`36319`)
- Bug in :meth:`DataFrame.iloc` and :meth:`Series.iloc` aligning objects in ``__setitem__`` (:issue:`22046`)
- Bug in :meth:`MultiIndex.drop` does not raise if labels are partially found (:issue:`37820`)
- Bug in :meth:`DataFrame.loc` did not raise ``KeyError`` when missing combination was given with ``slice(None)`` for remaining levels (:issue:`19556`)
- Bug in :meth:`DataFrame.loc` raising ``TypeError`` when non-integer slice was given to select values from :class:`MultiIndex` (:issue:`25165`, :issue:`24263`)
- Bug in :meth:`Series.at` returning :class:`Series` with one element instead of scalar when index is a :class:`MultiIndex` with one level (:issue:`38053`)
- Bug in :meth:`DataFrame.loc` returning and assigning elements in wrong order when indexer is differently ordered than the :class:`MultiIndex` to filter (:issue:`31330`, :issue:`34603`)
- Bug in :meth:`DataFrame.loc` and :meth:`DataFrame.__getitem__`  raising ``KeyError`` when columns were :class:`MultiIndex` with only one level (:issue:`29749`)
- Bug in :meth:`Series.__getitem__` and :meth:`DataFrame.__getitem__` raising blank ``KeyError`` without missing keys for :class:`IntervalIndex` (:issue:`27365`)
- Bug in setting a new label on a :class:`DataFrame` or :class:`Series` with a :class:`CategoricalIndex` incorrectly raising ``TypeError`` when the new label is not among the index's categories (:issue:`38098`)
- Bug in :meth:`Series.loc` and :meth:`Series.iloc` raising ``ValueError`` when inserting a list-like ``np.array``, ``list`` or ``tuple`` in an ``object`` Series of equal length (:issue:`37748`, :issue:`37486`)
- Bug in :meth:`Series.loc` and :meth:`Series.iloc` setting all the values of an ``object`` Series with those of a list-like ``ExtensionArray`` instead of inserting it (:issue:`38271`)
>>>>>>> 167dd0d3

Missing
^^^^^^^

- Bug in :meth:`.SeriesGroupBy.transform` now correctly handles missing values for ``dropna=False`` (:issue:`35014`)
- Bug in :meth:`Series.nunique` with ``dropna=True`` was returning incorrect results when both ``NA`` and ``None`` missing values were present (:issue:`37566`)
- Bug in :meth:`Series.interpolate` where kwarg ``limit_area`` and ``limit_direction`` had no effect when using methods ``pad`` and ``backfill`` (:issue:`31048`)

MultiIndex
^^^^^^^^^^

- Bug in :meth:`DataFrame.xs` when used with :class:`IndexSlice` raises ``TypeError`` with message ``"Expected label or tuple of labels"`` (:issue:`35301`)
- Bug in :meth:`DataFrame.reset_index` with ``NaT`` values in index raises ``ValueError`` with message ``"cannot convert float NaN to integer"`` (:issue:`36541`)
- Bug in :meth:`DataFrame.combine_first` when used with :class:`MultiIndex` containing string and ``NaN`` values raises ``TypeError`` (:issue:`36562`)
- Bug in :meth:`MultiIndex.drop` dropped ``NaN`` values when non existing key was given as input (:issue:`18853`)
- Bug in :meth:`MultiIndex.drop` dropping more values than expected when index has duplicates and is not sorted (:issue:`33494`)

I/O
^^^

- :func:`read_sas` no longer leaks resources on failure (:issue:`35566`)
- Bug in :meth:`DataFrame.to_csv` and :meth:`Series.to_csv` caused a ``ValueError`` when it was called with a filename in combination with ``mode`` containing a ``b`` (:issue:`35058`)
- Bug in :meth:`read_csv` with ``float_precision='round_trip'`` did not handle ``decimal`` and ``thousands`` parameters (:issue:`35365`)
- :meth:`to_pickle` and :meth:`read_pickle` were closing user-provided file objects (:issue:`35679`)
- :meth:`to_csv` passes compression arguments for ``'gzip'`` always to ``gzip.GzipFile`` (:issue:`28103`)
- :meth:`to_csv` did not support zip compression for binary file object not having a filename (:issue:`35058`)
- :meth:`to_csv` and :meth:`read_csv` did not honor ``compression`` and ``encoding`` for path-like objects that are internally converted to file-like objects (:issue:`35677`, :issue:`26124`, :issue:`32392`)
- :meth:`DataFrame.to_pickle`, :meth:`Series.to_pickle`, and :meth:`read_pickle` did not support compression for file-objects (:issue:`26237`, :issue:`29054`, :issue:`29570`)
- Bug in :func:`LongTableBuilder.middle_separator` was duplicating LaTeX longtable entries in the List of Tables of a LaTeX document (:issue:`34360`)
- Bug in :meth:`read_csv` with ``engine='python'`` truncating data if multiple items present in first row and first element started with BOM (:issue:`36343`)
- Removed ``private_key`` and ``verbose`` from :func:`read_gbq` as they are no longer supported in ``pandas-gbq`` (:issue:`34654`, :issue:`30200`)
- Bumped minimum pytables version to 3.5.1 to avoid a ``ValueError`` in :meth:`read_hdf` (:issue:`24839`)
- Bug in :func:`read_table` and :func:`read_csv` when ``delim_whitespace=True`` and ``sep=default`` (:issue:`36583`)
- Bug in :meth:`DataFrame.to_json` and :meth:`Series.to_json` when used with ``lines=True`` and ``orient='records'`` the last line of the record is not appended with 'new line character' (:issue:`36888`)
- Bug in :meth:`read_parquet` with fixed offset time zones. String representation of time zones was not recognized (:issue:`35997`, :issue:`36004`)
- Bug in :meth:`DataFrame.to_html`, :meth:`DataFrame.to_string`, and :meth:`DataFrame.to_latex` ignoring the ``na_rep`` argument when ``float_format`` was also specified (:issue:`9046`, :issue:`13828`)
- Bug in output rendering of complex numbers showing too many trailing zeros (:issue:`36799`)
- Bug in :class:`HDFStore` threw a ``TypeError`` when exporting an empty DataFrame with ``datetime64[ns, tz]`` dtypes with a fixed HDF5 store (:issue:`20594`)
- Bug in :class:`HDFStore` was dropping time zone information when exporting a Series with ``datetime64[ns, tz]`` dtypes with a fixed HDF5 store (:issue:`20594`)
- :func:`read_csv` was closing user-provided binary file handles when ``engine="c"`` and an ``encoding`` was requested (:issue:`36980`)
- Bug in :meth:`DataFrame.to_hdf` was not dropping missing rows with ``dropna=True`` (:issue:`35719`)
- Bug in :func:`read_html` was raising a ``TypeError`` when supplying a ``pathlib.Path`` argument to the ``io`` parameter (:issue:`37705`)
- :meth:`DataFrame.to_excel`, :meth:`Series.to_excel`, :meth:`DataFrame.to_markdown`, and :meth:`Series.to_markdown` now support writing to fsspec URLs such as S3 and Google Cloud Storage (:issue:`33987`)
- Bug in :func:`read_fwf` with ``skip_blank_lines=True`` was not skipping blank lines (:issue:`37758`)
- Parse missing values using :func:`read_json` with ``dtype=False`` to ``NaN`` instead of ``None`` (:issue:`28501`)
- :meth:`read_fwf` was inferring compression with ``compression=None`` which was not consistent with the other ``read_*`` functions (:issue:`37909`)
- :meth:`DataFrame.to_html` was ignoring ``formatters`` argument for ``ExtensionDtype`` columns (:issue:`36525`)
- Bumped minimum xarray version to 0.12.3 to avoid reference to the removed ``Panel`` class (:issue:`27101`)
- :meth:`DataFrame.to_csv` was re-opening file-like handles that also implement ``os.PathLike`` (:issue:`38125`)
- Bug in the conversion of a sliced ``pyarrow.Table`` with missing values to a DataFrame (:issue:`38525`)
- Bug in :func:`read_sql_table` raising a ``sqlalchemy.exc.OperationalError`` when column names contained a percentage sign (:issue:`37517`)

Period
^^^^^^

- Bug in :meth:`DataFrame.replace` and :meth:`Series.replace` where :class:`Period` dtypes would be converted to object dtypes (:issue:`34871`)

Plotting
^^^^^^^^

- Bug in :meth:`DataFrame.plot` was rotating xticklabels when ``subplots=True``, even if the x-axis wasn't an irregular time series (:issue:`29460`)
- Bug in :meth:`DataFrame.plot` where a marker letter in the ``style`` keyword sometimes caused a ``ValueError`` (:issue:`21003`)
- Bug in :meth:`DataFrame.plot.bar` and :meth:`Series.plot.bar` where ticks positions were assigned by value order instead of using the actual value for numeric or a smart ordering for string (:issue:`26186`, :issue:`11465`)
- Twinned axes were losing their tick labels which should only happen to all but the last row or column of 'externally' shared axes (:issue:`33819`)
- Bug in :meth:`Series.plot` and :meth:`DataFrame.plot` was throwing a :exc:`ValueError` when the Series or DataFrame was
  indexed by a :class:`.TimedeltaIndex` with a fixed frequency and the x-axis lower limit was greater than the upper limit (:issue:`37454`)
- Bug in :meth:`.DataFrameGroupBy.boxplot` when ``subplots=False`` would raise a ``KeyError`` (:issue:`16748`)
- Bug in :meth:`DataFrame.plot` and :meth:`Series.plot` was overwriting matplotlib's shared y axes behavior when no ``sharey`` parameter was passed (:issue:`37942`)
- Bug in :meth:`DataFrame.plot` was raising a ``TypeError`` with ``ExtensionDtype`` columns (:issue:`32073`)

Styler
^^^^^^

- Bug in :meth:`Styler.render` HTML was generated incorrectly because of formatting error in ``rowspan`` attribute, it now matches with w3 syntax (:issue:`38234`)

Groupby/resample/rolling
^^^^^^^^^^^^^^^^^^^^^^^^

- Bug in :meth:`.DataFrameGroupBy.count` and :meth:`SeriesGroupBy.sum` returning ``NaN`` for missing categories when grouped on multiple ``Categoricals``. Now returning ``0`` (:issue:`35028`)
- Bug in :meth:`.DataFrameGroupBy.apply` that would sometimes throw an erroneous ``ValueError`` if the grouping axis had duplicate entries (:issue:`16646`)
- Bug in :meth:`DataFrame.resample` that would throw a ``ValueError`` when resampling from ``"D"`` to ``"24H"`` over a transition into daylight savings time (DST) (:issue:`35219`)
- Bug when combining methods :meth:`DataFrame.groupby` with :meth:`DataFrame.resample` and :meth:`DataFrame.interpolate` raising a ``TypeError`` (:issue:`35325`)
- Bug in :meth:`.DataFrameGroupBy.apply` where a non-nuisance grouping column would be dropped from the output columns if another groupby method was called before ``.apply`` (:issue:`34656`)
- Bug when subsetting columns on a :class:`~pandas.core.groupby.DataFrameGroupBy` (e.g. ``df.groupby('a')[['b']])``) would reset the attributes ``axis``, ``dropna``, ``group_keys``, ``level``, ``mutated``, ``sort``, and ``squeeze`` to their default values (:issue:`9959`)
- Bug in :meth:`.DataFrameGroupBy.tshift` failing to raise ``ValueError`` when a frequency cannot be inferred for the index of a group (:issue:`35937`)
- Bug in :meth:`DataFrame.groupby` does not always maintain column index name for ``any``, ``all``, ``bfill``, ``ffill``, ``shift`` (:issue:`29764`)
- Bug in :meth:`.DataFrameGroupBy.apply` raising error with ``np.nan`` group(s) when ``dropna=False`` (:issue:`35889`)
- Bug in :meth:`.Rolling.sum` returned wrong values when dtypes where mixed between float and integer and ``axis=1`` (:issue:`20649`, :issue:`35596`)
- Bug in :meth:`.Rolling.count` returned ``np.nan`` with :class:`~pandas.api.indexers.FixedForwardWindowIndexer` as window, ``min_periods=0`` and only missing values in the window (:issue:`35579`)
- Bug where :class:`pandas.core.window.Rolling` produces incorrect window sizes when using a ``PeriodIndex`` (:issue:`34225`)
- Bug in :meth:`.DataFrameGroupBy.ffill` and :meth:`.DataFrameGroupBy.bfill` where a ``NaN`` group would return filled values instead of ``NaN`` when ``dropna=True`` (:issue:`34725`)
- Bug in :meth:`.RollingGroupby.count` where a ``ValueError`` was raised when specifying the ``closed`` parameter (:issue:`35869`)
- Bug in :meth:`.DataFrameGroupBy.rolling` returning wrong values with partial centered window (:issue:`36040`)
- Bug in :meth:`.DataFrameGroupBy.rolling` returned wrong values with time aware window containing ``NaN``. Raises ``ValueError`` because windows are not monotonic now (:issue:`34617`)
- Bug in :meth:`.Rolling.__iter__` where a ``ValueError`` was not raised when ``min_periods`` was larger than ``window`` (:issue:`37156`)
- Using :meth:`.Rolling.var` instead of :meth:`.Rolling.std` avoids numerical issues for :meth:`.Rolling.corr` when :meth:`.Rolling.var` is still within floating point precision while :meth:`.Rolling.std` is not (:issue:`31286`)
- Bug in :meth:`.DataFrameGroupBy.quantile` and :meth:`.Resampler.quantile` raised ``TypeError`` when values were of type ``Timedelta`` (:issue:`29485`)
- Bug in :meth:`.Rolling.median` and :meth:`.Rolling.quantile` returned wrong values for :class:`.BaseIndexer` subclasses with non-monotonic starting or ending points for windows (:issue:`37153`)
- Bug in :meth:`DataFrame.groupby` dropped ``nan`` groups from result with ``dropna=False`` when grouping over a single column (:issue:`35646`, :issue:`35542`)
- Bug in :meth:`.DataFrameGroupBy.head`, :meth:`DataFrameGroupBy.tail`, :meth:`SeriesGroupBy.head`, and :meth:`SeriesGroupBy.tail` would raise when used with ``axis=1`` (:issue:`9772`)
- Bug in :meth:`.DataFrameGroupBy.transform` would raise when used with ``axis=1`` and a transformation kernel (e.g. "shift") (:issue:`36308`)
- Bug in :meth:`.DataFrameGroupBy.resample` using ``.agg`` with sum produced different result than just calling ``.sum`` (:issue:`33548`)
- Bug in :meth:`.DataFrameGroupBy.apply` dropped values on ``nan`` group when returning the same axes with the original frame (:issue:`38227`)
- Bug in :meth:`.DataFrameGroupBy.quantile` couldn't handle with arraylike ``q`` when grouping by columns (:issue:`33795`)
- Bug in :meth:`DataFrameGroupBy.rank` with ``datetime64tz`` or period dtype incorrectly casting results to those dtypes instead of returning ``float64`` dtype (:issue:`38187`)

Reshaping
^^^^^^^^^

- Bug in :meth:`DataFrame.crosstab` was returning incorrect results on inputs with duplicate row names, duplicate column names or duplicate names between row and column labels (:issue:`22529`)
- Bug in :meth:`DataFrame.pivot_table` with ``aggfunc='count'`` or ``aggfunc='sum'`` returning ``NaN`` for missing categories when pivoted on a ``Categorical``. Now returning ``0`` (:issue:`31422`)
- Bug in :func:`concat` and :class:`DataFrame` constructor where input index names are not preserved in some cases (:issue:`13475`)
- Bug in func :meth:`crosstab` when using multiple columns with ``margins=True`` and ``normalize=True`` (:issue:`35144`)
- Bug in :meth:`DataFrame.stack` where an empty DataFrame.stack would raise an error (:issue:`36113`). Now returning an empty Series with empty MultiIndex.
- Bug in :meth:`Series.unstack`. Now a Series with single level of Index trying to unstack would raise a ``ValueError`` (:issue:`36113`)
- Bug in :meth:`DataFrame.agg` with ``func={'name':<FUNC>}`` incorrectly raising ``TypeError`` when ``DataFrame.columns==['Name']`` (:issue:`36212`)
- Bug in :meth:`Series.transform` would give incorrect results or raise when the argument ``func`` was a dictionary (:issue:`35811`)
- Bug in :meth:`DataFrame.pivot` did not preserve :class:`MultiIndex` level names for columns when rows and columns are both multiindexed (:issue:`36360`)
- Bug in :meth:`DataFrame.pivot` modified ``index`` argument when ``columns`` was passed but ``values`` was not (:issue:`37635`)
- Bug in :meth:`DataFrame.join` returned a non deterministic level-order for the resulting :class:`MultiIndex` (:issue:`36910`)
- Bug in :meth:`DataFrame.combine_first` caused wrong alignment with dtype ``string`` and one level of ``MultiIndex`` containing only ``NA`` (:issue:`37591`)
- Fixed regression in :func:`merge` on merging :class:`.DatetimeIndex` with empty DataFrame (:issue:`36895`)
- Bug in :meth:`DataFrame.apply` not setting index of return value when ``func`` return type is ``dict`` (:issue:`37544`)
- Bug in :meth:`DataFrame.merge` and :meth:`pandas.merge` returning inconsistent ordering in result for ``how=right`` and ``how=left`` (:issue:`35382`)
- Bug in :func:`merge_ordered` couldn't handle list-like ``left_by`` or ``right_by`` (:issue:`35269`)
- Bug in :func:`merge_ordered` returned wrong join result when length of ``left_by`` or ``right_by`` equals to the rows of ``left`` or ``right`` (:issue:`38166`)
- Bug in :func:`merge_ordered` didn't raise when elements in ``left_by`` or ``right_by`` not exist in ``left`` columns or ``right`` columns (:issue:`38167`)
- Bug in :func:`DataFrame.drop_duplicates` not validating bool dtype for ``ignore_index`` keyword (:issue:`38274`)

ExtensionArray
^^^^^^^^^^^^^^

- Fixed bug where :class:`DataFrame` column set to scalar extension type via a dict instantiation was considered an object type rather than the extension type (:issue:`35965`)
- Fixed bug where ``astype()`` with equal dtype and ``copy=False`` would return a new object (:issue:`28488`)
- Fixed bug when applying a NumPy ufunc with multiple outputs to an :class:`.IntegerArray` returning ``None`` (:issue:`36913`)
- Fixed an inconsistency in :class:`.PeriodArray`'s ``__init__`` signature to those of :class:`.DatetimeArray` and :class:`.TimedeltaArray` (:issue:`37289`)
- Reductions for :class:`.BooleanArray`, :class:`.Categorical`, :class:`.DatetimeArray`, :class:`.FloatingArray`, :class:`.IntegerArray`, :class:`.PeriodArray`, :class:`.TimedeltaArray`, and :class:`.PandasArray` are now keyword-only methods (:issue:`37541`)
- Fixed a bug where a  ``TypeError`` was wrongly raised if a membership check was made on an ``ExtensionArray`` containing nan-like values (:issue:`37867`)

Other
^^^^^

- Bug in :meth:`DataFrame.replace` and :meth:`Series.replace` incorrectly raising an ``AssertionError`` instead of a ``ValueError`` when invalid parameter combinations are passed (:issue:`36045`)
- Bug in :meth:`DataFrame.replace` and :meth:`Series.replace` with numeric values and string ``to_replace`` (:issue:`34789`)
- Fixed metadata propagation in :meth:`Series.abs` and ufuncs called on Series and DataFrames (:issue:`28283`)
- Bug in :meth:`DataFrame.replace` and :meth:`Series.replace` incorrectly casting from ``PeriodDtype`` to object dtype (:issue:`34871`)
- Fixed bug in metadata propagation incorrectly copying DataFrame columns as metadata when the column name overlaps with the metadata name (:issue:`37037`)
- Fixed metadata propagation in the :class:`Series.dt`, :class:`Series.str` accessors, :class:`DataFrame.duplicated`, :class:`DataFrame.stack`, :class:`DataFrame.unstack`, :class:`DataFrame.pivot`, :class:`DataFrame.append`, :class:`DataFrame.diff`, :class:`DataFrame.applymap` and :class:`DataFrame.update` methods (:issue:`28283`, :issue:`37381`)
- Fixed metadata propagation when selecting columns with ``DataFrame.__getitem__`` (:issue:`28283`)
- Bug in :meth:`Index.intersection` with non-:class:`Index` failing to set the correct name on the returned :class:`Index` (:issue:`38111`)
- Bug in :meth:`RangeIndex.intersection` failing to set the correct name on the returned :class:`Index` in some corner cases (:issue:`38197`)
- Bug in :meth:`Index.difference` failing to set the correct name on the returned :class:`Index` in some corner cases (:issue:`38268`)
- Bug in :meth:`Index.union` behaving differently depending on whether operand is an :class:`Index` or other list-like (:issue:`36384`)
- Bug in :meth:`Index.intersection` with non-matching numeric dtypes casting to ``object`` dtype instead of minimal common dtype (:issue:`38122`)
- Bug in :meth:`IntervalIndex.union` returning an incorrectly-typed :class:`Index` when empty (:issue:`38282`)
- Passing an array with 2 or more dimensions to the :class:`Series` constructor now raises the more specific ``ValueError`` rather than a bare ``Exception`` (:issue:`35744`)
- Bug in ``dir`` where ``dir(obj)`` wouldn't show attributes defined on the instance for pandas objects (:issue:`37173`)
- Bug in :meth:`Index.drop` raising ``InvalidIndexError`` when index has duplicates (:issue:`38051`)
- Bug in :meth:`RangeIndex.difference` returning :class:`Int64Index` in some cases where it should return :class:`RangeIndex` (:issue:`38028`)
- Fixed bug in :func:`assert_series_equal` when comparing a datetime-like array with an equivalent non extension dtype array (:issue:`37609`)
- Bug in :func:`.is_bool_dtype` would raise when passed a valid string such as ``"boolean"`` (:issue:`38386`)
- Fixed regression in logical operators raising ``ValueError`` when columns of :class:`DataFrame` are a :class:`CategoricalIndex` with unused categories (:issue:`38367`)

.. ---------------------------------------------------------------------------

.. _whatsnew_120.contributors:

Contributors
~~~~~~~~~~~~

.. contributors:: v1.1.5..v1.2.0<|MERGE_RESOLUTION|>--- conflicted
+++ resolved
@@ -675,9 +675,6 @@
 - Bug in indexing on a :class:`Series` or :class:`DataFrame` with a :class:`CategoricalIndex` using a list-like indexer containing NA values (:issue:`37722`)
 - Bug in :meth:`DataFrame.loc.__setitem__` expanding an empty :class:`DataFrame` with mixed dtypes (:issue:`37932`)
 - Bug in :meth:`DataFrame.xs` ignored ``droplevel=False`` for columns (:issue:`19056`)
-<<<<<<< HEAD
-- Bug in :meth:`DataFrame.at` and :meth:`Series.at` did not adjust dtype when float was assigned to integer column (:issue:`26395`, :issue:`20643`)
-=======
 - Bug in :meth:`DataFrame.reindex` raising ``IndexingError`` wrongly for empty DataFrame with ``tolerance`` not ``None`` or ``method="nearest"`` (:issue:`27315`)
 - Bug in indexing on a :class:`Series` or :class:`DataFrame` with a :class:`CategoricalIndex` using list-like indexer that contains elements that are in the index's ``categories`` but not in the index itself failing to raise ``KeyError`` (:issue:`37901`)
 - Bug on inserting a boolean label into a :class:`DataFrame` with a numeric :class:`Index` columns incorrectly casting to integer (:issue:`36319`)
@@ -692,7 +689,6 @@
 - Bug in setting a new label on a :class:`DataFrame` or :class:`Series` with a :class:`CategoricalIndex` incorrectly raising ``TypeError`` when the new label is not among the index's categories (:issue:`38098`)
 - Bug in :meth:`Series.loc` and :meth:`Series.iloc` raising ``ValueError`` when inserting a list-like ``np.array``, ``list`` or ``tuple`` in an ``object`` Series of equal length (:issue:`37748`, :issue:`37486`)
 - Bug in :meth:`Series.loc` and :meth:`Series.iloc` setting all the values of an ``object`` Series with those of a list-like ``ExtensionArray`` instead of inserting it (:issue:`38271`)
->>>>>>> 167dd0d3
 
 Missing
 ^^^^^^^
