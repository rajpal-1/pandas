--- conflicted
+++ resolved
@@ -464,11 +464,8 @@
 - Bug in :meth:`RollingGroupby.count` where a ``ValueError`` was raised when specifying the ``closed`` parameter (:issue:`35869`)
 - Bug in :meth:`DataFrame.groupby.rolling` returning wrong values with partial centered window (:issue:`36040`).
 - Bug in :meth:`DataFrameGroupBy.rolling` returned wrong values with timeaware window containing ``NaN``. Raises ``ValueError`` because windows are not monotonic now (:issue:`34617`)
-<<<<<<< HEAD
+- Bug in :meth:`Rolling.__iter__` where a ``ValueError`` was not raised when ``min_periods`` was larger than ``window`` (:issue:`37156`)
 - Bug in :meth:`Rolling.median` and :meth:`Rolling.quantile` returned wrong values for :class:`BaseIndexer` subclasses with non-monotonic starting or ending points for windows (:issue:`37153`)
-=======
-- Bug in :meth:`Rolling.__iter__` where a ``ValueError`` was not raised when ``min_periods`` was larger than ``window`` (:issue:`37156`)
->>>>>>> 58dcafad
 
 Reshaping
 ^^^^^^^^^
