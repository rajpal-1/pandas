--- conflicted
+++ resolved
@@ -219,15 +219,11 @@
 - Where possible :meth:`RangeIndex.difference` and :meth:`RangeIndex.symmetric_difference` will return :class:`RangeIndex` instead of :class:`Int64Index` (:issue:`36564`)
 - Added :meth:`Rolling.sem()` and :meth:`Expanding.sem()` to compute the standard error of mean (:issue:`26476`).
 - :meth:`Rolling.var()` and :meth:`Rolling.std()` use Kahan summation and Welfords Method to avoid numerical issues (:issue:`37051`)
-<<<<<<< HEAD
-- Added ability to load pickles from ``.zip`` files created by OS X and macOS containing ``__MACOSX/`` or ``.DS_STORE`` hidden folders/files (:issue:`37098`).
-
-=======
 - :meth:`DataFrame.plot` now recognizes ``xlabel`` and ``ylabel`` arguments for plots of type ``scatter`` and ``hexbin`` (:issue:`37001`)
 - :class:`DataFrame` now supports ``divmod`` operation (:issue:`37165`)
 - :meth:`DataFrame.to_parquet` now returns a ``bytes`` object when no ``path`` argument is passed (:issue:`37105`)
 - :class:`Rolling` now supports the ``closed`` argument for fixed windows (:issue:`34315`)
->>>>>>> 18b4864b
+- :meth:`DataFrame.to_pickle` now supports loading ``.zip`` files created by OS X and macOS that contain ``__MACOSX/`` or ``.DS_STORE`` hidden folders/files (:issue:`37098`).
 
 .. _whatsnew_120.api_breaking.python:
 
