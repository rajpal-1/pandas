--- conflicted
+++ resolved
@@ -481,7 +481,6 @@
 
 - Bug in :meth:`DataFrame.replace` and :meth:`Series.replace` incorrectly raising ``AssertionError`` instead of ``ValueError`` when invalid parameter combinations are passed (:issue:`36045`)
 - Bug in :meth:`DataFrame.replace` and :meth:`Series.replace` with numeric values and string ``to_replace`` (:issue:`34789`)
-<<<<<<< HEAD
 - Fixed metadata propagation in the following methods (:issue:`28283`): 
 
   - ``DataFrame.__getitem__`` 
@@ -489,10 +488,8 @@
   - :meth:`DataFrame.get`
 
 - Fixed metadata propagation in the :class:`Series.dt` accessor (:issue:`28283`)
+- Fixed metadata propagation in the :class:`Series.dt` and :class:`Series.str` accessors (:issue:`28283`)
 - Bug in :meth:`Series.transform` would give incorrect results or raise when the argument ``func`` was dictionary (:issue:`35811`)
-=======
-- Fixed metadata propagation in the :class:`Series.dt` and :class:`Series.str` accessors (:issue:`28283`)
->>>>>>> 4a6c3c56
 - Bug in :meth:`Index.union` behaving differently depending on whether operand is a :class:`Index` or other list-like (:issue:`36384`)
 - Passing an array with 2 or more dimensions to the :class:`Series` constructor now raises the more specific ``ValueError``, from a bare ``Exception`` previously (:issue:`35744`)
 
