--- conflicted
+++ resolved
@@ -16,14 +16,6 @@
 Passing arguments to fsspec backends
 ^^^^^^^^^^^^^^^^^^^^^^^^^^^^^^^^^^^^
 
-<<<<<<< HEAD
-Many read/write functions have acquired the `storage_options` optional argument,
-to pass a dictionary of parameters to the storage backend. This allows, for
-example, for passing credentials to S3 and GCS storage. The details of what
-parameters can be passed to which backends can be found in the documentation
-of the individual storage backends (linked from the fsspec docs).
-
-=======
 Many read/write functions have acquired the ``storage_options`` optional argument,
 to pass a dictionary of parameters to the storage backend. This allows, for
 example, for passing credentials to S3 and GCS storage. The details of what
@@ -53,7 +45,6 @@
    data = pd.DataFrame([0, 1, 2])
    buffer = io.BytesIO()
    data.to_csv(buffer, mode="w+b", encoding="utf-8", compression="gzip")
->>>>>>> df1d440c
 
 .. _whatsnew_120.enhancements.other:
 
