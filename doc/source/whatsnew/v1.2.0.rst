.. _whatsnew_120:

What's new in 1.2.0 (??)
------------------------

These are the changes in pandas 1.2.0. See :ref:`release` for a full changelog
including other versions of pandas.

{{ header }}

.. ---------------------------------------------------------------------------

Enhancements
~~~~~~~~~~~~

.. _whatsnew_120.duplicate_labels:

Optionally disallow duplicate labels
^^^^^^^^^^^^^^^^^^^^^^^^^^^^^^^^^^^^

:class:`Series` and :class:`DataFrame` can now be created with ``allows_duplicate_labels=False`` flag to
control whether the index or columns can contain duplicate labels (:issue:`28394`). This can be used to
prevent accidental introduction of duplicate labels, which can affect downstream operations.

By default, duplicates continue to be allowed

.. ipython:: python

   pd.Series([1, 2], index=['a', 'a'])

.. ipython:: python
   :okexcept:

   pd.Series([1, 2], index=['a', 'a']).set_flags(allows_duplicate_labels=False)

pandas will propagate the ``allows_duplicate_labels`` property through many operations.

.. ipython:: python
   :okexcept:

   a = (
       pd.Series([1, 2], index=['a', 'b'])
         .set_flags(allows_duplicate_labels=False)
   )
   a
   # An operation introducing duplicates
   a.reindex(['a', 'b', 'a'])

.. warning::

   This is an experimental feature. Currently, many methods fail to
   propagate the ``allows_duplicate_labels`` value. In future versions
   it is expected that every method taking or returning one or more
   DataFrame or Series objects will propagate ``allows_duplicate_labels``.

See :ref:`duplicates` for more.

The ``allows_duplicate_labels`` flag is stored in the new :attr:`DataFrame.flags`
attribute. This stores global attributes that apply to the *pandas object*. This
differs from :attr:`DataFrame.attrs`, which stores information that applies to
the dataset.

Passing arguments to fsspec backends
^^^^^^^^^^^^^^^^^^^^^^^^^^^^^^^^^^^^

Many read/write functions have acquired the ``storage_options`` optional argument,
to pass a dictionary of parameters to the storage backend. This allows, for
example, for passing credentials to S3 and GCS storage. The details of what
parameters can be passed to which backends can be found in the documentation
of the individual storage backends (detailed from the fsspec docs for
`builtin implementations`_ and linked to `external ones`_). See
Section :ref:`io.remote`.

:issue:`35655` added fsspec support (including ``storage_options``)
for reading excel files.

.. _builtin implementations: https://filesystem-spec.readthedocs.io/en/latest/api.html#built-in-implementations
.. _external ones: https://filesystem-spec.readthedocs.io/en/latest/api.html#other-known-implementations

.. _whatsnew_120.binary_handle_to_csv:

Support for binary file handles in ``to_csv``
^^^^^^^^^^^^^^^^^^^^^^^^^^^^^^^^^^^^^^^^^^^^^

:meth:`to_csv` supports file handles in binary mode (:issue:`19827` and :issue:`35058`)
with ``encoding`` (:issue:`13068` and :issue:`23854`) and ``compression`` (:issue:`22555`).
``mode`` has to contain a ``b`` for binary handles to be supported.

For example:

.. ipython:: python

   import io

   data = pd.DataFrame([0, 1, 2])
   buffer = io.BytesIO()
   data.to_csv(buffer, mode="w+b", encoding="utf-8", compression="gzip")

Support for short caption and table position in ``to_latex``
^^^^^^^^^^^^^^^^^^^^^^^^^^^^^^^^^^^^^^^^^^^^^^^^^^^^^^^^^^^^

:meth:`DataFrame.to_latex` now allows one to specify
a floating table position (:issue:`35281`)
and a short caption (:issue:`36267`).

New keyword ``position`` is implemented to set the position.

.. ipython:: python

   data = pd.DataFrame({'a': [1, 2], 'b': [3, 4]})
   table = data.to_latex(position='ht')
   print(table)

Usage of keyword ``caption`` is extended.
Besides taking a single string as an argument,
one can optionally provide a tuple of ``(full_caption, short_caption)``
to add a short caption macro.

.. ipython:: python

   data = pd.DataFrame({'a': [1, 2], 'b': [3, 4]})
   table = data.to_latex(caption=('the full long caption', 'short caption'))
   print(table)

.. _whatsnew_120.read_csv_table_precision_default:

Change in default floating precision for ``read_csv`` and ``read_table``
^^^^^^^^^^^^^^^^^^^^^^^^^^^^^^^^^^^^^^^^^^^^^^^^^^^^^^^^^^^^^^^^^^^^^^^^

For the C parsing engine, the methods :meth:`read_csv` and :meth:`read_table` previously defaulted to a parser that
could read floating point numbers slightly incorrectly with respect to the last bit in precision.
The option ``floating_precision="high"`` has always been available to avoid this issue.
Beginning with this version, the default is now to use the more accurate parser by making
``floating_precision=None`` correspond to the high precision parser, and the new option
``floating_precision="legacy"`` to use the legacy parser. The change to using the higher precision
parser by default should have no impact on performance. (:issue:`17154`)

.. _whatsnew_120.floating:

Experimental nullable data types for float data
^^^^^^^^^^^^^^^^^^^^^^^^^^^^^^^^^^^^^^^^^^^^^^^

We've added :class:`Float32Dtype` / :class:`Float64Dtype` and :class:`~arrays.FloatingArray`,
an extension data type dedicated to floating point data that can hold the
``pd.NA`` missing value indicator (:issue:`32265`, :issue:`34307`).

While the default float data type already supports missing values using ``np.nan``,
this new data type uses ``pd.NA`` (and its corresponding behaviour) as missing
value indicator, in line with the already existing nullable :ref:`integer <integer_na>`
and :ref:`boolean <boolean>` data types.

One example where the behaviour of ``np.nan`` and ``pd.NA`` is different is
comparison operations:

.. ipython:: python

  # the default numpy float64 dtype
  s1 = pd.Series([1.5, None])
  s1
  s1 > 1

.. ipython:: python

  # the new nullable float64 dtype
  s2 = pd.Series([1.5, None], dtype="Float64")
  s2
  s2 > 1

See the :ref:`missing_data.NA` doc section for more details on the behaviour
when using the ``pd.NA`` missing value indicator.

As shown above, the dtype can be specified using the "Float64" or "Float32"
string (capitalized to distinguish it from the default "float64" data type).
Alternatively, you can also use the dtype object:

.. ipython:: python

   pd.Series([1.5, None], dtype=pd.Float32Dtype())

.. warning::

   Experimental: the new floating data types are currently experimental, and its
   behaviour or API may still change without warning. Especially the behaviour
   regarding NaN (distinct from NA missing values) is subject to change.

.. _whatsnew_120.index_name_preservation:

Index/column name preservation when aggregating
^^^^^^^^^^^^^^^^^^^^^^^^^^^^^^^^^^^^^^^^^^^^^^^

When aggregating using :meth:`concat` or the :class:`DataFrame` constructor, Pandas
will attempt to preserve index (and column) names whenever possible (:issue:`35847`).
In the case where all inputs share a common name, this name will be assigned to the
result. When the input names do not all agree, the result will be unnamed. Here is an
example where the index name is preserved:

.. ipython:: python

    idx = pd.Index(range(5), name='abc')
    ser = pd.Series(range(5, 10), index=idx)
    pd.concat({'x': ser[1:], 'y': ser[:-1]}, axis=1)

The same is true for :class:`MultiIndex`, but the logic is applied separately on a
level-by-level basis.

.. _whatsnew_120.enhancements.other:

Other enhancements
^^^^^^^^^^^^^^^^^^
- Added ``day_of_week``(compatibility alias ``dayofweek``) property to ``Timestamp``, ``DatetimeIndex``, ``Period``, ``PeriodIndex`` (:issue:`9605`)
- Added ``day_of_year`` (compatibility alias ``dayofyear``) property to ``Timestamp``, ``DatetimeIndex``, ``Period``, ``PeriodIndex`` (:issue:`9605`)
- Added :meth:`~DataFrame.set_flags` for setting table-wide flags on a ``Series`` or ``DataFrame`` (:issue:`28394`)
- :meth:`DataFrame.applymap` now supports ``na_action`` (:issue:`23803`)
- :class:`Index` with object dtype supports division and multiplication (:issue:`34160`)
- :meth:`DataFrame.explode` and :meth:`Series.explode` now support exploding of sets (:issue:`35614`)
- :meth:`DataFrame.hist` now supports time series (datetime) data (:issue:`32590`)
- ``Styler`` now allows direct CSS class name addition to individual data cells (:issue:`36159`)
- :meth:`Rolling.mean()` and :meth:`Rolling.sum()` use Kahan summation to calculate the mean to avoid numerical problems (:issue:`10319`, :issue:`11645`, :issue:`13254`, :issue:`32761`, :issue:`36031`)
- :meth:`DatetimeIndex.searchsorted`, :meth:`TimedeltaIndex.searchsorted`, :meth:`PeriodIndex.searchsorted`, and :meth:`Series.searchsorted` with datetimelike dtypes will now try to cast string arguments (listlike and scalar) to the matching datetimelike type (:issue:`36346`)
-
- Added methods :meth:`IntegerArray.prod`, :meth:`IntegerArray.min`, and :meth:`IntegerArray.max` (:issue:`33790`)
- Calling a NumPy ufunc on a ``DataFrame`` with extension types now presrves the extension types when possible (:issue:`23743`).
- Calling a binary-input NumPy ufunc on multiple ``DataFrame`` objects now aligns, matching the behavior of binary operations and ufuncs on ``Series`` (:issue:`23743`).
- Where possible :meth:`RangeIndex.difference` and :meth:`RangeIndex.symmetric_difference` will return :class:`RangeIndex` instead of :class:`Int64Index` (:issue:`36564`)
- Added :meth:`Rolling.sem()` and :meth:`Expanding.sem()` to compute the standard error of mean (:issue:`26476`).
- :meth:`Rolling.var()` and :meth:`Rolling.std()` use Kahan summation and Welfords Method to avoid numerical issues (:issue:`37051`)
- :meth:`DataFrame.corr` and :meth:`DataFrame.cov` use Welfords Method to avoid numerical issues (:issue:`37448`)
- :meth:`DataFrame.plot` now recognizes ``xlabel`` and ``ylabel`` arguments for plots of type ``scatter`` and ``hexbin`` (:issue:`37001`)
- :class:`DataFrame` now supports ``divmod`` operation (:issue:`37165`)
- :meth:`DataFrame.to_parquet` now returns a ``bytes`` object when no ``path`` argument is passed (:issue:`37105`)
- :class:`Rolling` now supports the ``closed`` argument for fixed windows (:issue:`34315`)
- :class:`DatetimeIndex` and :class:`Series` with ``datetime64`` or ``datetime64tz`` dtypes now support ``std`` (:issue:`37436`)
- :class:`Window` now supports all Scipy window types in ``win_type`` with flexible keyword argument support (:issue:`34556`)
- :meth:`testing.assert_index_equal` now has a ``check_order`` parameter that allows indexes to be checked in an order-insensitive manner (:issue:`37478`)
- :func:`read_csv` supports memory-mapping for compressed files (:issue:`37621`)
- Improve error reporting for :meth:`DataFrame.merge()` when invalid merge column definitions were given (:issue:`16228`)
- Improve numerical stability for :meth:`Rolling.skew()`, :meth:`Rolling.kurt()`, :meth:`Expanding.skew()` and :meth:`Expanding.kurt()` through implementation of Kahan summation (:issue:`6929`)
- Improved error reporting for subsetting columns of a :class:`DataFrameGroupBy` with ``axis=1`` (:issue:`37725`)

.. _whatsnew_120.api_breaking.python:

Increased minimum version for Python
^^^^^^^^^^^^^^^^^^^^^^^^^^^^^^^^^^^^

pandas 1.2.0 supports Python 3.7.1 and higher (:issue:`35214`).

.. _whatsnew_120.api_breaking.deps:

Increased minimum versions for dependencies
^^^^^^^^^^^^^^^^^^^^^^^^^^^^^^^^^^^^^^^^^^^

Some minimum supported versions of dependencies were updated (:issue:`35214`).
If installed, we now require:

+-----------------+-----------------+----------+---------+
| Package         | Minimum Version | Required | Changed |
+=================+=================+==========+=========+
| numpy           | 1.16.5          |    X     |    X    |
+-----------------+-----------------+----------+---------+
| pytz            | 2017.3          |    X     |    X    |
+-----------------+-----------------+----------+---------+
| python-dateutil | 2.7.3           |    X     |         |
+-----------------+-----------------+----------+---------+
| bottleneck      | 1.2.1           |          |         |
+-----------------+-----------------+----------+---------+
| numexpr         | 2.6.8           |          |    X    |
+-----------------+-----------------+----------+---------+
| pytest (dev)    | 5.0.1           |          |    X    |
+-----------------+-----------------+----------+---------+
| mypy (dev)      | 0.782           |          |    X    |
+-----------------+-----------------+----------+---------+

For `optional libraries <https://dev.pandas.io/docs/install.html#dependencies>`_ the general recommendation is to use the latest version.
The following table lists the lowest version per library that is currently being tested throughout the development of pandas.
Optional libraries below the lowest tested version may still work, but are not considered supported.

+-----------------+-----------------+---------+
| Package         | Minimum Version | Changed |
+=================+=================+=========+
| beautifulsoup4  | 4.6.0           |         |
+-----------------+-----------------+---------+
| fastparquet     | 0.3.2           |         |
+-----------------+-----------------+---------+
| fsspec          | 0.7.4           |         |
+-----------------+-----------------+---------+
| gcsfs           | 0.6.0           |         |
+-----------------+-----------------+---------+
| lxml            | 4.3.0           |    X    |
+-----------------+-----------------+---------+
| matplotlib      | 2.2.3           |    X    |
+-----------------+-----------------+---------+
| numba           | 0.46.0          |         |
+-----------------+-----------------+---------+
| openpyxl        | 2.6.0           |    X    |
+-----------------+-----------------+---------+
| pyarrow         | 0.15.0          |    X    |
+-----------------+-----------------+---------+
| pymysql         | 0.7.11          |    X    |
+-----------------+-----------------+---------+
| pytables        | 3.5.1           |    X    |
+-----------------+-----------------+---------+
| s3fs            | 0.4.0           |         |
+-----------------+-----------------+---------+
| scipy           | 1.2.0           |         |
+-----------------+-----------------+---------+
| sqlalchemy      | 1.2.8           |    X    |
+-----------------+-----------------+---------+
| xarray          | 0.12.0          |    X    |
+-----------------+-----------------+---------+
| xlrd            | 1.2.0           |    X    |
+-----------------+-----------------+---------+
| xlsxwriter      | 1.0.2           |    X    |
+-----------------+-----------------+---------+
| xlwt            | 1.3.0           |    X    |
+-----------------+-----------------+---------+
| pandas-gbq      | 0.12.0          |         |
+-----------------+-----------------+---------+

See :ref:`install.dependencies` and :ref:`install.optional_dependencies` for more.

.. _whatsnew_200.api.other:

Other API changes
^^^^^^^^^^^^^^^^^

- Sorting in descending order is now stable for :meth:`Series.sort_values` and :meth:`Index.sort_values` for DateTime-like :class:`Index` subclasses. This will affect sort order when sorting :class:`DataFrame` on multiple columns, sorting with a key function that produces duplicates, or requesting the sorting index when using :meth:`Index.sort_values`. When using :meth:`Series.value_counts`, count of missing values is no longer the last in the list of duplicate counts, and its position corresponds to the position in the original :class:`Series`. When using :meth:`Index.sort_values` for DateTime-like :class:`Index` subclasses, NaTs ignored the ``na_position`` argument and were sorted to the beggining. Now they respect ``na_position``, the default being ``last``, same as other :class:`Index` subclasses. (:issue:`35992`)

.. ---------------------------------------------------------------------------

.. _whatsnew_120.deprecations:

Deprecations
~~~~~~~~~~~~
- Deprecated parameter ``inplace`` in :meth:`MultiIndex.set_codes` and :meth:`MultiIndex.set_levels` (:issue:`35626`)
- Deprecated parameter ``dtype`` in :meth:`~Index.copy` on method all index classes. Use the :meth:`~Index.astype` method instead for changing dtype (:issue:`35853`)
- Deprecated parameters ``levels`` and ``codes`` in :meth:`~MultiIndex.copy`. Use the :meth:`~MultiIndex.set_levels` and :meth:`~MultiIndex.set_codes` methods instead (:issue:`36685`)
- Date parser functions :func:`~pandas.io.date_converters.parse_date_time`, :func:`~pandas.io.date_converters.parse_date_fields`, :func:`~pandas.io.date_converters.parse_all_fields` and :func:`~pandas.io.date_converters.generic_parser` from ``pandas.io.date_converters`` are deprecated and will be removed in a future version; use :func:`to_datetime` instead (:issue:`35741`)
- :meth:`DataFrame.lookup` is deprecated and will be removed in a future version, use :meth:`DataFrame.melt` and :meth:`DataFrame.loc` instead (:issue:`18682`)
- The :meth:`Index.to_native_types` is deprecated. Use ``.astype(str)`` instead (:issue:`28867`)
- Deprecated indexing :class:`DataFrame` rows with datetime-like strings ``df[string]``, use ``df.loc[string]`` instead (:issue:`36179`)
- Deprecated casting an object-dtype index of ``datetime`` objects to :class:`DatetimeIndex` in the :class:`Series` constructor (:issue:`23598`)
- Deprecated :meth:`Index.is_all_dates` (:issue:`27744`)
- The default value of ``regex`` for :meth:`Series.str.replace` will change from ``True`` to ``False`` in a future release. In addition, single character regular expressions will *not* be treated as literal strings when ``regex=True`` is set. (:issue:`24804`)
- Deprecated automatic alignment on comparison operations between :class:`DataFrame` and :class:`Series`, do ``frame, ser = frame.align(ser, axis=1, copy=False)`` before e.g. ``frame == ser`` (:issue:`28759`)
- :meth:`Rolling.count` with ``min_periods=None`` will default to the size of the window in a future version (:issue:`31302`)
- Using "outer" ufuncs on DataFrames to return 4d ndarray is now deprecated. Convert to an ndarray first (:issue:`23743`)
- Deprecated slice-indexing on timezone-aware :class:`DatetimeIndex` with naive ``datetime`` objects, to match scalar indexing behavior (:issue:`36148`)
- :meth:`Index.ravel` returning a ``np.ndarray`` is deprecated, in the future this will return a view on the same index (:issue:`19956`)
- Deprecate use of strings denoting units with 'M', 'Y' or 'y' in :func:`~pandas.to_timedelta` (:issue:`36666`)
- :class:`Index` methods ``&``, ``|``, and ``^`` behaving as the set operations :meth:`Index.intersection`, :meth:`Index.union`, and :meth:`Index.symmetric_difference`, respectively, are deprecated and in the future will behave as pointwise boolean operations matching :class:`Series` behavior.  Use the named set methods instead (:issue:`36758`)
- :meth:`Categorical.is_dtype_equal` and :meth:`CategoricalIndex.is_dtype_equal` are deprecated, will be removed in a future version (:issue:`37545`)
- :meth:`Series.slice_shift` and :meth:`DataFrame.slice_shift` are deprecated, use :meth:`Series.shift` or :meth:`DataFrame.shift` instead (:issue:`37601`)


.. ---------------------------------------------------------------------------


.. _whatsnew_120.performance:

Performance improvements
~~~~~~~~~~~~~~~~~~~~~~~~

- Performance improvements when creating DataFrame or Series with dtype ``str`` or :class:`StringDtype` from array with many string elements (:issue:`36304`, :issue:`36317`, :issue:`36325`, :issue:`36432`, :issue:`37371`)
- Performance improvement in :meth:`GroupBy.agg` with the ``numba`` engine (:issue:`35759`)
- Performance improvements when creating :meth:`pd.Series.map` from a huge dictionary (:issue:`34717`)
- Performance improvement in :meth:`GroupBy.transform` with the ``numba`` engine (:issue:`36240`)
- ``Styler`` uuid method altered to compress data transmission over web whilst maintaining reasonably low table collision probability (:issue:`36345`)
- Performance improvement in :meth:`pd.to_datetime` with non-ns time unit for ``float`` ``dtype`` columns (:issue:`20445`)
- Performance improvement in setting values on a :class:`IntervalArray` (:issue:`36310`)
- The internal index method :meth:`~Index._shallow_copy` now makes the new index and original index share cached attributes,
  avoiding creating these again, if created on either. This can speed up operations that depend on creating copies of existing indexes (:issue:`36840`)
- Performance improvement in :meth:`RollingGroupby.count` (:issue:`35625`)
- Small performance decrease to :meth:`Rolling.min` and :meth:`Rolling.max` for fixed windows (:issue:`36567`)
- Reduced peak memory usage in :meth:`DataFrame.to_pickle` when using ``protocol=5`` in python 3.8+ (:issue:`34244`)
- faster ``dir`` calls when many index labels, e.g. ``dir(ser)`` (:issue:`37450`)
- Performance improvement in :class:`ExpandingGroupby` (:issue:`37064`)

.. ---------------------------------------------------------------------------

.. _whatsnew_120.bug_fixes:

Bug fixes
~~~~~~~~~

Categorical
^^^^^^^^^^^
- :meth:`Categorical.fillna` will always return a copy, will validate a passed fill value regardless of whether there are any NAs to fill, and will disallow a ``NaT`` as a fill value for numeric categories (:issue:`36530`)
- Bug in :meth:`Categorical.__setitem__` that incorrectly raised when trying to set a tuple value (:issue:`20439`)
- Bug in :meth:`CategoricalIndex.equals` incorrectly casting non-category entries to ``np.nan`` (:issue:`37667`)

Datetimelike
^^^^^^^^^^^^
- Bug in :attr:`DatetimeArray.date` where a ``ValueError`` would be raised with a read-only backing array (:issue:`33530`)
- Bug in ``NaT`` comparisons failing to raise ``TypeError`` on invalid inequality comparisons (:issue:`35046`)
- Bug in :class:`DateOffset` where attributes reconstructed from pickle files differ from original objects when input values exceed normal ranges (e.g months=12) (:issue:`34511`)
- Bug in :meth:`DatetimeIndex.get_slice_bound` where ``datetime.date`` objects were not accepted or naive :class:`Timestamp` with a tz-aware :class:`DatetimeIndex` (:issue:`35690`)
- Bug in :meth:`DatetimeIndex.slice_locs` where ``datetime.date`` objects were not accepted (:issue:`34077`)
- Bug in :meth:`DatetimeIndex.searchsorted`, :meth:`TimedeltaIndex.searchsorted`, :meth:`PeriodIndex.searchsorted`, and :meth:`Series.searchsorted` with ``datetime64``, ``timedelta64`` or ``Period`` dtype placement of ``NaT`` values being inconsistent with ``NumPy`` (:issue:`36176`, :issue:`36254`)
- Inconsistency in :class:`DatetimeArray`, :class:`TimedeltaArray`, and :class:`PeriodArray`  setitem casting arrays of strings to datetimelike scalars but not scalar strings (:issue:`36261`)
- Bug in :meth:`DatetimeArray.take` incorrectly allowing ``fill_value`` with a mismatched timezone (:issue:`37356`)
- Bug in :class:`DatetimeIndex.shift` incorrectly raising when shifting empty indexes (:issue:`14811`)
- :class:`Timestamp` and :class:`DatetimeIndex` comparisons between timezone-aware and timezone-naive objects now follow the standard library ``datetime`` behavior, returning ``True``/``False`` for ``!=``/``==`` and raising for inequality comparisons (:issue:`28507`)
- Bug in :meth:`DatetimeIndex.equals` and :meth:`TimedeltaIndex.equals` incorrectly considering ``int64`` indexes as equal (:issue:`36744`)
- :meth:`to_json` and :meth:`read_json` now implements timezones parsing when orient structure is 'table'.
- :meth:`astype` now attempts to convert to 'datetime64[ns, tz]' directly from 'object' with inferred timezone from string (:issue:`35973`).
- Bug in :meth:`TimedeltaIndex.sum` and :meth:`Series.sum` with ``timedelta64`` dtype on an empty index or series returning ``NaT`` instead of ``Timedelta(0)`` (:issue:`31751`)
- Bug in :meth:`DatetimeArray.shift` incorrectly allowing ``fill_value`` with a mismatched timezone (:issue:`37299`)
- Bug in adding a :class:`BusinessDay` with nonzero ``offset`` to a non-scalar other (:issue:`37457`)
- Bug in :func:`to_datetime` with a read-only array incorrectly raising (:issue:`34857`)

Timedelta
^^^^^^^^^
- Bug in :class:`TimedeltaIndex`, :class:`Series`, and :class:`DataFrame` floor-division with ``timedelta64`` dtypes and ``NaT`` in the denominator (:issue:`35529`)
- Bug in parsing of ISO 8601 durations in :class:`Timedelta`, :meth:`pd.to_datetime` (:issue:`37159`, fixes :issue:`29773` and :issue:`36204`)
- Bug in :func:`to_timedelta` with a read-only array incorrectly raising (:issue:`34857`)

Timezones
^^^^^^^^^

- Bug in :func:`date_range` was raising AmbiguousTimeError for valid input with ``ambiguous=False`` (:issue:`35297`)
- Bug in :meth:`Timestamp.replace` was losing fold information (:issue:`37610`)


Numeric
^^^^^^^
- Bug in :func:`to_numeric` where float precision was incorrect (:issue:`31364`)
- Bug in :meth:`DataFrame.any` with ``axis=1`` and ``bool_only=True`` ignoring the ``bool_only`` keyword (:issue:`32432`)
- Bug in :meth:`Series.equals` where a ``ValueError`` was raised when numpy arrays were compared to scalars (:issue:`35267`)
- Bug in :class:`Series` where two :class:`Series` each have a :class:`DatetimeIndex` with different timezones having those indexes incorrectly changed when performing arithmetic operations (:issue:`33671`)
- Bug in :meth:`pd._testing.assert_almost_equal` was incorrect for complex numeric types (:issue:`28235`)
- Bug in :meth:`DataFrame.__rmatmul__` error handling reporting transposed shapes (:issue:`21581`)
- Bug in :class:`Series` flex arithmetic methods where the result when operating with a ``list``, ``tuple`` or ``np.ndarray`` would have an incorrect name (:issue:`36760`)
- Bug in :class:`IntegerArray` multiplication with ``timedelta`` and ``np.timedelta64`` objects (:issue:`36870`)
- Bug in :class:`MultiIndex` comparison with tuple incorrectly treating tuple as array-like (:issue:`21517`)
- Bug in :meth:`DataFrame.diff` with ``datetime64`` dtypes including ``NaT`` values failing to fill ``NaT`` results correctly (:issue:`32441`)
- Bug in :class:`DataFrame` arithmetic ops incorrectly accepting keyword arguments (:issue:`36843`)
- Bug in :class:`IntervalArray` comparisons with :class:`Series` not returning :class:`Series` (:issue:`36908`)
- Bug in :class:`DataFrame` allowing arithmetic operations with list of array-likes with undefined results. Behavior changed to raising ``ValueError`` (:issue:`36702`)
- Bug in :meth:`DataFrame.std`` with ``timedelta64`` dtype and ``skipna=False`` (:issue:`37392`)
- Bug in :meth:`DataFrame.min` and :meth:`DataFrame.max` with ``datetime64`` dtype and ``skipna=False`` (:issue:`36907`)

Conversion
^^^^^^^^^^

- Bug in :meth:`DataFrame.to_dict` with ``orient='records'`` now returns python native datetime objects for datetimelike columns (:issue:`21256`)
-

Strings
^^^^^^^
- Bug in :meth:`Series.to_string`, :meth:`DataFrame.to_string`, and :meth:`DataFrame.to_latex` adding a leading space when ``index=False`` (:issue:`24980`)
- Bug in :func:`to_numeric` raising a ``TypeError`` when attempting to convert a string dtype :class:`Series` containing only numeric strings and ``NA`` (:issue:`37262`)
-

Interval
^^^^^^^^
- Bug in :meth:`IntervalIndex.take` with negative indices and ``fill_value=None`` (:issue:`37330`)
-
-

Indexing
^^^^^^^^

- Bug in :meth:`PeriodIndex.get_loc` incorrectly raising ``ValueError`` on non-datelike strings instead of ``KeyError``, causing similar errors in :meth:`Series.__geitem__`, :meth:`Series.__contains__`, and :meth:`Series.loc.__getitem__` (:issue:`34240`)
- Bug in :meth:`Index.sort_values` where, when empty values were passed, the method would break by trying to compare missing values instead of pushing them to the end of the sort order. (:issue:`35584`)
- Bug in :meth:`Index.get_indexer` and :meth:`Index.get_indexer_non_unique` where int64 arrays are returned instead of intp. (:issue:`36359`)
- Bug in :meth:`DataFrame.sort_index` where parameter ascending passed as a list on a single level index gives wrong result. (:issue:`32334`)
- Bug in :meth:`DataFrame.reset_index` was incorrectly raising a ``ValueError`` for input with a :class:`MultiIndex` with missing values in a level with ``Categorical`` dtype (:issue:`24206`)
- Bug in indexing with boolean masks on datetime-like values sometimes returning a view instead of a copy (:issue:`36210`)
- Bug in :meth:`DataFrame.__getitem__` and :meth:`DataFrame.loc.__getitem__` with :class:`IntervalIndex` columns and a numeric indexer (:issue:`26490`)
- Bug in :meth:`Series.loc.__getitem__` with a non-unique :class:`MultiIndex` and an empty-list indexer (:issue:`13691`)
- Bug in indexing on a :class:`Series` or :class:`DataFrame` with a :class:`MultiIndex` with a level named "0" (:issue:`37194`)
- Bug in :meth:`Series.__getitem__` when using an unsigned integer array as an indexer giving incorrect results or segfaulting instead of raising ``KeyError`` (:issue:`37218`)
- Bug in :meth:`Index.where` incorrectly casting numeric values to strings (:issue:`37591`)
- Bug in :meth:`Series.loc` and :meth:`DataFrame.loc` raises when numeric label was given for object :class:`Index` although label was in :class:`Index` (:issue:`26491`)
- Bug in :meth:`DataFrame.loc` returned requested key plus missing values when ``loc`` was applied to single level from :class:`MultiIndex` (:issue:`27104`)

Missing
^^^^^^^

- Bug in :meth:`SeriesGroupBy.transform` now correctly handles missing values for ``dropna=False`` (:issue:`35014`)
-

MultiIndex
^^^^^^^^^^

- Bug in :meth:`DataFrame.xs` when used with :class:`IndexSlice` raises ``TypeError`` with message ``"Expected label or tuple of labels"`` (:issue:`35301`)
- Bug in :meth:`DataFrame.reset_index` with ``NaT`` values in index raises ``ValueError`` with message ``"cannot convert float NaN to integer"`` (:issue:`36541`)
- Bug in :meth:`DataFrame.combine_first` when used with :class:`MultiIndex` containing string and ``NaN`` values raises ``TypeError`` (:issue:`36562`)

I/O
^^^

- :func:`read_sas` no longer leaks resources on failure (:issue:`35566`)
- Bug in :meth:`to_csv` caused a ``ValueError`` when it was called with a filename in combination with ``mode`` containing a ``b`` (:issue:`35058`)
- In :meth:`read_csv` ``float_precision='round_trip'`` now handles ``decimal`` and ``thousands`` parameters (:issue:`35365`)
- :meth:`to_pickle` and :meth:`read_pickle` were closing user-provided file objects (:issue:`35679`)
- :meth:`to_csv` passes compression arguments for ``'gzip'`` always to ``gzip.GzipFile`` (:issue:`28103`)
- :meth:`to_csv` did not support zip compression for binary file object not having a filename (:issue:`35058`)
- :meth:`to_csv` and :meth:`read_csv` did not honor ``compression`` and ``encoding`` for path-like objects that are internally converted to file-like objects (:issue:`35677`, :issue:`26124`, and :issue:`32392`)
- :meth:`to_picke` and :meth:`read_pickle` did not support compression for file-objects (:issue:`26237`, :issue:`29054`, and :issue:`29570`)
- Bug in :func:`LongTableBuilder.middle_separator` was duplicating LaTeX longtable entries in the List of Tables of a LaTeX document (:issue:`34360`)
- Bug in :meth:`read_csv` with ``engine='python'`` truncating data if multiple items present in first row and first element started with BOM (:issue:`36343`)
- Removed ``private_key`` and ``verbose`` from :func:`read_gbq` as they are no longer supported in ``pandas-gbq`` (:issue:`34654`, :issue:`30200`)
- Bumped minimum pytables version to 3.5.1 to avoid a ``ValueError`` in :meth:`read_hdf` (:issue:`24839`)
- Bug in :func:`read_table` and :func:`read_csv` when ``delim_whitespace=True`` and ``sep=default`` (:issue:`36583`)
- Bug in :meth:`to_json` with ``lines=True`` and ``orient='records'`` the last line of the record is not appended with 'new line character' (:issue:`36888`)
- Bug in :meth:`read_parquet` with fixed offset timezones. String representation of timezones was not recognized (:issue:`35997`, :issue:`36004`)
- Bug in :meth:`DataFrame.to_html`, :meth:`DataFrame.to_string`, and :meth:`DataFrame.to_latex` ignoring the ``na_rep`` argument when ``float_format`` was also specified (:issue:`9046`, :issue:`13828`)
- Bug in output rendering of complex numbers showing too many trailing zeros (:issue:`36799`)
- Bug in :class:`HDFStore` threw a ``TypeError`` when exporting an empty :class:`DataFrame` with ``datetime64[ns, tz]`` dtypes with a fixed HDF5 store (:issue:`20594`)
- Bug in :class:`HDFStore` was dropping timezone information when exporting :class:`Series` with ``datetime64[ns, tz]`` dtypes with a fixed HDF5 store (:issue:`20594`)
- :func:`read_csv` was closing user-provided binary file handles when ``engine="c"`` and an ``encoding`` was requested (:issue:`36980`)
- Bug in :meth:`DataFrame.to_hdf` was not dropping missing rows with ``dropna=True`` (:issue:`35719`)
- Bug in :func:`read_html` was raising a ``TypeError`` when supplying a ``pathlib.Path`` argument to the ``io`` parameter (:issue:`37705`)

Plotting
^^^^^^^^

- Bug in :meth:`DataFrame.plot` was rotating xticklabels when ``subplots=True``, even if the x-axis wasn't an irregular time series (:issue:`29460`)
- Bug in :meth:`DataFrame.plot` where a marker letter in the ``style`` keyword sometimes causes a ``ValueError`` (:issue:`21003`)
- Twinned axes were losing their tick labels which should only happen to all but the last row or column of 'externally' shared axes (:issue:`33819`)
- Bug in :meth:`DataFrameGroupBy.boxplot` when ``subplots=False``, a KeyError would raise (:issue:`16748`)


Groupby/resample/rolling
^^^^^^^^^^^^^^^^^^^^^^^^

- Bug in :meth:`DataFrameGroupBy.count` and :meth:`SeriesGroupBy.sum` returning ``NaN`` for missing categories when grouped on multiple ``Categoricals``. Now returning ``0`` (:issue:`35028`)
- Bug in :meth:`DataFrameGroupBy.apply` that would some times throw an erroneous ``ValueError`` if the grouping axis had duplicate entries (:issue:`16646`)
- Bug in :meth:`DataFrame.resample(...)` that would throw a ``ValueError`` when resampling from "D" to "24H" over a transition into daylight savings time (DST) (:issue:`35219`)
- Bug when combining methods :meth:`DataFrame.groupby` with :meth:`DataFrame.resample` and :meth:`DataFrame.interpolate` raising an ``TypeError`` (:issue:`35325`)
- Bug in :meth:`DataFrameGroupBy.apply` where a non-nuisance grouping column would be dropped from the output columns if another groupby method was called before ``.apply()`` (:issue:`34656`)
- Bug when subsetting columns on a :class:`~pandas.core.groupby.DataFrameGroupBy` (e.g. ``df.groupby('a')[['b']])``) would reset the attributes ``axis``, ``dropna``, ``group_keys``, ``level``, ``mutated``, ``sort``, and ``squeeze`` to their default values. (:issue:`9959`)
- Bug in :meth:`DataFrameGroupby.tshift` failing to raise ``ValueError`` when a frequency cannot be inferred for the index of a group (:issue:`35937`)
- Bug in :meth:`DataFrame.groupby` does not always maintain column index name for ``any``, ``all``, ``bfill``, ``ffill``, ``shift`` (:issue:`29764`)
- Bug in :meth:`DataFrameGroupBy.apply` raising error with ``np.nan`` group(s) when ``dropna=False`` (:issue:`35889`)
- Bug in :meth:`Rolling.sum()` returned wrong values when dtypes where mixed between float and integer and axis was equal to one (:issue:`20649`, :issue:`35596`)
- Bug in :meth:`Rolling.count` returned ``np.nan`` with :class:`pandas.api.indexers.FixedForwardWindowIndexer` as window, ``min_periods=0`` and only missing values in window (:issue:`35579`)
- Bug where :class:`pandas.core.window.Rolling` produces incorrect window sizes when using a ``PeriodIndex`` (:issue:`34225`)
- Bug in :meth:`DataFrameGroupBy.ffill` and :meth:`DataFrameGroupBy.bfill` where a ``NaN`` group would return filled values instead of ``NaN`` when ``dropna=True`` (:issue:`34725`)
- Bug in :meth:`RollingGroupby.count` where a ``ValueError`` was raised when specifying the ``closed`` parameter (:issue:`35869`)
- Bug in :meth:`DataFrame.groupby.rolling` returning wrong values with partial centered window (:issue:`36040`).
- Bug in :meth:`DataFrameGroupBy.rolling` returned wrong values with timeaware window containing ``NaN``. Raises ``ValueError`` because windows are not monotonic now (:issue:`34617`)
- Bug in :meth:`Rolling.__iter__` where a ``ValueError`` was not raised when ``min_periods`` was larger than ``window`` (:issue:`37156`)
- Using :meth:`Rolling.var()` instead of :meth:`Rolling.std()` avoids numerical issues for :meth:`Rolling.corr()` when :meth:`Rolling.var()` is still within floating point precision while :meth:`Rolling.std()` is not (:issue:`31286`)
- Bug in :meth:`df.groupby(..).quantile() <pandas.core.groupby.DataFrameGroupBy.quantile>` and :meth:`df.resample(..).quantile() <pandas.core.resample.Resampler.quantile>` raised ``TypeError`` when values were of type ``Timedelta`` (:issue:`29485`)
- Bug in :meth:`Rolling.median` and :meth:`Rolling.quantile` returned wrong values for :class:`BaseIndexer` subclasses with non-monotonic starting or ending points for windows (:issue:`37153`)
- Bug in :meth:`DataFrame.groupby` dropped ``nan`` groups from result with ``dropna=False`` when grouping over a single column (:issue:`35646`, :issue:`35542`)

Reshaping
^^^^^^^^^

- Bug in :meth:`DataFrame.pivot_table` with ``aggfunc='count'`` or ``aggfunc='sum'`` returning ``NaN`` for missing categories when pivoted on a ``Categorical``. Now returning ``0`` (:issue:`31422`)
- Bug in :func:`union_indexes` where input index names are not preserved in some cases. Affects :func:`concat` and :class:`DataFrame` constructor (:issue:`13475`)
- Bug in func :meth:`crosstab` when using multiple columns with ``margins=True`` and ``normalize=True`` (:issue:`35144`)
- Bug in :meth:`DataFrame.agg` with ``func={'name':<FUNC>}`` incorrectly raising ``TypeError`` when ``DataFrame.columns==['Name']`` (:issue:`36212`)
- Bug in :meth:`Series.transform` would give incorrect results or raise when the argument ``func`` was dictionary (:issue:`35811`)
- Bug in :meth:`DataFrame.pivot` did not preserve :class:`MultiIndex` level names for columns when rows and columns both multiindexed (:issue:`36360`)
- Bug in :func:`join` returned a non deterministic level-order for the resulting :class:`MultiIndex` (:issue:`36910`)
- Bug in :meth:`DataFrame.combine_first()` caused wrong alignment with dtype ``string`` and one level of ``MultiIndex`` containing only ``NA`` (:issue:`37591`)
- Fixed regression in :func:`merge` on merging DatetimeIndex with empty DataFrame (:issue:`36895`)
- Bug in :meth:`DataFrame.apply` not setting index of return value when ``func`` return type is ``dict`` (:issue:`37544`)

Sparse
^^^^^^

-
-

ExtensionArray
^^^^^^^^^^^^^^

- Fixed Bug where :class:`DataFrame` column set to scalar extension type via a dict instantion was considered an object type rather than the extension type (:issue:`35965`)
- Fixed bug where ``astype()`` with equal dtype and ``copy=False`` would return a new object (:issue:`284881`)
- Fixed bug when applying a NumPy ufunc with multiple outputs to a :class:`pandas.arrays.IntegerArray` returning None (:issue:`36913`)
- Fixed an inconsistency in :class:`PeriodArray`'s ``__init__`` signature to those of :class:`DatetimeArray` and :class:`TimedeltaArray` (:issue:`37289`)
- Reductions for :class:`BooleanArray`, :class:`Categorical`, :class:`DatetimeArray`, :class:`FloatingArray`, :class:`IntegerArray`, :class:`PeriodArray`, :class:`TimedeltaArray`, and :class:`PandasArray` are now keyword-only methods (:issue:`37541`)

Other
^^^^^

- Bug in :meth:`DataFrame.replace` and :meth:`Series.replace` incorrectly raising ``AssertionError`` instead of ``ValueError`` when invalid parameter combinations are passed (:issue:`36045`)
- Bug in :meth:`DataFrame.replace` and :meth:`Series.replace` with numeric values and string ``to_replace`` (:issue:`34789`)
<<<<<<< HEAD
- Fixed metadata propagation in :meth:`Series.abs` and ufuncs called on Series (:issue:`28283`)
- Fixed metadata propagation in the :class:`Series.dt` and :class:`Series.str` accessors (:issue:`28283`)
=======
- Fixed bug in metadata propagation incorrectly copying DataFrame columns as metadata when the column name overlaps with the metadata name (:issue:`37037`)
- Fixed metadata propagation in the :class:`Series.dt`, :class:`Series.str` accessors, :class:`DataFrame.duplicated`, :class:`DataFrame.stack`, :class:`DataFrame.unstack`, :class:`DataFrame.pivot`, :class:`DataFrame.append`, :class:`DataFrame.diff`, :class:`DataFrame.applymap` and :class:`DataFrame.update` methods (:issue:`28283`) (:issue:`37381`)
>>>>>>> 2eb35306
- Bug in :meth:`Index.union` behaving differently depending on whether operand is a :class:`Index` or other list-like (:issue:`36384`)
- Passing an array with 2 or more dimensions to the :class:`Series` constructor now raises the more specific ``ValueError``, from a bare ``Exception`` previously (:issue:`35744`)
- Bug in ``accessor.DirNamesMixin``, where ``dir(obj)`` wouldn't show attributes defined on the instance (:issue:`37173`).
- Bug in :meth:`Series.nunique` with ``dropna=True`` was returning incorrect results when both ``NA`` and ``None`` missing values were present (:issue:`37566`)

.. ---------------------------------------------------------------------------

.. _whatsnew_120.contributors:

Contributors
~~~~~~~~~~~~<|MERGE_RESOLUTION|>--- conflicted
+++ resolved
@@ -581,13 +581,9 @@
 
 - Bug in :meth:`DataFrame.replace` and :meth:`Series.replace` incorrectly raising ``AssertionError`` instead of ``ValueError`` when invalid parameter combinations are passed (:issue:`36045`)
 - Bug in :meth:`DataFrame.replace` and :meth:`Series.replace` with numeric values and string ``to_replace`` (:issue:`34789`)
-<<<<<<< HEAD
-- Fixed metadata propagation in :meth:`Series.abs` and ufuncs called on Series (:issue:`28283`)
-- Fixed metadata propagation in the :class:`Series.dt` and :class:`Series.str` accessors (:issue:`28283`)
-=======
+- Fixed metadata propagation in :meth:`Series.abs` and ufuncs called on Series and DataFrames (:issue:`28283`)
 - Fixed bug in metadata propagation incorrectly copying DataFrame columns as metadata when the column name overlaps with the metadata name (:issue:`37037`)
 - Fixed metadata propagation in the :class:`Series.dt`, :class:`Series.str` accessors, :class:`DataFrame.duplicated`, :class:`DataFrame.stack`, :class:`DataFrame.unstack`, :class:`DataFrame.pivot`, :class:`DataFrame.append`, :class:`DataFrame.diff`, :class:`DataFrame.applymap` and :class:`DataFrame.update` methods (:issue:`28283`) (:issue:`37381`)
->>>>>>> 2eb35306
 - Bug in :meth:`Index.union` behaving differently depending on whether operand is a :class:`Index` or other list-like (:issue:`36384`)
 - Passing an array with 2 or more dimensions to the :class:`Series` constructor now raises the more specific ``ValueError``, from a bare ``Exception`` previously (:issue:`35744`)
 - Bug in ``accessor.DirNamesMixin``, where ``dir(obj)`` wouldn't show attributes defined on the instance (:issue:`37173`).
