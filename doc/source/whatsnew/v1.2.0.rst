.. _whatsnew_120:

What's new in 1.2.0 (??)
------------------------

These are the changes in pandas 1.2.0. See :ref:`release` for a full changelog
including other versions of pandas.

{{ header }}

.. ---------------------------------------------------------------------------

Enhancements
~~~~~~~~~~~~

.. _whatsnew_120.duplicate_labels:

Optionally disallow duplicate labels
^^^^^^^^^^^^^^^^^^^^^^^^^^^^^^^^^^^^

:class:`Series` and :class:`DataFrame` can now be created with ``allows_duplicate_labels=False`` flag to
control whether the index or columns can contain duplicate labels (:issue:`28394`). This can be used to
prevent accidental introduction of duplicate labels, which can affect downstream operations.

By default, duplicates continue to be allowed

.. ipython:: python

   pd.Series([1, 2], index=['a', 'a'])

.. ipython:: python
   :okexcept:

   pd.Series([1, 2], index=['a', 'a']).set_flags(allows_duplicate_labels=False)

pandas will propagate the ``allows_duplicate_labels`` property through many operations.

.. ipython:: python
   :okexcept:

   a = (
       pd.Series([1, 2], index=['a', 'b'])
         .set_flags(allows_duplicate_labels=False)
   )
   a
   # An operation introducing duplicates
   a.reindex(['a', 'b', 'a'])

.. warning::

   This is an experimental feature. Currently, many methods fail to
   propagate the ``allows_duplicate_labels`` value. In future versions
   it is expected that every method taking or returning one or more
   DataFrame or Series objects will propagate ``allows_duplicate_labels``.

See :ref:`duplicates` for more.

The ``allows_duplicate_labels`` flag is stored in the new :attr:`DataFrame.flags`
attribute. This stores global attributes that apply to the *pandas object*. This
differs from :attr:`DataFrame.attrs`, which stores information that applies to
the dataset.

Passing arguments to fsspec backends
^^^^^^^^^^^^^^^^^^^^^^^^^^^^^^^^^^^^

Many read/write functions have acquired the ``storage_options`` optional argument,
to pass a dictionary of parameters to the storage backend. This allows, for
example, for passing credentials to S3 and GCS storage. The details of what
parameters can be passed to which backends can be found in the documentation
of the individual storage backends (detailed from the fsspec docs for
`builtin implementations`_ and linked to `external ones`_). See
Section :ref:`io.remote`.

:issue:`35655` added fsspec support (including ``storage_options``)
for reading excel files.

.. _builtin implementations: https://filesystem-spec.readthedocs.io/en/latest/api.html#built-in-implementations
.. _external ones: https://filesystem-spec.readthedocs.io/en/latest/api.html#other-known-implementations

.. _whatsnew_120.binary_handle_to_csv:

Support for binary file handles in ``to_csv``
^^^^^^^^^^^^^^^^^^^^^^^^^^^^^^^^^^^^^^^^^^^^^

:meth:`to_csv` supports file handles in binary mode (:issue:`19827` and :issue:`35058`)
with ``encoding`` (:issue:`13068` and :issue:`23854`) and ``compression`` (:issue:`22555`).
``mode`` has to contain a ``b`` for binary handles to be supported.

For example:

.. ipython:: python

   import io

   data = pd.DataFrame([0, 1, 2])
   buffer = io.BytesIO()
   data.to_csv(buffer, mode="w+b", encoding="utf-8", compression="gzip")

Support for short caption and table position in ``to_latex``
^^^^^^^^^^^^^^^^^^^^^^^^^^^^^^^^^^^^^^^^^^^^^^^^^^^^^^^^^^^^

:meth:`DataFrame.to_latex` now allows one to specify
a floating table position (:issue:`35281`)
and a short caption (:issue:`36267`).

New keyword ``position`` is implemented to set the position.

.. ipython:: python

   data = pd.DataFrame({'a': [1, 2], 'b': [3, 4]})
   table = data.to_latex(position='ht')
   print(table)

Usage of keyword ``caption`` is extended.
Besides taking a single string as an argument,
one can optionally provide a tuple of ``(full_caption, short_caption)``
to add a short caption macro.

.. ipython:: python

   data = pd.DataFrame({'a': [1, 2], 'b': [3, 4]})
   table = data.to_latex(caption=('the full long caption', 'short caption'))
   print(table)

.. _whatsnew_120.read_csv_table_precision_default:

Change in default floating precision for ``read_csv`` and ``read_table``
^^^^^^^^^^^^^^^^^^^^^^^^^^^^^^^^^^^^^^^^^^^^^^^^^^^^^^^^^^^^^^^^^^^^^^^^

For the C parsing engine, the methods :meth:`read_csv` and :meth:`read_table` previously defaulted to a parser that
could read floating point numbers slightly incorrectly with respect to the last bit in precision.
The option ``floating_precision="high"`` has always been available to avoid this issue.
Beginning with this version, the default is now to use the more accurate parser by making
``floating_precision=None`` correspond to the high precision parser, and the new option
``floating_precision="legacy"`` to use the legacy parser. The change to using the higher precision
parser by default should have no impact on performance. (:issue:`17154`)

.. _whatsnew_120.floating:

Experimental nullable data types for float data
^^^^^^^^^^^^^^^^^^^^^^^^^^^^^^^^^^^^^^^^^^^^^^^

We've added :class:`Float32Dtype` / :class:`Float64Dtype` and :class:`~arrays.FloatingArray`,
an extension data type dedicated to floating point data that can hold the
``pd.NA`` missing value indicator (:issue:`32265`, :issue:`34307`).

While the default float data type already supports missing values using ``np.nan``,
this new data type uses ``pd.NA`` (and its corresponding behaviour) as missing
value indicator, in line with the already existing nullable :ref:`integer <integer_na>`
and :ref:`boolean <boolean>` data types.

One example where the behaviour of ``np.nan`` and ``pd.NA`` is different is
comparison operations:

.. ipython:: python

  # the default numpy float64 dtype
  s1 = pd.Series([1.5, None])
  s1
  s1 > 1

.. ipython:: python

  # the new nullable float64 dtype
  s2 = pd.Series([1.5, None], dtype="Float64")
  s2
  s2 > 1

See the :ref:`missing_data.NA` doc section for more details on the behaviour
when using the ``pd.NA`` missing value indicator.

As shown above, the dtype can be specified using the "Float64" or "Float32"
string (capitalized to distinguish it from the default "float64" data type).
Alternatively, you can also use the dtype object:

.. ipython:: python

   pd.Series([1.5, None], dtype=pd.Float32Dtype())

.. warning::

   Experimental: the new floating data types are currently experimental, and its
   behaviour or API may still change without warning. Especially the behaviour
   regarding NaN (distinct from NA missing values) is subject to change.

.. _whatsnew_120.index_name_preservation:

Index/column name preservation when aggregating
^^^^^^^^^^^^^^^^^^^^^^^^^^^^^^^^^^^^^^^^^^^^^^^

When aggregating using :meth:`concat` or the :class:`DataFrame` constructor, Pandas
will attempt to preserve index (and column) names whenever possible (:issue:`35847`).
In the case where all inputs share a common name, this name will be assigned to the
result. When the input names do not all agree, the result will be unnamed. Here is an
example where the index name is preserved:

.. ipython:: python

    idx = pd.Index(range(5), name='abc')
    ser = pd.Series(range(5, 10), index=idx)
    pd.concat({'x': ser[1:], 'y': ser[:-1]}, axis=1)

The same is true for :class:`MultiIndex`, but the logic is applied separately on a
level-by-level basis.

.. _whatsnew_120.enhancements.other:

Other enhancements
^^^^^^^^^^^^^^^^^^
- Added ``day_of_week``(compatibility alias ``dayofweek``) property to ``Timestamp``, ``DatetimeIndex``, ``Period``, ``PeriodIndex`` (:issue:`9605`)
- Added ``day_of_year`` (compatibility alias ``dayofyear``) property to ``Timestamp``, ``DatetimeIndex``, ``Period``, ``PeriodIndex`` (:issue:`9605`)
- Added :meth:`~DataFrame.set_flags` for setting table-wide flags on a ``Series`` or ``DataFrame`` (:issue:`28394`)
- :meth:`DataFrame.applymap` now supports ``na_action`` (:issue:`23803`)
- :class:`Index` with object dtype supports division and multiplication (:issue:`34160`)
- :meth:`DataFrame.explode` and :meth:`Series.explode` now support exploding of sets (:issue:`35614`)
- :meth:`DataFrame.hist` now supports time series (datetime) data (:issue:`32590`)
- ``Styler`` now allows direct CSS class name addition to individual data cells (:issue:`36159`)
- :meth:`Rolling.mean()` and :meth:`Rolling.sum()` use Kahan summation to calculate the mean to avoid numerical problems (:issue:`10319`, :issue:`11645`, :issue:`13254`, :issue:`32761`, :issue:`36031`)
- :meth:`DatetimeIndex.searchsorted`, :meth:`TimedeltaIndex.searchsorted`, :meth:`PeriodIndex.searchsorted`, and :meth:`Series.searchsorted` with datetimelike dtypes will now try to cast string arguments (listlike and scalar) to the matching datetimelike type (:issue:`36346`)
- Added methods :meth:`IntegerArray.prod`, :meth:`IntegerArray.min`, and :meth:`IntegerArray.max` (:issue:`33790`)
- Where possible :meth:`RangeIndex.difference` and :meth:`RangeIndex.symmetric_difference` will return :class:`RangeIndex` instead of :class:`Int64Index` (:issue:`36564`)
- Added :meth:`Rolling.sem()` and :meth:`Expanding.sem()` to compute the standard error of mean (:issue:`26476`).
- :meth:`Rolling.var()` and :meth:`Rolling.std()` use Kahan summation and Welfords Method to avoid numerical issues (:issue:`37051`)
- :meth:`DataFrame.corr` and :meth:`DataFrame.cov` use Welfords Method to avoid numerical issues (:issue:`37448`)
- :meth:`DataFrame.plot` now recognizes ``xlabel`` and ``ylabel`` arguments for plots of type ``scatter`` and ``hexbin`` (:issue:`37001`)
- :class:`DataFrame` now supports ``divmod`` operation (:issue:`37165`)
- :meth:`DataFrame.to_parquet` now returns a ``bytes`` object when no ``path`` argument is passed (:issue:`37105`)
- :class:`Rolling` now supports the ``closed`` argument for fixed windows (:issue:`34315`)
- :class:`DatetimeIndex` and :class:`Series` with ``datetime64`` or ``datetime64tz`` dtypes now support ``std`` (:issue:`37436`)
- :class:`Window` now supports all Scipy window types in ``win_type`` with flexible keyword argument support (:issue:`34556`)

.. _whatsnew_120.api_breaking.python:

Increased minimum version for Python
^^^^^^^^^^^^^^^^^^^^^^^^^^^^^^^^^^^^

pandas 1.2.0 supports Python 3.7.1 and higher (:issue:`35214`).

.. _whatsnew_120.api_breaking.deps:

Increased minimum versions for dependencies
^^^^^^^^^^^^^^^^^^^^^^^^^^^^^^^^^^^^^^^^^^^

Some minimum supported versions of dependencies were updated (:issue:`35214`).
If installed, we now require:

+-----------------+-----------------+----------+---------+
| Package         | Minimum Version | Required | Changed |
+=================+=================+==========+=========+
| numpy           | 1.16.5          |    X     |    X    |
+-----------------+-----------------+----------+---------+
| pytz            | 2017.3          |    X     |    X    |
+-----------------+-----------------+----------+---------+
| python-dateutil | 2.7.3           |    X     |         |
+-----------------+-----------------+----------+---------+
| bottleneck      | 1.2.1           |          |         |
+-----------------+-----------------+----------+---------+
| numexpr         | 2.6.8           |          |    X    |
+-----------------+-----------------+----------+---------+
| pytest (dev)    | 5.0.1           |          |    X    |
+-----------------+-----------------+----------+---------+
| mypy (dev)      | 0.782           |          |    X    |
+-----------------+-----------------+----------+---------+

For `optional libraries <https://dev.pandas.io/docs/install.html#dependencies>`_ the general recommendation is to use the latest version.
The following table lists the lowest version per library that is currently being tested throughout the development of pandas.
Optional libraries below the lowest tested version may still work, but are not considered supported.

+-----------------+-----------------+---------+
| Package         | Minimum Version | Changed |
+=================+=================+=========+
| beautifulsoup4  | 4.6.0           |         |
+-----------------+-----------------+---------+
| fastparquet     | 0.3.2           |         |
+-----------------+-----------------+---------+
| fsspec          | 0.7.4           |         |
+-----------------+-----------------+---------+
| gcsfs           | 0.6.0           |         |
+-----------------+-----------------+---------+
| lxml            | 4.3.0           |    X    |
+-----------------+-----------------+---------+
| matplotlib      | 2.2.3           |    X    |
+-----------------+-----------------+---------+
| numba           | 0.46.0          |         |
+-----------------+-----------------+---------+
| openpyxl        | 2.6.0           |    X    |
+-----------------+-----------------+---------+
| pyarrow         | 0.15.0          |    X    |
+-----------------+-----------------+---------+
| pymysql         | 0.7.11          |    X    |
+-----------------+-----------------+---------+
| pytables        | 3.5.1           |    X    |
+-----------------+-----------------+---------+
| s3fs            | 0.4.0           |         |
+-----------------+-----------------+---------+
| scipy           | 1.2.0           |         |
+-----------------+-----------------+---------+
| sqlalchemy      | 1.2.8           |    X    |
+-----------------+-----------------+---------+
| xarray          | 0.12.0          |    X    |
+-----------------+-----------------+---------+
| xlrd            | 1.2.0           |    X    |
+-----------------+-----------------+---------+
| xlsxwriter      | 1.0.2           |    X    |
+-----------------+-----------------+---------+
| xlwt            | 1.3.0           |    X    |
+-----------------+-----------------+---------+
| pandas-gbq      | 0.12.0          |         |
+-----------------+-----------------+---------+

See :ref:`install.dependencies` and :ref:`install.optional_dependencies` for more.

.. _whatsnew_200.api.other:

Other API changes
^^^^^^^^^^^^^^^^^

- Sorting in descending order is now stable for :meth:`Series.sort_values` and :meth:`Index.sort_values` for DateTime-like :class:`Index` subclasses. This will affect sort order when sorting :class:`DataFrame` on multiple columns, sorting with a key function that produces duplicates, or requesting the sorting index when using :meth:`Index.sort_values`. When using :meth:`Series.value_counts`, count of missing values is no longer the last in the list of duplicate counts, and its position corresponds to the position in the original :class:`Series`. When using :meth:`Index.sort_values` for DateTime-like :class:`Index` subclasses, NaTs ignored the ``na_position`` argument and were sorted to the beggining. Now they respect ``na_position``, the default being ``last``, same as other :class:`Index` subclasses. (:issue:`35992`)

.. ---------------------------------------------------------------------------

.. _whatsnew_120.deprecations:

Deprecations
~~~~~~~~~~~~
- Deprecated parameter ``inplace`` in :meth:`MultiIndex.set_codes` and :meth:`MultiIndex.set_levels` (:issue:`35626`)
- Deprecated parameter ``dtype`` in :meth:`~Index.copy` on method all index classes. Use the :meth:`~Index.astype` method instead for changing dtype (:issue:`35853`)
- Deprecated parameters ``levels`` and ``codes`` in :meth:`~MultiIndex.copy`. Use the :meth:`~MultiIndex.set_levels` and :meth:`~MultiIndex.set_codes` methods instead (:issue:`36685`)
- Date parser functions :func:`~pandas.io.date_converters.parse_date_time`, :func:`~pandas.io.date_converters.parse_date_fields`, :func:`~pandas.io.date_converters.parse_all_fields` and :func:`~pandas.io.date_converters.generic_parser` from ``pandas.io.date_converters`` are deprecated and will be removed in a future version; use :func:`to_datetime` instead (:issue:`35741`)
- :meth:`DataFrame.lookup` is deprecated and will be removed in a future version, use :meth:`DataFrame.melt` and :meth:`DataFrame.loc` instead (:issue:`18682`)
- The :meth:`Index.to_native_types` is deprecated. Use ``.astype(str)`` instead (:issue:`28867`)
- Deprecated indexing :class:`DataFrame` rows with datetime-like strings ``df[string]``, use ``df.loc[string]`` instead (:issue:`36179`)
- Deprecated casting an object-dtype index of ``datetime`` objects to :class:`DatetimeIndex` in the :class:`Series` constructor (:issue:`23598`)
- Deprecated :meth:`Index.is_all_dates` (:issue:`27744`)
- The default value of ``regex`` for :meth:`Series.str.replace` will change from ``True`` to ``False`` in a future release. In addition, single character regular expressions will *not* be treated as literal strings when ``regex=True`` is set. (:issue:`24804`)
- Deprecated automatic alignment on comparison operations between :class:`DataFrame` and :class:`Series`, do ``frame, ser = frame.align(ser, axis=1, copy=False)`` before e.g. ``frame == ser`` (:issue:`28759`)
- :meth:`Rolling.count` with ``min_periods=None`` will default to the size of the window in a future version (:issue:`31302`)
- Deprecated slice-indexing on timezone-aware :class:`DatetimeIndex` with naive ``datetime`` objects, to match scalar indexing behavior (:issue:`36148`)
- :meth:`Index.ravel` returning a ``np.ndarray`` is deprecated, in the future this will return a view on the same index (:issue:`19956`)
- Deprecate use of strings denoting units with 'M', 'Y' or 'y' in :func:`~pandas.to_timedelta` (:issue:`36666`)

.. ---------------------------------------------------------------------------


.. _whatsnew_120.performance:

Performance improvements
~~~~~~~~~~~~~~~~~~~~~~~~

- Performance improvements when creating DataFrame or Series with dtype ``str`` or :class:`StringDtype` from array with many string elements (:issue:`36304`, :issue:`36317`, :issue:`36325`, :issue:`36432`, :issue:`37371`)
- Performance improvement in :meth:`GroupBy.agg` with the ``numba`` engine (:issue:`35759`)
- Performance improvements when creating :meth:`pd.Series.map` from a huge dictionary (:issue:`34717`)
- Performance improvement in :meth:`GroupBy.transform` with the ``numba`` engine (:issue:`36240`)
- ``Styler`` uuid method altered to compress data transmission over web whilst maintaining reasonably low table collision probability (:issue:`36345`)
- Performance improvement in :meth:`pd.to_datetime` with non-ns time unit for ``float`` ``dtype`` columns (:issue:`20445`)
- Performance improvement in setting values on a :class:`IntervalArray` (:issue:`36310`)
- The internal index method :meth:`~Index._shallow_copy` now makes the new index and original index share cached attributes,
  avoiding creating these again, if created on either. This can speed up operations that depend on creating copies of existing indexes (:issue:`36840`)
- Performance improvement in :meth:`RollingGroupby.count` (:issue:`35625`)
- Small performance decrease to :meth:`Rolling.min` and :meth:`Rolling.max` for fixed windows (:issue:`36567`)
- Reduced peak memory usage in :meth:`DataFrame.to_pickle` when using ``protocol=5`` in python 3.8+ (:issue:`34244`)
- faster ``dir`` calls when many index labels, e.g. ``dir(ser)`` (:issue:`37450`)
- Performance improvement in :class:`ExpandingGroupby` (:issue:`37064`)

.. ---------------------------------------------------------------------------

.. _whatsnew_120.bug_fixes:

Bug fixes
~~~~~~~~~

Categorical
^^^^^^^^^^^
- :meth:`Categorical.fillna` will always return a copy, will validate a passed fill value regardless of whether there are any NAs to fill, and will disallow a ``NaT`` as a fill value for numeric categories (:issue:`36530`)
- Bug in :meth:`Categorical.__setitem__` that incorrectly raised when trying to set a tuple value (:issue:`20439`)
-

Datetimelike
^^^^^^^^^^^^
- Bug in :attr:`DatetimeArray.date` where a ``ValueError`` would be raised with a read-only backing array (:issue:`33530`)
- Bug in ``NaT`` comparisons failing to raise ``TypeError`` on invalid inequality comparisons (:issue:`35046`)
- Bug in :class:`DateOffset` where attributes reconstructed from pickle files differ from original objects when input values exceed normal ranges (e.g months=12) (:issue:`34511`)
- Bug in :meth:`DatetimeIndex.get_slice_bound` where ``datetime.date`` objects were not accepted or naive :class:`Timestamp` with a tz-aware :class:`DatetimeIndex` (:issue:`35690`)
- Bug in :meth:`DatetimeIndex.slice_locs` where ``datetime.date`` objects were not accepted (:issue:`34077`)
- Bug in :meth:`DatetimeIndex.searchsorted`, :meth:`TimedeltaIndex.searchsorted`, :meth:`PeriodIndex.searchsorted`, and :meth:`Series.searchsorted` with ``datetime64``, ``timedelta64`` or ``Period`` dtype placement of ``NaT`` values being inconsistent with ``NumPy`` (:issue:`36176`, :issue:`36254`)
- Inconsistency in :class:`DatetimeArray`, :class:`TimedeltaArray`, and :class:`PeriodArray`  setitem casting arrays of strings to datetimelike scalars but not scalar strings (:issue:`36261`)
- Bug in :meth:`DatetimeArray.take` incorrectly allowing ``fill_value`` with a mismatched timezone (:issue:`37356`)
- Bug in :class:`DatetimeIndex.shift` incorrectly raising when shifting empty indexes (:issue:`14811`)
- :class:`Timestamp` and :class:`DatetimeIndex` comparisons between timezone-aware and timezone-naive objects now follow the standard library ``datetime`` behavior, returning ``True``/``False`` for ``!=``/``==`` and raising for inequality comparisons (:issue:`28507`)
- Bug in :meth:`DatetimeIndex.equals` and :meth:`TimedeltaIndex.equals` incorrectly considering ``int64`` indexes as equal (:issue:`36744`)
- Bug in :meth:`TimedeltaIndex.sum` and :meth:`Series.sum` with ``timedelta64`` dtype on an empty index or series returning ``NaT`` instead of ``Timedelta(0)`` (:issue:`31751`)

Timedelta
^^^^^^^^^
- Bug in :class:`TimedeltaIndex`, :class:`Series`, and :class:`DataFrame` floor-division with ``timedelta64`` dtypes and ``NaT`` in the denominator (:issue:`35529`)
- Bug in parsing of ISO 8601 durations in :class:`Timedelta`, :meth:`pd.to_datetime` (:issue:`37159`, fixes :issue:`29773` and :issue:`36204`)

Timezones
^^^^^^^^^

- Bug in :func:`date_range` was raising AmbiguousTimeError for valid input with ``ambiguous=False`` (:issue:`35297`)
-


Numeric
^^^^^^^
- Bug in :func:`to_numeric` where float precision was incorrect (:issue:`31364`)
- Bug in :meth:`DataFrame.any` with ``axis=1`` and ``bool_only=True`` ignoring the ``bool_only`` keyword (:issue:`32432`)
- Bug in :meth:`Series.equals` where a ``ValueError`` was raised when numpy arrays were compared to scalars (:issue:`35267`)
- Bug in :class:`Series` where two :class:`Series` each have a :class:`DatetimeIndex` with different timezones having those indexes incorrectly changed when performing arithmetic operations (:issue:`33671`)
- Bug in :meth:`pd._testing.assert_almost_equal` was incorrect for complex numeric types (:issue:`28235`)
- Bug in :meth:`DataFrame.__rmatmul__` error handling reporting transposed shapes (:issue:`21581`)
- Bug in :class:`Series` flex arithmetic methods where the result when operating with a ``list``, ``tuple`` or ``np.ndarray`` would have an incorrect name (:issue:`36760`)
- Bug in :class:`IntegerArray` multiplication with ``timedelta`` and ``np.timedelta64`` objects (:issue:`36870`)
- Bug in :class:`MultiIndex` comparison with tuple incorrectly treating tuple as array-like (:issue:`21517`)
- Bug in :meth:`DataFrame.diff` with ``datetime64`` dtypes including ``NaT`` values failing to fill ``NaT`` results correctly (:issue:`32441`)
- Bug in :class:`DataFrame` arithmetic ops incorrectly accepting keyword arguments (:issue:`36843`)
- Bug in :class:`IntervalArray` comparisons with :class:`Series` not returning :class:`Series` (:issue:`36908`)
- Bug in :class:`DataFrame` allowing arithmetic operations with list of array-likes with undefined results. Behavior changed to raising ``ValueError`` (:issue:`36702`)
- Bug in :meth:`DataFrame.std`` with ``timedelta64`` dtype and ``skipna=False`` (:issue:`37392`)
- Bug in :meth:`DataFrame.min` and :meth:`DataFrame.max` with ``datetime64`` dtype and ``skipna=False`` (:issue:`36907`)

Conversion
^^^^^^^^^^

-
-

Strings
^^^^^^^
- Bug in :meth:`Series.to_string`, :meth:`DataFrame.to_string`, and :meth:`DataFrame.to_latex` adding a leading space when ``index=False`` (:issue:`24980`)
- Bug in :func:`to_numeric` raising a ``TypeError`` when attempting to convert a string dtype :class:`Series` containing only numeric strings and ``NA`` (:issue:`37262`)
-

Interval
^^^^^^^^
<<<<<<< HEAD

- Bug in :meth:`DataFrame.replace` and :meth:`Series.replace` where :class:`Interval` dtypes would be converted to object dtypes (:issue:34871)
=======
- Bug in :meth:`IntervalIndex.take` with negative indices and ``fill_value=None`` (:issue:`37330`)
-
>>>>>>> 86ee2350
-

Indexing
^^^^^^^^

- Bug in :meth:`PeriodIndex.get_loc` incorrectly raising ``ValueError`` on non-datelike strings instead of ``KeyError``, causing similar errors in :meth:`Series.__geitem__`, :meth:`Series.__contains__`, and :meth:`Series.loc.__getitem__` (:issue:`34240`)
- Bug in :meth:`Index.sort_values` where, when empty values were passed, the method would break by trying to compare missing values instead of pushing them to the end of the sort order. (:issue:`35584`)
- Bug in :meth:`Index.get_indexer` and :meth:`Index.get_indexer_non_unique` where int64 arrays are returned instead of intp. (:issue:`36359`)
- Bug in :meth:`DataFrame.sort_index` where parameter ascending passed as a list on a single level index gives wrong result. (:issue:`32334`)
- Bug in :meth:`DataFrame.reset_index` was incorrectly raising a ``ValueError`` for input with a :class:`MultiIndex` with missing values in a level with ``Categorical`` dtype (:issue:`24206`)
- Bug in indexing with boolean masks on datetime-like values sometimes returning a view instead of a copy (:issue:`36210`)
- Bug in :meth:`DataFrame.__getitem__` and :meth:`DataFrame.loc.__getitem__` with :class:`IntervalIndex` columns and a numeric indexer (:issue:`26490`)
- Bug in :meth:`Series.loc.__getitem__` with a non-unique :class:`MultiIndex` and an empty-list indexer (:issue:`13691`)
- Bug in indexing on a :class:`Series` or :class:`DataFrame` with a :class:`MultiIndex` with a level named "0" (:issue:`37194`)
- Bug in :meth:`Series.__getitem__` when using an unsigned integer array as an indexer giving incorrect results or segfaulting instead of raising ``KeyError`` (:issue:`37218`)

Missing
^^^^^^^

- Bug in :meth:`SeriesGroupBy.transform` now correctly handles missing values for ``dropna=False`` (:issue:`35014`)
-

MultiIndex
^^^^^^^^^^

- Bug in :meth:`DataFrame.xs` when used with :class:`IndexSlice` raises ``TypeError`` with message ``"Expected label or tuple of labels"`` (:issue:`35301`)
- Bug in :meth:`DataFrame.reset_index` with ``NaT`` values in index raises ``ValueError`` with message ``"cannot convert float NaN to integer"`` (:issue:`36541`)
-

I/O
^^^

- :func:`read_sas` no longer leaks resources on failure (:issue:`35566`)
- Bug in :meth:`to_csv` caused a ``ValueError`` when it was called with a filename in combination with ``mode`` containing a ``b`` (:issue:`35058`)
- In :meth:`read_csv` ``float_precision='round_trip'`` now handles ``decimal`` and ``thousands`` parameters (:issue:`35365`)
- :meth:`to_pickle` and :meth:`read_pickle` were closing user-provided file objects (:issue:`35679`)
- :meth:`to_csv` passes compression arguments for ``'gzip'`` always to ``gzip.GzipFile`` (:issue:`28103`)
- :meth:`to_csv` did not support zip compression for binary file object not having a filename (:issue:`35058`)
- :meth:`to_csv` and :meth:`read_csv` did not honor ``compression`` and ``encoding`` for path-like objects that are internally converted to file-like objects (:issue:`35677`, :issue:`26124`, and :issue:`32392`)
- :meth:`to_picke` and :meth:`read_pickle` did not support compression for file-objects (:issue:`26237`, :issue:`29054`, and :issue:`29570`)
- Bug in :func:`LongTableBuilder.middle_separator` was duplicating LaTeX longtable entries in the List of Tables of a LaTeX document (:issue:`34360`)
- Bug in :meth:`read_csv` with ``engine='python'`` truncating data if multiple items present in first row and first element started with BOM (:issue:`36343`)
- Removed ``private_key`` and ``verbose`` from :func:`read_gbq` as they are no longer supported in ``pandas-gbq`` (:issue:`34654`, :issue:`30200`)
- Bumped minimum pytables version to 3.5.1 to avoid a ``ValueError`` in :meth:`read_hdf` (:issue:`24839`)
- Bug in :func:`read_table` and :func:`read_csv` when ``delim_whitespace=True`` and ``sep=default`` (:issue:`36583`)
- Bug in :meth:`to_json` with ``lines=True`` and ``orient='records'`` the last line of the record is not appended with 'new line character' (:issue:`36888`)
- Bug in :meth:`read_parquet` with fixed offset timezones. String representation of timezones was not recognized (:issue:`35997`, :issue:`36004`)
- Bug in :meth:`DataFrame.to_html`, :meth:`DataFrame.to_string`, and :meth:`DataFrame.to_latex` ignoring the ``na_rep`` argument when ``float_format`` was also specified (:issue:`9046`, :issue:`13828`)
- Bug in output rendering of complex numbers showing too many trailing zeros (:issue:`36799`)
- Bug in :class:`HDFStore` threw a ``TypeError`` when exporting an empty :class:`DataFrame` with ``datetime64[ns, tz]`` dtypes with a fixed HDF5 store (:issue:`20594`)
- Bug in :class:`HDFStore` was dropping timezone information when exporting :class:`Series` with ``datetime64[ns, tz]`` dtypes with a fixed HDF5 store (:issue:`20594`)

Period
^^^^^^

- Bug in :meth:`DataFrame.replace` and :meth:`Series.replace` where :class:`Period` dtypes would be converted to object dytpes (:issue:34871)

Plotting
^^^^^^^^

- Bug in :meth:`DataFrame.plot` was rotating xticklabels when ``subplots=True``, even if the x-axis wasn't an irregular time series (:issue:`29460`)
- Bug in :meth:`DataFrame.plot` where a marker letter in the ``style`` keyword sometimes causes a ``ValueError`` (:issue:`21003`)
- Twinned axes were losing their tick labels which should only happen to all but the last row or column of 'externally' shared axes (:issue:`33819`)

Groupby/resample/rolling
^^^^^^^^^^^^^^^^^^^^^^^^

- Bug in :meth:`DataFrameGroupBy.count` and :meth:`SeriesGroupBy.sum` returning ``NaN`` for missing categories when grouped on multiple ``Categoricals``. Now returning ``0`` (:issue:`35028`)
- Bug in :meth:`DataFrameGroupBy.apply` that would some times throw an erroneous ``ValueError`` if the grouping axis had duplicate entries (:issue:`16646`)
- Bug in :meth:`DataFrame.resample(...)` that would throw a ``ValueError`` when resampling from "D" to "24H" over a transition into daylight savings time (DST) (:issue:`35219`)
- Bug when combining methods :meth:`DataFrame.groupby` with :meth:`DataFrame.resample` and :meth:`DataFrame.interpolate` raising an ``TypeError`` (:issue:`35325`)
- Bug in :meth:`DataFrameGroupBy.apply` where a non-nuisance grouping column would be dropped from the output columns if another groupby method was called before ``.apply()`` (:issue:`34656`)
- Bug when subsetting columns on a :class:`~pandas.core.groupby.DataFrameGroupBy` (e.g. ``df.groupby('a')[['b']])``) would reset the attributes ``axis``, ``dropna``, ``group_keys``, ``level``, ``mutated``, ``sort``, and ``squeeze`` to their default values. (:issue:`9959`)
- Bug in :meth:`DataFrameGroupby.tshift` failing to raise ``ValueError`` when a frequency cannot be inferred for the index of a group (:issue:`35937`)
- Bug in :meth:`DataFrame.groupby` does not always maintain column index name for ``any``, ``all``, ``bfill``, ``ffill``, ``shift`` (:issue:`29764`)
- Bug in :meth:`DataFrameGroupBy.apply` raising error with ``np.nan`` group(s) when ``dropna=False`` (:issue:`35889`)
- Bug in :meth:`Rolling.sum()` returned wrong values when dtypes where mixed between float and integer and axis was equal to one (:issue:`20649`, :issue:`35596`)
- Bug in :meth:`Rolling.count` returned ``np.nan`` with :class:`pandas.api.indexers.FixedForwardWindowIndexer` as window, ``min_periods=0`` and only missing values in window (:issue:`35579`)
- Bug where :class:`pandas.core.window.Rolling` produces incorrect window sizes when using a ``PeriodIndex`` (:issue:`34225`)
- Bug in :meth:`DataFrameGroupBy.ffill` and :meth:`DataFrameGroupBy.bfill` where a ``NaN`` group would return filled values instead of ``NaN`` when ``dropna=True`` (:issue:`34725`)
- Bug in :meth:`RollingGroupby.count` where a ``ValueError`` was raised when specifying the ``closed`` parameter (:issue:`35869`)
- Bug in :meth:`DataFrame.groupby.rolling` returning wrong values with partial centered window (:issue:`36040`).
- Bug in :meth:`DataFrameGroupBy.rolling` returned wrong values with timeaware window containing ``NaN``. Raises ``ValueError`` because windows are not monotonic now (:issue:`34617`)
- Bug in :meth:`Rolling.__iter__` where a ``ValueError`` was not raised when ``min_periods`` was larger than ``window`` (:issue:`37156`)
- Using :meth:`Rolling.var()` instead of :meth:`Rolling.std()` avoids numerical issues for :meth:`Rolling.corr()` when :meth:`Rolling.var()` is still within floating point precision while :meth:`Rolling.std()` is not (:issue:`31286`)
- Bug in :meth:`df.groupby(..).quantile() <pandas.core.groupby.DataFrameGroupBy.quantile>` and :meth:`df.resample(..).quantile() <pandas.core.resample.Resampler.quantile>` raised ``TypeError`` when values were of type ``Timedelta`` (:issue:`29485`)
- Bug in :meth:`Rolling.median` and :meth:`Rolling.quantile` returned wrong values for :class:`BaseIndexer` subclasses with non-monotonic starting or ending points for windows (:issue:`37153`)

Reshaping
^^^^^^^^^

- Bug in :meth:`DataFrame.pivot_table` with ``aggfunc='count'`` or ``aggfunc='sum'`` returning ``NaN`` for missing categories when pivoted on a ``Categorical``. Now returning ``0`` (:issue:`31422`)
- Bug in :func:`union_indexes` where input index names are not preserved in some cases. Affects :func:`concat` and :class:`DataFrame` constructor (:issue:`13475`)
- Bug in func :meth:`crosstab` when using multiple columns with ``margins=True`` and ``normalize=True`` (:issue:`35144`)
- Bug in :meth:`DataFrame.agg` with ``func={'name':<FUNC>}`` incorrectly raising ``TypeError`` when ``DataFrame.columns==['Name']`` (:issue:`36212`)
- Bug in :meth:`Series.transform` would give incorrect results or raise when the argument ``func`` was dictionary (:issue:`35811`)
- Bug in :meth:`DataFrame.pivot` did not preserve :class:`MultiIndex` level names for columns when rows and columns both multiindexed (:issue:`36360`)
- Bug in :func:`join` returned a non deterministic level-order for the resulting :class:`MultiIndex` (:issue:`36910`)
-

Sparse
^^^^^^

-
-

ExtensionArray
^^^^^^^^^^^^^^

- Fixed Bug where :class:`DataFrame` column set to scalar extension type via a dict instantion was considered an object type rather than the extension type (:issue:`35965`)
- Fixed bug where ``astype()`` with equal dtype and ``copy=False`` would return a new object (:issue:`284881`)
- Fixed bug when applying a NumPy ufunc with multiple outputs to a :class:`pandas.arrays.IntegerArray` returning None (:issue:`36913`)
- Fixed an inconsistency in :class:`PeriodArray`'s ``__init__`` signature to those of :class:`DatetimeArray` and :class:`TimedeltaArray` (:issue:`37289`)

Other
^^^^^

- Bug in :meth:`DataFrame.replace` and :meth:`Series.replace` incorrectly raising ``AssertionError`` instead of ``ValueError`` when invalid parameter combinations are passed (:issue:`36045`)
- Bug in :meth:`DataFrame.replace` and :meth:`Series.replace` with numeric values and string ``to_replace`` (:issue:`34789`)
- Fixed bug in metadata propagation incorrectly copying DataFrame columns as metadata when the column name overlaps with the metadata name (:issue:`37037`)
- Fixed metadata propagation in the :class:`Series.dt` and :class:`Series.str` accessors and :class:`DataFrame.duplicated` and :class:`DataFrame.stack` and :class:`DataFrame.unstack` and :class:`DataFrame.pivot` methods (:issue:`28283`)
- Bug in :meth:`Index.union` behaving differently depending on whether operand is a :class:`Index` or other list-like (:issue:`36384`)
- Passing an array with 2 or more dimensions to the :class:`Series` constructor now raises the more specific ``ValueError``, from a bare ``Exception`` previously (:issue:`35744`)
- Bug in ``accessor.DirNamesMixin``, where ``dir(obj)`` wouldn't show attributes defined on the instance (:issue:`37173`).

.. ---------------------------------------------------------------------------

.. _whatsnew_120.contributors:

Contributors
~~~~~~~~~~~~<|MERGE_RESOLUTION|>--- conflicted
+++ resolved
@@ -434,13 +434,10 @@
 
 Interval
 ^^^^^^^^
-<<<<<<< HEAD
 
 - Bug in :meth:`DataFrame.replace` and :meth:`Series.replace` where :class:`Interval` dtypes would be converted to object dtypes (:issue:34871)
-=======
 - Bug in :meth:`IntervalIndex.take` with negative indices and ``fill_value=None`` (:issue:`37330`)
 -
->>>>>>> 86ee2350
 -
 
 Indexing
