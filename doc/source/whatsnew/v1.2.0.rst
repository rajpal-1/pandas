--- conflicted
+++ resolved
@@ -270,12 +270,8 @@
 ^^^^^^^^
 
 - Bug in :meth:`PeriodIndex.get_loc` incorrectly raising ``ValueError`` on non-datelike strings instead of ``KeyError``, causing similar errors in :meth:`Series.__geitem__`, :meth:`Series.__contains__`, and :meth:`Series.loc.__getitem__` (:issue:`34240`)
-<<<<<<< HEAD
 - Bug in :meth:`DataFrame.iloc.__setitem__` creating a new array instead of overwriting ``Categorical`` values in-place (:issue:`35417`)
--
-=======
 - Bug in :meth:`Index.sort_values` where, when empty values were passed, the method would break by trying to compare missing values instead of pushing them to the end of the sort order. (:issue:`35584`)
->>>>>>> b9a97691
 -
 
 Missing
