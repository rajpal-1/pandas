.. _whatsnew_120:

What's new in 1.2.0 (??)
------------------------

These are the changes in pandas 1.2.0. See :ref:`release` for a full changelog
including other versions of pandas.

{{ header }}

.. ---------------------------------------------------------------------------

Enhancements
~~~~~~~~~~~~

.. _whatsnew_120.duplicate_labels:

Optionally disallow duplicate labels
^^^^^^^^^^^^^^^^^^^^^^^^^^^^^^^^^^^^

:class:`Series` and :class:`DataFrame` can now be created with ``allows_duplicate_labels=False`` flag to
control whether the index or columns can contain duplicate labels (:issue:`28394`). This can be used to
prevent accidental introduction of duplicate labels, which can affect downstream operations.

By default, duplicates continue to be allowed

.. ipython:: python

   pd.Series([1, 2], index=['a', 'a'])

.. ipython:: python
   :okexcept:

   pd.Series([1, 2], index=['a', 'a']).set_flags(allows_duplicate_labels=False)

Pandas will propagate the ``allows_duplicate_labels`` property through many operations.

.. ipython:: python
   :okexcept:

   a = (
       pd.Series([1, 2], index=['a', 'b'])
         .set_flags(allows_duplicate_labels=False)
   )
   a
   # An operation introducing duplicates
   a.reindex(['a', 'b', 'a'])

.. warning::

   This is an experimental feature. Currently, many methods fail to
   propagate the ``allows_duplicate_labels`` value. In future versions
   it is expected that every method taking or returning one or more
   DataFrame or Series objects will propagate ``allows_duplicate_labels``.

See :ref:`duplicates` for more.

The ``allows_duplicate_labels`` flag is stored in the new :attr:`DataFrame.flags`
attribute. This stores global attributes that apply to the *pandas object*. This
differs from :attr:`DataFrame.attrs`, which stores information that applies to
the dataset.

Passing arguments to fsspec backends
^^^^^^^^^^^^^^^^^^^^^^^^^^^^^^^^^^^^

Many read/write functions have acquired the ``storage_options`` optional argument,
to pass a dictionary of parameters to the storage backend. This allows, for
example, for passing credentials to S3 and GCS storage. The details of what
parameters can be passed to which backends can be found in the documentation
of the individual storage backends (detailed from the fsspec docs for
`builtin implementations`_ and linked to `external ones`_). See
Section :ref:`io.remote`.

:issue:`35655` added fsspec support (including ``storage_options``)
for reading excel files.

.. _builtin implementations: https://filesystem-spec.readthedocs.io/en/latest/api.html#built-in-implementations
.. _external ones: https://filesystem-spec.readthedocs.io/en/latest/api.html#other-known-implementations

.. _whatsnew_120.binary_handle_to_csv:

Support for binary file handles in ``to_csv``
^^^^^^^^^^^^^^^^^^^^^^^^^^^^^^^^^^^^^^^^^^^^^

:meth:`to_csv` supports file handles in binary mode (:issue:`19827` and :issue:`35058`)
with ``encoding`` (:issue:`13068` and :issue:`23854`) and ``compression`` (:issue:`22555`).
``mode`` has to contain a ``b`` for binary handles to be supported.

For example:

.. ipython:: python

   import io

   data = pd.DataFrame([0, 1, 2])
   buffer = io.BytesIO()
   data.to_csv(buffer, mode="w+b", encoding="utf-8", compression="gzip")

.. _whatsnew_120.read_csv_table_precision_default:

Change in default floating precision for ``read_csv`` and ``read_table``
^^^^^^^^^^^^^^^^^^^^^^^^^^^^^^^^^^^^^^^^^^^^^^^^^^^^^^^^^^^^^^^^^^^^^^^^

For the C parsing engine, the methods :meth:`read_csv` and :meth:`read_table` previously defaulted to a parser that
could read floating point numbers slightly incorrectly with respect to the last bit in precision.
The option ``floating_precision="high"`` has always been available to avoid this issue.
Beginning with this version, the default is now to use the more accurate parser by making
``floating_precision=None`` correspond to the high precision parser, and the new option
``floating_precision="legacy"`` to use the legacy parser. The change to using the higher precision
parser by default should have no impact on performance. (:issue:`17154`)

.. _whatsnew_120.floating:

Experimental nullable data types for float data
^^^^^^^^^^^^^^^^^^^^^^^^^^^^^^^^^^^^^^^^^^^^^^^

We've added :class:`Float32Dtype` / :class:`Float64Dtype` and :class:`~arrays.FloatingArray`,
an extension data type dedicated to floating point data that can hold the
``pd.NA`` missing value indicator (:issue:`32265`, :issue:`34307`).

While the default float data type already supports missing values using ``np.nan``,
this new data type uses ``pd.NA`` (and its corresponding behaviour) as missing
value indicator, in line with the already existing nullable :ref:`integer <integer_na>`
and :ref:`boolean <boolean>` data types.

One example where the behaviour of ``np.nan`` and ``pd.NA`` is different is
comparison operations:

.. ipython:: python

  # the default numpy float64 dtype
  s1 = pd.Series([1.5, None])
  s1
  s1 > 1

.. ipython:: python

  # the new nullable float64 dtype
  s2 = pd.Series([1.5, None], dtype="Float64")
  s2
  s2 > 1

See the :ref:`missing_data.NA` doc section for more details on the behaviour
when using the ``pd.NA`` missing value indicator.

As shown above, the dtype can be specified using the "Float64" or "Float32"
string (capitalized to distinguish it from the default "float64" data type).
Alternatively, you can also use the dtype object:

.. ipython:: python

   pd.Series([1.5, None], dtype=pd.Float32Dtype())

.. warning::

   Experimental: the new floating data types are currently experimental, and its
   behaviour or API may still change without warning. Expecially the behaviour
   regarding NaN (distinct from NA missing values) is subject to change.

.. _whatsnew_120.enhancements.other:

Other enhancements
^^^^^^^^^^^^^^^^^^
- Added :meth:`~DataFrame.set_flags` for setting table-wide flags on a ``Series`` or ``DataFrame`` (:issue:`28394`)
- :meth:`DataFrame.applymap` now supports ``na_action`` (:issue:`23803`)
- :class:`Index` with object dtype supports division and multiplication (:issue:`34160`)
- :meth:`DataFrame.explode` and :meth:`Series.explode` now support exploding of sets (:issue:`35614`)
- ``Styler`` now allows direct CSS class name addition to individual data cells (:issue:`36159`)
- :meth:`Rolling.mean()` and :meth:`Rolling.sum()` use Kahan summation to calculate the mean to avoid numerical problems (:issue:`10319`, :issue:`11645`, :issue:`13254`, :issue:`32761`, :issue:`36031`)
- :meth:`DatetimeIndex.searchsorted`, :meth:`TimedeltaIndex.searchsorted`, :meth:`PeriodIndex.searchsorted`, and :meth:`Series.searchsorted` with datetimelike dtypes will now try to cast string arguments (listlike and scalar) to the matching datetimelike type (:issue:`36346`)
- Added methods :meth:`IntegerArray.prod`, :meth:`IntegerArray.min`, and :meth:`IntegerArray.max` (:issue:`33790`)

.. _whatsnew_120.api_breaking.python:

Increased minimum version for Python
^^^^^^^^^^^^^^^^^^^^^^^^^^^^^^^^^^^^

Pandas 1.2.0 supports Python 3.7.1 and higher (:issue:`35214`).

.. _whatsnew_120.api_breaking.deps:

Increased minimum versions for dependencies
^^^^^^^^^^^^^^^^^^^^^^^^^^^^^^^^^^^^^^^^^^^

Some minimum supported versions of dependencies were updated (:issue:`35214`).
If installed, we now require:

+-----------------+-----------------+----------+---------+
| Package         | Minimum Version | Required | Changed |
+=================+=================+==========+=========+
| numpy           | 1.16.5          |    X     |    X    |
+-----------------+-----------------+----------+---------+
| pytz            | 2017.3          |    X     |    X    |
+-----------------+-----------------+----------+---------+
| python-dateutil | 2.7.3           |    X     |         |
+-----------------+-----------------+----------+---------+
| bottleneck      | 1.2.1           |          |         |
+-----------------+-----------------+----------+---------+
| numexpr         | 2.6.8           |          |    X    |
+-----------------+-----------------+----------+---------+
| pytest (dev)    | 5.0.1           |          |    X    |
+-----------------+-----------------+----------+---------+
| mypy (dev)      | 0.782           |          |    X    |
+-----------------+-----------------+----------+---------+

For `optional libraries <https://dev.pandas.io/docs/install.html#dependencies>`_ the general recommendation is to use the latest version.
The following table lists the lowest version per library that is currently being tested throughout the development of pandas.
Optional libraries below the lowest tested version may still work, but are not considered supported.

+-----------------+-----------------+---------+
| Package         | Minimum Version | Changed |
+=================+=================+=========+
| beautifulsoup4  | 4.6.0           |         |
+-----------------+-----------------+---------+
| fastparquet     | 0.3.2           |         |
+-----------------+-----------------+---------+
| fsspec          | 0.7.4           |         |
+-----------------+-----------------+---------+
| gcsfs           | 0.6.0           |         |
+-----------------+-----------------+---------+
| lxml            | 4.3.0           |    X    |
+-----------------+-----------------+---------+
| matplotlib      | 2.2.3           |    X    |
+-----------------+-----------------+---------+
| numba           | 0.46.0          |         |
+-----------------+-----------------+---------+
| openpyxl        | 2.6.0           |    X    |
+-----------------+-----------------+---------+
| pyarrow         | 0.15.0          |    X    |
+-----------------+-----------------+---------+
| pymysql         | 0.7.11          |    X    |
+-----------------+-----------------+---------+
| pytables        | 3.5.1           |    X    |
+-----------------+-----------------+---------+
| s3fs            | 0.4.0           |         |
+-----------------+-----------------+---------+
| scipy           | 1.2.0           |         |
+-----------------+-----------------+---------+
| sqlalchemy      | 1.2.8           |    X    |
+-----------------+-----------------+---------+
| xarray          | 0.12.0          |    X    |
+-----------------+-----------------+---------+
| xlrd            | 1.2.0           |    X    |
+-----------------+-----------------+---------+
| xlsxwriter      | 1.0.2           |    X    |
+-----------------+-----------------+---------+
| xlwt            | 1.3.0           |    X    |
+-----------------+-----------------+---------+
| pandas-gbq      | 0.12.0          |         |
+-----------------+-----------------+---------+

See :ref:`install.dependencies` and :ref:`install.optional_dependencies` for more.

.. ---------------------------------------------------------------------------

.. _whatsnew_120.deprecations:

Deprecations
~~~~~~~~~~~~
- Deprecated parameter ``inplace`` in :meth:`MultiIndex.set_codes` and :meth:`MultiIndex.set_levels` (:issue:`35626`)
- Deprecated parameter ``dtype`` in :meth:`~Index.copy` on method all index classes. Use the :meth:`~Index.astype` method instead for changing dtype (:issue:`35853`)
- Deprecated parameters ``levels`` and ``codes`` in :meth:`~MultiIndex.copy`. Use the :meth:`~MultiIndex.set_levels` and :meth:`~MultiIndex.set_codes` methods instead (:issue:`36685`)
- Date parser functions :func:`~pandas.io.date_converters.parse_date_time`, :func:`~pandas.io.date_converters.parse_date_fields`, :func:`~pandas.io.date_converters.parse_all_fields` and :func:`~pandas.io.date_converters.generic_parser` from ``pandas.io.date_converters`` are deprecated and will be removed in a future version; use :func:`to_datetime` instead (:issue:`35741`)
- :meth:`DataFrame.lookup` is deprecated and will be removed in a future version, use :meth:`DataFrame.melt` and :meth:`DataFrame.loc` instead (:issue:`18682`)
- The :meth:`Index.to_native_types` is deprecated. Use ``.astype(str)`` instead (:issue:`28867`)
- Deprecated indexing :class:`DataFrame` rows with datetime-like strings ``df[string]``, use ``df.loc[string]`` instead (:issue:`36179`)
- Deprecated casting an object-dtype index of ``datetime`` objects to :class:`DatetimeIndex` in the :class:`Series` constructor (:issue:`23598`)
- Deprecated :meth:`Index.is_all_dates` (:issue:`27744`)
- :meth:`Rolling.count` with ``min_periods=None`` will default to the size of the window in a future version (:issue:`31302`)

.. ---------------------------------------------------------------------------


.. _whatsnew_120.performance:

Performance improvements
~~~~~~~~~~~~~~~~~~~~~~~~

- Performance improvements when creating DataFrame or Series with dtype ``str`` or :class:`StringDtype` from array with many string elements (:issue:`36304`, :issue:`36317`, :issue:`36325`, :issue:`36432`)
- Performance improvement in :meth:`GroupBy.agg` with the ``numba`` engine (:issue:`35759`)
- Performance improvements when creating :meth:`pd.Series.map` from a huge dictionary (:issue:`34717`)
- Performance improvement in :meth:`GroupBy.transform` with the ``numba`` engine (:issue:`36240`)
- ``Styler`` uuid method altered to compress data transmission over web whilst maintaining reasonably low table collision probability (:issue:`36345`)
- Performance improvement in :meth:`pd.to_datetime` with non-ns time unit for ``float`` ``dtype`` columns (:issue:`20445`)
- Performance improvement in setting values on a :class:`IntervalArray` (:issue:`36310`)

.. ---------------------------------------------------------------------------

.. _whatsnew_120.bug_fixes:

Bug fixes
~~~~~~~~~

Categorical
^^^^^^^^^^^
- :meth:`Categorical.fillna` will always return a copy, will validate a passed fill value regardless of whether there are any NAs to fill, and will disallow a ``NaT`` as a fill value for numeric categories (:issue:`36530`)
- Bug in :meth:`Categorical.__setitem__` that incorrectly raised when trying to set a tuple value (:issue:`20439`)
-

Datetimelike
^^^^^^^^^^^^
- Bug in :attr:`DatetimeArray.date` where a ``ValueError`` would be raised with a read-only backing array (:issue:`33530`)
- Bug in ``NaT`` comparisons failing to raise ``TypeError`` on invalid inequality comparisons (:issue:`35046`)
- Bug in :class:`DateOffset` where attributes reconstructed from pickle files differ from original objects when input values exceed normal ranges (e.g months=12) (:issue:`34511`)
- Bug in :meth:`DatetimeIndex.get_slice_bound` where ``datetime.date`` objects were not accepted or naive :class:`Timestamp` with a tz-aware :class:`DatetimeIndex` (:issue:`35690`)
- Bug in :meth:`DatetimeIndex.slice_locs` where ``datetime.date`` objects were not accepted (:issue:`34077`)
- Bug in :meth:`DatetimeIndex.searchsorted`, :meth:`TimedeltaIndex.searchsorted`, :meth:`PeriodIndex.searchsorted`, and :meth:`Series.searchsorted` with ``datetime64``, ``timedelta64`` or ``Period`` dtype placement of ``NaT`` values being inconsistent with ``NumPy`` (:issue:`36176`, :issue:`36254`)
- Inconsistency in :class:`DatetimeArray`, :class:`TimedeltaArray`, and :class:`PeriodArray`  setitem casting arrays of strings to datetimelike scalars but not scalar strings (:issue:`36261`)
- Bug in :class:`DatetimeIndex.shift` incorrectly raising when shifting empty indexes (:issue:`14811`)
- Bug in :meth:`DatetimeIndex.equals` and :meth:`TimedeltaIndex.equals` incorrectly considering ``int64`` indexes as equal (:issue:`36744`)

Timedelta
^^^^^^^^^
- Bug in :class:`TimedeltaIndex`, :class:`Series`, and :class:`DataFrame` floor-division with ``timedelta64`` dtypes and ``NaT`` in the denominator (:issue:`35529`)
-
-

Timezones
^^^^^^^^^

- Bug in :func:`date_range` was raising AmbiguousTimeError for valid input with ``ambiguous=False`` (:issue:`35297`)
-


Numeric
^^^^^^^
- Bug in :func:`to_numeric` where float precision was incorrect (:issue:`31364`)
- Bug in :meth:`DataFrame.any` with ``axis=1`` and ``bool_only=True`` ignoring the ``bool_only`` keyword (:issue:`32432`)
- Bug in :meth:`Series.equals` where a ``ValueError`` was raised when numpy arrays were compared to scalars (:issue:`35267`)
- Bug in :class:`Series` where two :class:`Series` each have a :class:`DatetimeIndex` with different timezones having those indexes incorrectly changed when performing arithmetic operations (:issue:`33671`)
- Bug in :meth:`pd._testing.assert_almost_equal` was incorrect for complex numeric types (:issue:`28235`)
- Bug in :meth:`DataFrame.__rmatmul__` error handling reporting transposed shapes (:issue:`21581`)

Conversion
^^^^^^^^^^

-
-

Strings
^^^^^^^
- Bug in :meth:`Series.to_string`, :meth:`DataFrame.to_string`, and :meth:`DataFrame.to_latex` adding a leading space when ``index=False`` (:issue:`24980`)
-
-


Interval
^^^^^^^^

-
-

Indexing
^^^^^^^^

- Bug in :meth:`PeriodIndex.get_loc` incorrectly raising ``ValueError`` on non-datelike strings instead of ``KeyError``, causing similar errors in :meth:`Series.__geitem__`, :meth:`Series.__contains__`, and :meth:`Series.loc.__getitem__` (:issue:`34240`)
- Bug in :meth:`Index.sort_values` where, when empty values were passed, the method would break by trying to compare missing values instead of pushing them to the end of the sort order. (:issue:`35584`)
- Bug in :meth:`Index.get_indexer` and :meth:`Index.get_indexer_non_unique` where int64 arrays are returned instead of intp. (:issue:`36359`)
- Bug in :meth:`DataFrame.sort_index` where parameter ascending passed as a list on a single level index gives wrong result. (:issue:`32334`)

Missing
^^^^^^^

- Bug in :meth:`SeriesGroupBy.transform` now correctly handles missing values for ``dropna=False`` (:issue:`35014`)
-

MultiIndex
^^^^^^^^^^

- Bug in :meth:`DataFrame.xs` when used with :class:`IndexSlice` raises ``TypeError`` with message ``"Expected label or tuple of labels"`` (:issue:`35301`)
-

I/O
^^^

- :func:`read_sas` no longer leaks resources on failure (:issue:`35566`)
- Bug in :meth:`to_csv` caused a ``ValueError`` when it was called with a filename in combination with ``mode`` containing a ``b`` (:issue:`35058`)
- In :meth:`read_csv` ``float_precision='round_trip'`` now handles ``decimal`` and ``thousands`` parameters (:issue:`35365`)
- :meth:`to_pickle` and :meth:`read_pickle` were closing user-provided file objects (:issue:`35679`)
- :meth:`to_csv` passes compression arguments for ``'gzip'`` always to ``gzip.GzipFile`` (:issue:`28103`)
- :meth:`to_csv` did not support zip compression for binary file object not having a filename (:issue:`35058`)
- :meth:`to_csv` and :meth:`read_csv` did not honor ``compression`` and ``encoding`` for path-like objects that are internally converted to file-like objects (:issue:`35677`, :issue:`26124`, and :issue:`32392`)
- :meth:`to_picke` and :meth:`read_pickle` did not support compression for file-objects (:issue:`26237`, :issue:`29054`, and :issue:`29570`)
- Bug in :func:`LongTableBuilder.middle_separator` was duplicating LaTeX longtable entries in the List of Tables of a LaTeX document (:issue:`34360`)
- Bug in :meth:`read_csv` with ``engine='python'`` truncating data if multiple items present in first row and first element started with BOM (:issue:`36343`)
- Removed ``private_key`` and ``verbose`` from :func:`read_gbq` as they are no longer supported in ``pandas-gbq`` (:issue:`34654`, :issue:`30200`)
- Bumped minimum pytables version to 3.5.1 to avoid a ``ValueError`` in :meth:`read_hdf` (:issue:`24839`)

Plotting
^^^^^^^^

- Bug in :meth:`DataFrame.plot` was rotating xticklabels when ``subplots=True``, even if the x-axis wasn't an irregular time series (:issue:`29460`)
- Bug in :meth:`DataFrame.plot` where a marker letter in the ``style`` keyword sometimes causes a ``ValueError`` (:issue:`21003`)
- Twinned axes were losing their tick labels which should only happen to all but the last row or column of 'externally' shared axes (:issue:`33819`)

Groupby/resample/rolling
^^^^^^^^^^^^^^^^^^^^^^^^

- Bug in :meth:`DataFrameGroupBy.count` and :meth:`SeriesGroupBy.sum` returning ``NaN`` for missing categories when grouped on multiple ``Categoricals``. Now returning ``0`` (:issue:`35028`)
- Bug in :meth:`DataFrameGroupBy.apply` that would some times throw an erroneous ``ValueError`` if the grouping axis had duplicate entries (:issue:`16646`)
- Bug in :meth:`DataFrame.resample(...)` that would throw a ``ValueError`` when resampling from "D" to "24H" over a transition into daylight savings time (DST) (:issue:`35219`)
- Bug when combining methods :meth:`DataFrame.groupby` with :meth:`DataFrame.resample` and :meth:`DataFrame.interpolate` raising an ``TypeError`` (:issue:`35325`)
- Bug in :meth:`DataFrameGroupBy.apply` where a non-nuisance grouping column would be dropped from the output columns if another groupby method was called before ``.apply()`` (:issue:`34656`)
- Bug in :meth:`DataFrameGroupby.apply` would drop a :class:`CategoricalIndex` when grouped on. (:issue:`35792`)
- Bug when subsetting columns on a :class:`~pandas.core.groupby.DataFrameGroupBy` (e.g. ``df.groupby('a')[['b']])``) would reset the attributes ``axis``, ``dropna``, ``group_keys``, ``level``, ``mutated``, ``sort``, and ``squeeze`` to their default values. (:issue:`9959`)
- Bug in :meth:`DataFrameGroupby.tshift` failing to raise ``ValueError`` when a frequency cannot be inferred for the index of a group (:issue:`35937`)
- Bug in :meth:`DataFrame.groupby` does not always maintain column index name for ``any``, ``all``, ``bfill``, ``ffill``, ``shift`` (:issue:`29764`)
- Bug in :meth:`DataFrameGroupBy.apply` raising error with ``np.nan`` group(s) when ``dropna=False`` (:issue:`35889`)
- Bug in :meth:`Rolling.sum()` returned wrong values when dtypes where mixed between float and integer and axis was equal to one (:issue:`20649`, :issue:`35596`)
<<<<<<< HEAD
- Bug in :meth:`DataFrameGroupBy.rolling` returned wrong values with timeaware window containing ``NaN``. Raises ``ValueError`` because windows are not monotonic now (:issue:`34617`)
=======
- Bug in :meth:`Rolling.count` returned ``np.nan`` with :class:`pandas.api.indexers.FixedForwardWindowIndexer` as window, ``min_periods=0`` and only missing values in window (:issue:`35579`)
>>>>>>> 089fad95

Reshaping
^^^^^^^^^

- Bug in :meth:`DataFrame.pivot_table` with ``aggfunc='count'`` or ``aggfunc='sum'`` returning ``NaN`` for missing categories when pivoted on a ``Categorical``. Now returning ``0`` (:issue:`31422`)
- Bug in :func:`union_indexes` where input index names are not preserved in some cases. Affects :func:`concat` and :class:`DataFrame` constructor (:issue:`13475`)
- Bug in func :meth:`crosstab` when using multiple columns with ``margins=True`` and ``normalize=True`` (:issue:`35144`)
- Bug in :meth:`DataFrame.agg` with ``func={'name':<FUNC>}`` incorrectly raising ``TypeError`` when ``DataFrame.columns==['Name']`` (:issue:`36212`)
-

Sparse
^^^^^^

-
-

ExtensionArray
^^^^^^^^^^^^^^

- Fixed Bug where :class:`DataFrame` column set to scalar extension type via a dict instantion was considered an object type rather than the extension type (:issue:`35965`)
- Fixed bug where ``astype()`` with equal dtype and ``copy=False`` would return a new object (:issue:`284881`)
-


Other
^^^^^

- Bug in :meth:`DataFrame.replace` and :meth:`Series.replace` incorrectly raising ``AssertionError`` instead of ``ValueError`` when invalid parameter combinations are passed (:issue:`36045`)
- Bug in :meth:`DataFrame.replace` and :meth:`Series.replace` with numeric values and string ``to_replace`` (:issue:`34789`)
- Fixed metadata propagation in the :class:`Series.dt` accessor (:issue:`28283`)
- Bug in :meth:`Series.transform` would give incorrect results or raise when the argument ``func`` was dictionary (:issue:`35811`)
- Bug in :meth:`Index.union` behaving differently depending on whether operand is a :class:`Index` or other list-like (:issue:`36384`)

.. ---------------------------------------------------------------------------

.. _whatsnew_120.contributors:

Contributors
~~~~~~~~~~~~<|MERGE_RESOLUTION|>--- conflicted
+++ resolved
@@ -407,11 +407,8 @@
 - Bug in :meth:`DataFrame.groupby` does not always maintain column index name for ``any``, ``all``, ``bfill``, ``ffill``, ``shift`` (:issue:`29764`)
 - Bug in :meth:`DataFrameGroupBy.apply` raising error with ``np.nan`` group(s) when ``dropna=False`` (:issue:`35889`)
 - Bug in :meth:`Rolling.sum()` returned wrong values when dtypes where mixed between float and integer and axis was equal to one (:issue:`20649`, :issue:`35596`)
-<<<<<<< HEAD
+- Bug in :meth:`Rolling.count` returned ``np.nan`` with :class:`pandas.api.indexers.FixedForwardWindowIndexer` as window, ``min_periods=0`` and only missing values in window (:issue:`35579`)
 - Bug in :meth:`DataFrameGroupBy.rolling` returned wrong values with timeaware window containing ``NaN``. Raises ``ValueError`` because windows are not monotonic now (:issue:`34617`)
-=======
-- Bug in :meth:`Rolling.count` returned ``np.nan`` with :class:`pandas.api.indexers.FixedForwardWindowIndexer` as window, ``min_periods=0`` and only missing values in window (:issue:`35579`)
->>>>>>> 089fad95
 
 Reshaping
 ^^^^^^^^^
