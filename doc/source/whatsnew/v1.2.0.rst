.. _whatsnew_120:

What's new in 1.2.0 (??)
------------------------

These are the changes in pandas 1.2.0. See :ref:`release` for a full changelog
including other versions of pandas.

{{ header }}

.. ---------------------------------------------------------------------------

Enhancements
~~~~~~~~~~~~

.. _whatsnew_120.duplicate_labels:

Optionally disallow duplicate labels
^^^^^^^^^^^^^^^^^^^^^^^^^^^^^^^^^^^^

:class:`Series` and :class:`DataFrame` can now be created with ``allows_duplicate_labels=False`` flag to
control whether the index or columns can contain duplicate labels (:issue:`28394`). This can be used to
prevent accidental introduction of duplicate labels, which can affect downstream operations.

By default, duplicates continue to be allowed

.. ipython:: python

   pd.Series([1, 2], index=['a', 'a'])

.. ipython:: python
   :okexcept:

   pd.Series([1, 2], index=['a', 'a']).set_flags(allows_duplicate_labels=False)

pandas will propagate the ``allows_duplicate_labels`` property through many operations.

.. ipython:: python
   :okexcept:

   a = (
       pd.Series([1, 2], index=['a', 'b'])
         .set_flags(allows_duplicate_labels=False)
   )
   a
   # An operation introducing duplicates
   a.reindex(['a', 'b', 'a'])

.. warning::

   This is an experimental feature. Currently, many methods fail to
   propagate the ``allows_duplicate_labels`` value. In future versions
   it is expected that every method taking or returning one or more
   DataFrame or Series objects will propagate ``allows_duplicate_labels``.

See :ref:`duplicates` for more.

The ``allows_duplicate_labels`` flag is stored in the new :attr:`DataFrame.flags`
attribute. This stores global attributes that apply to the *pandas object*. This
differs from :attr:`DataFrame.attrs`, which stores information that applies to
the dataset.

Passing arguments to fsspec backends
^^^^^^^^^^^^^^^^^^^^^^^^^^^^^^^^^^^^

Many read/write functions have acquired the ``storage_options`` optional argument,
to pass a dictionary of parameters to the storage backend. This allows, for
example, for passing credentials to S3 and GCS storage. The details of what
parameters can be passed to which backends can be found in the documentation
of the individual storage backends (detailed from the fsspec docs for
`builtin implementations`_ and linked to `external ones`_). See
Section :ref:`io.remote`.

:issue:`35655` added fsspec support (including ``storage_options``)
for reading excel files.

.. _builtin implementations: https://filesystem-spec.readthedocs.io/en/latest/api.html#built-in-implementations
.. _external ones: https://filesystem-spec.readthedocs.io/en/latest/api.html#other-known-implementations

.. _whatsnew_120.binary_handle_to_csv:

Support for binary file handles in ``to_csv``
^^^^^^^^^^^^^^^^^^^^^^^^^^^^^^^^^^^^^^^^^^^^^

:meth:`to_csv` supports file handles in binary mode (:issue:`19827` and :issue:`35058`)
with ``encoding`` (:issue:`13068` and :issue:`23854`) and ``compression`` (:issue:`22555`).
``mode`` has to contain a ``b`` for binary handles to be supported.

For example:

.. ipython:: python

   import io

   data = pd.DataFrame([0, 1, 2])
   buffer = io.BytesIO()
   data.to_csv(buffer, mode="w+b", encoding="utf-8", compression="gzip")

Support for short caption and table position in ``to_latex``
^^^^^^^^^^^^^^^^^^^^^^^^^^^^^^^^^^^^^^^^^^^^^^^^^^^^^^^^^^^^

:meth:`DataFrame.to_latex` now allows one to specify
a floating table position (:issue:`35281`)
and a short caption (:issue:`36267`).

New keyword ``position`` is implemented to set the position.

.. ipython:: python

   data = pd.DataFrame({'a': [1, 2], 'b': [3, 4]})
   table = data.to_latex(position='ht')
   print(table)

Usage of keyword ``caption`` is extended.
Besides taking a single string as an argument,
one can optionally provide a tuple of ``(full_caption, short_caption)``
to add a short caption macro.

.. ipython:: python

   data = pd.DataFrame({'a': [1, 2], 'b': [3, 4]})
   table = data.to_latex(caption=('the full long caption', 'short caption'))
   print(table)

.. _whatsnew_120.read_csv_table_precision_default:

Change in default floating precision for ``read_csv`` and ``read_table``
^^^^^^^^^^^^^^^^^^^^^^^^^^^^^^^^^^^^^^^^^^^^^^^^^^^^^^^^^^^^^^^^^^^^^^^^

For the C parsing engine, the methods :meth:`read_csv` and :meth:`read_table` previously defaulted to a parser that
could read floating point numbers slightly incorrectly with respect to the last bit in precision.
The option ``floating_precision="high"`` has always been available to avoid this issue.
Beginning with this version, the default is now to use the more accurate parser by making
``floating_precision=None`` correspond to the high precision parser, and the new option
``floating_precision="legacy"`` to use the legacy parser. The change to using the higher precision
parser by default should have no impact on performance. (:issue:`17154`)

.. _whatsnew_120.floating:

Experimental nullable data types for float data
^^^^^^^^^^^^^^^^^^^^^^^^^^^^^^^^^^^^^^^^^^^^^^^

We've added :class:`Float32Dtype` / :class:`Float64Dtype` and :class:`~arrays.FloatingArray`,
an extension data type dedicated to floating point data that can hold the
``pd.NA`` missing value indicator (:issue:`32265`, :issue:`34307`).

While the default float data type already supports missing values using ``np.nan``,
this new data type uses ``pd.NA`` (and its corresponding behaviour) as missing
value indicator, in line with the already existing nullable :ref:`integer <integer_na>`
and :ref:`boolean <boolean>` data types.

One example where the behaviour of ``np.nan`` and ``pd.NA`` is different is
comparison operations:

.. ipython:: python

  # the default numpy float64 dtype
  s1 = pd.Series([1.5, None])
  s1
  s1 > 1

.. ipython:: python

  # the new nullable float64 dtype
  s2 = pd.Series([1.5, None], dtype="Float64")
  s2
  s2 > 1

See the :ref:`missing_data.NA` doc section for more details on the behaviour
when using the ``pd.NA`` missing value indicator.

As shown above, the dtype can be specified using the "Float64" or "Float32"
string (capitalized to distinguish it from the default "float64" data type).
Alternatively, you can also use the dtype object:

.. ipython:: python

   pd.Series([1.5, None], dtype=pd.Float32Dtype())

.. warning::

   Experimental: the new floating data types are currently experimental, and its
   behaviour or API may still change without warning. Expecially the behaviour
   regarding NaN (distinct from NA missing values) is subject to change.

.. _whatsnew_120.index_name_preservation:

Index/column name preservation when aggregating
^^^^^^^^^^^^^^^^^^^^^^^^^^^^^^^^^^^^^^^^^^^^^^^

When aggregating using :meth:`concat` or the :class:`DataFrame` constructor, Pandas
will attempt to preserve index (and column) names whenever possible (:issue:`35847`).
In the case where all inputs share a common name, this name will be assigned to the
result. When the input names do not all agree, the result will be unnamed. Here is an
example where the index name is preserved:

.. ipython:: python

    idx = pd.Index(range(5), name='abc')
    ser = pd.Series(range(5, 10), index=idx)
    pd.concat({'x': ser[1:], 'y': ser[:-1]}, axis=1)

The same is true for :class:`MultiIndex`, but the logic is applied separately on a
level-by-level basis.

.. _whatsnew_120.enhancements.other:

Other enhancements
^^^^^^^^^^^^^^^^^^
- Added :meth:`~DataFrame.set_flags` for setting table-wide flags on a ``Series`` or ``DataFrame`` (:issue:`28394`)
- :meth:`DataFrame.applymap` now supports ``na_action`` (:issue:`23803`)
- :class:`Index` with object dtype supports division and multiplication (:issue:`34160`)
- :meth:`DataFrame.explode` and :meth:`Series.explode` now support exploding of sets (:issue:`35614`)
- :meth:`DataFrame.hist` now supports time series (datetime) data (:issue:`32590`)
- ``Styler`` now allows direct CSS class name addition to individual data cells (:issue:`36159`)
- :meth:`Rolling.mean()` and :meth:`Rolling.sum()` use Kahan summation to calculate the mean to avoid numerical problems (:issue:`10319`, :issue:`11645`, :issue:`13254`, :issue:`32761`, :issue:`36031`)
- :meth:`DatetimeIndex.searchsorted`, :meth:`TimedeltaIndex.searchsorted`, :meth:`PeriodIndex.searchsorted`, and :meth:`Series.searchsorted` with datetimelike dtypes will now try to cast string arguments (listlike and scalar) to the matching datetimelike type (:issue:`36346`)
- Added methods :meth:`IntegerArray.prod`, :meth:`IntegerArray.min`, and :meth:`IntegerArray.max` (:issue:`33790`)
- Where possible :meth:`RangeIndex.difference` and :meth:`RangeIndex.symmetric_difference` will return :class:`RangeIndex` instead of :class:`Int64Index` (:issue:`36564`)
- Added :meth:`Rolling.sem()` and :meth:`Expanding.sem()` to compute the standard error of mean (:issue:`26476`).
- :meth:`Rolling.var()` and :meth:`Rolling.std()` use Kahan summation and Welfords Method to avoid numerical issues (:issue:`37051`)
- :meth:`DataFrame.plot` now recognizes ``xlabel`` and ``ylabel`` arguments for plots of type ``scatter`` and ``hexbin`` (:issue:`37001`)
- :class:`DataFrame` now supports ``divmod`` operation (:issue:`37165`)

.. _whatsnew_120.api_breaking.python:

Increased minimum version for Python
^^^^^^^^^^^^^^^^^^^^^^^^^^^^^^^^^^^^

pandas 1.2.0 supports Python 3.7.1 and higher (:issue:`35214`).

.. _whatsnew_120.api_breaking.deps:

Increased minimum versions for dependencies
^^^^^^^^^^^^^^^^^^^^^^^^^^^^^^^^^^^^^^^^^^^

Some minimum supported versions of dependencies were updated (:issue:`35214`).
If installed, we now require:

+-----------------+-----------------+----------+---------+
| Package         | Minimum Version | Required | Changed |
+=================+=================+==========+=========+
| numpy           | 1.16.5          |    X     |    X    |
+-----------------+-----------------+----------+---------+
| pytz            | 2017.3          |    X     |    X    |
+-----------------+-----------------+----------+---------+
| python-dateutil | 2.7.3           |    X     |         |
+-----------------+-----------------+----------+---------+
| bottleneck      | 1.2.1           |          |         |
+-----------------+-----------------+----------+---------+
| numexpr         | 2.6.8           |          |    X    |
+-----------------+-----------------+----------+---------+
| pytest (dev)    | 5.0.1           |          |    X    |
+-----------------+-----------------+----------+---------+
| mypy (dev)      | 0.782           |          |    X    |
+-----------------+-----------------+----------+---------+

For `optional libraries <https://dev.pandas.io/docs/install.html#dependencies>`_ the general recommendation is to use the latest version.
The following table lists the lowest version per library that is currently being tested throughout the development of pandas.
Optional libraries below the lowest tested version may still work, but are not considered supported.

+-----------------+-----------------+---------+
| Package         | Minimum Version | Changed |
+=================+=================+=========+
| beautifulsoup4  | 4.6.0           |         |
+-----------------+-----------------+---------+
| fastparquet     | 0.3.2           |         |
+-----------------+-----------------+---------+
| fsspec          | 0.7.4           |         |
+-----------------+-----------------+---------+
| gcsfs           | 0.6.0           |         |
+-----------------+-----------------+---------+
| lxml            | 4.3.0           |    X    |
+-----------------+-----------------+---------+
| matplotlib      | 2.2.3           |    X    |
+-----------------+-----------------+---------+
| numba           | 0.46.0          |         |
+-----------------+-----------------+---------+
| openpyxl        | 2.6.0           |    X    |
+-----------------+-----------------+---------+
| pyarrow         | 0.15.0          |    X    |
+-----------------+-----------------+---------+
| pymysql         | 0.7.11          |    X    |
+-----------------+-----------------+---------+
| pytables        | 3.5.1           |    X    |
+-----------------+-----------------+---------+
| s3fs            | 0.4.0           |         |
+-----------------+-----------------+---------+
| scipy           | 1.2.0           |         |
+-----------------+-----------------+---------+
| sqlalchemy      | 1.2.8           |    X    |
+-----------------+-----------------+---------+
| xarray          | 0.12.0          |    X    |
+-----------------+-----------------+---------+
| xlrd            | 1.2.0           |    X    |
+-----------------+-----------------+---------+
| xlsxwriter      | 1.0.2           |    X    |
+-----------------+-----------------+---------+
| xlwt            | 1.3.0           |    X    |
+-----------------+-----------------+---------+
| pandas-gbq      | 0.12.0          |         |
+-----------------+-----------------+---------+

See :ref:`install.dependencies` and :ref:`install.optional_dependencies` for more.

.. ---------------------------------------------------------------------------

.. _whatsnew_120.deprecations:

Deprecations
~~~~~~~~~~~~
- Deprecated parameter ``inplace`` in :meth:`MultiIndex.set_codes` and :meth:`MultiIndex.set_levels` (:issue:`35626`)
- Deprecated parameter ``dtype`` in :meth:`~Index.copy` on method all index classes. Use the :meth:`~Index.astype` method instead for changing dtype (:issue:`35853`)
- Deprecated parameters ``levels`` and ``codes`` in :meth:`~MultiIndex.copy`. Use the :meth:`~MultiIndex.set_levels` and :meth:`~MultiIndex.set_codes` methods instead (:issue:`36685`)
- Date parser functions :func:`~pandas.io.date_converters.parse_date_time`, :func:`~pandas.io.date_converters.parse_date_fields`, :func:`~pandas.io.date_converters.parse_all_fields` and :func:`~pandas.io.date_converters.generic_parser` from ``pandas.io.date_converters`` are deprecated and will be removed in a future version; use :func:`to_datetime` instead (:issue:`35741`)
- :meth:`DataFrame.lookup` is deprecated and will be removed in a future version, use :meth:`DataFrame.melt` and :meth:`DataFrame.loc` instead (:issue:`18682`)
- The :meth:`Index.to_native_types` is deprecated. Use ``.astype(str)`` instead (:issue:`28867`)
- Deprecated indexing :class:`DataFrame` rows with datetime-like strings ``df[string]``, use ``df.loc[string]`` instead (:issue:`36179`)
- Deprecated casting an object-dtype index of ``datetime`` objects to :class:`DatetimeIndex` in the :class:`Series` constructor (:issue:`23598`)
- Deprecated :meth:`Index.is_all_dates` (:issue:`27744`)
- The default value of ``regex`` for :meth:`Series.str.replace` will change from ``True`` to ``False`` in a future release. In addition, single character regular expressions will *not* be treated as literal strings when ``regex=True`` is set. (:issue:`24804`)
- Deprecated automatic alignment on comparison operations between :class:`DataFrame` and :class:`Series`, do ``frame, ser = frame.align(ser, axis=1, copy=False)`` before e.g. ``frame == ser`` (:issue:`28759`)
- :meth:`Rolling.count` with ``min_periods=None`` will default to the size of the window in a future version (:issue:`31302`)
- Deprecated slice-indexing on timezone-aware :class:`DatetimeIndex` with naive ``datetime`` objects, to match scalar indexing behavior (:issue:`36148`)
- :meth:`Index.ravel` returning a ``np.ndarray`` is deprecated, in the future this will return a view on the same index (:issue:`19956`)

.. ---------------------------------------------------------------------------


.. _whatsnew_120.performance:

Performance improvements
~~~~~~~~~~~~~~~~~~~~~~~~

- Performance improvements when creating DataFrame or Series with dtype ``str`` or :class:`StringDtype` from array with many string elements (:issue:`36304`, :issue:`36317`, :issue:`36325`, :issue:`36432`)
- Performance improvement in :meth:`GroupBy.agg` with the ``numba`` engine (:issue:`35759`)
- Performance improvements when creating :meth:`pd.Series.map` from a huge dictionary (:issue:`34717`)
- Performance improvement in :meth:`GroupBy.transform` with the ``numba`` engine (:issue:`36240`)
- ``Styler`` uuid method altered to compress data transmission over web whilst maintaining reasonably low table collision probability (:issue:`36345`)
- Performance improvement in :meth:`pd.to_datetime` with non-ns time unit for ``float`` ``dtype`` columns (:issue:`20445`)
- Performance improvement in setting values on a :class:`IntervalArray` (:issue:`36310`)
- The internal index method :meth:`~Index._shallow_copy` now makes the new index and original index share cached attributes,
  avoiding creating these again, if created on either. This can speed up operations that depend on creating copies of existing indexes (:issue:`36840`)
- Performance improvement in :meth:`RollingGroupby.count` (:issue:`35625`)
- Small performance decrease to :meth:`Rolling.min` and :meth:`Rolling.max` for fixed windows (:issue:`36567`)
- Reduced peak memory usage in :meth:`DataFrame.to_pickle` when using ``protocol=5`` in python 3.8+ (:issue:`34244`)
- Performance improvement in :class:`ExpandingGroupby` (:issue:`37064`)

.. ---------------------------------------------------------------------------

.. _whatsnew_120.bug_fixes:

Bug fixes
~~~~~~~~~

Categorical
^^^^^^^^^^^
- :meth:`Categorical.fillna` will always return a copy, will validate a passed fill value regardless of whether there are any NAs to fill, and will disallow a ``NaT`` as a fill value for numeric categories (:issue:`36530`)
- Bug in :meth:`Categorical.__setitem__` that incorrectly raised when trying to set a tuple value (:issue:`20439`)
-

Datetimelike
^^^^^^^^^^^^
- Bug in :attr:`DatetimeArray.date` where a ``ValueError`` would be raised with a read-only backing array (:issue:`33530`)
- Bug in ``NaT`` comparisons failing to raise ``TypeError`` on invalid inequality comparisons (:issue:`35046`)
- Bug in :class:`DateOffset` where attributes reconstructed from pickle files differ from original objects when input values exceed normal ranges (e.g months=12) (:issue:`34511`)
- Bug in :meth:`DatetimeIndex.get_slice_bound` where ``datetime.date`` objects were not accepted or naive :class:`Timestamp` with a tz-aware :class:`DatetimeIndex` (:issue:`35690`)
- Bug in :meth:`DatetimeIndex.slice_locs` where ``datetime.date`` objects were not accepted (:issue:`34077`)
- Bug in :meth:`DatetimeIndex.searchsorted`, :meth:`TimedeltaIndex.searchsorted`, :meth:`PeriodIndex.searchsorted`, and :meth:`Series.searchsorted` with ``datetime64``, ``timedelta64`` or ``Period`` dtype placement of ``NaT`` values being inconsistent with ``NumPy`` (:issue:`36176`, :issue:`36254`)
- Inconsistency in :class:`DatetimeArray`, :class:`TimedeltaArray`, and :class:`PeriodArray`  setitem casting arrays of strings to datetimelike scalars but not scalar strings (:issue:`36261`)
- Bug in :class:`DatetimeIndex.shift` incorrectly raising when shifting empty indexes (:issue:`14811`)
- :class:`Timestamp` and :class:`DatetimeIndex` comparisons between timezone-aware and timezone-naive objects now follow the standard library ``datetime`` behavior, returning ``True``/``False`` for ``!=``/``==`` and raising for inequality comparisons (:issue:`28507`)
- Bug in :meth:`DatetimeIndex.equals` and :meth:`TimedeltaIndex.equals` incorrectly considering ``int64`` indexes as equal (:issue:`36744`)

Timedelta
^^^^^^^^^
- Bug in :class:`TimedeltaIndex`, :class:`Series`, and :class:`DataFrame` floor-division with ``timedelta64`` dtypes and ``NaT`` in the denominator (:issue:`35529`)
- Bug in parsing of ISO 8601 durations in :class:`Timedelta`, :meth:`pd.to_datetime` (:issue:`37159`, fixes :issue:`29773` and :issue:`36204`)

Timezones
^^^^^^^^^

- Bug in :func:`date_range` was raising AmbiguousTimeError for valid input with ``ambiguous=False`` (:issue:`35297`)
-


Numeric
^^^^^^^
- Bug in :func:`to_numeric` where float precision was incorrect (:issue:`31364`)
- Bug in :meth:`DataFrame.any` with ``axis=1`` and ``bool_only=True`` ignoring the ``bool_only`` keyword (:issue:`32432`)
- Bug in :meth:`Series.equals` where a ``ValueError`` was raised when numpy arrays were compared to scalars (:issue:`35267`)
- Bug in :class:`Series` where two :class:`Series` each have a :class:`DatetimeIndex` with different timezones having those indexes incorrectly changed when performing arithmetic operations (:issue:`33671`)
- Bug in :meth:`pd._testing.assert_almost_equal` was incorrect for complex numeric types (:issue:`28235`)
- Bug in :meth:`DataFrame.__rmatmul__` error handling reporting transposed shapes (:issue:`21581`)
- Bug in :class:`Series` flex arithmetic methods where the result when operating with a ``list``, ``tuple`` or ``np.ndarray`` would have an incorrect name (:issue:`36760`)
- Bug in :class:`IntegerArray` multiplication with ``timedelta`` and ``np.timedelta64`` objects (:issue:`36870`)
- Bug in :class:`MultiIndex` comparison with tuple incorrectly treating tuple as array-like (:issue:`21517`)
- Bug in :meth:`DataFrame.diff` with ``datetime64`` dtypes including ``NaT`` values failing to fill ``NaT`` results correctly (:issue:`32441`)
- Bug in :class:`DataFrame` arithmetic ops incorrectly accepting keyword arguments (:issue:`36843`)
- Bug in :class:`IntervalArray` comparisons with :class:`Series` not returning :class:`Series` (:issue:`36908`)
- Bug in :class:`DataFrame` allowing arithmetic operations with list of array-likes with undefined results. Behavior changed to raising ``ValueError`` (:issue:`36702`)

Conversion
^^^^^^^^^^

-
-

Strings
^^^^^^^
- Bug in :meth:`Series.to_string`, :meth:`DataFrame.to_string`, and :meth:`DataFrame.to_latex` adding a leading space when ``index=False`` (:issue:`24980`)
-
-


Interval
^^^^^^^^

-
-

Indexing
^^^^^^^^

- Bug in :meth:`PeriodIndex.get_loc` incorrectly raising ``ValueError`` on non-datelike strings instead of ``KeyError``, causing similar errors in :meth:`Series.__geitem__`, :meth:`Series.__contains__`, and :meth:`Series.loc.__getitem__` (:issue:`34240`)
- Bug in :meth:`Index.sort_values` where, when empty values were passed, the method would break by trying to compare missing values instead of pushing them to the end of the sort order. (:issue:`35584`)
- Bug in :meth:`Index.get_indexer` and :meth:`Index.get_indexer_non_unique` where int64 arrays are returned instead of intp. (:issue:`36359`)
- Bug in :meth:`DataFrame.sort_index` where parameter ascending passed as a list on a single level index gives wrong result. (:issue:`32334`)
- Bug in :meth:`DataFrame.reset_index` was incorrectly raising a ``ValueError`` for input with a :class:`MultiIndex` with missing values in a level with ``Categorical`` dtype (:issue:`24206`)
- Bug in indexing with boolean masks on datetime-like values sometimes returning a view instead of a copy (:issue:`36210`)
- Bug in :meth:`DataFrame.__getitem__` and :meth:`DataFrame.loc.__getitem__` with :class:`IntervalIndex` columns and a numeric indexer (:issue:`26490`)
- Bug in :meth:`Series.loc.__getitem__` with a non-unique :class:`MultiIndex` and an empty-list indexer (:issue:`13691`)

Missing
^^^^^^^

- Bug in :meth:`SeriesGroupBy.transform` now correctly handles missing values for ``dropna=False`` (:issue:`35014`)
-

MultiIndex
^^^^^^^^^^

- Bug in :meth:`DataFrame.xs` when used with :class:`IndexSlice` raises ``TypeError`` with message ``"Expected label or tuple of labels"`` (:issue:`35301`)
- Bug in :meth:`DataFrame.reset_index` with ``NaT`` values in index raises ``ValueError`` with message ``"cannot convert float NaN to integer"`` (:issue:`36541`)
-

I/O
^^^

- :func:`read_sas` no longer leaks resources on failure (:issue:`35566`)
- Bug in :meth:`to_csv` caused a ``ValueError`` when it was called with a filename in combination with ``mode`` containing a ``b`` (:issue:`35058`)
- In :meth:`read_csv` ``float_precision='round_trip'`` now handles ``decimal`` and ``thousands`` parameters (:issue:`35365`)
- :meth:`to_pickle` and :meth:`read_pickle` were closing user-provided file objects (:issue:`35679`)
- :meth:`to_csv` passes compression arguments for ``'gzip'`` always to ``gzip.GzipFile`` (:issue:`28103`)
- :meth:`to_csv` did not support zip compression for binary file object not having a filename (:issue:`35058`)
- :meth:`to_csv` and :meth:`read_csv` did not honor ``compression`` and ``encoding`` for path-like objects that are internally converted to file-like objects (:issue:`35677`, :issue:`26124`, and :issue:`32392`)
- :meth:`to_picke` and :meth:`read_pickle` did not support compression for file-objects (:issue:`26237`, :issue:`29054`, and :issue:`29570`)
<<<<<<< HEAD
- :class:`TableFormatter` was using the full list of columns when computing formatters for truncated displays (:issue:`35907`)
=======
- Bug in :func:`LongTableBuilder.middle_separator` was duplicating LaTeX longtable entries in the List of Tables of a LaTeX document (:issue:`34360`)
- Bug in :meth:`read_csv` with ``engine='python'`` truncating data if multiple items present in first row and first element started with BOM (:issue:`36343`)
- Removed ``private_key`` and ``verbose`` from :func:`read_gbq` as they are no longer supported in ``pandas-gbq`` (:issue:`34654`, :issue:`30200`)
- Bumped minimum pytables version to 3.5.1 to avoid a ``ValueError`` in :meth:`read_hdf` (:issue:`24839`)
- Bug in :func:`read_table` and :func:`read_csv` when ``delim_whitespace=True`` and ``sep=default`` (:issue:`36583`)
- Bug in :meth:`to_json` with ``lines=True`` and ``orient='records'`` the last line of the record is not appended with 'new line character' (:issue:`36888`)
- Bug in :meth:`read_parquet` with fixed offset timezones. String representation of timezones was not recognized (:issue:`35997`, :issue:`36004`)
- Bug in output rendering of complex numbers showing too many trailing zeros (:issue:`36799`)
- Bug in :class:`HDFStore` threw a ``TypeError`` when exporting an empty :class:`DataFrame` with ``datetime64[ns, tz]`` dtypes with a fixed HDF5 store (:issue:`20594`)
>>>>>>> 54fa3da2

Plotting
^^^^^^^^

- Bug in :meth:`DataFrame.plot` was rotating xticklabels when ``subplots=True``, even if the x-axis wasn't an irregular time series (:issue:`29460`)
- Bug in :meth:`DataFrame.plot` where a marker letter in the ``style`` keyword sometimes causes a ``ValueError`` (:issue:`21003`)
- Twinned axes were losing their tick labels which should only happen to all but the last row or column of 'externally' shared axes (:issue:`33819`)

Groupby/resample/rolling
^^^^^^^^^^^^^^^^^^^^^^^^

- Bug in :meth:`DataFrameGroupBy.count` and :meth:`SeriesGroupBy.sum` returning ``NaN`` for missing categories when grouped on multiple ``Categoricals``. Now returning ``0`` (:issue:`35028`)
- Bug in :meth:`DataFrameGroupBy.apply` that would some times throw an erroneous ``ValueError`` if the grouping axis had duplicate entries (:issue:`16646`)
- Bug in :meth:`DataFrame.resample(...)` that would throw a ``ValueError`` when resampling from "D" to "24H" over a transition into daylight savings time (DST) (:issue:`35219`)
- Bug when combining methods :meth:`DataFrame.groupby` with :meth:`DataFrame.resample` and :meth:`DataFrame.interpolate` raising an ``TypeError`` (:issue:`35325`)
- Bug in :meth:`DataFrameGroupBy.apply` where a non-nuisance grouping column would be dropped from the output columns if another groupby method was called before ``.apply()`` (:issue:`34656`)
- Bug in :meth:`DataFrameGroupby.apply` would drop a :class:`CategoricalIndex` when grouped on. (:issue:`35792`)
- Bug when subsetting columns on a :class:`~pandas.core.groupby.DataFrameGroupBy` (e.g. ``df.groupby('a')[['b']])``) would reset the attributes ``axis``, ``dropna``, ``group_keys``, ``level``, ``mutated``, ``sort``, and ``squeeze`` to their default values. (:issue:`9959`)
- Bug in :meth:`DataFrameGroupby.tshift` failing to raise ``ValueError`` when a frequency cannot be inferred for the index of a group (:issue:`35937`)
- Bug in :meth:`DataFrame.groupby` does not always maintain column index name for ``any``, ``all``, ``bfill``, ``ffill``, ``shift`` (:issue:`29764`)
- Bug in :meth:`DataFrameGroupBy.apply` raising error with ``np.nan`` group(s) when ``dropna=False`` (:issue:`35889`)
- Bug in :meth:`Rolling.sum()` returned wrong values when dtypes where mixed between float and integer and axis was equal to one (:issue:`20649`, :issue:`35596`)
- Bug in :meth:`Rolling.count` returned ``np.nan`` with :class:`pandas.api.indexers.FixedForwardWindowIndexer` as window, ``min_periods=0`` and only missing values in window (:issue:`35579`)
- Bug where :class:`pandas.core.window.Rolling` produces incorrect window sizes when using a ``PeriodIndex`` (:issue:`34225`)
- Bug in :meth:`DataFrameGroupBy.ffill` and :meth:`DataFrameGroupBy.bfill` where a ``NaN`` group would return filled values instead of ``NaN`` when ``dropna=True`` (:issue:`34725`)
- Bug in :meth:`RollingGroupby.count` where a ``ValueError`` was raised when specifying the ``closed`` parameter (:issue:`35869`)
- Bug in :meth:`DataFrame.groupby.rolling` returning wrong values with partial centered window (:issue:`36040`).
- Bug in :meth:`DataFrameGroupBy.rolling` returned wrong values with timeaware window containing ``NaN``. Raises ``ValueError`` because windows are not monotonic now (:issue:`34617`)
- Bug in :meth:`Rolling.__iter__` where a ``ValueError`` was not raised when ``min_periods`` was larger than ``window`` (:issue:`37156`)

Reshaping
^^^^^^^^^

- Bug in :meth:`DataFrame.pivot_table` with ``aggfunc='count'`` or ``aggfunc='sum'`` returning ``NaN`` for missing categories when pivoted on a ``Categorical``. Now returning ``0`` (:issue:`31422`)
- Bug in :func:`union_indexes` where input index names are not preserved in some cases. Affects :func:`concat` and :class:`DataFrame` constructor (:issue:`13475`)
- Bug in func :meth:`crosstab` when using multiple columns with ``margins=True`` and ``normalize=True`` (:issue:`35144`)
- Bug in :meth:`DataFrame.agg` with ``func={'name':<FUNC>}`` incorrectly raising ``TypeError`` when ``DataFrame.columns==['Name']`` (:issue:`36212`)
- Bug in :meth:`Series.transform` would give incorrect results or raise when the argument ``func`` was dictionary (:issue:`35811`)
-

Sparse
^^^^^^

-
-

ExtensionArray
^^^^^^^^^^^^^^

- Fixed Bug where :class:`DataFrame` column set to scalar extension type via a dict instantion was considered an object type rather than the extension type (:issue:`35965`)
- Fixed bug where ``astype()`` with equal dtype and ``copy=False`` would return a new object (:issue:`284881`)
- Fixed bug when applying a NumPy ufunc with multiple outputs to a :class:`pandas.arrays.IntegerArray` returning None (:issue:`36913`)


Other
^^^^^

- Bug in :meth:`DataFrame.replace` and :meth:`Series.replace` incorrectly raising ``AssertionError`` instead of ``ValueError`` when invalid parameter combinations are passed (:issue:`36045`)
- Bug in :meth:`DataFrame.replace` and :meth:`Series.replace` with numeric values and string ``to_replace`` (:issue:`34789`)
- Fixed metadata propagation in the :class:`Series.dt` and :class:`Series.str` accessors (:issue:`28283`)
- Bug in :meth:`Index.union` behaving differently depending on whether operand is a :class:`Index` or other list-like (:issue:`36384`)
- Passing an array with 2 or more dimensions to the :class:`Series` constructor now raises the more specific ``ValueError``, from a bare ``Exception`` previously (:issue:`35744`)

.. ---------------------------------------------------------------------------

.. _whatsnew_120.contributors:

Contributors
~~~~~~~~~~~~<|MERGE_RESOLUTION|>--- conflicted
+++ resolved
@@ -455,9 +455,6 @@
 - :meth:`to_csv` did not support zip compression for binary file object not having a filename (:issue:`35058`)
 - :meth:`to_csv` and :meth:`read_csv` did not honor ``compression`` and ``encoding`` for path-like objects that are internally converted to file-like objects (:issue:`35677`, :issue:`26124`, and :issue:`32392`)
 - :meth:`to_picke` and :meth:`read_pickle` did not support compression for file-objects (:issue:`26237`, :issue:`29054`, and :issue:`29570`)
-<<<<<<< HEAD
-- :class:`TableFormatter` was using the full list of columns when computing formatters for truncated displays (:issue:`35907`)
-=======
 - Bug in :func:`LongTableBuilder.middle_separator` was duplicating LaTeX longtable entries in the List of Tables of a LaTeX document (:issue:`34360`)
 - Bug in :meth:`read_csv` with ``engine='python'`` truncating data if multiple items present in first row and first element started with BOM (:issue:`36343`)
 - Removed ``private_key`` and ``verbose`` from :func:`read_gbq` as they are no longer supported in ``pandas-gbq`` (:issue:`34654`, :issue:`30200`)
@@ -467,7 +464,7 @@
 - Bug in :meth:`read_parquet` with fixed offset timezones. String representation of timezones was not recognized (:issue:`35997`, :issue:`36004`)
 - Bug in output rendering of complex numbers showing too many trailing zeros (:issue:`36799`)
 - Bug in :class:`HDFStore` threw a ``TypeError`` when exporting an empty :class:`DataFrame` with ``datetime64[ns, tz]`` dtypes with a fixed HDF5 store (:issue:`20594`)
->>>>>>> 54fa3da2
+- :class:`TableFormatter` was using the full list of columns when computing formatters for truncated displays (:issue:`35907`)
 
 Plotting
 ^^^^^^^^
