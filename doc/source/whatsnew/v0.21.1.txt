--- conflicted
+++ resolved
@@ -90,11 +90,8 @@
 - Bug in parsing integer datetime-like columns with specified format in ``read_sql`` (:issue:`17855`).
 - Bug in :meth:`DataFrame.to_msgpack` when serializing data of the numpy.bool_ datatype (:issue:`18390`)
 - Bug in :func:`read_json` not decoding when reading line deliminted JSON from S3 (:issue:`17200`)
-<<<<<<< HEAD
+- Bug in :func:`pandas.io.json.json_normalize` to avoid modification of ``meta`` (:issue:`18610`)
 - Bug when storing NaN-only categorical columns in hdf5 store (:issue:`18413`)
-=======
-- Bug in :func:`pandas.io.json.json_normalize` to avoid modification of ``meta`` (:issue:`18610`)
->>>>>>> 13f62672
 
 Plotting
 ^^^^^^^^
