--- conflicted
+++ resolved
@@ -102,11 +102,7 @@
 - Bug in :meth:`IntervalIndex.copy` when copying and ``IntervalIndex`` with non-default ``closed`` (:issue:`18339`)
 - Bug in :func:`DataFrame.to_dict` where columns of datetime that are tz-aware were not converted to required arrays when used with ``orient='records'``, raising``TypeError` (:issue:`18372`)
 - Bug in :class:`DateTimeIndex` and :meth:`date_range` where mismatching tz-aware ``start`` and ``end`` timezones would not raise an err if ``end.tzinfo`` is None (:issue:`18431`)
-<<<<<<< HEAD
-=======
 - Bug in :meth:`Series.fillna` which raised when passed a long integer on Python 2 (:issue:`18159`).
--
->>>>>>> 34a8d36e
 
 Indexing
 ^^^^^^^^
