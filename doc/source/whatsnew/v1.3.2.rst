.. _whatsnew_132:

What's new in 1.3.2 (August ??, 2021)
-------------------------------------

These are the changes in pandas 1.3.2. See :ref:`release` for a full changelog
including other versions of pandas.

{{ header }}

.. ---------------------------------------------------------------------------

.. _whatsnew_132.regressions:

Fixed regressions
~~~~~~~~~~~~~~~~~
- Performance regression in :meth:`DataFrame.isin` and :meth:`Series.isin` for nullable data types (:issue:`42714`)
- Regression in updating values of :class:`pandas.Series` using boolean index, created by using :meth:`pandas.DataFrame.pop` (:issue:`42530`)
- Regression in :meth:`DataFrame.from_records` with empty records (:issue:`42456`)
- Fixed regression in :meth:`DataFrame.shift` where TypeError occurred when shifting DataFrame created by concatenation of slices and fills with values (:issue:`42719`)
- Regression in :meth:`DataFrame.agg` when the ``func`` argument returned lists and ``axis=1`` (:issue:`42727`)
- Regression in :meth:`DataFrame.drop` does nothing if :class:`MultiIndex` has duplicates and indexer is a tuple or list of tuples (:issue:`42771`)
- Fixed regression where :meth:`pandas.read_csv` raised a ``ValueError`` when parameters ``names`` and ``prefix`` were both set to None (:issue:`42387`)
- Fixed regression in comparisons between :class:`Timestamp` object and ``datetime64`` objects outside the implementation bounds for nanosecond ``datetime64`` (:issue:`42794`)
<<<<<<< HEAD
- Regression in :meth:`Series.nlargest` and :meth:`Series.nsmallest` with nullable integer or float dtype (:issue:`41816`)
=======
- Fixed regression in :meth:`.Styler.highlight_min` and :meth:`.Styler.highlight_max` where ``pandas.NA`` was not successfully ignored (:issue:`42650`)
>>>>>>> 397432c7

.. ---------------------------------------------------------------------------

.. _whatsnew_132.bug_fixes:

Bug fixes
~~~~~~~~~
- 1D slices over extension types turn into N-dimensional slices over ExtensionArrays (:issue:`42430`)
- :meth:`.Styler.hide_columns` now hides the index name header row as well as column headers (:issue:`42101`)

.. ---------------------------------------------------------------------------

.. _whatsnew_132.other:

Other
~~~~~
-
-

.. ---------------------------------------------------------------------------

.. _whatsnew_132.contributors:

Contributors
~~~~~~~~~~~~

.. contributors:: v1.3.1..v1.3.2|HEAD<|MERGE_RESOLUTION|>--- conflicted
+++ resolved
@@ -22,11 +22,8 @@
 - Regression in :meth:`DataFrame.drop` does nothing if :class:`MultiIndex` has duplicates and indexer is a tuple or list of tuples (:issue:`42771`)
 - Fixed regression where :meth:`pandas.read_csv` raised a ``ValueError`` when parameters ``names`` and ``prefix`` were both set to None (:issue:`42387`)
 - Fixed regression in comparisons between :class:`Timestamp` object and ``datetime64`` objects outside the implementation bounds for nanosecond ``datetime64`` (:issue:`42794`)
-<<<<<<< HEAD
+- Fixed regression in :meth:`.Styler.highlight_min` and :meth:`.Styler.highlight_max` where ``pandas.NA`` was not successfully ignored (:issue:`42650`)
 - Regression in :meth:`Series.nlargest` and :meth:`Series.nsmallest` with nullable integer or float dtype (:issue:`41816`)
-=======
-- Fixed regression in :meth:`.Styler.highlight_min` and :meth:`.Styler.highlight_max` where ``pandas.NA`` was not successfully ignored (:issue:`42650`)
->>>>>>> 397432c7
 
 .. ---------------------------------------------------------------------------
 
