--- conflicted
+++ resolved
@@ -250,11 +250,8 @@
 
 Other
 ^^^^^
-<<<<<<< HEAD
 - Bug in :meth:`Series.memory_usage` when ``deep=True`` throw an error with Series of objects and the returned value is incorrect, as it does not take into account GC corrections (:issue:`51858`)
-=======
 - Bug in :func:`assert_almost_equal` now throwing assertion error for two unequal sets (:issue:`51727`)
->>>>>>> 5c155883
 
 .. ***DO NOT USE THIS SECTION***
 
