--- conflicted
+++ resolved
@@ -174,14 +174,9 @@
 - Deprecated :meth:`DataFrame.swapaxes` and :meth:`Series.swapaxes`, use :meth:`DataFrame.transpose` or :meth:`Series.transpose` instead (:issue:`51946`)
 - Deprecated making :meth:`Series.apply` return a :class:`DataFrame` when the passed-in callable returns a :class:`Series` object. In the future this will return a :class:`Series` whose values are themselves :class:`Series`. This pattern was very slow and it's recommended to use alternative methods to archive the same goal (:issue:`52116`)
 - Deprecated parameter ``convert_type`` in :meth:`Series.apply` (:issue:`52140`)
-<<<<<<< HEAD
 - Deprecated allowing passing :class:`BlockManager` objects to :class:`DataFrame` or :class:`SingleBlockManager` objects to :class:`Series` (:issue:`52419`)
--
-
-=======
 - Deprecated ``freq`` parameter in :class:`PeriodArray` constructor, pass ``dtype`` instead (:issue:`52462`)
 -
->>>>>>> 9271d25c
 
 .. ---------------------------------------------------------------------------
 .. _whatsnew_210.performance:
