.. _whatsnew_210:

What's new in 2.1.0 (Month XX, 2023)
--------------------------------------

These are the changes in pandas 2.1.0. See :ref:`release` for a full changelog
including other versions of pandas.

{{ header }}

.. ---------------------------------------------------------------------------
.. _whatsnew_210.enhancements:

Enhancements
~~~~~~~~~~~~

.. _whatsnew_210.enhancements.enhancement1:

enhancement1
^^^^^^^^^^^^

.. _whatsnew_210.enhancements.enhancement2:

enhancement2
^^^^^^^^^^^^

.. _whatsnew_210.enhancements.other:

Other enhancements
^^^^^^^^^^^^^^^^^^
- Improve error message when setting :class:`DataFrame` with wrong number of columns through :meth:`DataFrame.isetitem` (:issue:`51701`)
-

.. ---------------------------------------------------------------------------
.. _whatsnew_210.notable_bug_fixes:

Notable bug fixes
~~~~~~~~~~~~~~~~~

These are bug fixes that might have notable behavior changes.

.. _whatsnew_210.notable_bug_fixes.notable_bug_fix1:

notable_bug_fix1
^^^^^^^^^^^^^^^^

.. _whatsnew_210.notable_bug_fixes.notable_bug_fix2:

notable_bug_fix2
^^^^^^^^^^^^^^^^

.. ---------------------------------------------------------------------------
.. _whatsnew_210.api_breaking:

Backwards incompatible API changes
~~~~~~~~~~~~~~~~~~~~~~~~~~~~~~~~~~

.. _whatsnew_210.api_breaking.deps:

Increased minimum versions for dependencies
^^^^^^^^^^^^^^^^^^^^^^^^^^^^^^^^^^^^^^^^^^^
Some minimum supported versions of dependencies were updated.
If installed, we now require:

+-----------------+-----------------+----------+---------+
| Package         | Minimum Version | Required | Changed |
+=================+=================+==========+=========+
|                 |                 |    X     |    X    |
+-----------------+-----------------+----------+---------+

For `optional libraries <https://pandas.pydata.org/docs/getting_started/install.html>`_ the general recommendation is to use the latest version.
The following table lists the lowest version per library that is currently being tested throughout the development of pandas.
Optional libraries below the lowest tested version may still work, but are not considered supported.

+-----------------+-----------------+---------+
| Package         | Minimum Version | Changed |
+=================+=================+=========+
|                 |                 |    X    |
+-----------------+-----------------+---------+

See :ref:`install.dependencies` and :ref:`install.optional_dependencies` for more.

.. _whatsnew_210.api_breaking.other:

Other API changes
^^^^^^^^^^^^^^^^^
-
-

.. ---------------------------------------------------------------------------
.. _whatsnew_210.deprecations:

Deprecations
~~~~~~~~~~~~
- Deprecating pinning ``group.name`` to each group in :meth:`SeriesGroupBy.aggregate` aggregations; if your operation requires utilizing the groupby keys, iterate over the groupby object instead (:issue:`41090`)
<<<<<<< HEAD
- Deprecated ``axis=1`` in :meth:`DataFrame.groupby` and in :class:`Grouper` constructor, do ``frame.T.groupby(...)`` instead (:issue:`51203`)
=======
- Deprecated passing a :class:`DataFrame` to :meth:`DataFrame.from_records`, use :meth:`DataFrame.set_index` or :meth:`DataFrame.drop` instead (:issue:`51353`)
>>>>>>> 3d47fb96
- Deprecated accepting slices in :meth:`DataFrame.take`, call ``obj[slicer]`` or pass a sequence of integers instead (:issue:`51539`)
-

.. ---------------------------------------------------------------------------
.. _whatsnew_210.performance:

Performance improvements
~~~~~~~~~~~~~~~~~~~~~~~~
- Performance improvement in :func:`read_parquet` on string columns when using ``use_nullable_dtypes=True`` (:issue:`47345`)
- Performance improvement in :meth:`DataFrame.clip` and :meth:`Series.clip` (:issue:`51472`)
- Performance improvement in :meth:`DataFrame.first_valid_index` and :meth:`DataFrame.last_valid_index` for extension array dtypes (:issue:`51549`)
- Performance improvement in :meth:`DataFrame.where` when ``cond`` is backed by an extension dtype (:issue:`51574`)
- Performance improvement in :meth:`read_orc` when reading a remote URI file path. (:issue:`51609`)
- Performance improvement in :meth:`~arrays.ArrowExtensionArray.isna` when array has zero nulls or is all nulls (:issue:`51630`)

.. ---------------------------------------------------------------------------
.. _whatsnew_210.bug_fixes:

Bug fixes
~~~~~~~~~

Categorical
^^^^^^^^^^^
-
-

Datetimelike
^^^^^^^^^^^^
- Bug in :meth:`Timestamp.round` with values close to the implementation bounds returning incorrect results instead of raising ``OutOfBoundsDatetime`` (:issue:`51494`)
-

Timedelta
^^^^^^^^^
- Bug in :meth:`Timedelta.round` with values close to the implementation bounds returning incorrect results instead of raising ``OutOfBoundsTimedelta`` (:issue:`51494`)
- Bug in :class:`TimedeltaIndex` division or multiplication leading to ``.freq`` of "0 Days" instead of ``None`` (:issue:`51575`)
-

Timezones
^^^^^^^^^
-
-

Numeric
^^^^^^^
- Bug in :meth:`Series.corr` and :meth:`Series.cov` raising ``AttributeError`` for masked dtypes (:issue:`51422`)
-

Conversion
^^^^^^^^^^
-
-

Strings
^^^^^^^
-
-

Interval
^^^^^^^^
-
-

Indexing
^^^^^^^^
-
-

Missing
^^^^^^^
-
-

MultiIndex
^^^^^^^^^^
-
-

I/O
^^^
-
-

Period
^^^^^^
-
-

Plotting
^^^^^^^^
-
-

Groupby/resample/rolling
^^^^^^^^^^^^^^^^^^^^^^^^
- Bug in :meth:`DataFrameGroupBy.idxmin`, :meth:`SeriesGroupBy.idxmin`, :meth:`DataFrameGroupBy.idxmax`, :meth:`SeriesGroupBy.idxmax` return wrong dtype when used on empty DataFrameGroupBy or SeriesGroupBy (:issue:`51423`)
-

Reshaping
^^^^^^^^^
-
-

Sparse
^^^^^^
-
-

ExtensionArray
^^^^^^^^^^^^^^
- Bug in :meth:`Series.any` and :meth:`Series.all` returning ``NA`` for empty or all null pyarrow-backed data when ``skipna=True`` (:issue:`51624`)
-

Styler
^^^^^^
-
-

Other
^^^^^

.. ***DO NOT USE THIS SECTION***

-
-

.. ---------------------------------------------------------------------------
.. _whatsnew_210.contributors:

Contributors
~~~~~~~~~~~~<|MERGE_RESOLUTION|>--- conflicted
+++ resolved
@@ -93,11 +93,8 @@
 Deprecations
 ~~~~~~~~~~~~
 - Deprecating pinning ``group.name`` to each group in :meth:`SeriesGroupBy.aggregate` aggregations; if your operation requires utilizing the groupby keys, iterate over the groupby object instead (:issue:`41090`)
-<<<<<<< HEAD
 - Deprecated ``axis=1`` in :meth:`DataFrame.groupby` and in :class:`Grouper` constructor, do ``frame.T.groupby(...)`` instead (:issue:`51203`)
-=======
 - Deprecated passing a :class:`DataFrame` to :meth:`DataFrame.from_records`, use :meth:`DataFrame.set_index` or :meth:`DataFrame.drop` instead (:issue:`51353`)
->>>>>>> 3d47fb96
 - Deprecated accepting slices in :meth:`DataFrame.take`, call ``obj[slicer]`` or pass a sequence of integers instead (:issue:`51539`)
 -
 
