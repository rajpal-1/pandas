.. _whatsnew_210:

What's new in 2.1.0 (Aug 11, 2023)
--------------------------------------

These are the changes in pandas 2.1.0. See :ref:`release` for a full changelog
including other versions of pandas.

{{ header }}

.. ---------------------------------------------------------------------------
.. _whatsnew_210.enhancements:

Enhancements
~~~~~~~~~~~~

.. _whatsnew_210.enhancements.pyarrow_dependency:

PyArrow will become a required dependency with pandas 3.0
^^^^^^^^^^^^^^^^^^^^^^^^^^^^^^^^^^^^^^^^^^^^^^^^^^^^^^^^^

`PyArrow <https://arrow.apache.org/docs/python/index.html>`_ will become a required
dependency of pandas starting with pandas 3.0. This decision was made based on
`PDEP 10 <https://pandas.pydata.org/pdeps/0010-required-pyarrow-dependency.html>`_.

This will enable more changes that are hugely beneficial to pandas users, including
but not limited to:

- inferring strings as PyArrow backed strings by default enabling a significant
  reduction of the memory footprint and huge performance improvements.
- inferring more complex dtypes with PyArrow by default, like ``Decimal``, ``lists``,
  ``bytes``, ``structured data`` and more.
- Better interoperability with other libraries that depend on Apache Arrow.

We are collecting feedback on this decision `here <https://github.com/pandas-dev/pandas/issues/54466>`_.

.. _whatsnew_210.enhancements.infer_strings:

Avoid NumPy object dtype for strings by default
^^^^^^^^^^^^^^^^^^^^^^^^^^^^^^^^^^^^^^^^^^^^^^^

Previously, all strings were stored in columns with NumPy object dtype by default.
This release introduces an option ``future.infer_string`` that infers all
strings as PyArrow backed strings with dtype ``"string[pyarrow_numpy]"`` instead.
This is a new string dtype implementation that follows NumPy semantics in comparison
operations and will return ``np.nan`` as the missing value indicator.
Setting the option will also infer the dtype ``"string"`` as a :class:`StringDtype` with
storage set to ``"pyarrow_numpy"``, ignoring the value behind the option
``mode.string_storage``.

This option only works if PyArrow is installed. PyArrow backed strings have a
significantly reduced memory footprint and provide a big performance improvement
compared to NumPy object (:issue:`54430`).

The option can be enabled with:

.. code-block:: python

    pd.options.future.infer_string = True

This behavior will become the default with pandas 3.0.

.. _whatsnew_210.enhancements.reduction_extension_dtypes:

DataFrame reductions preserve extension dtypes
^^^^^^^^^^^^^^^^^^^^^^^^^^^^^^^^^^^^^^^^^^^^^^

In previous versions of pandas, the results of DataFrame reductions
(:meth:`DataFrame.sum` :meth:`DataFrame.mean` etc.) had NumPy dtypes, even when the DataFrames
were of extension dtypes. Pandas can now keep the dtypes when doing reductions over DataFrame
columns with a common dtype (:issue:`52788`).

*Old Behavior*

.. code-block:: ipython

    In [1]: df = pd.DataFrame({"a": [1, 1, 2, 1], "b": [np.nan, 2.0, 3.0, 4.0]}, dtype="Int64")
    In [2]: df.sum()
    Out[2]:
    a    5
    b    9
    dtype: int64
    In [3]: df = df.astype("int64[pyarrow]")
    In [4]: df.sum()
    Out[4]:
    a    5
    b    9
    dtype: int64

*New Behavior*

.. ipython:: python

    df = pd.DataFrame({"a": [1, 1, 2, 1], "b": [np.nan, 2.0, 3.0, 4.0]}, dtype="Int64")
    df.sum()
    df = df.astype("int64[pyarrow]")
    df.sum()

Notice that the dtype is now a masked dtype and PyArrow dtype, respectively, while previously it was a NumPy integer dtype.

To allow DataFrame reductions to preserve extension dtypes, :meth:`.ExtensionArray._reduce` has gotten a new keyword parameter ``keepdims``. Calling :meth:`.ExtensionArray._reduce` with ``keepdims=True`` should return an array of length 1 along the reduction axis. In order to maintain backward compatibility, the parameter is not required, but will it become required in the future. If the parameter is not found in the signature, DataFrame reductions can not preserve extension dtypes. Also, if the parameter is not found, a ``FutureWarning`` will be emitted and type checkers like mypy may complain about the signature not being compatible with :meth:`.ExtensionArray._reduce`.

.. _whatsnew_210.enhancements.cow:

Copy-on-Write improvements
^^^^^^^^^^^^^^^^^^^^^^^^^^

- :meth:`Series.transform` not respecting Copy-on-Write when ``func`` modifies :class:`Series` inplace (:issue:`53747`)
- Calling :meth:`Index.values` will now return a read-only NumPy array (:issue:`53704`)
- Setting a :class:`Series` into a :class:`DataFrame` now creates a lazy instead of a deep copy (:issue:`53142`)
- The :class:`DataFrame` constructor, when constructing a DataFrame from a dictionary
  of Index objects and specifying ``copy=False``, will now use a lazy copy
  of those Index objects for the columns of the DataFrame (:issue:`52947`)
- A shallow copy of a Series or DataFrame (``df.copy(deep=False)``) will now also return
  a shallow copy of the rows/columns :class:`Index` objects instead of only a shallow copy of
  the data, i.e. the index of the result is no longer identical
  (``df.copy(deep=False).index is df.index`` is no longer True) (:issue:`53721`)
- :meth:`DataFrame.head` and :meth:`DataFrame.tail` will now return deep copies (:issue:`54011`)
- Add lazy copy mechanism to :meth:`DataFrame.eval` (:issue:`53746`)

- Trying to operate inplace on a temporary column selection
  (for example, ``df["a"].fillna(100, inplace=True)``)
  will now always raise a warning when Copy-on-Write is enabled. In this mode,
  operating inplace like this will never work, since the selection behaves
  as a temporary copy. This holds true for:

  - DataFrame.update / Series.update
  - DataFrame.fillna / Series.fillna
  - DataFrame.replace / Series.replace
  - DataFrame.clip / Series.clip
  - DataFrame.where / Series.where
  - DataFrame.mask / Series.mask
  - DataFrame.interpolate / Series.interpolate
  - DataFrame.ffill / Series.ffill
  - DataFrame.bfill / Series.bfill

.. _whatsnew_210.enhancements.map_na_action:

New :meth:`DataFrame.map` method and support for ExtensionArrays
^^^^^^^^^^^^^^^^^^^^^^^^^^^^^^^^^^^^^^^^^^^^^^^^^^^^^^^^^^^^^^^^

The :meth:`DataFrame.map` been added and :meth:`DataFrame.applymap` has been deprecated. :meth:`DataFrame.map` has the same functionality as :meth:`DataFrame.applymap`, but the new name better communicates that this is the :class:`DataFrame` version of :meth:`Series.map` (:issue:`52353`).

When given a callable, :meth:`Series.map` applies the callable to all elements of the :class:`Series`.
Similarly, :meth:`DataFrame.map` applies the callable to all elements of the :class:`DataFrame`,
while :meth:`Index.map` applies the callable to all elements of the :class:`Index`.

Frequently, it is not desirable to apply the callable to nan-like values of the array and to avoid doing
that, the ``map`` method could be called with ``na_action="ignore"``, i.e. ``ser.map(func, na_action="ignore")``.
However, ``na_action="ignore"`` was not implemented for many :class:`.ExtensionArray` and ``Index`` types
and ``na_action="ignore"`` did not work correctly for any :class:`.ExtensionArray` subclass except the nullable numeric ones (i.e. with dtype :class:`Int64` etc.).

``na_action="ignore"`` now works for all array types (:issue:`52219`, :issue:`51645`, :issue:`51809`, :issue:`51936`, :issue:`52033`; :issue:`52096`).

*Previous behavior*:

.. code-block:: ipython

    In [1]: ser = pd.Series(["a", "b", np.nan], dtype="category")
    In [2]: ser.map(str.upper, na_action="ignore")
    NotImplementedError
    In [3]: df = pd.DataFrame(ser)
    In [4]: df.applymap(str.upper, na_action="ignore")  # worked for DataFrame
         0
    0    A
    1    B
    2  NaN
    In [5]: idx = pd.Index(ser)
    In [6]: idx.map(str.upper, na_action="ignore")
    TypeError: CategoricalIndex.map() got an unexpected keyword argument 'na_action'

*New behavior*:

.. ipython:: python

    ser = pd.Series(["a", "b", np.nan], dtype="category")
    ser.map(str.upper, na_action="ignore")
    df = pd.DataFrame(ser)
    df.map(str.upper, na_action="ignore")
    idx = pd.Index(ser)
    idx.map(str.upper, na_action="ignore")

Also, note that :meth:`Categorical.map` implicitly has had its ``na_action`` set to ``"ignore"`` by default.
This has been deprecated and the default for :meth:`Categorical.map` will change
to ``na_action=None``, consistent with all the other array types.

.. _whatsnew_210.enhancements.new_stack:

New implementation of :meth:`DataFrame.stack`
^^^^^^^^^^^^^^^^^^^^^^^^^^^^^^^^^^^^^^^^^^^^^

pandas has reimplemented :meth:`DataFrame.stack`. To use the new implementation, pass the argument ``future_stack=True``. This will become the only option in pandas 3.0.

The previous implementation had two main behavioral downsides.

1. The previous implementation would unnecessarily introduce NA values into the result. The user could have NA values automatically removed by passing ``dropna=True`` (the default), but doing this could also remove NA values from the result that existed in the input. See the examples below.
2. The previous implementation with ``sort=True`` (the default) would sometimes sort part of the resulting index, and sometimes not. If the input's columns are *not* a :class:`MultiIndex`, then the resulting index would never be sorted. If the columns are a :class:`MultiIndex`, then in most cases the level(s) in the resulting index that come from stacking the column level(s) would be sorted. In rare cases such level(s) would be sorted in a non-standard order, depending on how the columns were created.

The new implementation (``future_stack=True``) will no longer unnecessarily introduce NA values when stacking multiple levels and will never sort. As such, the arguments ``dropna`` and ``sort`` are not utilized and must remain unspecified when using ``future_stack=True``. These arguments will be removed in the next major release.

.. ipython:: python

    columns = pd.MultiIndex.from_tuples([("B", "d"), ("A", "c")])
    df = pd.DataFrame([[0, 2], [1, 3]], index=["z", "y"], columns=columns)
    df

In the previous version (``future_stack=False``), the default of ``dropna=True`` would remove unnecessarily introduced NA values but still coerce the dtype to ``float64`` in the process. In the new version, no NAs are introduced and so there is no coercion of the dtype.

.. ipython:: python
    :okwarning:

    df.stack([0, 1], future_stack=False, dropna=True)
    df.stack([0, 1], future_stack=True)

If the input contains NA values, the previous version would drop those as well with ``dropna=True`` or introduce new NA values with ``dropna=False``. The new version persists all values from the input.

.. ipython:: python
    :okwarning:

    df = pd.DataFrame([[0, 2], [np.nan, np.nan]], columns=columns)
    df
    df.stack([0, 1], future_stack=False, dropna=True)
    df.stack([0, 1], future_stack=False, dropna=False)
    df.stack([0, 1], future_stack=True)

.. _whatsnew_210.enhancements.other:

Other enhancements
^^^^^^^^^^^^^^^^^^
- :meth:`Series.ffill` and :meth:`Series.bfill` are now supported for objects with :class:`IntervalDtype` (:issue:`54247`)
- Added ``filters`` parameter to :func:`read_parquet` to filter out data, compatible with both ``engines`` (:issue:`53212`)
- :meth:`.Categorical.map` and :meth:`CategoricalIndex.map` now have a ``na_action`` parameter.
  :meth:`.Categorical.map` implicitly had a default value of ``"ignore"`` for ``na_action``. This has formally been deprecated and will be changed to ``None`` in the future.
  Also notice that :meth:`Series.map` has default ``na_action=None`` and calls to series with categorical data will now use ``na_action=None`` unless explicitly set otherwise (:issue:`44279`)
- :class:`api.extensions.ExtensionArray` now has a :meth:`~api.extensions.ExtensionArray.map` method (:issue:`51809`)
- :meth:`DataFrame.applymap` now uses the :meth:`~api.extensions.ExtensionArray.map` method of underlying :class:`api.extensions.ExtensionArray` instances (:issue:`52219`)
- :meth:`MultiIndex.sort_values` now supports ``na_position`` (:issue:`51612`)
- :meth:`MultiIndex.sortlevel` and :meth:`Index.sortlevel` gained a new keyword ``na_position`` (:issue:`51612`)
- :meth:`arrays.DatetimeArray.map`, :meth:`arrays.TimedeltaArray.map` and :meth:`arrays.PeriodArray.map` can now take a ``na_action`` argument (:issue:`51644`)
- :meth:`arrays.SparseArray.map` now supports ``na_action`` (:issue:`52096`).
- :meth:`pandas.read_html` now supports the ``storage_options`` keyword when used with a URL, allowing users to add headers to the outbound HTTP request (:issue:`49944`)
- Add :meth:`Index.diff` and :meth:`Index.round` (:issue:`19708`)
- Add ``"latex-math"`` as an option to the ``escape`` argument of :class:`.Styler` which will not escape all characters between ``"\("`` and ``"\)"`` during formatting (:issue:`51903`)
- Add dtype of categories to ``repr`` information of :class:`CategoricalDtype` (:issue:`52179`)
- Adding ``engine_kwargs`` parameter to :func:`read_excel` (:issue:`52214`)
- Classes that are useful for type-hinting have been added to the public API in the new submodule ``pandas.api.typing`` (:issue:`48577`)
- Implemented :attr:`Series.dt.is_month_start`, :attr:`Series.dt.is_month_end`, :attr:`Series.dt.is_year_start`, :attr:`Series.dt.is_year_end`, :attr:`Series.dt.is_quarter_start`, :attr:`Series.dt.is_quarter_end`, :attr:`Series.dt.days_in_month`, :attr:`Series.dt.unit`, :attr:`Series.dt.normalize`, :meth:`Series.dt.day_name`, :meth:`Series.dt.month_name`, :meth:`Series.dt.tz_convert` for :class:`ArrowDtype` with ``pyarrow.timestamp`` (:issue:`52388`, :issue:`51718`)
- :meth:`.DataFrameGroupBy.agg` and :meth:`.DataFrameGroupBy.transform` now support grouping by multiple keys when the index is not a :class:`MultiIndex` for ``engine="numba"`` (:issue:`53486`)
- :meth:`.SeriesGroupBy.agg` and :meth:`.DataFrameGroupBy.agg` now support passing in multiple functions for ``engine="numba"`` (:issue:`53486`)
- :meth:`.SeriesGroupBy.transform` and :meth:`.DataFrameGroupBy.transform` now support passing in a string as the function for ``engine="numba"`` (:issue:`53579`)
- :meth:`DataFrame.stack` gained the ``sort`` keyword to dictate whether the resulting :class:`MultiIndex` levels are sorted (:issue:`15105`)
- :meth:`DataFrame.unstack` gained the ``sort`` keyword to dictate whether the resulting :class:`MultiIndex` levels are sorted (:issue:`15105`)
- :meth:`Series.explode` now supports PyArrow-backed list types (:issue:`53602`)
- :meth:`Series.str.join` now supports ``ArrowDtype(pa.string())`` (:issue:`53646`)
- Add ``validate`` parameter to :meth:`Categorical.from_codes` (:issue:`50975`)
- Added :meth:`.ExtensionArray.interpolate` used by :meth:`Series.interpolate` and :meth:`DataFrame.interpolate` (:issue:`53659`)
- Added ``engine_kwargs`` parameter to :meth:`DataFrame.to_excel` (:issue:`53220`)
- Implemented :func:`api.interchange.from_dataframe` for :class:`DatetimeTZDtype` (:issue:`54239`)
- Implemented ``__from_arrow__`` on :class:`DatetimeTZDtype` (:issue:`52201`)
- Implemented ``__pandas_priority__`` to allow custom types to take precedence over :class:`DataFrame`, :class:`Series`, :class:`Index`, or :class:`.ExtensionArray` for arithmetic operations, :ref:`see the developer guide <extending.pandas_priority>` (:issue:`48347`)
- Improve error message when having incompatible columns using :meth:`DataFrame.merge` (:issue:`51861`)
- Improve error message when setting :class:`DataFrame` with wrong number of columns through :meth:`DataFrame.isetitem` (:issue:`51701`)
- Improved error handling when using :meth:`DataFrame.to_json` with incompatible ``index`` and ``orient`` arguments (:issue:`52143`)
- Improved error message when creating a DataFrame with empty data (0 rows), no index and an incorrect number of columns (:issue:`52084`)
- Improved error message when providing an invalid ``index`` or ``offset`` argument to :class:`.VariableOffsetWindowIndexer` (:issue:`54379`)
- Let :meth:`DataFrame.to_feather` accept a non-default :class:`Index` and non-string column names (:issue:`51787`)
- Added a new parameter ``by_row`` to :meth:`Series.apply` and :meth:`DataFrame.apply`. When set to ``False`` the supplied callables will always operate on the whole Series or DataFrame (:issue:`53400`, :issue:`53601`).
- :meth:`DataFrame.shift` and :meth:`Series.shift` now allow shifting by multiple periods by supplying a list of periods (:issue:`44424`)
- Groupby aggregations with ``numba`` (such as :meth:`.DataFrameGroupBy.sum`) now can preserve the dtype of the input instead of casting to ``float64`` (:issue:`44952`)
- Improved error message when :meth:`.DataFrameGroupBy.agg` failed (:issue:`52930`)
- Many read/to_* functions, such as :meth:`DataFrame.to_pickle` and :func:`read_csv`, support forwarding compression arguments to ``lzma.LZMAFile`` (:issue:`52979`)
- Reductions :meth:`Series.argmax`, :meth:`Series.argmin`, :meth:`Series.idxmax`, :meth:`Series.idxmin`, :meth:`Index.argmax`, :meth:`Index.argmin`, :meth:`DataFrame.idxmax`, :meth:`DataFrame.idxmin` are now supported for object-dtype (:issue:`4279`, :issue:`18021`, :issue:`40685`, :issue:`43697`)
- :meth:`DataFrame.to_parquet` and :func:`read_parquet` will now write and read ``attrs`` respectively (:issue:`54346`)
- :meth:`Index.all` and :meth:`Index.any` with floating dtypes and timedelta64 dtypes no longer raise ``TypeError``, matching the :meth:`Series.all` and :meth:`Series.any` behavior (:issue:`54566`)
- :meth:`Series.cummax`, :meth:`Series.cummin` and :meth:`Series.cumprod` are now supported for pyarrow dtypes with pyarrow version 13.0 and above (:issue:`52085`)
- Added support for the DataFrame Consortium Standard (:issue:`54383`)
- Performance improvement in :meth:`.DataFrameGroupBy.quantile` and :meth:`.SeriesGroupBy.quantile` (:issue:`51722`)
- PyArrow-backed integer dtypes now support bitwise operations (:issue:`54495`)

.. ---------------------------------------------------------------------------
.. _whatsnew_210.api_breaking:

Backwards incompatible API changes
~~~~~~~~~~~~~~~~~~~~~~~~~~~~~~~~~~

.. _whatsnew_210.api_breaking.deps:

Increased minimum version for Python
^^^^^^^^^^^^^^^^^^^^^^^^^^^^^^^^^^^^

pandas 2.1.0 supports Python 3.9 and higher.

Increased minimum versions for dependencies
^^^^^^^^^^^^^^^^^^^^^^^^^^^^^^^^^^^^^^^^^^^
Some minimum supported versions of dependencies were updated.
If installed, we now require:

+----------------------+-----------------+----------+---------+
| Package              | Minimum Version | Required | Changed |
+======================+=================+==========+=========+
| numpy                | 1.22.4          |    X     |    X    |
+----------------------+-----------------+----------+---------+
| mypy (dev)           | 1.4.1           |          |    X    |
+----------------------+-----------------+----------+---------+
| beautifulsoup4       | 4.11.1          |          |    X    |
+----------------------+-----------------+----------+---------+
| bottleneck           | 1.3.4           |          |    X    |
+----------------------+-----------------+----------+---------+
| dataframe-api-compat | 0.1.7           |          |    X    |
+----------------------+-----------------+----------+---------+
| fastparquet          | 0.8.1           |          |    X    |
+----------------------+-----------------+----------+---------+
| fsspec               | 2022.05.0       |          |    X    |
+----------------------+-----------------+----------+---------+
| hypothesis           | 6.46.1          |          |    X    |
+----------------------+-----------------+----------+---------+
| gcsfs                | 2022.05.0       |          |    X    |
+----------------------+-----------------+----------+---------+
| jinja2               | 3.1.2           |          |    X    |
+----------------------+-----------------+----------+---------+
| lxml                 | 4.8.0           |          |    X    |
+----------------------+-----------------+----------+---------+
| numba                | 0.55.2          |          |    X    |
+----------------------+-----------------+----------+---------+
| numexpr              | 2.8.0           |          |    X    |
+----------------------+-----------------+----------+---------+
| openpyxl             | 3.0.10          |          |    X    |
+----------------------+-----------------+----------+---------+
| pandas-gbq           | 0.17.5          |          |    X    |
+----------------------+-----------------+----------+---------+
| psycopg2             | 2.9.3           |          |    X    |
+----------------------+-----------------+----------+---------+
| pyreadstat           | 1.1.5           |          |    X    |
+----------------------+-----------------+----------+---------+
| pyqt5                | 5.15.6          |          |    X    |
+----------------------+-----------------+----------+---------+
| pytables             | 3.7.0           |          |    X    |
+----------------------+-----------------+----------+---------+
| pytest               | 7.3.2           |          |    X    |
+----------------------+-----------------+----------+---------+
| python-snappy        | 0.6.1           |          |    X    |
+----------------------+-----------------+----------+---------+
| pyxlsb               | 1.0.9           |          |    X    |
+----------------------+-----------------+----------+---------+
| s3fs                 | 2022.05.0       |          |    X    |
+----------------------+-----------------+----------+---------+
| scipy                | 1.8.1           |          |    X    |
+----------------------+-----------------+----------+---------+
| sqlalchemy           | 1.4.36          |          |    X    |
+----------------------+-----------------+----------+---------+
| tabulate             | 0.8.10          |          |    X    |
+----------------------+-----------------+----------+---------+
| xarray               | 2022.03.0       |          |    X    |
+----------------------+-----------------+----------+---------+
| xlsxwriter           | 3.0.3           |          |    X    |
+----------------------+-----------------+----------+---------+
| zstandard            | 0.17.0          |          |    X    |
+----------------------+-----------------+----------+---------+

For `optional libraries <https://pandas.pydata.org/docs/getting_started/install.html>`_ the general recommendation is to use the latest version.

See :ref:`install.dependencies` and :ref:`install.optional_dependencies` for more.

.. _whatsnew_210.api_breaking.other:

Other API changes
^^^^^^^^^^^^^^^^^
- :class:`arrays.PandasArray` has been renamed :class:`.NumpyExtensionArray` and the attached dtype name changed from ``PandasDtype`` to ``NumpyEADtype``; importing ``PandasArray`` still works until the next major version (:issue:`53694`)

.. ---------------------------------------------------------------------------
.. _whatsnew_210.deprecations:

Deprecations
~~~~~~~~~~~~

Deprecated silent upcasting in setitem-like Series operations
^^^^^^^^^^^^^^^^^^^^^^^^^^^^^^^^^^^^^^^^^^^^^^^^^^^^^^^^^^^^^

PDEP-6: https://pandas.pydata.org/pdeps/0006-ban-upcasting.html

Setitem-like operations on Series (or DataFrame columns) which silently upcast the dtype are
deprecated and show a warning. Examples of affected operations are:

- ``ser.fillna('foo', inplace=True)``
- ``ser.where(ser.isna(), 'foo', inplace=True)``
- ``ser.iloc[indexer] = 'foo'``
- ``ser.loc[indexer] = 'foo'``
- ``df.iloc[indexer, 0] = 'foo'``
- ``df.loc[indexer, 'a'] = 'foo'``
- ``ser[indexer] = 'foo'``

where ``ser`` is a :class:`Series`, ``df`` is a :class:`DataFrame`, and ``indexer``
could be a slice, a mask, a single value, a list or array of values, or any other
allowed indexer.

In a future version, these will raise an error and you should cast to a common dtype first.

*Previous behavior*:

.. code-block:: ipython

  In [1]: ser = pd.Series([1, 2, 3])

  In [2]: ser
  Out[2]:
  0    1
  1    2
  2    3
  dtype: int64

  In [3]: ser[0] = 'not an int64'

  In [4]: ser
  Out[4]:
  0    not an int64
  1               2
  2               3
  dtype: object

*New behavior*:

.. code-block:: ipython

  In [1]: ser = pd.Series([1, 2, 3])

  In [2]: ser
  Out[2]:
  0    1
  1    2
  2    3
  dtype: int64

  In [3]: ser[0] = 'not an int64'
  FutureWarning:
    Setting an item of incompatible dtype is deprecated and will raise in a future error of pandas.
    Value 'not an int64' has dtype incompatible with int64, please explicitly cast to a compatible dtype first.

  In [4]: ser
  Out[4]:
  0    not an int64
  1               2
  2               3
  dtype: object

To retain the current behaviour, in the case above you could cast ``ser`` to ``object`` dtype first:

.. ipython:: python

  ser = pd.Series([1, 2, 3])
  ser = ser.astype('object')
  ser[0] = 'not an int64'
  ser

Depending on the use-case, it might be more appropriate to cast to a different dtype.
In the following, for example, we cast to ``float64``:

.. ipython:: python

  ser = pd.Series([1, 2, 3])
  ser = ser.astype('float64')
  ser[0] = 1.1
  ser

For further reading, please see https://pandas.pydata.org/pdeps/0006-ban-upcasting.html.

Deprecated parsing datetimes with mixed time zones
^^^^^^^^^^^^^^^^^^^^^^^^^^^^^^^^^^^^^^^^^^^^^^^^^^

Parsing datetimes with mixed time zones is deprecated and shows a warning unless user passes ``utc=True`` to :func:`to_datetime` (:issue:`50887`)

*Previous behavior*:

.. code-block:: ipython

  In [7]: data = ["2020-01-01 00:00:00+06:00", "2020-01-01 00:00:00+01:00"]

  In [8]:  pd.to_datetime(data, utc=False)
  Out[8]:
  Index([2020-01-01 00:00:00+06:00, 2020-01-01 00:00:00+01:00], dtype='object')

*New behavior*:

.. code-block:: ipython

  In [9]: pd.to_datetime(data, utc=False)
  FutureWarning:
    In a future version of pandas, parsing datetimes with mixed time zones will raise
    a warning unless `utc=True`. Please specify `utc=True` to opt in to the new behaviour
    and silence this warning. To create a `Series` with mixed offsets and `object` dtype,
    please use `apply` and `datetime.datetime.strptime`.
  Index([2020-01-01 00:00:00+06:00, 2020-01-01 00:00:00+01:00], dtype='object')

In order to silence this warning and avoid an error in a future version of pandas,
please specify ``utc=True``:

.. ipython:: python

    data = ["2020-01-01 00:00:00+06:00", "2020-01-01 00:00:00+01:00"]
    pd.to_datetime(data, utc=True)

To create a ``Series`` with mixed offsets and ``object`` dtype, please use ``apply``
and ``datetime.datetime.strptime``:

.. ipython:: python

    import datetime as dt

    data = ["2020-01-01 00:00:00+06:00", "2020-01-01 00:00:00+01:00"]
    pd.Series(data).apply(lambda x: dt.datetime.strptime(x, '%Y-%m-%d %H:%M:%S%z'))

Other Deprecations
^^^^^^^^^^^^^^^^^^
- Deprecated :attr:`.DataFrameGroupBy.dtypes`, check ``dtypes`` on the underlying object instead (:issue:`51045`)
- Deprecated :attr:`DataFrame._data` and :attr:`Series._data`, use public APIs instead (:issue:`33333`)
- Deprecated :func:`concat` behavior when any of the objects being concatenated have length 0; in the past the dtypes of empty objects were ignored when determining the resulting dtype, in a future version they will not (:issue:`39122`)
- Deprecated :meth:`.Categorical.to_list`, use ``obj.tolist()`` instead (:issue:`51254`)
- Deprecated :meth:`.DataFrameGroupBy.all` and :meth:`.DataFrameGroupBy.any` with datetime64 or :class:`PeriodDtype` values, matching the :class:`Series` and :class:`DataFrame` deprecations (:issue:`34479`)
- Deprecated ``axis=1`` in :meth:`DataFrame.ewm`, :meth:`DataFrame.rolling`, :meth:`DataFrame.expanding`, transpose before calling the method instead (:issue:`51778`)
- Deprecated ``axis=1`` in :meth:`DataFrame.groupby` and in :class:`Grouper` constructor, do ``frame.T.groupby(...)`` instead (:issue:`51203`)
- Deprecated ``broadcast_axis`` keyword in :meth:`Series.align` and :meth:`DataFrame.align`, upcast before calling ``align`` with ``left = DataFrame({col: left for col in right.columns}, index=right.index)`` (:issue:`51856`)
- Deprecated ``downcast`` keyword in :meth:`Index.fillna` (:issue:`53956`)
- Deprecated ``fill_method`` and ``limit`` keywords in :meth:`DataFrame.pct_change`, :meth:`Series.pct_change`, :meth:`.DataFrameGroupBy.pct_change`, and :meth:`.SeriesGroupBy.pct_change`, explicitly call e.g. :meth:`DataFrame.ffill` or :meth:`DataFrame.bfill` before calling ``pct_change`` instead (:issue:`53491`)
- Deprecated ``method``, ``limit``, and ``fill_axis`` keywords in :meth:`DataFrame.align` and :meth:`Series.align`, explicitly call :meth:`DataFrame.fillna` or :meth:`Series.fillna` on the alignment results instead (:issue:`51856`)
- Deprecated ``quantile`` keyword in :meth:`.Rolling.quantile` and :meth:`.Expanding.quantile`, renamed to ``q`` instead (:issue:`52550`)
- Deprecated accepting slices in :meth:`DataFrame.take`, call ``obj[slicer]`` or pass a sequence of integers instead (:issue:`51539`)
- Deprecated behavior of :meth:`DataFrame.idxmax`, :meth:`DataFrame.idxmin`, :meth:`Series.idxmax`, :meth:`Series.idxmin` in with all-NA entries or any-NA and ``skipna=False``; in a future version these will raise ``ValueError`` (:issue:`51276`)
- Deprecated explicit support for subclassing :class:`Index` (:issue:`45289`)
- Deprecated making functions given to :meth:`Series.agg` attempt to operate on each element in the :class:`Series` and only operate on the whole :class:`Series` if the elementwise operations failed. In the future, functions given to :meth:`Series.agg` will always operate on the whole :class:`Series` only. To keep the current behavior, use :meth:`Series.transform` instead (:issue:`53325`)
- Deprecated making the functions in a list of functions given to :meth:`DataFrame.agg` attempt to operate on each element in the :class:`DataFrame` and only operate on the columns of the :class:`DataFrame` if the elementwise operations failed. To keep the current behavior, use :meth:`DataFrame.transform` instead (:issue:`53325`)
- Deprecated passing a :class:`DataFrame` to :meth:`DataFrame.from_records`, use :meth:`DataFrame.set_index` or :meth:`DataFrame.drop` instead (:issue:`51353`)
- Deprecated silently dropping unrecognized timezones when parsing strings to datetimes (:issue:`18702`)
- Deprecated the ``axis`` keyword in :meth:`DataFrame.ewm`, :meth:`Series.ewm`, :meth:`DataFrame.rolling`, :meth:`Series.rolling`, :meth:`DataFrame.expanding`, :meth:`Series.expanding` (:issue:`51778`)
- Deprecated the ``axis`` keyword in :meth:`DataFrame.resample`, :meth:`Series.resample` (:issue:`51778`)
- Deprecated the ``downcast`` keyword in :meth:`Series.interpolate`, :meth:`DataFrame.interpolate`, :meth:`Series.fillna`, :meth:`DataFrame.fillna`, :meth:`Series.ffill`, :meth:`DataFrame.ffill`, :meth:`Series.bfill`, :meth:`DataFrame.bfill` (:issue:`40988`)
- Deprecated the behavior of :func:`concat` with both ``len(keys) != len(objs)``, in a future version this will raise instead of truncating to the shorter of the two sequences (:issue:`43485`)
- Deprecated the behavior of :meth:`Series.argsort` in the presence of NA values; in a future version these will be sorted at the end instead of giving -1 (:issue:`54219`)
- Deprecated the default of ``observed=False`` in :meth:`DataFrame.groupby` and :meth:`Series.groupby`; this will default to ``True`` in a future version (:issue:`43999`)
- Deprecating pinning ``group.name`` to each group in :meth:`.SeriesGroupBy.aggregate` aggregations; if your operation requires utilizing the groupby keys, iterate over the groupby object instead (:issue:`41090`)
- Deprecated the ``axis`` keyword in :meth:`.DataFrameGroupBy.idxmax`, :meth:`.DataFrameGroupBy.idxmin`, :meth:`.DataFrameGroupBy.fillna`, :meth:`.DataFrameGroupBy.take`, :meth:`.DataFrameGroupBy.skew`, :meth:`.DataFrameGroupBy.rank`, :meth:`.DataFrameGroupBy.cumprod`, :meth:`.DataFrameGroupBy.cumsum`, :meth:`.DataFrameGroupBy.cummax`, :meth:`.DataFrameGroupBy.cummin`, :meth:`.DataFrameGroupBy.pct_change`, :meth:`.DataFrameGroupBy.diff`, :meth:`.DataFrameGroupBy.shift`, and :meth:`.DataFrameGroupBy.corrwith`; for ``axis=1`` operate on the underlying :class:`DataFrame` instead (:issue:`50405`, :issue:`51046`)
- Deprecated :class:`.DataFrameGroupBy` with ``as_index=False`` not including groupings in the result when they are not columns of the DataFrame (:issue:`49519`)
- Deprecated :func:`is_categorical_dtype`, use ``isinstance(obj.dtype, pd.CategoricalDtype)`` instead (:issue:`52527`)
- Deprecated :func:`is_datetime64tz_dtype`, check ``isinstance(dtype, pd.DatetimeTZDtype)`` instead (:issue:`52607`)
- Deprecated :func:`is_int64_dtype`, check ``dtype == np.dtype(np.int64)`` instead (:issue:`52564`)
- Deprecated :func:`is_interval_dtype`, check ``isinstance(dtype, pd.IntervalDtype)`` instead (:issue:`52607`)
- Deprecated :func:`is_period_dtype`, check ``isinstance(dtype, pd.PeriodDtype)`` instead (:issue:`52642`)
- Deprecated :func:`is_sparse`, check ``isinstance(dtype, pd.SparseDtype)`` instead (:issue:`52642`)
- Deprecated :meth:`.Styler.applymap_index`. Use the new :meth:`.Styler.map_index` method instead (:issue:`52708`)
- Deprecated :meth:`.Styler.applymap`. Use the new :meth:`.Styler.map` method instead (:issue:`52708`)
- Deprecated :meth:`DataFrame.applymap`. Use the new :meth:`DataFrame.map` method instead (:issue:`52353`)
- Deprecated :meth:`DataFrame.swapaxes` and :meth:`Series.swapaxes`, use :meth:`DataFrame.transpose` or :meth:`Series.transpose` instead (:issue:`51946`)
- Deprecated ``freq`` parameter in :class:`.PeriodArray` constructor, pass ``dtype`` instead (:issue:`52462`)
- Deprecated allowing non-standard inputs in :func:`take`, pass either a ``numpy.ndarray``, :class:`.ExtensionArray`, :class:`Index`, or :class:`Series` (:issue:`52981`)
- Deprecated allowing non-standard sequences for :func:`isin`, :func:`value_counts`, :func:`unique`, :func:`factorize`, case to one of ``numpy.ndarray``, :class:`Index`, :class:`.ExtensionArray`, or :class:`Series` before calling (:issue:`52986`)
- Deprecated behavior of :class:`DataFrame` reductions ``sum``, ``prod``, ``std``, ``var``, ``sem`` with ``axis=None``, in a future version this will operate over both axes returning a scalar instead of behaving like ``axis=0``; note this also affects numpy functions e.g. ``np.sum(df)`` (:issue:`21597`)
- Deprecated behavior of :func:`concat` when :class:`DataFrame` has columns that are all-NA, in a future version these will not be discarded when determining the resulting dtype (:issue:`40893`)
- Deprecated behavior of :meth:`Series.dt.to_pydatetime`, in a future version this will return a :class:`Series` containing python ``datetime`` objects instead of an ``ndarray`` of datetimes; this matches the behavior of other :attr:`Series.dt` properties (:issue:`20306`)
- Deprecated logical operations (``|``, ``&``, ``^``) between pandas objects and dtype-less sequences (e.g. ``list``, ``tuple``), wrap a sequence in a :class:`Series` or NumPy array before operating instead (:issue:`51521`)
- Deprecated making :meth:`Series.apply` return a :class:`DataFrame` when the passed-in callable returns a :class:`Series` object. In the future this will return a :class:`Series` whose values are themselves :class:`Series`. This pattern was very slow and it's recommended to use alternative methods to archive the same goal (:issue:`52116`)
- Deprecated parameter ``convert_type`` in :meth:`Series.apply` (:issue:`52140`)
- Deprecated passing a dictionary to :meth:`.SeriesGroupBy.agg`; pass a list of aggregations instead (:issue:`50684`)
- Deprecated the ``fastpath`` keyword in :class:`Categorical` constructor, use :meth:`Categorical.from_codes` instead (:issue:`20110`)
- Deprecated the behavior of :func:`is_bool_dtype` returning ``True`` for object-dtype :class:`Index` of bool objects (:issue:`52680`)
- Deprecated the methods :meth:`Series.bool` and :meth:`DataFrame.bool` (:issue:`51749`)
- Deprecated unused ``closed`` and ``normalize`` keywords in the :class:`DatetimeIndex` constructor (:issue:`52628`)
- Deprecated unused ``closed`` keyword in the :class:`TimedeltaIndex` constructor (:issue:`52628`)
- Deprecated logical operation between two non boolean :class:`Series` with different indexes always coercing the result to bool dtype. In a future version, this will maintain the return type of the inputs (:issue:`52500`, :issue:`52538`)
- Deprecated :class:`Period` and :class:`PeriodDtype` with ``BDay`` freq, use a :class:`DatetimeIndex` with ``BDay`` freq instead (:issue:`53446`)
- Deprecated :func:`value_counts`, use ``pd.Series(obj).value_counts()`` instead (:issue:`47862`)
- Deprecated :meth:`Series.first` and :meth:`DataFrame.first`; create a mask and filter using ``.loc`` instead (:issue:`45908`)
- Deprecated :meth:`Series.interpolate` and :meth:`DataFrame.interpolate` for object-dtype (:issue:`53631`)
- Deprecated :meth:`Series.last` and :meth:`DataFrame.last`; create a mask and filter using ``.loc`` instead (:issue:`53692`)
- Deprecated allowing arbitrary ``fill_value`` in :class:`SparseDtype`, in a future version the ``fill_value`` will need to be compatible with the ``dtype.subtype``, either a scalar that can be held by that subtype or ``NaN`` for integer or bool subtypes (:issue:`23124`)
- Deprecated allowing bool dtype in :meth:`.DataFrameGroupBy.quantile` and :meth:`.SeriesGroupBy.quantile`, consistent with the :meth:`Series.quantile` and :meth:`DataFrame.quantile` behavior (:issue:`51424`)
- Deprecated behavior of :func:`.testing.assert_series_equal` and :func:`.testing.assert_frame_equal` considering NA-like values (e.g. ``NaN`` vs ``None`` as equivalent) (:issue:`52081`)
- Deprecated bytes input to :func:`read_excel`. To read a file path, use a string or path-like object (:issue:`53767`)
- Deprecated constructing :class:`.SparseArray` from scalar data, pass a sequence instead (:issue:`53039`)
- Deprecated falling back to filling when ``value`` is not specified in :meth:`DataFrame.replace` and :meth:`Series.replace` with non-dict-like ``to_replace`` (:issue:`33302`)
- Deprecated literal json input to :func:`read_json`. Wrap literal json string input in ``io.StringIO`` instead (:issue:`53409`)
- Deprecated literal string input to :func:`read_xml`. Wrap literal string/bytes input in ``io.StringIO`` / ``io.BytesIO`` instead (:issue:`53767`)
- Deprecated literal string/bytes input to :func:`read_html`. Wrap literal string/bytes input in ``io.StringIO`` / ``io.BytesIO`` instead (:issue:`53767`)
- Deprecated option ``mode.use_inf_as_na``, convert inf entries to ``NaN`` before instead (:issue:`51684`)
- Deprecated parameter ``obj`` in :meth:`.DataFrameGroupBy.get_group` (:issue:`53545`)
- Deprecated positional indexing on :class:`Series` with :meth:`Series.__getitem__` and :meth:`Series.__setitem__`, in a future version ``ser[item]`` will *always* interpret ``item`` as a label, not a position (:issue:`50617`)
- Deprecated replacing builtin and NumPy functions in ``.agg``, ``.apply``, and ``.transform``; use the corresponding string alias (e.g. ``"sum"`` for ``sum`` or ``np.sum``) instead (:issue:`53425`)
- Deprecated strings ``T``, ``t``, ``L`` and ``l`` denoting units in :func:`to_timedelta` (:issue:`52536`)
- Deprecated the "method" and "limit" keywords in ``.ExtensionArray.fillna``, implement and use ``pad_or_backfill`` instead (:issue:`53621`)
- Deprecated the ``method`` and ``limit`` keywords in :meth:`DataFrame.replace` and :meth:`Series.replace` (:issue:`33302`)
- Deprecated the ``method`` and ``limit`` keywords on :meth:`Series.fillna`, :meth:`DataFrame.fillna`, :meth:`.SeriesGroupBy.fillna`, :meth:`.DataFrameGroupBy.fillna`, and :meth:`.Resampler.fillna`, use ``obj.bfill()`` or ``obj.ffill()`` instead (:issue:`53394`)
- Deprecated the behavior of :meth:`Series.__getitem__`, :meth:`Series.__setitem__`, :meth:`DataFrame.__getitem__`, :meth:`DataFrame.__setitem__` with an integer slice on objects with a floating-dtype index, in a future version this will be treated as *positional* indexing (:issue:`49612`)
- Deprecated the use of non-supported datetime64 and timedelta64 resolutions with :func:`pandas.array`. Supported resolutions are: "s", "ms", "us", "ns" resolutions (:issue:`53058`)
- Deprecated values ``"pad"``, ``"ffill"``, ``"bfill"``, ``"backfill"`` for :meth:`Series.interpolate` and :meth:`DataFrame.interpolate`, use ``obj.ffill()`` or ``obj.bfill()`` instead (:issue:`53581`)
- Deprecated the behavior of :meth:`Index.argmax`, :meth:`Index.argmin`, :meth:`Series.argmax`, :meth:`Series.argmin` with either all-NAs and ``skipna=True`` or any-NAs and ``skipna=False`` returning -1; in a future version this will raise ``ValueError`` (:issue:`33941`, :issue:`33942`)
- Deprecated allowing non-keyword arguments in :meth:`DataFrame.to_sql` except ``name`` and ``con`` (:issue:`54229`)

.. ---------------------------------------------------------------------------
.. _whatsnew_210.performance:

Performance improvements
~~~~~~~~~~~~~~~~~~~~~~~~
- Performance improvement in :func:`concat` with homogeneous ``np.float64`` or ``np.float32`` dtypes (:issue:`52685`)
- Performance improvement in :func:`factorize` for object columns not containing strings (:issue:`51921`)
- Performance improvement in :func:`read_orc` when reading a remote URI file path (:issue:`51609`)
- Performance improvement in :func:`read_parquet` and :meth:`DataFrame.to_parquet` when reading a remote file with ``engine="pyarrow"`` (:issue:`51609`)
- Performance improvement in :func:`read_parquet` on string columns when using ``use_nullable_dtypes=True`` (:issue:`47345`)
- Performance improvement in :meth:`DataFrame.clip` and :meth:`Series.clip` (:issue:`51472`)
- Performance improvement in :meth:`DataFrame.filter` when ``items`` is given (:issue:`52941`)
- Performance improvement in :meth:`DataFrame.first_valid_index` and :meth:`DataFrame.last_valid_index` for extension array dtypes (:issue:`51549`)
- Performance improvement in :meth:`DataFrame.where` when ``cond`` is backed by an extension dtype (:issue:`51574`)
- Performance improvement in :meth:`MultiIndex.set_levels` and :meth:`MultiIndex.set_codes` when ``verify_integrity=True`` (:issue:`51873`)
- Performance improvement in :meth:`MultiIndex.sortlevel` when ``ascending`` is a list (:issue:`51612`)
- Performance improvement in :meth:`Series.combine_first` (:issue:`51777`)
- Performance improvement in :meth:`~arrays.ArrowExtensionArray.fillna` when array does not contain nulls (:issue:`51635`)
- Performance improvement in :meth:`~arrays.ArrowExtensionArray.isna` when array has zero nulls or is all nulls (:issue:`51630`)
- Performance improvement when parsing strings to ``boolean[pyarrow]`` dtype (:issue:`51730`)
- Performance improvement when searching an :class:`Index` sliced from other indexes (:issue:`51738`)
- Performance improvement in :func:`concat` (:issue:`52291`, :issue:`52290`)
- :class:`Period`'s default formatter (``period_format``) is now significantly (~twice) faster. This improves performance of ``str(Period)``, ``repr(Period)``, and :meth:`.Period.strftime(fmt=None)`, as well as ``.PeriodArray.strftime(fmt=None)``, ``.PeriodIndex.strftime(fmt=None)`` and ``.PeriodIndex.format(fmt=None)``. ``to_csv`` operations involving :class:`.PeriodArray` or :class:`PeriodIndex` with default ``date_format`` are also significantly accelerated (:issue:`51459`)
- Performance improvement accessing :attr:`arrays.IntegerArrays.dtype` & :attr:`arrays.FloatingArray.dtype` (:issue:`52998`)
- Performance improvement for :class:`.DataFrameGroupBy`/:class:`.SeriesGroupBy` aggregations (e.g. :meth:`.DataFrameGroupBy.sum`) with ``engine="numba"`` (:issue:`53731`)
- Performance improvement in :class:`DataFrame` reductions with ``axis=1`` and extension dtypes (:issue:`54341`)
- Performance improvement in :class:`DataFrame` reductions with ``axis=None`` and extension dtypes (:issue:`54308`)
- Performance improvement in :class:`MultiIndex` and multi-column operations (e.g. :meth:`DataFrame.sort_values`, :meth:`DataFrame.groupby`, :meth:`Series.unstack`) when index/column values are already sorted (:issue:`53806`)
- Performance improvement in :class:`Series` reductions (:issue:`52341`)
- Performance improvement in :func:`concat` when ``axis=1`` and objects have different indexes (:issue:`52541`)
- Performance improvement in :func:`concat` when the concatenation axis is a :class:`MultiIndex` (:issue:`53574`)
- Performance improvement in :func:`merge` for PyArrow backed strings (:issue:`54443`)
- Performance improvement in :func:`read_csv` with ``engine="c"`` (:issue:`52632`)
- Performance improvement in :meth:`.ArrowExtensionArray.to_numpy` (:issue:`52525`)
- Performance improvement in :meth:`.DataFrameGroupBy.groups` (:issue:`53088`)
- Performance improvement in :meth:`DataFrame.astype` when ``dtype`` is an extension dtype (:issue:`54299`)
- Performance improvement in :meth:`DataFrame.iloc` when input is an single integer and dataframe is backed by extension dtypes (:issue:`54508`)
- Performance improvement in :meth:`DataFrame.isin` for extension dtypes (:issue:`53514`)
- Performance improvement in :meth:`DataFrame.loc` when selecting rows and columns (:issue:`53014`)
- Performance improvement in :meth:`DataFrame.transpose` when transposing a DataFrame with a single PyArrow dtype (:issue:`54224`)
- Performance improvement in :meth:`DataFrame.transpose` when transposing a DataFrame with a single masked dtype, e.g. :class:`Int64` (:issue:`52836`)
- Performance improvement in :meth:`Series.add` for PyArrow string and binary dtypes (:issue:`53150`)
- Performance improvement in :meth:`Series.corr` and :meth:`Series.cov` for extension dtypes (:issue:`52502`)
- Performance improvement in :meth:`Series.drop_duplicates` for ``ArrowDtype`` (:issue:`54667`).
- Performance improvement in :meth:`Series.ffill`, :meth:`Series.bfill`, :meth:`DataFrame.ffill`, :meth:`DataFrame.bfill` with PyArrow dtypes (:issue:`53950`)
- Performance improvement in :meth:`Series.str.get_dummies` for PyArrow-backed strings (:issue:`53655`)
- Performance improvement in :meth:`Series.str.get` for PyArrow-backed strings (:issue:`53152`)
- Performance improvement in :meth:`Series.str.split` with ``expand=True`` for PyArrow-backed strings (:issue:`53585`)
- Performance improvement in :meth:`Series.to_numpy` when dtype is a NumPy float dtype and ``na_value`` is ``np.nan`` (:issue:`52430`)
- Performance improvement in :meth:`~arrays.ArrowExtensionArray.astype` when converting from a PyArrow timestamp or duration dtype to NumPy (:issue:`53326`)
- Performance improvement in various :class:`MultiIndex` set and indexing operations (:issue:`53955`)
- Performance improvement when doing various reshaping operations on :class:`arrays.IntegerArray` & :class:`arrays.FloatingArray` by avoiding doing unnecessary validation (:issue:`53013`)
- Performance improvement when indexing with PyArrow timestamp and duration dtypes (:issue:`53368`)
- Performance improvement when passing an array to :meth:`RangeIndex.take`, :meth:`DataFrame.loc`, or :meth:`DataFrame.iloc` and the DataFrame is using a RangeIndex (:issue:`53387`)

.. ---------------------------------------------------------------------------
.. _whatsnew_210.bug_fixes:

Bug fixes
~~~~~~~~~

Categorical
^^^^^^^^^^^
- Bug in :meth:`CategoricalIndex.remove_categories` where ordered categories would not be maintained (:issue:`53935`).
- Bug in :meth:`Series.astype` with ``dtype="category"`` for nullable arrays with read-only null value masks (:issue:`53658`)
- Bug in :meth:`Series.map` , where the value of the ``na_action`` parameter was not used if the series held a :class:`Categorical` (:issue:`22527`).

Datetimelike
^^^^^^^^^^^^
- :meth:`DatetimeIndex.map` with ``na_action="ignore"`` now works as expected (:issue:`51644`)
- :meth:`DatetimeIndex.slice_indexer` now raises ``KeyError`` for non-monotonic indexes if either of the slice bounds is not in the index; this behaviour was previously deprecated but inconsistently handled (:issue:`53983`)
- Bug in :class:`DateOffset` which had inconsistent behavior when multiplying a :class:`DateOffset` object by a constant (:issue:`47953`)
- Bug in :func:`date_range` when ``freq`` was a :class:`DateOffset` with ``nanoseconds`` (:issue:`46877`)
- Bug in :func:`to_datetime` converting :class:`Series` or :class:`DataFrame` containing :class:`arrays.ArrowExtensionArray` of PyArrow timestamps to numpy datetimes (:issue:`52545`)
- Bug in :meth:`.DatetimeArray.map` and :meth:`DatetimeIndex.map`, where the supplied callable operated array-wise instead of element-wise (:issue:`51977`)
- Bug in :meth:`DataFrame.to_sql` raising ``ValueError`` for PyArrow-backed date like dtypes (:issue:`53854`)
- Bug in :meth:`Timestamp.date`, :meth:`Timestamp.isocalendar`, :meth:`Timestamp.timetuple`, and :meth:`Timestamp.toordinal` were returning incorrect results for inputs outside those supported by the Python standard library's datetime module (:issue:`53668`)
- Bug in :meth:`Timestamp.round` with values close to the implementation bounds returning incorrect results instead of raising ``OutOfBoundsDatetime`` (:issue:`51494`)
- Bug in constructing a :class:`Series` or :class:`DataFrame` from a datetime or timedelta scalar always inferring nanosecond resolution instead of inferring from the input (:issue:`52212`)
- Bug in constructing a :class:`Timestamp` from a string representing a time without a date inferring an incorrect unit (:issue:`54097`)
- Bug in constructing a :class:`Timestamp` with ``ts_input=pd.NA`` raising ``TypeError`` (:issue:`45481`)
- Bug in parsing datetime strings with weekday but no day e.g. "2023 Sept Thu" incorrectly raising ``AttributeError`` instead of ``ValueError`` (:issue:`52659`)
- Bug in the repr for :class:`Series` when dtype is a timezone aware datetime with non-nanosecond resolution raising ``OutOfBoundsDatetime`` (:issue:`54623`)

Timedelta
^^^^^^^^^
- Bug in :class:`TimedeltaIndex` division or multiplication leading to ``.freq`` of "0 Days" instead of ``None`` (:issue:`51575`)
- Bug in :class:`Timedelta` with NumPy ``timedelta64`` objects not properly raising ``ValueError`` (:issue:`52806`)
- Bug in :func:`to_timedelta` converting :class:`Series` or :class:`DataFrame` containing :class:`ArrowDtype` of ``pyarrow.duration`` to NumPy ``timedelta64`` (:issue:`54298`)
- Bug in :meth:`Timedelta.__hash__`, raising an ``OutOfBoundsTimedelta`` on certain large values of second resolution (:issue:`54037`)
- Bug in :meth:`Timedelta.round` with values close to the implementation bounds returning incorrect results instead of raising ``OutOfBoundsTimedelta`` (:issue:`51494`)
- Bug in :meth:`TimedeltaIndex.map` with ``na_action="ignore"`` (:issue:`51644`)
- Bug in :meth:`arrays.TimedeltaArray.map` and :meth:`TimedeltaIndex.map`, where the supplied callable operated array-wise instead of element-wise (:issue:`51977`)

Timezones
^^^^^^^^^
- Bug in :func:`infer_freq` that raises ``TypeError`` for ``Series`` of timezone-aware timestamps (:issue:`52456`)
- Bug in :meth:`DatetimeTZDtype.base` that always returns a NumPy dtype with nanosecond resolution (:issue:`52705`)

Numeric
^^^^^^^
- Bug in :class:`RangeIndex` setting ``step`` incorrectly when being the subtrahend with minuend a numeric value (:issue:`53255`)
- Bug in :meth:`Series.corr` and :meth:`Series.cov` raising ``AttributeError`` for masked dtypes (:issue:`51422`)
- Bug when calling :meth:`Series.kurt` and :meth:`Series.skew` on NumPy data of all zero returning a Python type instead of a NumPy type (:issue:`53482`)
- Bug in :meth:`Series.mean`, :meth:`DataFrame.mean` with object-dtype values containing strings that can be converted to numbers (e.g. "2") returning incorrect numeric results; these now raise ``TypeError`` (:issue:`36703`, :issue:`44008`)
- Bug in :meth:`DataFrame.corrwith` raising ``NotImplementedError`` for PyArrow-backed dtypes (:issue:`52314`)
- Bug in :meth:`DataFrame.size` and :meth:`Series.size` returning 64-bit integer instead of a Python int (:issue:`52897`)
- Bug in :meth:`DateFrame.dot` returning ``object`` dtype for :class:`ArrowDtype` data (:issue:`53979`)
- Bug in :meth:`Series.any`, :meth:`Series.all`, :meth:`DataFrame.any`, and :meth:`DataFrame.all` had the default value of ``bool_only`` set to ``None`` instead of ``False``; this change should have no impact on users (:issue:`53258`)
- Bug in :meth:`Series.corr` and :meth:`Series.cov` raising ``AttributeError`` for masked dtypes (:issue:`51422`)
- Bug in :meth:`Series.median` and :meth:`DataFrame.median` with object-dtype values containing strings that can be converted to numbers (e.g. "2") returning incorrect numeric results; these now raise ``TypeError`` (:issue:`34671`)
- Bug in :meth:`Series.sum` converting dtype ``uint64`` to ``int64`` (:issue:`53401`)


Conversion
^^^^^^^^^^
- Bug in :func:`DataFrame.style.to_latex` and :func:`DataFrame.style.to_html` if the DataFrame contains integers with more digits than can be represented by floating point double precision (:issue:`52272`)
- Bug in :func:`array`  when given a ``datetime64`` or ``timedelta64`` dtype with unit of "s", "us", or "ms" returning :class:`.NumpyExtensionArray` instead of :class:`.DatetimeArray` or :class:`.TimedeltaArray` (:issue:`52859`)
- Bug in :func:`array`  when given an empty list and no dtype returning :class:`.NumpyExtensionArray` instead of :class:`.FloatingArray` (:issue:`54371`)
- Bug in :meth:`.ArrowDtype.numpy_dtype` returning nanosecond units for non-nanosecond ``pyarrow.timestamp`` and ``pyarrow.duration`` types (:issue:`51800`)
- Bug in :meth:`DataFrame.__repr__` incorrectly raising a ``TypeError`` when the dtype of a column is ``np.record`` (:issue:`48526`)
- Bug in :meth:`DataFrame.info` raising  ``ValueError`` when ``use_numba`` is set (:issue:`51922`)
- Bug in :meth:`DataFrame.insert` raising ``TypeError`` if ``loc`` is ``np.int64`` (:issue:`53193`)
- Bug in :meth:`HDFStore.select` loses precision of large int when stored and retrieved (:issue:`54186`)
- Bug in :meth:`Series.astype` not supporting ``object_`` (:issue:`54251`)

Strings
^^^^^^^
- Bug in :meth:`Series.str` that did not raise a  ``TypeError`` when iterated (:issue:`54173`)
- Bug in ``repr`` for :class:`DataFrame`` with string-dtype columns (:issue:`54797`)

Interval
^^^^^^^^
- :meth:`IntervalIndex.get_indexer` and :meth:`IntervalIndex.get_indexer_nonunique` raising if ``target`` is read-only array (:issue:`53703`)
- Bug in :class:`IntervalDtype` where the object could be kept alive when deleted (:issue:`54184`)
- Bug in :func:`interval_range` where a float ``step`` would produce incorrect intervals from floating point artifacts (:issue:`54477`)

Indexing
^^^^^^^^
- Bug in :meth:`DataFrame.__setitem__` losing dtype when setting a :class:`DataFrame` into duplicated columns (:issue:`53143`)
- Bug in :meth:`DataFrame.__setitem__` with a boolean mask and :meth:`DataFrame.putmask` with mixed non-numeric dtypes and a value other than ``NaN`` incorrectly raising ``TypeError`` (:issue:`53291`)
- Bug in :meth:`DataFrame.iloc` when using ``nan`` as the only element (:issue:`52234`)
<<<<<<< HEAD
- Bug in :meth:`DataFrame.where`, :meth:`DataFrame.mask`, :meth:`Series.where`, and :meth:`Series.mask`, when ``cond`` for an element is ``pd.NA``; the corresponding element now propagates through (:issue:`52955`)
=======
- Bug in :meth:`Series.loc` casting :class:`Series` to ``np.dnarray`` when assigning :class:`Series` at predefined index of ``object`` dtype :class:`Series` (:issue:`48933`)
>>>>>>> b728d662

Missing
^^^^^^^
- Bug in :meth:`DataFrame.interpolate` failing to fill across data when ``method`` is ``"pad"``, ``"ffill"``, ``"bfill"``, or ``"backfill"`` (:issue:`53898`)
- Bug in :meth:`DataFrame.interpolate` ignoring ``inplace`` when :class:`DataFrame` is empty (:issue:`53199`)
- Bug in :meth:`Series.idxmin`, :meth:`Series.idxmax`, :meth:`DataFrame.idxmin`, :meth:`DataFrame.idxmax` with a :class:`DatetimeIndex` index containing ``NaT`` incorrectly returning ``NaN`` instead of ``NaT`` (:issue:`43587`)
- Bug in :meth:`Series.interpolate` and :meth:`DataFrame.interpolate` failing to raise on invalid ``downcast`` keyword, which can be only ``None`` or ``"infer"`` (:issue:`53103`)
- Bug in :meth:`Series.interpolate` and :meth:`DataFrame.interpolate` with complex dtype incorrectly failing to fill ``NaN`` entries (:issue:`53635`)

MultiIndex
^^^^^^^^^^
- Bug in :meth:`MultiIndex.set_levels` not preserving dtypes for :class:`Categorical` (:issue:`52125`)
- Bug in displaying a :class:`MultiIndex` with a long element (:issue:`52960`)

I/O
^^^
- :meth:`DataFrame.to_orc` now raising ``ValueError`` when non-default :class:`Index` is given (:issue:`51828`)
- :meth:`DataFrame.to_sql` now raising ``ValueError`` when the name param is left empty while using SQLAlchemy to connect (:issue:`52675`)
- Bug in :func:`json_normalize` could not parse metadata fields list type (:issue:`37782`)
- Bug in :func:`read_csv` where it would error when ``parse_dates`` was set to a list or dictionary with ``engine="pyarrow"`` (:issue:`47961`)
- Bug in :func:`read_csv` with ``engine="pyarrow"`` raising when specifying a ``dtype`` with ``index_col`` (:issue:`53229`)
- Bug in :func:`read_hdf` not properly closing store after an ``IndexError`` is raised (:issue:`52781`)
- Bug in :func:`read_html` where style elements were read into DataFrames (:issue:`52197`)
- Bug in :func:`read_html` where tail texts were removed together with elements containing ``display:none`` style (:issue:`51629`)
- Bug in :func:`read_sql_table` raising an exception when reading a view (:issue:`52969`)
- Bug in :func:`read_sql` when reading multiple timezone aware columns with the same column name (:issue:`44421`)
- Bug in :func:`read_xml` stripping whitespace in string data (:issue:`53811`)
- Bug in :meth:`DataFrame.to_html` where ``colspace`` was incorrectly applied in case of multi index columns (:issue:`53885`)
- Bug in :meth:`DataFrame.to_html` where conversion for an empty :class:`DataFrame` with complex dtype raised a ``ValueError`` (:issue:`54167`)
- Bug in :meth:`DataFrame.to_json` where :class:`.DateTimeArray`/:class:`.DateTimeIndex` with non nanosecond precision could not be serialized correctly (:issue:`53686`)
- Bug when writing and reading empty Stata dta files where dtype information was lost (:issue:`46240`)
- Bug where ``bz2`` was treated as a hard requirement (:issue:`53857`)

Period
^^^^^^
- Bug in :class:`PeriodDtype` constructor failing to raise ``TypeError`` when no argument is passed or when ``None`` is passed (:issue:`27388`)
- Bug in :class:`PeriodDtype` constructor incorrectly returning the same ``normalize`` for different :class:`DateOffset` ``freq`` inputs (:issue:`24121`)
- Bug in :class:`PeriodDtype` constructor raising ``ValueError`` instead of ``TypeError`` when an invalid type is passed (:issue:`51790`)
- Bug in :class:`PeriodDtype` where the object could be kept alive when deleted (:issue:`54184`)
- Bug in :func:`read_csv` not processing empty strings as a null value, with ``engine="pyarrow"`` (:issue:`52087`)
- Bug in :func:`read_csv` returning ``object`` dtype columns instead of ``float64`` dtype columns with ``engine="pyarrow"`` for columns that are all null with ``engine="pyarrow"`` (:issue:`52087`)
- Bug in :meth:`Period.now` not accepting the ``freq`` parameter as a keyword argument (:issue:`53369`)
- Bug in :meth:`PeriodIndex.map` with ``na_action="ignore"`` (:issue:`51644`)
- Bug in :meth:`arrays.PeriodArray.map` and :meth:`PeriodIndex.map`, where the supplied callable operated array-wise instead of element-wise (:issue:`51977`)
- Bug in incorrectly allowing construction of :class:`Period` or :class:`PeriodDtype` with :class:`CustomBusinessDay` freq; use :class:`BusinessDay` instead (:issue:`52534`)

Plotting
^^^^^^^^
- Bug in :meth:`Series.plot` when invoked with ``color=None`` (:issue:`51953`)
- Fixed UserWarning in :meth:`DataFrame.plot.scatter` when invoked with ``c="b"`` (:issue:`53908`)

Groupby/resample/rolling
^^^^^^^^^^^^^^^^^^^^^^^^
- Bug in :meth:`.DataFrameGroupBy.idxmin`, :meth:`.SeriesGroupBy.idxmin`, :meth:`.DataFrameGroupBy.idxmax`, :meth:`.SeriesGroupBy.idxmax` returns wrong dtype when used on an empty DataFrameGroupBy or SeriesGroupBy (:issue:`51423`)
- Bug in :meth:`DataFrame.resample` and :meth:`Series.resample` in incorrectly allowing non-fixed ``freq`` when resampling on a :class:`TimedeltaIndex` (:issue:`51896`)
- Bug in :meth:`DataFrame.resample` and :meth:`Series.resample` losing time zone when resampling empty data (:issue:`53664`)
- Bug in :meth:`DataFrame.resample` and :meth:`Series.resample` where ``origin`` has no effect in resample when values are outside of axis  (:issue:`53662`)
- Bug in weighted rolling aggregations when specifying ``min_periods=0`` (:issue:`51449`)
- Bug in :meth:`DataFrame.groupby` and :meth:`Series.groupby` where, when the index of the
  grouped :class:`Series` or :class:`DataFrame` was a :class:`DatetimeIndex`, :class:`TimedeltaIndex`
  or :class:`PeriodIndex`, and the ``groupby`` method was given a function as its first argument,
  the function operated on the whole index rather than each element of the index (:issue:`51979`)
- Bug in :meth:`.DataFrameGroupBy.agg` with lists not respecting ``as_index=False`` (:issue:`52849`)
- Bug in :meth:`.DataFrameGroupBy.apply` causing an error to be raised when the input :class:`DataFrame` was subset as a :class:`DataFrame` after groupby (``[['a']]`` and not ``['a']``) and the given callable returned :class:`Series` that were not all indexed the same (:issue:`52444`)
- Bug in :meth:`.DataFrameGroupBy.apply` raising a ``TypeError`` when selecting multiple columns and providing a function that returns ``np.ndarray`` results (:issue:`18930`)
- Bug in :meth:`.DataFrameGroupBy.groups` and :meth:`.SeriesGroupBy.groups` with a datetime key in conjunction with another key produced an incorrect number of group keys (:issue:`51158`)
- Bug in :meth:`.DataFrameGroupBy.quantile` and :meth:`.SeriesGroupBy.quantile` may implicitly sort the result index with ``sort=False`` (:issue:`53009`)
- Bug in :meth:`.SeriesGroupBy.size` where the dtype would be ``np.int64`` for data with :class:`ArrowDtype` or masked dtypes (e.g. ``Int64``) (:issue:`53831`)
- Bug in :meth:`DataFrame.groupby` with column selection on the resulting groupby object not returning names as tuples when grouping by a list consisting of a single element (:issue:`53500`)
- Bug in :meth:`.DataFrameGroupBy.var` and :meth:`.SeriesGroupBy.var` failing to raise ``TypeError`` when called with datetime64, timedelta64 or :class:`PeriodDtype` values (:issue:`52128`, :issue:`53045`)
- Bug in :meth:`.DataFrameGroupBy.resample` with ``kind="period"`` raising ``AttributeError`` (:issue:`24103`)
- Bug in :meth:`.Resampler.ohlc` with empty object returning a :class:`Series` instead of empty :class:`DataFrame` (:issue:`42902`)
- Bug in :meth:`.SeriesGroupBy.count` and :meth:`.DataFrameGroupBy.count` where the dtype would be ``np.int64`` for data with :class:`ArrowDtype` or masked dtypes (e.g. ``Int64``) (:issue:`53831`)
- Bug in :meth:`.SeriesGroupBy.nth` and :meth:`.DataFrameGroupBy.nth` after performing column selection when using ``dropna="any"`` or ``dropna="all"`` would not subset columns (:issue:`53518`)
- Bug in :meth:`.SeriesGroupBy.nth` and :meth:`.DataFrameGroupBy.nth` raised after performing column selection when using ``dropna="any"`` or ``dropna="all"`` resulted in rows being dropped (:issue:`53518`)
- Bug in :meth:`.SeriesGroupBy.sum` and :meth:`.DataFrameGroupBy.sum` summing ``np.inf + np.inf`` and ``(-np.inf) + (-np.inf)`` to ``np.nan`` instead of ``np.inf`` and ``-np.inf`` respectively (:issue:`53606`)
- Bug in :meth:`Series.groupby` raising an error when grouped :class:`Series` has a :class:`DatetimeIndex` index and a :class:`Series` with a name that is a month is given to the ``by`` argument (:issue:`48509`)

Reshaping
^^^^^^^^^
- Bug in :func:`concat` coercing to ``object`` dtype when one column has ``pa.null()`` dtype (:issue:`53702`)
- Bug in :func:`crosstab` when ``dropna=False`` would not keep ``np.nan`` in the result (:issue:`10772`)
- Bug in :func:`melt` where the ``variable`` column would lose extension dtypes (:issue:`54297`)
- Bug in :func:`merge_asof` raising ``KeyError`` for extension dtypes (:issue:`52904`)
- Bug in :func:`merge_asof` raising ``ValueError`` for data backed by read-only ndarrays (:issue:`53513`)
- Bug in :func:`merge_asof` with ``left_index=True`` or ``right_index=True`` with mismatched index dtypes giving incorrect results in some cases instead of raising ``MergeError`` (:issue:`53870`)
- Bug in :func:`merge` when merging on integer ``ExtensionDtype`` and float NumPy dtype raising ``TypeError`` (:issue:`46178`)
- Bug in :meth:`DataFrame.agg` and :meth:`Series.agg` on non-unique columns would return incorrect type when dist-like argument passed in (:issue:`51099`)
- Bug in :meth:`DataFrame.combine_first` ignoring other's columns if ``other`` is empty (:issue:`53792`)
- Bug in :meth:`DataFrame.idxmin` and :meth:`DataFrame.idxmax`, where the axis dtype would be lost for empty frames (:issue:`53265`)
- Bug in :meth:`DataFrame.merge` not merging correctly when having ``MultiIndex`` with single level (:issue:`52331`)
- Bug in :meth:`DataFrame.stack` losing extension dtypes when columns is a :class:`MultiIndex` and frame contains mixed dtypes (:issue:`45740`)
- Bug in :meth:`DataFrame.stack` sorting columns lexicographically (:issue:`53786`)
- Bug in :meth:`DataFrame.transpose` inferring dtype for object column (:issue:`51546`)
- Bug in :meth:`Series.combine_first` converting ``int64`` dtype to ``float64`` and losing precision on very large integers (:issue:`51764`)
- Bug when joining empty :class:`DataFrame` objects, where the joined index would be a :class:`RangeIndex` instead of the joined index type (:issue:`52777`)

Sparse
^^^^^^
- Bug in :class:`SparseDtype` constructor failing to raise ``TypeError`` when given an incompatible ``dtype`` for its subtype, which must be a NumPy dtype (:issue:`53160`)
- Bug in :meth:`arrays.SparseArray.map` allowed the fill value to be included in the sparse values (:issue:`52095`)

ExtensionArray
^^^^^^^^^^^^^^
- Bug in :class:`.ArrowStringArray` constructor raises ``ValueError`` with dictionary types of strings (:issue:`54074`)
- Bug in :class:`DataFrame` constructor not copying :class:`Series` with extension dtype when given in dict (:issue:`53744`)
- Bug in :class:`~arrays.ArrowExtensionArray` converting pandas non-nanosecond temporal objects from non-zero values to zero values (:issue:`53171`)
- Bug in :meth:`Series.quantile` for PyArrow temporal types raising ``ArrowInvalid`` (:issue:`52678`)
- Bug in :meth:`Series.rank` returning wrong order for small values with ``Float64`` dtype (:issue:`52471`)
- Bug in :meth:`Series.unique` for boolean ``ArrowDtype`` with ``NA`` values (:issue:`54667`)
- Bug in :meth:`~arrays.ArrowExtensionArray.__iter__` and :meth:`~arrays.ArrowExtensionArray.__getitem__` returning python datetime and timedelta objects for non-nano dtypes (:issue:`53326`)
- Bug when passing an :class:`ExtensionArray` subclass to ``dtype`` keywords. This will now raise a ``UserWarning`` to encourage passing an instance instead (:issue:`31356`, :issue:`54592`)
- Bug where the :class:`DataFrame` repr would not work when a column had an :class:`ArrowDtype` with a ``pyarrow.ExtensionDtype`` (:issue:`54063`)
- Bug where the ``__from_arrow__`` method of masked ExtensionDtypes (e.g. :class:`Float64Dtype`, :class:`BooleanDtype`) would not accept PyArrow arrays of type ``pyarrow.null()`` (:issue:`52223`)

Styler
^^^^^^
- Bug in :meth:`.Styler._copy` calling overridden methods in subclasses of :class:`.Styler` (:issue:`52728`)

Metadata
^^^^^^^^
- Fixed metadata propagation in :meth:`DataFrame.max`, :meth:`DataFrame.min`, :meth:`DataFrame.prod`, :meth:`DataFrame.mean`, :meth:`Series.mode`, :meth:`DataFrame.median`, :meth:`DataFrame.sem`, :meth:`DataFrame.skew`, :meth:`DataFrame.kurt` (:issue:`28283`)
- Fixed metadata propagation in :meth:`DataFrame.squeeze`, and :meth:`DataFrame.describe` (:issue:`28283`)
- Fixed metadata propagation in :meth:`DataFrame.std` (:issue:`28283`)

Other
^^^^^
- Bug in :class:`.FloatingArray.__contains__` with ``NaN`` item incorrectly returning ``False`` when ``NaN`` values are present (:issue:`52840`)
- Bug in :class:`DataFrame` and :class:`Series` raising for data of complex dtype when ``NaN`` values are present (:issue:`53627`)
- Bug in :class:`DatetimeIndex` where ``repr`` of index passed with time does not print time is midnight and non-day based freq(:issue:`53470`)
- Bug in :func:`.testing.assert_frame_equal` and :func:`.testing.assert_series_equal` now throw assertion error for two unequal sets (:issue:`51727`)
- Bug in :func:`.testing.assert_frame_equal` checks category dtypes even when asked not to check index type (:issue:`52126`)
- Bug in :func:`api.interchange.from_dataframe` was not respecting ``allow_copy`` argument (:issue:`54322`)
- Bug in :func:`api.interchange.from_dataframe` was raising during interchanging from non-pandas tz-aware data containing null values (:issue:`54287`)
- Bug in :func:`api.interchange.from_dataframe` when converting an empty DataFrame object (:issue:`53155`)
- Bug in :func:`from_dummies` where the resulting :class:`Index` did not match the original :class:`Index` (:issue:`54300`)
- Bug in :func:`from_dummies` where the resulting data would always be ``object`` dtype instead of the dtype of the columns (:issue:`54300`)
- Bug in :meth:`.DataFrameGroupBy.first`, :meth:`.DataFrameGroupBy.last`, :meth:`.SeriesGroupBy.first`, and :meth:`.SeriesGroupBy.last` where an empty group would return ``np.nan`` instead of the corresponding :class:`.ExtensionArray` NA value (:issue:`39098`)
- Bug in :meth:`DataFrame.pivot_table` with casting the mean of ints back to an int (:issue:`16676`)
- Bug in :meth:`DataFrame.reindex` with a ``fill_value`` that should be inferred with a :class:`ExtensionDtype` incorrectly inferring ``object`` dtype (:issue:`52586`)
- Bug in :meth:`DataFrame.shift` and :meth:`Series.shift` and :meth:`.DataFrameGroupBy.shift` when passing both ``freq`` and ``fill_value`` silently ignoring ``fill_value`` instead of raising ``ValueError`` (:issue:`53832`)
- Bug in :meth:`DataFrame.shift` with ``axis=1`` on a :class:`DataFrame` with a single :class:`ExtensionDtype` column giving incorrect results (:issue:`53832`)
- Bug in :meth:`Index.sort_values` when a ``key`` is passed (:issue:`52764`)
- Bug in :meth:`Series.align`, :meth:`DataFrame.align`, :meth:`Series.reindex`, :meth:`DataFrame.reindex`, :meth:`Series.interpolate`, :meth:`DataFrame.interpolate`, incorrectly failing to raise with method="asfreq" (:issue:`53620`)
- Bug in :meth:`Series.argsort` failing to raise when an invalid ``axis`` is passed (:issue:`54257`)
- Bug in :meth:`Series.map` when giving a callable to an empty series, the returned series had ``object`` dtype. It now keeps the original dtype (:issue:`52384`)
- Bug in :meth:`Series.memory_usage` when ``deep=True`` throw an error with Series of objects and the returned value is incorrect, as it does not take into account GC corrections (:issue:`51858`)
- Bug in :meth:`period_range` the default behavior when freq was not passed as an argument was incorrect(:issue:`53687`)
- Fixed incorrect ``__name__`` attribute of ``pandas._libs.json`` (:issue:`52898`)

.. ---------------------------------------------------------------------------
.. _whatsnew_210.contributors:

Contributors
~~~~~~~~~~~~<|MERGE_RESOLUTION|>--- conflicted
+++ resolved
@@ -734,11 +734,8 @@
 - Bug in :meth:`DataFrame.__setitem__` losing dtype when setting a :class:`DataFrame` into duplicated columns (:issue:`53143`)
 - Bug in :meth:`DataFrame.__setitem__` with a boolean mask and :meth:`DataFrame.putmask` with mixed non-numeric dtypes and a value other than ``NaN`` incorrectly raising ``TypeError`` (:issue:`53291`)
 - Bug in :meth:`DataFrame.iloc` when using ``nan`` as the only element (:issue:`52234`)
-<<<<<<< HEAD
 - Bug in :meth:`DataFrame.where`, :meth:`DataFrame.mask`, :meth:`Series.where`, and :meth:`Series.mask`, when ``cond`` for an element is ``pd.NA``; the corresponding element now propagates through (:issue:`52955`)
-=======
 - Bug in :meth:`Series.loc` casting :class:`Series` to ``np.dnarray`` when assigning :class:`Series` at predefined index of ``object`` dtype :class:`Series` (:issue:`48933`)
->>>>>>> b728d662
 
 Missing
 ^^^^^^^
