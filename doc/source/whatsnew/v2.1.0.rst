--- conflicted
+++ resolved
@@ -315,12 +315,9 @@
 - Bug in :func:`date_range` when ``freq`` was a :class:`DateOffset` with ``nanoseconds`` (:issue:`46877`)
 - Bug in :meth:`Timestamp.round` with values close to the implementation bounds returning incorrect results instead of raising ``OutOfBoundsDatetime`` (:issue:`51494`)
 - Bug in :meth:`arrays.DatetimeArray.map` and :meth:`DatetimeIndex.map`, where the supplied callable operated array-wise instead of element-wise (:issue:`51977`)
-<<<<<<< HEAD
 - Bug in :class:`Timestamp` raising an error when passing fold when constructing from positional arguments.
 - Bug in :class:`Timestamp` leading to inconsistent timestamps when passing arguments as positional versus as a keyword.
-=======
 - Bug in parsing datetime strings with weekday but no day e.g. "2023 Sept Thu" incorrectly raising ``AttributeError`` instead of ``ValueError`` (:issue:`52659`)
->>>>>>> 3827cafb
 -
 
 Timedelta
