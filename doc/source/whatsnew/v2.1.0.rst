--- conflicted
+++ resolved
@@ -273,11 +273,8 @@
 - Deprecated unused "closed" and "normalize" keywords in the :class:`DatetimeIndex` constructor (:issue:`52628`)
 - Deprecated unused "closed" keyword in the :class:`TimedeltaIndex` constructor (:issue:`52628`)
 - Deprecated logical operation between two non boolean :class:`Series` with different indexes always coercing the result to bool dtype. In a future version, this will maintain the return type of the inputs. (:issue:`52500`, :issue:`52538`)
-<<<<<<< HEAD
+- Deprecated :meth:`Series.first` and :meth:`DataFrame.first` (please create a mask and filter using ``.loc`` instead) (:issue:`45908`)
 - Deprecated :meth:`Series.tz_localize`, :meth:`Series.tz_convert`, :meth:`Series.to_timestamp`, :meth:`Series.to_period`, :meth:`Series.swaplevel`, :meth:`Series.reorder_level` and their :class:`DataFrame` counterparts, use ``obj.axis_ops.to_period``, ``obj.axis_ops.swap_level``, etc instead (:issue:`52461`)
-=======
-- Deprecated :meth:`Series.first` and :meth:`DataFrame.first` (please create a mask and filter using ``.loc`` instead) (:issue:`45908`)
->>>>>>> 1cae7a39
 - Deprecated allowing ``downcast`` keyword other than ``None``, ``False``, "infer", or a dict with these as values in :meth:`Series.fillna`, :meth:`DataFrame.fillna` (:issue:`40988`)
 - Deprecated allowing arbitrary ``fill_value`` in :class:`SparseDtype`, in a future version the ``fill_value`` will need to be compatible with the ``dtype.subtype``, either a scalar that can be held by that subtype or ``NaN`` for integer or bool subtypes (:issue:`23124`)
 - Deprecated behavior of :func:`assert_series_equal` and :func:`assert_frame_equal` considering NA-like values (e.g. ``NaN`` vs ``None`` as equivalent) (:issue:`52081`)
