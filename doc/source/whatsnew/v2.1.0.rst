.. _whatsnew_210:

What's new in 2.1.0 (Month XX, 2023)
--------------------------------------

These are the changes in pandas 2.1.0. See :ref:`release` for a full changelog
including other versions of pandas.

{{ header }}

.. ---------------------------------------------------------------------------
.. _whatsnew_210.enhancements:

Enhancements
~~~~~~~~~~~~

.. _whatsnew_210.enhancements.cow:

Copy-on-Write improvements
^^^^^^^^^^^^^^^^^^^^^^^^^^

- :meth:`Series.transform` not respecting Copy-on-Write when ``func`` modifies :class:`Series` inplace (:issue:`53747`)
- Calling :meth:`Index.values` will now return a read-only NumPy array (:issue:`53704`)
- Setting a :class:`Series` into a :class:`DataFrame` now creates a lazy instead of a deep copy (:issue:`53142`)
- The :class:`DataFrame` constructor, when constructing a DataFrame from a dictionary
  of Index objects and specifying ``copy=False``, will now use a lazy copy
  of those Index objects for the columns of the DataFrame (:issue:`52947`)
- Add lazy copy mechanism to :meth:`DataFrame.eval` (:issue:`53746`)

- Trying to operate inplace on a temporary column selection
  (for example, ``df["a"].fillna(100, inplace=True)``)
  will now always raise a warning when Copy-on-Write is enabled. In this mode,
  operating inplace like this will never work, since the selection behaves
  as a temporary copy. This holds true for:

  - DataFrame.update / Series.update
  - DataFrame.fillna / Series.fillna

.. _whatsnew_210.enhancements.enhancement2:

``map(func, na_action="ignore")`` now works for all array types
^^^^^^^^^^^^^^^^^^^^^^^^^^^^^^^^^^^^^^^^^^^^^^^^^^^^^^^^^^^^^^^

When given a callable, :meth:`Series.map` applies the callable to all elements of the :class:`Series`.
Similarly, :meth:`DataFrame.map` applies the callable to all elements of the :class:`DataFrame`,
while :meth:`Index.map` applies the callable to all elements of the :class:`Index`.

Frequently, it is not desirable to apply the callable to nan-like values of the array and to avoid doing
that, the ``map`` method could be called with ``na_action="ignore"``, i.e. ``ser.map(func, na_action="ignore")``.
However, ``na_action="ignore"`` was not implemented for many ``ExtensionArray`` and ``Index`` types
and ``na_action="ignore"`` did not work correctly for any ``ExtensionArray`` subclass except the nullable numeric ones (i.e. with dtype :class:`Int64` etc.).

``na_action="ignore"`` now works for all array types (:issue:`52219`, :issue:`51645`, :issue:`51809`, :issue:`51936`, :issue:`52033`; :issue:`52096`).

*Previous behavior*:

.. code-block:: ipython

    In [1]: ser = pd.Series(["a", "b", np.nan], dtype="category")
    In [2]: ser.map(str.upper, na_action="ignore")
    NotImplementedError
    In [3]: df = pd.DataFrame(ser)
    In [4]: df.applymap(str.upper, na_action="ignore")  # worked for DataFrame
         0
    0    A
    1    B
    2  NaN
    In [5]: idx = pd.Index(ser)
    In [6]: idx.map(str.upper, na_action="ignore")
    TypeError: CategoricalIndex.map() got an unexpected keyword argument 'na_action'

*New behavior*:

.. ipython:: python

    ser = pd.Series(["a", "b", np.nan], dtype="category")
    ser.map(str.upper, na_action="ignore")
    df = pd.DataFrame(ser)
    df.map(str.upper, na_action="ignore")
    idx = pd.Index(ser)
    idx.map(str.upper, na_action="ignore")

Notice also that in this version, :meth:`DataFrame.map` been added and :meth:`DataFrame.applymap` has been deprecated. :meth:`DataFrame.map` has the same functionality as :meth:`DataFrame.applymap`, but the new name better communicate that this is the :class:`DataFrame` version of :meth:`Series.map` (:issue:`52353`).

Also, note that :meth:`Categorical.map` implicitly has had its ``na_action`` set to ``"ignore"`` by default.
This has been deprecated and will :meth:`Categorical.map` in the future change the default
to ``na_action=None``, like for all the other array types.

.. _whatsnew_210.enhancements.other:

Other enhancements
^^^^^^^^^^^^^^^^^^
- :meth:`Categorical.map` and :meth:`CategoricalIndex.map` now have a ``na_action`` parameter.
  :meth:`Categorical.map` implicitly had a default value of ``"ignore"`` for ``na_action``. This has formally been deprecated and will be changed to ``None`` in the future.
  Also notice that :meth:`Series.map` has default ``na_action=None`` and calls to series with categorical data will now use ``na_action=None`` unless explicitly set otherwise (:issue:`44279`)
- :class:`api.extensions.ExtensionArray` now has a :meth:`~api.extensions.ExtensionArray.map` method (:issue:`51809`)
- :meth:`DataFrame.applymap` now uses the :meth:`~api.extensions.ExtensionArray.map` method of underlying :class:`api.extensions.ExtensionArray` instances (:issue:`52219`)
- :meth:`MultiIndex.sort_values` now supports ``na_position`` (:issue:`51612`)
- :meth:`MultiIndex.sortlevel` and :meth:`Index.sortlevel` gained a new keyword ``na_position`` (:issue:`51612`)
- :meth:`arrays.DatetimeArray.map`, :meth:`arrays.TimedeltaArray.map` and :meth:`arrays.PeriodArray.map` can now take a ``na_action`` argument (:issue:`51644`)
- :meth:`arrays.SparseArray.map` now supports ``na_action`` (:issue:`52096`).
- Add :meth:`diff()` and :meth:`round()` for :class:`Index` (:issue:`19708`)
- Add dtype of categories to ``repr`` information of :class:`CategoricalDtype` (:issue:`52179`)
- Added to the escape mode "latex-math" preserving without escaping all characters between "\(" and "\)" in formatter (:issue:`51903`)
- Adding ``engine_kwargs`` parameter to :meth:`DataFrame.read_excel` (:issue:`52214`)
- Classes that are useful for type-hinting have been added to the public API in the new submodule ``pandas.api.typing`` (:issue:`48577`)
- Implemented :attr:`Series.dt.is_month_start`, :attr:`Series.dt.is_month_end`, :attr:`Series.dt.is_year_start`, :attr:`Series.dt.is_year_end`, :attr:`Series.dt.is_quarter_start`, :attr:`Series.dt.is_quarter_end`, :attr:`Series.dt.is_days_in_month`, :attr:`Series.dt.unit`, :meth:`Series.dt.is_normalize`, :meth:`Series.dt.day_name`, :meth:`Series.dt.month_name`, :meth:`Series.dt.tz_convert` for :class:`ArrowDtype` with ``pyarrow.timestamp`` (:issue:`52388`, :issue:`51718`)
- Implemented ``__from_arrow__`` on :class:`DatetimeTZDtype`. (:issue:`52201`)
- Implemented ``__pandas_priority__`` to allow custom types to take precedence over :class:`DataFrame`, :class:`Series`, :class:`Index`, or :class:`ExtensionArray` for arithmetic operations, :ref:`see the developer guide <extending.pandas_priority>` (:issue:`48347`)
- Improve error message when having incompatible columns using :meth:`DataFrame.merge` (:issue:`51861`)
- Improve error message when setting :class:`DataFrame` with wrong number of columns through :meth:`DataFrame.isetitem` (:issue:`51701`)
- Improved error handling when using :meth:`DataFrame.to_json` with incompatible ``index`` and ``orient`` arguments (:issue:`52143`)
- Improved error message when creating a DataFrame with empty data (0 rows), no index and an incorrect number of columns. (:issue:`52084`)
- Let :meth:`DataFrame.to_feather` accept a non-default :class:`Index` and non-string column names (:issue:`51787`)
- Performance improvement in :func:`read_csv` (:issue:`52632`) with ``engine="c"``
- :meth:`Categorical.from_codes` has gotten a ``validate`` parameter (:issue:`50975`)
- :meth:`DataFrame.unstack` gained the ``sort`` keyword to dictate whether the resulting :class:`MultiIndex` levels are sorted (:issue:`15105`)
- :meth:`DataFrameGroupby.agg` and :meth:`DataFrameGroupby.transform` now support grouping by multiple keys when the index is not a :class:`MultiIndex` for ``engine="numba"`` (:issue:`53486`)
- :meth:`Series.explode` now supports pyarrow-backed list types (:issue:`53602`)
- :meth:`Series.str.join` now supports ``ArrowDtype(pa.string())`` (:issue:`53646`)
- :meth:`SeriesGroupby.agg` and :meth:`DataFrameGroupby.agg` now support passing in multiple functions for ``engine="numba"`` (:issue:`53486`)
- :meth:`SeriesGroupby.transform` and :meth:`DataFrameGroupby.transform` now support passing in a string as the function for ``engine="numba"`` (:issue:`53579`)
- Added :meth:`ExtensionArray.interpolate` used by :meth:`Series.interpolate` and :meth:`DataFrame.interpolate` (:issue:`53659`)
- Added ``engine_kwargs`` parameter to :meth:`DataFrame.to_excel` (:issue:`53220`)
- Added a new parameter ``by_row`` to :meth:`Series.apply` and :meth:`DataFrame.apply`. When set to ``False`` the supplied callables will always operate on the whole Series or DataFrame (:issue:`53400`, :issue:`53601`).
- Groupby aggregations (such as :meth:`DataFrameGroupby.sum`) now can preserve the dtype of the input instead of casting to ``float64`` (:issue:`44952`)
- Improved error message when :meth:`DataFrameGroupBy.agg` failed (:issue:`52930`)
- Many read/to_* functions, such as :meth:`DataFrame.to_pickle` and :func:`read_csv`, support forwarding compression arguments to lzma.LZMAFile (:issue:`52979`)
- Performance improvement in :func:`concat` with homogeneous ``np.float64`` or ``np.float32`` dtypes (:issue:`52685`)
- Performance improvement in :meth:`DataFrame.filter` when ``items`` is given (:issue:`52941`)
-

.. ---------------------------------------------------------------------------
.. _whatsnew_210.notable_bug_fixes:

Notable bug fixes
~~~~~~~~~~~~~~~~~

These are bug fixes that might have notable behavior changes.

.. _whatsnew_210.notable_bug_fixes.notable_bug_fix1:

notable_bug_fix1
^^^^^^^^^^^^^^^^

.. _whatsnew_210.notable_bug_fixes.notable_bug_fix2:

notable_bug_fix2
^^^^^^^^^^^^^^^^

.. ---------------------------------------------------------------------------
.. _whatsnew_210.api_breaking:

Backwards incompatible API changes
~~~~~~~~~~~~~~~~~~~~~~~~~~~~~~~~~~

.. _whatsnew_210.api_breaking.deps:

Increased minimum version for Python
^^^^^^^^^^^^^^^^^^^^^^^^^^^^^^^^^^^^

pandas 2.1.0 supports Python 3.9 and higher.

Increased minimum versions for dependencies
^^^^^^^^^^^^^^^^^^^^^^^^^^^^^^^^^^^^^^^^^^^
Some minimum supported versions of dependencies were updated.
If installed, we now require:

+-----------------+-----------------+----------+---------+
| Package         | Minimum Version | Required | Changed |
+=================+=================+==========+=========+
| numpy           | 1.21.6          |    X     |    X    |
+-----------------+-----------------+----------+---------+
| mypy (dev)      | 1.2             |          |    X    |
+-----------------+-----------------+----------+---------+
| beautifulsoup4  | 4.11.1          |          |    X    |
+-----------------+-----------------+----------+---------+
| bottleneck      | 1.3.4           |          |    X    |
+-----------------+-----------------+----------+---------+
| fastparquet     | 0.8.1           |          |    X    |
+-----------------+-----------------+----------+---------+
| fsspec          | 2022.05.0       |          |    X    |
+-----------------+-----------------+----------+---------+
| hypothesis      | 6.46.1          |          |    X    |
+-----------------+-----------------+----------+---------+
| gcsfs           | 2022.05.0       |          |    X    |
+-----------------+-----------------+----------+---------+
| jinja2          | 3.1.2           |          |    X    |
+-----------------+-----------------+----------+---------+
| lxml            | 4.8.0           |          |    X    |
+-----------------+-----------------+----------+---------+
| numba           | 0.55.2          |          |    X    |
+-----------------+-----------------+----------+---------+
| numexpr         | 2.8.0           |          |    X    |
+-----------------+-----------------+----------+---------+
| openpyxl        | 3.0.10          |          |    X    |
+-----------------+-----------------+----------+---------+
| pandas-gbq      | 0.17.5          |          |    X    |
+-----------------+-----------------+----------+---------+
| psycopg2        | 2.9.3           |          |    X    |
+-----------------+-----------------+----------+---------+
| pyreadstat      | 1.1.5           |          |    X    |
+-----------------+-----------------+----------+---------+
| pyqt5           | 5.15.6          |          |    X    |
+-----------------+-----------------+----------+---------+
| pytables        | 3.7.0           |          |    X    |
+-----------------+-----------------+----------+---------+
| pytest          | 7.3.2           |          |    X    |
+-----------------+-----------------+----------+---------+
| python-snappy   | 0.6.1           |          |    X    |
+-----------------+-----------------+----------+---------+
| pyxlsb          | 1.0.9           |          |    X    |
+-----------------+-----------------+----------+---------+
| s3fs            | 2022.05.0       |          |    X    |
+-----------------+-----------------+----------+---------+
| scipy           | 1.8.1           |          |    X    |
+-----------------+-----------------+----------+---------+
| sqlalchemy      | 1.4.36          |          |    X    |
+-----------------+-----------------+----------+---------+
| tabulate        | 0.8.10          |          |    X    |
+-----------------+-----------------+----------+---------+
| xarray          | 2022.03.0       |          |    X    |
+-----------------+-----------------+----------+---------+
| xlsxwriter      | 3.0.3           |          |    X    |
+-----------------+-----------------+----------+---------+
| zstandard       | 0.17.0          |          |    X    |
+-----------------+-----------------+----------+---------+

For `optional libraries <https://pandas.pydata.org/docs/getting_started/install.html>`_ the general recommendation is to use the latest version.
The following table lists the lowest version per library that is currently being tested throughout the development of pandas.
Optional libraries below the lowest tested version may still work, but are not considered supported.

+-----------------+-----------------+---------+
| Package         | Minimum Version | Changed |
+=================+=================+=========+
|                 |                 |    X    |
+-----------------+-----------------+---------+

See :ref:`install.dependencies` and :ref:`install.optional_dependencies` for more.

.. _whatsnew_210.api_breaking.other:

Other API changes
^^^^^^^^^^^^^^^^^
-

.. ---------------------------------------------------------------------------
.. _whatsnew_210.deprecations:

Deprecations
~~~~~~~~~~~~
- Deprecated 'broadcast_axis' keyword in :meth:`Series.align` and :meth:`DataFrame.align`, upcast before calling ``align`` with ``left = DataFrame({col: left for col in right.columns}, index=right.index)`` (:issue:`51856`)
- Deprecated 'downcast' keyword in :meth:`Index.fillna` (:issue:`53956`)
- Deprecated 'fill_method' and 'limit' keywords in :meth:`DataFrame.pct_change`, :meth:`Series.pct_change`, :meth:`DataFrameGroupBy.pct_change`, and :meth:`SeriesGroupBy.pct_change`, explicitly call ``ffill`` or ``bfill`` before calling ``pct_change`` instead (:issue:`53491`)
- Deprecated 'method', 'limit', and 'fill_axis' keywords in :meth:`DataFrame.align` and :meth:`Series.align`, explicitly call ``fillna`` on the alignment results instead (:issue:`51856`)
- Deprecated 'quantile' keyword in :meth:`Rolling.quantile` and :meth:`Expanding.quantile`, renamed as 'q' instead (:issue:`52550`)
- Deprecated :func:`concat` behavior when any of the objects being concatenated have length 0; in the past the dtypes of empty objects were ignored when determining the resulting dtype, in a future version they will not (:issue:`39122`)
- Deprecated :meth:`.DataFrameGroupBy.apply` and methods on the objects returned by :meth:`.DataFrameGroupBy.resample` operating on the grouping column(s); select the columns to operate on after groupby to either explicitly include or exclude the groupings and avoid the ``FutureWarning`` (:issue:`7155`)
- Deprecated :meth:`.Groupby.all` and :meth:`.GroupBy.any` with datetime64 or :class:`PeriodDtype` values, matching the :class:`Series` and :class:`DataFrame` deprecations (:issue:`34479`)
- Deprecated :meth:`Categorical.to_list`, use ``obj.tolist()`` instead (:issue:`51254`)
- Deprecated :meth:`DataFrame._data` and :meth:`Series._data`, use public APIs instead (:issue:`33333`)
- Deprecated :meth:`DataFrameGroupBy.dtypes`, check ``dtypes`` on the underlying object instead (:issue:`51045`)
- Deprecated ``axis=1`` in :meth:`DataFrame.ewm`, :meth:`DataFrame.rolling`, :meth:`DataFrame.expanding`, transpose before calling the method instead (:issue:`51778`)
- Deprecated ``axis=1`` in :meth:`DataFrame.groupby` and in :class:`Grouper` constructor, do ``frame.T.groupby(...)`` instead (:issue:`51203`)
- Deprecated accepting slices in :meth:`DataFrame.take`, call ``obj[slicer]`` or pass a sequence of integers instead (:issue:`51539`)
- Deprecated explicit support for subclassing :class:`Index` (:issue:`45289`)
- Deprecated making functions given to :meth:`Series.agg` attempt to operate on each element in the :class:`Series` and only operate on the whole :class:`Series` if the elementwise operations failed. In the future, functions given to :meth:`Series.agg` will always operate on the whole :class:`Series` only. To keep the current behavior, use :meth:`Series.transform` instead. (:issue:`53325`)
- Deprecated making the functions in a list of functions given to :meth:`DataFrame.agg` attempt to operate on each element in the :class:`DataFrame` and only operate on the columns of the :class:`DataFrame` if the elementwise operations failed. To keep the current behavior, use :meth:`DataFrame.transform` instead. (:issue:`53325`)
- Deprecated passing a :class:`DataFrame` to :meth:`DataFrame.from_records`, use :meth:`DataFrame.set_index` or :meth:`DataFrame.drop` instead (:issue:`51353`)
- Deprecated silently dropping unrecognized timezones when parsing strings to datetimes (:issue:`18702`)
- Deprecated the "downcast" keyword in :meth:`Series.interpolate`, :meth:`DataFrame.interpolate`, :meth:`Series.fillna`, :meth:`DataFrame.fillna`, :meth:`Series.ffill`, :meth:`DataFrame.ffill`, :meth:`Series.bfill`, :meth:`DataFrame.bfill` (:issue:`40988`)
- Deprecated the ``axis`` keyword in :meth:`DataFrame.ewm`, :meth:`Series.ewm`, :meth:`DataFrame.rolling`, :meth:`Series.rolling`, :meth:`DataFrame.expanding`, :meth:`Series.expanding` (:issue:`51778`)
- Deprecated the ``axis`` keyword in :meth:`DataFrame.resample`, :meth:`Series.resample` (:issue:`51778`)
- Deprecated the behavior of :func:`concat` with both ``len(keys) != len(objs)``, in a future version this will raise instead of truncating to the shorter of the two sequences (:issue:`43485`)
- Deprecated the default of ``observed=False`` in :meth:`DataFrame.groupby` and :meth:`Series.groupby`; this will default to ``True`` in a future version (:issue:`43999`)
- Deprecating pinning ``group.name`` to each group in :meth:`SeriesGroupBy.aggregate` aggregations; if your operation requires utilizing the groupby keys, iterate over the groupby object instead (:issue:`41090`)
- Deprecated the 'axis' keyword in :meth:`.GroupBy.idxmax`, :meth:`.GroupBy.idxmin`, :meth:`.GroupBy.fillna`, :meth:`.GroupBy.take`, :meth:`.GroupBy.skew`, :meth:`.GroupBy.rank`, :meth:`.GroupBy.cumprod`, :meth:`.GroupBy.cumsum`, :meth:`.GroupBy.cummax`, :meth:`.GroupBy.cummin`, :meth:`.GroupBy.pct_change`, :meth:`GroupBy.diff`, :meth:`.GroupBy.shift`, and :meth:`DataFrameGroupBy.corrwith`; for ``axis=1`` operate on the underlying :class:`DataFrame` instead (:issue:`50405`, :issue:`51046`)
- Deprecated :class:`.DataFrameGroupBy` with ``as_index=False`` not including groupings in the result when they are not columns of the DataFrame (:issue:`49519`)
- Deprecated :func:`is_categorical_dtype`, use ``isinstance(obj.dtype, pd.CategoricalDtype)`` instead (:issue:`52527`)
- Deprecated :func:`is_datetime64tz_dtype`, check ``isinstance(dtype, pd.DatetimeTZDtype)`` instead (:issue:`52607`)
- Deprecated :func:`is_int64_dtype`, check ``dtype == np.dtype(np.int64)`` instead (:issue:`52564`)
- Deprecated :func:`is_interval_dtype`, check ``isinstance(dtype, pd.IntervalDtype)`` instead (:issue:`52607`)
- Deprecated :func:`is_period_dtype`, check ``isinstance(dtype, pd.PeriodDtype)`` instead (:issue:`52642`)
- Deprecated :func:`is_sparse`, check ``isinstance(dtype, pd.SparseDtype)`` instead (:issue:`52642`)
- Deprecated :meth:`.Styler.applymap_index`. Use the new :meth:`.Styler.map_index` method instead (:issue:`52708`)
- Deprecated :meth:`.Styler.applymap`. Use the new :meth:`.Styler.map` method instead (:issue:`52708`)
- Deprecated :meth:`DataFrame.applymap`. Use the new :meth:`DataFrame.map` method instead (:issue:`52353`)
- Deprecated :meth:`DataFrame.swapaxes` and :meth:`Series.swapaxes`, use :meth:`DataFrame.transpose` or :meth:`Series.transpose` instead (:issue:`51946`)
- Deprecated ``freq`` parameter in :class:`PeriodArray` constructor, pass ``dtype`` instead (:issue:`52462`)
- Deprecated allowing non-standard inputs in :func:`take`, pass either a ``numpy.ndarray``, :class:`ExtensionArray`, :class:`Index`, or :class:`Series` (:issue:`52981`)
- Deprecated allowing non-standard sequences for :func:`isin`, :func:`value_counts`, :func:`unique`, :func:`factorize`, case to one of ``numpy.ndarray``, :class:`Index`, :class:`ExtensionArray`, or :class:`Series` before calling (:issue:`52986`)
- Deprecated behavior of :class:`DataFrame` reductions ``sum``, ``prod``, ``std``, ``var``, ``sem`` with ``axis=None``, in a future version this will operate over both axes returning a scalar instead of behaving like ``axis=0``; note this also affects numpy functions e.g. ``np.sum(df)`` (:issue:`21597`)
- Deprecated behavior of :func:`concat` when :class:`DataFrame` has columns that are all-NA, in a future version these will not be discarded when determining the resulting dtype (:issue:`40893`)
- Deprecated behavior of :meth:`Series.dt.to_pydatetime`, in a future version this will return a :class:`Series` containing python ``datetime`` objects instead of an ``ndarray`` of datetimes; this matches the behavior of other :meth:`Series.dt` properties (:issue:`20306`)
- Deprecated logical operations (``|``, ``&``, ``^``) between pandas objects and dtype-less sequences (e.g. ``list``, ``tuple``), wrap a sequence in a :class:`Series` or numpy array before operating instead (:issue:`51521`)
- Deprecated making :meth:`Series.apply` return a :class:`DataFrame` when the passed-in callable returns a :class:`Series` object. In the future this will return a :class:`Series` whose values are themselves :class:`Series`. This pattern was very slow and it's recommended to use alternative methods to archive the same goal (:issue:`52116`)
- Deprecated parameter ``convert_type`` in :meth:`Series.apply` (:issue:`52140`)
- Deprecated passing a dictionary to :meth:`.SeriesGroupBy.agg`; pass a list of aggregations instead (:issue:`50684`)
- Deprecated the "fastpath" keyword in :class:`Categorical` constructor, use :meth:`Categorical.from_codes` instead (:issue:`20110`)
- Deprecated the behavior of :func:`is_bool_dtype` returning ``True`` for object-dtype :class:`Index` of bool objects (:issue:`52680`)
- Deprecated the methods :meth:`Series.bool` and :meth:`DataFrame.bool` (:issue:`51749`)
- Deprecated unused "closed" and "normalize" keywords in the :class:`DatetimeIndex` constructor (:issue:`52628`)
- Deprecated unused "closed" keyword in the :class:`TimedeltaIndex` constructor (:issue:`52628`)
- Deprecated logical operation between two non boolean :class:`Series` with different indexes always coercing the result to bool dtype. In a future version, this will maintain the return type of the inputs. (:issue:`52500`, :issue:`52538`)
- Deprecated :func:`value_counts`, use ``pd.Series(obj).value_counts()`` instead (:issue:`47862`)
- Deprecated :meth:`Series.first` and :meth:`DataFrame.first` (please create a mask and filter using ``.loc`` instead) (:issue:`45908`)
- Deprecated :meth:`Series.interpolate` and :meth:`DataFrame.interpolate` for object-dtype (:issue:`53631`)
- Deprecated :meth:`Series.last` and :meth:`DataFrame.last` (please create a mask and filter using ``.loc`` instead) (:issue:`53692`)
- Deprecated allowing arbitrary ``fill_value`` in :class:`SparseDtype`, in a future version the ``fill_value`` will need to be compatible with the ``dtype.subtype``, either a scalar that can be held by that subtype or ``NaN`` for integer or bool subtypes (:issue:`23124`)
- Deprecated allowing bool dtype in :meth:`DataFrameGroupBy.quantile` and :meth:`SeriesGroupBy.quantile`, consistent with the :meth:`Series.quantile` and :meth:`DataFrame.quantile` behavior (:issue:`51424`)
- Deprecated behavior of :func:`assert_series_equal` and :func:`assert_frame_equal` considering NA-like values (e.g. ``NaN`` vs ``None`` as equivalent) (:issue:`52081`)
- Deprecated bytes input to :func:`read_excel`. To read a file path, use a string or path-like object. (:issue:`53767`)
- Deprecated constructing :class:`SparseArray` from scalar data, pass a sequence instead (:issue:`53039`)
- Deprecated falling back to filling when ``value`` is not specified in :meth:`DataFrame.replace` and :meth:`Series.replace` with non-dict-like ``to_replace`` (:issue:`33302`)
- Deprecated literal json input to :func:`read_json`. Wrap literal json string input in ``io.StringIO`` instead. (:issue:`53409`)
- Deprecated literal string input to :func:`read_xml`. Wrap literal string/bytes input in ``io.StringIO`` / ``io.BytesIO`` instead. (:issue:`53767`)
- Deprecated literal string/bytes input to :func:`read_html`. Wrap literal string/bytes input in ``io.StringIO`` / ``io.BytesIO`` instead. (:issue:`53767`)
- Deprecated option "mode.use_inf_as_na", convert inf entries to ``NaN`` before instead (:issue:`51684`)
- Deprecated parameter ``obj`` in :meth:`GroupBy.get_group` (:issue:`53545`)
- Deprecated positional indexing on :class:`Series` with :meth:`Series.__getitem__` and :meth:`Series.__setitem__`, in a future version ``ser[item]`` will *always* interpret ``item`` as a label, not a position (:issue:`50617`)
- Deprecated replacing builtin and NumPy functions in ``.agg``, ``.apply``, and ``.transform``; use the corresponding string alias (e.g. ``"sum"`` for ``sum`` or ``np.sum``) instead (:issue:`53425`)
- Deprecated strings ``T``, ``t``, ``L`` and ``l`` denoting units in :func:`to_timedelta` (:issue:`52536`)
- Deprecated the "method" and "limit" keywords on :meth:`Series.fillna`, :meth:`DataFrame.fillna`, :meth:`SeriesGroupBy.fillna`, :meth:`DataFrameGroupBy.fillna`, and :meth:`Resampler.fillna`, use ``obj.bfill()`` or ``obj.ffill()`` instead (:issue:`53394`)
- Deprecated the ``method`` and ``limit`` keywords in :meth:`DataFrame.replace` and :meth:`Series.replace` (:issue:`33302`)
<<<<<<< HEAD
- Deprecated the behavior of :meth:`Series.__getitem__`, :meth:`Series.__setitem__`, :meth:`DataFrame.__getitem__`, :meth:`DataFrame.__setitem__` with an integer slice on objects with a floating-dtype index, in a future version this will be treated as *positional* indexing (:issue:`49612`)
=======
- Deprecated the use of non-supported datetime64 and timedelta64 resolutions with :func:`pandas.array`. Supported resolutions are: "s", "ms", "us", "ns" resolutions (:issue:`53058`)
>>>>>>> 12c886a6
- Deprecated values "pad", "ffill", "bfill", "backfill" for :meth:`Series.interpolate` and :meth:`DataFrame.interpolate`, use ``obj.ffill()`` or ``obj.bfill()`` instead (:issue:`53581`)
-

.. ---------------------------------------------------------------------------
.. _whatsnew_210.performance:

Performance improvements
~~~~~~~~~~~~~~~~~~~~~~~~
- Performance improvement in :func:`factorize` for object columns not containing strings (:issue:`51921`)
- Performance improvement in :func:`read_orc` when reading a remote URI file path. (:issue:`51609`)
- Performance improvement in :func:`read_parquet` and :meth:`DataFrame.to_parquet` when reading a remote file with ``engine="pyarrow"`` (:issue:`51609`)
- Performance improvement in :func:`read_parquet` on string columns when using ``use_nullable_dtypes=True`` (:issue:`47345`)
- Performance improvement in :meth:`DataFrame.clip` and :meth:`Series.clip` (:issue:`51472`)
- Performance improvement in :meth:`DataFrame.first_valid_index` and :meth:`DataFrame.last_valid_index` for extension array dtypes (:issue:`51549`)
- Performance improvement in :meth:`DataFrame.where` when ``cond`` is backed by an extension dtype (:issue:`51574`)
- Performance improvement in :meth:`MultiIndex.set_levels` and :meth:`MultiIndex.set_codes` when ``verify_integrity=True`` (:issue:`51873`)
- Performance improvement in :meth:`MultiIndex.sortlevel` when ``ascending`` is a list (:issue:`51612`)
- Performance improvement in :meth:`Series.combine_first` (:issue:`51777`)
- Performance improvement in :meth:`~arrays.ArrowExtensionArray.fillna` when array does not contain nulls (:issue:`51635`)
- Performance improvement in :meth:`~arrays.ArrowExtensionArray.isna` when array has zero nulls or is all nulls (:issue:`51630`)
- Performance improvement when parsing strings to ``boolean[pyarrow]`` dtype (:issue:`51730`)
- Performance improvement when searching an :class:`Index` sliced from other indexes (:issue:`51738`)
- Performance improvement in :func:`concat` (:issue:`52291`, :issue:`52290`)
- :class:`Period`'s default formatter (`period_format`) is now significantly (~twice) faster. This improves performance of ``str(Period)``, ``repr(Period)``, and :meth:`Period.strftime(fmt=None)`, as well as ``PeriodArray.strftime(fmt=None)``, ``PeriodIndex.strftime(fmt=None)`` and ``PeriodIndex.format(fmt=None)``. Finally, ``to_csv`` operations involving :class:`PeriodArray` or :class:`PeriodIndex` with default ``date_format`` are also significantly accelerated. (:issue:`51459`)
- Performance improvement accessing :attr:`arrays.IntegerArrays.dtype` & :attr:`arrays.FloatingArray.dtype` (:issue:`52998`)
- Performance improvement in :class:`MultiIndex` and multi-column operations (e.g. :meth:`DataFrame.sort_values`, :meth:`DataFrame.groupby`, :meth:`Series.unstack`) when index/column values are already sorted (:issue:`53806`)
- Performance improvement in :class:`Series` reductions (:issue:`52341`)
- Performance improvement in :func:`concat` when ``axis=1`` and objects have different indexes (:issue:`52541`)
- Performance improvement in :func:`concat` when the concatenation axis is a :class:`MultiIndex` (:issue:`53574`)
- Performance improvement in :meth:`.DataFrameGroupBy.groups` (:issue:`53088`)
- Performance improvement in :meth:`DataFrame.isin` for extension dtypes (:issue:`53514`)
- Performance improvement in :meth:`DataFrame.loc` when selecting rows and columns (:issue:`53014`)
- Performance improvement in :meth:`Series.add` for pyarrow string and binary dtypes (:issue:`53150`)
- Performance improvement in :meth:`Series.corr` and :meth:`Series.cov` for extension dtypes (:issue:`52502`)
- Performance improvement in :meth:`Series.ffill`, :meth:`Series.bfill`, :meth:`DataFrame.ffill`, :meth:`DataFrame.bfill` with pyarrow dtypes (:issue:`53950`)
- Performance improvement in :meth:`Series.str.get_dummies` for pyarrow-backed strings (:issue:`53655`)
- Performance improvement in :meth:`Series.str.get` for pyarrow-backed strings (:issue:`53152`)
- Performance improvement in :meth:`Series.str.split` with ``expand=True`` for pyarrow-backed strings (:issue:`53585`)
- Performance improvement in :meth:`Series.to_numpy` when dtype is a numpy float dtype and ``na_value`` is ``np.nan`` (:issue:`52430`)
- Performance improvement in :meth:`~arrays.ArrowExtensionArray.astype` when converting from a pyarrow timestamp or duration dtype to numpy (:issue:`53326`)
- Performance improvement in :meth:`~arrays.ArrowExtensionArray.to_numpy` (:issue:`52525`)
- Performance improvement in various :class:`MultiIndex` set and indexing operations (:issue:`53955`)
- Performance improvement when doing various reshaping operations on :class:`arrays.IntegerArrays` & :class:`arrays.FloatingArray` by avoiding doing unnecessary validation (:issue:`53013`)
- Performance improvement when indexing with pyarrow timestamp and duration dtypes (:issue:`53368`)
-

.. ---------------------------------------------------------------------------
.. _whatsnew_210.bug_fixes:

Bug fixes
~~~~~~~~~

Categorical
^^^^^^^^^^^
- Bug in :meth:`CategoricalIndex.remove_categories` where ordered categories would not be maintained (:issue:`53935`).
- Bug in :meth:`Series.astype` with ``dtype="category"`` for nullable arrays with read-only null value masks (:issue:`53658`)
- Bug in :meth:`Series.map` , where the value of the ``na_action`` parameter was not used if the series held a :class:`Categorical` (:issue:`22527`).
-

Datetimelike
^^^^^^^^^^^^
- :meth:`DatetimeIndex.map` with ``na_action="ignore"`` now works as expected. (:issue:`51644`)
- Bug in :class:`DateOffset` which had inconsistent behavior when multiplying a :class:`DateOffset` object by a constant (:issue:`47953`)
- Bug in :func:`date_range` when ``freq`` was a :class:`DateOffset` with ``nanoseconds`` (:issue:`46877`)
- Bug in :func:`to_datetime` converting :class:`Series` or :class:`DataFrame` containing :class:`arrays.ArrowExtensionArray` of ``pyarrow`` timestamps to numpy datetimes (:issue:`52545`)
- Bug in :meth:`DataFrame.to_sql` raising ``ValueError`` for pyarrow-backed date like dtypes (:issue:`53854`)
- Bug in :meth:`Timestamp.date`, :meth:`Timestamp.isocalendar`, :meth:`Timestamp.timetuple`, and :meth:`Timestamp.toordinal` were returning incorrect results for inputs outside those supported by the Python standard library's datetime module (:issue:`53668`)
- Bug in :meth:`Timestamp.round` with values close to the implementation bounds returning incorrect results instead of raising ``OutOfBoundsDatetime`` (:issue:`51494`)
- Bug in :meth:`arrays.DatetimeArray.map` and :meth:`DatetimeIndex.map`, where the supplied callable operated array-wise instead of element-wise (:issue:`51977`)
- Bug in constructing a :class:`Series` or :class:`DataFrame` from a datetime or timedelta scalar always inferring nanosecond resolution instead of inferring from the input (:issue:`52212`)
- Bug in parsing datetime strings with weekday but no day e.g. "2023 Sept Thu" incorrectly raising ``AttributeError`` instead of ``ValueError`` (:issue:`52659`)

Timedelta
^^^^^^^^^
- :meth:`TimedeltaIndex.map` with ``na_action="ignore"`` now works as expected (:issue:`51644`)
- Bug in :class:`TimedeltaIndex` division or multiplication leading to ``.freq`` of "0 Days" instead of ``None`` (:issue:`51575`)
- Bug in :class:`Timedelta` with Numpy timedelta64 objects not properly raising ``ValueError`` (:issue:`52806`)
- Bug in :meth:`Timedelta.__hash__`, raising an ``OutOfBoundsTimedelta`` on certain large values of second resolution (:issue:`54037`)
- Bug in :meth:`Timedelta.round` with values close to the implementation bounds returning incorrect results instead of raising ``OutOfBoundsTimedelta`` (:issue:`51494`)
- Bug in :meth:`arrays.TimedeltaArray.map` and :meth:`TimedeltaIndex.map`, where the supplied callable operated array-wise instead of element-wise (:issue:`51977`)
-

Timezones
^^^^^^^^^
- Bug in :func:`infer_freq` that raises ``TypeError`` for ``Series`` of timezone-aware timestamps (:issue:`52456`)
- Bug in :meth:`DatetimeTZDtype.base` that always returns a NumPy dtype with nanosecond resolution (:issue:`52705`)
-

Numeric
^^^^^^^
- Bug in :class:`RangeIndex` setting ``step`` incorrectly when being the subtrahend with minuend a numeric value (:issue:`53255`)
- Bug in :meth:`Series.corr` and :meth:`Series.cov` raising ``AttributeError`` for masked dtypes (:issue:`51422`)
- Bug when calling :meth:`Series.kurt` and :meth:`Series.skew` on numpy data of all zero returning a python type instead of a numpy type (:issue:`53482`)
- Bug in :meth:`Series.mean`, :meth:`DataFrame.mean` with object-dtype values containing strings that can be converted to numbers (e.g. "2") returning incorrect numeric results; these now raise ``TypeError`` (:issue:`36703`, :issue:`44008`)
- Bug in :meth:`DataFrame.corrwith` raising ``NotImplementedError`` for pyarrow-backed dtypes (:issue:`52314`)
- Bug in :meth:`DataFrame.size` and :meth:`Series.size` returning 64-bit integer instead of int (:issue:`52897`)
- Bug in :meth:`Series.any`, :meth:`Series.all`, :meth:`DataFrame.any`, and :meth:`DataFrame.all` had the default value of ``bool_only`` set to ``None`` instead of ``False``; this change should have no impact on users (:issue:`53258`)
- Bug in :meth:`Series.corr` and :meth:`Series.cov` raising ``AttributeError`` for masked dtypes (:issue:`51422`)
- Bug in :meth:`Series.median` and :meth:`DataFrame.median` with object-dtype values containing strings that can be converted to numbers (e.g. "2") returning incorrect numeric results; these now raise ``TypeError`` (:issue:`34671`)
- Bug in :meth:`Series.sum` converting dtype ``uint64`` to ``int64`` (:issue:`53401`)


Conversion
^^^^^^^^^^
- Bug in :func:`DataFrame.style.to_latex` and :func:`DataFrame.style.to_html` if the DataFrame contains integers with more digits than can be represented by floating point double precision (:issue:`52272`)
- Bug in :func:`array`  when given a ``datetime64`` or ``timedelta64`` dtype with unit of "s", "us", or "ms" returning :class:`PandasArray` instead of :class:`DatetimeArray` or :class:`TimedeltaArray` (:issue:`52859`)
- Bug in :meth:`ArrowDtype.numpy_dtype` returning nanosecond units for non-nanosecond ``pyarrow.timestamp`` and ``pyarrow.duration`` types (:issue:`51800`)
- Bug in :meth:`DataFrame.__repr__` incorrectly raising a ``TypeError`` when the dtype of a column is ``np.record`` (:issue:`48526`)
- Bug in :meth:`DataFrame.info` raising  ``ValueError`` when ``use_numba`` is set (:issue:`51922`)
- Bug in :meth:`DataFrame.insert` raising ``TypeError`` if ``loc`` is ``np.int64`` (:issue:`53193`)
-

Strings
^^^^^^^
-
-

Interval
^^^^^^^^
- :meth:`pd.IntervalIndex.get_indexer` and :meth:`pd.IntervalIndex.get_indexer_nonunique` raising if ``target`` is read-only array (:issue:`53703`)
-

Indexing
^^^^^^^^
- Bug in :meth:`DataFrame.__setitem__` losing dtype when setting a :class:`DataFrame` into duplicated columns (:issue:`53143`)
- Bug in :meth:`DataFrame.__setitem__` with a boolean mask and :meth:`DataFrame.putmask` with mixed non-numeric dtypes and a value other than ``NaN`` incorrectly raising ``TypeError`` (:issue:`53291`)
- Bug in :meth:`DataFrame.iloc` when using ``nan`` as the only element (:issue:`52234`)

Missing
^^^^^^^
- Bug in :meth:`DataFrame.interpolate` failing to fill across multiblock data when ``method`` is "pad", "ffill", "bfill", or "backfill" (:issue:`53898`)
- Bug in :meth:`DataFrame.interpolate` ignoring ``inplace`` when :class:`DataFrame` is empty (:issue:`53199`)
- Bug in :meth:`Series.interpolate` and :meth:`DataFrame.interpolate` failing to raise on invalid ``downcast`` keyword, which can be only ``None`` or "infer" (:issue:`53103`)
- Bug in :meth:`Series.interpolate` and :meth:`DataFrame.interpolate` with complex dtype incorrectly failing to fill ``NaN`` entries (:issue:`53635`)
-

MultiIndex
^^^^^^^^^^
- Bug in :meth:`MultiIndex.set_levels` not preserving dtypes for :class:`Categorical` (:issue:`52125`)
- Bug in displaying a :class:`MultiIndex` with a long element (:issue:`52960`)

I/O
^^^
- :meth:`DataFrame.to_orc` now raising ``ValueError`` when non-default :class:`Index` is given (:issue:`51828`)
- :meth:`DataFrame.to_sql` now raising ``ValueError`` when the name param is left empty while using SQLAlchemy to connect (:issue:`52675`)
- Bug in :func:`json_normalize`, fix json_normalize cannot parse metadata fields list type (:issue:`37782`)
- Bug in :func:`read_csv` where it would error when ``parse_dates`` was set to a list or dictionary with ``engine="pyarrow"`` (:issue:`47961`)
- Bug in :func:`read_csv`, with ``engine="pyarrow"`` erroring when specifying a ``dtype`` with ``index_col`` (:issue:`53229`)
- Bug in :func:`read_hdf` not properly closing store after a ``IndexError`` is raised (:issue:`52781`)
- Bug in :func:`read_html`, style elements were read into DataFrames (:issue:`52197`)
- Bug in :func:`read_html`, tail texts were removed together with elements containing ``display:none`` style (:issue:`51629`)
- Bug in :func:`read_sql` when reading multiple timezone aware columns with the same column name (:issue:`44421`)
- Bug when writing and reading empty Stata dta files where dtype information was lost (:issue:`46240`)
- Bug where ``bz2`` was treated as a hard requirement (:issue:`53857`)

Period
^^^^^^
- :meth:`PeriodIndex.map` with ``na_action="ignore"`` now works as expected (:issue:`51644`)
- Bug in :class:`PeriodDtype` constructor failing to raise ``TypeError`` when no argument is passed or when ``None`` is passed (:issue:`27388`)
- Bug in :class:`PeriodDtype` constructor incorrectly returning the same ``normalize`` for different :class:`DateOffset` ``freq`` inputs (:issue:`24121`)
- Bug in :class:`PeriodDtype` constructor raising ``ValueError`` instead of ``TypeError`` when an invalid type is passed (:issue:`51790`)
- Bug in :func:`read_csv` not processing empty strings as a null value, with ``engine="pyarrow"`` (:issue:`52087`)
- Bug in :func:`read_csv` returning ``object`` dtype columns instead of ``float64`` dtype columns with ``engine="pyarrow"`` for columns that are all null with ``engine="pyarrow"`` (:issue:`52087`)
- Bug in :meth:`arrays.PeriodArray.map` and :meth:`PeriodIndex.map`, where the supplied callable operated array-wise instead of element-wise (:issue:`51977`)
- Bug in incorrectly allowing construction of :class:`Period` or :class:`PeriodDtype` with :class:`CustomBusinessDay` freq; use :class:`BusinessDay` instead (:issue:`52534`)

Plotting
^^^^^^^^
- Bug in :meth:`Series.plot` when invoked with ``color=None`` (:issue:`51953`)
-

Groupby/resample/rolling
^^^^^^^^^^^^^^^^^^^^^^^^
- Bug in :meth:`DataFrame.resample` and :meth:`Series.resample` in incorrectly allowing non-fixed ``freq`` when resampling on a :class:`TimedeltaIndex` (:issue:`51896`)
- Bug in :meth:`DataFrame.resample` and :meth:`Series.resample` losing time zone when resampling empty data (:issue:`53664`)
- Bug in :meth:`DataFrameGroupBy.idxmin`, :meth:`SeriesGroupBy.idxmin`, :meth:`DataFrameGroupBy.idxmax`, :meth:`SeriesGroupBy.idxmax` return wrong dtype when used on empty DataFrameGroupBy or SeriesGroupBy (:issue:`51423`)
- Bug in weighted rolling aggregations when specifying ``min_periods=0`` (:issue:`51449`)
- Bug in :meth:`DataFrame.groupby` and :meth:`Series.groupby`, where, when the index of the
  grouped :class:`Series` or :class:`DataFrame` was a :class:`DatetimeIndex`, :class:`TimedeltaIndex`
  or :class:`PeriodIndex`, and the ``groupby`` method was given a function as its first argument,
  the function operated on the whole index rather than each element of the index. (:issue:`51979`)
- Bug in :meth:`DataFrame.groupby` with column selection on the resulting groupby object not returning names as tuples when grouping by a list of a single element. (:issue:`53500`)
- Bug in :meth:`DataFrameGroupBy.agg` with lists not respecting ``as_index=False`` (:issue:`52849`)
- Bug in :meth:`DataFrameGroupBy.apply` causing an error to be raised when the input :class:`DataFrame` was subset as a :class:`DataFrame` after groupby (``[['a']]`` and not ``['a']``) and the given callable returned :class:`Series` that were not all indexed the same. (:issue:`52444`)
- Bug in :meth:`DataFrameGroupBy.apply` raising a ``TypeError`` when selecting multiple columns and providing a function that returns ``np.ndarray`` results (:issue:`18930`)
- Bug in :meth:`GroupBy.groups` with a datetime key in conjunction with another key produced incorrect number of group keys (:issue:`51158`)
- Bug in :meth:`GroupBy.quantile` may implicitly sort the result index with ``sort=False`` (:issue:`53009`)
- Bug in :meth:`GroupBy.var` failing to raise ``TypeError`` when called with datetime64, timedelta64 or :class:`PeriodDtype` values (:issue:`52128`, :issue:`53045`)
- Bug in :meth:`Resampler.ohlc` with empty object returning a :class:`Series` instead of empty :class:`DataFrame` (:issue:`42902`)
- Bug in :meth:`SeriesGroupBy.nth` and :meth:`DataFrameGroupBy.nth` after performing column selection when using ``dropna="any"`` or ``dropna="all"`` would not subset columns (:issue:`53518`)
- Bug in :meth:`SeriesGroupBy.nth` and :meth:`DataFrameGroupBy.nth` raised after performing column selection when using ``dropna="any"`` or ``dropna="all"`` resulted in rows being dropped (:issue:`53518`)
- Bug in :meth:`SeriesGroupBy.sum` and :meth:`DataFrameGroupby.sum` summing ``np.inf + np.inf`` and ``(-np.inf) + (-np.inf)`` to ``np.nan`` (:issue:`53606`)
-

Reshaping
^^^^^^^^^
- Bug in :func:`concat` coercing to ``object`` dtype when one column has ``pa.null()`` dtype (:issue:`53702`)
- Bug in :func:`crosstab` when ``dropna=False`` would not keep ``np.nan`` in the result (:issue:`10772`)
- Bug in :func:`merge_asof` raising ``KeyError`` for extension dtypes (:issue:`52904`)
- Bug in :func:`merge_asof` raising ``ValueError`` for data backed by read-only ndarrays (:issue:`53513`)
- Bug in :func:`merge_asof` with ``left_index=True`` or ``right_index=True`` with mismatched index dtypes giving incorrect results in some cases instead of raising ``MergeError`` (:issue:`53870`)
- Bug in :meth:`DataFrame.agg` and :meth:`Series.agg` on non-unique columns would return incorrect type when dist-like argument passed in (:issue:`51099`)
- Bug in :meth:`DataFrame.combine_first` ignoring other's columns if ``other`` is empty (:issue:`53792`)
- Bug in :meth:`DataFrame.idxmin` and :meth:`DataFrame.idxmax`, where the axis dtype would be lost for empty frames (:issue:`53265`)
- Bug in :meth:`DataFrame.merge` not merging correctly when having ``MultiIndex`` with single level (:issue:`52331`)
- Bug in :meth:`DataFrame.stack` losing extension dtypes when columns is a :class:`MultiIndex` and frame contains mixed dtypes (:issue:`45740`)
- Bug in :meth:`DataFrame.stack` sorting columns lexicographically in rare cases (:issue:`53786`)
- Bug in :meth:`DataFrame.stack` sorting index lexicographically in rare cases (:issue:`53824`)
- Bug in :meth:`DataFrame.transpose` inferring dtype for object column (:issue:`51546`)
- Bug in :meth:`Series.combine_first` converting ``int64`` dtype to ``float64`` and losing precision on very large integers (:issue:`51764`)
- Bug when joining empty :class:`DataFrame` objects, where the joined index would be a :class:`RangeIndex` instead of the joined index type (:issue:`52777`)
-

Sparse
^^^^^^
- Bug in :class:`SparseDtype` constructor failing to raise ``TypeError`` when given an incompatible ``dtype`` for its subtype, which must be a ``numpy`` dtype (:issue:`53160`)
- Bug in :meth:`arrays.SparseArray.map` allowed the fill value to be included in the sparse values (:issue:`52095`)
-

ExtensionArray
^^^^^^^^^^^^^^
- Bug in :class:`DataFrame` constructor not copying :class:`Series` with extension dtype when given in dict (:issue:`53744`)
- Bug in :class:`~arrays.ArrowExtensionArray` converting pandas non-nanosecond temporal objects from non-zero values to zero values (:issue:`53171`)
- Bug in :meth:`Series.quantile` for pyarrow temporal types raising ArrowInvalid (:issue:`52678`)
- Bug in :meth:`Series.rank` returning wrong order for small values with ``Float64`` dtype (:issue:`52471`)
- Bug in :meth:`~arrays.ArrowExtensionArray.__iter__` and :meth:`~arrays.ArrowExtensionArray.__getitem__` returning python datetime and timedelta objects for non-nano dtypes (:issue:`53326`)
- Bug where the ``__from_arrow__`` method of masked ExtensionDtypes(e.g. :class:`Float64Dtype`, :class:`BooleanDtype`) would not accept pyarrow arrays of type ``pyarrow.null()`` (:issue:`52223`)
-

Styler
^^^^^^
- Bug in :meth:`Styler._copy` calling overridden methods in subclasses of :class:`Styler` (:issue:`52728`)
-

Metadata
^^^^^^^^
- Fixed metadata propagation in :meth:`DataFrame.squeeze`, and :meth:`DataFrame.describe` (:issue:`28283`)
- Fixed metadata propagation in :meth:`DataFrame.std` (:issue:`28283`)

Other
^^^^^
- Bug in :class:`DataFrame` and :class:`Series` raising for data of complex dtype when ``NaN`` values are present (:issue:`53627`)
- Bug in :class:`FloatingArray.__contains__` with ``NaN`` item incorrectly returning ``False`` when ``NaN`` values are present (:issue:`52840`)
- Bug in :func:`api.interchange.from_dataframe` when converting an empty DataFrame object (:issue:`53155`)
- Bug in :func:`assert_almost_equal` now throwing assertion error for two unequal sets (:issue:`51727`)
- Bug in :func:`assert_frame_equal` checks category dtypes even when asked not to check index type (:issue:`52126`)
- Bug in :meth:`DataFrame.reindex` with a ``fill_value`` that should be inferred with a :class:`ExtensionDtype` incorrectly inferring ``object`` dtype (:issue:`52586`)
- Bug in :meth:`DataFrame.shift` and :meth:`Series.shift` when passing both "freq" and "fill_value" silently ignoring "fill_value" instead of raising ``ValueError`` (:issue:`53832`)
- Bug in :meth:`DataFrame.shift` with ``axis=1`` on a :class:`DataFrame` with a single :class:`ExtensionDtype` column giving incorrect results (:issue:`53832`)
- Bug in :meth:`Series.align`, :meth:`DataFrame.align`, :meth:`Series.reindex`, :meth:`DataFrame.reindex`, :meth:`Series.interpolate`, :meth:`DataFrame.interpolate`, incorrectly failing to raise with method="asfreq" (:issue:`53620`)
- Bug in :meth:`Series.map` when giving a callable to an empty series, the returned series had ``object`` dtype. It now keeps the original dtype (:issue:`52384`)
- Bug in :meth:`Series.memory_usage` when ``deep=True`` throw an error with Series of objects and the returned value is incorrect, as it does not take into account GC corrections (:issue:`51858`)
- Bug in :meth:`period_range` the default behavior when freq was not passed as an argument was incorrect(:issue:`53687`)
- Fixed incorrect ``__name__`` attribute of ``pandas._libs.json`` (:issue:`52898`)

.. ***DO NOT USE THIS SECTION***

-

.. ---------------------------------------------------------------------------
.. _whatsnew_210.contributors:

Contributors
~~~~~~~~~~~~<|MERGE_RESOLUTION|>--- conflicted
+++ resolved
@@ -322,11 +322,8 @@
 - Deprecated strings ``T``, ``t``, ``L`` and ``l`` denoting units in :func:`to_timedelta` (:issue:`52536`)
 - Deprecated the "method" and "limit" keywords on :meth:`Series.fillna`, :meth:`DataFrame.fillna`, :meth:`SeriesGroupBy.fillna`, :meth:`DataFrameGroupBy.fillna`, and :meth:`Resampler.fillna`, use ``obj.bfill()`` or ``obj.ffill()`` instead (:issue:`53394`)
 - Deprecated the ``method`` and ``limit`` keywords in :meth:`DataFrame.replace` and :meth:`Series.replace` (:issue:`33302`)
-<<<<<<< HEAD
 - Deprecated the behavior of :meth:`Series.__getitem__`, :meth:`Series.__setitem__`, :meth:`DataFrame.__getitem__`, :meth:`DataFrame.__setitem__` with an integer slice on objects with a floating-dtype index, in a future version this will be treated as *positional* indexing (:issue:`49612`)
-=======
 - Deprecated the use of non-supported datetime64 and timedelta64 resolutions with :func:`pandas.array`. Supported resolutions are: "s", "ms", "us", "ns" resolutions (:issue:`53058`)
->>>>>>> 12c886a6
 - Deprecated values "pad", "ffill", "bfill", "backfill" for :meth:`Series.interpolate` and :meth:`DataFrame.interpolate`, use ``obj.ffill()`` or ``obj.bfill()`` instead (:issue:`53581`)
 -
 
