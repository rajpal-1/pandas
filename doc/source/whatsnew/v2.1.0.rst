.. _whatsnew_210:

What's new in 2.1.0 (Month XX, 2023)
--------------------------------------

These are the changes in pandas 2.1.0. See :ref:`release` for a full changelog
including other versions of pandas.

{{ header }}

.. ---------------------------------------------------------------------------
.. _whatsnew_210.enhancements:

Enhancements
~~~~~~~~~~~~

.. _whatsnew_210.enhancements.enhancement1:

enhancement1
^^^^^^^^^^^^

.. _whatsnew_210.enhancements.enhancement2:

enhancement2
^^^^^^^^^^^^

.. _whatsnew_210.enhancements.other:

Other enhancements
^^^^^^^^^^^^^^^^^^
- :meth:`MultiIndex.sortlevel` and :meth:`Index.sortlevel` gained a new keyword ``na_position`` (:issue:`51612`)
- Improve error message when setting :class:`DataFrame` with wrong number of columns through :meth:`DataFrame.isetitem` (:issue:`51701`)
- Let :meth:`DataFrame.to_feather` accept a non-default :class:`Index` and non-string column names (:issue:`51787`)

.. ---------------------------------------------------------------------------
.. _whatsnew_210.notable_bug_fixes:

Notable bug fixes
~~~~~~~~~~~~~~~~~

These are bug fixes that might have notable behavior changes.

.. _whatsnew_210.notable_bug_fixes.notable_bug_fix1:

notable_bug_fix1
^^^^^^^^^^^^^^^^

.. _whatsnew_210.notable_bug_fixes.notable_bug_fix2:

notable_bug_fix2
^^^^^^^^^^^^^^^^

.. ---------------------------------------------------------------------------
.. _whatsnew_210.api_breaking:

Backwards incompatible API changes
~~~~~~~~~~~~~~~~~~~~~~~~~~~~~~~~~~

.. _whatsnew_210.api_breaking.deps:

Increased minimum versions for dependencies
^^^^^^^^^^^^^^^^^^^^^^^^^^^^^^^^^^^^^^^^^^^
Some minimum supported versions of dependencies were updated.
If installed, we now require:

+-----------------+-----------------+----------+---------+
| Package         | Minimum Version | Required | Changed |
+=================+=================+==========+=========+
|                 |                 |    X     |    X    |
+-----------------+-----------------+----------+---------+

For `optional libraries <https://pandas.pydata.org/docs/getting_started/install.html>`_ the general recommendation is to use the latest version.
The following table lists the lowest version per library that is currently being tested throughout the development of pandas.
Optional libraries below the lowest tested version may still work, but are not considered supported.

+-----------------+-----------------+---------+
| Package         | Minimum Version | Changed |
+=================+=================+=========+
|                 |                 |    X    |
+-----------------+-----------------+---------+

See :ref:`install.dependencies` and :ref:`install.optional_dependencies` for more.

.. _whatsnew_210.api_breaking.other:

Other API changes
^^^^^^^^^^^^^^^^^
-
-

.. ---------------------------------------------------------------------------
.. _whatsnew_210.deprecations:

Deprecations
~~~~~~~~~~~~
- Deprecated silently dropping unrecognized timezones when parsing strings to datetimes (:issue:`18702`)
- Deprecating pinning ``group.name`` to each group in :meth:`SeriesGroupBy.aggregate` aggregations; if your operation requires utilizing the groupby keys, iterate over the groupby object instead (:issue:`41090`)
- Deprecated ``axis=1`` in :meth:`DataFrame.groupby` and in :class:`Grouper` constructor, do ``frame.T.groupby(...)`` instead (:issue:`51203`)
- Deprecated passing a :class:`DataFrame` to :meth:`DataFrame.from_records`, use :meth:`DataFrame.set_index` or :meth:`DataFrame.drop` instead (:issue:`51353`)
- Deprecated accepting slices in :meth:`DataFrame.take`, call ``obj[slicer]`` or pass a sequence of integers instead (:issue:`51539`)
-

.. ---------------------------------------------------------------------------
.. _whatsnew_210.performance:

Performance improvements
~~~~~~~~~~~~~~~~~~~~~~~~
- Performance improvement in :func:`read_parquet` on string columns when using ``use_nullable_dtypes=True`` (:issue:`47345`)
- Performance improvement in :meth:`DataFrame.clip` and :meth:`Series.clip` (:issue:`51472`)
- Performance improvement in :meth:`DataFrame.first_valid_index` and :meth:`DataFrame.last_valid_index` for extension array dtypes (:issue:`51549`)
- Performance improvement in :meth:`DataFrame.where` when ``cond`` is backed by an extension dtype (:issue:`51574`)
- Performance improvement in :meth:`read_orc` when reading a remote URI file path. (:issue:`51609`)
- Performance improvement in :meth:`MultiIndex.sortlevel` when ``ascending`` is a list (:issue:`51612`)
- Performance improvement in :meth:`~arrays.ArrowExtensionArray.isna` when array has zero nulls or is all nulls (:issue:`51630`)
<<<<<<< HEAD
- Performance improvement in :meth:`Series.combine_first` (:issue:`51777`)
=======
- Performance improvement when parsing strings to ``boolean[pyarrow]`` dtype (:issue:`51730`)
>>>>>>> 161f7622

.. ---------------------------------------------------------------------------
.. _whatsnew_210.bug_fixes:

Bug fixes
~~~~~~~~~

Categorical
^^^^^^^^^^^
-
-

Datetimelike
^^^^^^^^^^^^
- Bug in :meth:`Timestamp.round` with values close to the implementation bounds returning incorrect results instead of raising ``OutOfBoundsDatetime`` (:issue:`51494`)
-

Timedelta
^^^^^^^^^
- Bug in :meth:`Timedelta.round` with values close to the implementation bounds returning incorrect results instead of raising ``OutOfBoundsTimedelta`` (:issue:`51494`)
- Bug in :class:`TimedeltaIndex` division or multiplication leading to ``.freq`` of "0 Days" instead of ``None`` (:issue:`51575`)
-

Timezones
^^^^^^^^^
-
-

Numeric
^^^^^^^
- Bug in :meth:`Series.corr` and :meth:`Series.cov` raising ``AttributeError`` for masked dtypes (:issue:`51422`)
-

Conversion
^^^^^^^^^^
- Bug in :meth:`ArrowDtype.numpy_dtype` returning nanosecond units for non-nanosecond ``pyarrow.timestamp`` and ``pyarrow.duration`` types (:issue:`51800`)
-

Strings
^^^^^^^
-
-

Interval
^^^^^^^^
-
-

Indexing
^^^^^^^^
-
-

Missing
^^^^^^^
-
-

MultiIndex
^^^^^^^^^^
-
-

I/O
^^^
-
-

Period
^^^^^^
- Bug in :class:`PeriodDtype` constructor failing to raise ``TypeError`` when no argument is passed or when ``None`` is passed (:issue:`27388`)
- Bug in :class:`PeriodDtype` constructor raising ``ValueError`` instead of ``TypeError`` when an invalid type is passed (:issue:`51790`)
-

Plotting
^^^^^^^^
-
-

Groupby/resample/rolling
^^^^^^^^^^^^^^^^^^^^^^^^
- Bug in :meth:`DataFrameGroupBy.idxmin`, :meth:`SeriesGroupBy.idxmin`, :meth:`DataFrameGroupBy.idxmax`, :meth:`SeriesGroupBy.idxmax` return wrong dtype when used on empty DataFrameGroupBy or SeriesGroupBy (:issue:`51423`)
- Bug in weighted rolling aggregations when specifying ``min_periods=0`` (:issue:`51449`)
-

Reshaping
^^^^^^^^^
<<<<<<< HEAD
- Bug in :meth:`Series.combine_first` converting ``int64`` dtype to ``float64`` and losing precision on very large integers (:issue:`51764`)
=======
- Bug in :meth:`DataFrame.transpose` inferring dtype for object column (:issue:`51546`)
>>>>>>> 161f7622
-

Sparse
^^^^^^
-
-

ExtensionArray
^^^^^^^^^^^^^^
- Bug in :meth:`Series.any` and :meth:`Series.all` returning ``NA`` for empty or all null pyarrow-backed data when ``skipna=True`` (:issue:`51624`)
-

Styler
^^^^^^
-
-

Other
^^^^^

.. ***DO NOT USE THIS SECTION***

-
-

.. ---------------------------------------------------------------------------
.. _whatsnew_210.contributors:

Contributors
~~~~~~~~~~~~<|MERGE_RESOLUTION|>--- conflicted
+++ resolved
@@ -112,11 +112,8 @@
 - Performance improvement in :meth:`read_orc` when reading a remote URI file path. (:issue:`51609`)
 - Performance improvement in :meth:`MultiIndex.sortlevel` when ``ascending`` is a list (:issue:`51612`)
 - Performance improvement in :meth:`~arrays.ArrowExtensionArray.isna` when array has zero nulls or is all nulls (:issue:`51630`)
-<<<<<<< HEAD
+- Performance improvement when parsing strings to ``boolean[pyarrow]`` dtype (:issue:`51730`)
 - Performance improvement in :meth:`Series.combine_first` (:issue:`51777`)
-=======
-- Performance improvement when parsing strings to ``boolean[pyarrow]`` dtype (:issue:`51730`)
->>>>>>> 161f7622
 
 .. ---------------------------------------------------------------------------
 .. _whatsnew_210.bug_fixes:
@@ -204,11 +201,8 @@
 
 Reshaping
 ^^^^^^^^^
-<<<<<<< HEAD
+- Bug in :meth:`DataFrame.transpose` inferring dtype for object column (:issue:`51546`)
 - Bug in :meth:`Series.combine_first` converting ``int64`` dtype to ``float64`` and losing precision on very large integers (:issue:`51764`)
-=======
-- Bug in :meth:`DataFrame.transpose` inferring dtype for object column (:issue:`51546`)
->>>>>>> 161f7622
 -
 
 Sparse
