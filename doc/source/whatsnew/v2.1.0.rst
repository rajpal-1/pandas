--- conflicted
+++ resolved
@@ -336,14 +336,6 @@
 Deprecations
 ~~~~~~~~~~~~
 
-<<<<<<< HEAD
-Deprecate alias ``M`` in favour of ``ME`` for offsets
-^^^^^^^^^^^^^^^^^^^^^^^^^^^^^^^^^^^^^^^^^^^^^^^^^^^^^
-
-The alias ``M`` is deprecated in favour of ``ME`` for offsets, please use ``ME`` for "month end" instead of ``M`` (:issue:`9586`)
-
-For example:
-=======
 Deprecated silent upcasting in setitem-like Series operations
 ^^^^^^^^^^^^^^^^^^^^^^^^^^^^^^^^^^^^^^^^^^^^^^^^^^^^^^^^^^^^^
 
@@ -363,27 +355,11 @@
 allowed indexer.
 
 In a future version, these will raise an error and you should cast to a common dtype first.
->>>>>>> 3fe61491
 
 *Previous behavior*:
 
 .. code-block:: ipython
 
-<<<<<<< HEAD
-    In [7]: pd.date_range('2020-01-01', periods=3, freq='M')
-    Out [7]:
-    DatetimeIndex(['2020-01-31', '2020-02-29', '2020-03-31'],
-                  dtype='datetime64[ns]', freq='M')
-
-*Future behavior*:
-
-.. ipython:: python
-
-    pd.date_range('2020-01-01', periods=3, freq='ME')
-
-Deprecate parsing datetimes with mixed time zones
-^^^^^^^^^^^^^^^^^^^^^^^^^^^^^^^^^^^^^^^^^^^^^^^^^
-=======
   In [1]: ser = pd.Series([1, 2, 3])
 
   In [2]: ser
@@ -450,7 +426,6 @@
 
 Deprecated parsing datetimes with mixed time zones
 ^^^^^^^^^^^^^^^^^^^^^^^^^^^^^^^^^^^^^^^^^^^^^^^^^^
->>>>>>> 3fe61491
 
 Parsing datetimes with mixed time zones is deprecated and shows a warning unless user passes ``utc=True`` to :func:`to_datetime` (:issue:`50887`)
 
