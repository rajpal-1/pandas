--- conflicted
+++ resolved
@@ -98,11 +98,8 @@
 - Performance improvement in :func:`read_csv` (:issue:`52632`) with ``engine="c"``
 - :meth:`Categorical.from_codes` has gotten a ``validate`` parameter (:issue:`50975`)
 - :meth:`DataFrame.stack` gained the ``sort`` keyword to dictate whether the resulting :class:`MultiIndex` levels are sorted (:issue:`15105`)
-<<<<<<< HEAD
+- :meth:`DataFrame.unstack` gained the ``sort`` keyword to dictate whether the resulting :class:`MultiIndex` levels are sorted (:issue:`15105`)
 - :meth:`SeriesGroupby.agg` and :meth:`DataFrameGroupby.agg` now support passing in multiple functions for ``engine="numba"`` (:issue:`53486`)
-=======
-- :meth:`DataFrame.unstack` gained the ``sort`` keyword to dictate whether the resulting :class:`MultiIndex` levels are sorted (:issue:`15105`)
->>>>>>> 3f2daf53
 - Added ``engine_kwargs`` parameter to :meth:`DataFrame.to_excel` (:issue:`53220`)
 - Performance improvement in :func:`concat` with homogeneous ``np.float64`` or ``np.float32`` dtypes (:issue:`52685`)
 - Performance improvement in :meth:`DataFrame.filter` when ``items`` is given (:issue:`52941`)
