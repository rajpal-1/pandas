.. _whatsnew_210:

What's new in 2.1.0 (Month XX, 2023)
--------------------------------------

These are the changes in pandas 2.1.0. See :ref:`release` for a full changelog
including other versions of pandas.

{{ header }}

.. ---------------------------------------------------------------------------
.. _whatsnew_210.enhancements:

Enhancements
~~~~~~~~~~~~

.. _whatsnew_210.enhancements.enhancement1:

enhancement1
^^^^^^^^^^^^

.. _whatsnew_210.enhancements.enhancement2:

enhancement2
^^^^^^^^^^^^

.. _whatsnew_210.enhancements.other:

Other enhancements
^^^^^^^^^^^^^^^^^^
- Implemented ``__pandas_priority__`` to allow custom types to take precedence over :class:`DataFrame`, :class:`Series`, :class:`Index`, or :class:`ExtensionArray` for arithmetic operations, :ref:`see the developer guide <extending.pandas_priority>` (:issue:`48347`)
- :meth:`MultiIndex.sort_values` now supports ``na_position`` (:issue:`51612`)
- :meth:`MultiIndex.sortlevel` and :meth:`Index.sortlevel` gained a new keyword ``na_position`` (:issue:`51612`)
- Improve error message when setting :class:`DataFrame` with wrong number of columns through :meth:`DataFrame.isetitem` (:issue:`51701`)
- Let :meth:`DataFrame.to_feather` accept a non-default :class:`Index` and non-string column names (:issue:`51787`)
- :class:`api.extensions.ExtensionArray` now has a :meth:`~api.extensions.ExtensionArray.map` method (:issue:`51809`)
- Improve error message when having incompatible columns using :meth:`DataFrame.merge` (:issue:`51861`)

.. ---------------------------------------------------------------------------
.. _whatsnew_210.notable_bug_fixes:

Notable bug fixes
~~~~~~~~~~~~~~~~~

These are bug fixes that might have notable behavior changes.

.. _whatsnew_210.notable_bug_fixes.notable_bug_fix1:

notable_bug_fix1
^^^^^^^^^^^^^^^^

.. _whatsnew_210.notable_bug_fixes.notable_bug_fix2:

notable_bug_fix2
^^^^^^^^^^^^^^^^

.. ---------------------------------------------------------------------------
.. _whatsnew_210.api_breaking:

Backwards incompatible API changes
~~~~~~~~~~~~~~~~~~~~~~~~~~~~~~~~~~

.. _whatsnew_210.api_breaking.deps:

Increased minimum versions for dependencies
^^^^^^^^^^^^^^^^^^^^^^^^^^^^^^^^^^^^^^^^^^^
Some minimum supported versions of dependencies were updated.
If installed, we now require:

+-----------------+-----------------+----------+---------+
| Package         | Minimum Version | Required | Changed |
+=================+=================+==========+=========+
|                 |                 |    X     |    X    |
+-----------------+-----------------+----------+---------+

For `optional libraries <https://pandas.pydata.org/docs/getting_started/install.html>`_ the general recommendation is to use the latest version.
The following table lists the lowest version per library that is currently being tested throughout the development of pandas.
Optional libraries below the lowest tested version may still work, but are not considered supported.

+-----------------+-----------------+---------+
| Package         | Minimum Version | Changed |
+=================+=================+=========+
|                 |                 |    X    |
+-----------------+-----------------+---------+

See :ref:`install.dependencies` and :ref:`install.optional_dependencies` for more.

.. _whatsnew_210.api_breaking.other:

Other API changes
^^^^^^^^^^^^^^^^^
-

.. ---------------------------------------------------------------------------
.. _whatsnew_210.deprecations:

Deprecations
~~~~~~~~~~~~
- Deprecated silently dropping unrecognized timezones when parsing strings to datetimes (:issue:`18702`)
- Deprecated :meth:`DataFrame._data` and :meth:`Series._data`, use public APIs instead (:issue:`33333`)
- Deprecating pinning ``group.name`` to each group in :meth:`SeriesGroupBy.aggregate` aggregations; if your operation requires utilizing the groupby keys, iterate over the groupby object instead (:issue:`41090`)
- Deprecated the default of ``observed=False`` in :meth:`DataFrame.groupby` and :meth:`Series.groupby`; this will default to ``True`` in a future version (:issue:`43999`)
- Deprecated ``axis=1`` in :meth:`DataFrame.groupby` and in :class:`Grouper` constructor, do ``frame.T.groupby(...)`` instead (:issue:`51203`)
- Deprecated passing a :class:`DataFrame` to :meth:`DataFrame.from_records`, use :meth:`DataFrame.set_index` or :meth:`DataFrame.drop` instead (:issue:`51353`)
- Deprecated accepting slices in :meth:`DataFrame.take`, call ``obj[slicer]`` or pass a sequence of integers instead (:issue:`51539`)
- Deprecated 'method', 'limit', and 'fill_axis' keywords in :meth:`DataFrame.align` and :meth:`Series.align`, explicitly call ``fillna`` on the alignment results instead (:issue:`51856`)
- Deprecated the 'axis' keyword in :meth:`.GroupBy.idxmax`, :meth:`.GroupBy.idxmin`, :meth:`.GroupBy.fillna`, :meth:`.GroupBy.take`, :meth:`.GroupBy.skew`, :meth:`.GroupBy.rank`, :meth:`.GroupBy.cumprod`, :meth:`.GroupBy.cumsum`, :meth:`.GroupBy.cummax`, :meth:`.GroupBy.cummin`, :meth:`.GroupBy.pct_change`, :meth:`GroupBy.diff`, :meth:`.GroupBy.shift`, and :meth:`DataFrameGroupBy.corrwith`; for ``axis=1`` operate on the underlying :class:`DataFrame` instead (:issue:`50405`, :issue:`51046`)
-

.. ---------------------------------------------------------------------------
.. _whatsnew_210.performance:

Performance improvements
~~~~~~~~~~~~~~~~~~~~~~~~
- Performance improvement in :func:`read_parquet` on string columns when using ``use_nullable_dtypes=True`` (:issue:`47345`)
- Performance improvement in :meth:`DataFrame.clip` and :meth:`Series.clip` (:issue:`51472`)
- Performance improvement in :meth:`DataFrame.first_valid_index` and :meth:`DataFrame.last_valid_index` for extension array dtypes (:issue:`51549`)
- Performance improvement in :meth:`DataFrame.where` when ``cond`` is backed by an extension dtype (:issue:`51574`)
- Performance improvement in :func:`read_orc` when reading a remote URI file path. (:issue:`51609`)
- Performance improvement in :func:`read_parquet` and :meth:`DataFrame.to_parquet` when reading a remote file with ``engine="pyarrow"`` (:issue:`51609`)
- Performance improvement in :meth:`MultiIndex.sortlevel` when ``ascending`` is a list (:issue:`51612`)
- Performance improvement in :meth:`~arrays.ArrowExtensionArray.isna` when array has zero nulls or is all nulls (:issue:`51630`)
- Performance improvement in :meth:`~arrays.ArrowExtensionArray.fillna` when array does not contain nulls (:issue:`51635`)
- Performance improvement when parsing strings to ``boolean[pyarrow]`` dtype (:issue:`51730`)
- Performance improvement when searching an :class:`Index` sliced from other indexes (:issue:`51738`)
- Performance improvement in :meth:`Series.combine_first` (:issue:`51777`)
- Performance improvement in :meth:`MultiIndex.set_levels` and :meth:`MultiIndex.set_codes` when ``verify_integrity=True`` (:issue:`51873`)
- Performance improvement in :func:`factorize` for object columns not containing strings (:issue:`51921`)

.. ---------------------------------------------------------------------------
.. _whatsnew_210.bug_fixes:

Bug fixes
~~~~~~~~~

Categorical
^^^^^^^^^^^
-
-

Datetimelike
^^^^^^^^^^^^
- Bug in :meth:`Timestamp.round` with values close to the implementation bounds returning incorrect results instead of raising ``OutOfBoundsDatetime`` (:issue:`51494`)
- Bug in :meth:`arrays.DatetimeArray.map` and :meth:`DatetimeIndex.map`, where the supplied callable operated array-wise instead of element-wise (:issue:`51977`)

Timedelta
^^^^^^^^^
- Bug in :meth:`Timedelta.round` with values close to the implementation bounds returning incorrect results instead of raising ``OutOfBoundsTimedelta`` (:issue:`51494`)
- Bug in :class:`TimedeltaIndex` division or multiplication leading to ``.freq`` of "0 Days" instead of ``None`` (:issue:`51575`)
- Bug in :meth:`arrays.TimedeltaArray.map` and :meth:`TimedeltaIndex.map`, where the supplied callable operated array-wise instead of element-wise (:issue:`51977`)

Timezones
^^^^^^^^^
-
-

Numeric
^^^^^^^
- Bug in :meth:`Series.corr` and :meth:`Series.cov` raising ``AttributeError`` for masked dtypes (:issue:`51422`)
-

Conversion
^^^^^^^^^^
- Bug in :meth:`ArrowDtype.numpy_dtype` returning nanosecond units for non-nanosecond ``pyarrow.timestamp`` and ``pyarrow.duration`` types (:issue:`51800`)
-

Strings
^^^^^^^
-
-

Interval
^^^^^^^^
-
-

Indexing
^^^^^^^^
-
-

Missing
^^^^^^^
-
-

MultiIndex
^^^^^^^^^^
-
-

I/O
^^^
- :meth:`DataFrame.to_orc` now raising ``ValueError`` when non-default :class:`Index` is given (:issue:`51828`)
-

Period
^^^^^^
- Bug in :class:`PeriodDtype` constructor failing to raise ``TypeError`` when no argument is passed or when ``None`` is passed (:issue:`27388`)
- Bug in :class:`PeriodDtype` constructor raising ``ValueError`` instead of ``TypeError`` when an invalid type is passed (:issue:`51790`)
- Bug in :meth:`arrays.PeriodArray.map` and :meth:`PeriodIndex.map`, where the supplied callable operated array-wise instead of element-wise (:issue:`51977`)
-

Plotting
^^^^^^^^
- Bug in :meth:`Series.plot` when invoked with ``color=None`` (:issue:`51953`)
-

Groupby/resample/rolling
^^^^^^^^^^^^^^^^^^^^^^^^
- Bug in :meth:`DataFrameGroupBy.idxmin`, :meth:`SeriesGroupBy.idxmin`, :meth:`DataFrameGroupBy.idxmax`, :meth:`SeriesGroupBy.idxmax` return wrong dtype when used on empty DataFrameGroupBy or SeriesGroupBy (:issue:`51423`)
- Bug in weighted rolling aggregations when specifying ``min_periods=0`` (:issue:`51449`)
- Bug in :meth:`DataFrame.resample` and :meth:`Series.resample` in incorrectly allowing non-fixed ``freq`` when resampling on a :class:`TimedeltaIndex` (:issue:`51896`)
- Bug in :meth:`DataFrame.groupby` and :meth:`Series.groupby`, where, when the index of the
  grouped :class:`Series` or :class:`DataFrame` was a :class:`DatetimeIndex`, :class:`TimedeltaIndex`
  or :class:`PeriodIndex`, and the ``groupby`` method was given a function as its first argument,
  the function operated on the whole index rather than each element of the index. (:issue:`51979`)
-

Reshaping
^^^^^^^^^
- Bug in :meth:`DataFrame.stack` losing extension dtypes when columns is a :class:`MultiIndex` and frame contains mixed dtypes (:issue:`45740`)
- Bug in :meth:`DataFrame.transpose` inferring dtype for object column (:issue:`51546`)
- Bug in :meth:`Series.combine_first` converting ``int64`` dtype to ``float64`` and losing precision on very large integers (:issue:`51764`)
-

Sparse
^^^^^^
-
-

ExtensionArray
^^^^^^^^^^^^^^
-

Styler
^^^^^^
-
-

Other
^^^^^
<<<<<<< HEAD
- Bug in :func:`assert_almost_equal` now throwing assertion error for two unequal sets (:issue:`51727`)
=======
-
>>>>>>> a97517e8

.. ***DO NOT USE THIS SECTION***

-

.. ---------------------------------------------------------------------------
.. _whatsnew_210.contributors:

Contributors
~~~~~~~~~~~~<|MERGE_RESOLUTION|>--- conflicted
+++ resolved
@@ -240,14 +240,11 @@
 
 Other
 ^^^^^
-<<<<<<< HEAD
+-
+
+.. ***DO NOT USE THIS SECTION***
+
 - Bug in :func:`assert_almost_equal` now throwing assertion error for two unequal sets (:issue:`51727`)
-=======
--
->>>>>>> a97517e8
-
-.. ***DO NOT USE THIS SECTION***
-
 -
 
 .. ---------------------------------------------------------------------------
