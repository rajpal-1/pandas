.. _whatsnew_210:

What's new in 2.1.0 (Aug 30, 2023)
--------------------------------------

These are the changes in pandas 2.1.0. See :ref:`release` for a full changelog
including other versions of pandas.

{{ header }}

.. ---------------------------------------------------------------------------
.. _whatsnew_210.enhancements:

Enhancements
~~~~~~~~~~~~

.. _whatsnew_210.enhancements.pyarrow_dependency:

PyArrow will become a required dependency with pandas 3.0
^^^^^^^^^^^^^^^^^^^^^^^^^^^^^^^^^^^^^^^^^^^^^^^^^^^^^^^^^

`PyArrow <https://arrow.apache.org/docs/python/index.html>`_ will become a required
dependency of pandas starting with pandas 3.0. This decision was made based on
`PDEP 10 <https://pandas.pydata.org/pdeps/0010-required-pyarrow-dependency.html>`_.

This will enable more changes that are hugely beneficial to pandas users, including
but not limited to:

- inferring strings as PyArrow backed strings by default enabling a significant
  reduction of the memory footprint and huge performance improvements.
- inferring more complex dtypes with PyArrow by default, like ``Decimal``, ``lists``,
  ``bytes``, ``structured data`` and more.
- Better interoperability with other libraries that depend on Apache Arrow.

We are collecting feedback on this decision `here <https://github.com/pandas-dev/pandas/issues/54466>`_.

.. _whatsnew_210.enhancements.infer_strings:

Avoid NumPy object dtype for strings by default
^^^^^^^^^^^^^^^^^^^^^^^^^^^^^^^^^^^^^^^^^^^^^^^

Previously, all strings were stored in columns with NumPy object dtype by default.
This release introduces an option ``future.infer_string`` that infers all
strings as PyArrow backed strings with dtype ``"string[pyarrow_numpy]"`` instead.
This is a new string dtype implementation that follows NumPy semantics in comparison
operations and will return ``np.nan`` as the missing value indicator.
Setting the option will also infer the dtype ``"string"`` as a :class:`StringDtype` with
storage set to ``"pyarrow_numpy"``, ignoring the value behind the option
``mode.string_storage``.

This option only works if PyArrow is installed. PyArrow backed strings have a
significantly reduced memory footprint and provide a big performance improvement
compared to NumPy object (:issue:`54430`).

The option can be enabled with:

.. code-block:: python

    pd.options.future.infer_string = True

This behavior will become the default with pandas 3.0.

.. _whatsnew_210.enhancements.reduction_extension_dtypes:

DataFrame reductions preserve extension dtypes
^^^^^^^^^^^^^^^^^^^^^^^^^^^^^^^^^^^^^^^^^^^^^^

In previous versions of pandas, the results of DataFrame reductions
(:meth:`DataFrame.sum` :meth:`DataFrame.mean` etc.) had NumPy dtypes, even when the DataFrames
were of extension dtypes. Pandas can now keep the dtypes when doing reductions over DataFrame
columns with a common dtype (:issue:`52788`).

*Old Behavior*

.. code-block:: ipython

    In [1]: df = pd.DataFrame({"a": [1, 1, 2, 1], "b": [np.nan, 2.0, 3.0, 4.0]}, dtype="Int64")
    In [2]: df.sum()
    Out[2]:
    a    5
    b    9
    dtype: int64
    In [3]: df = df.astype("int64[pyarrow]")
    In [4]: df.sum()
    Out[4]:
    a    5
    b    9
    dtype: int64

*New Behavior*

.. ipython:: python

    df = pd.DataFrame({"a": [1, 1, 2, 1], "b": [np.nan, 2.0, 3.0, 4.0]}, dtype="Int64")
    df.sum()
    df = df.astype("int64[pyarrow]")
    df.sum()

Notice that the dtype is now a masked dtype and PyArrow dtype, respectively, while previously it was a NumPy integer dtype.

To allow DataFrame reductions to preserve extension dtypes, :meth:`.ExtensionArray._reduce` has gotten a new keyword parameter ``keepdims``. Calling :meth:`.ExtensionArray._reduce` with ``keepdims=True`` should return an array of length 1 along the reduction axis. In order to maintain backward compatibility, the parameter is not required, but will it become required in the future. If the parameter is not found in the signature, DataFrame reductions can not preserve extension dtypes. Also, if the parameter is not found, a ``FutureWarning`` will be emitted and type checkers like mypy may complain about the signature not being compatible with :meth:`.ExtensionArray._reduce`.

.. _whatsnew_210.enhancements.cow:

Copy-on-Write improvements
^^^^^^^^^^^^^^^^^^^^^^^^^^

- :meth:`Series.transform` not respecting Copy-on-Write when ``func`` modifies :class:`Series` inplace (:issue:`53747`)
- Calling :meth:`Index.values` will now return a read-only NumPy array (:issue:`53704`)
- Setting a :class:`Series` into a :class:`DataFrame` now creates a lazy instead of a deep copy (:issue:`53142`)
- The :class:`DataFrame` constructor, when constructing a DataFrame from a dictionary
  of Index objects and specifying ``copy=False``, will now use a lazy copy
  of those Index objects for the columns of the DataFrame (:issue:`52947`)
- A shallow copy of a Series or DataFrame (``df.copy(deep=False)``) will now also return
  a shallow copy of the rows/columns :class:`Index` objects instead of only a shallow copy of
  the data, i.e. the index of the result is no longer identical
  (``df.copy(deep=False).index is df.index`` is no longer True) (:issue:`53721`)
- :meth:`DataFrame.head` and :meth:`DataFrame.tail` will now return deep copies (:issue:`54011`)
- Add lazy copy mechanism to :meth:`DataFrame.eval` (:issue:`53746`)

- Trying to operate inplace on a temporary column selection
  (for example, ``df["a"].fillna(100, inplace=True)``)
  will now always raise a warning when Copy-on-Write is enabled. In this mode,
  operating inplace like this will never work, since the selection behaves
  as a temporary copy. This holds true for:

  - DataFrame.update / Series.update
  - DataFrame.fillna / Series.fillna
  - DataFrame.replace / Series.replace
  - DataFrame.clip / Series.clip
  - DataFrame.where / Series.where
  - DataFrame.mask / Series.mask
  - DataFrame.interpolate / Series.interpolate
  - DataFrame.ffill / Series.ffill
  - DataFrame.bfill / Series.bfill

.. _whatsnew_210.enhancements.map_na_action:

New :meth:`DataFrame.map` method and support for ExtensionArrays
^^^^^^^^^^^^^^^^^^^^^^^^^^^^^^^^^^^^^^^^^^^^^^^^^^^^^^^^^^^^^^^^

The :meth:`DataFrame.map` been added and :meth:`DataFrame.applymap` has been deprecated. :meth:`DataFrame.map` has the same functionality as :meth:`DataFrame.applymap`, but the new name better communicates that this is the :class:`DataFrame` version of :meth:`Series.map` (:issue:`52353`).

When given a callable, :meth:`Series.map` applies the callable to all elements of the :class:`Series`.
Similarly, :meth:`DataFrame.map` applies the callable to all elements of the :class:`DataFrame`,
while :meth:`Index.map` applies the callable to all elements of the :class:`Index`.

Frequently, it is not desirable to apply the callable to nan-like values of the array and to avoid doing
that, the ``map`` method could be called with ``na_action="ignore"``, i.e. ``ser.map(func, na_action="ignore")``.
However, ``na_action="ignore"`` was not implemented for many :class:`.ExtensionArray` and ``Index`` types
and ``na_action="ignore"`` did not work correctly for any :class:`.ExtensionArray` subclass except the nullable numeric ones (i.e. with dtype :class:`Int64` etc.).

``na_action="ignore"`` now works for all array types (:issue:`52219`, :issue:`51645`, :issue:`51809`, :issue:`51936`, :issue:`52033`; :issue:`52096`).

*Previous behavior*:

.. code-block:: ipython

    In [1]: ser = pd.Series(["a", "b", np.nan], dtype="category")
    In [2]: ser.map(str.upper, na_action="ignore")
    NotImplementedError
    In [3]: df = pd.DataFrame(ser)
    In [4]: df.applymap(str.upper, na_action="ignore")  # worked for DataFrame
         0
    0    A
    1    B
    2  NaN
    In [5]: idx = pd.Index(ser)
    In [6]: idx.map(str.upper, na_action="ignore")
    TypeError: CategoricalIndex.map() got an unexpected keyword argument 'na_action'

*New behavior*:

.. ipython:: python

    ser = pd.Series(["a", "b", np.nan], dtype="category")
    ser.map(str.upper, na_action="ignore")
    df = pd.DataFrame(ser)
    df.map(str.upper, na_action="ignore")
    idx = pd.Index(ser)
    idx.map(str.upper, na_action="ignore")

Also, note that :meth:`Categorical.map` implicitly has had its ``na_action`` set to ``"ignore"`` by default.
This has been deprecated and the default for :meth:`Categorical.map` will change
to ``na_action=None``, consistent with all the other array types.

.. _whatsnew_210.enhancements.new_stack:

New implementation of :meth:`DataFrame.stack`
^^^^^^^^^^^^^^^^^^^^^^^^^^^^^^^^^^^^^^^^^^^^^

pandas has reimplemented :meth:`DataFrame.stack`. To use the new implementation, pass the argument ``future_stack=True``. This will become the only option in pandas 3.0.

The previous implementation had two main behavioral downsides.

1. The previous implementation would unnecessarily introduce NA values into the result. The user could have NA values automatically removed by passing ``dropna=True`` (the default), but doing this could also remove NA values from the result that existed in the input. See the examples below.
2. The previous implementation with ``sort=True`` (the default) would sometimes sort part of the resulting index, and sometimes not. If the input's columns are *not* a :class:`MultiIndex`, then the resulting index would never be sorted. If the columns are a :class:`MultiIndex`, then in most cases the level(s) in the resulting index that come from stacking the column level(s) would be sorted. In rare cases such level(s) would be sorted in a non-standard order, depending on how the columns were created.

The new implementation (``future_stack=True``) will no longer unnecessarily introduce NA values when stacking multiple levels and will never sort. As such, the arguments ``dropna`` and ``sort`` are not utilized and must remain unspecified when using ``future_stack=True``. These arguments will be removed in the next major release.

.. ipython:: python

    columns = pd.MultiIndex.from_tuples([("B", "d"), ("A", "c")])
    df = pd.DataFrame([[0, 2], [1, 3]], index=["z", "y"], columns=columns)
    df

In the previous version (``future_stack=False``), the default of ``dropna=True`` would remove unnecessarily introduced NA values but still coerce the dtype to ``float64`` in the process. In the new version, no NAs are introduced and so there is no coercion of the dtype.

.. ipython:: python
    :okwarning:

    df.stack([0, 1], future_stack=False, dropna=True)
    df.stack([0, 1], future_stack=True)

If the input contains NA values, the previous version would drop those as well with ``dropna=True`` or introduce new NA values with ``dropna=False``. The new version persists all values from the input.

.. ipython:: python
    :okwarning:

    df = pd.DataFrame([[0, 2], [np.nan, np.nan]], columns=columns)
    df
    df.stack([0, 1], future_stack=False, dropna=True)
    df.stack([0, 1], future_stack=False, dropna=False)
    df.stack([0, 1], future_stack=True)

.. _whatsnew_210.enhancements.other:

Other enhancements
^^^^^^^^^^^^^^^^^^
- :meth:`Series.ffill` and :meth:`Series.bfill` are now supported for objects with :class:`IntervalDtype` (:issue:`54247`)
- Added ``filters`` parameter to :func:`read_parquet` to filter out data, compatible with both ``engines`` (:issue:`53212`)
- :meth:`.Categorical.map` and :meth:`CategoricalIndex.map` now have a ``na_action`` parameter.
  :meth:`.Categorical.map` implicitly had a default value of ``"ignore"`` for ``na_action``. This has formally been deprecated and will be changed to ``None`` in the future.
  Also notice that :meth:`Series.map` has default ``na_action=None`` and calls to series with categorical data will now use ``na_action=None`` unless explicitly set otherwise (:issue:`44279`)
- :class:`api.extensions.ExtensionArray` now has a :meth:`~api.extensions.ExtensionArray.map` method (:issue:`51809`)
- :meth:`DataFrame.applymap` now uses the :meth:`~api.extensions.ExtensionArray.map` method of underlying :class:`api.extensions.ExtensionArray` instances (:issue:`52219`)
- :meth:`MultiIndex.sort_values` now supports ``na_position`` (:issue:`51612`)
- :meth:`MultiIndex.sortlevel` and :meth:`Index.sortlevel` gained a new keyword ``na_position`` (:issue:`51612`)
- :meth:`arrays.DatetimeArray.map`, :meth:`arrays.TimedeltaArray.map` and :meth:`arrays.PeriodArray.map` can now take a ``na_action`` argument (:issue:`51644`)
- :meth:`arrays.SparseArray.map` now supports ``na_action`` (:issue:`52096`).
- :meth:`pandas.read_html` now supports the ``storage_options`` keyword when used with a URL, allowing users to add headers to the outbound HTTP request (:issue:`49944`)
- Add :meth:`Index.diff` and :meth:`Index.round` (:issue:`19708`)
- Add ``"latex-math"`` as an option to the ``escape`` argument of :class:`.Styler` which will not escape all characters between ``"\("`` and ``"\)"`` during formatting (:issue:`51903`)
- Add dtype of categories to ``repr`` information of :class:`CategoricalDtype` (:issue:`52179`)
- Adding ``engine_kwargs`` parameter to :func:`read_excel` (:issue:`52214`)
- Classes that are useful for type-hinting have been added to the public API in the new submodule ``pandas.api.typing`` (:issue:`48577`)
- Implemented :attr:`Series.dt.is_month_start`, :attr:`Series.dt.is_month_end`, :attr:`Series.dt.is_year_start`, :attr:`Series.dt.is_year_end`, :attr:`Series.dt.is_quarter_start`, :attr:`Series.dt.is_quarter_end`, :attr:`Series.dt.days_in_month`, :attr:`Series.dt.unit`, :attr:`Series.dt.normalize`, :meth:`Series.dt.day_name`, :meth:`Series.dt.month_name`, :meth:`Series.dt.tz_convert` for :class:`ArrowDtype` with ``pyarrow.timestamp`` (:issue:`52388`, :issue:`51718`)
- :meth:`.DataFrameGroupBy.agg` and :meth:`.DataFrameGroupBy.transform` now support grouping by multiple keys when the index is not a :class:`MultiIndex` for ``engine="numba"`` (:issue:`53486`)
- :meth:`.SeriesGroupBy.agg` and :meth:`.DataFrameGroupBy.agg` now support passing in multiple functions for ``engine="numba"`` (:issue:`53486`)
- :meth:`.SeriesGroupBy.transform` and :meth:`.DataFrameGroupBy.transform` now support passing in a string as the function for ``engine="numba"`` (:issue:`53579`)
- :meth:`DataFrame.stack` gained the ``sort`` keyword to dictate whether the resulting :class:`MultiIndex` levels are sorted (:issue:`15105`)
- :meth:`DataFrame.unstack` gained the ``sort`` keyword to dictate whether the resulting :class:`MultiIndex` levels are sorted (:issue:`15105`)
- :meth:`Series.explode` now supports PyArrow-backed list types (:issue:`53602`)
- :meth:`Series.str.join` now supports ``ArrowDtype(pa.string())`` (:issue:`53646`)
- Add ``validate`` parameter to :meth:`Categorical.from_codes` (:issue:`50975`)
- Added :meth:`.ExtensionArray.interpolate` used by :meth:`Series.interpolate` and :meth:`DataFrame.interpolate` (:issue:`53659`)
- Added ``engine_kwargs`` parameter to :meth:`DataFrame.to_excel` (:issue:`53220`)
- Implemented :func:`api.interchange.from_dataframe` for :class:`DatetimeTZDtype` (:issue:`54239`)
- Implemented ``__from_arrow__`` on :class:`DatetimeTZDtype` (:issue:`52201`)
- Implemented ``__pandas_priority__`` to allow custom types to take precedence over :class:`DataFrame`, :class:`Series`, :class:`Index`, or :class:`.ExtensionArray` for arithmetic operations, :ref:`see the developer guide <extending.pandas_priority>` (:issue:`48347`)
- Improve error message when having incompatible columns using :meth:`DataFrame.merge` (:issue:`51861`)
- Improve error message when setting :class:`DataFrame` with wrong number of columns through :meth:`DataFrame.isetitem` (:issue:`51701`)
- Improved error handling when using :meth:`DataFrame.to_json` with incompatible ``index`` and ``orient`` arguments (:issue:`52143`)
- Improved error message when creating a DataFrame with empty data (0 rows), no index and an incorrect number of columns (:issue:`52084`)
- Improved error message when providing an invalid ``index`` or ``offset`` argument to :class:`.VariableOffsetWindowIndexer` (:issue:`54379`)
- Let :meth:`DataFrame.to_feather` accept a non-default :class:`Index` and non-string column names (:issue:`51787`)
- Added a new parameter ``by_row`` to :meth:`Series.apply` and :meth:`DataFrame.apply`. When set to ``False`` the supplied callables will always operate on the whole Series or DataFrame (:issue:`53400`, :issue:`53601`).
- :meth:`DataFrame.shift` and :meth:`Series.shift` now allow shifting by multiple periods by supplying a list of periods (:issue:`44424`)
- Groupby aggregations with ``numba`` (such as :meth:`.DataFrameGroupBy.sum`) now can preserve the dtype of the input instead of casting to ``float64`` (:issue:`44952`)
- Improved error message when :meth:`.DataFrameGroupBy.agg` failed (:issue:`52930`)
- Many read/to_* functions, such as :meth:`DataFrame.to_pickle` and :func:`read_csv`, support forwarding compression arguments to ``lzma.LZMAFile`` (:issue:`52979`)
- Reductions :meth:`Series.argmax`, :meth:`Series.argmin`, :meth:`Series.idxmax`, :meth:`Series.idxmin`, :meth:`Index.argmax`, :meth:`Index.argmin`, :meth:`DataFrame.idxmax`, :meth:`DataFrame.idxmin` are now supported for object-dtype (:issue:`4279`, :issue:`18021`, :issue:`40685`, :issue:`43697`)
- :meth:`DataFrame.to_parquet` and :func:`read_parquet` will now write and read ``attrs`` respectively (:issue:`54346`)
- :meth:`Index.all` and :meth:`Index.any` with floating dtypes and timedelta64 dtypes no longer raise ``TypeError``, matching the :meth:`Series.all` and :meth:`Series.any` behavior (:issue:`54566`)
- :meth:`Series.cummax`, :meth:`Series.cummin` and :meth:`Series.cumprod` are now supported for pyarrow dtypes with pyarrow version 13.0 and above (:issue:`52085`)
- Added support for the DataFrame Consortium Standard (:issue:`54383`)
- Performance improvement in :meth:`.DataFrameGroupBy.quantile` and :meth:`.SeriesGroupBy.quantile` (:issue:`51722`)
- PyArrow-backed integer dtypes now support bitwise operations (:issue:`54495`)

.. ---------------------------------------------------------------------------
.. _whatsnew_210.api_breaking:

Backwards incompatible API changes
~~~~~~~~~~~~~~~~~~~~~~~~~~~~~~~~~~

.. _whatsnew_210.api_breaking.deps:

Increased minimum version for Python
^^^^^^^^^^^^^^^^^^^^^^^^^^^^^^^^^^^^

pandas 2.1.0 supports Python 3.9 and higher.

Increased minimum versions for dependencies
^^^^^^^^^^^^^^^^^^^^^^^^^^^^^^^^^^^^^^^^^^^
Some minimum supported versions of dependencies were updated.
If installed, we now require:

+----------------------+-----------------+----------+---------+
| Package              | Minimum Version | Required | Changed |
+======================+=================+==========+=========+
| numpy                | 1.22.4          |    X     |    X    |
+----------------------+-----------------+----------+---------+
| mypy (dev)           | 1.4.1           |          |    X    |
+----------------------+-----------------+----------+---------+
| beautifulsoup4       | 4.11.1          |          |    X    |
+----------------------+-----------------+----------+---------+
| bottleneck           | 1.3.4           |          |    X    |
+----------------------+-----------------+----------+---------+
| dataframe-api-compat | 0.1.7           |          |    X    |
+----------------------+-----------------+----------+---------+
| fastparquet          | 0.8.1           |          |    X    |
+----------------------+-----------------+----------+---------+
| fsspec               | 2022.05.0       |          |    X    |
+----------------------+-----------------+----------+---------+
| hypothesis           | 6.46.1          |          |    X    |
+----------------------+-----------------+----------+---------+
| gcsfs                | 2022.05.0       |          |    X    |
+----------------------+-----------------+----------+---------+
| jinja2               | 3.1.2           |          |    X    |
+----------------------+-----------------+----------+---------+
| lxml                 | 4.8.0           |          |    X    |
+----------------------+-----------------+----------+---------+
| numba                | 0.55.2          |          |    X    |
+----------------------+-----------------+----------+---------+
| numexpr              | 2.8.0           |          |    X    |
+----------------------+-----------------+----------+---------+
| openpyxl             | 3.0.10          |          |    X    |
+----------------------+-----------------+----------+---------+
| pandas-gbq           | 0.17.5          |          |    X    |
+----------------------+-----------------+----------+---------+
| psycopg2             | 2.9.3           |          |    X    |
+----------------------+-----------------+----------+---------+
| pyreadstat           | 1.1.5           |          |    X    |
+----------------------+-----------------+----------+---------+
| pyqt5                | 5.15.6          |          |    X    |
+----------------------+-----------------+----------+---------+
| pytables             | 3.7.0           |          |    X    |
+----------------------+-----------------+----------+---------+
| pytest               | 7.3.2           |          |    X    |
+----------------------+-----------------+----------+---------+
| python-snappy        | 0.6.1           |          |    X    |
+----------------------+-----------------+----------+---------+
| pyxlsb               | 1.0.9           |          |    X    |
+----------------------+-----------------+----------+---------+
| s3fs                 | 2022.05.0       |          |    X    |
+----------------------+-----------------+----------+---------+
| scipy                | 1.8.1           |          |    X    |
+----------------------+-----------------+----------+---------+
| sqlalchemy           | 1.4.36          |          |    X    |
+----------------------+-----------------+----------+---------+
| tabulate             | 0.8.10          |          |    X    |
+----------------------+-----------------+----------+---------+
| xarray               | 2022.03.0       |          |    X    |
+----------------------+-----------------+----------+---------+
| xlsxwriter           | 3.0.3           |          |    X    |
+----------------------+-----------------+----------+---------+
| zstandard            | 0.17.0          |          |    X    |
+----------------------+-----------------+----------+---------+

For `optional libraries <https://pandas.pydata.org/docs/getting_started/install.html>`_ the general recommendation is to use the latest version.

See :ref:`install.dependencies` and :ref:`install.optional_dependencies` for more.

.. _whatsnew_210.api_breaking.other:

Other API changes
^^^^^^^^^^^^^^^^^
- :class:`arrays.PandasArray` has been renamed :class:`.NumpyExtensionArray` and the attached dtype name changed from ``PandasDtype`` to ``NumpyEADtype``; importing ``PandasArray`` still works until the next major version (:issue:`53694`)

.. ---------------------------------------------------------------------------
.. _whatsnew_210.deprecations:

Deprecations
~~~~~~~~~~~~

Deprecated silent upcasting in setitem-like Series operations
^^^^^^^^^^^^^^^^^^^^^^^^^^^^^^^^^^^^^^^^^^^^^^^^^^^^^^^^^^^^^

PDEP-6: https://pandas.pydata.org/pdeps/0006-ban-upcasting.html

Setitem-like operations on Series (or DataFrame columns) which silently upcast the dtype are
deprecated and show a warning. Examples of affected operations are:

- ``ser.fillna('foo', inplace=True)``
- ``ser.where(ser.isna(), 'foo', inplace=True)``
- ``ser.iloc[indexer] = 'foo'``
- ``ser.loc[indexer] = 'foo'``
- ``df.iloc[indexer, 0] = 'foo'``
- ``df.loc[indexer, 'a'] = 'foo'``
- ``ser[indexer] = 'foo'``

where ``ser`` is a :class:`Series`, ``df`` is a :class:`DataFrame`, and ``indexer``
could be a slice, a mask, a single value, a list or array of values, or any other
allowed indexer.

In a future version, these will raise an error and you should cast to a common dtype first.

*Previous behavior*:

.. code-block:: ipython

  In [1]: ser = pd.Series([1, 2, 3])

  In [2]: ser
  Out[2]:
  0    1
  1    2
  2    3
  dtype: int64

  In [3]: ser[0] = 'not an int64'

  In [4]: ser
  Out[4]:
  0    not an int64
  1               2
  2               3
  dtype: object

*New behavior*:

.. code-block:: ipython

  In [1]: ser = pd.Series([1, 2, 3])

  In [2]: ser
  Out[2]:
  0    1
  1    2
  2    3
  dtype: int64

  In [3]: ser[0] = 'not an int64'
  FutureWarning:
    Setting an item of incompatible dtype is deprecated and will raise an error in a future version of pandas.
    Value 'not an int64' has dtype incompatible with int64, please explicitly cast to a compatible dtype first.

  In [4]: ser
  Out[4]:
  0    not an int64
  1               2
  2               3
  dtype: object

To retain the current behaviour, in the case above you could cast ``ser`` to ``object`` dtype first:

.. ipython:: python

  ser = pd.Series([1, 2, 3])
  ser = ser.astype('object')
  ser[0] = 'not an int64'
  ser

Depending on the use-case, it might be more appropriate to cast to a different dtype.
In the following, for example, we cast to ``float64``:

.. ipython:: python

  ser = pd.Series([1, 2, 3])
  ser = ser.astype('float64')
  ser[0] = 1.1
  ser

For further reading, please see https://pandas.pydata.org/pdeps/0006-ban-upcasting.html.

Deprecated parsing datetimes with mixed time zones
^^^^^^^^^^^^^^^^^^^^^^^^^^^^^^^^^^^^^^^^^^^^^^^^^^

Parsing datetimes with mixed time zones is deprecated and shows a warning unless user passes ``utc=True`` to :func:`to_datetime` (:issue:`50887`)

*Previous behavior*:

.. code-block:: ipython

  In [7]: data = ["2020-01-01 00:00:00+06:00", "2020-01-01 00:00:00+01:00"]

  In [8]:  pd.to_datetime(data, utc=False)
  Out[8]:
  Index([2020-01-01 00:00:00+06:00, 2020-01-01 00:00:00+01:00], dtype='object')

*New behavior*:

.. code-block:: ipython

  In [9]: pd.to_datetime(data, utc=False)
  FutureWarning:
    In a future version of pandas, parsing datetimes with mixed time zones will raise
    a warning unless `utc=True`. Please specify `utc=True` to opt in to the new behaviour
    and silence this warning. To create a `Series` with mixed offsets and `object` dtype,
    please use `apply` and `datetime.datetime.strptime`.
  Index([2020-01-01 00:00:00+06:00, 2020-01-01 00:00:00+01:00], dtype='object')

In order to silence this warning and avoid an error in a future version of pandas,
please specify ``utc=True``:

.. ipython:: python

    data = ["2020-01-01 00:00:00+06:00", "2020-01-01 00:00:00+01:00"]
    pd.to_datetime(data, utc=True)

To create a ``Series`` with mixed offsets and ``object`` dtype, please use ``apply``
and ``datetime.datetime.strptime``:

.. ipython:: python

    import datetime as dt

    data = ["2020-01-01 00:00:00+06:00", "2020-01-01 00:00:00+01:00"]
    pd.Series(data).apply(lambda x: dt.datetime.strptime(x, '%Y-%m-%d %H:%M:%S%z'))

Other Deprecations
^^^^^^^^^^^^^^^^^^
- Deprecated :attr:`.DataFrameGroupBy.dtypes`, check ``dtypes`` on the underlying object instead (:issue:`51045`)
- Deprecated :attr:`DataFrame._data` and :attr:`Series._data`, use public APIs instead (:issue:`33333`)
- Deprecated :func:`concat` behavior when any of the objects being concatenated have length 0; in the past the dtypes of empty objects were ignored when determining the resulting dtype, in a future version they will not (:issue:`39122`)
- Deprecated :meth:`.Categorical.to_list`, use ``obj.tolist()`` instead (:issue:`51254`)
- Deprecated :meth:`.DataFrameGroupBy.all` and :meth:`.DataFrameGroupBy.any` with datetime64 or :class:`PeriodDtype` values, matching the :class:`Series` and :class:`DataFrame` deprecations (:issue:`34479`)
- Deprecated ``axis=1`` in :meth:`DataFrame.ewm`, :meth:`DataFrame.rolling`, :meth:`DataFrame.expanding`, transpose before calling the method instead (:issue:`51778`)
- Deprecated ``axis=1`` in :meth:`DataFrame.groupby` and in :class:`Grouper` constructor, do ``frame.T.groupby(...)`` instead (:issue:`51203`)
- Deprecated ``broadcast_axis`` keyword in :meth:`Series.align` and :meth:`DataFrame.align`, upcast before calling ``align`` with ``left = DataFrame({col: left for col in right.columns}, index=right.index)`` (:issue:`51856`)
- Deprecated ``downcast`` keyword in :meth:`Index.fillna` (:issue:`53956`)
- Deprecated ``fill_method`` and ``limit`` keywords in :meth:`DataFrame.pct_change`, :meth:`Series.pct_change`, :meth:`.DataFrameGroupBy.pct_change`, and :meth:`.SeriesGroupBy.pct_change`, explicitly call e.g. :meth:`DataFrame.ffill` or :meth:`DataFrame.bfill` before calling ``pct_change`` instead (:issue:`53491`)
- Deprecated ``method``, ``limit``, and ``fill_axis`` keywords in :meth:`DataFrame.align` and :meth:`Series.align`, explicitly call :meth:`DataFrame.fillna` or :meth:`Series.fillna` on the alignment results instead (:issue:`51856`)
- Deprecated ``quantile`` keyword in :meth:`.Rolling.quantile` and :meth:`.Expanding.quantile`, renamed to ``q`` instead (:issue:`52550`)
- Deprecated accepting slices in :meth:`DataFrame.take`, call ``obj[slicer]`` or pass a sequence of integers instead (:issue:`51539`)
- Deprecated behavior of :meth:`DataFrame.idxmax`, :meth:`DataFrame.idxmin`, :meth:`Series.idxmax`, :meth:`Series.idxmin` in with all-NA entries or any-NA and ``skipna=False``; in a future version these will raise ``ValueError`` (:issue:`51276`)
- Deprecated explicit support for subclassing :class:`Index` (:issue:`45289`)
- Deprecated making functions given to :meth:`Series.agg` attempt to operate on each element in the :class:`Series` and only operate on the whole :class:`Series` if the elementwise operations failed. In the future, functions given to :meth:`Series.agg` will always operate on the whole :class:`Series` only. To keep the current behavior, use :meth:`Series.transform` instead (:issue:`53325`)
- Deprecated making the functions in a list of functions given to :meth:`DataFrame.agg` attempt to operate on each element in the :class:`DataFrame` and only operate on the columns of the :class:`DataFrame` if the elementwise operations failed. To keep the current behavior, use :meth:`DataFrame.transform` instead (:issue:`53325`)
- Deprecated passing a :class:`DataFrame` to :meth:`DataFrame.from_records`, use :meth:`DataFrame.set_index` or :meth:`DataFrame.drop` instead (:issue:`51353`)
- Deprecated silently dropping unrecognized timezones when parsing strings to datetimes (:issue:`18702`)
- Deprecated the ``axis`` keyword in :meth:`DataFrame.ewm`, :meth:`Series.ewm`, :meth:`DataFrame.rolling`, :meth:`Series.rolling`, :meth:`DataFrame.expanding`, :meth:`Series.expanding` (:issue:`51778`)
- Deprecated the ``axis`` keyword in :meth:`DataFrame.resample`, :meth:`Series.resample` (:issue:`51778`)
- Deprecated the ``downcast`` keyword in :meth:`Series.interpolate`, :meth:`DataFrame.interpolate`, :meth:`Series.fillna`, :meth:`DataFrame.fillna`, :meth:`Series.ffill`, :meth:`DataFrame.ffill`, :meth:`Series.bfill`, :meth:`DataFrame.bfill` (:issue:`40988`)
- Deprecated the behavior of :func:`concat` with both ``len(keys) != len(objs)``, in a future version this will raise instead of truncating to the shorter of the two sequences (:issue:`43485`)
- Deprecated the behavior of :meth:`Series.argsort` in the presence of NA values; in a future version these will be sorted at the end instead of giving -1 (:issue:`54219`)
- Deprecated the default of ``observed=False`` in :meth:`DataFrame.groupby` and :meth:`Series.groupby`; this will default to ``True`` in a future version (:issue:`43999`)
- Deprecating pinning ``group.name`` to each group in :meth:`.SeriesGroupBy.aggregate` aggregations; if your operation requires utilizing the groupby keys, iterate over the groupby object instead (:issue:`41090`)
- Deprecated the ``axis`` keyword in :meth:`.DataFrameGroupBy.idxmax`, :meth:`.DataFrameGroupBy.idxmin`, :meth:`.DataFrameGroupBy.fillna`, :meth:`.DataFrameGroupBy.take`, :meth:`.DataFrameGroupBy.skew`, :meth:`.DataFrameGroupBy.rank`, :meth:`.DataFrameGroupBy.cumprod`, :meth:`.DataFrameGroupBy.cumsum`, :meth:`.DataFrameGroupBy.cummax`, :meth:`.DataFrameGroupBy.cummin`, :meth:`.DataFrameGroupBy.pct_change`, :meth:`.DataFrameGroupBy.diff`, :meth:`.DataFrameGroupBy.shift`, and :meth:`.DataFrameGroupBy.corrwith`; for ``axis=1`` operate on the underlying :class:`DataFrame` instead (:issue:`50405`, :issue:`51046`)
- Deprecated :class:`.DataFrameGroupBy` with ``as_index=False`` not including groupings in the result when they are not columns of the DataFrame (:issue:`49519`)
- Deprecated :func:`is_categorical_dtype`, use ``isinstance(obj.dtype, pd.CategoricalDtype)`` instead (:issue:`52527`)
- Deprecated :func:`is_datetime64tz_dtype`, check ``isinstance(dtype, pd.DatetimeTZDtype)`` instead (:issue:`52607`)
- Deprecated :func:`is_int64_dtype`, check ``dtype == np.dtype(np.int64)`` instead (:issue:`52564`)
- Deprecated :func:`is_interval_dtype`, check ``isinstance(dtype, pd.IntervalDtype)`` instead (:issue:`52607`)
- Deprecated :func:`is_period_dtype`, check ``isinstance(dtype, pd.PeriodDtype)`` instead (:issue:`52642`)
- Deprecated :func:`is_sparse`, check ``isinstance(dtype, pd.SparseDtype)`` instead (:issue:`52642`)
- Deprecated :meth:`.Styler.applymap_index`. Use the new :meth:`.Styler.map_index` method instead (:issue:`52708`)
- Deprecated :meth:`.Styler.applymap`. Use the new :meth:`.Styler.map` method instead (:issue:`52708`)
- Deprecated :meth:`DataFrame.applymap`. Use the new :meth:`DataFrame.map` method instead (:issue:`52353`)
- Deprecated :meth:`DataFrame.swapaxes` and :meth:`Series.swapaxes`, use :meth:`DataFrame.transpose` or :meth:`Series.transpose` instead (:issue:`51946`)
- Deprecated ``freq`` parameter in :class:`.PeriodArray` constructor, pass ``dtype`` instead (:issue:`52462`)
- Deprecated allowing non-standard inputs in :func:`take`, pass either a ``numpy.ndarray``, :class:`.ExtensionArray`, :class:`Index`, or :class:`Series` (:issue:`52981`)
- Deprecated allowing non-standard sequences for :func:`isin`, :func:`value_counts`, :func:`unique`, :func:`factorize`, case to one of ``numpy.ndarray``, :class:`Index`, :class:`.ExtensionArray`, or :class:`Series` before calling (:issue:`52986`)
- Deprecated behavior of :class:`DataFrame` reductions ``sum``, ``prod``, ``std``, ``var``, ``sem`` with ``axis=None``, in a future version this will operate over both axes returning a scalar instead of behaving like ``axis=0``; note this also affects numpy functions e.g. ``np.sum(df)`` (:issue:`21597`)
- Deprecated behavior of :func:`concat` when :class:`DataFrame` has columns that are all-NA, in a future version these will not be discarded when determining the resulting dtype (:issue:`40893`)
- Deprecated behavior of :meth:`Series.dt.to_pydatetime`, in a future version this will return a :class:`Series` containing python ``datetime`` objects instead of an ``ndarray`` of datetimes; this matches the behavior of other :attr:`Series.dt` properties (:issue:`20306`)
- Deprecated logical operations (``|``, ``&``, ``^``) between pandas objects and dtype-less sequences (e.g. ``list``, ``tuple``), wrap a sequence in a :class:`Series` or NumPy array before operating instead (:issue:`51521`)
- Deprecated parameter ``convert_type`` in :meth:`Series.apply` (:issue:`52140`)
- Deprecated passing a dictionary to :meth:`.SeriesGroupBy.agg`; pass a list of aggregations instead (:issue:`50684`)
- Deprecated the ``fastpath`` keyword in :class:`Categorical` constructor, use :meth:`Categorical.from_codes` instead (:issue:`20110`)
- Deprecated the behavior of :func:`is_bool_dtype` returning ``True`` for object-dtype :class:`Index` of bool objects (:issue:`52680`)
- Deprecated the methods :meth:`Series.bool` and :meth:`DataFrame.bool` (:issue:`51749`)
- Deprecated unused ``closed`` and ``normalize`` keywords in the :class:`DatetimeIndex` constructor (:issue:`52628`)
- Deprecated unused ``closed`` keyword in the :class:`TimedeltaIndex` constructor (:issue:`52628`)
- Deprecated logical operation between two non boolean :class:`Series` with different indexes always coercing the result to bool dtype. In a future version, this will maintain the return type of the inputs (:issue:`52500`, :issue:`52538`)
- Deprecated :class:`Period` and :class:`PeriodDtype` with ``BDay`` freq, use a :class:`DatetimeIndex` with ``BDay`` freq instead (:issue:`53446`)
- Deprecated :func:`value_counts`, use ``pd.Series(obj).value_counts()`` instead (:issue:`47862`)
- Deprecated :meth:`Series.first` and :meth:`DataFrame.first`; create a mask and filter using ``.loc`` instead (:issue:`45908`)
- Deprecated :meth:`Series.interpolate` and :meth:`DataFrame.interpolate` for object-dtype (:issue:`53631`)
- Deprecated :meth:`Series.last` and :meth:`DataFrame.last`; create a mask and filter using ``.loc`` instead (:issue:`53692`)
- Deprecated allowing arbitrary ``fill_value`` in :class:`SparseDtype`, in a future version the ``fill_value`` will need to be compatible with the ``dtype.subtype``, either a scalar that can be held by that subtype or ``NaN`` for integer or bool subtypes (:issue:`23124`)
- Deprecated allowing bool dtype in :meth:`.DataFrameGroupBy.quantile` and :meth:`.SeriesGroupBy.quantile`, consistent with the :meth:`Series.quantile` and :meth:`DataFrame.quantile` behavior (:issue:`51424`)
- Deprecated behavior of :func:`.testing.assert_series_equal` and :func:`.testing.assert_frame_equal` considering NA-like values (e.g. ``NaN`` vs ``None`` as equivalent) (:issue:`52081`)
- Deprecated bytes input to :func:`read_excel`. To read a file path, use a string or path-like object (:issue:`53767`)
- Deprecated constructing :class:`.SparseArray` from scalar data, pass a sequence instead (:issue:`53039`)
- Deprecated falling back to filling when ``value`` is not specified in :meth:`DataFrame.replace` and :meth:`Series.replace` with non-dict-like ``to_replace`` (:issue:`33302`)
- Deprecated literal json input to :func:`read_json`. Wrap literal json string input in ``io.StringIO`` instead (:issue:`53409`)
- Deprecated literal string input to :func:`read_xml`. Wrap literal string/bytes input in ``io.StringIO`` / ``io.BytesIO`` instead (:issue:`53767`)
- Deprecated literal string/bytes input to :func:`read_html`. Wrap literal string/bytes input in ``io.StringIO`` / ``io.BytesIO`` instead (:issue:`53767`)
- Deprecated option ``mode.use_inf_as_na``, convert inf entries to ``NaN`` before instead (:issue:`51684`)
- Deprecated parameter ``obj`` in :meth:`.DataFrameGroupBy.get_group` (:issue:`53545`)
- Deprecated positional indexing on :class:`Series` with :meth:`Series.__getitem__` and :meth:`Series.__setitem__`, in a future version ``ser[item]`` will *always* interpret ``item`` as a label, not a position (:issue:`50617`)
- Deprecated replacing builtin and NumPy functions in ``.agg``, ``.apply``, and ``.transform``; use the corresponding string alias (e.g. ``"sum"`` for ``sum`` or ``np.sum``) instead (:issue:`53425`)
- Deprecated strings ``T``, ``t``, ``L`` and ``l`` denoting units in :func:`to_timedelta` (:issue:`52536`)
- Deprecated the "method" and "limit" keywords in ``.ExtensionArray.fillna``, implement ``_pad_or_backfill`` instead (:issue:`53621`)
- Deprecated the ``method`` and ``limit`` keywords in :meth:`DataFrame.replace` and :meth:`Series.replace` (:issue:`33302`)
- Deprecated the ``method`` and ``limit`` keywords on :meth:`Series.fillna`, :meth:`DataFrame.fillna`, :meth:`.SeriesGroupBy.fillna`, :meth:`.DataFrameGroupBy.fillna`, and :meth:`.Resampler.fillna`, use ``obj.bfill()`` or ``obj.ffill()`` instead (:issue:`53394`)
- Deprecated the behavior of :meth:`Series.__getitem__`, :meth:`Series.__setitem__`, :meth:`DataFrame.__getitem__`, :meth:`DataFrame.__setitem__` with an integer slice on objects with a floating-dtype index, in a future version this will be treated as *positional* indexing (:issue:`49612`)
- Deprecated the use of non-supported datetime64 and timedelta64 resolutions with :func:`pandas.array`. Supported resolutions are: "s", "ms", "us", "ns" resolutions (:issue:`53058`)
- Deprecated values ``"pad"``, ``"ffill"``, ``"bfill"``, ``"backfill"`` for :meth:`Series.interpolate` and :meth:`DataFrame.interpolate`, use ``obj.ffill()`` or ``obj.bfill()`` instead (:issue:`53581`)
- Deprecated the behavior of :meth:`Index.argmax`, :meth:`Index.argmin`, :meth:`Series.argmax`, :meth:`Series.argmin` with either all-NAs and ``skipna=True`` or any-NAs and ``skipna=False`` returning -1; in a future version this will raise ``ValueError`` (:issue:`33941`, :issue:`33942`)
- Deprecated allowing non-keyword arguments in :meth:`DataFrame.to_sql` except ``name`` and ``con`` (:issue:`54229`)
- Deprecated silently ignoring ``fill_value`` when passing both ``freq`` and ``fill_value`` to :meth:`DataFrame.shift`, :meth:`Series.shift` and :meth:`.DataFrameGroupBy.shift`; in a future version this will raise ``ValueError`` (:issue:`53832`)

.. ---------------------------------------------------------------------------
.. _whatsnew_210.performance:

Performance improvements
~~~~~~~~~~~~~~~~~~~~~~~~
- Performance improvement in :func:`concat` with homogeneous ``np.float64`` or ``np.float32`` dtypes (:issue:`52685`)
- Performance improvement in :func:`factorize` for object columns not containing strings (:issue:`51921`)
- Performance improvement in :func:`read_orc` when reading a remote URI file path (:issue:`51609`)
- Performance improvement in :func:`read_parquet` and :meth:`DataFrame.to_parquet` when reading a remote file with ``engine="pyarrow"`` (:issue:`51609`)
- Performance improvement in :func:`read_parquet` on string columns when using ``use_nullable_dtypes=True`` (:issue:`47345`)
- Performance improvement in :meth:`DataFrame.clip` and :meth:`Series.clip` (:issue:`51472`)
- Performance improvement in :meth:`DataFrame.filter` when ``items`` is given (:issue:`52941`)
- Performance improvement in :meth:`DataFrame.first_valid_index` and :meth:`DataFrame.last_valid_index` for extension array dtypes (:issue:`51549`)
- Performance improvement in :meth:`DataFrame.where` when ``cond`` is backed by an extension dtype (:issue:`51574`)
- Performance improvement in :meth:`MultiIndex.set_levels` and :meth:`MultiIndex.set_codes` when ``verify_integrity=True`` (:issue:`51873`)
- Performance improvement in :meth:`MultiIndex.sortlevel` when ``ascending`` is a list (:issue:`51612`)
- Performance improvement in :meth:`Series.combine_first` (:issue:`51777`)
- Performance improvement in :meth:`~arrays.ArrowExtensionArray.fillna` when array does not contain nulls (:issue:`51635`)
- Performance improvement in :meth:`~arrays.ArrowExtensionArray.isna` when array has zero nulls or is all nulls (:issue:`51630`)
- Performance improvement when parsing strings to ``boolean[pyarrow]`` dtype (:issue:`51730`)
- Performance improvement when searching an :class:`Index` sliced from other indexes (:issue:`51738`)
- Performance improvement in :func:`concat` (:issue:`52291`, :issue:`52290`)
- :class:`Period`'s default formatter (``period_format``) is now significantly (~twice) faster. This improves performance of ``str(Period)``, ``repr(Period)``, and :meth:`.Period.strftime(fmt=None)`, as well as ``.PeriodArray.strftime(fmt=None)``, ``.PeriodIndex.strftime(fmt=None)`` and ``.PeriodIndex.format(fmt=None)``. ``to_csv`` operations involving :class:`.PeriodArray` or :class:`PeriodIndex` with default ``date_format`` are also significantly accelerated (:issue:`51459`)
- Performance improvement accessing :attr:`arrays.IntegerArrays.dtype` & :attr:`arrays.FloatingArray.dtype` (:issue:`52998`)
- Performance improvement for :class:`.DataFrameGroupBy`/:class:`.SeriesGroupBy` aggregations (e.g. :meth:`.DataFrameGroupBy.sum`) with ``engine="numba"`` (:issue:`53731`)
- Performance improvement in :class:`DataFrame` reductions with ``axis=1`` and extension dtypes (:issue:`54341`)
- Performance improvement in :class:`DataFrame` reductions with ``axis=None`` and extension dtypes (:issue:`54308`)
- Performance improvement in :class:`MultiIndex` and multi-column operations (e.g. :meth:`DataFrame.sort_values`, :meth:`DataFrame.groupby`, :meth:`Series.unstack`) when index/column values are already sorted (:issue:`53806`)
- Performance improvement in :class:`Series` reductions (:issue:`52341`)
- Performance improvement in :func:`concat` when ``axis=1`` and objects have different indexes (:issue:`52541`)
- Performance improvement in :func:`concat` when the concatenation axis is a :class:`MultiIndex` (:issue:`53574`)
- Performance improvement in :func:`merge` for PyArrow backed strings (:issue:`54443`)
- Performance improvement in :func:`read_csv` with ``engine="c"`` (:issue:`52632`)
- Performance improvement in :meth:`.ArrowExtensionArray.to_numpy` (:issue:`52525`)
- Performance improvement in :meth:`.DataFrameGroupBy.groups` (:issue:`53088`)
- Performance improvement in :meth:`DataFrame.astype` when ``dtype`` is an extension dtype (:issue:`54299`)
- Performance improvement in :meth:`DataFrame.iloc` when input is an single integer and dataframe is backed by extension dtypes (:issue:`54508`)
- Performance improvement in :meth:`DataFrame.isin` for extension dtypes (:issue:`53514`)
- Performance improvement in :meth:`DataFrame.loc` when selecting rows and columns (:issue:`53014`)
- Performance improvement in :meth:`DataFrame.transpose` when transposing a DataFrame with a single PyArrow dtype (:issue:`54224`)
- Performance improvement in :meth:`DataFrame.transpose` when transposing a DataFrame with a single masked dtype, e.g. :class:`Int64` (:issue:`52836`)
- Performance improvement in :meth:`Series.add` for PyArrow string and binary dtypes (:issue:`53150`)
- Performance improvement in :meth:`Series.corr` and :meth:`Series.cov` for extension dtypes (:issue:`52502`)
- Performance improvement in :meth:`Series.drop_duplicates` for ``ArrowDtype`` (:issue:`54667`).
- Performance improvement in :meth:`Series.ffill`, :meth:`Series.bfill`, :meth:`DataFrame.ffill`, :meth:`DataFrame.bfill` with PyArrow dtypes (:issue:`53950`)
- Performance improvement in :meth:`Series.str.get_dummies` for PyArrow-backed strings (:issue:`53655`)
- Performance improvement in :meth:`Series.str.get` for PyArrow-backed strings (:issue:`53152`)
- Performance improvement in :meth:`Series.str.split` with ``expand=True`` for PyArrow-backed strings (:issue:`53585`)
- Performance improvement in :meth:`Series.to_numpy` when dtype is a NumPy float dtype and ``na_value`` is ``np.nan`` (:issue:`52430`)
- Performance improvement in :meth:`~arrays.ArrowExtensionArray.astype` when converting from a PyArrow timestamp or duration dtype to NumPy (:issue:`53326`)
- Performance improvement in various :class:`MultiIndex` set and indexing operations (:issue:`53955`)
- Performance improvement when doing various reshaping operations on :class:`arrays.IntegerArray` & :class:`arrays.FloatingArray` by avoiding doing unnecessary validation (:issue:`53013`)
- Performance improvement when indexing with PyArrow timestamp and duration dtypes (:issue:`53368`)
- Performance improvement when passing an array to :meth:`RangeIndex.take`, :meth:`DataFrame.loc`, or :meth:`DataFrame.iloc` and the DataFrame is using a RangeIndex (:issue:`53387`)

.. ---------------------------------------------------------------------------
.. _whatsnew_210.bug_fixes:

Bug fixes
~~~~~~~~~

Categorical
^^^^^^^^^^^
- Bug in :meth:`CategoricalIndex.remove_categories` where ordered categories would not be maintained (:issue:`53935`).
- Bug in :meth:`Series.astype` with ``dtype="category"`` for nullable arrays with read-only null value masks (:issue:`53658`)
- Bug in :meth:`Series.map` , where the value of the ``na_action`` parameter was not used if the series held a :class:`Categorical` (:issue:`22527`).

Datetimelike
^^^^^^^^^^^^
- :meth:`DatetimeIndex.map` with ``na_action="ignore"`` now works as expected (:issue:`51644`)
- :meth:`DatetimeIndex.slice_indexer` now raises ``KeyError`` for non-monotonic indexes if either of the slice bounds is not in the index; this behaviour was previously deprecated but inconsistently handled (:issue:`53983`)
- Bug in :class:`DateOffset` which had inconsistent behavior when multiplying a :class:`DateOffset` object by a constant (:issue:`47953`)
- Bug in :func:`date_range` when ``freq`` was a :class:`DateOffset` with ``nanoseconds`` (:issue:`46877`)
- Bug in :func:`to_datetime` converting :class:`Series` or :class:`DataFrame` containing :class:`arrays.ArrowExtensionArray` of PyArrow timestamps to numpy datetimes (:issue:`52545`)
- Bug in :meth:`.DatetimeArray.map` and :meth:`DatetimeIndex.map`, where the supplied callable operated array-wise instead of element-wise (:issue:`51977`)
- Bug in :meth:`DataFrame.to_sql` raising ``ValueError`` for PyArrow-backed date like dtypes (:issue:`53854`)
- Bug in :meth:`Timestamp.date`, :meth:`Timestamp.isocalendar`, :meth:`Timestamp.timetuple`, and :meth:`Timestamp.toordinal` were returning incorrect results for inputs outside those supported by the Python standard library's datetime module (:issue:`53668`)
- Bug in :meth:`Timestamp.round` with values close to the implementation bounds returning incorrect results instead of raising ``OutOfBoundsDatetime`` (:issue:`51494`)
- Bug in constructing a :class:`Series` or :class:`DataFrame` from a datetime or timedelta scalar always inferring nanosecond resolution instead of inferring from the input (:issue:`52212`)
- Bug in constructing a :class:`Timestamp` from a string representing a time without a date inferring an incorrect unit (:issue:`54097`)
- Bug in constructing a :class:`Timestamp` with ``ts_input=pd.NA`` raising ``TypeError`` (:issue:`45481`)
- Bug in parsing datetime strings with weekday but no day e.g. "2023 Sept Thu" incorrectly raising ``AttributeError`` instead of ``ValueError`` (:issue:`52659`)
- Bug in the repr for :class:`Series` when dtype is a timezone aware datetime with non-nanosecond resolution raising ``OutOfBoundsDatetime`` (:issue:`54623`)

Timedelta
^^^^^^^^^
- Bug in :class:`TimedeltaIndex` division or multiplication leading to ``.freq`` of "0 Days" instead of ``None`` (:issue:`51575`)
- Bug in :class:`Timedelta` with NumPy ``timedelta64`` objects not properly raising ``ValueError`` (:issue:`52806`)
- Bug in :func:`to_timedelta` converting :class:`Series` or :class:`DataFrame` containing :class:`ArrowDtype` of ``pyarrow.duration`` to NumPy ``timedelta64`` (:issue:`54298`)
- Bug in :meth:`Timedelta.__hash__`, raising an ``OutOfBoundsTimedelta`` on certain large values of second resolution (:issue:`54037`)
- Bug in :meth:`Timedelta.round` with values close to the implementation bounds returning incorrect results instead of raising ``OutOfBoundsTimedelta`` (:issue:`51494`)
- Bug in :meth:`TimedeltaIndex.map` with ``na_action="ignore"`` (:issue:`51644`)
- Bug in :meth:`arrays.TimedeltaArray.map` and :meth:`TimedeltaIndex.map`, where the supplied callable operated array-wise instead of element-wise (:issue:`51977`)

Timezones
^^^^^^^^^
- Bug in :func:`infer_freq` that raises ``TypeError`` for ``Series`` of timezone-aware timestamps (:issue:`52456`)
- Bug in :meth:`DatetimeTZDtype.base` that always returns a NumPy dtype with nanosecond resolution (:issue:`52705`)

Numeric
^^^^^^^
- Bug in :class:`RangeIndex` setting ``step`` incorrectly when being the subtrahend with minuend a numeric value (:issue:`53255`)
- Bug in :meth:`Series.corr` and :meth:`Series.cov` raising ``AttributeError`` for masked dtypes (:issue:`51422`)
- Bug when calling :meth:`Series.kurt` and :meth:`Series.skew` on NumPy data of all zero returning a Python type instead of a NumPy type (:issue:`53482`)
- Bug in :meth:`Series.mean`, :meth:`DataFrame.mean` with object-dtype values containing strings that can be converted to numbers (e.g. "2") returning incorrect numeric results; these now raise ``TypeError`` (:issue:`36703`, :issue:`44008`)
- Bug in :meth:`DataFrame.corrwith` raising ``NotImplementedError`` for PyArrow-backed dtypes (:issue:`52314`)
- Bug in :meth:`DataFrame.size` and :meth:`Series.size` returning 64-bit integer instead of a Python int (:issue:`52897`)
- Bug in :meth:`DateFrame.dot` returning ``object`` dtype for :class:`ArrowDtype` data (:issue:`53979`)
- Bug in :meth:`Series.any`, :meth:`Series.all`, :meth:`DataFrame.any`, and :meth:`DataFrame.all` had the default value of ``bool_only`` set to ``None`` instead of ``False``; this change should have no impact on users (:issue:`53258`)
- Bug in :meth:`Series.corr` and :meth:`Series.cov` raising ``AttributeError`` for masked dtypes (:issue:`51422`)
- Bug in :meth:`Series.median` and :meth:`DataFrame.median` with object-dtype values containing strings that can be converted to numbers (e.g. "2") returning incorrect numeric results; these now raise ``TypeError`` (:issue:`34671`)
- Bug in :meth:`Series.sum` converting dtype ``uint64`` to ``int64`` (:issue:`53401`)


Conversion
^^^^^^^^^^
- Bug in :func:`DataFrame.style.to_latex` and :func:`DataFrame.style.to_html` if the DataFrame contains integers with more digits than can be represented by floating point double precision (:issue:`52272`)
- Bug in :func:`array`  when given a ``datetime64`` or ``timedelta64`` dtype with unit of "s", "us", or "ms" returning :class:`.NumpyExtensionArray` instead of :class:`.DatetimeArray` or :class:`.TimedeltaArray` (:issue:`52859`)
- Bug in :func:`array`  when given an empty list and no dtype returning :class:`.NumpyExtensionArray` instead of :class:`.FloatingArray` (:issue:`54371`)
- Bug in :meth:`.ArrowDtype.numpy_dtype` returning nanosecond units for non-nanosecond ``pyarrow.timestamp`` and ``pyarrow.duration`` types (:issue:`51800`)
- Bug in :meth:`DataFrame.__repr__` incorrectly raising a ``TypeError`` when the dtype of a column is ``np.record`` (:issue:`48526`)
- Bug in :meth:`DataFrame.info` raising  ``ValueError`` when ``use_numba`` is set (:issue:`51922`)
- Bug in :meth:`DataFrame.insert` raising ``TypeError`` if ``loc`` is ``np.int64`` (:issue:`53193`)
- Bug in :meth:`HDFStore.select` loses precision of large int when stored and retrieved (:issue:`54186`)
- Bug in :meth:`Series.astype` not supporting ``object_`` (:issue:`54251`)

Strings
^^^^^^^
- Bug in :meth:`Series.str` that did not raise a  ``TypeError`` when iterated (:issue:`54173`)
- Bug in ``repr`` for :class:`DataFrame`` with string-dtype columns (:issue:`54797`)

Interval
^^^^^^^^
- :meth:`IntervalIndex.get_indexer` and :meth:`IntervalIndex.get_indexer_nonunique` raising if ``target`` is read-only array (:issue:`53703`)
- Bug in :class:`IntervalDtype` where the object could be kept alive when deleted (:issue:`54184`)
- Bug in :func:`interval_range` where a float ``step`` would produce incorrect intervals from floating point artifacts (:issue:`54477`)

Indexing
^^^^^^^^
- Bug in :meth:`DataFrame.__setitem__` losing dtype when setting a :class:`DataFrame` into duplicated columns (:issue:`53143`)
- Bug in :meth:`DataFrame.__setitem__` with a boolean mask and :meth:`DataFrame.putmask` with mixed non-numeric dtypes and a value other than ``NaN`` incorrectly raising ``TypeError`` (:issue:`53291`)
- Bug in :meth:`DataFrame.iloc` when using ``nan`` as the only element (:issue:`52234`)
- Bug in :meth:`Series.loc` casting :class:`Series` to ``np.dnarray`` when assigning :class:`Series` at predefined index of ``object`` dtype :class:`Series` (:issue:`48933`)

Missing
^^^^^^^
<<<<<<< HEAD
- Bug in :class:`DataFrame.diff` raising ``TypeError`` with ``axis=1`` when dataframe has ``bool`` dtype (:issue:`52579`)
=======
- Bug in :meth:`DataFrame.interpolate` failing to fill across data when ``method`` is ``"pad"``, ``"ffill"``, ``"bfill"``, or ``"backfill"`` (:issue:`53898`)
>>>>>>> db11e25d
- Bug in :meth:`DataFrame.interpolate` ignoring ``inplace`` when :class:`DataFrame` is empty (:issue:`53199`)
- Bug in :meth:`Series.idxmin`, :meth:`Series.idxmax`, :meth:`DataFrame.idxmin`, :meth:`DataFrame.idxmax` with a :class:`DatetimeIndex` index containing ``NaT`` incorrectly returning ``NaN`` instead of ``NaT`` (:issue:`43587`)
- Bug in :meth:`Series.interpolate` and :meth:`DataFrame.interpolate` failing to raise on invalid ``downcast`` keyword, which can be only ``None`` or ``"infer"`` (:issue:`53103`)
- Bug in :meth:`Series.interpolate` and :meth:`DataFrame.interpolate` with complex dtype incorrectly failing to fill ``NaN`` entries (:issue:`53635`)

MultiIndex
^^^^^^^^^^
- Bug in :meth:`MultiIndex.set_levels` not preserving dtypes for :class:`Categorical` (:issue:`52125`)
- Bug in displaying a :class:`MultiIndex` with a long element (:issue:`52960`)

I/O
^^^
- :meth:`DataFrame.to_orc` now raising ``ValueError`` when non-default :class:`Index` is given (:issue:`51828`)
- :meth:`DataFrame.to_sql` now raising ``ValueError`` when the name param is left empty while using SQLAlchemy to connect (:issue:`52675`)
- Bug in :func:`json_normalize` could not parse metadata fields list type (:issue:`37782`)
- Bug in :func:`read_csv` where it would error when ``parse_dates`` was set to a list or dictionary with ``engine="pyarrow"`` (:issue:`47961`)
- Bug in :func:`read_csv` with ``engine="pyarrow"`` raising when specifying a ``dtype`` with ``index_col`` (:issue:`53229`)
- Bug in :func:`read_hdf` not properly closing store after an ``IndexError`` is raised (:issue:`52781`)
- Bug in :func:`read_html` where style elements were read into DataFrames (:issue:`52197`)
- Bug in :func:`read_html` where tail texts were removed together with elements containing ``display:none`` style (:issue:`51629`)
- Bug in :func:`read_sql_table` raising an exception when reading a view (:issue:`52969`)
- Bug in :func:`read_sql` when reading multiple timezone aware columns with the same column name (:issue:`44421`)
- Bug in :func:`read_xml` stripping whitespace in string data (:issue:`53811`)
- Bug in :meth:`DataFrame.to_html` where ``colspace`` was incorrectly applied in case of multi index columns (:issue:`53885`)
- Bug in :meth:`DataFrame.to_html` where conversion for an empty :class:`DataFrame` with complex dtype raised a ``ValueError`` (:issue:`54167`)
- Bug in :meth:`DataFrame.to_json` where :class:`.DateTimeArray`/:class:`.DateTimeIndex` with non nanosecond precision could not be serialized correctly (:issue:`53686`)
- Bug when writing and reading empty Stata dta files where dtype information was lost (:issue:`46240`)
- Bug where ``bz2`` was treated as a hard requirement (:issue:`53857`)

Period
^^^^^^
- Bug in :class:`PeriodDtype` constructor failing to raise ``TypeError`` when no argument is passed or when ``None`` is passed (:issue:`27388`)
- Bug in :class:`PeriodDtype` constructor incorrectly returning the same ``normalize`` for different :class:`DateOffset` ``freq`` inputs (:issue:`24121`)
- Bug in :class:`PeriodDtype` constructor raising ``ValueError`` instead of ``TypeError`` when an invalid type is passed (:issue:`51790`)
- Bug in :class:`PeriodDtype` where the object could be kept alive when deleted (:issue:`54184`)
- Bug in :func:`read_csv` not processing empty strings as a null value, with ``engine="pyarrow"`` (:issue:`52087`)
- Bug in :func:`read_csv` returning ``object`` dtype columns instead of ``float64`` dtype columns with ``engine="pyarrow"`` for columns that are all null with ``engine="pyarrow"`` (:issue:`52087`)
- Bug in :meth:`Period.now` not accepting the ``freq`` parameter as a keyword argument (:issue:`53369`)
- Bug in :meth:`PeriodIndex.map` with ``na_action="ignore"`` (:issue:`51644`)
- Bug in :meth:`arrays.PeriodArray.map` and :meth:`PeriodIndex.map`, where the supplied callable operated array-wise instead of element-wise (:issue:`51977`)
- Bug in incorrectly allowing construction of :class:`Period` or :class:`PeriodDtype` with :class:`CustomBusinessDay` freq; use :class:`BusinessDay` instead (:issue:`52534`)

Plotting
^^^^^^^^
- Bug in :meth:`Series.plot` when invoked with ``color=None`` (:issue:`51953`)
- Fixed UserWarning in :meth:`DataFrame.plot.scatter` when invoked with ``c="b"`` (:issue:`53908`)

Groupby/resample/rolling
^^^^^^^^^^^^^^^^^^^^^^^^
- Bug in :meth:`.DataFrameGroupBy.idxmin`, :meth:`.SeriesGroupBy.idxmin`, :meth:`.DataFrameGroupBy.idxmax`, :meth:`.SeriesGroupBy.idxmax` returns wrong dtype when used on an empty DataFrameGroupBy or SeriesGroupBy (:issue:`51423`)
- Bug in :meth:`DataFrame.groupby.rank` on nullable datatypes when passing ``na_option="bottom"`` or ``na_option="top"`` (:issue:`54206`)
- Bug in :meth:`DataFrame.resample` and :meth:`Series.resample` in incorrectly allowing non-fixed ``freq`` when resampling on a :class:`TimedeltaIndex` (:issue:`51896`)
- Bug in :meth:`DataFrame.resample` and :meth:`Series.resample` losing time zone when resampling empty data (:issue:`53664`)
- Bug in :meth:`DataFrame.resample` and :meth:`Series.resample` where ``origin`` has no effect in resample when values are outside of axis  (:issue:`53662`)
- Bug in weighted rolling aggregations when specifying ``min_periods=0`` (:issue:`51449`)
- Bug in :meth:`DataFrame.groupby` and :meth:`Series.groupby` where, when the index of the
  grouped :class:`Series` or :class:`DataFrame` was a :class:`DatetimeIndex`, :class:`TimedeltaIndex`
  or :class:`PeriodIndex`, and the ``groupby`` method was given a function as its first argument,
  the function operated on the whole index rather than each element of the index (:issue:`51979`)
- Bug in :meth:`.DataFrameGroupBy.agg` with lists not respecting ``as_index=False`` (:issue:`52849`)
- Bug in :meth:`.DataFrameGroupBy.apply` causing an error to be raised when the input :class:`DataFrame` was subset as a :class:`DataFrame` after groupby (``[['a']]`` and not ``['a']``) and the given callable returned :class:`Series` that were not all indexed the same (:issue:`52444`)
- Bug in :meth:`.DataFrameGroupBy.apply` raising a ``TypeError`` when selecting multiple columns and providing a function that returns ``np.ndarray`` results (:issue:`18930`)
- Bug in :meth:`.DataFrameGroupBy.groups` and :meth:`.SeriesGroupBy.groups` with a datetime key in conjunction with another key produced an incorrect number of group keys (:issue:`51158`)
- Bug in :meth:`.DataFrameGroupBy.quantile` and :meth:`.SeriesGroupBy.quantile` may implicitly sort the result index with ``sort=False`` (:issue:`53009`)
- Bug in :meth:`.SeriesGroupBy.size` where the dtype would be ``np.int64`` for data with :class:`ArrowDtype` or masked dtypes (e.g. ``Int64``) (:issue:`53831`)
- Bug in :meth:`DataFrame.groupby` with column selection on the resulting groupby object not returning names as tuples when grouping by a list consisting of a single element (:issue:`53500`)
- Bug in :meth:`.DataFrameGroupBy.var` and :meth:`.SeriesGroupBy.var` failing to raise ``TypeError`` when called with datetime64, timedelta64 or :class:`PeriodDtype` values (:issue:`52128`, :issue:`53045`)
- Bug in :meth:`.DataFrameGroupBy.resample` with ``kind="period"`` raising ``AttributeError`` (:issue:`24103`)
- Bug in :meth:`.Resampler.ohlc` with empty object returning a :class:`Series` instead of empty :class:`DataFrame` (:issue:`42902`)
- Bug in :meth:`.SeriesGroupBy.count` and :meth:`.DataFrameGroupBy.count` where the dtype would be ``np.int64`` for data with :class:`ArrowDtype` or masked dtypes (e.g. ``Int64``) (:issue:`53831`)
- Bug in :meth:`.SeriesGroupBy.nth` and :meth:`.DataFrameGroupBy.nth` after performing column selection when using ``dropna="any"`` or ``dropna="all"`` would not subset columns (:issue:`53518`)
- Bug in :meth:`.SeriesGroupBy.nth` and :meth:`.DataFrameGroupBy.nth` raised after performing column selection when using ``dropna="any"`` or ``dropna="all"`` resulted in rows being dropped (:issue:`53518`)
- Bug in :meth:`.SeriesGroupBy.sum` and :meth:`.DataFrameGroupBy.sum` summing ``np.inf + np.inf`` and ``(-np.inf) + (-np.inf)`` to ``np.nan`` instead of ``np.inf`` and ``-np.inf`` respectively (:issue:`53606`)
- Bug in :meth:`Series.groupby` raising an error when grouped :class:`Series` has a :class:`DatetimeIndex` index and a :class:`Series` with a name that is a month is given to the ``by`` argument (:issue:`48509`)

Reshaping
^^^^^^^^^
- Bug in :func:`concat` coercing to ``object`` dtype when one column has ``pa.null()`` dtype (:issue:`53702`)
- Bug in :func:`crosstab` when ``dropna=False`` would not keep ``np.nan`` in the result (:issue:`10772`)
- Bug in :func:`melt` where the ``variable`` column would lose extension dtypes (:issue:`54297`)
- Bug in :func:`merge_asof` raising ``KeyError`` for extension dtypes (:issue:`52904`)
- Bug in :func:`merge_asof` raising ``ValueError`` for data backed by read-only ndarrays (:issue:`53513`)
- Bug in :func:`merge_asof` with ``left_index=True`` or ``right_index=True`` with mismatched index dtypes giving incorrect results in some cases instead of raising ``MergeError`` (:issue:`53870`)
- Bug in :func:`merge` when merging on integer ``ExtensionDtype`` and float NumPy dtype raising ``TypeError`` (:issue:`46178`)
- Bug in :meth:`DataFrame.agg` and :meth:`Series.agg` on non-unique columns would return incorrect type when dist-like argument passed in (:issue:`51099`)
- Bug in :meth:`DataFrame.combine_first` ignoring other's columns if ``other`` is empty (:issue:`53792`)
- Bug in :meth:`DataFrame.idxmin` and :meth:`DataFrame.idxmax`, where the axis dtype would be lost for empty frames (:issue:`53265`)
- Bug in :meth:`DataFrame.merge` not merging correctly when having ``MultiIndex`` with single level (:issue:`52331`)
- Bug in :meth:`DataFrame.stack` losing extension dtypes when columns is a :class:`MultiIndex` and frame contains mixed dtypes (:issue:`45740`)
- Bug in :meth:`DataFrame.stack` sorting columns lexicographically (:issue:`53786`)
- Bug in :meth:`DataFrame.transpose` inferring dtype for object column (:issue:`51546`)
- Bug in :meth:`Series.combine_first` converting ``int64`` dtype to ``float64`` and losing precision on very large integers (:issue:`51764`)
- Bug when joining empty :class:`DataFrame` objects, where the joined index would be a :class:`RangeIndex` instead of the joined index type (:issue:`52777`)

Sparse
^^^^^^
- Bug in :class:`SparseDtype` constructor failing to raise ``TypeError`` when given an incompatible ``dtype`` for its subtype, which must be a NumPy dtype (:issue:`53160`)
- Bug in :meth:`arrays.SparseArray.map` allowed the fill value to be included in the sparse values (:issue:`52095`)

ExtensionArray
^^^^^^^^^^^^^^
- Bug in :class:`.ArrowStringArray` constructor raises ``ValueError`` with dictionary types of strings (:issue:`54074`)
- Bug in :class:`DataFrame` constructor not copying :class:`Series` with extension dtype when given in dict (:issue:`53744`)
- Bug in :class:`~arrays.ArrowExtensionArray` converting pandas non-nanosecond temporal objects from non-zero values to zero values (:issue:`53171`)
- Bug in :meth:`Series.quantile` for PyArrow temporal types raising ``ArrowInvalid`` (:issue:`52678`)
- Bug in :meth:`Series.rank` returning wrong order for small values with ``Float64`` dtype (:issue:`52471`)
- Bug in :meth:`Series.unique` for boolean ``ArrowDtype`` with ``NA`` values (:issue:`54667`)
- Bug in :meth:`~arrays.ArrowExtensionArray.__iter__` and :meth:`~arrays.ArrowExtensionArray.__getitem__` returning python datetime and timedelta objects for non-nano dtypes (:issue:`53326`)
- Bug in :meth:`~arrays.ArrowExtensionArray.factorize` returning incorrect uniques for a ``pyarrow.dictionary`` type ``pyarrow.chunked_array`` with more than one chunk (:issue:`54844`)
- Bug when passing an :class:`ExtensionArray` subclass to ``dtype`` keywords. This will now raise a ``UserWarning`` to encourage passing an instance instead (:issue:`31356`, :issue:`54592`)
- Bug where the :class:`DataFrame` repr would not work when a column had an :class:`ArrowDtype` with a ``pyarrow.ExtensionDtype`` (:issue:`54063`)
- Bug where the ``__from_arrow__`` method of masked ExtensionDtypes (e.g. :class:`Float64Dtype`, :class:`BooleanDtype`) would not accept PyArrow arrays of type ``pyarrow.null()`` (:issue:`52223`)

Styler
^^^^^^
- Bug in :meth:`.Styler._copy` calling overridden methods in subclasses of :class:`.Styler` (:issue:`52728`)

Metadata
^^^^^^^^
- Fixed metadata propagation in :meth:`DataFrame.max`, :meth:`DataFrame.min`, :meth:`DataFrame.prod`, :meth:`DataFrame.mean`, :meth:`Series.mode`, :meth:`DataFrame.median`, :meth:`DataFrame.sem`, :meth:`DataFrame.skew`, :meth:`DataFrame.kurt` (:issue:`28283`)
- Fixed metadata propagation in :meth:`DataFrame.squeeze`, and :meth:`DataFrame.describe` (:issue:`28283`)
- Fixed metadata propagation in :meth:`DataFrame.std` (:issue:`28283`)

Other
^^^^^
- Bug in :class:`.FloatingArray.__contains__` with ``NaN`` item incorrectly returning ``False`` when ``NaN`` values are present (:issue:`52840`)
- Bug in :class:`DataFrame` and :class:`Series` raising for data of complex dtype when ``NaN`` values are present (:issue:`53627`)
- Bug in :class:`DatetimeIndex` where ``repr`` of index passed with time does not print time is midnight and non-day based freq(:issue:`53470`)
- Bug in :func:`.testing.assert_frame_equal` and :func:`.testing.assert_series_equal` now throw assertion error for two unequal sets (:issue:`51727`)
- Bug in :func:`.testing.assert_frame_equal` checks category dtypes even when asked not to check index type (:issue:`52126`)
- Bug in :func:`api.interchange.from_dataframe` was not respecting ``allow_copy`` argument (:issue:`54322`)
- Bug in :func:`api.interchange.from_dataframe` was raising during interchanging from non-pandas tz-aware data containing null values (:issue:`54287`)
- Bug in :func:`api.interchange.from_dataframe` when converting an empty DataFrame object (:issue:`53155`)
- Bug in :func:`from_dummies` where the resulting :class:`Index` did not match the original :class:`Index` (:issue:`54300`)
- Bug in :func:`from_dummies` where the resulting data would always be ``object`` dtype instead of the dtype of the columns (:issue:`54300`)
- Bug in :meth:`.DataFrameGroupBy.first`, :meth:`.DataFrameGroupBy.last`, :meth:`.SeriesGroupBy.first`, and :meth:`.SeriesGroupBy.last` where an empty group would return ``np.nan`` instead of the corresponding :class:`.ExtensionArray` NA value (:issue:`39098`)
- Bug in :meth:`DataFrame.pivot_table` with casting the mean of ints back to an int (:issue:`16676`)
- Bug in :meth:`DataFrame.reindex` with a ``fill_value`` that should be inferred with a :class:`ExtensionDtype` incorrectly inferring ``object`` dtype (:issue:`52586`)
- Bug in :meth:`DataFrame.shift` with ``axis=1`` on a :class:`DataFrame` with a single :class:`ExtensionDtype` column giving incorrect results (:issue:`53832`)
- Bug in :meth:`Index.sort_values` when a ``key`` is passed (:issue:`52764`)
- Bug in :meth:`Series.align`, :meth:`DataFrame.align`, :meth:`Series.reindex`, :meth:`DataFrame.reindex`, :meth:`Series.interpolate`, :meth:`DataFrame.interpolate`, incorrectly failing to raise with method="asfreq" (:issue:`53620`)
- Bug in :meth:`Series.argsort` failing to raise when an invalid ``axis`` is passed (:issue:`54257`)
- Bug in :meth:`Series.map` when giving a callable to an empty series, the returned series had ``object`` dtype. It now keeps the original dtype (:issue:`52384`)
- Bug in :meth:`Series.memory_usage` when ``deep=True`` throw an error with Series of objects and the returned value is incorrect, as it does not take into account GC corrections (:issue:`51858`)
- Bug in :meth:`period_range` the default behavior when freq was not passed as an argument was incorrect(:issue:`53687`)
- Fixed incorrect ``__name__`` attribute of ``pandas._libs.json`` (:issue:`52898`)

.. ---------------------------------------------------------------------------
.. _whatsnew_210.contributors:

Contributors
~~~~~~~~~~~~

.. contributors:: v2.0.3..v2.1.0<|MERGE_RESOLUTION|>--- conflicted
+++ resolved
@@ -738,11 +738,7 @@
 
 Missing
 ^^^^^^^
-<<<<<<< HEAD
-- Bug in :class:`DataFrame.diff` raising ``TypeError`` with ``axis=1`` when dataframe has ``bool`` dtype (:issue:`52579`)
-=======
 - Bug in :meth:`DataFrame.interpolate` failing to fill across data when ``method`` is ``"pad"``, ``"ffill"``, ``"bfill"``, or ``"backfill"`` (:issue:`53898`)
->>>>>>> db11e25d
 - Bug in :meth:`DataFrame.interpolate` ignoring ``inplace`` when :class:`DataFrame` is empty (:issue:`53199`)
 - Bug in :meth:`Series.idxmin`, :meth:`Series.idxmax`, :meth:`DataFrame.idxmin`, :meth:`DataFrame.idxmax` with a :class:`DatetimeIndex` index containing ``NaT`` incorrectly returning ``NaN`` instead of ``NaT`` (:issue:`43587`)
 - Bug in :meth:`Series.interpolate` and :meth:`DataFrame.interpolate` failing to raise on invalid ``downcast`` keyword, which can be only ``None`` or ``"infer"`` (:issue:`53103`)
