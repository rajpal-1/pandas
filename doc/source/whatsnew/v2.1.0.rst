.. _whatsnew_210:

What's new in 2.1.0 (Month XX, 2023)
--------------------------------------

These are the changes in pandas 2.1.0. See :ref:`release` for a full changelog
including other versions of pandas.

{{ header }}

.. ---------------------------------------------------------------------------
.. _whatsnew_210.enhancements:

Enhancements
~~~~~~~~~~~~

.. _whatsnew_210.enhancements.reduction_extension_dtypes:

DataFrame reductions preserve extension dtypes
^^^^^^^^^^^^^^^^^^^^^^^^^^^^^^^^^^^^^^^^^^^^^^

In previous versions of pandas, the results of DataFrame reductions
(:meth:`DataFrame.sum` :meth:`DataFrame.mean` etc.) had numpy dtypes, even when the DataFrames
were of extension dtypes. Pandas can now keep the dtypes when doing reductions over Dataframe
columns with a common dtype (:issue:`52788`).

*Old Behavior*

.. code-block:: ipython

    In [1]: df = pd.DataFrame({"a": [1, 1, 2, 1], "b": [np.nan, 2.0, 3.0, 4.0]}, dtype="Int64")
    In [2]: df.sum()
    Out[2]:
    a    5
    b    9
    dtype: int64
    In [3]: df = df.astype("int64[pyarrow]")
    In [4]: df.sum()
    Out[4]:
    a    5
    b    9
    dtype: int64

*New Behavior*

.. ipython:: python

    df = pd.DataFrame({"a": [1, 1, 2, 1], "b": [np.nan, 2.0, 3.0, 4.0]}, dtype="Int64")
    df.sum()
    df = df.astype("int64[pyarrow]")
    df.sum()

Notice that the dtype is now a masked dtype and pyarrow dtype, respectively, while previously it was a numpy integer dtype.

To allow Dataframe reductions to preserve extension dtypes, :meth:`ExtensionArray._reduce` has gotten a new keyword parameter ``keepdims``. Calling :meth:`ExtensionArray._reduce` with ``keepdims=True`` should return an array of length 1 along the reduction axis. In order to maintain backward compatibility, the parameter is not required, but will it become required in the future. If the parameter is not found in the signature, DataFrame reductions can not preserve extension dtypes. Also, if the parameter is not found, a ``FutureWarning`` will be emitted and type checkers like mypy may complain about the signature not being compatible with :meth:`ExtensionArray._reduce`.

.. _whatsnew_210.enhancements.cow:

Copy-on-Write improvements
^^^^^^^^^^^^^^^^^^^^^^^^^^

- :meth:`Series.transform` not respecting Copy-on-Write when ``func`` modifies :class:`Series` inplace (:issue:`53747`)
- Calling :meth:`Index.values` will now return a read-only NumPy array (:issue:`53704`)
- Setting a :class:`Series` into a :class:`DataFrame` now creates a lazy instead of a deep copy (:issue:`53142`)
- The :class:`DataFrame` constructor, when constructing a DataFrame from a dictionary
  of Index objects and specifying ``copy=False``, will now use a lazy copy
  of those Index objects for the columns of the DataFrame (:issue:`52947`)
- :meth:`DataFrame.head` and :meth:`DataFrame.tail` will now return deep copies (:issue:`54011`)
- Add lazy copy mechanism to :meth:`DataFrame.eval` (:issue:`53746`)

- Trying to operate inplace on a temporary column selection
  (for example, ``df["a"].fillna(100, inplace=True)``)
  will now always raise a warning when Copy-on-Write is enabled. In this mode,
  operating inplace like this will never work, since the selection behaves
  as a temporary copy. This holds true for:

  - DataFrame.update / Series.update
  - DataFrame.fillna / Series.fillna
  - DataFrame.replace / Series.replace

.. _whatsnew_210.enhancements.map_na_action:

``map(func, na_action="ignore")`` now works for all array types
^^^^^^^^^^^^^^^^^^^^^^^^^^^^^^^^^^^^^^^^^^^^^^^^^^^^^^^^^^^^^^^

When given a callable, :meth:`Series.map` applies the callable to all elements of the :class:`Series`.
Similarly, :meth:`DataFrame.map` applies the callable to all elements of the :class:`DataFrame`,
while :meth:`Index.map` applies the callable to all elements of the :class:`Index`.

Frequently, it is not desirable to apply the callable to nan-like values of the array and to avoid doing
that, the ``map`` method could be called with ``na_action="ignore"``, i.e. ``ser.map(func, na_action="ignore")``.
However, ``na_action="ignore"`` was not implemented for many ``ExtensionArray`` and ``Index`` types
and ``na_action="ignore"`` did not work correctly for any ``ExtensionArray`` subclass except the nullable numeric ones (i.e. with dtype :class:`Int64` etc.).

``na_action="ignore"`` now works for all array types (:issue:`52219`, :issue:`51645`, :issue:`51809`, :issue:`51936`, :issue:`52033`; :issue:`52096`).

*Previous behavior*:

.. code-block:: ipython

    In [1]: ser = pd.Series(["a", "b", np.nan], dtype="category")
    In [2]: ser.map(str.upper, na_action="ignore")
    NotImplementedError
    In [3]: df = pd.DataFrame(ser)
    In [4]: df.applymap(str.upper, na_action="ignore")  # worked for DataFrame
         0
    0    A
    1    B
    2  NaN
    In [5]: idx = pd.Index(ser)
    In [6]: idx.map(str.upper, na_action="ignore")
    TypeError: CategoricalIndex.map() got an unexpected keyword argument 'na_action'

*New behavior*:

.. ipython:: python

    ser = pd.Series(["a", "b", np.nan], dtype="category")
    ser.map(str.upper, na_action="ignore")
    df = pd.DataFrame(ser)
    df.map(str.upper, na_action="ignore")
    idx = pd.Index(ser)
    idx.map(str.upper, na_action="ignore")

Notice also that in this version, :meth:`DataFrame.map` been added and :meth:`DataFrame.applymap` has been deprecated. :meth:`DataFrame.map` has the same functionality as :meth:`DataFrame.applymap`, but the new name better communicate that this is the :class:`DataFrame` version of :meth:`Series.map` (:issue:`52353`).

Also, note that :meth:`Categorical.map` implicitly has had its ``na_action`` set to ``"ignore"`` by default.
This has been deprecated and will :meth:`Categorical.map` in the future change the default
to ``na_action=None``, like for all the other array types.

.. _whatsnew_210.enhancements.new_stack:

New implementation of :meth:`DataFrame.stack`
^^^^^^^^^^^^^^^^^^^^^^^^^^^^^^^^^^^^^^^^^^^^^

pandas has reimplemented :meth:`DataFrame.stack`. To use the new implementation, pass the argument ``future_stack=True``. This will become the only option in pandas 3.0.

The previous implementation had two main behavioral downsides.

 1. The previous implementation would unnecessarily introduce NA values into the result. The user could have NA values automatically removed by passing ``dropna=True`` (the default), but doing this could also remove NA values from the result that existed in the input. See the examples below.
 2. The previous implementation with ``sort=True`` (the default) would sometimes sort part of the resulting index, and sometimes not. If the input's columns are *not* a :class:`MultiIndex`, then the resulting index would never be sorted. If the columns are a :class:`MultiIndex`, then in most cases the level(s) in the resulting index that come from stacking the column level(s) would be sorted. In rare cases such level(s) would be sorted in a non-standard order, depending on how the columns were created.

The new implementation (``future_stack=True``) will no longer unnecessarily introduce NA values when stacking multiple levels and will never sort. As such, the arguments ``dropna`` and ``sort`` are not utilized and must remain unspecified when using ``future_stack=True``. These arguments will be removed in the next major release.

.. ipython:: python

    columns = pd.MultiIndex.from_tuples([("B", "d"), ("A", "c")])
    df = pd.DataFrame([[0, 2], [1, 3]], index=["z", "y"], columns=columns)
    df

In the previous version (``future_stack=False``), the default of ``dropna=True`` would remove unnecessarily introduced NA values but still coerce the dtype to ``float64`` in the process. In the new version, no NAs are introduced and so there is no coercion of the dtype.

.. ipython:: python
    :okwarning:

    df.stack([0, 1], future_stack=False, dropna=True)
    df.stack([0, 1], future_stack=True)

If the input contains NA values, the previous version would drop those as well with ``dropna=True`` or introduce new NA values with ``dropna=False``. The new version persists all values from the input.

.. ipython:: python
    :okwarning:

    df = pd.DataFrame([[0, 2], [np.nan, np.nan]], columns=columns)
    df
    df.stack([0, 1], future_stack=False, dropna=True)
    df.stack([0, 1], future_stack=False, dropna=False)
    df.stack([0, 1], future_stack=True)

.. _whatsnew_210.enhancements.other:

Other enhancements
^^^^^^^^^^^^^^^^^^
- :meth:`Series.ffill` and :meth:`Series.bfill` are now supported for objects with :class:`IntervalDtype` (:issue:`54247`)
- :meth:`Categorical.map` and :meth:`CategoricalIndex.map` now have a ``na_action`` parameter.
  :meth:`Categorical.map` implicitly had a default value of ``"ignore"`` for ``na_action``. This has formally been deprecated and will be changed to ``None`` in the future.
  Also notice that :meth:`Series.map` has default ``na_action=None`` and calls to series with categorical data will now use ``na_action=None`` unless explicitly set otherwise (:issue:`44279`)
- :class:`api.extensions.ExtensionArray` now has a :meth:`~api.extensions.ExtensionArray.map` method (:issue:`51809`)
- :meth:`DataFrame.applymap` now uses the :meth:`~api.extensions.ExtensionArray.map` method of underlying :class:`api.extensions.ExtensionArray` instances (:issue:`52219`)
- :meth:`MultiIndex.sort_values` now supports ``na_position`` (:issue:`51612`)
- :meth:`MultiIndex.sortlevel` and :meth:`Index.sortlevel` gained a new keyword ``na_position`` (:issue:`51612`)
- :meth:`arrays.DatetimeArray.map`, :meth:`arrays.TimedeltaArray.map` and :meth:`arrays.PeriodArray.map` can now take a ``na_action`` argument (:issue:`51644`)
- :meth:`arrays.SparseArray.map` now supports ``na_action`` (:issue:`52096`).
- :meth:`pandas.read_html` now supports the ``storage_options`` keyword when used with a URL, allowing users to add headers the outbound HTTP request (:issue:`49944`)
- Add :meth:`diff()` and :meth:`round()` for :class:`Index` (:issue:`19708`)
- Add dtype of categories to ``repr`` information of :class:`CategoricalDtype` (:issue:`52179`)
- Added to the escape mode "latex-math" preserving without escaping all characters between "\(" and "\)" in formatter (:issue:`51903`)
- Adding ``engine_kwargs`` parameter to :meth:`DataFrame.read_excel` (:issue:`52214`)
- Classes that are useful for type-hinting have been added to the public API in the new submodule ``pandas.api.typing`` (:issue:`48577`)
- Implemented :attr:`Series.dt.is_month_start`, :attr:`Series.dt.is_month_end`, :attr:`Series.dt.is_year_start`, :attr:`Series.dt.is_year_end`, :attr:`Series.dt.is_quarter_start`, :attr:`Series.dt.is_quarter_end`, :attr:`Series.dt.is_days_in_month`, :attr:`Series.dt.unit`, :meth:`Series.dt.is_normalize`, :meth:`Series.dt.day_name`, :meth:`Series.dt.month_name`, :meth:`Series.dt.tz_convert` for :class:`ArrowDtype` with ``pyarrow.timestamp`` (:issue:`52388`, :issue:`51718`)
- :meth:`Categorical.from_codes` has gotten a ``validate`` parameter (:issue:`50975`)
- :meth:`DataFrame.stack` gained the ``sort`` keyword to dictate whether the resulting :class:`MultiIndex` levels are sorted (:issue:`15105`)
- :meth:`DataFrame.unstack` gained the ``sort`` keyword to dictate whether the resulting :class:`MultiIndex` levels are sorted (:issue:`15105`)
- :meth:`DataFrameGroupby.agg` and :meth:`DataFrameGroupby.transform` now support grouping by multiple keys when the index is not a :class:`MultiIndex` for ``engine="numba"`` (:issue:`53486`)
- :meth:`Series.explode` now supports pyarrow-backed list types (:issue:`53602`)
- :meth:`Series.str.join` now supports ``ArrowDtype(pa.string())`` (:issue:`53646`)
- :meth:`SeriesGroupby.agg` and :meth:`DataFrameGroupby.agg` now support passing in multiple functions for ``engine="numba"`` (:issue:`53486`)
- :meth:`SeriesGroupby.transform` and :meth:`DataFrameGroupby.transform` now support passing in a string as the function for ``engine="numba"`` (:issue:`53579`)
- Added :meth:`ExtensionArray.interpolate` used by :meth:`Series.interpolate` and :meth:`DataFrame.interpolate` (:issue:`53659`)
- Added ``engine_kwargs`` parameter to :meth:`DataFrame.to_excel` (:issue:`53220`)
- Implemented :func:`api.interchange.from_dataframe` for :class:`DatetimeTZDtype` (:issue:`54239`)
- Implemented ``__from_arrow__`` on :class:`DatetimeTZDtype`. (:issue:`52201`)
- Implemented ``__pandas_priority__`` to allow custom types to take precedence over :class:`DataFrame`, :class:`Series`, :class:`Index`, or :class:`ExtensionArray` for arithmetic operations, :ref:`see the developer guide <extending.pandas_priority>` (:issue:`48347`)
- Improve error message when having incompatible columns using :meth:`DataFrame.merge` (:issue:`51861`)
- Improve error message when setting :class:`DataFrame` with wrong number of columns through :meth:`DataFrame.isetitem` (:issue:`51701`)
- Improved error handling when using :meth:`DataFrame.to_json` with incompatible ``index`` and ``orient`` arguments (:issue:`52143`)
- Improved error message when creating a DataFrame with empty data (0 rows), no index and an incorrect number of columns. (:issue:`52084`)
- Let :meth:`DataFrame.to_feather` accept a non-default :class:`Index` and non-string column names (:issue:`51787`)
- Added a new parameter ``by_row`` to :meth:`Series.apply` and :meth:`DataFrame.apply`. When set to ``False`` the supplied callables will always operate on the whole Series or DataFrame (:issue:`53400`, :issue:`53601`).
- :meth:`DataFrame.shift` and :meth:`Series.shift` now allow shifting by multiple periods by supplying a list of periods (:issue:`44424`)
- Groupby aggregations (such as :meth:`DataFrameGroupby.sum`) now can preserve the dtype of the input instead of casting to ``float64`` (:issue:`44952`)
- Improved error message when :meth:`DataFrameGroupBy.agg` failed (:issue:`52930`)
- Many read/to_* functions, such as :meth:`DataFrame.to_pickle` and :func:`read_csv`, support forwarding compression arguments to lzma.LZMAFile (:issue:`52979`)
- Reductions :meth:`Series.argmax`, :meth:`Series.argmin`, :meth:`Series.idxmax`, :meth:`Series.idxmin`, :meth:`Index.argmax`, :meth:`Index.argmin`, :meth:`DataFrame.idxmax`, :meth:`DataFrame.idxmin` are now supported for object-dtype objects (:issue:`4279`, :issue:`18021`, :issue:`40685`, :issue:`43697`)
- Performance improvement in :meth:`GroupBy.quantile` (:issue:`51722`)
-

.. ---------------------------------------------------------------------------
.. _whatsnew_210.notable_bug_fixes:

Notable bug fixes
~~~~~~~~~~~~~~~~~

These are bug fixes that might have notable behavior changes.

.. _whatsnew_210.notable_bug_fixes.notable_bug_fix1:

notable_bug_fix1
^^^^^^^^^^^^^^^^

.. _whatsnew_210.notable_bug_fixes.notable_bug_fix2:

notable_bug_fix2
^^^^^^^^^^^^^^^^

.. ---------------------------------------------------------------------------
.. _whatsnew_210.api_breaking:

Backwards incompatible API changes
~~~~~~~~~~~~~~~~~~~~~~~~~~~~~~~~~~

.. _whatsnew_210.api_breaking.deps:

Increased minimum version for Python
^^^^^^^^^^^^^^^^^^^^^^^^^^^^^^^^^^^^

pandas 2.1.0 supports Python 3.9 and higher.

Increased minimum versions for dependencies
^^^^^^^^^^^^^^^^^^^^^^^^^^^^^^^^^^^^^^^^^^^
Some minimum supported versions of dependencies were updated.
If installed, we now require:

+-----------------+-----------------+----------+---------+
| Package         | Minimum Version | Required | Changed |
+=================+=================+==========+=========+
| numpy           | 1.22.4          |    X     |    X    |
+-----------------+-----------------+----------+---------+
| mypy (dev)      | 1.4.1           |          |    X    |
+-----------------+-----------------+----------+---------+
| beautifulsoup4  | 4.11.1          |          |    X    |
+-----------------+-----------------+----------+---------+
| bottleneck      | 1.3.4           |          |    X    |
+-----------------+-----------------+----------+---------+
| fastparquet     | 0.8.1           |          |    X    |
+-----------------+-----------------+----------+---------+
| fsspec          | 2022.05.0       |          |    X    |
+-----------------+-----------------+----------+---------+
| hypothesis      | 6.46.1          |          |    X    |
+-----------------+-----------------+----------+---------+
| gcsfs           | 2022.05.0       |          |    X    |
+-----------------+-----------------+----------+---------+
| jinja2          | 3.1.2           |          |    X    |
+-----------------+-----------------+----------+---------+
| lxml            | 4.8.0           |          |    X    |
+-----------------+-----------------+----------+---------+
| numba           | 0.55.2          |          |    X    |
+-----------------+-----------------+----------+---------+
| numexpr         | 2.8.0           |          |    X    |
+-----------------+-----------------+----------+---------+
| openpyxl        | 3.0.10          |          |    X    |
+-----------------+-----------------+----------+---------+
| pandas-gbq      | 0.17.5          |          |    X    |
+-----------------+-----------------+----------+---------+
| psycopg2        | 2.9.3           |          |    X    |
+-----------------+-----------------+----------+---------+
| pyreadstat      | 1.1.5           |          |    X    |
+-----------------+-----------------+----------+---------+
| pyqt5           | 5.15.6          |          |    X    |
+-----------------+-----------------+----------+---------+
| pytables        | 3.7.0           |          |    X    |
+-----------------+-----------------+----------+---------+
| pytest          | 7.3.2           |          |    X    |
+-----------------+-----------------+----------+---------+
| python-snappy   | 0.6.1           |          |    X    |
+-----------------+-----------------+----------+---------+
| pyxlsb          | 1.0.9           |          |    X    |
+-----------------+-----------------+----------+---------+
| s3fs            | 2022.05.0       |          |    X    |
+-----------------+-----------------+----------+---------+
| scipy           | 1.8.1           |          |    X    |
+-----------------+-----------------+----------+---------+
| sqlalchemy      | 1.4.36          |          |    X    |
+-----------------+-----------------+----------+---------+
| tabulate        | 0.8.10          |          |    X    |
+-----------------+-----------------+----------+---------+
| xarray          | 2022.03.0       |          |    X    |
+-----------------+-----------------+----------+---------+
| xlsxwriter      | 3.0.3           |          |    X    |
+-----------------+-----------------+----------+---------+
| zstandard       | 0.17.0          |          |    X    |
+-----------------+-----------------+----------+---------+

For `optional libraries <https://pandas.pydata.org/docs/getting_started/install.html>`_ the general recommendation is to use the latest version.
The following table lists the lowest version per library that is currently being tested throughout the development of pandas.
Optional libraries below the lowest tested version may still work, but are not considered supported.

+-----------------+-----------------+---------+
| Package         | Minimum Version | Changed |
+=================+=================+=========+
|                 |                 |    X    |
+-----------------+-----------------+---------+

See :ref:`install.dependencies` and :ref:`install.optional_dependencies` for more.

.. _whatsnew_210.api_breaking.other:

Other API changes
^^^^^^^^^^^^^^^^^
- :class:`arrays.PandasArray` has been renamed ``NumpyExtensionArray`` and the attached dtype name changed from ``PandasDtype`` to ``NumpyEADtype``; importing ``PandasArray`` still works until the next major version (:issue:`53694`)
-

.. ---------------------------------------------------------------------------
.. _whatsnew_210.deprecations:

Deprecations
~~~~~~~~~~~~

Deprecated silent upcasting in setitem-like Series operations
^^^^^^^^^^^^^^^^^^^^^^^^^^^^^^^^^^^^^^^^^^^^^^^^^^^^^^^^^^^^^

Setitem-like operations on Series (or DataFrame columns) which silently upcast the dtype are
deprecated and show a warning. Examples of affected operations are:

  - ``ser.fillna('foo', inplace=True)``
  - ``ser.where(ser.isna(), 'foo', inplace=True)``
  - ``ser.iloc[indexer] = 'foo'``
  - ``ser.loc[indexer] = 'foo'``
  - ``df.iloc[indexer, 0] = 'foo'``
  - ``df.loc[indexer, 'a'] = 'foo'``
  - ``ser[indexer] = 'foo'``

where ``ser`` is a :class:`Series`, ``df`` is a :class:`DataFrame`, and ``indexer``
could be a slice, a mask, a single value, a list or array of values, or any other
allowed indexer.

In a future version, these will raise an error and you should cast to a common dtype first.

*Previous behavior*:

.. code-block:: ipython

  In [1]: ser = pd.Series([1, 2, 3])

  In [2]: ser
  Out[2]:
  0    1
  1    2
  2    3
  dtype: int64

  In [3]: ser[0] = 'not an int64'

  In [4]: ser
  Out[4]:
  0    not an int64
  1               2
  2               3
  dtype: object

*New behavior*:

.. code-block:: ipython

  In [1]: ser = pd.Series([1, 2, 3])

  In [2]: ser
  Out[2]:
  0    1
  1    2
  2    3
  dtype: int64

  In [3]: ser[0] = 'not an int64'
  FutureWarning:
    Setting an item of incompatible dtype is deprecated and will raise in a future error of pandas.
    Value 'not an int64' has dtype incompatible with int64, please explicitly cast to a compatible dtype first.

  In [4]: ser
  Out[4]:
  0    not an int64
  1               2
  2               3
  dtype: object

To retain the current behaviour, in the case above you could cast ``ser`` to ``object`` dtype first:

.. ipython:: python

  ser = pd.Series([1, 2, 3])
  ser = ser.astype('object')
  ser[0] = 'not an int64'
  ser

Depending on the use-case, it might be more appropriate to cast to a different dtype.
In the following, for example, we cast to ``float64``:

.. ipython:: python

  ser = pd.Series([1, 2, 3])
  ser = ser.astype('float64')
  ser[0] = 1.1
  ser

For further reading, please see https://pandas.pydata.org/pdeps/0006-ban-upcasting.html.

Deprecated parsing datetimes with mixed time zones
^^^^^^^^^^^^^^^^^^^^^^^^^^^^^^^^^^^^^^^^^^^^^^^^^^

Parsing datetimes with mixed time zones is deprecated and shows a warning unless user passes ``utc=True`` to :func:`to_datetime` (:issue:`50887`)

*Previous behavior*:

.. code-block:: ipython

  In [7]: data = ["2020-01-01 00:00:00+06:00", "2020-01-01 00:00:00+01:00"]

  In [8]:  pd.to_datetime(data, utc=False)
  Out[8]:
  Index([2020-01-01 00:00:00+06:00, 2020-01-01 00:00:00+01:00], dtype='object')

*New behavior*:

.. code-block:: ipython

  In [9]: pd.to_datetime(data, utc=False)
  FutureWarning:
    In a future version of pandas, parsing datetimes with mixed time zones will raise
    a warning unless `utc=True`. Please specify `utc=True` to opt in to the new behaviour
    and silence this warning. To create a `Series` with mixed offsets and `object` dtype,
    please use `apply` and `datetime.datetime.strptime`.
  Index([2020-01-01 00:00:00+06:00, 2020-01-01 00:00:00+01:00], dtype='object')

In order to silence this warning and avoid an error in a future version of pandas,
please specify ``utc=True``:

.. ipython:: python

    data = ["2020-01-01 00:00:00+06:00", "2020-01-01 00:00:00+01:00"]
    pd.to_datetime(data, utc=True)

To create a ``Series`` with mixed offsets and ``object`` dtype, please use ``apply``
and ``datetime.datetime.strptime``:

.. ipython:: python

    import datetime as dt

    data = ["2020-01-01 00:00:00+06:00", "2020-01-01 00:00:00+01:00"]
    pd.Series(data).apply(lambda x: dt.datetime.strptime(x, '%Y-%m-%d %H:%M:%S%z'))

Other Deprecations
^^^^^^^^^^^^^^^^^^
- Deprecated 'broadcast_axis' keyword in :meth:`Series.align` and :meth:`DataFrame.align`, upcast before calling ``align`` with ``left = DataFrame({col: left for col in right.columns}, index=right.index)`` (:issue:`51856`)
- Deprecated 'downcast' keyword in :meth:`Index.fillna` (:issue:`53956`)
- Deprecated 'fill_method' and 'limit' keywords in :meth:`DataFrame.pct_change`, :meth:`Series.pct_change`, :meth:`DataFrameGroupBy.pct_change`, and :meth:`SeriesGroupBy.pct_change`, explicitly call ``ffill`` or ``bfill`` before calling ``pct_change`` instead (:issue:`53491`)
- Deprecated 'method', 'limit', and 'fill_axis' keywords in :meth:`DataFrame.align` and :meth:`Series.align`, explicitly call ``fillna`` on the alignment results instead (:issue:`51856`)
- Deprecated 'quantile' keyword in :meth:`Rolling.quantile` and :meth:`Expanding.quantile`, renamed as 'q' instead (:issue:`52550`)
- Deprecated :func:`concat` behavior when any of the objects being concatenated have length 0; in the past the dtypes of empty objects were ignored when determining the resulting dtype, in a future version they will not (:issue:`39122`)
- Deprecated :meth:`.DataFrameGroupBy.apply` and methods on the objects returned by :meth:`.DataFrameGroupBy.resample` operating on the grouping column(s); select the columns to operate on after groupby to either explicitly include or exclude the groupings and avoid the ``FutureWarning`` (:issue:`7155`)
- Deprecated :meth:`.Groupby.all` and :meth:`.GroupBy.any` with datetime64 or :class:`PeriodDtype` values, matching the :class:`Series` and :class:`DataFrame` deprecations (:issue:`34479`)
- Deprecated :meth:`Categorical.to_list`, use ``obj.tolist()`` instead (:issue:`51254`)
- Deprecated :meth:`DataFrame._data` and :meth:`Series._data`, use public APIs instead (:issue:`33333`)
- Deprecated :meth:`DataFrameGroupBy.dtypes`, check ``dtypes`` on the underlying object instead (:issue:`51045`)
- Deprecated ``axis=1`` in :meth:`DataFrame.ewm`, :meth:`DataFrame.rolling`, :meth:`DataFrame.expanding`, transpose before calling the method instead (:issue:`51778`)
- Deprecated ``axis=1`` in :meth:`DataFrame.groupby` and in :class:`Grouper` constructor, do ``frame.T.groupby(...)`` instead (:issue:`51203`)
- Deprecated accepting slices in :meth:`DataFrame.take`, call ``obj[slicer]`` or pass a sequence of integers instead (:issue:`51539`)
- Deprecated behavior of :meth:`DataFrame.idxmax`, :meth:`DataFrame.idxmin`, :meth:`Series.idxmax`, :meth:`Series.idxmin` in with all-NA entries or any-NA and ``skipna=False``; in a future version these will raise ``ValueError`` (:issue:`51276`)
- Deprecated explicit support for subclassing :class:`Index` (:issue:`45289`)
- Deprecated making functions given to :meth:`Series.agg` attempt to operate on each element in the :class:`Series` and only operate on the whole :class:`Series` if the elementwise operations failed. In the future, functions given to :meth:`Series.agg` will always operate on the whole :class:`Series` only. To keep the current behavior, use :meth:`Series.transform` instead. (:issue:`53325`)
- Deprecated making the functions in a list of functions given to :meth:`DataFrame.agg` attempt to operate on each element in the :class:`DataFrame` and only operate on the columns of the :class:`DataFrame` if the elementwise operations failed. To keep the current behavior, use :meth:`DataFrame.transform` instead. (:issue:`53325`)
- Deprecated passing a :class:`DataFrame` to :meth:`DataFrame.from_records`, use :meth:`DataFrame.set_index` or :meth:`DataFrame.drop` instead (:issue:`51353`)
- Deprecated silently dropping unrecognized timezones when parsing strings to datetimes (:issue:`18702`)
- Deprecated the "downcast" keyword in :meth:`Series.interpolate`, :meth:`DataFrame.interpolate`, :meth:`Series.fillna`, :meth:`DataFrame.fillna`, :meth:`Series.ffill`, :meth:`DataFrame.ffill`, :meth:`Series.bfill`, :meth:`DataFrame.bfill` (:issue:`40988`)
- Deprecated the ``axis`` keyword in :meth:`DataFrame.ewm`, :meth:`Series.ewm`, :meth:`DataFrame.rolling`, :meth:`Series.rolling`, :meth:`DataFrame.expanding`, :meth:`Series.expanding` (:issue:`51778`)
- Deprecated the ``axis`` keyword in :meth:`DataFrame.resample`, :meth:`Series.resample` (:issue:`51778`)
- Deprecated the behavior of :func:`concat` with both ``len(keys) != len(objs)``, in a future version this will raise instead of truncating to the shorter of the two sequences (:issue:`43485`)
- Deprecated the behavior of :meth:`Series.argsort` in the presence of NA values; in a future version these will be sorted at the end instead of giving -1 (:issue:`54219`)
- Deprecated the default of ``observed=False`` in :meth:`DataFrame.groupby` and :meth:`Series.groupby`; this will default to ``True`` in a future version (:issue:`43999`)
- Deprecating pinning ``group.name`` to each group in :meth:`SeriesGroupBy.aggregate` aggregations; if your operation requires utilizing the groupby keys, iterate over the groupby object instead (:issue:`41090`)
- Deprecated the 'axis' keyword in :meth:`.GroupBy.idxmax`, :meth:`.GroupBy.idxmin`, :meth:`.GroupBy.fillna`, :meth:`.GroupBy.take`, :meth:`.GroupBy.skew`, :meth:`.GroupBy.rank`, :meth:`.GroupBy.cumprod`, :meth:`.GroupBy.cumsum`, :meth:`.GroupBy.cummax`, :meth:`.GroupBy.cummin`, :meth:`.GroupBy.pct_change`, :meth:`GroupBy.diff`, :meth:`.GroupBy.shift`, and :meth:`DataFrameGroupBy.corrwith`; for ``axis=1`` operate on the underlying :class:`DataFrame` instead (:issue:`50405`, :issue:`51046`)
- Deprecated :class:`.DataFrameGroupBy` with ``as_index=False`` not including groupings in the result when they are not columns of the DataFrame (:issue:`49519`)
- Deprecated :func:`is_categorical_dtype`, use ``isinstance(obj.dtype, pd.CategoricalDtype)`` instead (:issue:`52527`)
- Deprecated :func:`is_datetime64tz_dtype`, check ``isinstance(dtype, pd.DatetimeTZDtype)`` instead (:issue:`52607`)
- Deprecated :func:`is_int64_dtype`, check ``dtype == np.dtype(np.int64)`` instead (:issue:`52564`)
- Deprecated :func:`is_interval_dtype`, check ``isinstance(dtype, pd.IntervalDtype)`` instead (:issue:`52607`)
- Deprecated :func:`is_period_dtype`, check ``isinstance(dtype, pd.PeriodDtype)`` instead (:issue:`52642`)
- Deprecated :func:`is_sparse`, check ``isinstance(dtype, pd.SparseDtype)`` instead (:issue:`52642`)
- Deprecated :meth:`.Styler.applymap_index`. Use the new :meth:`.Styler.map_index` method instead (:issue:`52708`)
- Deprecated :meth:`.Styler.applymap`. Use the new :meth:`.Styler.map` method instead (:issue:`52708`)
- Deprecated :meth:`DataFrame.applymap`. Use the new :meth:`DataFrame.map` method instead (:issue:`52353`)
- Deprecated :meth:`DataFrame.swapaxes` and :meth:`Series.swapaxes`, use :meth:`DataFrame.transpose` or :meth:`Series.transpose` instead (:issue:`51946`)
- Deprecated ``freq`` parameter in :class:`PeriodArray` constructor, pass ``dtype`` instead (:issue:`52462`)
- Deprecated allowing non-standard inputs in :func:`take`, pass either a ``numpy.ndarray``, :class:`ExtensionArray`, :class:`Index`, or :class:`Series` (:issue:`52981`)
- Deprecated allowing non-standard sequences for :func:`isin`, :func:`value_counts`, :func:`unique`, :func:`factorize`, case to one of ``numpy.ndarray``, :class:`Index`, :class:`ExtensionArray`, or :class:`Series` before calling (:issue:`52986`)
- Deprecated behavior of :class:`DataFrame` reductions ``sum``, ``prod``, ``std``, ``var``, ``sem`` with ``axis=None``, in a future version this will operate over both axes returning a scalar instead of behaving like ``axis=0``; note this also affects numpy functions e.g. ``np.sum(df)`` (:issue:`21597`)
- Deprecated behavior of :func:`concat` when :class:`DataFrame` has columns that are all-NA, in a future version these will not be discarded when determining the resulting dtype (:issue:`40893`)
- Deprecated behavior of :meth:`Series.dt.to_pydatetime`, in a future version this will return a :class:`Series` containing python ``datetime`` objects instead of an ``ndarray`` of datetimes; this matches the behavior of other :meth:`Series.dt` properties (:issue:`20306`)
- Deprecated logical operations (``|``, ``&``, ``^``) between pandas objects and dtype-less sequences (e.g. ``list``, ``tuple``), wrap a sequence in a :class:`Series` or numpy array before operating instead (:issue:`51521`)
- Deprecated making :meth:`Series.apply` return a :class:`DataFrame` when the passed-in callable returns a :class:`Series` object. In the future this will return a :class:`Series` whose values are themselves :class:`Series`. This pattern was very slow and it's recommended to use alternative methods to archive the same goal (:issue:`52116`)
- Deprecated parameter ``convert_type`` in :meth:`Series.apply` (:issue:`52140`)
- Deprecated passing a dictionary to :meth:`.SeriesGroupBy.agg`; pass a list of aggregations instead (:issue:`50684`)
- Deprecated the "fastpath" keyword in :class:`Categorical` constructor, use :meth:`Categorical.from_codes` instead (:issue:`20110`)
- Deprecated the behavior of :func:`is_bool_dtype` returning ``True`` for object-dtype :class:`Index` of bool objects (:issue:`52680`)
- Deprecated the methods :meth:`Series.bool` and :meth:`DataFrame.bool` (:issue:`51749`)
- Deprecated unused "closed" and "normalize" keywords in the :class:`DatetimeIndex` constructor (:issue:`52628`)
- Deprecated unused "closed" keyword in the :class:`TimedeltaIndex` constructor (:issue:`52628`)
- Deprecated logical operation between two non boolean :class:`Series` with different indexes always coercing the result to bool dtype. In a future version, this will maintain the return type of the inputs. (:issue:`52500`, :issue:`52538`)
- Deprecated :class:`Period` and :class:`PeriodDtype` with ``BDay`` freq, use a :class:`DatetimeIndex` with ``BDay`` freq instead (:issue:`53446`)
- Deprecated :func:`value_counts`, use ``pd.Series(obj).value_counts()`` instead (:issue:`47862`)
- Deprecated :meth:`Series.first` and :meth:`DataFrame.first` (please create a mask and filter using ``.loc`` instead) (:issue:`45908`)
- Deprecated :meth:`Series.interpolate` and :meth:`DataFrame.interpolate` for object-dtype (:issue:`53631`)
- Deprecated :meth:`Series.last` and :meth:`DataFrame.last` (please create a mask and filter using ``.loc`` instead) (:issue:`53692`)
- Deprecated allowing arbitrary ``fill_value`` in :class:`SparseDtype`, in a future version the ``fill_value`` will need to be compatible with the ``dtype.subtype``, either a scalar that can be held by that subtype or ``NaN`` for integer or bool subtypes (:issue:`23124`)
- Deprecated allowing bool dtype in :meth:`DataFrameGroupBy.quantile` and :meth:`SeriesGroupBy.quantile`, consistent with the :meth:`Series.quantile` and :meth:`DataFrame.quantile` behavior (:issue:`51424`)
- Deprecated behavior of :func:`assert_series_equal` and :func:`assert_frame_equal` considering NA-like values (e.g. ``NaN`` vs ``None`` as equivalent) (:issue:`52081`)
- Deprecated bytes input to :func:`read_excel`. To read a file path, use a string or path-like object. (:issue:`53767`)
- Deprecated constructing :class:`SparseArray` from scalar data, pass a sequence instead (:issue:`53039`)
- Deprecated falling back to filling when ``value`` is not specified in :meth:`DataFrame.replace` and :meth:`Series.replace` with non-dict-like ``to_replace`` (:issue:`33302`)
- Deprecated literal json input to :func:`read_json`. Wrap literal json string input in ``io.StringIO`` instead. (:issue:`53409`)
- Deprecated literal string input to :func:`read_xml`. Wrap literal string/bytes input in ``io.StringIO`` / ``io.BytesIO`` instead. (:issue:`53767`)
- Deprecated literal string/bytes input to :func:`read_html`. Wrap literal string/bytes input in ``io.StringIO`` / ``io.BytesIO`` instead. (:issue:`53767`)
- Deprecated option "mode.use_inf_as_na", convert inf entries to ``NaN`` before instead (:issue:`51684`)
- Deprecated parameter ``obj`` in :meth:`GroupBy.get_group` (:issue:`53545`)
- Deprecated positional indexing on :class:`Series` with :meth:`Series.__getitem__` and :meth:`Series.__setitem__`, in a future version ``ser[item]`` will *always* interpret ``item`` as a label, not a position (:issue:`50617`)
- Deprecated replacing builtin and NumPy functions in ``.agg``, ``.apply``, and ``.transform``; use the corresponding string alias (e.g. ``"sum"`` for ``sum`` or ``np.sum``) instead (:issue:`53425`)
- Deprecated strings ``T``, ``t``, ``L`` and ``l`` denoting units in :func:`to_timedelta` (:issue:`52536`)
- Deprecated the "method" and "limit" keywords in ``ExtensionArray.fillna``, implement and use ``pad_or_backfill`` instead (:issue:`53621`)
- Deprecated the "method" and "limit" keywords on :meth:`Series.fillna`, :meth:`DataFrame.fillna`, :meth:`SeriesGroupBy.fillna`, :meth:`DataFrameGroupBy.fillna`, and :meth:`Resampler.fillna`, use ``obj.bfill()`` or ``obj.ffill()`` instead (:issue:`53394`)
- Deprecated the ``method`` and ``limit`` keywords in :meth:`DataFrame.replace` and :meth:`Series.replace` (:issue:`33302`)
- Deprecated the use of non-supported datetime64 and timedelta64 resolutions with :func:`pandas.array`. Supported resolutions are: "s", "ms", "us", "ns" resolutions (:issue:`53058`)
- Deprecated values "pad", "ffill", "bfill", "backfill" for :meth:`Series.interpolate` and :meth:`DataFrame.interpolate`, use ``obj.ffill()`` or ``obj.bfill()`` instead (:issue:`53581`)
- Deprecated the behavior of :meth:`Index.argmax`, :meth:`Index.argmin`, :meth:`Series.argmax`, :meth:`Series.argmin` with either all-NAs and skipna=True or any-NAs and skipna=False returning -1; in a future version this will raise ``ValueError`` (:issue:`33941`, :issue:`33942`)
-

.. ---------------------------------------------------------------------------
.. _whatsnew_210.performance:

Performance improvements
~~~~~~~~~~~~~~~~~~~~~~~~
- Performance improvement in :func:`concat` with homogeneous ``np.float64`` or ``np.float32`` dtypes (:issue:`52685`)
- Performance improvement in :func:`factorize` for object columns not containing strings (:issue:`51921`)
- Performance improvement in :func:`read_orc` when reading a remote URI file path. (:issue:`51609`)
- Performance improvement in :func:`read_parquet` and :meth:`DataFrame.to_parquet` when reading a remote file with ``engine="pyarrow"`` (:issue:`51609`)
- Performance improvement in :func:`read_parquet` on string columns when using ``use_nullable_dtypes=True`` (:issue:`47345`)
- Performance improvement in :meth:`DataFrame.clip` and :meth:`Series.clip` (:issue:`51472`)
- Performance improvement in :meth:`DataFrame.filter` when ``items`` is given (:issue:`52941`)
- Performance improvement in :meth:`DataFrame.first_valid_index` and :meth:`DataFrame.last_valid_index` for extension array dtypes (:issue:`51549`)
- Performance improvement in :meth:`DataFrame.where` when ``cond`` is backed by an extension dtype (:issue:`51574`)
- Performance improvement in :meth:`MultiIndex.set_levels` and :meth:`MultiIndex.set_codes` when ``verify_integrity=True`` (:issue:`51873`)
- Performance improvement in :meth:`MultiIndex.sortlevel` when ``ascending`` is a list (:issue:`51612`)
- Performance improvement in :meth:`Series.combine_first` (:issue:`51777`)
- Performance improvement in :meth:`~arrays.ArrowExtensionArray.fillna` when array does not contain nulls (:issue:`51635`)
- Performance improvement in :meth:`~arrays.ArrowExtensionArray.isna` when array has zero nulls or is all nulls (:issue:`51630`)
- Performance improvement when parsing strings to ``boolean[pyarrow]`` dtype (:issue:`51730`)
- Performance improvement when searching an :class:`Index` sliced from other indexes (:issue:`51738`)
- Performance improvement in :func:`concat` (:issue:`52291`, :issue:`52290`)
- :class:`Period`'s default formatter (`period_format`) is now significantly (~twice) faster. This improves performance of ``str(Period)``, ``repr(Period)``, and :meth:`Period.strftime(fmt=None)`, as well as ``PeriodArray.strftime(fmt=None)``, ``PeriodIndex.strftime(fmt=None)`` and ``PeriodIndex.format(fmt=None)``. Finally, ``to_csv`` operations involving :class:`PeriodArray` or :class:`PeriodIndex` with default ``date_format`` are also significantly accelerated. (:issue:`51459`)
- Performance improvement accessing :attr:`arrays.IntegerArrays.dtype` & :attr:`arrays.FloatingArray.dtype` (:issue:`52998`)
- Performance improvement in :class:`DataFrame` reductions with ``axis=None`` and extension dtypes (:issue:`54308`)
- Performance improvement in :class:`MultiIndex` and multi-column operations (e.g. :meth:`DataFrame.sort_values`, :meth:`DataFrame.groupby`, :meth:`Series.unstack`) when index/column values are already sorted (:issue:`53806`)
- Performance improvement in :class:`Series` reductions (:issue:`52341`)
- Performance improvement in :func:`concat` when ``axis=1`` and objects have different indexes (:issue:`52541`)
- Performance improvement in :func:`concat` when the concatenation axis is a :class:`MultiIndex` (:issue:`53574`)
- Performance improvement in :func:`read_csv` with ``engine="c"`` (:issue:`52632`)
- Performance improvement in :meth:`.DataFrameGroupBy.groups` (:issue:`53088`)
- Performance improvement in :meth:`DataFrame.astype` when ``dtype`` is an extension dtype (:issue:`54299`)
- Performance improvement in :meth:`DataFrame.isin` for extension dtypes (:issue:`53514`)
- Performance improvement in :meth:`DataFrame.loc` when selecting rows and columns (:issue:`53014`)
- Performance improvement in :meth:`DataFrame.transpose` when transposing a DataFrame with a single masked dtype, e.g. :class:`Int64` (:issue:`52836`)
- Performance improvement in :meth:`DataFrame.transpose` when transposing a DataFrame with a single pyarrow dtype (:issue:`54224`)
- Performance improvement in :meth:`Series.add` for pyarrow string and binary dtypes (:issue:`53150`)
- Performance improvement in :meth:`Series.corr` and :meth:`Series.cov` for extension dtypes (:issue:`52502`)
- Performance improvement in :meth:`Series.ffill`, :meth:`Series.bfill`, :meth:`DataFrame.ffill`, :meth:`DataFrame.bfill` with pyarrow dtypes (:issue:`53950`)
- Performance improvement in :meth:`Series.str.get_dummies` for pyarrow-backed strings (:issue:`53655`)
- Performance improvement in :meth:`Series.str.get` for pyarrow-backed strings (:issue:`53152`)
- Performance improvement in :meth:`Series.str.split` with ``expand=True`` for pyarrow-backed strings (:issue:`53585`)
- Performance improvement in :meth:`Series.to_numpy` when dtype is a numpy float dtype and ``na_value`` is ``np.nan`` (:issue:`52430`)
- Performance improvement in :meth:`~arrays.ArrowExtensionArray.astype` when converting from a pyarrow timestamp or duration dtype to numpy (:issue:`53326`)
- Performance improvement in :meth:`~arrays.ArrowExtensionArray.to_numpy` (:issue:`52525`)
- Performance improvement in various :class:`MultiIndex` set and indexing operations (:issue:`53955`)
- Performance improvement when doing various reshaping operations on :class:`arrays.IntegerArrays` & :class:`arrays.FloatingArray` by avoiding doing unnecessary validation (:issue:`53013`)
- Performance improvement when indexing with pyarrow timestamp and duration dtypes (:issue:`53368`)
- Performance improvement when passing an array to :meth:`RangeIndex.take`, :meth:`DataFrame.loc`, or :meth:`DataFrame.iloc` and the DataFrame is using a RangeIndex (:issue:`53387`)
-

.. ---------------------------------------------------------------------------
.. _whatsnew_210.bug_fixes:

Bug fixes
~~~~~~~~~

Categorical
^^^^^^^^^^^
- Bug in :meth:`CategoricalIndex.remove_categories` where ordered categories would not be maintained (:issue:`53935`).
- Bug in :meth:`Series.astype` with ``dtype="category"`` for nullable arrays with read-only null value masks (:issue:`53658`)
- Bug in :meth:`Series.map` , where the value of the ``na_action`` parameter was not used if the series held a :class:`Categorical` (:issue:`22527`).
-

Datetimelike
^^^^^^^^^^^^
- :meth:`DatetimeIndex.map` with ``na_action="ignore"`` now works as expected. (:issue:`51644`)
- :meth:`DatetimeIndex.slice_indexer` now raises ``KeyError`` for non-monotonic indexes if either of the slice bounds is not in the index, this behaviour was previously deprecated but inconsistently handled. (:issue:`53983`)
- Bug in :class:`DateOffset` which had inconsistent behavior when multiplying a :class:`DateOffset` object by a constant (:issue:`47953`)
- Bug in :func:`date_range` when ``freq`` was a :class:`DateOffset` with ``nanoseconds`` (:issue:`46877`)
- Bug in :func:`to_datetime` converting :class:`Series` or :class:`DataFrame` containing :class:`arrays.ArrowExtensionArray` of ``pyarrow`` timestamps to numpy datetimes (:issue:`52545`)
- Bug in :meth:`DataFrame.to_sql` raising ``ValueError`` for pyarrow-backed date like dtypes (:issue:`53854`)
- Bug in :meth:`Timestamp.date`, :meth:`Timestamp.isocalendar`, :meth:`Timestamp.timetuple`, and :meth:`Timestamp.toordinal` were returning incorrect results for inputs outside those supported by the Python standard library's datetime module (:issue:`53668`)
- Bug in :meth:`Timestamp.round` with values close to the implementation bounds returning incorrect results instead of raising ``OutOfBoundsDatetime`` (:issue:`51494`)
- Bug in :meth:`arrays.DatetimeArray.map` and :meth:`DatetimeIndex.map`, where the supplied callable operated array-wise instead of element-wise (:issue:`51977`)
- Bug in constructing a :class:`Series` or :class:`DataFrame` from a datetime or timedelta scalar always inferring nanosecond resolution instead of inferring from the input (:issue:`52212`)
- Bug in constructing a :class:`Timestamp` from a string representing a time without a date inferring an incorrect unit (:issue:`54097`)
- Bug in constructing a :class:`Timestamp` with ``ts_input=pd.NA`` raising ``TypeError`` (:issue:`45481`)
- Bug in parsing datetime strings with weekday but no day e.g. "2023 Sept Thu" incorrectly raising ``AttributeError`` instead of ``ValueError`` (:issue:`52659`)

Timedelta
^^^^^^^^^
- :meth:`TimedeltaIndex.map` with ``na_action="ignore"`` now works as expected (:issue:`51644`)
- Bug in :class:`TimedeltaIndex` division or multiplication leading to ``.freq`` of "0 Days" instead of ``None`` (:issue:`51575`)
- Bug in :class:`Timedelta` with Numpy timedelta64 objects not properly raising ``ValueError`` (:issue:`52806`)
- Bug in :meth:`Timedelta.__hash__`, raising an ``OutOfBoundsTimedelta`` on certain large values of second resolution (:issue:`54037`)
- Bug in :meth:`Timedelta.round` with values close to the implementation bounds returning incorrect results instead of raising ``OutOfBoundsTimedelta`` (:issue:`51494`)
- Bug in :meth:`arrays.TimedeltaArray.map` and :meth:`TimedeltaIndex.map`, where the supplied callable operated array-wise instead of element-wise (:issue:`51977`)
-

Timezones
^^^^^^^^^
- Bug in :func:`infer_freq` that raises ``TypeError`` for ``Series`` of timezone-aware timestamps (:issue:`52456`)
- Bug in :meth:`DatetimeTZDtype.base` that always returns a NumPy dtype with nanosecond resolution (:issue:`52705`)
-

Numeric
^^^^^^^
- Bug in :class:`RangeIndex` setting ``step`` incorrectly when being the subtrahend with minuend a numeric value (:issue:`53255`)
- Bug in :meth:`Series.corr` and :meth:`Series.cov` raising ``AttributeError`` for masked dtypes (:issue:`51422`)
- Bug when calling :meth:`Series.kurt` and :meth:`Series.skew` on numpy data of all zero returning a python type instead of a numpy type (:issue:`53482`)
- Bug in :meth:`Series.mean`, :meth:`DataFrame.mean` with object-dtype values containing strings that can be converted to numbers (e.g. "2") returning incorrect numeric results; these now raise ``TypeError`` (:issue:`36703`, :issue:`44008`)
- Bug in :meth:`DataFrame.corrwith` raising ``NotImplementedError`` for pyarrow-backed dtypes (:issue:`52314`)
- Bug in :meth:`DataFrame.size` and :meth:`Series.size` returning 64-bit integer instead of int (:issue:`52897`)
- Bug in :meth:`DateFrame.dot` returning ``object`` dtype for :class:`ArrowDtype` data (:issue:`53979`)
- Bug in :meth:`Series.any`, :meth:`Series.all`, :meth:`DataFrame.any`, and :meth:`DataFrame.all` had the default value of ``bool_only`` set to ``None`` instead of ``False``; this change should have no impact on users (:issue:`53258`)
- Bug in :meth:`Series.corr` and :meth:`Series.cov` raising ``AttributeError`` for masked dtypes (:issue:`51422`)
- Bug in :meth:`Series.median` and :meth:`DataFrame.median` with object-dtype values containing strings that can be converted to numbers (e.g. "2") returning incorrect numeric results; these now raise ``TypeError`` (:issue:`34671`)
- Bug in :meth:`Series.sum` converting dtype ``uint64`` to ``int64`` (:issue:`53401`)


Conversion
^^^^^^^^^^
- Bug in :func:`DataFrame.style.to_latex` and :func:`DataFrame.style.to_html` if the DataFrame contains integers with more digits than can be represented by floating point double precision (:issue:`52272`)
- Bug in :func:`array`  when given a ``datetime64`` or ``timedelta64`` dtype with unit of "s", "us", or "ms" returning :class:`PandasArray` instead of :class:`DatetimeArray` or :class:`TimedeltaArray` (:issue:`52859`)
- Bug in :meth:`ArrowDtype.numpy_dtype` returning nanosecond units for non-nanosecond ``pyarrow.timestamp`` and ``pyarrow.duration`` types (:issue:`51800`)
- Bug in :meth:`DataFrame.__repr__` incorrectly raising a ``TypeError`` when the dtype of a column is ``np.record`` (:issue:`48526`)
- Bug in :meth:`DataFrame.info` raising  ``ValueError`` when ``use_numba`` is set (:issue:`51922`)
- Bug in :meth:`DataFrame.insert` raising ``TypeError`` if ``loc`` is ``np.int64`` (:issue:`53193`)
- Bug in :meth:`HDFStore.select` loses precision of large int when stored and retrieved (:issue:`54186`)

Strings
^^^^^^^
- Bug in :meth:`Series.str` that did not raise a ``TypeError`` when iterated (:issue:`54173`)
-

Interval
^^^^^^^^
- :meth:`pd.IntervalIndex.get_indexer` and :meth:`pd.IntervalIndex.get_indexer_nonunique` raising if ``target`` is read-only array (:issue:`53703`)
- Bug in :class:`IntervalDtype` where the object could be kept alive when deleted (:issue:`54184`)

Indexing
^^^^^^^^
- Bug in :meth:`DataFrame.__setitem__` losing dtype when setting a :class:`DataFrame` into duplicated columns (:issue:`53143`)
- Bug in :meth:`DataFrame.__setitem__` with a boolean mask and :meth:`DataFrame.putmask` with mixed non-numeric dtypes and a value other than ``NaN`` incorrectly raising ``TypeError`` (:issue:`53291`)
- Bug in :meth:`DataFrame.iloc` when using ``nan`` as the only element (:issue:`52234`)

Missing
^^^^^^^
- Bug in :meth:`DataFrame.interpolate` failing to fill across multiblock data when ``method`` is "pad", "ffill", "bfill", or "backfill" (:issue:`53898`)
- Bug in :meth:`DataFrame.interpolate` ignoring ``inplace`` when :class:`DataFrame` is empty (:issue:`53199`)
- Bug in :meth:`Series.idxmin`, :meth:`Series.idxmax`, :meth:`DataFrame.idxmin`, :meth:`DataFrame.idxmax` with a :class:`DatetimeIndex` index containing ``NaT`` incorrectly returning ``NaN`` instead of ``NaT`` (:issue:`43587`)
- Bug in :meth:`Series.interpolate` and :meth:`DataFrame.interpolate` failing to raise on invalid ``downcast`` keyword, which can be only ``None`` or "infer" (:issue:`53103`)
- Bug in :meth:`Series.interpolate` and :meth:`DataFrame.interpolate` with complex dtype incorrectly failing to fill ``NaN`` entries (:issue:`53635`)
-

MultiIndex
^^^^^^^^^^
- Bug in :meth:`MultiIndex.set_levels` not preserving dtypes for :class:`Categorical` (:issue:`52125`)
- Bug in displaying a :class:`MultiIndex` with a long element (:issue:`52960`)

I/O
^^^
- :meth:`DataFrame.to_orc` now raising ``ValueError`` when non-default :class:`Index` is given (:issue:`51828`)
- :meth:`DataFrame.to_sql` now raising ``ValueError`` when the name param is left empty while using SQLAlchemy to connect (:issue:`52675`)
- Added ``filters`` parameter to :func:`read_parquet` to filter out data, compatible with both ``engines`` (:issue:`53212`)
- Bug in :func:`json_normalize`, fix json_normalize cannot parse metadata fields list type (:issue:`37782`)
- Bug in :func:`read_csv` where it would error when ``parse_dates`` was set to a list or dictionary with ``engine="pyarrow"`` (:issue:`47961`)
- Bug in :func:`read_csv`, with ``engine="pyarrow"`` erroring when specifying a ``dtype`` with ``index_col`` (:issue:`53229`)
- Bug in :func:`read_hdf` not properly closing store after a ``IndexError`` is raised (:issue:`52781`)
- Bug in :func:`read_html`, style elements were read into DataFrames (:issue:`52197`)
- Bug in :func:`read_html`, tail texts were removed together with elements containing ``display:none`` style (:issue:`51629`)
- Bug in :func:`read_sql_table` raising an exception when reading a view (:issue:`52969`)
- Bug in :func:`read_sql` when reading multiple timezone aware columns with the same column name (:issue:`44421`)
- Bug in :func:`read_xml` stripping whitespace in string data (:issue:`53811`)
- Bug in :meth:`DataFrame.to_html` where ``colspace`` was incorrectly applied in case of multi index columns (:issue:`53885`)
- Bug in :meth:`DataFrame.to_json` where :class:`DateTimeArray`/:class:`DateTimeIndex` with non nanosecond precision could not be serialized correctly (:issue:`53686`)
- Bug when writing and reading empty Stata dta files where dtype information was lost (:issue:`46240`)
- Bug where ``bz2`` was treated as a hard requirement (:issue:`53857`)

Period
^^^^^^
- :meth:`PeriodIndex.map` with ``na_action="ignore"`` now works as expected (:issue:`51644`)
- Bug in :class:`PeriodDtype` constructor failing to raise ``TypeError`` when no argument is passed or when ``None`` is passed (:issue:`27388`)
- Bug in :class:`PeriodDtype` constructor incorrectly returning the same ``normalize`` for different :class:`DateOffset` ``freq`` inputs (:issue:`24121`)
- Bug in :class:`PeriodDtype` constructor raising ``ValueError`` instead of ``TypeError`` when an invalid type is passed (:issue:`51790`)
- Bug in :class:`PeriodDtype` where the object could be kept alive when deleted (:issue:`54184`)
- Bug in :func:`read_csv` not processing empty strings as a null value, with ``engine="pyarrow"`` (:issue:`52087`)
- Bug in :func:`read_csv` returning ``object`` dtype columns instead of ``float64`` dtype columns with ``engine="pyarrow"`` for columns that are all null with ``engine="pyarrow"`` (:issue:`52087`)
- Bug in :meth:`Period.now` not accepting the ``freq`` parameter as a keyword argument (:issue:`53369`)
- Bug in :meth:`arrays.PeriodArray.map` and :meth:`PeriodIndex.map`, where the supplied callable operated array-wise instead of element-wise (:issue:`51977`)
- Bug in incorrectly allowing construction of :class:`Period` or :class:`PeriodDtype` with :class:`CustomBusinessDay` freq; use :class:`BusinessDay` instead (:issue:`52534`)

Plotting
^^^^^^^^
- Bug in :meth:`Series.plot` when invoked with ``color=None`` (:issue:`51953`)
- Fixed UserWarning in :meth:`DataFrame.plot.scatter` when invoked with ``c="b"`` (:issue:`53908`)
-

Groupby/resample/rolling
^^^^^^^^^^^^^^^^^^^^^^^^
- Bug in :meth:`DataFrame.resample` and :meth:`Series.resample` :class:`Datetimelike` ``origin`` has no effect in resample when values are outside of axis  (:issue:`53662`)
- Bug in :meth:`DataFrame.resample` and :meth:`Series.resample` in incorrectly allowing non-fixed ``freq`` when resampling on a :class:`TimedeltaIndex` (:issue:`51896`)
- Bug in :meth:`DataFrame.resample` and :meth:`Series.resample` losing time zone when resampling empty data (:issue:`53664`)
- Bug in :meth:`DataFrameGroupBy.idxmin`, :meth:`SeriesGroupBy.idxmin`, :meth:`DataFrameGroupBy.idxmax`, :meth:`SeriesGroupBy.idxmax` return wrong dtype when used on empty DataFrameGroupBy or SeriesGroupBy (:issue:`51423`)
- Bug in weighted rolling aggregations when specifying ``min_periods=0`` (:issue:`51449`)
- Bug in :meth:`DataFrame.groupby` and :meth:`Series.groupby`, where, when the index of the
  grouped :class:`Series` or :class:`DataFrame` was a :class:`DatetimeIndex`, :class:`TimedeltaIndex`
  or :class:`PeriodIndex`, and the ``groupby`` method was given a function as its first argument,
  the function operated on the whole index rather than each element of the index. (:issue:`51979`)
- Bug in :meth:`DataFrame.groupby` with column selection on the resulting groupby object not returning names as tuples when grouping by a list of a single element. (:issue:`53500`)
- Bug in :meth:`DataFrameGroupBy.agg` with lists not respecting ``as_index=False`` (:issue:`52849`)
- Bug in :meth:`DataFrameGroupBy.apply` causing an error to be raised when the input :class:`DataFrame` was subset as a :class:`DataFrame` after groupby (``[['a']]`` and not ``['a']``) and the given callable returned :class:`Series` that were not all indexed the same. (:issue:`52444`)
- Bug in :meth:`DataFrameGroupBy.apply` raising a ``TypeError`` when selecting multiple columns and providing a function that returns ``np.ndarray`` results (:issue:`18930`)
- Bug in :meth:`GroupBy.groups` with a datetime key in conjunction with another key produced incorrect number of group keys (:issue:`51158`)
- Bug in :meth:`GroupBy.quantile` may implicitly sort the result index with ``sort=False`` (:issue:`53009`)
- Bug in :meth:`SeriesGroupBy.size` where the dtype would be ``np.int64`` for data with :class:`ArrowDtype` or masked dtypes (e.g. ``Int64``) (:issue:`53831`)
- Bug in :meth:`GroupBy.var` failing to raise ``TypeError`` when called with datetime64, timedelta64 or :class:`PeriodDtype` values (:issue:`52128`, :issue:`53045`)
- Bug in :meth:`DataFrameGroupby.resample` with ``kind="period"`` raising ``AttributeError`` (:issue:`24103`)
- Bug in :meth:`Resampler.ohlc` with empty object returning a :class:`Series` instead of empty :class:`DataFrame` (:issue:`42902`)
- Bug in :meth:`Series.groupby` raising an error when grouped :class:`Series` has a :class:`DatetimeIndex` index and a :class:`Series` with a name that is a month is given to the ``by`` argument (:issue:`48509`)
- Bug in :meth:`SeriesGroupBy.count` and :meth:`DataFrameGroupBy.count` where the dtype would be ``np.int64`` for data with :class:`ArrowDtype` or masked dtypes (e.g. ``Int64``) (:issue:`53831`)
- Bug in :meth:`SeriesGroupBy.nth` and :meth:`DataFrameGroupBy.nth` after performing column selection when using ``dropna="any"`` or ``dropna="all"`` would not subset columns (:issue:`53518`)
- Bug in :meth:`SeriesGroupBy.nth` and :meth:`DataFrameGroupBy.nth` raised after performing column selection when using ``dropna="any"`` or ``dropna="all"`` resulted in rows being dropped (:issue:`53518`)
- Bug in :meth:`SeriesGroupBy.sum` and :meth:`DataFrameGroupby.sum` summing ``np.inf + np.inf`` and ``(-np.inf) + (-np.inf)`` to ``np.nan`` (:issue:`53606`)

Reshaping
^^^^^^^^^
- Bug in :func:`concat` coercing to ``object`` dtype when one column has ``pa.null()`` dtype (:issue:`53702`)
- Bug in :func:`crosstab` when ``dropna=False`` would not keep ``np.nan`` in the result (:issue:`10772`)
- Bug in :func:`melt` where the ``variable`` column would lose extension dtypes (:issue:`54297`)
- Bug in :func:`merge_asof` raising ``KeyError`` for extension dtypes (:issue:`52904`)
- Bug in :func:`merge_asof` raising ``ValueError`` for data backed by read-only ndarrays (:issue:`53513`)
- Bug in :func:`merge_asof` with ``left_index=True`` or ``right_index=True`` with mismatched index dtypes giving incorrect results in some cases instead of raising ``MergeError`` (:issue:`53870`)
- Bug in :meth:`DataFrame.agg` and :meth:`Series.agg` on non-unique columns would return incorrect type when dist-like argument passed in (:issue:`51099`)
- Bug in :meth:`DataFrame.combine_first` ignoring other's columns if ``other`` is empty (:issue:`53792`)
- Bug in :meth:`DataFrame.idxmin` and :meth:`DataFrame.idxmax`, where the axis dtype would be lost for empty frames (:issue:`53265`)
- Bug in :meth:`DataFrame.merge` not merging correctly when having ``MultiIndex`` with single level (:issue:`52331`)
- Bug in :meth:`DataFrame.stack` losing extension dtypes when columns is a :class:`MultiIndex` and frame contains mixed dtypes (:issue:`45740`)
- Bug in :meth:`DataFrame.stack` sorting columns lexicographically (:issue:`53786`)
- Bug in :meth:`DataFrame.transpose` inferring dtype for object column (:issue:`51546`)
- Bug in :meth:`Series.combine_first` converting ``int64`` dtype to ``float64`` and losing precision on very large integers (:issue:`51764`)
- Bug when joining empty :class:`DataFrame` objects, where the joined index would be a :class:`RangeIndex` instead of the joined index type (:issue:`52777`)
-

Sparse
^^^^^^
- Bug in :class:`SparseDtype` constructor failing to raise ``TypeError`` when given an incompatible ``dtype`` for its subtype, which must be a ``numpy`` dtype (:issue:`53160`)
- Bug in :meth:`arrays.SparseArray.map` allowed the fill value to be included in the sparse values (:issue:`52095`)
-

ExtensionArray
^^^^^^^^^^^^^^
- Bug in :class:`ArrowStringArray` constructor raises ``ValueError`` with dictionary types of strings (:issue:`54074`)
- Bug in :class:`DataFrame` constructor not copying :class:`Series` with extension dtype when given in dict (:issue:`53744`)
- Bug in :class:`~arrays.ArrowExtensionArray` converting pandas non-nanosecond temporal objects from non-zero values to zero values (:issue:`53171`)
- Bug in :meth:`Series.quantile` for pyarrow temporal types raising ArrowInvalid (:issue:`52678`)
- Bug in :meth:`Series.rank` returning wrong order for small values with ``Float64`` dtype (:issue:`52471`)
- Bug in :meth:`~arrays.ArrowExtensionArray.__iter__` and :meth:`~arrays.ArrowExtensionArray.__getitem__` returning python datetime and timedelta objects for non-nano dtypes (:issue:`53326`)
- Bug where the :class:`DataFrame` repr would not work when a column would have an :class:`ArrowDtype` with an ``pyarrow.ExtensionDtype`` (:issue:`54063`)
- Bug where the ``__from_arrow__`` method of masked ExtensionDtypes(e.g. :class:`Float64Dtype`, :class:`BooleanDtype`) would not accept pyarrow arrays of type ``pyarrow.null()`` (:issue:`52223`)

Styler
^^^^^^
- Bug in :meth:`Styler._copy` calling overridden methods in subclasses of :class:`Styler` (:issue:`52728`)
-

Metadata
^^^^^^^^
- Fixed metadata propagation in :meth:`DataFrame.max`, :meth:`DataFrame.min`, :meth:`DataFrame.prod`, :meth:`DataFrame.mean`, :meth:`Series.mode`, :meth:`DataFrame.median`, :meth:`DataFrame.sem`, :meth:`DataFrame.skew`, :meth:`DataFrame.kurt` (:issue:`28283`)
- Fixed metadata propagation in :meth:`DataFrame.squeeze`, and :meth:`DataFrame.describe` (:issue:`28283`)
- Fixed metadata propagation in :meth:`DataFrame.std` (:issue:`28283`)
-

Other
^^^^^
- Bug in :class:`DataFrame` and :class:`Series` raising for data of complex dtype when ``NaN`` values are present (:issue:`53627`)
- Bug in :class:`DatetimeIndex` where ``repr`` of index passed with time does not print time is midnight and non-day based freq(:issue:`53470`)
- Bug in :class:`FloatingArray.__contains__` with ``NaN`` item incorrectly returning ``False`` when ``NaN`` values are present (:issue:`52840`)
- Bug in :func:`api.interchange.from_dataframe` was not respecting ``allow_copy`` argument (:issue:`54322`)
- Bug in :func:`api.interchange.from_dataframe` was raising during interchanging from non-pandas tz-aware data containing null values (:issue:`54287`)
- Bug in :func:`api.interchange.from_dataframe` when converting an empty DataFrame object (:issue:`53155`)
- Bug in :func:`assert_almost_equal` now throwing assertion error for two unequal sets (:issue:`51727`)
- Bug in :func:`assert_frame_equal` checks category dtypes even when asked not to check index type (:issue:`52126`)
<<<<<<< HEAD
- Bug in :func:`from_dummies` where the resulting :class:`Index` did not match the original :class:`Index` (:issue:`54300`)
- Bug in :func:`from_dummies` where the resulting data would always be ``object`` dtype instead of the dtype of the columns (:issue:`54300`)
=======
- Bug in :meth:`DataFrame.pivot_table` with casting the mean of ints back to an int (:issue:`16676`)
>>>>>>> 263828c1
- Bug in :meth:`DataFrame.reindex` with a ``fill_value`` that should be inferred with a :class:`ExtensionDtype` incorrectly inferring ``object`` dtype (:issue:`52586`)
- Bug in :meth:`DataFrame.shift` and :meth:`Series.shift` and :meth:`DataFrameGroupBy.shift` when passing both "freq" and "fill_value" silently ignoring "fill_value" instead of raising ``ValueError`` (:issue:`53832`)
- Bug in :meth:`DataFrame.shift` with ``axis=1`` on a :class:`DataFrame` with a single :class:`ExtensionDtype` column giving incorrect results (:issue:`53832`)
- Bug in :meth:`GroupBy.first` and :meth:`GroupBy.last` where an empty group would return ``np.nan`` instead of a an ExtensionArray's NA value (:issue:`39098`)
- Bug in :meth:`Index.sort_values` when a ``key`` is passed (:issue:`52764`)
- Bug in :meth:`Series.align`, :meth:`DataFrame.align`, :meth:`Series.reindex`, :meth:`DataFrame.reindex`, :meth:`Series.interpolate`, :meth:`DataFrame.interpolate`, incorrectly failing to raise with method="asfreq" (:issue:`53620`)
- Bug in :meth:`Series.argsort` failing to raise when an invalid ``axis`` is passed (:issue:`54257`)
- Bug in :meth:`Series.map` when giving a callable to an empty series, the returned series had ``object`` dtype. It now keeps the original dtype (:issue:`52384`)
- Bug in :meth:`Series.memory_usage` when ``deep=True`` throw an error with Series of objects and the returned value is incorrect, as it does not take into account GC corrections (:issue:`51858`)
- Bug in :meth:`period_range` the default behavior when freq was not passed as an argument was incorrect(:issue:`53687`)
- Fixed incorrect ``__name__`` attribute of ``pandas._libs.json`` (:issue:`52898`)

.. ***DO NOT USE THIS SECTION***

-

.. ---------------------------------------------------------------------------
.. _whatsnew_210.contributors:

Contributors
~~~~~~~~~~~~<|MERGE_RESOLUTION|>--- conflicted
+++ resolved
@@ -827,12 +827,9 @@
 - Bug in :func:`api.interchange.from_dataframe` when converting an empty DataFrame object (:issue:`53155`)
 - Bug in :func:`assert_almost_equal` now throwing assertion error for two unequal sets (:issue:`51727`)
 - Bug in :func:`assert_frame_equal` checks category dtypes even when asked not to check index type (:issue:`52126`)
-<<<<<<< HEAD
 - Bug in :func:`from_dummies` where the resulting :class:`Index` did not match the original :class:`Index` (:issue:`54300`)
 - Bug in :func:`from_dummies` where the resulting data would always be ``object`` dtype instead of the dtype of the columns (:issue:`54300`)
-=======
 - Bug in :meth:`DataFrame.pivot_table` with casting the mean of ints back to an int (:issue:`16676`)
->>>>>>> 263828c1
 - Bug in :meth:`DataFrame.reindex` with a ``fill_value`` that should be inferred with a :class:`ExtensionDtype` incorrectly inferring ``object`` dtype (:issue:`52586`)
 - Bug in :meth:`DataFrame.shift` and :meth:`Series.shift` and :meth:`DataFrameGroupBy.shift` when passing both "freq" and "fill_value" silently ignoring "fill_value" instead of raising ``ValueError`` (:issue:`53832`)
 - Bug in :meth:`DataFrame.shift` with ``axis=1`` on a :class:`DataFrame` with a single :class:`ExtensionDtype` column giving incorrect results (:issue:`53832`)
