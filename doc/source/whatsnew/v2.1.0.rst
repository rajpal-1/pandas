--- conflicted
+++ resolved
@@ -362,11 +362,8 @@
 Datetimelike
 ^^^^^^^^^^^^
 - :meth:`DatetimeIndex.map` with ``na_action="ignore"`` now works as expected. (:issue:`51644`)
-<<<<<<< HEAD
+- Bug in :class:`DateOffset` which had inconsistent behavior when multiplying a :class:`DateOffset` object by a constant (:issue:`47953`)
 - Bug in :func:`concat` raises ``AttributeError`` when concate ``None`` dtype DataFrame with ``timestamp`` dtype DataFrame. (:issue:`52093`)
-=======
-- Bug in :class:`DateOffset` which had inconsistent behavior when multiplying a :class:`DateOffset` object by a constant (:issue:`47953`)
->>>>>>> 54bf475f
 - Bug in :func:`date_range` when ``freq`` was a :class:`DateOffset` with ``nanoseconds`` (:issue:`46877`)
 - Bug in :meth:`Timestamp.date`, :meth:`Timestamp.isocalendar`, :meth:`Timestamp.timetuple`, and :meth:`Timestamp.toordinal` were returning incorrect results for inputs outside those supported by the Python standard library's datetime module (:issue:`53668`)
 - Bug in :meth:`Timestamp.round` with values close to the implementation bounds returning incorrect results instead of raising ``OutOfBoundsDatetime`` (:issue:`51494`)
