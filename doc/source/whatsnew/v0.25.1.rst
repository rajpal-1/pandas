:orphan:

.. TODO. Remove the orphan tag.

.. _whatsnew_0251:

What's new in 0.25.1 (July XX, 2019)
------------------------------------

Enhancements
~~~~~~~~~~~~


.. _whatsnew_0251.enhancements.other:

Other enhancements
^^^^^^^^^^^^^^^^^^

-
-
-

.. _whatsnew_0251.bug_fixes:

Bug fixes
~~~~~~~~~


Categorical
^^^^^^^^^^^

-
-
-

Datetimelike
^^^^^^^^^^^^

-
-
-

Timedelta
^^^^^^^^^

-
-
-

Timezones
^^^^^^^^^

- Bug in :class:`Index` where a numpy object array with a timezone aware :class:`Timestamp` and ``np.nan`` would not return a :class:`DatetimeIndex` (:issue:`27011`)
-
-

Numeric
^^^^^^^
<<<<<<< HEAD
- Bug when printing negative floating point complex numbers would raise an ``IndexError`` (:issue:`27484`)
=======
- Bug in :meth:`Series.interpolate` when using a timezone aware :class:`DatetimeIndex` (:issue:`27548`)
>>>>>>> 3b96ada3
-
-

Conversion
^^^^^^^^^^

-
-
-

Strings
^^^^^^^

-
-
-


Interval
^^^^^^^^

-
-
-

Indexing
^^^^^^^^

-
-
-

Missing
^^^^^^^

-
-
-

MultiIndex
^^^^^^^^^^

-
-
-

I/O
^^^

-
-
-

Plotting
^^^^^^^^

-
-
-

Groupby/resample/rolling
^^^^^^^^^^^^^^^^^^^^^^^^

- Bug in :meth:`pandas.core.groupby.DataFrameGroupBy.transform` where applying a timezone conversion lambda function would drop timezone information (:issue:`27496`)
-
-

Reshaping
^^^^^^^^^

-
-
-

Sparse
^^^^^^

-
-
-


Build Changes
^^^^^^^^^^^^^

-
-
-

ExtensionArray
^^^^^^^^^^^^^^

-
-
-

Other
^^^^^

-
-
-

.. _whatsnew_0.251.contributors:

Contributors
~~~~~~~~~~~~

.. TODO. Change to v0.25.0..HEAD

.. contributors:: HEAD..HEAD<|MERGE_RESOLUTION|>--- conflicted
+++ resolved
@@ -56,11 +56,8 @@
 
 Numeric
 ^^^^^^^
-<<<<<<< HEAD
+- Bug in :meth:`Series.interpolate` when using a timezone aware :class:`DatetimeIndex` (:issue:`27548`)
 - Bug when printing negative floating point complex numbers would raise an ``IndexError`` (:issue:`27484`)
-=======
-- Bug in :meth:`Series.interpolate` when using a timezone aware :class:`DatetimeIndex` (:issue:`27548`)
->>>>>>> 3b96ada3
 -
 -
 
