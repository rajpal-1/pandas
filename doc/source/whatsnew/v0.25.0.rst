.. _whatsnew_0250:

What's new in 0.25.0 (April XX, 2019)
-------------------------------------

.. warning::

   Starting with the 0.25.x series of releases, pandas only supports Python 3.5.3 and higher.
   See :ref:`install.dropping-27` for more details.

.. warning::

   The minimum supported Python version will be bumped to 3.6 in a future release.

.. warning::

   `Panel` has been fully removed. For N-D labeled data structures, please
   use `xarray <https://xarray.pydata.org/en/stable/>`_

.. warning::

   :func:`read_pickle` and :func:`read_msgpack` are only guaranteed backwards compatible back to
   pandas version 0.20.3 (:issue:`27082`)

{{ header }}

These are the changes in pandas 0.25.0. See :ref:`release` for a full changelog
including other versions of pandas.


Enhancements
~~~~~~~~~~~~

.. _whatsnew_0250.enhancements.agg_relabel:

Groupby aggregation with relabeling
^^^^^^^^^^^^^^^^^^^^^^^^^^^^^^^^^^^

Pandas has added special groupby behavior, known as "named aggregation", for naming the
output columns when applying multiple aggregation functions to specific columns (:issue:`18366`, :issue:`26512`).

.. ipython:: python

   animals = pd.DataFrame({'kind': ['cat', 'dog', 'cat', 'dog'],
                           'height': [9.1, 6.0, 9.5, 34.0],
                           'weight': [7.9, 7.5, 9.9, 198.0]})
   animals
   animals.groupby("kind").agg(
       min_height=pd.NamedAgg(column='height', aggfunc='min'),
       max_height=pd.NamedAgg(column='height', aggfunc='max'),
       average_weight=pd.NamedAgg(column='weight', aggfunc=np.mean),
   )

Pass the desired columns names as the ``**kwargs`` to ``.agg``. The values of ``**kwargs``
should be tuples where the first element is the column selection, and the second element is the
aggregation function to apply. Pandas provides the ``pandas.NamedAgg`` namedtuple to make it clearer
what the arguments to the function are, but plain tuples are accepted as well.

.. ipython:: python

   animals.groupby("kind").agg(
       min_height=('height', 'min'),
       max_height=('height', 'max'),
       average_weight=('weight', np.mean),
   )

Named aggregation is the recommended replacement for the deprecated "dict-of-dicts"
approach to naming the output of column-specific aggregations (:ref:`whatsnew_0200.api_breaking.deprecate_group_agg_dict`).

A similar approach is now available for Series groupby objects as well. Because there's no need for
column selection, the values can just be the functions to apply

.. ipython:: python

   animals.groupby("kind").height.agg(
       min_height="min",
       max_height="max",
   )


This type of aggregation is the recommended alternative to the deprecated behavior when passing
a dict to a Series groupby aggregation (:ref:`whatsnew_0200.api_breaking.deprecate_group_agg_dict`).

See :ref:`groupby.aggregate.named` for more.

.. _whatsnew_0250.enhancements.multiple_lambdas:

Groupby Aggregation with multiple lambdas
^^^^^^^^^^^^^^^^^^^^^^^^^^^^^^^^^^^^^^^^^

You can now provide multiple lambda functions to a list-like aggregation in
:class:`pandas.core.groupby.GroupBy.agg` (:issue:`26430`).

.. ipython:: python

   animals.groupby('kind').height.agg([
       lambda x: x.iloc[0], lambda x: x.iloc[-1]
   ])

   animals.groupby('kind').agg([
       lambda x: x.iloc[0] - x.iloc[1],
       lambda x: x.iloc[0] + x.iloc[1]
   ])

Previously, these raised a ``SpecificationError``.

.. _whatsnew_0250.enhancements.multi_index_repr:

Better repr for MultiIndex
^^^^^^^^^^^^^^^^^^^^^^^^^^

Printing of :class:`MultiIndex` instances now shows tuples of each row and ensures
that the tuple items are vertically aligned, so it's now easier to understand
the structure of the ``MultiIndex``. (:issue:`13480`):

The repr now looks like this:

.. ipython:: python

   pd.MultiIndex.from_product([['a', 'abc'], range(500)])

Previously, outputting a :class:`MultiIndex` printed all the ``levels`` and
``codes`` of the ``MultiIndex``, which was visually unappealing and made
the output more difficult to navigate. For example (limiting the range to 5):

.. code-block:: ipython

   In [1]: pd.MultiIndex.from_product([['a', 'abc'], range(5)])
   Out[1]: MultiIndex(levels=[['a', 'abc'], [0, 1, 2, 3]],
      ...:            codes=[[0, 0, 0, 0, 1, 1, 1, 1], [0, 1, 2, 3, 0, 1, 2, 3]])

In the new repr, all values will be shown, if the number of rows is smaller
than :attr:`options.display.max_seq_items` (default: 100 items). Horizontally,
the output will truncate, if it's wider than :attr:`options.display.width`
(default: 80 characters).

.. _whatsnew_0250.enhancements.shorter_truncated_repr:

Shorter truncated repr for Series and DataFrame
^^^^^^^^^^^^^^^^^^^^^^^^^^^^^^^^^^^^^^^^^^^^^^^

Currently, the default display options of pandas ensure that when a Series
or DataFrame has more than 60 rows, its repr gets truncated to this maximum
of 60 rows (the ``display.max_rows`` option). However, this still gives
a repr that takes up a large part of the vertical screen estate. Therefore,
a new option ``display.min_rows`` is introduced with a default of 10 which
determines the number of rows showed in the truncated repr:

- For small Series or DataFrames, up to ``max_rows`` number of rows is shown
  (default: 60).
- For larger Series of DataFrame with a length above ``max_rows``, only
  ``min_rows`` number of rows is shown (default: 10, i.e. the first and last
  5 rows).

This dual option allows to still see the full content of relatively small
objects (e.g. ``df.head(20)`` shows all 20 rows), while giving a brief repr
for large objects.

To restore the previous behaviour of a single threshold, set
``pd.options.display.min_rows = None``.

.. _whatsnew_0250.enhancements.json_normalize_with_max_level:

Json normalize with max_level param support
^^^^^^^^^^^^^^^^^^^^^^^^^^^^^^^^^^^^^^^^^^^

:func:`json_normalize` normalizes the provided input dict to all
nested levels. The new max_level parameter provides more control over
which level to end normalization (:issue:`23843`):

The repr now looks like this:

.. ipython:: python

    from pandas.io.json import json_normalize
    data = [{
        'CreatedBy': {'Name': 'User001'},
        'Lookup': {'TextField': 'Some text',
                   'UserField': {'Id': 'ID001', 'Name': 'Name001'}},
        'Image': {'a': 'b'}
    }]
    json_normalize(data, max_level=1)


.. _whatsnew_0250.enhancements.other:

Other enhancements
^^^^^^^^^^^^^^^^^^
- :func:`DataFrame.plot` keywords ``logy``, ``logx`` and ``loglog`` can now accept the value ``'sym'`` for symlog scaling. (:issue:`24867`)
- Added support for ISO week year format ('%G-%V-%u') when parsing datetimes using :meth:`to_datetime` (:issue:`16607`)
- Indexing of ``DataFrame`` and ``Series`` now accepts zerodim ``np.ndarray`` (:issue:`24919`)
- :meth:`Timestamp.replace` now supports the ``fold`` argument to disambiguate DST transition times (:issue:`25017`)
- :meth:`DataFrame.at_time` and :meth:`Series.at_time` now support :class:`datetime.time` objects with timezones (:issue:`24043`)
- :meth:`DataFrame.pivot_table` now accepts an ``observed`` parameter which is passed to underlying calls to :meth:`DataFrame.groupby` to speed up grouping categorical data. (:issue:`24923`)
- ``Series.str`` has gained :meth:`Series.str.casefold` method to removes all case distinctions present in a string (:issue:`25405`)
- :meth:`DataFrame.set_index` now works for instances of ``abc.Iterator``, provided their output is of the same length as the calling frame (:issue:`22484`, :issue:`24984`)
- :meth:`DatetimeIndex.union` now supports the ``sort`` argument. The behavior of the sort parameter matches that of :meth:`Index.union` (:issue:`24994`)
- :meth:`RangeIndex.union` now supports the ``sort`` argument. If ``sort=False`` an unsorted ``Int64Index`` is always returned. ``sort=None`` is the default and returns a monotonically increasing ``RangeIndex`` if possible or a sorted ``Int64Index`` if not (:issue:`24471`)
- :meth:`TimedeltaIndex.intersection` now also supports the ``sort`` keyword (:issue:`24471`)
- :meth:`DataFrame.rename` now supports the ``errors`` argument to raise errors when attempting to rename nonexistent keys (:issue:`13473`)
- Added :ref:`api.frame.sparse` for working with a ``DataFrame`` whose values are sparse (:issue:`25681`)
- :class:`RangeIndex` has gained :attr:`~RangeIndex.start`, :attr:`~RangeIndex.stop`, and :attr:`~RangeIndex.step` attributes (:issue:`25710`)
- :class:`datetime.timezone` objects are now supported as arguments to timezone methods and constructors (:issue:`25065`)
- :meth:`DataFrame.query` and :meth:`DataFrame.eval` now supports quoting column names with backticks to refer to names with spaces (:issue:`6508`)
- :func:`merge_asof` now gives a more clear error message when merge keys are categoricals that are not equal (:issue:`26136`)
- :meth:`pandas.core.window.Rolling` supports exponential (or Poisson) window type (:issue:`21303`)
- Error message for missing required imports now includes the original import error's text (:issue:`23868`)
- :class:`DatetimeIndex` and :class:`TimedeltaIndex` now have a ``mean`` method (:issue:`24757`)
- :meth:`DataFrame.describe` now formats integer percentiles without decimal point (:issue:`26660`)
- Added support for reading SPSS .sav files using :func:`read_spss` (:issue:`26537`)
- Added new option ``plotting.backend`` to be able to select a plotting backend different than the existing ``matplotlib`` one. Use ``pandas.set_option('plotting.backend', '<backend-module>')`` where ``<backend-module`` is a library implementing the pandas plotting API (:issue:`14130`)
- :class:`pandas.offsets.BusinessHour` supports multiple opening hours intervals (:issue:`15481`)
- :func:`read_excel` can now use ``openpyxl`` to read Excel files via the ``engine='openpyxl'`` argument. This will become the default in a future release (:issue:`11499`)
- :func:`pandas.io.excel.read_excel` supports reading OpenDocument tables. Specify ``engine='odf'`` to enable. Consult the :ref:`IO User Guide <io.ods>` for more details (:issue:`9070`)
- :class:`Interval`, :class:`IntervalIndex`, and :class:`~arrays.IntervalArray` have gained an :attr:`~Interval.is_empty` attribute denoting if the given interval(s) are empty (:issue:`27219`)

.. _whatsnew_0250.api_breaking:

Backwards incompatible API changes
~~~~~~~~~~~~~~~~~~~~~~~~~~~~~~~~~~

.. _whatsnew_0250.api_breaking.utc_offset_indexing:


Indexing with date strings with UTC offsets
^^^^^^^^^^^^^^^^^^^^^^^^^^^^^^^^^^^^^^^^^^^

Indexing a :class:`DataFrame` or :class:`Series` with a :class:`DatetimeIndex` with a
date string with a UTC offset would previously ignore the UTC offset. Now, the UTC offset
is respected in indexing. (:issue:`24076`, :issue:`16785`)

.. ipython:: python

    df = pd.DataFrame([0], index=pd.DatetimeIndex(['2019-01-01'], tz='US/Pacific'))
    df

*Previous behavior*:

.. code-block:: ipython

    In [3]: df['2019-01-01 00:00:00+04:00':'2019-01-01 01:00:00+04:00']
    Out[3]:
                               0
    2019-01-01 00:00:00-08:00  0

*New behavior*:

.. ipython:: python

    df['2019-01-01 12:00:00+04:00':'2019-01-01 13:00:00+04:00']


.. _whatsnew_0250.api_breaking.multi_indexing:


``MultiIndex`` constructed from levels and codes
^^^^^^^^^^^^^^^^^^^^^^^^^^^^^^^^^^^^^^^^^^^^^^^^

Constructing a :class:`MultiIndex` with ``NaN`` levels or codes value < -1 was allowed previously.
Now, construction with codes value < -1 is not allowed and ``NaN`` levels' corresponding codes
would be reassigned as -1. (:issue:`19387`)

*Previous behavior*:

.. code-block:: ipython

    In [1]: pd.MultiIndex(levels=[[np.nan, None, pd.NaT, 128, 2]],
       ...:               codes=[[0, -1, 1, 2, 3, 4]])
       ...:
    Out[1]: MultiIndex(levels=[[nan, None, NaT, 128, 2]],
                       codes=[[0, -1, 1, 2, 3, 4]])

    In [2]: pd.MultiIndex(levels=[[1, 2]], codes=[[0, -2]])
    Out[2]: MultiIndex(levels=[[1, 2]],
                       codes=[[0, -2]])

*New behavior*:

.. ipython:: python
    :okexcept:

    pd.MultiIndex(levels=[[np.nan, None, pd.NaT, 128, 2]],
                  codes=[[0, -1, 1, 2, 3, 4]])
    pd.MultiIndex(levels=[[1, 2]], codes=[[0, -2]])


.. _whatsnew_0250.api_breaking.groupby_apply_first_group_once:

``Groupby.apply`` on ``DataFrame`` evaluates first group only once
^^^^^^^^^^^^^^^^^^^^^^^^^^^^^^^^^^^^^^^^^^^^^^^^^^^^^^^^^^^^^^^^^^

The implementation of :meth:`DataFrameGroupBy.apply() <pandas.core.groupby.DataFrameGroupBy.apply>`
previously evaluated the supplied function consistently twice on the first group
to infer if it is safe to use a fast code path. Particularly for functions with
side effects, this was an undesired behavior and may have led to surprises. (:issue:`2936`, :issue:`2656`, :issue:`7739`, :issue:`10519`, :issue:`12155`, :issue:`20084`, :issue:`21417`)

Now every group is evaluated only a single time.

.. ipython:: python

    df = pd.DataFrame({"a": ["x", "y"], "b": [1, 2]})
    df

    def func(group):
        print(group.name)
        return group

*Previous behavior*:

.. code-block:: python

   In [3]: df.groupby('a').apply(func)
   x
   x
   y
   Out[3]:
      a  b
   0  x  1
   1  y  2

*New behavior*:

.. ipython:: python

    df.groupby("a").apply(func)


Concatenating sparse values
^^^^^^^^^^^^^^^^^^^^^^^^^^^

When passed DataFrames whose values are sparse, :func:`concat` will now return a
:class:`Series` or :class:`DataFrame` with sparse values, rather than a :class:`SparseDataFrame` (:issue:`25702`).

.. ipython:: python

   df = pd.DataFrame({"A": pd.SparseArray([0, 1])})

*Previous behavior*:

.. code-block:: ipython

   In [2]: type(pd.concat([df, df]))
   pandas.core.sparse.frame.SparseDataFrame

*New behavior*:

.. ipython:: python

   type(pd.concat([df, df]))


This now matches the existing behavior of :class:`concat` on ``Series`` with sparse values.
:func:`concat` will continue to return a ``SparseDataFrame`` when all the values
are instances of ``SparseDataFrame``.

This change also affects routines using :func:`concat` internally, like :func:`get_dummies`,
which now returns a :class:`DataFrame` in all cases (previously a ``SparseDataFrame`` was
returned if all the columns were dummy encoded, and a :class:`DataFrame` otherwise).

Providing any ``SparseSeries`` or ``SparseDataFrame`` to :func:`concat` will
cause a ``SparseSeries`` or ``SparseDataFrame`` to be returned, as before.

The ``.str``-accessor performs stricter type checks
^^^^^^^^^^^^^^^^^^^^^^^^^^^^^^^^^^^^^^^^^^^^^^^^^^^

Due to the lack of more fine-grained dtypes, :attr:`Series.str` so far only checked whether the data was
of ``object`` dtype. :attr:`Series.str` will now infer the dtype data *within* the Series; in particular,
``'bytes'``-only data will raise an exception (except for :meth:`Series.str.decode`, :meth:`Series.str.get`,
:meth:`Series.str.len`, :meth:`Series.str.slice`), see :issue:`23163`, :issue:`23011`, :issue:`23551`.

*Previous behavior*:

.. code-block:: python

    In [1]: s = pd.Series(np.array(['a', 'ba', 'cba'], 'S'), dtype=object)

    In [2]: s
    Out[2]:
    0      b'a'
    1     b'ba'
    2    b'cba'
    dtype: object

    In [3]: s.str.startswith(b'a')
    Out[3]:
    0     True
    1    False
    2    False
    dtype: bool

*New behavior*:

.. ipython:: python
    :okexcept:

    s = pd.Series(np.array(['a', 'ba', 'cba'], 'S'), dtype=object)
    s
    s.str.startswith(b'a')

.. _whatsnew_0250.api_breaking.groupby_categorical:

Categorical dtypes are preserved during groupby
~~~~~~~~~~~~~~~~~~~~~~~~~~~~~~~~~~~~~~~~~~~~~~~

Previously, columns that were categorical, but not the groupby key(s) would be converted to ``object`` dtype during groupby operations. Pandas now will preserve these dtypes. (:issue:`18502`)

.. ipython:: python

   cat = pd.Categorical(["foo", "bar", "bar", "qux"], ordered=True)
   df = pd.DataFrame({'payload': [-1, -2, -1, -2], 'col': cat})
   df
   df.dtypes

*Previous Behavior*:

.. code-block:: python

   In [5]: df.groupby('payload').first().col.dtype
   Out[5]: dtype('O')

*New Behavior*:

.. ipython:: python

   df.groupby('payload').first().col.dtype


.. _whatsnew_0250.api_breaking.incompatible_index_unions:

Incompatible Index type unions
^^^^^^^^^^^^^^^^^^^^^^^^^^^^^^

When performing :func:`Index.union` operations between objects of incompatible dtypes,
the result will be a base :class:`Index` of dtype ``object``. This behavior holds true for
unions between :class:`Index` objects that previously would have been prohibited. The dtype
of empty :class:`Index` objects will now be evaluated before performing union operations
rather than simply returning the other :class:`Index` object. :func:`Index.union` can now be
considered commutative, such that ``A.union(B) == B.union(A)`` (:issue:`23525`).

*Previous behavior*:

.. code-block:: python

    In [1]: pd.period_range('19910905', periods=2).union(pd.Int64Index([1, 2, 3]))
    ...
    ValueError: can only call with other PeriodIndex-ed objects

    In [2]: pd.Index([], dtype=object).union(pd.Index([1, 2, 3]))
    Out[2]: Int64Index([1, 2, 3], dtype='int64')

*New behavior*:

.. ipython:: python

    pd.period_range('19910905', periods=2).union(pd.Int64Index([1, 2, 3]))
    pd.Index([], dtype=object).union(pd.Index([1, 2, 3]))

Note that integer- and floating-dtype indexes are considered "compatible". The integer
values are coerced to floating point, which may result in loss of precision. See
:ref:`indexing.set_ops` for more.


``DataFrame`` groupby ffill/bfill no longer return group labels
^^^^^^^^^^^^^^^^^^^^^^^^^^^^^^^^^^^^^^^^^^^^^^^^^^^^^^^^^^^^^^^

The methods ``ffill``, ``bfill``, ``pad`` and ``backfill`` of
:class:`DataFrameGroupBy <pandas.core.groupby.DataFrameGroupBy>`
previously included the group labels in the return value, which was
inconsistent with other groupby transforms. Now only the filled values
are returned. (:issue:`21521`)

.. ipython:: python

    df = pd.DataFrame({"a": ["x", "y"], "b": [1, 2]})
    df

*Previous behavior*:

.. code-block:: python

   In [3]: df.groupby("a").ffill()
   Out[3]:
      a  b
   0  x  1
   1  y  2

*New behavior*:

.. ipython:: python

    df.groupby("a").ffill()

``DataFrame`` describe on an empty categorical / object column will return top and freq
^^^^^^^^^^^^^^^^^^^^^^^^^^^^^^^^^^^^^^^^^^^^^^^^^^^^^^^^^^^^^^^^^^^^^^^^^^^^^^^^^^^^^^^

When calling :meth:`DataFrame.describe` with an empty categorical / object
column, the 'top' and 'freq' columns were previously omitted, which was inconsistent with
the output for non-empty columns. Now the 'top' and 'freq' columns will always be included,
with :attr:`numpy.nan` in the case of an empty :class:`DataFrame` (:issue:`26397`)

.. ipython:: python

   df = pd.DataFrame({"empty_col": pd.Categorical([])})
   df

*Previous behavior*:

.. code-block:: python

   In [3]: df.describe()
   Out[3]:
           empty_col
   count           0
   unique          0

*New behavior*:

.. ipython:: python

    df.describe()

``__str__`` methods now call ``__repr__`` rather than vice versa
^^^^^^^^^^^^^^^^^^^^^^^^^^^^^^^^^^^^^^^^^^^^^^^^^^^^^^^^^^^^^^^^

Pandas has until now mostly defined string representations in a Pandas objects's
``__str__``/``__unicode__``/``__bytes__`` methods, and called ``__str__`` from the ``__repr__``
method, if a specific ``__repr__`` method is not found. This is not needed for Python3.
In Pandas 0.25, the string representations of Pandas objects are now generally
defined in ``__repr__``, and calls to ``__str__`` in general now pass the call on to
the ``__repr__``, if a specific ``__str__`` method doesn't exist, as is standard for Python.
This change is backward compatible for direct usage of Pandas, but if you subclass
Pandas objects *and* give your subclasses specific ``__str__``/``__repr__`` methods,
you may have to adjust your ``__str__``/``__repr__`` methods (:issue:`26495`).

.. _whatsnew_0250.api_breaking.interval_indexing:


Indexing an ``IntervalIndex`` with ``Interval`` objects
^^^^^^^^^^^^^^^^^^^^^^^^^^^^^^^^^^^^^^^^^^^^^^^^^^^^^^^

Indexing methods for :class:`IntervalIndex` have been modified to require exact matches only for :class:`Interval` queries.
``IntervalIndex`` methods previously matched on any overlapping ``Interval``.  Behavior with scalar points, e.g. querying
with an integer, is unchanged (:issue:`16316`).

.. ipython:: python

   ii = pd.IntervalIndex.from_tuples([(0, 4), (1, 5), (5, 8)])
   ii

The ``in`` operator (``__contains__``) now only returns ``True`` for exact matches to ``Intervals`` in the ``IntervalIndex``, whereas
this would previously return ``True`` for any ``Interval`` overlapping an ``Interval`` in the ``IntervalIndex``.

*Previous behavior*:

.. code-block:: python

   In [4]: pd.Interval(1, 2, closed='neither') in ii
   Out[4]: True

   In [5]: pd.Interval(-10, 10, closed='both') in ii
   Out[5]: True

*New behavior*:

.. ipython:: python

   pd.Interval(1, 2, closed='neither') in ii
   pd.Interval(-10, 10, closed='both') in ii

The :meth:`~IntervalIndex.get_loc` method now only returns locations for exact matches to ``Interval`` queries, as opposed to the previous behavior of
returning locations for overlapping matches.  A ``KeyError`` will be raised if an exact match is not found.

*Previous behavior*:

.. code-block:: python

   In [6]: ii.get_loc(pd.Interval(1, 5))
   Out[6]: array([0, 1])

   In [7]: ii.get_loc(pd.Interval(2, 6))
   Out[7]: array([0, 1, 2])

*New behavior*:

.. code-block:: python

   In [6]: ii.get_loc(pd.Interval(1, 5))
   Out[6]: 1

   In [7]: ii.get_loc(pd.Interval(2, 6))
   ---------------------------------------------------------------------------
   KeyError: Interval(2, 6, closed='right')

Likewise, :meth:`~IntervalIndex.get_indexer` and :meth:`~IntervalIndex.get_indexer_non_unique` will also only return locations for exact matches
to ``Interval`` queries, with ``-1`` denoting that an exact match was not found.

These indexing changes extend to querying a :class:`Series` or :class:`DataFrame` with an ``IntervalIndex`` index.

.. ipython:: python

   s = pd.Series(list('abc'), index=ii)
   s

Selecting from a ``Series`` or ``DataFrame`` using ``[]`` (``__getitem__``) or ``loc`` now only returns exact matches for ``Interval`` queries.

*Previous behavior*:

.. code-block:: python

   In [8]: s[pd.Interval(1, 5)]
   Out[8]:
   (0, 4]    a
   (1, 5]    b
   dtype: object

   In [9]: s.loc[pd.Interval(1, 5)]
   Out[9]:
   (0, 4]    a
   (1, 5]    b
   dtype: object

*New behavior*:

.. ipython:: python

   s[pd.Interval(1, 5)]
   s.loc[pd.Interval(1, 5)]

Similarly, a ``KeyError`` will be raised for non-exact matches instead of returning overlapping matches.

*Previous behavior*:

.. code-block:: python

   In [9]: s[pd.Interval(2, 3)]
   Out[9]:
   (0, 4]    a
   (1, 5]    b
   dtype: object

   In [10]: s.loc[pd.Interval(2, 3)]
   Out[10]:
   (0, 4]    a
   (1, 5]    b
   dtype: object

*New behavior*:

.. code-block:: python

   In [6]: s[pd.Interval(2, 3)]
   ---------------------------------------------------------------------------
   KeyError: Interval(2, 3, closed='right')

   In [7]: s.loc[pd.Interval(2, 3)]
   ---------------------------------------------------------------------------
   KeyError: Interval(2, 3, closed='right')

The :meth:`~IntervalIndex.overlaps` method can be used to create a boolean indexer that replicates the
previous behavior of returning overlapping matches.

*New behavior*:

.. ipython:: python

   idxr = s.index.overlaps(pd.Interval(2, 3))
   idxr
   s[idxr]
   s.loc[idxr]


.. _whatsnew_0250.api_breaking.ufunc:

Binary ufuncs on Series now align
^^^^^^^^^^^^^^^^^^^^^^^^^^^^^^^^^

Applying a binary ufunc like :func:`numpy.power` now aligns the inputs
when both are :class:`Series` (:issue:`23293`).

.. ipython:: python

   s1 = pd.Series([1, 2, 3], index=['a', 'b', 'c'])
   s2 = pd.Series([3, 4, 5], index=['d', 'c', 'b'])
   s1
   s2

*Previous behavior*

.. code-block:: ipython

   In [5]: np.power(s1, s2)
   Out[5]:
   a      1
   b     16
   c    243
   dtype: int64

*New behavior*

.. ipython:: python

   np.power(s1, s2)

This matches the behavior of other binary operations in pandas, like :meth:`Series.add`.
To retain the previous behavior, convert the other ``Series`` to an array before
applying the ufunc.

.. ipython:: python

   np.power(s1, s2.array)

Categorical.argsort now places missing values at the end
^^^^^^^^^^^^^^^^^^^^^^^^^^^^^^^^^^^^^^^^^^^^^^^^^^^^^^^^

:meth:`Categorical.argsort` now places missing values at the end of the array, making it
consistent with NumPy and the rest of pandas (:issue:`21801`).

.. ipython:: python

   cat = pd.Categorical(['b', None, 'a'], categories=['a', 'b'], ordered=True)

*Previous behavior*

.. code-block:: ipython

   In [2]: cat = pd.Categorical(['b', None, 'a'], categories=['a', 'b'], ordered=True)

   In [3]: cat.argsort()
   Out[3]: array([1, 2, 0])

   In [4]: cat[cat.argsort()]
   Out[4]:
   [NaN, a, b]
   categories (2, object): [a < b]

*New behavior*

.. ipython:: python

   cat.argsort()
   cat[cat.argsort()]

.. _whatsnew_0250.api_breaking.deps:

Increased minimum versions for dependencies
^^^^^^^^^^^^^^^^^^^^^^^^^^^^^^^^^^^^^^^^^^^

Due to dropping support for Python 2.7, a number of optional dependencies have updated minimum versions (:issue:`25725`, :issue:`24942`, :issue:`25752`).
Independently, some minimum supported versions of dependencies were updated (:issue:`23519`, :issue:`25554`).
If installed, we now require:

+-----------------+-----------------+----------+
| Package         | Minimum Version | Required |
+=================+=================+==========+
| numpy           | 1.13.3          |    X     |
+-----------------+-----------------+----------+
| pytz            | 2015.4          |    X     |
+-----------------+-----------------+----------+
| python-dateutil | 2.6.1           |    X     |
+-----------------+-----------------+----------+
| bottleneck      | 1.2.1           |          |
+-----------------+-----------------+----------+
| numexpr         | 2.6.2           |          |
+-----------------+-----------------+----------+
| pytest (dev)    | 4.0.2           |          |
+-----------------+-----------------+----------+

For `optional libraries <https://dev.pandas.io/install.html#dependencies>`_ the general recommendation is to use the latest version.
The following table lists the lowest version per library that is currently being tested throughout the development of pandas.
Optional libraries below the lowest tested version may still work, but are not considered supported.

+-----------------+-----------------+
| Package         | Minimum Version |
+=================+=================+
| beautifulsoup4  | 4.6.0           |
+-----------------+-----------------+
| fastparquet     | 0.2.1           |
+-----------------+-----------------+
| gcsfs           | 0.2.2           |
+-----------------+-----------------+
| lxml            | 3.8.0           |
+-----------------+-----------------+
| matplotlib      | 2.2.2           |
+-----------------+-----------------+
| openpyxl        | 2.4.8           |
+-----------------+-----------------+
| pyarrow         | 0.9.0           |
+-----------------+-----------------+
| pymysql         | 0.7.1           |
+-----------------+-----------------+
| pytables        | 3.4.2           |
+-----------------+-----------------+
| scipy           | 0.19.0          |
+-----------------+-----------------+
| sqlalchemy      | 1.1.4           |
+-----------------+-----------------+
| xarray          | 0.8.2           |
+-----------------+-----------------+
| xlrd            | 1.1.0           |
+-----------------+-----------------+
| xlsxwriter      | 0.9.8           |
+-----------------+-----------------+
| xlwt            | 1.2.0           |
+-----------------+-----------------+

See :ref:`install.dependencies` and :ref:`install.optional_dependencies` for more.

.. _whatsnew_0250.api.other:

Other API changes
^^^^^^^^^^^^^^^^^

- :class:`DatetimeTZDtype` will now standardize pytz timezones to a common timezone instance (:issue:`24713`)
- :class:`Timestamp` and :class:`Timedelta` scalars now implement the :meth:`to_numpy` method as aliases to :meth:`Timestamp.to_datetime64` and :meth:`Timedelta.to_timedelta64`, respectively. (:issue:`24653`)
- :meth:`Timestamp.strptime` will now rise a ``NotImplementedError`` (:issue:`25016`)
- Comparing :class:`Timestamp` with unsupported objects now returns :py:obj:`NotImplemented` instead of raising ``TypeError``. This implies that unsupported rich comparisons are delegated to the other object, and are now consistent with Python 3 behavior for ``datetime`` objects (:issue:`24011`)
- Bug in :meth:`DatetimeIndex.snap` which didn't preserving the ``name`` of the input :class:`Index` (:issue:`25575`)
- The ``arg`` argument in :meth:`pandas.core.groupby.DataFrameGroupBy.agg` has been renamed to ``func`` (:issue:`26089`)
- The ``arg`` argument in :meth:`pandas.core.window._Window.aggregate` has been renamed to ``func`` (:issue:`26372`)
- Most Pandas classes had a ``__bytes__`` method, which was used for getting a python2-style bytestring representation of the object. This method has been removed as a part of dropping Python2 (:issue:`26447`)
- The ``.str``-accessor has been disabled for 1-level :class:`MultiIndex`, use :meth:`MultiIndex.to_flat_index` if necessary (:issue:`23679`)
- Removed support of gtk package for clipboards (:issue:`26563`)
- Using an unsupported version of Beautiful Soup 4 will now raise an ``ImportError`` instead of a ``ValueError`` (:issue:`27063`)
- :meth:`Series.to_excel` and :meth:`DataFrame.to_excel` will now raise a ``ValueError`` when saving timezone aware data. (:issue:`27008`, :issue:`7056`)
- :meth:`ExtensionArray.argsort` places NA values at the end of the sorted array. (:issue:`21801`)
- :meth:`DataFrame.to_hdf` and :meth:`Series.to_hdf` will now raise a ``NotImplementedError`` when saving a :class:`MultiIndex` with extention data types for a ``fixed`` format. (:issue:`7775`)
- Passing duplicate ``names`` in :meth:`read_csv` will now raise a ``ValueError`` (:issue:`17346`)

.. _whatsnew_0250.deprecations:

Deprecations
~~~~~~~~~~~~

Sparse subclasses
^^^^^^^^^^^^^^^^^

The ``SparseSeries`` and ``SparseDataFrame`` subclasses are deprecated. Their functionality is better-provided
by a ``Series`` or ``DataFrame`` with sparse values.

**Previous way**

.. ipython:: python
   :okwarning:

   df = pd.SparseDataFrame({"A": [0, 0, 1, 2]})
   df.dtypes

**New way**

.. ipython:: python

   df = pd.DataFrame({"A": pd.SparseArray([0, 0, 1, 2])})
   df.dtypes

The memory usage of the two approaches is identical. See :ref:`sparse.migration` for more (:issue:`19239`).

msgpack format
^^^^^^^^^^^^^^

The msgpack format is deprecated as of 0.25 and will be removed in a future version. It is recommended to use pyarrow for on-the-wire transmission of pandas objects. (:issue:`27084`)


Other deprecations
^^^^^^^^^^^^^^^^^^

- The deprecated ``.ix[]`` indexer now raises a more visible ``FutureWarning`` instead of ``DeprecationWarning`` (:issue:`26438`).
- Deprecated the ``units=M`` (months) and ``units=Y`` (year) parameters for ``units`` of :func:`pandas.to_timedelta`, :func:`pandas.Timedelta` and :func:`pandas.TimedeltaIndex` (:issue:`16344`)
- :meth:`pandas.concat` has deprecated the ``join_axes``-keyword. Instead, use :meth:`DataFrame.reindex` or :meth:`DataFrame.reindex_like` on the result or on the inputs (:issue:`21951`)
- The :attr:`SparseArray.values` attribute is deprecated. You can use ``np.asarray(...)`` or
  the :meth:`SparseArray.to_dense` method instead (:issue:`26421`).
- The functions :func:`pandas.to_datetime` and :func:`pandas.to_timedelta` have deprecated the ``box`` keyword. Instead, use :meth:`to_numpy` or :meth:`Timestamp.to_datetime64` or :meth:`Timedelta.to_timedelta64`. (:issue:`24416`)
- The :meth:`DataFrame.compound` and :meth:`Series.compound` methods are deprecated and will be removed in a future version (:issue:`26405`).
- The internal attributes ``_start``, ``_stop`` and ``_step`` attributes of :class:`RangeIndex` have been deprecated.
  Use the public attributes :attr:`~RangeIndex.start`, :attr:`~RangeIndex.stop` and :attr:`~RangeIndex.step` instead (:issue:`26581`).
- The :meth:`Series.ftype`, :meth:`Series.ftypes` and :meth:`DataFrame.ftypes` methods are deprecated and will be removed in a future version.
  Instead, use :meth:`Series.dtype` and :meth:`DataFrame.dtypes` (:issue:`26705`).
- The :meth:`Series.get_values`, :meth:`DataFrame.get_values`, :meth:`Index.get_values`,
  :meth:`SparseArray.get_values` and :meth:`Categorical.get_values` methods are deprecated.
  One of ``np.asarray(..)`` or :meth:`~Series.to_numpy` can be used instead (:issue:`19617`).
- The 'outer' method on NumPy ufuncs, e.g. ``np.subtract.outer`` has been deprecated on :class:`Series` objects. Convert the input to an array with :attr:`Series.array` first (:issue:`27186`)
- :meth:`Timedelta.resolution` is deprecated and replaced with :meth:`Timedelta.resolution_string`.  In a future version, :meth:`Timedelta.resolution` will be changed to behave like the standard library :attr:`datetime.timedelta.resolution` (:issue:`21344`)
- :func:`read_table` has been undeprecated. (:issue:`25220`)
- :attr:`Index.dtype_str` is deprecated. (:issue:`18262`)
- :attr:`Series.imag` and :attr:`Series.real` are deprecated. (:issue:`18262`)
- :meth:`Series.put` is deprecated. (:issue:`18262`)
- :meth:`Index.item` and :meth:`Series.item` is deprecated. (:issue:`18262`)
- The default value ``ordered=None`` in :class:`~pandas.api.types.CategoricalDtype` has been deprecated in favor of ``ordered=False``. When converting between categorical types ``ordered=True`` must be explicitly passed in order to be preserved. (:issue:`26336`)
- :meth:`Index.contains` is deprecated. Use ``key in index`` (``__contains__``) instead (:issue:`17753`).
- :meth:`DataFrame.get_dtype_counts` is deprecated. (:issue:`18262`)
- :meth:`Categorical.ravel` will return a :class:`Categorical` instead of a ``np.ndarray`` (:issue:`27199`)


.. _whatsnew_0250.prior_deprecations:

Removal of prior version deprecations/changes
~~~~~~~~~~~~~~~~~~~~~~~~~~~~~~~~~~~~~~~~~~~~~
- Removed ``Panel`` (:issue:`25047`, :issue:`25191`, :issue:`25231`)
- Removed the previously deprecated ``sheetname`` keyword in :func:`read_excel` (:issue:`16442`, :issue:`20938`)
- Removed the previously deprecated ``TimeGrouper`` (:issue:`16942`)
- Removed the previously deprecated ``parse_cols`` keyword in :func:`read_excel` (:issue:`16488`)
- Removed the previously deprecated ``pd.options.html.border`` (:issue:`16970`)
- Removed the previously deprecated ``convert_objects`` (:issue:`11221`)
- Removed the previously deprecated ``select`` method of ``DataFrame`` and ``Series`` (:issue:`17633`)
- Removed the previously deprecated behavior of :class:`Series` treated as list-like in :meth:`~Series.cat.rename_categories` (:issue:`17982`)
- Removed the previously deprecated ``DataFrame.reindex_axis`` and ``Series.reindex_axis`` (:issue:`17842`)
- Removed the previously deprecated behavior of altering column or index labels with :meth:`Series.rename_axis` or :meth:`DataFrame.rename_axis` (:issue:`17842`)
- Removed the previously deprecated ``tupleize_cols`` keyword argument in :meth:`read_html`, :meth:`read_csv`, and :meth:`DataFrame.to_csv` (:issue:`17877`, :issue:`17820`)
- Removed the previously deprecated ``DataFrame.from.csv`` and ``Series.from_csv`` (:issue:`17812`)
- Removed the previously deprecated ``raise_on_error`` keyword argument in :meth:`DataFrame.where` and :meth:`DataFrame.mask` (:issue:`17744`)
- Removed the previously deprecated ``ordered`` and ``categories`` keyword arguments in ``astype`` (:issue:`17742`)
- Removed the previously deprecated ``cdate_range`` (:issue:`17691`)
- Removed the previously deprecated ``True`` option for the ``dropna`` keyword argument in :func:`SeriesGroupBy.nth` (:issue:`17493`)
- Removed the previously deprecated ``convert`` keyword argument in :meth:`Series.take` and :meth:`DataFrame.take` (:issue:`17352`)

.. _whatsnew_0250.performance:

Performance improvements
~~~~~~~~~~~~~~~~~~~~~~~~

- Significant speedup in :class:`SparseArray` initialization that benefits most operations, fixing performance regression introduced in v0.20.0 (:issue:`24985`)
- :meth:`DataFrame.to_stata()` is now faster when outputting data with any string or non-native endian columns (:issue:`25045`)
- Improved performance of :meth:`Series.searchsorted`. The speedup is especially large when the dtype is
  int8/int16/int32 and the searched key is within the integer bounds for the dtype (:issue:`22034`)
- Improved performance of :meth:`pandas.core.groupby.GroupBy.quantile` (:issue:`20405`)
- Improved performance of slicing and other selected operation on a :class:`RangeIndex` (:issue:`26565`, :issue:`26617`, :issue:`26722`)
- :class:`RangeIndex` now performs standard lookup without instantiating an actual hashtable, hence saving memory (:issue:`16685`)
- Improved performance of :meth:`read_csv` by faster tokenizing and faster parsing of small float numbers (:issue:`25784`)
- Improved performance of :meth:`read_csv` by faster parsing of N/A and boolean values (:issue:`25804`)
- Improved performance of :attr:`IntervalIndex.is_monotonic`, :attr:`IntervalIndex.is_monotonic_increasing` and :attr:`IntervalIndex.is_monotonic_decreasing` by removing conversion to :class:`MultiIndex` (:issue:`24813`)
- Improved performance of :meth:`DataFrame.to_csv` when writing datetime dtypes (:issue:`25708`)
- Improved performance of :meth:`read_csv` by much faster parsing of ``MM/YYYY`` and ``DD/MM/YYYY`` datetime formats (:issue:`25922`)
- Improved performance of nanops for dtypes that cannot store NaNs. Speedup is particularly prominent for :meth:`Series.all` and :meth:`Series.any` (:issue:`25070`)
- Improved performance of :meth:`Series.map` for dictionary mappers on categorical series by mapping the categories instead of mapping all values (:issue:`23785`)
- Improved performance of :meth:`IntervalIndex.intersection` (:issue:`24813`)
- Improved performance of :meth:`read_csv` by faster concatenating date columns without extra conversion to string for integer/float zero and float ``NaN``; by faster checking the string for the possibility of being a date (:issue:`25754`)
- Improved performance of :attr:`IntervalIndex.is_unique` by removing conversion to ``MultiIndex`` (:issue:`24813`)
- Restored performance of :meth:`DatetimeIndex.__iter__` by re-enabling specialized code path (:issue:`26702`)
- Improved performance when building :class:`MultiIndex` with at least one :class:`CategoricalIndex` level (:issue:`22044`)
- Improved performance by removing the need for a garbage collect when checking for ``SettingWithCopyWarning`` (:issue:`27031`)
- For :meth:`to_datetime` changed default value of cache parameter to ``True`` (:issue:`26043`)
- Improved performance of :class:`DatetimeIndex` and :class:`PeriodIndex` slicing given non-unique, monotonic data (:issue:`27136`).

.. _whatsnew_0250.bug_fixes:

Bug fixes
~~~~~~~~~


Categorical
^^^^^^^^^^^

- Bug in :func:`DataFrame.at` and :func:`Series.at` that would raise exception if the index was a :class:`CategoricalIndex` (:issue:`20629`)
- Fixed bug in comparison of ordered :class:`Categorical` that contained missing values with a scalar which sometimes incorrectly resulted in ``True`` (:issue:`26504`)
- Bug in :meth:`DataFrame.dropna` when the :class:`DataFrame` has a :class:`CategoricalIndex` containing :class:`Interval` objects incorrectly raised a ``TypeError`` (:issue:`25087`)

Datetimelike
^^^^^^^^^^^^

- Bug in :func:`to_datetime` which would raise an (incorrect) ``ValueError`` when called with a date far into the future and the ``format`` argument specified instead of raising ``OutOfBoundsDatetime`` (:issue:`23830`)
- Bug in :func:`to_datetime` which would raise ``InvalidIndexError: Reindexing only valid with uniquely valued Index objects`` when called with ``cache=True``, with ``arg`` including at least two different elements from the set ``{None, numpy.nan, pandas.NaT}`` (:issue:`22305`)
- Bug in :class:`DataFrame` and :class:`Series` where timezone aware data with ``dtype='datetime64[ns]`` was not cast to naive (:issue:`25843`)
- Improved :class:`Timestamp` type checking in various datetime functions to prevent exceptions when using a subclassed ``datetime`` (:issue:`25851`)
- Bug in :class:`Series` and :class:`DataFrame` repr where ``np.datetime64('NaT')`` and ``np.timedelta64('NaT')`` with ``dtype=object`` would be represented as ``NaN`` (:issue:`25445`)
- Bug in :func:`to_datetime` which does not replace the invalid argument with ``NaT`` when error is set to coerce (:issue:`26122`)
- Bug in adding :class:`DateOffset` with nonzero month to :class:`DatetimeIndex` would raise ``ValueError`` (:issue:`26258`)
- Bug in :func:`to_datetime` which raises unhandled ``OverflowError`` when called with mix of invalid dates and ``NaN`` values with ``format='%Y%m%d'`` and ``error='coerce'`` (:issue:`25512`)
- Bug in :meth:`isin` for datetimelike indexes; :class:`DatetimeIndex`, :class:`TimedeltaIndex` and :class:`PeriodIndex` where the ``levels`` parameter was ignored. (:issue:`26675`)
- Bug in :func:`to_datetime` which raises ``TypeError`` for ``format='%Y%m%d'`` when called for invalid integer dates with length >= 6 digits with ``errors='ignore'``
- Bug when comparing a :class:`PeriodIndex` against a zero-dimensional numpy array (:issue:`26689`)
- Bug in constructing a ``Series`` or ``DataFrame`` from a numpy ``datetime64`` array with a non-ns unit and out-of-bound timestamps generating rubbish data, which will now correctly raise an ``OutOfBoundsDatetime`` error (:issue:`26206`).
- Bug in :func:`date_range` with unnecessary ``OverflowError`` being raised for very large or very small dates (:issue:`26651`)
- Bug where adding :class:`Timestamp` to a ``np.timedelta64`` object would raise instead of returning a :class:`Timestamp` (:issue:`24775`)
- Bug where comparing a zero-dimensional numpy array containing a ``np.datetime64`` object to a :class:`Timestamp` would incorrect raise ``TypeError`` (:issue:`26916`)
- Bug in :func:`to_datetime` which would raise ``ValueError: Tz-aware datetime.datetime cannot be converted to datetime64 unless utc=True`` when called with ``cache=True``, with ``arg`` including datetime strings with different offset (:issue:`26097`)
-

Timedelta
^^^^^^^^^

- Bug in :func:`TimedeltaIndex.intersection` where for non-monotonic indices in some cases an empty ``Index`` was returned when in fact an intersection existed (:issue:`25913`)
- Bug with comparisons between :class:`Timedelta` and ``NaT`` raising ``TypeError`` (:issue:`26039`)
- Bug when adding or subtracting a :class:`BusinessHour` to a :class:`Timestamp` with the resulting time landing in a following or prior day respectively (:issue:`26381`)
- Bug when comparing a :class:`TimedeltaIndex` against a zero-dimensional numpy array (:issue:`26689`)

Timezones
^^^^^^^^^

- Bug in :func:`DatetimeIndex.to_frame` where timezone aware data would be converted to timezone naive data (:issue:`25809`)
- Bug in :func:`to_datetime` with ``utc=True`` and datetime strings that would apply previously parsed UTC offsets to subsequent arguments (:issue:`24992`)
- Bug in :func:`Timestamp.tz_localize` and :func:`Timestamp.tz_convert` does not propagate ``freq`` (:issue:`25241`)
- Bug in :func:`Series.at` where setting :class:`Timestamp` with timezone raises ``TypeError`` (:issue:`25506`)
- Bug in :func:`DataFrame.update` when updating with timezone aware data would return timezone naive data (:issue:`25807`)
- Bug in :func:`to_datetime` where an uninformative ``RuntimeError`` was raised when passing a naive :class:`Timestamp` with datetime strings with mixed UTC offsets (:issue:`25978`)
- Bug in :func:`to_datetime` with ``unit='ns'`` would drop timezone information from the parsed argument (:issue:`26168`)
- Bug in :func:`DataFrame.join` where joining a timezone aware index with a timezone aware column would result in a column of ``NaN`` (:issue:`26335`)
- Bug in :func:`date_range` where ambiguous or nonexistent start or end times were not handled by the ``ambiguous`` or ``nonexistent`` keywords respectively (:issue:`27088`)
- Bug in :meth:`DatetimeIndex.union` when combining a timezone aware and timezone unaware :class:`DatetimeIndex` (:issue:`21671`)
- Bug when applying a numpy reduction function (e.g. ``np.minimum``) to a timezone aware :class:`Series` (:issue:`15552`)

Numeric
^^^^^^^

- Bug in :meth:`to_numeric` in which large negative numbers were being improperly handled (:issue:`24910`)
- Bug in :meth:`to_numeric` in which numbers were being coerced to float, even though ``errors`` was not ``coerce`` (:issue:`24910`)
- Bug in :meth:`to_numeric` in which invalid values for ``errors`` were being allowed (:issue:`26466`)
- Bug in :class:`format` in which floating point complex numbers were not being formatted to proper display precision and trimming (:issue:`25514`)
- Bug in error messages in :meth:`DataFrame.corr` and :meth:`Series.corr`. Added the possibility of using a callable. (:issue:`25729`)
- Bug in :meth:`Series.divmod` and :meth:`Series.rdivmod` which would raise an (incorrect) ``ValueError`` rather than return a pair of :class:`Series` objects as result (:issue:`25557`)
- Raises a helpful exception when a non-numeric index is sent to :meth:`interpolate` with methods which require numeric index. (:issue:`21662`)
- Bug in :meth:`~pandas.eval` when comparing floats with scalar operators, for example: ``x < -0.1`` (:issue:`25928`)
- Fixed bug where casting all-boolean array to integer extension array failed (:issue:`25211`)
- Bug in ``divmod`` with a :class:`Series` object containing zeros incorrectly raising ``AttributeError`` (:issue:`26987`)
- Inconsistency in :class:`Series` floor-division (`//`) and ``divmod`` filling positive//zero with ``NaN`` instead of ``Inf`` (:issue:`27321`)
-

Conversion
^^^^^^^^^^

- Bug in :func:`DataFrame.astype()` when passing a dict of columns and types the ``errors`` parameter was ignored. (:issue:`25905`)
-
-

Strings
^^^^^^^

- Bug in the ``__name__`` attribute of several methods of :class:`Series.str`, which were set incorrectly (:issue:`23551`)
- Improved error message when passing :class:`Series` of wrong dtype to :meth:`Series.str.cat` (:issue:`22722`)
-


Interval
^^^^^^^^

- Construction of :class:`Interval` is restricted to numeric, :class:`Timestamp` and :class:`Timedelta` endpoints (:issue:`23013`)
- Fixed bug in :class:`Series`/:class:`DataFrame` not displaying ``NaN`` in :class:`IntervalIndex` with missing values (:issue:`25984`)
- Bug in :meth:`IntervalIndex.get_loc` where a ``KeyError`` would be incorrectly raised for a decreasing :class:`IntervalIndex` (:issue:`25860`)
- Bug in :class:`Index` constructor where passing mixed closed :class:`Interval` objects would result in a ``ValueError`` instead of an ``object`` dtype ``Index`` (:issue:`27172`)

Indexing
^^^^^^^^

- Improved exception message when calling :meth:`DataFrame.iloc` with a list of non-numeric objects (:issue:`25753`).
- Improved exception message when calling ``.iloc`` or ``.loc`` with a boolean indexer with different length (:issue:`26658`).
- Bug in ``KeyError`` exception message when indexing a :class:`MultiIndex` with a non-existant key not displaying the original key (:issue:`27250`).
- Bug in ``.iloc`` and ``.loc`` with a boolean indexer not raising an ``IndexError`` when too few items are passed (:issue:`26658`).
- Bug in :meth:`DataFrame.loc` and :meth:`Series.loc` where ``KeyError`` was not raised for a ``MultiIndex`` when the key was less than or equal to the number of levels in the :class:`MultiIndex` (:issue:`14885`).
- Bug in which :meth:`DataFrame.append` produced an erroneous warning indicating that a ``KeyError`` will be thrown in the future when the data to be appended contains new columns (:issue:`22252`).
- Bug in which :meth:`DataFrame.to_csv` caused a segfault for a reindexed data frame, when the indices were single-level :class:`MultiIndex` (:issue:`26303`).
- Fixed bug where assigning a :class:`arrays.PandasArray` to a :class:`pandas.core.frame.DataFrame` would raise error (:issue:`26390`)
- Allow keyword arguments for callable local reference used in the :meth:`DataFrame.query` string (:issue:`26426`)
- Fixed a ``KeyError`` when indexing a :class:`MultiIndex`` level with a list containing exactly one label, which is missing (:issue:`27148`)
- Bug which produced ``AttributeError`` on partial matching :class:`Timestamp` in a :class:`MultiIndex`  (:issue:`26944`)
- Bug in :class:`Categorical` and  :class:`CategoricalIndex` with :class:`Interval` values when using the ``in`` operator (``__contains``) with objects that are not comparable to the values in the ``Interval`` (:issue:`23705`)
- Bug in :meth:`DataFrame.loc` and :meth:`DataFrame.iloc` on a :class:`DataFrame` with a single timezone-aware datetime64[ns] column incorrectly returning a scalar instead of a :class:`Series` (:issue:`27110`)
- Bug in :class:`CategoricalIndex` and :class:`Categorical` incorrectly raising ``ValueError`` instead of ``TypeError`` when a list is passed using the ``in`` operator (``__contains__``) (:issue:`21729`)
- Bug in setting a new value in a :class:`Series` with a :class:`Timedelta` object incorrectly casting the value to an integer (:issue:`22717`)
- Bug in :class:`Series` setting a new key (``__setitem__``) with a timezone-aware datetime incorrectly raising ``ValueError`` (:issue:`12862`)
<<<<<<< HEAD
- Bug in :class:`Series` setting a existing tuple key (``__setitem__``) with timezone-aware datetime values incorrectly raising ``TypeError`` (:issue:`20441`)
=======
- Bug in :meth:`DataFrame.iloc` when indexing with a read-only indexer (:issue:`17192`)
-
>>>>>>> 24bd67ec

Missing
^^^^^^^

- Fixed misleading exception message in :meth:`Series.interpolate` if argument ``order`` is required, but omitted (:issue:`10633`, :issue:`24014`).
- Fixed class type displayed in exception message in :meth:`DataFrame.dropna` if invalid ``axis`` parameter passed (:issue:`25555`)
- A ``ValueError`` will now be thrown by :meth:`DataFrame.fillna` when ``limit`` is not a positive integer (:issue:`27042`)
-

MultiIndex
^^^^^^^^^^

- Bug in which incorrect exception raised by :class:`Timedelta` when testing the membership of :class:`MultiIndex` (:issue:`24570`)
-

I/O
^^^

- Bug in :func:`DataFrame.to_html()` where values were truncated using display options instead of outputting the full content (:issue:`17004`)
- Fixed bug in missing text when using :meth:`to_clipboard` if copying utf-16 characters in Python 3 on Windows (:issue:`25040`)
- Bug in :func:`read_json` for ``orient='table'`` when it tries to infer dtypes by default, which is not applicable as dtypes are already defined in the JSON schema (:issue:`21345`)
- Bug in :func:`read_json` for ``orient='table'`` and float index, as it infers index dtype by default, which is not applicable because index dtype is already defined in the JSON schema (:issue:`25433`)
- Bug in :func:`read_json` for ``orient='table'`` and string of float column names, as it makes a column name type conversion to :class:`Timestamp`, which is not applicable because column names are already defined in the JSON schema (:issue:`25435`)
- Bug in :func:`json_normalize` for ``errors='ignore'`` where missing values in the input data, were filled in resulting ``DataFrame`` with the string ``"nan"`` instead of ``numpy.nan`` (:issue:`25468`)
- :meth:`DataFrame.to_html` now raises ``TypeError`` when using an invalid type for the ``classes`` parameter instead of ``AssertionError`` (:issue:`25608`)
- Bug in :meth:`DataFrame.to_string` and :meth:`DataFrame.to_latex` that would lead to incorrect output when the ``header`` keyword is used (:issue:`16718`)
- Bug in :func:`read_csv` not properly interpreting the UTF8 encoded filenames on Windows on Python 3.6+ (:issue:`15086`)
- Improved performance in :meth:`pandas.read_stata` and :class:`pandas.io.stata.StataReader` when converting columns that have missing values (:issue:`25772`)
- Bug in :meth:`DataFrame.to_html` where header numbers would ignore display options when rounding (:issue:`17280`)
- Bug in :func:`read_hdf` where reading a table from an HDF5 file written directly with PyTables fails with a ``ValueError`` when using a sub-selection via the ``start`` or ``stop`` arguments (:issue:`11188`)
- Bug in :func:`read_hdf` not properly closing store after a ``KeyError`` is raised (:issue:`25766`)
- Bug in ``read_csv`` which would not raise ``ValueError`` if a column index in ``usecols`` was out of bounds (:issue:`25623`)
- Improved the explanation for the failure when value labels are repeated in Stata dta files and suggested work-arounds (:issue:`25772`)
- Improved :meth:`pandas.read_stata` and :class:`pandas.io.stata.StataReader` to read incorrectly formatted 118 format files saved by Stata (:issue:`25960`)
- Improved the ``col_space`` parameter in :meth:`DataFrame.to_html` to accept a string so CSS length values can be set correctly (:issue:`25941`)
- Fixed bug in loading objects from S3 that contain ``#`` characters in the URL (:issue:`25945`)
- Adds ``use_bqstorage_api`` parameter to :func:`read_gbq` to speed up downloads of large data frames. This feature requires version 0.10.0 of the ``pandas-gbq`` library as well as the ``google-cloud-bigquery-storage`` and ``fastavro`` libraries. (:issue:`26104`)
- Fixed memory leak in :meth:`DataFrame.to_json` when dealing with numeric data (:issue:`24889`)
- Bug in :func:`read_json` where date strings with ``Z`` were not converted to a UTC timezone (:issue:`26168`)
- Added ``cache_dates=True`` parameter to :meth:`read_csv`, which allows to cache unique dates when they are parsed (:issue:`25990`)
- :meth:`DataFrame.to_excel` now raises a ``ValueError`` when the caller's dimensions exceed the limitations of Excel (:issue:`26051`)
- Fixed bug in :func:`pandas.read_csv` where a BOM would result in incorrect parsing using engine='python' (:issue:`26545`)
- :func:`read_excel` now raises a ``ValueError`` when input is of type :class:`pandas.io.excel.ExcelFile` and ``engine`` param is passed since :class:`pandas.io.excel.ExcelFile` has an engine defined (:issue:`26566`)
- Bug while selecting from :class:`HDFStore` with ``where=''`` specified (:issue:`26610`).
- Fixed bug in :func:`DataFrame.to_excel()` where custom objects (i.e. `PeriodIndex`) inside merged cells were not being converted into types safe for the Excel writer (:issue:`27006`)
- Bug in :meth:`read_hdf` where reading a timezone aware :class:`DatetimeIndex` would raise a ``TypeError`` (:issue:`11926`)
- Bug in :meth:`to_msgpack` and :meth:`read_msgpack` which would raise a ``ValueError`` rather than a ``FileNotFoundError`` for an invalid path (:issue:`27160`)
- Fixed bug in :meth:`DataFrame.to_parquet` which would raise a ``ValueError`` when the dataframe had no columns (:issue:`27339`)

Plotting
^^^^^^^^

- Fixed bug where :class:`api.extensions.ExtensionArray` could not be used in matplotlib plotting (:issue:`25587`)
- Bug in an error message in :meth:`DataFrame.plot`. Improved the error message if non-numerics are passed to :meth:`DataFrame.plot` (:issue:`25481`)
- Bug in incorrect ticklabel positions when plotting an index that are non-numeric / non-datetime (:issue:`7612`, :issue:`15912`, :issue:`22334`)
- Fixed bug causing plots of :class:`PeriodIndex` timeseries to fail if the frequency is a multiple of the frequency rule code (:issue:`14763`)
- Fixed bug when plotting a :class:`DatetimeIndex` with ``datetime.timezone.utc`` timezone (:issue:`17173`)
-
-

Groupby/resample/rolling
^^^^^^^^^^^^^^^^^^^^^^^^

- Bug in :meth:`pandas.core.resample.Resampler.agg` with a timezone aware index where ``OverflowError`` would raise when passing a list of functions (:issue:`22660`)
- Bug in :meth:`pandas.core.groupby.DataFrameGroupBy.nunique` in which the names of column levels were lost (:issue:`23222`)
- Bug in :func:`pandas.core.groupby.GroupBy.agg` when applying an aggregation function to timezone aware data (:issue:`23683`)
- Bug in :func:`pandas.core.groupby.GroupBy.first` and :func:`pandas.core.groupby.GroupBy.last` where timezone information would be dropped (:issue:`21603`)
- Bug in :func:`pandas.core.groupby.GroupBy.size` when grouping only NA values (:issue:`23050`)
- Bug in :func:`Series.groupby` where ``observed`` kwarg was previously ignored (:issue:`24880`)
- Bug in :func:`Series.groupby` where using ``groupby`` with a :class:`MultiIndex` Series with a list of labels equal to the length of the series caused incorrect grouping (:issue:`25704`)
- Ensured that ordering of outputs in ``groupby`` aggregation functions is consistent across all versions of Python (:issue:`25692`)
- Ensured that result group order is correct when grouping on an ordered ``Categorical`` and specifying ``observed=True`` (:issue:`25871`, :issue:`25167`)
- Bug in :meth:`pandas.core.window.Rolling.min` and :meth:`pandas.core.window.Rolling.max` that caused a memory leak (:issue:`25893`)
- Bug in :meth:`pandas.core.window.Rolling.count` and ``pandas.core.window.Expanding.count`` was previously ignoring the ``axis`` keyword (:issue:`13503`)
- Bug in :meth:`pandas.core.groupby.GroupBy.idxmax` and :meth:`pandas.core.groupby.GroupBy.idxmin` with datetime column would return incorrect dtype (:issue:`25444`, :issue:`15306`)
- Bug in :meth:`pandas.core.groupby.GroupBy.cumsum`, :meth:`pandas.core.groupby.GroupBy.cumprod`, :meth:`pandas.core.groupby.GroupBy.cummin` and :meth:`pandas.core.groupby.GroupBy.cummax` with categorical column having absent categories, would return incorrect result or segfault (:issue:`16771`)
- Bug in :meth:`pandas.core.groupby.GroupBy.nth` where NA values in the grouping would return incorrect results (:issue:`26011`)
- Bug in :meth:`pandas.core.groupby.SeriesGroupBy.transform` where transforming an empty group would raise a ``ValueError`` (:issue:`26208`)
- Bug in :meth:`pandas.core.frame.DataFrame.groupby` where passing a :class:`pandas.core.groupby.grouper.Grouper` would return incorrect groups when using the ``.groups`` accessor (:issue:`26326`)
- Bug in :meth:`pandas.core.groupby.GroupBy.agg` where incorrect results are returned for uint64 columns. (:issue:`26310`)
- Bug in :meth:`pandas.core.window.Rolling.median` and :meth:`pandas.core.window.Rolling.quantile` where MemoryError is raised with empty window (:issue:`26005`)
- Bug in :meth:`pandas.core.window.Rolling.median` and :meth:`pandas.core.window.Rolling.quantile` where incorrect results are returned with ``closed='left'`` and ``closed='neither'`` (:issue:`26005`)
- Improved :class:`pandas.core.window.Rolling`, :class:`pandas.core.window.Window` and :class:`pandas.core.window.EWM` functions to exclude nuisance columns from results instead of raising errors and raise a ``DataError`` only if all columns are nuisance (:issue:`12537`)
- Bug in :meth:`pandas.core.window.Rolling.max` and :meth:`pandas.core.window.Rolling.min` where incorrect results are returned with an empty variable window (:issue:`26005`)
- Raise a helpful exception when an unsupported weighted window function is used as an argument of :meth:`pandas.core.window.Window.aggregate` (:issue:`26597`)

Reshaping
^^^^^^^^^

- Bug in :func:`pandas.merge` adds a string of ``None``, if ``None`` is assigned in suffixes instead of remain the column name as-is (:issue:`24782`).
- Bug in :func:`merge` when merging by index name would sometimes result in an incorrectly numbered index (missing index values are now assigned NA) (:issue:`24212`, :issue:`25009`)
- :func:`to_records` now accepts dtypes to its ``column_dtypes`` parameter (:issue:`24895`)
- Bug in :func:`concat` where order of ``OrderedDict`` (and ``dict`` in Python 3.6+) is not respected, when passed in as  ``objs`` argument (:issue:`21510`)
- Bug in :func:`pivot_table` where columns with ``NaN`` values are dropped even if ``dropna`` argument is ``False``, when the ``aggfunc`` argument contains a ``list`` (:issue:`22159`)
- Bug in :func:`concat` where the resulting ``freq`` of two :class:`DatetimeIndex` with the same ``freq`` would be dropped (:issue:`3232`).
- Bug in :func:`merge` where merging with equivalent Categorical dtypes was raising an error (:issue:`22501`)
- bug in :class:`DataFrame` instantiating with a dict of iterators or generators (e.g. ``pd.DataFrame({'A': reversed(range(3))})``) raised an error (:issue:`26349`).
- Bug in :class:`DataFrame` instantiating with a ``range`` (e.g. ``pd.DataFrame(range(3))``) raised an error (:issue:`26342`).
- Bug in :class:`DataFrame` constructor when passing non-empty tuples would cause a segmentation fault (:issue:`25691`)
- Bug in :func:`Series.apply` failed when the series is a timezone aware :class:`DatetimeIndex` (:issue:`25959`)
- Bug in :func:`pandas.cut` where large bins could incorrectly raise an error due to an integer overflow (:issue:`26045`)
- Bug in :func:`DataFrame.sort_index` where an error is thrown when a multi-indexed ``DataFrame`` is sorted on all levels with the initial level sorted last (:issue:`26053`)
- Bug in :meth:`Series.nlargest` treats ``True`` as smaller than ``False`` (:issue:`26154`)
- Bug in :func:`DataFrame.pivot_table` with a :class:`IntervalIndex` as pivot index would raise ``TypeError`` (:issue:`25814`)
- Bug in which :meth:`DataFrame.from_dict` ignored order of ``OrderedDict`` when ``orient='index'`` (:issue:`8425`).
- Bug in :meth:`DataFrame.transpose` where transposing a DataFrame with a timezone-aware datetime column would incorrectly raise ``ValueError`` (:issue:`26825`)
- Bug in :func:`pivot_table` when pivoting a timezone aware column as the ``values`` would remove timezone information (:issue:`14948`)
- Bug in :func:`merge_asof` when specifying multiple ``by`` columns where one is ``datetime64[ns, tz]`` dtype (:issue:`26649`)

Sparse
^^^^^^

- Significant speedup in :class:`SparseArray` initialization that benefits most operations, fixing performance regression introduced in v0.20.0 (:issue:`24985`)
- Bug in :class:`SparseFrame` constructor where passing ``None`` as the data would cause ``default_fill_value`` to be ignored (:issue:`16807`)
- Bug in :class:`SparseDataFrame` when adding a column in which the length of values does not match length of index, ``AssertionError`` is raised instead of raising ``ValueError`` (:issue:`25484`)
- Introduce a better error message in :meth:`Series.sparse.from_coo` so it returns a ``TypeError`` for inputs that are not coo matrices (:issue:`26554`)
- Bug in :func:`numpy.modf` on a :class:`SparseArray`. Now a tuple of :class:`SparseArray` is returned (:issue:`26946`).


Build Changes
^^^^^^^^^^^^^

- Fix install error with PyPy on macOS (:issue:`26536`)

ExtensionArray
^^^^^^^^^^^^^^

- Bug in :func:`factorize` when passing an ``ExtensionArray`` with a custom ``na_sentinel`` (:issue:`25696`).
- :meth:`Series.count` miscounts NA values in ExtensionArrays (:issue:`26835`)
- Added ``Series.__array_ufunc__`` to better handle NumPy ufuncs applied to Series backed by extension arrays (:issue:`23293`).
- Keyword argument ``deep`` has been removed from :meth:`ExtensionArray.copy` (:issue:`27083`)

Other
^^^^^

- Removed unused C functions from vendored UltraJSON implementation (:issue:`26198`)
- Allow :class:`Index` and :class:`RangeIndex` to be passed to numpy ``min`` and ``max`` functions (:issue:`26125`)
- Use actual class name in repr of empty objects of a ``Series`` subclass (:issue:`27001`).
- Bug in :class:`DataFrame` where passing an object array of timezone-aware `datetime` objects would incorrectly raise ``ValueError`` (:issue:`13287`)

.. _whatsnew_0.250.contributors:

Contributors
~~~~~~~~~~~~

.. contributors:: v0.24.x..HEAD<|MERGE_RESOLUTION|>--- conflicted
+++ resolved
@@ -1055,12 +1055,8 @@
 - Bug in :class:`CategoricalIndex` and :class:`Categorical` incorrectly raising ``ValueError`` instead of ``TypeError`` when a list is passed using the ``in`` operator (``__contains__``) (:issue:`21729`)
 - Bug in setting a new value in a :class:`Series` with a :class:`Timedelta` object incorrectly casting the value to an integer (:issue:`22717`)
 - Bug in :class:`Series` setting a new key (``__setitem__``) with a timezone-aware datetime incorrectly raising ``ValueError`` (:issue:`12862`)
-<<<<<<< HEAD
+- Bug in :meth:`DataFrame.iloc` when indexing with a read-only indexer (:issue:`17192`)
 - Bug in :class:`Series` setting a existing tuple key (``__setitem__``) with timezone-aware datetime values incorrectly raising ``TypeError`` (:issue:`20441`)
-=======
-- Bug in :meth:`DataFrame.iloc` when indexing with a read-only indexer (:issue:`17192`)
--
->>>>>>> 24bd67ec
 
 Missing
 ^^^^^^^
