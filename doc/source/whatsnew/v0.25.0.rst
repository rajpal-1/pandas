.. _whatsnew_0250:

What's New in 0.25.0 (April XX, 2019)
-------------------------------------

.. warning::

   Starting with the 0.25.x series of releases, pandas only supports Python 3.5 and higher.
   See :ref:`install.dropping-27` for more details.

.. warning::

   `Panel` has been fully removed. For N-D labeled data structures, please
   use `xarray <https://xarray.pydata.org/en/stable/>`_

{{ header }}

These are the changes in pandas 0.25.0. See :ref:`release` for a full changelog
including other versions of pandas.


Enhancements
~~~~~~~~~~~~

.. _whatsnew_0250.enhancements.agg_relabel:

Groupby Aggregation with Relabeling
^^^^^^^^^^^^^^^^^^^^^^^^^^^^^^^^^^^

Pandas has added special groupby behavior, known as "named aggregation", for naming the
output columns when applying multiple aggregation functions to specific columns (:issue:`18366`, :issue:`26512`).

.. ipython:: python

   animals = pd.DataFrame({'kind': ['cat', 'dog', 'cat', 'dog'],
                           'height': [9.1, 6.0, 9.5, 34.0],
                           'weight': [7.9, 7.5, 9.9, 198.0]})
   animals
   animals.groupby("kind").agg(
       min_height=pd.NamedAgg(column='height', aggfunc='min'),
       max_height=pd.NamedAgg(column='height', aggfunc='max'),
       average_weight=pd.NamedAgg(column='weight', aggfunc=np.mean),
   )

Pass the desired columns names as the ``**kwargs`` to ``.agg``. The values of ``**kwargs``
should be tuples where the first element is the column selection, and the second element is the
aggregation function to apply. Pandas provides the ``pandas.NamedAgg`` namedtuple to make it clearer
what the arguments to the function are, but plain tuples are accepted as well.

.. ipython:: python

   animals.groupby("kind").agg(
       min_height=('height', 'min'),
       max_height=('height', 'max'),
       average_weight=('weight', np.mean),
   )

Named aggregation is the recommended replacement for the deprecated "dict-of-dicts"
approach to naming the output of column-specific aggregations (:ref:`whatsnew_0200.api_breaking.deprecate_group_agg_dict`).

A similar approach is now available for Series groupby objects as well. Because there's no need for
column selection, the values can just be the functions to apply

.. ipython:: python

   animals.groupby("kind").height.agg(
       min_height="min",
       max_height="max",
   )


This type of aggregation is the recommended alternative to the deprecated behavior when passing
a dict to a Series groupby aggregation (:ref:`whatsnew_0200.api_breaking.deprecate_group_agg_dict`).

See :ref:`_groupby.aggregate.named` for more.

.. _whatsnew_0250.enhancements.other:

Other Enhancements
^^^^^^^^^^^^^^^^^^
- :func:`DataFrame.plot` keywords ``logy``, ``logx`` and ``loglog`` can now accept the value ``'sym'`` for symlog scaling. (:issue:`24867`)
- Added support for ISO week year format ('%G-%V-%u') when parsing datetimes using :meth:`to_datetime` (:issue:`16607`)
- Indexing of ``DataFrame`` and ``Series`` now accepts zerodim ``np.ndarray`` (:issue:`24919`)
- :meth:`Timestamp.replace` now supports the ``fold`` argument to disambiguate DST transition times (:issue:`25017`)
- :meth:`DataFrame.at_time` and :meth:`Series.at_time` now support :meth:`datetime.time` objects with timezones (:issue:`24043`)
- :meth:`DataFrame.pivot_table` now accepts an ``observed`` parameter which is passed to underlying calls to :meth:`DataFrame.groupby` to speed up grouping categorical data. (:issue:`24923`)
- ``Series.str`` has gained :meth:`Series.str.casefold` method to removes all case distinctions present in a string (:issue:`25405`)
- :meth:`DataFrame.set_index` now works for instances of ``abc.Iterator``, provided their output is of the same length as the calling frame (:issue:`22484`, :issue:`24984`)
- :meth:`DatetimeIndex.union` now supports the ``sort`` argument. The behavior of the sort parameter matches that of :meth:`Index.union` (:issue:`24994`)
- :meth:`RangeIndex.union` now supports the ``sort`` argument. If ``sort=False`` an unsorted ``Int64Index`` is always returned. ``sort=None`` is the default and returns a mononotically increasing ``RangeIndex`` if possible or a sorted ``Int64Index`` if not (:issue:`24471`)
- :meth:`TimedeltaIndex.intersection` now also supports the ``sort`` keyword (:issue:`24471`)
- :meth:`DataFrame.rename` now supports the ``errors`` argument to raise errors when attempting to rename nonexistent keys (:issue:`13473`)
- Added :ref:`api.frame.sparse` for working with a ``DataFrame`` whose values are sparse (:issue:`25681`)
- :class:`RangeIndex` has gained :attr:`~RangeIndex.start`, :attr:`~RangeIndex.stop`, and :attr:`~RangeIndex.step` attributes (:issue:`25710`)
- :class:`datetime.timezone` objects are now supported as arguments to timezone methods and constructors (:issue:`25065`)
- :meth:`DataFrame.query` and :meth:`DataFrame.eval` now supports quoting column names with backticks to refer to names with spaces (:issue:`6508`)
- :func:`merge_asof` now gives a more clear error message when merge keys are categoricals that are not equal (:issue:`26136`)
- :meth:`pandas.core.window.Rolling` supports exponential (or Poisson) window type (:issue:`21303`)
<<<<<<< HEAD
=======
- Error message for missing required imports now includes the original import error's text (:issue:`23868`)
- :class:`DatetimeIndex` and :class:`TimedeltaIndex` now have a ``mean`` method (:issue:`24757`)
- :meth:`DataFrame.describe` now formats integer percentiles without decimal point (:issue:`26660`)
>>>>>>> 370054e3

.. _whatsnew_0250.api_breaking:

Backwards incompatible API changes
~~~~~~~~~~~~~~~~~~~~~~~~~~~~~~~~~~

.. _whatsnew_0250.api_breaking.utc_offset_indexing:


Indexing with date strings with UTC offsets
^^^^^^^^^^^^^^^^^^^^^^^^^^^^^^^^^^^^^^^^^^^

Indexing a :class:`DataFrame` or :class:`Series` with a :class:`DatetimeIndex` with a
date string with a UTC offset would previously ignore the UTC offset. Now, the UTC offset
is respected in indexing. (:issue:`24076`, :issue:`16785`)

.. ipython:: python

    df = pd.DataFrame([0], index=pd.DatetimeIndex(['2019-01-01'], tz='US/Pacific'))
    df

*Previous Behavior*:

.. code-block:: ipython

    In [3]: df['2019-01-01 00:00:00+04:00':'2019-01-01 01:00:00+04:00']
    Out[3]:
                               0
    2019-01-01 00:00:00-08:00  0

*New Behavior*:

.. ipython:: python

    df['2019-01-01 12:00:00+04:00':'2019-01-01 13:00:00+04:00']


.. _whatsnew_0250.api_breaking.multi_indexing:


``MultiIndex`` constructed from levels and codes
^^^^^^^^^^^^^^^^^^^^^^^^^^^^^^^^^^^^^^^^^^^^^^^^

Constructing a :class:`MultiIndex` with ``NaN`` levels or codes value < -1 was allowed previously.
Now, construction with codes value < -1 is not allowed and ``NaN`` levels' corresponding codes
would be reassigned as -1. (:issue:`19387`)

*Previous Behavior*:

.. code-block:: ipython

    In [1]: pd.MultiIndex(levels=[[np.nan, None, pd.NaT, 128, 2]],
       ...:               codes=[[0, -1, 1, 2, 3, 4]])
       ...:
    Out[1]: MultiIndex(levels=[[nan, None, NaT, 128, 2]],
                       codes=[[0, -1, 1, 2, 3, 4]])

    In [2]: pd.MultiIndex(levels=[[1, 2]], codes=[[0, -2]])
    Out[2]: MultiIndex(levels=[[1, 2]],
                       codes=[[0, -2]])

*New Behavior*:

.. ipython:: python
    :okexcept:

    pd.MultiIndex(levels=[[np.nan, None, pd.NaT, 128, 2]],
                  codes=[[0, -1, 1, 2, 3, 4]])
    pd.MultiIndex(levels=[[1, 2]], codes=[[0, -2]])


.. _whatsnew_0250.api_breaking.groupby_apply_first_group_once:

``GroupBy.apply`` on ``DataFrame`` evaluates first group only once
^^^^^^^^^^^^^^^^^^^^^^^^^^^^^^^^^^^^^^^^^^^^^^^^^^^^^^^^^^^^^^^^^^

The implementation of :meth:`DataFrameGroupBy.apply() <pandas.core.groupby.DataFrameGroupBy.apply>`
previously evaluated the supplied function consistently twice on the first group
to infer if it is safe to use a fast code path. Particularly for functions with
side effects, this was an undesired behavior and may have led to surprises. (:issue:`2936`, :issue:`2656`, :issue:`7739`, :issue:`10519`, :issue:`12155`, :issue:`20084`, :issue:`21417`)

Now every group is evaluated only a single time.

.. ipython:: python

    df = pd.DataFrame({"a": ["x", "y"], "b": [1, 2]})
    df

    def func(group):
        print(group.name)
        return group

*Previous Behavior*:

.. code-block:: python

   In [3]: df.groupby('a').apply(func)
   x
   x
   y
   Out[3]:
      a  b
   0  x  1
   1  y  2

*New Behavior*:

.. ipython:: python

    df.groupby("a").apply(func)


Concatenating Sparse Values
^^^^^^^^^^^^^^^^^^^^^^^^^^^

When passed DataFrames whose values are sparse, :func:`concat` will now return a
:class:`Series` or :class:`DataFrame` with sparse values, rather than a :class:`SparseDataFrame` (:issue:`25702`).

.. ipython:: python

   df = pd.DataFrame({"A": pd.SparseArray([0, 1])})

*Previous Behavior*:

.. code-block:: ipython

   In [2]: type(pd.concat([df, df]))
   pandas.core.sparse.frame.SparseDataFrame

*New Behavior*:

.. ipython:: python

   type(pd.concat([df, df]))


This now matches the existing behavior of :class:`concat` on ``Series`` with sparse values.
:func:`concat` will continue to return a ``SparseDataFrame`` when all the values
are instances of ``SparseDataFrame``.

This change also affects routines using :func:`concat` internally, like :func:`get_dummies`,
which now returns a :class:`DataFrame` in all cases (previously a ``SparseDataFrame`` was
returned if all the columns were dummy encoded, and a :class:`DataFrame` otherwise).

Providing any ``SparseSeries`` or ``SparseDataFrame`` to :func:`concat` will
cause a ``SparseSeries`` or ``SparseDataFrame`` to be returned, as before.

The ``.str``-accessor performs stricter type checks
^^^^^^^^^^^^^^^^^^^^^^^^^^^^^^^^^^^^^^^^^^^^^^^^^^^

Due to the lack of more fine-grained dtypes, :attr:`Series.str` so far only checked whether the data was
of ``object`` dtype. :attr:`Series.str` will now infer the dtype data *within* the Series; in particular,
``'bytes'``-only data will raise an exception (except for :meth:`Series.str.decode`, :meth:`Series.str.get`,
:meth:`Series.str.len`, :meth:`Series.str.slice`), see :issue:`23163`, :issue:`23011`, :issue:`23551`.

*Previous Behavior*:

.. code-block:: python

    In [1]: s = pd.Series(np.array(['a', 'ba', 'cba'], 'S'), dtype=object)

    In [2]: s
    Out[2]:
    0      b'a'
    1     b'ba'
    2    b'cba'
    dtype: object

    In [3]: s.str.startswith(b'a')
    Out[3]:
    0     True
    1    False
    2    False
    dtype: bool

*New Behavior*:

.. ipython:: python
    :okexcept:

    s = pd.Series(np.array(['a', 'ba', 'cba'], 'S'), dtype=object)
    s
    s.str.startswith(b'a')

.. _whatsnew_0250.api_breaking.incompatible_index_unions

Incompatible Index Type Unions
^^^^^^^^^^^^^^^^^^^^^^^^^^^^^^

When performing :func:`Index.union` operations between objects of incompatible dtypes,
the result will be a base :class:`Index` of dtype ``object``. This behavior holds true for
unions between :class:`Index` objects that previously would have been prohibited. The dtype
of empty :class:`Index` objects will now be evaluated before performing union operations
rather than simply returning the other :class:`Index` object. :func:`Index.union` can now be
considered commutative, such that ``A.union(B) == B.union(A)`` (:issue:`23525`).

*Previous Behavior*:

.. code-block:: python

    In [1]: pd.period_range('19910905', periods=2).union(pd.Int64Index([1, 2, 3]))
    ...
    ValueError: can only call with other PeriodIndex-ed objects

    In [2]: pd.Index([], dtype=object).union(pd.Index([1, 2, 3]))
    Out[2]: Int64Index([1, 2, 3], dtype='int64')

*New Behavior*:

.. ipython:: python

    pd.period_range('19910905', periods=2).union(pd.Int64Index([1, 2, 3]))
    pd.Index([], dtype=object).union(pd.Index([1, 2, 3]))

``DataFrame`` groupby ffill/bfill no longer return group labels
^^^^^^^^^^^^^^^^^^^^^^^^^^^^^^^^^^^^^^^^^^^^^^^^^^^^^^^^^^^^^^^

The methods ``ffill``, ``bfill``, ``pad`` and ``backfill`` of
:class:`DataFrameGroupBy <pandas.core.groupby.DataFrameGroupBy>`
previously included the group labels in the return value, which was
inconsistent with other groupby transforms. Now only the filled values
are returned. (:issue:`21521`)

.. ipython:: python

    df = pd.DataFrame({"a": ["x", "y"], "b": [1, 2]})
    df

*Previous Behavior*:

.. code-block:: python

   In [3]: df.groupby("a").ffill()
   Out[3]:
      a  b
   0  x  1
   1  y  2

*New Behavior*:

.. ipython:: python

    df.groupby("a").ffill()

``DataFrame`` describe on an empty categorical / object column will return top and freq
^^^^^^^^^^^^^^^^^^^^^^^^^^^^^^^^^^^^^^^^^^^^^^^^^^^^^^^^^^^^^^^^^^^^^^^^^^^^^^^^^^^^^^^

When calling :meth:`DataFrame.describe` with an empty categorical / object
column, the 'top' and 'freq' columns were previously omitted, which was inconsistent with
the output for non-empty columns. Now the 'top' and 'freq' columns will always be included,
with :attr:`numpy.nan` in the case of an empty :class:`DataFrame` (:issue:`26397`)

.. ipython:: python

   df = pd.DataFrame({"empty_col": pd.Categorical([])})
   df

*Previous Behavior*:

.. code-block:: python

   In [3]: df.describe()
   Out[3]:
           empty_col
   count           0
   unique          0

*New Behavior*:

.. ipython:: python

    df.describe()

``__str__`` methods now call ``__repr__`` rather than vice versa
^^^^^^^^^^^^^^^^^^^^^^^^^^^^^^^^^^^^^^^^^^^^^^^^^^^^^^^^^^^^^^^^

Pandas has until now mostly defined string representations in a Pandas objects's
``__str__``/``__unicode__``/``__bytes__`` methods, and called ``__str__`` from the ``__repr__``
method, if a specific ``__repr__`` method is not found. This is not needed for Python3.
In Pandas 0.25, the string representations of Pandas objects are now generally
defined in ``__repr__``, and calls to ``__str__`` in general now pass the call on to
the ``__repr__``, if a specific ``__str__`` method doesn't exist, as is standard for Python.
This change is backward compatible for direct usage of Pandas, but if you subclass
Pandas objects *and* give your subclasses specific ``__str__``/``__repr__`` methods,
you may have to adjust your ``__str__``/``__repr__`` methods (:issue:`26495`).

.. _whatsnew_0250.api_breaking.deps:

Increased minimum versions for dependencies
^^^^^^^^^^^^^^^^^^^^^^^^^^^^^^^^^^^^^^^^^^^

Due to dropping support for Python 2.7, a number of optional dependencies have updated minimum versions (:issue:`25725`, :issue:`24942`, :issue:`25752`).
Independently, some minimum supported versions of dependencies were updated (:issue:`23519`, :issue:`25554`).
If installed, we now require:

+-----------------+-----------------+----------+
| Package         | Minimum Version | Required |
+=================+=================+==========+
| numpy           | 1.13.3          |    X     |
+-----------------+-----------------+----------+
| pytz            | 2015.4          |    X     |
+-----------------+-----------------+----------+
| bottleneck      | 1.2.1           |          |
+-----------------+-----------------+----------+
| numexpr         | 2.6.2           |          |
+-----------------+-----------------+----------+
| pytest (dev)    | 4.0.2           |          |
+-----------------+-----------------+----------+

For `optional libraries <https://pandas-docs.github.io/pandas-docs-travis/install.html#dependencies>`_ the general recommendation is to use the latest version.
The following table lists the lowest version per library that is currently being tested throughout the development of pandas.
Optional libraries below the lowest tested version may still work, but are not considered supported.

+-----------------+-----------------+
| Package         | Minimum Version |
+=================+=================+
| fastparquet     | 0.2.1           |
+-----------------+-----------------+
| matplotlib      | 2.2.2           |
+-----------------+-----------------+
| openpyxl        | 2.4.0           |
+-----------------+-----------------+
| pyarrow         | 0.9.0           |
+-----------------+-----------------+
| pytables        | 3.4.2           |
+-----------------+-----------------+
| scipy           | 0.19.0          |
+-----------------+-----------------+
| sqlalchemy      | 1.1.4           |
+-----------------+-----------------+
| xarray          | 0.8.2           |
+-----------------+-----------------+
| xlrd            | 1.0.0           |
+-----------------+-----------------+
| xlsxwriter      | 0.7.7           |
+-----------------+-----------------+
| xlwt            | 1.0.0           |
+-----------------+-----------------+

.. _whatsnew_0250.api.other:

Other API Changes
^^^^^^^^^^^^^^^^^

- :class:`DatetimeTZDtype` will now standardize pytz timezones to a common timezone instance (:issue:`24713`)
- :class:`Timestamp` and :class:`Timedelta` scalars now implement the :meth:`to_numpy` method as aliases to :meth:`Timestamp.to_datetime64` and :meth:`Timedelta.to_timedelta64`, respectively. (:issue:`24653`)
- :meth:`Timestamp.strptime` will now rise a ``NotImplementedError`` (:issue:`25016`)
- Comparing :class:`Timestamp` with unsupported objects now returns :py:obj:`NotImplemented` instead of raising ``TypeError``. This implies that unsupported rich comparisons are delegated to the other object, and are now consistent with Python 3 behavior for ``datetime`` objects (:issue:`24011`)
- Bug in :meth:`DatetimeIndex.snap` which didn't preserving the ``name`` of the input :class:`Index` (:issue:`25575`)
- The ``arg`` argument in :meth:`pandas.core.groupby.DataFrameGroupBy.agg` has been renamed to ``func`` (:issue:`26089`)
- The ``arg`` argument in :meth:`pandas.core.window._Window.aggregate` has been renamed to ``func`` (:issue:`26372`)
- Most Pandas classes had a ``__bytes__`` method, which was used for getting a python2-style bytestring representation of the object. This method has been removed as a part of dropping Python2 (:issue:`26447`)
- The ``.str``-accessor has been disabled for 1-level :class:`MultiIndex`, use :meth:`MultiIndex.to_flat_index` if necessary (:issue:`23679`)
- Removed support of gtk package for clipboards (:issue:`26563`)
- :meth:`ExtensionArray.argsort` places NA values at the end of the sorted array (:issue:`21801`)

.. _whatsnew_0250.deprecations:

Deprecations
~~~~~~~~~~~~

Sparse Subclasses
^^^^^^^^^^^^^^^^^

The ``SparseSeries`` and ``SparseDataFrame`` subclasses are deprecated. Their functionality is better-provided
by a ``Series`` or ``DataFrame`` with sparse values.

**Previous Way**

.. ipython:: python
   :okwarning:

   df = pd.SparseDataFrame({"A": [0, 0, 1, 2]})
   df.dtypes

**New Way**

.. ipython:: python

   df = pd.DataFrame({"A": pd.SparseArray([0, 0, 1, 2])})
   df.dtypes

The memory usage of the two approaches is identical. See :ref:`sparse.migration` for more (:issue:`19239`).

Other Deprecations
^^^^^^^^^^^^^^^^^^

- The deprecated ``.ix[]`` indexer now raises a more visible ``FutureWarning`` instead of ``DeprecationWarning`` (:issue:`26438`).
- Deprecated the ``units=M`` (months) and ``units=Y`` (year) parameters for ``units`` of :func:`pandas.to_timedelta`, :func:`pandas.Timedelta` and :func:`pandas.TimedeltaIndex` (:issue:`16344`)
- The :attr:`SparseArray.values` attribute is deprecated. You can use ``np.asarray(...)`` or
  the :meth:`SparseArray.to_dense` method instead (:issue:`26421`).
- The functions :func:`pandas.to_datetime` and :func:`pandas.to_timedelta` have deprecated the ``box`` keyword. Instead, use :meth:`to_numpy` or :meth:`Timestamp.to_datetime64` or :meth:`Timedelta.to_timedelta64`. (:issue:`24416`)
- The :meth:`DataFrame.compound` and :meth:`Series.compound` methods are deprecated and will be removed in a future version (:issue:`26405`).
- The internal attributes ``_start``, ``_stop`` and ``_step`` attributes of :class:`RangeIndex` have been deprecated.
  Use the public attributes :attr:`~RangeIndex.start`, :attr:`~RangeIndex.stop` and :attr:`~RangeIndex.step` instead (:issue:`26581`).
- The :meth:`Series.ftype`, :meth:`Series.ftypes` and :meth:`DataFrame.ftypes` methods are deprecated and will be removed in a future version.
  Instead, use :meth:`Series.dtype` and :meth:`DataFrame.dtypes` (:issue:`26705`).


.. _whatsnew_0250.prior_deprecations:

Removal of prior version deprecations/changes
~~~~~~~~~~~~~~~~~~~~~~~~~~~~~~~~~~~~~~~~~~~~~
- Removed ``Panel`` (:issue:`25047`, :issue:`25191`, :issue:`25231`)
- Removed the previously deprecated ``sheetname`` keyword in :func:`read_excel` (:issue:`16442`, :issue:`20938`)
- Removed the previously deprecated ``TimeGrouper`` (:issue:`16942`)
- Removed the previously deprecated ``parse_cols`` keyword in :func:`read_excel` (:issue:`16488`)
- Removed the previously deprecated ``pd.options.html.border`` (:issue:`16970`)
- Removed the previously deprecated ``convert_objects`` (:issue:`11221`)
- Removed the previously deprecated ``select`` method of ``DataFrame`` and ``Series`` (:issue:`17633`)

.. _whatsnew_0250.performance:

Performance Improvements
~~~~~~~~~~~~~~~~~~~~~~~~

- Significant speedup in :class:`SparseArray` initialization that benefits most operations, fixing performance regression introduced in v0.20.0 (:issue:`24985`)
- :meth:`DataFrame.to_stata()` is now faster when outputting data with any string or non-native endian columns (:issue:`25045`)
- Improved performance of :meth:`Series.searchsorted`. The speedup is especially large when the dtype is
  int8/int16/int32 and the searched key is within the integer bounds for the dtype (:issue:`22034`)
- Improved performance of :meth:`pandas.core.groupby.GroupBy.quantile` (:issue:`20405`)
- Improved performance of slicing and other selected operation on a :class:`RangeIndex` (:issue:`26565`, :issue:`26617`)
- Improved performance of :meth:`read_csv` by faster tokenizing and faster parsing of small float numbers (:issue:`25784`)
- Improved performance of :meth:`read_csv` by faster parsing of N/A and boolean values (:issue:`25804`)
- Improved performance of :attr:`IntervalIndex.is_monotonic`, :attr:`IntervalIndex.is_monotonic_increasing` and :attr:`IntervalIndex.is_monotonic_decreasing` by removing conversion to :class:`MultiIndex` (:issue:`24813`)
- Improved performance of :meth:`DataFrame.to_csv` when writing datetime dtypes (:issue:`25708`)
- Improved performance of :meth:`read_csv` by much faster parsing of ``MM/YYYY`` and ``DD/MM/YYYY`` datetime formats (:issue:`25922`)
- Improved performance of nanops for dtypes that cannot store NaNs. Speedup is particularly prominent for :meth:`Series.all` and :meth:`Series.any` (:issue:`25070`)
- Improved performance of :meth:`Series.map` for dictionary mappers on categorical series by mapping the categories instead of mapping all values (:issue:`23785`)
- Improved performance of :meth:`IntervalIndex.intersection` (:issue:`24813`)
- Improved performance of :meth:`read_csv` by faster concatenating date columns without extra conversion to string for integer/float zero and float ``NaN``; by faster checking the string for the possibility of being a date (:issue:`25754`)
- Improved performance of :attr:`IntervalIndex.is_unique` by removing conversion to ``MultiIndex`` (:issue:`24813`)
- Restored performance of :meth:`DatetimeIndex.__iter__` by re-enabling specialized code path (:issue:`26702`)
- Improved performance when building :class:`MultiIndex` with at least one :class:`CategoricalIndex` level (:issue:`22044`)

.. _whatsnew_0250.bug_fixes:

Bug Fixes
~~~~~~~~~


Categorical
^^^^^^^^^^^

- Bug in :func:`DataFrame.at` and :func:`Series.at` that would raise exception if the index was a :class:`CategoricalIndex` (:issue:`20629`)
- Fixed bug in comparison of ordered :class:`Categorical` that contained missing values with a scalar which sometimes incorrectly resulted in ``True`` (:issue:`26504`)
-

Datetimelike
^^^^^^^^^^^^

- Bug in :func:`to_datetime` which would raise an (incorrect) ``ValueError`` when called with a date far into the future and the ``format`` argument specified instead of raising ``OutOfBoundsDatetime`` (:issue:`23830`)
- Bug in :func:`to_datetime` which would raise ``InvalidIndexError: Reindexing only valid with uniquely valued Index objects`` when called with ``cache=True``, with ``arg`` including at least two different elements from the set ``{None, numpy.nan, pandas.NaT}`` (:issue:`22305`)
- Bug in :class:`DataFrame` and :class:`Series` where timezone aware data with ``dtype='datetime64[ns]`` was not cast to naive (:issue:`25843`)
- Improved :class:`Timestamp` type checking in various datetime functions to prevent exceptions when using a subclassed ``datetime`` (:issue:`25851`)
- Bug in :class:`Series` and :class:`DataFrame` repr where ``np.datetime64('NaT')`` and ``np.timedelta64('NaT')`` with ``dtype=object`` would be represented as ``NaN`` (:issue:`25445`)
- Bug in :func:`to_datetime` which does not replace the invalid argument with ``NaT`` when error is set to coerce (:issue:`26122`)
- Bug in adding :class:`DateOffset` with nonzero month to :class:`DatetimeIndex` would raise ``ValueError`` (:issue:`26258`)
- Bug in :func:`to_datetime` which raises unhandled ``OverflowError`` when called with mix of invalid dates and ``NaN`` values with ``format='%Y%m%d'`` and ``error='coerce'`` (:issue:`25512`)
- Bug in :meth:`isin` for datetimelike indexes; :class:`DatetimeIndex`, :class:`TimedeltaIndex` and :class:`PeriodIndex` where the ``levels`` parameter was ignored. (:issue:`26675`)
- Bug in :func:`to_datetime` which raises ``TypeError`` for ``format='%Y%m%d'`` when called for invalid integer dates with length >= 6 digits with ``errors='ignore'``
- Bug when comparing a :class:`PeriodIndex` against a zero-dimensional numpy array (:issue:`26689`)

Timedelta
^^^^^^^^^

- Bug in :func:`TimedeltaIndex.intersection` where for non-monotonic indices in some cases an empty ``Index`` was returned when in fact an intersection existed (:issue:`25913`)
- Bug with comparisons between :class:`Timedelta` and ``NaT`` raising ``TypeError`` (:issue:`26039`)
- Bug when adding or subtracting a :class:`BusinessHour` to a :class:`Timestamp` with the resulting time landing in a following or prior day respectively (:issue:`26381`)
- Bug when comparing a :class:`TimedeltaIndex` against a zero-dimensional numpy array (:issue:`26689`)

Timezones
^^^^^^^^^

- Bug in :func:`DatetimeIndex.to_frame` where timezone aware data would be converted to timezone naive data (:issue:`25809`)
- Bug in :func:`to_datetime` with ``utc=True`` and datetime strings that would apply previously parsed UTC offsets to subsequent arguments (:issue:`24992`)
- Bug in :func:`Timestamp.tz_localize` and :func:`Timestamp.tz_convert` does not propagate ``freq`` (:issue:`25241`)
- Bug in :func:`Series.at` where setting :class:`Timestamp` with timezone raises ``TypeError`` (:issue:`25506`)
- Bug in :func:`DataFrame.update` when updating with timezone aware data would return timezone naive data (:issue:`25807`)
- Bug in :func:`to_datetime` where an uninformative ``RuntimeError`` was raised when passing a naive :class:`Timestamp` with datetime strings with mixed UTC offsets (:issue:`25978`)
- Bug in :func:`to_datetime` with ``unit='ns'`` would drop timezone information from the parsed argument (:issue:`26168`)
- Bug in :func:`DataFrame.join` where joining a timezone aware index with a timezone aware column would result in a column of ``NaN`` (:issue:`26335`)

Numeric
^^^^^^^

- Bug in :meth:`to_numeric` in which large negative numbers were being improperly handled (:issue:`24910`)
- Bug in :meth:`to_numeric` in which numbers were being coerced to float, even though ``errors`` was not ``coerce`` (:issue:`24910`)
- Bug in :meth:`to_numeric` in which invalid values for ``errors`` were being allowed (:issue:`26466`)
- Bug in :class:`format` in which floating point complex numbers were not being formatted to proper display precision and trimming (:issue:`25514`)
- Bug in error messages in :meth:`DataFrame.corr` and :meth:`Series.corr`. Added the possibility of using a callable. (:issue:`25729`)
- Bug in :meth:`Series.divmod` and :meth:`Series.rdivmod` which would raise an (incorrect) ``ValueError`` rather than return a pair of :class:`Series` objects as result (:issue:`25557`)
- Raises a helpful exception when a non-numeric index is sent to :meth:`interpolate` with methods which require numeric index. (:issue:`21662`)
- Bug in :meth:`~pandas.eval` when comparing floats with scalar operators, for example: ``x < -0.1`` (:issue:`25928`)
- Fixed bug where casting all-boolean array to integer extension array failed (:issue:`25211`)
-
-

Conversion
^^^^^^^^^^

- Bug in :func:`DataFrame.astype()` when passing a dict of columns and types the ``errors`` parameter was ignored. (:issue:`25905`)
-
-

Strings
^^^^^^^

- Bug in the ``__name__`` attribute of several methods of :class:`Series.str`, which were set incorrectly (:issue:`23551`)
-
-


Interval
^^^^^^^^

- Construction of :class:`Interval` is restricted to numeric, :class:`Timestamp` and :class:`Timedelta` endpoints (:issue:`23013`)
- Fixed bug in :class:`Series`/:class:`DataFrame` not displaying ``NaN`` in :class:`IntervalIndex` with missing values (:issue:`25984`)
-

Indexing
^^^^^^^^

- Improved exception message when calling :meth:`DataFrame.iloc` with a list of non-numeric objects (:issue:`25753`).
- Bug in :meth:`DataFrame.loc` and :meth:`Series.loc` where ``KeyError`` was not raised for a ``MultiIndex`` when the key was less than or equal to the number of levels in the :class:`MultiIndex` (:issue:`14885`).
- Bug in which :meth:`DataFrame.append` produced an erroneous warning indicating that a ``KeyError`` will be thrown in the future when the data to be appended contains new columns (:issue:`22252`).
- Bug in which :meth:`DataFrame.to_csv` caused a segfault for a reindexed data frame, when the indices were single-level :class:`MultiIndex` (:issue:`26303`).
- Fixed bug where assigning a :class:`arrays.PandasArray` to a :class:`pandas.core.frame.DataFrame` would raise error (:issue:`26390`)
- Allow keyword arguments for callable local reference used in the :meth:`DataFrame.query` string (:issue:`26426`)


Missing
^^^^^^^

- Fixed misleading exception message in :meth:`Series.interpolate` if argument ``order`` is required, but omitted (:issue:`10633`, :issue:`24014`).
- Fixed class type displayed in exception message in :meth:`DataFrame.dropna` if invalid ``axis`` parameter passed (:issue:`25555`)
-

MultiIndex
^^^^^^^^^^

- Bug in which incorrect exception raised by :class:`Timedelta` when testing the membership of :class:`MultiIndex` (:issue:`24570`)
-

I/O
^^^

- Bug in :func:`DataFrame.to_html()` where values were truncated using display options instead of outputting the full content (:issue:`17004`)
- Fixed bug in missing text when using :meth:`to_clipboard` if copying utf-16 characters in Python 3 on Windows (:issue:`25040`)
- Bug in :func:`read_json` for ``orient='table'`` when it tries to infer dtypes by default, which is not applicable as dtypes are already defined in the JSON schema (:issue:`21345`)
- Bug in :func:`read_json` for ``orient='table'`` and float index, as it infers index dtype by default, which is not applicable because index dtype is already defined in the JSON schema (:issue:`25433`)
- Bug in :func:`read_json` for ``orient='table'`` and string of float column names, as it makes a column name type conversion to :class:`Timestamp`, which is not applicable because column names are already defined in the JSON schema (:issue:`25435`)
- Bug in :func:`json_normalize` for ``errors='ignore'`` where missing values in the input data, were filled in resulting ``DataFrame`` with the string ``"nan"`` instead of ``numpy.nan`` (:issue:`25468`)
- :meth:`DataFrame.to_html` now raises ``TypeError`` when using an invalid type for the ``classes`` parameter instead of ``AsseertionError`` (:issue:`25608`)
- Bug in :meth:`DataFrame.to_string` and :meth:`DataFrame.to_latex` that would lead to incorrect output when the ``header`` keyword is used (:issue:`16718`)
- Bug in :func:`read_csv` not properly interpreting the UTF8 encoded filenames on Windows on Python 3.6+ (:issue:`15086`)
- Improved performance in :meth:`pandas.read_stata` and :class:`pandas.io.stata.StataReader` when converting columns that have missing values (:issue:`25772`)
- Bug in :meth:`DataFrame.to_html` where header numbers would ignore display options when rounding (:issue:`17280`)
- Bug in :func:`read_hdf` not properly closing store after a ``KeyError`` is raised (:issue:`25766`)
- Bug in ``read_csv`` which would not raise ``ValueError`` if a column index in ``usecols`` was out of bounds (:issue:`25623`)
- Improved the explanation for the failure when value labels are repeated in Stata dta files and suggested work-arounds (:issue:`25772`)
- Improved :meth:`pandas.read_stata` and :class:`pandas.io.stata.StataReader` to read incorrectly formatted 118 format files saved by Stata (:issue:`25960`)
- Improved the ``col_space`` parameter in :meth:`DataFrame.to_html` to accept a string so CSS length values can be set correctly (:issue:`25941`)
- Fixed bug in loading objects from S3 that contain ``#`` characters in the URL (:issue:`25945`)
- Adds ``use_bqstorage_api`` parameter to :func:`read_gbq` to speed up downloads of large data frames. This feature requires version 0.10.0 of the ``pandas-gbq`` library as well as the ``google-cloud-bigquery-storage`` and ``fastavro`` libraries. (:issue:`26104`)
- Fixed memory leak in :meth:`DataFrame.to_json` when dealing with numeric data (:issue:`24889`)
- Bug in :func:`read_json` where date strings with ``Z`` were not converted to a UTC timezone (:issue:`26168`)
- Added ``cache_dates=True`` parameter to :meth:`read_csv`, which allows to cache unique dates when they are parsed (:issue:`25990`)
- :meth:`DataFrame.to_excel` now raises a ``ValueError`` when the caller's dimensions exceed the limitations of Excel (:issue:`26051`)
- :func:`read_excel` now raises a ``ValueError`` when input is of type :class:`pandas.io.excel.ExcelFile` and ``engine`` param is passed since :class:`pandas.io.excel.ExcelFile` has an engine defined (:issue:`26566`)
- Bug while selecting from :class:`HDFStore` with ``where=''`` specified (:issue:`26610`).

Plotting
^^^^^^^^

- Fixed bug where :class:`api.extensions.ExtensionArray` could not be used in matplotlib plotting (:issue:`25587`)
- Bug in an error message in :meth:`DataFrame.plot`. Improved the error message if non-numerics are passed to :meth:`DataFrame.plot` (:issue:`25481`)
- Bug in incorrect ticklabel positions when plotting an index that are non-numeric / non-datetime (:issue:`7612`, :issue:`15912`, :issue:`22334`)
- Fixed bug causing plots of :class:`PeriodIndex` timeseries to fail if the frequency is a multiple of the frequency rule code (:issue:`14763`)
-
-
-

Groupby/Resample/Rolling
^^^^^^^^^^^^^^^^^^^^^^^^

- Bug in :meth:`pandas.core.resample.Resampler.agg` with a timezone aware index where ``OverflowError`` would raise when passing a list of functions (:issue:`22660`)
- Bug in :meth:`pandas.core.groupby.DataFrameGroupBy.nunique` in which the names of column levels were lost (:issue:`23222`)
- Bug in :func:`pandas.core.groupby.GroupBy.agg` when applying an aggregation function to timezone aware data (:issue:`23683`)
- Bug in :func:`pandas.core.groupby.GroupBy.first` and :func:`pandas.core.groupby.GroupBy.last` where timezone information would be dropped (:issue:`21603`)
- Bug in :func:`pandas.core.groupby.GroupBy.size` when grouping only NA values (:issue:`23050`)
- Bug in :func:`Series.groupby` where ``observed`` kwarg was previously ignored (:issue:`24880`)
- Bug in :func:`Series.groupby` where using ``groupby`` with a :class:`MultiIndex` Series with a list of labels equal to the length of the series caused incorrect grouping (:issue:`25704`)
- Ensured that ordering of outputs in ``groupby`` aggregation functions is consistent across all versions of Python (:issue:`25692`)
- Ensured that result group order is correct when grouping on an ordered ``Categorical`` and specifying ``observed=True`` (:issue:`25871`, :issue:`25167`)
- Bug in :meth:`pandas.core.window.Rolling.min` and :meth:`pandas.core.window.Rolling.max` that caused a memory leak (:issue:`25893`)
- Bug in :meth:`pandas.core.window.Rolling.count` and ``pandas.core.window.Expanding.count`` was previously ignoring the ``axis`` keyword (:issue:`13503`)
- Bug in :meth:`pandas.core.groupby.GroupBy.idxmax` and :meth:`pandas.core.groupby.GroupBy.idxmin` with datetime column would return incorrect dtype (:issue:`25444`, :issue:`15306`)
- Bug in :meth:`pandas.core.groupby.GroupBy.cumsum`, :meth:`pandas.core.groupby.GroupBy.cumprod`, :meth:`pandas.core.groupby.GroupBy.cummin` and :meth:`pandas.core.groupby.GroupBy.cummax` with categorical column having absent categories, would return incorrect result or segfault (:issue:`16771`)
- Bug in :meth:`pandas.core.groupby.GroupBy.nth` where NA values in the grouping would return incorrect results (:issue:`26011`)
- Bug in :meth:`pandas.core.groupby.SeriesGroupBy.transform` where transforming an empty group would raise a ``ValueError`` (:issue:`26208`)
- Bug in :meth:`pandas.core.frame.DataFrame.groupby` where passing a :class:`pandas.core.groupby.grouper.Grouper` would return incorrect groups when using the ``.groups`` accessor (:issue:`26326`)
- Bug in :meth:`pandas.core.groupby.GroupBy.agg` where incorrect results are returned for uint64 columns. (:issue:`26310`)

Reshaping
^^^^^^^^^

- Bug in :func:`pandas.merge` adds a string of ``None``, if ``None`` is assigned in suffixes instead of remain the column name as-is (:issue:`24782`).
- Bug in :func:`merge` when merging by index name would sometimes result in an incorrectly numbered index (missing index values are now assigned NA) (:issue:`24212`, :issue:`25009`)
- :func:`to_records` now accepts dtypes to its ``column_dtypes`` parameter (:issue:`24895`)
- Bug in :func:`concat` where order of ``OrderedDict`` (and ``dict`` in Python 3.6+) is not respected, when passed in as  ``objs`` argument (:issue:`21510`)
- Bug in :func:`pivot_table` where columns with ``NaN`` values are dropped even if ``dropna`` argument is ``False``, when the ``aggfunc`` argument contains a ``list`` (:issue:`22159`)
- Bug in :func:`concat` where the resulting ``freq`` of two :class:`DatetimeIndex` with the same ``freq`` would be dropped (:issue:`3232`).
- Bug in :func:`merge` where merging with equivalent Categorical dtypes was raising an error (:issue:`22501`)
- bug in :class:`DataFrame` instantiating with a dict of iterators or generators (e.g. ``pd.DataFrame({'A': reversed(range(3))})``) raised an error (:issue:`26349`).
- Bug in :class:`DataFrame` instantiating with a ``range`` (e.g. ``pd.DataFrame(range(3))``) raised an error (:issue:`26342`).
- Bug in :class:`DataFrame` constructor when passing non-empty tuples would cause a segmentation fault (:issue:`25691`)
- Bug in :func:`Series.apply` failed when the series is a timezone aware :class:`DatetimeIndex` (:issue:`25959`)
- Bug in :func:`pandas.cut` where large bins could incorrectly raise an error due to an integer overflow (:issue:`26045`)
- Bug in :func:`DataFrame.sort_index` where an error is thrown when a multi-indexed ``DataFrame`` is sorted on all levels with the initial level sorted last (:issue:`26053`)
- Bug in :meth:`Series.nlargest` treats ``True`` as smaller than ``False`` (:issue:`26154`)

Sparse
^^^^^^

- Significant speedup in :class:`SparseArray` initialization that benefits most operations, fixing performance regression introduced in v0.20.0 (:issue:`24985`)
- Bug in :class:`SparseFrame` constructor where passing ``None`` as the data would cause ``default_fill_value`` to be ignored (:issue:`16807`)
- Bug in :class:`SparseDataFrame` when adding a column in which the length of values does not match length of index, ``AssertionError`` is raised instead of raising ``ValueError`` (:issue:`25484`)
- Introduce a better error message in :meth:`Series.sparse.from_coo` so it returns a ``TypeError`` for inputs that are not coo matrices (:issue:`26554`)

Other
^^^^^

- Removed unused C functions from vendored UltraJSON implementation (:issue:`26198`)
- Bug in :func:`factorize` when passing an ``ExtensionArray`` with a custom ``na_sentinel`` (:issue:`25696`).
- Allow :class:`Index` and :class:`RangeIndex` to be passed to numpy ``min`` and ``max`` functions (:issue:`26125`)

.. _whatsnew_0.250.contributors:

Contributors
~~~~~~~~~~~~

.. contributors:: v0.24.x..HEAD<|MERGE_RESOLUTION|>--- conflicted
+++ resolved
@@ -96,12 +96,9 @@
 - :meth:`DataFrame.query` and :meth:`DataFrame.eval` now supports quoting column names with backticks to refer to names with spaces (:issue:`6508`)
 - :func:`merge_asof` now gives a more clear error message when merge keys are categoricals that are not equal (:issue:`26136`)
 - :meth:`pandas.core.window.Rolling` supports exponential (or Poisson) window type (:issue:`21303`)
-<<<<<<< HEAD
-=======
 - Error message for missing required imports now includes the original import error's text (:issue:`23868`)
 - :class:`DatetimeIndex` and :class:`TimedeltaIndex` now have a ``mean`` method (:issue:`24757`)
 - :meth:`DataFrame.describe` now formats integer percentiles without decimal point (:issue:`26660`)
->>>>>>> 370054e3
 
 .. _whatsnew_0250.api_breaking:
 
