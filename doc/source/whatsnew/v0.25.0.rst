--- conflicted
+++ resolved
@@ -67,7 +67,41 @@
     df = pd.DataFrame([0], index=pd.DatetimeIndex(['2019-01-01'], tz='US/Pacific'))
     df['2019-01-01 12:00:00+04:00':'2019-01-01 13:00:00+04:00']
 
-<<<<<<< HEAD
+Concatenating Sparse Values
+^^^^^^^^^^^^^^^^^^^^^^^^^^^
+
+When passed DataFrames whose values are sparse, :func:`concat` will now return a
+Series or DataFrame with sparse values, rather than a ``SparseDataFrame`` (:issue:`25702`).
+
+.. ipython:: python
+
+   df = pd.DataFrame({"A": pd.SparseArray([0, 1])})
+
+*Previous Behavior:*
+
+.. code-block:: ipython
+
+   In [2]: type(pd.concat([df, df]))
+   pandas.core.sparse.frame.SparseDataFrame
+
+*New Behavior:*
+
+.. ipython:: python
+
+   type(pd.concat([df, df]))
+
+
+This now matches the existing behavior of :class:`concat` on ``Series`` with sparse values.
+:func:`concat` will continue to return a ``SparseDataFrame`` when all the values
+are instances of ``SparseDataFrame``.
+
+This change also affects routines using :func:`concat` internally, like :func:`get_dummies`,
+which now returns a :class:`DataFrame` in all cases (previously a ``SparseDataFrame`` was
+returned if all the columns were dummy encoded, and a :class:`DataFrame` otherwise).
+
+Providing any ``SparseSeries`` or ``SparseDataFrame`` to :func:`concat` will
+cause a ``SparseSeries`` or ``SparseDataFrame`` to be returned, as before.
+
 .. _whatsnew_0250.api_breaking.incompatible_index_unions
 
 Incompatible Index Type Unions
@@ -95,43 +129,6 @@
 
     pd.period_range('19910905', periods=2).union(pd.Int64Index([1, 2, 3]))
     pd.Index([], dtype=object).union(pd.Index([1, 2, 3]))
-=======
-Concatenating Sparse Values
-^^^^^^^^^^^^^^^^^^^^^^^^^^^
-
-When passed DataFrames whose values are sparse, :func:`concat` will now return a
-Series or DataFrame with sparse values, rather than a ``SparseDataFrame`` (:issue:`25702`).
-
-.. ipython:: python
-
-   df = pd.DataFrame({"A": pd.SparseArray([0, 1])})
-
-*Previous Behavior:*
-
-.. code-block:: ipython
-
-   In [2]: type(pd.concat([df, df]))
-   pandas.core.sparse.frame.SparseDataFrame
-
-*New Behavior:*
-
-.. ipython:: python
-
-   type(pd.concat([df, df]))
-
-
-This now matches the existing behavior of :class:`concat` on ``Series`` with sparse values.
-:func:`concat` will continue to return a ``SparseDataFrame`` when all the values
-are instances of ``SparseDataFrame``.
-
-This change also affects routines using :func:`concat` internally, like :func:`get_dummies`,
-which now returns a :class:`DataFrame` in all cases (previously a ``SparseDataFrame`` was
-returned if all the columns were dummy encoded, and a :class:`DataFrame` otherwise).
-
-Providing any ``SparseSeries`` or ``SparseDataFrame`` to :func:`concat` will
-cause a ``SparseSeries`` or ``SparseDataFrame`` to be returned, as before.
-
->>>>>>> fc24c2cd
 
 .. _whatsnew_0250.api_breaking.deps:
 
