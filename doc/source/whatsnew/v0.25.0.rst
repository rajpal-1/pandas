--- conflicted
+++ resolved
@@ -255,14 +255,35 @@
 Deprecations
 ~~~~~~~~~~~~
 
+Sparse Subclasses
+^^^^^^^^^^^^^^^^^
+
+The ``SparseSeries`` and ``SparseDataFrame`` subclasses are deprecated. Their functionality is better-provided
+by a ``Series`` or ``DataFrame`` with sparse values.
+
+**Previous Way**
+
+.. ipython:: python
+   :okwarning:
+
+   df = pd.SparseDataFrame({"A": [0, 0, 1, 2]})
+   df.dtypes
+
+**New Way**
+
+.. ipython:: python
+
+   df = pd.DataFrame({"A": pd.SparseArray([0, 0, 1, 2])})
+   df.dtypes
+
+The memory usage of the two approaches is identical. See :ref:`sparse.migration` for more (:issue:`19239`).
+
+Other Deprecations
+^^^^^^^^^^^^^^^^^^
+
 - Deprecated the ``units=M`` (months) and ``units=Y`` (year) parameters for ``units`` of :func:`pandas.to_timedelta`, :func:`pandas.Timedelta` and :func:`pandas.TimedeltaIndex` (:issue:`16344`)
 - The functions :func:`pandas.to_datetime` and :func:`pandas.to_timedelta` have deprecated the ``box`` keyword. Instead, use :meth:`to_numpy` or :meth:`Timestamp.to_datetime64` or :meth:`Timedelta.to_timedelta64`. (:issue:`24416`)
-<<<<<<< HEAD
-- The ``SparseSeries`` and ``SparseDataFrame`` subclasses are deprecated. Use a ``DataFrame`` or ``Series`` with sparse values instead. See :ref:`sparse.migration` for more (:issue:`19239`).
-=======
 - The :meth:`DataFrame.compound` and :meth:`Series.compound` methods are deprecated and will be removed in a future version.
-
->>>>>>> 1263e1a9
 
 .. _whatsnew_0250.prior_deprecations:
 
