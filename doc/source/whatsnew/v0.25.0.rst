--- conflicted
+++ resolved
@@ -353,13 +353,9 @@
 - Bug in :meth:`DataFrame.to_string` and :meth:`DataFrame.to_latex` that would lead to incorrect output when the ``header`` keyword is used (:issue:`16718`)
 - Bug in :func:`read_csv` not properly interpreting the UTF8 encoded filenames on Windows on Python 3.6+ (:issue:`15086`)
 - Improved performance in :meth:`pandas.read_stata` and :class:`pandas.io.stata.StataReader` when converting columns that have missing values (:issue:`25772`)
-<<<<<<< HEAD
 - Bug in :meth:`DataFrame.to_html` where header numbers would ignore display options when rounding (:issue:`17280`)
-
-=======
 - Bug in :func:`read_hdf` not properly closing store after a ``KeyError`` is raised (:issue:`25766`)
 - Bug in ``read_csv`` which would not raise ``ValueError`` if a column index in ``usecols`` was out of bounds (:issue:`25623`)
->>>>>>> 4814a287
 
 Plotting
 ^^^^^^^^
