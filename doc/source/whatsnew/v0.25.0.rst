--- conflicted
+++ resolved
@@ -506,15 +506,9 @@
 - Improved performance of :meth:`read_csv` by much faster parsing of ``MM/YYYY`` and ``DD/MM/YYYY`` datetime formats (:issue:`25922`)
 - Improved performance of nanops for dtypes that cannot store NaNs. Speedup is particularly prominent for :meth:`Series.all` and :meth:`Series.any` (:issue:`25070`)
 - Improved performance of :meth:`Series.map` for dictionary mappers on categorical series by mapping the categories instead of mapping all values (:issue:`23785`)
-<<<<<<< HEAD
 - Improved performance of :meth:`IntervalIndex.intersection` (:issue:`24813`)
-- Improved performance of :meth:`read_csv` by faster concatenating date columns without extra conversion to string for integer/float zero
-  and float NaN; by faster checking the string for the possibility of being a date (:issue:`25754`)
-- Improved performance of :meth:`IntervalIndex.is_unique` by removing conversion to `MultiIndex` (:issue:`24813`)
-=======
 - Improved performance of :meth:`read_csv` by faster concatenating date columns without extra conversion to string for integer/float zero and float ``NaN``; by faster checking the string for the possibility of being a date (:issue:`25754`)
 - Improved performance of :attr:`IntervalIndex.is_unique` by removing conversion to ``MultiIndex`` (:issue:`24813`)
->>>>>>> c07d71d1
 
 .. _whatsnew_0250.bug_fixes:
 
