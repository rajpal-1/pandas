--- conflicted
+++ resolved
@@ -992,13 +992,8 @@
 ^^^^^^^^^^^
 
 - Bug in :func:`DataFrame.at` and :func:`Series.at` that would raise exception if the index was a :class:`CategoricalIndex` (:issue:`20629`)
-<<<<<<< HEAD
-- Fixed bug in comparison of ordered :class:`Categorical` that contained missing values with a scalar which sometimes incorrectly resulted in True (:issue:`26504`)
--
-=======
 - Fixed bug in comparison of ordered :class:`Categorical` that contained missing values with a scalar which sometimes incorrectly resulted in ``True`` (:issue:`26504`)
 - Bug in :meth:`DataFrame.dropna` when the :class:`DataFrame` has a :class:`CategoricalIndex` containing :class:`Interval` objects incorrectly raised a ``TypeError`` (:issue:`25087`)
->>>>>>> 2ae51526
 
 Datetimelike
 ^^^^^^^^^^^^
