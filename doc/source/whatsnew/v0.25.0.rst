.. _whatsnew_0250:

What's New in 0.25.0 (April XX, 2019)
-------------------------------------

.. warning::

   Starting with the 0.25.x series of releases, pandas only supports Python 3.5 and higher.
   See :ref:`install.dropping-27` for more details.

{{ header }}

These are the changes in pandas 0.25.0. See :ref:`release` for a full changelog
including other versions of pandas.


.. _whatsnew_0250.enhancements.other:

Other Enhancements
^^^^^^^^^^^^^^^^^^

- :meth:`Timestamp.replace` now supports the ``fold`` argument to disambiguate DST transition times (:issue:`25017`)
-
-

.. _whatsnew_0250.api_breaking:

Backwards incompatible API changes
~~~~~~~~~~~~~~~~~~~~~~~~~~~~~~~~~~

.. _whatsnew_0250.api.other:

Other API Changes
^^^^^^^^^^^^^^^^^

-
-
-

.. _whatsnew_0250.deprecations:

Deprecations
~~~~~~~~~~~~

- Deprecated the `M (months)` and `Y (year)` `units` parameter of :func: `pandas.to_timedelta`, :func: `pandas.Timedelta` and :func: `pandas.TimedeltaIndex` (:issue:`16344`)

.. _whatsnew_0250.prior_deprecations:

Removal of prior version deprecations/changes
~~~~~~~~~~~~~~~~~~~~~~~~~~~~~~~~~~~~~~~~~~~~~
- Removed (parts of) :class:`Panel` (:issue:`25047`,:issue:`25191`,:issue:`25231`)
-
-
-

.. _whatsnew_0250.performance:

Performance Improvements
~~~~~~~~~~~~~~~~~~~~~~~~

- Significant speedup in `SparseArray` initialization that benefits most operations, fixing performance regression introduced in v0.20.0 (:issue:`24985`)
- `DataFrame.to_stata()` is now faster when outputting data with any string or non-native endian columns (:issue:`25045`)
-


.. _whatsnew_0250.bug_fixes:

Bug Fixes
~~~~~~~~~

Categorical
^^^^^^^^^^^

-
-
-

Datetimelike
^^^^^^^^^^^^

-
-
-

Timedelta
^^^^^^^^^

-
-
-

Timezones
^^^^^^^^^

- Bug in :func:`to_datetime` with ``utc=True`` and datetime strings that would apply previously parsed UTC offsets to subsequent arguments (:issue:`24992`)
-
-

Numeric
^^^^^^^

- Bug in :meth:`to_numeric` in which large negative numbers were being improperly handled (:issue:`24910`)
- Bug in :meth:`to_numeric` in which numbers were being coerced to float, even though ``errors`` was not ``coerce`` (:issue:`24910`)
-
-
-


Conversion
^^^^^^^^^^

-
-
-

Strings
^^^^^^^

-
-
-


Interval
^^^^^^^^

-
-
-

Indexing
^^^^^^^^

-
-
-


Missing
^^^^^^^

-
-
-

MultiIndex
^^^^^^^^^^

-
-
-


I/O
^^^

<<<<<<< HEAD
- Bug in :func:`DataFrame.to_html()` where values were truncated using display options instead of outputting the full content (:issue:`17004`)
=======
- Fixed bug in missing text when using :meth:`to_clipboard` if copying utf-16 characters in Python 3 on Windows (:issue:`25040`)
-
>>>>>>> 5f73594d
-
-


Plotting
^^^^^^^^

-
-
-

Groupby/Resample/Rolling
^^^^^^^^^^^^^^^^^^^^^^^^

-
-
-


Reshaping
^^^^^^^^^

- Bug in :func:`pandas.merge` adds a string of ``None`` if ``None`` is assigned in suffixes instead of remain the column name as-is (:issue:`24782`).
- Bug in :func:`merge` when merging by index name would sometimes result in an incorrectly numbered index (:issue:`24212`)
- :func:`to_records` now accepts dtypes to its `column_dtypes` parameter (:issue:`24895`)
-


Sparse
^^^^^^

- Significant speedup in `SparseArray` initialization that benefits most operations, fixing performance regression introduced in v0.20.0 (:issue:`24985`)
-
-


Other
^^^^^

-
-
-


.. _whatsnew_0.250.contributors:

Contributors
~~~~~~~~~~~~

.. contributors:: v0.24.x..HEAD<|MERGE_RESOLUTION|>--- conflicted
+++ resolved
@@ -154,12 +154,9 @@
 I/O
 ^^^
 
-<<<<<<< HEAD
 - Bug in :func:`DataFrame.to_html()` where values were truncated using display options instead of outputting the full content (:issue:`17004`)
-=======
 - Fixed bug in missing text when using :meth:`to_clipboard` if copying utf-16 characters in Python 3 on Windows (:issue:`25040`)
 -
->>>>>>> 5f73594d
 -
 -
 
