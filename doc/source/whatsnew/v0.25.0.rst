.. _whatsnew_0250:

What's new in 0.25.0 (April XX, 2019)
-------------------------------------

.. warning::

   Starting with the 0.25.x series of releases, pandas only supports Python 3.5.3 and higher.
   See :ref:`install.dropping-27` for more details.

.. warning::

   The minimum supported Python version will be bumped to 3.6 in a future release.

.. warning::

   `Panel` has been fully removed. For N-D labeled data structures, please
   use `xarray <https://xarray.pydata.org/en/stable/>`_

.. warning::

   :func:`read_pickle` and :func:`read_msgpack` are only guaranteed backwards compatible back to
   pandas version 0.20.3 (:issue:`27082`)

{{ header }}

These are the changes in pandas 0.25.0. See :ref:`release` for a full changelog
including other versions of pandas.


Enhancements
~~~~~~~~~~~~

.. _whatsnew_0250.enhancements.agg_relabel:

Groupby aggregation with relabeling
^^^^^^^^^^^^^^^^^^^^^^^^^^^^^^^^^^^

Pandas has added special groupby behavior, known as "named aggregation", for naming the
output columns when applying multiple aggregation functions to specific columns (:issue:`18366`, :issue:`26512`).

.. ipython:: python

   animals = pd.DataFrame({'kind': ['cat', 'dog', 'cat', 'dog'],
                           'height': [9.1, 6.0, 9.5, 34.0],
                           'weight': [7.9, 7.5, 9.9, 198.0]})
   animals
   animals.groupby("kind").agg(
       min_height=pd.NamedAgg(column='height', aggfunc='min'),
       max_height=pd.NamedAgg(column='height', aggfunc='max'),
       average_weight=pd.NamedAgg(column='weight', aggfunc=np.mean),
   )

Pass the desired columns names as the ``**kwargs`` to ``.agg``. The values of ``**kwargs``
should be tuples where the first element is the column selection, and the second element is the
aggregation function to apply. Pandas provides the ``pandas.NamedAgg`` namedtuple to make it clearer
what the arguments to the function are, but plain tuples are accepted as well.

.. ipython:: python

   animals.groupby("kind").agg(
       min_height=('height', 'min'),
       max_height=('height', 'max'),
       average_weight=('weight', np.mean),
   )

Named aggregation is the recommended replacement for the deprecated "dict-of-dicts"
approach to naming the output of column-specific aggregations (:ref:`whatsnew_0200.api_breaking.deprecate_group_agg_dict`).

A similar approach is now available for Series groupby objects as well. Because there's no need for
column selection, the values can just be the functions to apply

.. ipython:: python

   animals.groupby("kind").height.agg(
       min_height="min",
       max_height="max",
   )


This type of aggregation is the recommended alternative to the deprecated behavior when passing
a dict to a Series groupby aggregation (:ref:`whatsnew_0200.api_breaking.deprecate_group_agg_dict`).

See :ref:`groupby.aggregate.named` for more.

.. _whatsnew_0250.enhancements.multiple_lambdas:

Groupby Aggregation with multiple lambdas
^^^^^^^^^^^^^^^^^^^^^^^^^^^^^^^^^^^^^^^^^

You can now provide multiple lambda functions to a list-like aggregation in
:class:`pandas.core.groupby.GroupBy.agg` (:issue:`26430`).

.. ipython:: python

   animals.groupby('kind').height.agg([
       lambda x: x.iloc[0], lambda x: x.iloc[-1]
   ])

   animals.groupby('kind').agg([
       lambda x: x.iloc[0] - x.iloc[1],
       lambda x: x.iloc[0] + x.iloc[1]
   ])

Previously, these raised a ``SpecificationError``.

.. _whatsnew_0250.enhancements.multi_index_repr:

Better repr for MultiIndex
^^^^^^^^^^^^^^^^^^^^^^^^^^

Printing of :class:`MultiIndex` instances now shows tuples of each row and ensures
that the tuple items are vertically aligned, so it's now easier to understand
the structure of the ``MultiIndex``. (:issue:`13480`):

The repr now looks like this:

.. ipython:: python

   pd.MultiIndex.from_product([['a', 'abc'], range(500)])

Previously, outputting a :class:`MultiIndex` printed all the ``levels`` and
``codes`` of the ``MultiIndex``, which was visually unappealing and made
the output more difficult to navigate. For example (limiting the range to 5):

.. code-block:: ipython

   In [1]: pd.MultiIndex.from_product([['a', 'abc'], range(5)])
   Out[1]: MultiIndex(levels=[['a', 'abc'], [0, 1, 2, 3]],
      ...:            codes=[[0, 0, 0, 0, 1, 1, 1, 1], [0, 1, 2, 3, 0, 1, 2, 3]])

In the new repr, all values will be shown, if the number of rows is smaller
than :attr:`options.display.max_seq_items` (default: 100 items). Horizontally,
the output will truncate, if it's wider than :attr:`options.display.width`
(default: 80 characters).


.. _whatsnew_0250.enhancements.other:

Other enhancements
^^^^^^^^^^^^^^^^^^
- :func:`DataFrame.plot` keywords ``logy``, ``logx`` and ``loglog`` can now accept the value ``'sym'`` for symlog scaling. (:issue:`24867`)
- Added support for ISO week year format ('%G-%V-%u') when parsing datetimes using :meth:`to_datetime` (:issue:`16607`)
- Indexing of ``DataFrame`` and ``Series`` now accepts zerodim ``np.ndarray`` (:issue:`24919`)
- :meth:`Timestamp.replace` now supports the ``fold`` argument to disambiguate DST transition times (:issue:`25017`)
- :meth:`DataFrame.at_time` and :meth:`Series.at_time` now support :meth:`datetime.time` objects with timezones (:issue:`24043`)
- :meth:`DataFrame.pivot_table` now accepts an ``observed`` parameter which is passed to underlying calls to :meth:`DataFrame.groupby` to speed up grouping categorical data. (:issue:`24923`)
- ``Series.str`` has gained :meth:`Series.str.casefold` method to removes all case distinctions present in a string (:issue:`25405`)
- :meth:`DataFrame.set_index` now works for instances of ``abc.Iterator``, provided their output is of the same length as the calling frame (:issue:`22484`, :issue:`24984`)
- :meth:`DatetimeIndex.union` now supports the ``sort`` argument. The behavior of the sort parameter matches that of :meth:`Index.union` (:issue:`24994`)
- :meth:`RangeIndex.union` now supports the ``sort`` argument. If ``sort=False`` an unsorted ``Int64Index`` is always returned. ``sort=None`` is the default and returns a monotonically increasing ``RangeIndex`` if possible or a sorted ``Int64Index`` if not (:issue:`24471`)
- :meth:`TimedeltaIndex.intersection` now also supports the ``sort`` keyword (:issue:`24471`)
- :meth:`DataFrame.rename` now supports the ``errors`` argument to raise errors when attempting to rename nonexistent keys (:issue:`13473`)
- Added :ref:`api.frame.sparse` for working with a ``DataFrame`` whose values are sparse (:issue:`25681`)
- :class:`RangeIndex` has gained :attr:`~RangeIndex.start`, :attr:`~RangeIndex.stop`, and :attr:`~RangeIndex.step` attributes (:issue:`25710`)
- :class:`datetime.timezone` objects are now supported as arguments to timezone methods and constructors (:issue:`25065`)
- :meth:`DataFrame.query` and :meth:`DataFrame.eval` now supports quoting column names with backticks to refer to names with spaces (:issue:`6508`)
- :func:`merge_asof` now gives a more clear error message when merge keys are categoricals that are not equal (:issue:`26136`)
- :meth:`pandas.core.window.Rolling` supports exponential (or Poisson) window type (:issue:`21303`)
- Error message for missing required imports now includes the original import error's text (:issue:`23868`)
- :class:`DatetimeIndex` and :class:`TimedeltaIndex` now have a ``mean`` method (:issue:`24757`)
- :meth:`DataFrame.describe` now formats integer percentiles without decimal point (:issue:`26660`)
- Added support for reading SPSS .sav files using :func:`read_spss` (:issue:`26537`)
- Added new option ``plotting.backend`` to be able to select a plotting backend different than the existing ``matplotlib`` one. Use ``pandas.set_option('plotting.backend', '<backend-module>')`` where ``<backend-module`` is a library implementing the pandas plotting API (:issue:`14130`)
- :class:`pandas.offsets.BusinessHour` supports multiple opening hours intervals (:issue:`15481`)
- :func:`read_excel` can now use ``openpyxl`` to read Excel files via the ``engine='openpyxl'`` argument. This will become the default in a future release (:issue:`11499`)

.. _whatsnew_0250.api_breaking:

Backwards incompatible API changes
~~~~~~~~~~~~~~~~~~~~~~~~~~~~~~~~~~

.. _whatsnew_0250.api_breaking.utc_offset_indexing:


Indexing with date strings with UTC offsets
^^^^^^^^^^^^^^^^^^^^^^^^^^^^^^^^^^^^^^^^^^^

Indexing a :class:`DataFrame` or :class:`Series` with a :class:`DatetimeIndex` with a
date string with a UTC offset would previously ignore the UTC offset. Now, the UTC offset
is respected in indexing. (:issue:`24076`, :issue:`16785`)

.. ipython:: python

    df = pd.DataFrame([0], index=pd.DatetimeIndex(['2019-01-01'], tz='US/Pacific'))
    df

*Previous behavior*:

.. code-block:: ipython

    In [3]: df['2019-01-01 00:00:00+04:00':'2019-01-01 01:00:00+04:00']
    Out[3]:
                               0
    2019-01-01 00:00:00-08:00  0

*New behavior*:

.. ipython:: python

    df['2019-01-01 12:00:00+04:00':'2019-01-01 13:00:00+04:00']


.. _whatsnew_0250.api_breaking.multi_indexing:


``MultiIndex`` constructed from levels and codes
^^^^^^^^^^^^^^^^^^^^^^^^^^^^^^^^^^^^^^^^^^^^^^^^

Constructing a :class:`MultiIndex` with ``NaN`` levels or codes value < -1 was allowed previously.
Now, construction with codes value < -1 is not allowed and ``NaN`` levels' corresponding codes
would be reassigned as -1. (:issue:`19387`)

*Previous behavior*:

.. code-block:: ipython

    In [1]: pd.MultiIndex(levels=[[np.nan, None, pd.NaT, 128, 2]],
       ...:               codes=[[0, -1, 1, 2, 3, 4]])
       ...:
    Out[1]: MultiIndex(levels=[[nan, None, NaT, 128, 2]],
                       codes=[[0, -1, 1, 2, 3, 4]])

    In [2]: pd.MultiIndex(levels=[[1, 2]], codes=[[0, -2]])
    Out[2]: MultiIndex(levels=[[1, 2]],
                       codes=[[0, -2]])

*New behavior*:

.. ipython:: python
    :okexcept:

    pd.MultiIndex(levels=[[np.nan, None, pd.NaT, 128, 2]],
                  codes=[[0, -1, 1, 2, 3, 4]])
    pd.MultiIndex(levels=[[1, 2]], codes=[[0, -2]])


.. _whatsnew_0250.api_breaking.groupby_apply_first_group_once:

``Groupby.apply`` on ``DataFrame`` evaluates first group only once
^^^^^^^^^^^^^^^^^^^^^^^^^^^^^^^^^^^^^^^^^^^^^^^^^^^^^^^^^^^^^^^^^^

The implementation of :meth:`DataFrameGroupBy.apply() <pandas.core.groupby.DataFrameGroupBy.apply>`
previously evaluated the supplied function consistently twice on the first group
to infer if it is safe to use a fast code path. Particularly for functions with
side effects, this was an undesired behavior and may have led to surprises. (:issue:`2936`, :issue:`2656`, :issue:`7739`, :issue:`10519`, :issue:`12155`, :issue:`20084`, :issue:`21417`)

Now every group is evaluated only a single time.

.. ipython:: python

    df = pd.DataFrame({"a": ["x", "y"], "b": [1, 2]})
    df

    def func(group):
        print(group.name)
        return group

*Previous behavior*:

.. code-block:: python

   In [3]: df.groupby('a').apply(func)
   x
   x
   y
   Out[3]:
      a  b
   0  x  1
   1  y  2

*New behavior*:

.. ipython:: python

    df.groupby("a").apply(func)


Concatenating sparse values
^^^^^^^^^^^^^^^^^^^^^^^^^^^

When passed DataFrames whose values are sparse, :func:`concat` will now return a
:class:`Series` or :class:`DataFrame` with sparse values, rather than a :class:`SparseDataFrame` (:issue:`25702`).

.. ipython:: python

   df = pd.DataFrame({"A": pd.SparseArray([0, 1])})

*Previous behavior*:

.. code-block:: ipython

   In [2]: type(pd.concat([df, df]))
   pandas.core.sparse.frame.SparseDataFrame

*New behavior*:

.. ipython:: python

   type(pd.concat([df, df]))


This now matches the existing behavior of :class:`concat` on ``Series`` with sparse values.
:func:`concat` will continue to return a ``SparseDataFrame`` when all the values
are instances of ``SparseDataFrame``.

This change also affects routines using :func:`concat` internally, like :func:`get_dummies`,
which now returns a :class:`DataFrame` in all cases (previously a ``SparseDataFrame`` was
returned if all the columns were dummy encoded, and a :class:`DataFrame` otherwise).

Providing any ``SparseSeries`` or ``SparseDataFrame`` to :func:`concat` will
cause a ``SparseSeries`` or ``SparseDataFrame`` to be returned, as before.

The ``.str``-accessor performs stricter type checks
^^^^^^^^^^^^^^^^^^^^^^^^^^^^^^^^^^^^^^^^^^^^^^^^^^^

Due to the lack of more fine-grained dtypes, :attr:`Series.str` so far only checked whether the data was
of ``object`` dtype. :attr:`Series.str` will now infer the dtype data *within* the Series; in particular,
``'bytes'``-only data will raise an exception (except for :meth:`Series.str.decode`, :meth:`Series.str.get`,
:meth:`Series.str.len`, :meth:`Series.str.slice`), see :issue:`23163`, :issue:`23011`, :issue:`23551`.

*Previous behavior*:

.. code-block:: python

    In [1]: s = pd.Series(np.array(['a', 'ba', 'cba'], 'S'), dtype=object)

    In [2]: s
    Out[2]:
    0      b'a'
    1     b'ba'
    2    b'cba'
    dtype: object

    In [3]: s.str.startswith(b'a')
    Out[3]:
    0     True
    1    False
    2    False
    dtype: bool

*New behavior*:

.. ipython:: python
    :okexcept:

    s = pd.Series(np.array(['a', 'ba', 'cba'], 'S'), dtype=object)
    s
    s.str.startswith(b'a')

.. _whatsnew_0250.api_breaking.groupby_categorical:

Categorical dtypes are preserved during groupby
~~~~~~~~~~~~~~~~~~~~~~~~~~~~~~~~~~~~~~~~~~~~~~~

Previously, columns that were categorical, but not the groupby key(s) would be converted to ``object`` dtype during groupby operations. Pandas now will preserve these dtypes. (:issue:`18502`)

.. ipython:: python

   df = pd.DataFrame(
       {'payload': [-1, -2, -1, -2],
        'col': pd.Categorical(["foo", "bar", "bar", "qux"], ordered=True)})
   df
   df.dtypes

*Previous Behavior*:

.. code-block:: python

   In [5]: df.groupby('payload').first().col.dtype
   Out[5]: dtype('O')

*New Behavior*:

.. ipython:: python

   df.groupby('payload').first().col.dtype


.. _whatsnew_0250.api_breaking.incompatible_index_unions:

Incompatible Index type unions
^^^^^^^^^^^^^^^^^^^^^^^^^^^^^^

When performing :func:`Index.union` operations between objects of incompatible dtypes,
the result will be a base :class:`Index` of dtype ``object``. This behavior holds true for
unions between :class:`Index` objects that previously would have been prohibited. The dtype
of empty :class:`Index` objects will now be evaluated before performing union operations
rather than simply returning the other :class:`Index` object. :func:`Index.union` can now be
considered commutative, such that ``A.union(B) == B.union(A)`` (:issue:`23525`).

*Previous behavior*:

.. code-block:: python

    In [1]: pd.period_range('19910905', periods=2).union(pd.Int64Index([1, 2, 3]))
    ...
    ValueError: can only call with other PeriodIndex-ed objects

    In [2]: pd.Index([], dtype=object).union(pd.Index([1, 2, 3]))
    Out[2]: Int64Index([1, 2, 3], dtype='int64')

*New behavior*:

.. ipython:: python

    pd.period_range('19910905', periods=2).union(pd.Int64Index([1, 2, 3]))
    pd.Index([], dtype=object).union(pd.Index([1, 2, 3]))

Note that integer- and floating-dtype indexes are considered "compatible". The integer
values are coerced to floating point, which may result in loss of precision. See
:ref:`indexing.set_ops` for more.


``DataFrame`` groupby ffill/bfill no longer return group labels
^^^^^^^^^^^^^^^^^^^^^^^^^^^^^^^^^^^^^^^^^^^^^^^^^^^^^^^^^^^^^^^

The methods ``ffill``, ``bfill``, ``pad`` and ``backfill`` of
:class:`DataFrameGroupBy <pandas.core.groupby.DataFrameGroupBy>`
previously included the group labels in the return value, which was
inconsistent with other groupby transforms. Now only the filled values
are returned. (:issue:`21521`)

.. ipython:: python

    df = pd.DataFrame({"a": ["x", "y"], "b": [1, 2]})
    df

*Previous behavior*:

.. code-block:: python

   In [3]: df.groupby("a").ffill()
   Out[3]:
      a  b
   0  x  1
   1  y  2

*New behavior*:

.. ipython:: python

    df.groupby("a").ffill()

``DataFrame`` describe on an empty categorical / object column will return top and freq
^^^^^^^^^^^^^^^^^^^^^^^^^^^^^^^^^^^^^^^^^^^^^^^^^^^^^^^^^^^^^^^^^^^^^^^^^^^^^^^^^^^^^^^

When calling :meth:`DataFrame.describe` with an empty categorical / object
column, the 'top' and 'freq' columns were previously omitted, which was inconsistent with
the output for non-empty columns. Now the 'top' and 'freq' columns will always be included,
with :attr:`numpy.nan` in the case of an empty :class:`DataFrame` (:issue:`26397`)

.. ipython:: python

   df = pd.DataFrame({"empty_col": pd.Categorical([])})
   df

*Previous behavior*:

.. code-block:: python

   In [3]: df.describe()
   Out[3]:
           empty_col
   count           0
   unique          0

*New behavior*:

.. ipython:: python

    df.describe()

``__str__`` methods now call ``__repr__`` rather than vice versa
^^^^^^^^^^^^^^^^^^^^^^^^^^^^^^^^^^^^^^^^^^^^^^^^^^^^^^^^^^^^^^^^

Pandas has until now mostly defined string representations in a Pandas objects's
``__str__``/``__unicode__``/``__bytes__`` methods, and called ``__str__`` from the ``__repr__``
method, if a specific ``__repr__`` method is not found. This is not needed for Python3.
In Pandas 0.25, the string representations of Pandas objects are now generally
defined in ``__repr__``, and calls to ``__str__`` in general now pass the call on to
the ``__repr__``, if a specific ``__str__`` method doesn't exist, as is standard for Python.
This change is backward compatible for direct usage of Pandas, but if you subclass
Pandas objects *and* give your subclasses specific ``__str__``/``__repr__`` methods,
you may have to adjust your ``__str__``/``__repr__`` methods (:issue:`26495`).

.. _whatsnew_0250.api_breaking.interval_indexing:


Indexing an ``IntervalIndex`` with ``Interval`` objects
^^^^^^^^^^^^^^^^^^^^^^^^^^^^^^^^^^^^^^^^^^^^^^^^^^^^^^^

Indexing methods for :class:`IntervalIndex` have been modified to require exact matches only for :class:`Interval` queries.
``IntervalIndex`` methods previously matched on any overlapping ``Interval``.  Behavior with scalar points, e.g. querying
with an integer, is unchanged (:issue:`16316`).

.. ipython:: python

   ii = pd.IntervalIndex.from_tuples([(0, 4), (1, 5), (5, 8)])
   ii

The ``in`` operator (``__contains__``) now only returns ``True`` for exact matches to ``Intervals`` in the ``IntervalIndex``, whereas
this would previously return ``True`` for any ``Interval`` overlapping an ``Interval`` in the ``IntervalIndex``.

*Previous behavior*:

.. code-block:: python

   In [4]: pd.Interval(1, 2, closed='neither') in ii
   Out[4]: True

   In [5]: pd.Interval(-10, 10, closed='both') in ii
   Out[5]: True

*New behavior*:

.. ipython:: python

   pd.Interval(1, 2, closed='neither') in ii
   pd.Interval(-10, 10, closed='both') in ii

The :meth:`~IntervalIndex.get_loc` method now only returns locations for exact matches to ``Interval`` queries, as opposed to the previous behavior of
returning locations for overlapping matches.  A ``KeyError`` will be raised if an exact match is not found.

*Previous behavior*:

.. code-block:: python

   In [6]: ii.get_loc(pd.Interval(1, 5))
   Out[6]: array([0, 1])

   In [7]: ii.get_loc(pd.Interval(2, 6))
   Out[7]: array([0, 1, 2])

*New behavior*:

.. code-block:: python

   In [6]: ii.get_loc(pd.Interval(1, 5))
   Out[6]: 1

   In [7]: ii.get_loc(pd.Interval(2, 6))
   ---------------------------------------------------------------------------
   KeyError: Interval(2, 6, closed='right')

Likewise, :meth:`~IntervalIndex.get_indexer` and :meth:`~IntervalIndex.get_indexer_non_unique` will also only return locations for exact matches
to ``Interval`` queries, with ``-1`` denoting that an exact match was not found.

These indexing changes extend to querying a :class:`Series` or :class:`DataFrame` with an ``IntervalIndex`` index.

.. ipython:: python

   s = pd.Series(list('abc'), index=ii)
   s

Selecting from a ``Series`` or ``DataFrame`` using ``[]`` (``__getitem__``) or ``loc`` now only returns exact matches for ``Interval`` queries.

*Previous behavior*:

.. code-block:: python

   In [8]: s[pd.Interval(1, 5)]
   Out[8]:
   (0, 4]    a
   (1, 5]    b
   dtype: object

   In [9]: s.loc[pd.Interval(1, 5)]
   Out[9]:
   (0, 4]    a
   (1, 5]    b
   dtype: object

*New behavior*:

.. ipython:: python

   s[pd.Interval(1, 5)]
   s.loc[pd.Interval(1, 5)]

Similarly, a ``KeyError`` will be raised for non-exact matches instead of returning overlapping matches.

*Previous behavior*:

.. code-block:: python

   In [9]: s[pd.Interval(2, 3)]
   Out[9]:
   (0, 4]    a
   (1, 5]    b
   dtype: object

   In [10]: s.loc[pd.Interval(2, 3)]
   Out[10]:
   (0, 4]    a
   (1, 5]    b
   dtype: object

*New behavior*:

.. code-block:: python

   In [6]: s[pd.Interval(2, 3)]
   ---------------------------------------------------------------------------
   KeyError: Interval(2, 3, closed='right')

   In [7]: s.loc[pd.Interval(2, 3)]
   ---------------------------------------------------------------------------
   KeyError: Interval(2, 3, closed='right')

The :meth:`~IntervalIndex.overlaps` method can be used to create a boolean indexer that replicates the
previous behavior of returning overlapping matches.

*New behavior*:

.. ipython:: python

   idxr = s.index.overlaps(pd.Interval(2, 3))
   idxr
   s[idxr]
   s.loc[idxr]

.. _whatsnew_0250.api_breaking.deps:

Increased minimum versions for dependencies
^^^^^^^^^^^^^^^^^^^^^^^^^^^^^^^^^^^^^^^^^^^

Due to dropping support for Python 2.7, a number of optional dependencies have updated minimum versions (:issue:`25725`, :issue:`24942`, :issue:`25752`).
Independently, some minimum supported versions of dependencies were updated (:issue:`23519`, :issue:`25554`).
If installed, we now require:

+-----------------+-----------------+----------+
| Package         | Minimum Version | Required |
+=================+=================+==========+
| numpy           | 1.13.3          |    X     |
+-----------------+-----------------+----------+
| pytz            | 2015.4          |    X     |
+-----------------+-----------------+----------+
| python-dateutil | 2.6.1           |    X     |
+-----------------+-----------------+----------+
| bottleneck      | 1.2.1           |          |
+-----------------+-----------------+----------+
| numexpr         | 2.6.2           |          |
+-----------------+-----------------+----------+
| pytest (dev)    | 4.0.2           |          |
+-----------------+-----------------+----------+

For `optional libraries <https://dev.pandas.io/install.html#dependencies>`_ the general recommendation is to use the latest version.
The following table lists the lowest version per library that is currently being tested throughout the development of pandas.
Optional libraries below the lowest tested version may still work, but are not considered supported.

+-----------------+-----------------+
| Package         | Minimum Version |
+=================+=================+
| beautifulsoup4  | 4.6.0           |
+-----------------+-----------------+
| fastparquet     | 0.2.1           |
+-----------------+-----------------+
| gcsfs           | 0.2.2           |
+-----------------+-----------------+
| lxml            | 3.8.0           |
+-----------------+-----------------+
| matplotlib      | 2.2.2           |
+-----------------+-----------------+
| openpyxl        | 2.4.8           |
+-----------------+-----------------+
| pyarrow         | 0.9.0           |
+-----------------+-----------------+
| pymysql         | 0.7.1           |
+-----------------+-----------------+
| pytables        | 3.4.2           |
+-----------------+-----------------+
| scipy           | 0.19.0          |
+-----------------+-----------------+
| sqlalchemy      | 1.1.4           |
+-----------------+-----------------+
| xarray          | 0.8.2           |
+-----------------+-----------------+
| xlrd            | 1.1.0           |
+-----------------+-----------------+
| xlsxwriter      | 0.9.8           |
+-----------------+-----------------+
| xlwt            | 1.2.0           |
+-----------------+-----------------+

See :ref:`install.dependencies` and :ref:`install.optional_dependencies` for more.

.. _whatsnew_0250.api.other:

Other API changes
^^^^^^^^^^^^^^^^^

- :class:`DatetimeTZDtype` will now standardize pytz timezones to a common timezone instance (:issue:`24713`)
- :class:`Timestamp` and :class:`Timedelta` scalars now implement the :meth:`to_numpy` method as aliases to :meth:`Timestamp.to_datetime64` and :meth:`Timedelta.to_timedelta64`, respectively. (:issue:`24653`)
- :meth:`Timestamp.strptime` will now rise a ``NotImplementedError`` (:issue:`25016`)
- Comparing :class:`Timestamp` with unsupported objects now returns :py:obj:`NotImplemented` instead of raising ``TypeError``. This implies that unsupported rich comparisons are delegated to the other object, and are now consistent with Python 3 behavior for ``datetime`` objects (:issue:`24011`)
- Bug in :meth:`DatetimeIndex.snap` which didn't preserving the ``name`` of the input :class:`Index` (:issue:`25575`)
- The ``arg`` argument in :meth:`pandas.core.groupby.DataFrameGroupBy.agg` has been renamed to ``func`` (:issue:`26089`)
- The ``arg`` argument in :meth:`pandas.core.window._Window.aggregate` has been renamed to ``func`` (:issue:`26372`)
- Most Pandas classes had a ``__bytes__`` method, which was used for getting a python2-style bytestring representation of the object. This method has been removed as a part of dropping Python2 (:issue:`26447`)
- The ``.str``-accessor has been disabled for 1-level :class:`MultiIndex`, use :meth:`MultiIndex.to_flat_index` if necessary (:issue:`23679`)
- Removed support of gtk package for clipboards (:issue:`26563`)
- Using an unsupported version of Beautiful Soup 4 will now raise an ``ImportError`` instead of a ``ValueError`` (:issue:`27063`)
- :meth:`Series.to_excel` and :meth:`DataFrame.to_excel` will now raise a ``ValueError`` when saving timezone aware data. (:issue:`27008`, :issue:`7056`)
- :meth:`DataFrame.to_hdf` and :meth:`Series.to_hdf` will now raise a ``NotImplementedError`` when saving a :class:`MultiIndex` with extention data types for a ``fixed`` format. (:issue:`7775`)
- Passing duplicate ``names`` in :meth:`read_csv` will now raise a ``ValueError`` (:issue:`17346`)

.. _whatsnew_0250.deprecations:

Deprecations
~~~~~~~~~~~~

Sparse subclasses
^^^^^^^^^^^^^^^^^

The ``SparseSeries`` and ``SparseDataFrame`` subclasses are deprecated. Their functionality is better-provided
by a ``Series`` or ``DataFrame`` with sparse values.

**Previous way**

.. ipython:: python
   :okwarning:

   df = pd.SparseDataFrame({"A": [0, 0, 1, 2]})
   df.dtypes

**New way**

.. ipython:: python

   df = pd.DataFrame({"A": pd.SparseArray([0, 0, 1, 2])})
   df.dtypes

The memory usage of the two approaches is identical. See :ref:`sparse.migration` for more (:issue:`19239`).

msgpack format
^^^^^^^^^^^^^^

The msgpack format is deprecated as of 0.25 and will be removed in a future version. It is recommended to use pyarrow for on-the-wire transmission of pandas objects. (:issue:`27084`)


Other deprecations
^^^^^^^^^^^^^^^^^^

- The deprecated ``.ix[]`` indexer now raises a more visible ``FutureWarning`` instead of ``DeprecationWarning`` (:issue:`26438`).
- Deprecated the ``units=M`` (months) and ``units=Y`` (year) parameters for ``units`` of :func:`pandas.to_timedelta`, :func:`pandas.Timedelta` and :func:`pandas.TimedeltaIndex` (:issue:`16344`)
- The :attr:`SparseArray.values` attribute is deprecated. You can use ``np.asarray(...)`` or
  the :meth:`SparseArray.to_dense` method instead (:issue:`26421`).
- The functions :func:`pandas.to_datetime` and :func:`pandas.to_timedelta` have deprecated the ``box`` keyword. Instead, use :meth:`to_numpy` or :meth:`Timestamp.to_datetime64` or :meth:`Timedelta.to_timedelta64`. (:issue:`24416`)
- The :meth:`DataFrame.compound` and :meth:`Series.compound` methods are deprecated and will be removed in a future version (:issue:`26405`).
- The internal attributes ``_start``, ``_stop`` and ``_step`` attributes of :class:`RangeIndex` have been deprecated.
  Use the public attributes :attr:`~RangeIndex.start`, :attr:`~RangeIndex.stop` and :attr:`~RangeIndex.step` instead (:issue:`26581`).
- The :meth:`Series.ftype`, :meth:`Series.ftypes` and :meth:`DataFrame.ftypes` methods are deprecated and will be removed in a future version.
  Instead, use :meth:`Series.dtype` and :meth:`DataFrame.dtypes` (:issue:`26705`).
- The :meth:`Series.get_values`, :meth:`DataFrame.get_values`, :meth:`Index.get_values`,
  :meth:`SparseArray.get_values` and :meth:`Categorical.get_values` methods are deprecated.
  One of ``np.asarray(..)`` or :meth:`~Series.to_numpy` can be used instead (:issue:`19617`).
- :meth:`Timedelta.resolution` is deprecated and replaced with :meth:`Timedelta.resolution_string`.  In a future version, :meth:`Timedelta.resolution` will be changed to behave like the standard library :attr:`timedelta.resolution` (:issue:`21344`)
- :func:`read_table` has been undeprecated. (:issue:`25220`)
- :attr:`Index.dtype_str` is deprecated. (:issue:`18262`)
- :attr:`Series.imag` and :attr:`Series.real` are deprecated. (:issue:`18262`)
- :meth:`Series.put` is deprecated. (:issue:`18262`)
- :meth:`Index.item` and :meth:`Series.item` is deprecated. (:issue:`18262`)
- :meth:`Index.contains` is deprecated. Use ``key in index`` (``__contains__``) instead (:issue:`17753`).

.. _whatsnew_0250.prior_deprecations:

Removal of prior version deprecations/changes
~~~~~~~~~~~~~~~~~~~~~~~~~~~~~~~~~~~~~~~~~~~~~
- Removed ``Panel`` (:issue:`25047`, :issue:`25191`, :issue:`25231`)
- Removed the previously deprecated ``sheetname`` keyword in :func:`read_excel` (:issue:`16442`, :issue:`20938`)
- Removed the previously deprecated ``TimeGrouper`` (:issue:`16942`)
- Removed the previously deprecated ``parse_cols`` keyword in :func:`read_excel` (:issue:`16488`)
- Removed the previously deprecated ``pd.options.html.border`` (:issue:`16970`)
- Removed the previously deprecated ``convert_objects`` (:issue:`11221`)
- Removed the previously deprecated ``select`` method of ``DataFrame`` and ``Series`` (:issue:`17633`)
- Removed the previously deprecated behavior of :class:`Series` treated as list-like in :meth:`~Series.cat.rename_categories` (:issue:`17982`)
- Removed the previously deprecated ``DataFrame.reindex_axis`` and ``Series.reindex_axis``` (:issue:`17842`)
- Removed the previously deprecated behavior of altering column or index labels with :meth:`Series.rename_axis` or :meth:`DataFrame.rename_axis` (:issue:`17842`)
- Removed the previously deprecated ``tupleize_cols`` keyword argument in :meth:`read_html`, :meth:`read_csv`, and :meth:`DataFrame.to_csv` (:issue:`17877`, :issue:`17820`)
- Removed the previously deprecated ``DataFrame.from.csv`` and ``Series.from_csv`` (:issue:`17812`)
- Removed the previously deprecated ``raise_on_error`` keyword argument in :meth:`DataFrame.where` and :meth:`DataFrame.mask` (:issue:`17744`)
- Removed the previously deprecated ``ordered`` and ``categories`` keyword arguments in ``astype`` (:issue:`17742`)
- Removed the previously deprecated ``cdate_range`` (:issue:`17691`)
- Removed the previously deprecated ``True`` option for the ``dropna`` keyword argument in :func:`SeriesGroupBy.nth` (:issue:`17493`)
- Removed the previously deprecated ``convert`` keyword argument in :meth:`Series.take` and :meth:`DataFrame.take`(:issue:`17352`)

.. _whatsnew_0250.performance:

Performance improvements
~~~~~~~~~~~~~~~~~~~~~~~~

- Significant speedup in :class:`SparseArray` initialization that benefits most operations, fixing performance regression introduced in v0.20.0 (:issue:`24985`)
- :meth:`DataFrame.to_stata()` is now faster when outputting data with any string or non-native endian columns (:issue:`25045`)
- Improved performance of :meth:`Series.searchsorted`. The speedup is especially large when the dtype is
  int8/int16/int32 and the searched key is within the integer bounds for the dtype (:issue:`22034`)
- Improved performance of :meth:`pandas.core.groupby.GroupBy.quantile` (:issue:`20405`)
- Improved performance of slicing and other selected operation on a :class:`RangeIndex` (:issue:`26565`, :issue:`26617`, :issue:`26722`)
- :class:`RangeIndex` now performs standard lookup without instantiating an actual hashtable, hence saving memory (:issue:`16685`)
- Improved performance of :meth:`read_csv` by faster tokenizing and faster parsing of small float numbers (:issue:`25784`)
- Improved performance of :meth:`read_csv` by faster parsing of N/A and boolean values (:issue:`25804`)
- Improved performance of :attr:`IntervalIndex.is_monotonic`, :attr:`IntervalIndex.is_monotonic_increasing` and :attr:`IntervalIndex.is_monotonic_decreasing` by removing conversion to :class:`MultiIndex` (:issue:`24813`)
- Improved performance of :meth:`DataFrame.to_csv` when writing datetime dtypes (:issue:`25708`)
- Improved performance of :meth:`read_csv` by much faster parsing of ``MM/YYYY`` and ``DD/MM/YYYY`` datetime formats (:issue:`25922`)
- Improved performance of nanops for dtypes that cannot store NaNs. Speedup is particularly prominent for :meth:`Series.all` and :meth:`Series.any` (:issue:`25070`)
- Improved performance of :meth:`Series.map` for dictionary mappers on categorical series by mapping the categories instead of mapping all values (:issue:`23785`)
- Improved performance of :meth:`IntervalIndex.intersection` (:issue:`24813`)
- Improved performance of :meth:`read_csv` by faster concatenating date columns without extra conversion to string for integer/float zero and float ``NaN``; by faster checking the string for the possibility of being a date (:issue:`25754`)
- Improved performance of :attr:`IntervalIndex.is_unique` by removing conversion to ``MultiIndex`` (:issue:`24813`)
- Restored performance of :meth:`DatetimeIndex.__iter__` by re-enabling specialized code path (:issue:`26702`)
- Improved performance when building :class:`MultiIndex` with at least one :class:`CategoricalIndex` level (:issue:`22044`)
- Improved performance by removing the need for a garbage collect when checking for ``SettingWithCopyWarning`` (:issue:`27031`)

.. _whatsnew_0250.bug_fixes:

Bug fixes
~~~~~~~~~


Categorical
^^^^^^^^^^^

- Bug in :func:`DataFrame.at` and :func:`Series.at` that would raise exception if the index was a :class:`CategoricalIndex` (:issue:`20629`)
- Fixed bug in comparison of ordered :class:`Categorical` that contained missing values with a scalar which sometimes incorrectly resulted in ``True`` (:issue:`26504`)
- Bug in :meth:`DataFrame.dropna` when the :class:`DataFrame` has a :class:`CategoricalIndex` containing :class:`Interval` objects incorrectly raised a ``TypeError`` (:issue:`25087`)

Datetimelike
^^^^^^^^^^^^

- Bug in :func:`to_datetime` which would raise an (incorrect) ``ValueError`` when called with a date far into the future and the ``format`` argument specified instead of raising ``OutOfBoundsDatetime`` (:issue:`23830`)
- Bug in :func:`to_datetime` which would raise ``InvalidIndexError: Reindexing only valid with uniquely valued Index objects`` when called with ``cache=True``, with ``arg`` including at least two different elements from the set ``{None, numpy.nan, pandas.NaT}`` (:issue:`22305`)
- Bug in :class:`DataFrame` and :class:`Series` where timezone aware data with ``dtype='datetime64[ns]`` was not cast to naive (:issue:`25843`)
- Improved :class:`Timestamp` type checking in various datetime functions to prevent exceptions when using a subclassed ``datetime`` (:issue:`25851`)
- Bug in :class:`Series` and :class:`DataFrame` repr where ``np.datetime64('NaT')`` and ``np.timedelta64('NaT')`` with ``dtype=object`` would be represented as ``NaN`` (:issue:`25445`)
- Bug in :func:`to_datetime` which does not replace the invalid argument with ``NaT`` when error is set to coerce (:issue:`26122`)
- Bug in adding :class:`DateOffset` with nonzero month to :class:`DatetimeIndex` would raise ``ValueError`` (:issue:`26258`)
- Bug in :func:`to_datetime` which raises unhandled ``OverflowError`` when called with mix of invalid dates and ``NaN`` values with ``format='%Y%m%d'`` and ``error='coerce'`` (:issue:`25512`)
- Bug in :meth:`isin` for datetimelike indexes; :class:`DatetimeIndex`, :class:`TimedeltaIndex` and :class:`PeriodIndex` where the ``levels`` parameter was ignored. (:issue:`26675`)
- Bug in :func:`to_datetime` which raises ``TypeError`` for ``format='%Y%m%d'`` when called for invalid integer dates with length >= 6 digits with ``errors='ignore'``
- Bug when comparing a :class:`PeriodIndex` against a zero-dimensional numpy array (:issue:`26689`)
- Bug in constructing a ``Series`` or ``DataFrame`` from a numpy ``datetime64`` array with a non-ns unit and out-of-bound timestamps generating rubbish data, which will now correctly raise an ``OutOfBoundsDatetime`` error (:issue:`26206`).
- Bug in :func:`date_range` with unnecessary ``OverflowError`` being raised for very large or very small dates (:issue:`26651`)
- Bug where adding :class:`Timestamp` to a ``np.timedelta64`` object would raise instead of returning a :class:`Timestamp` (:issue:`24775`)
- Bug where comparing a zero-dimensional numpy array containing a ``np.datetime64`` object to a :class:`Timestamp` would incorrect raise ``TypeError`` (:issue:`26916`)

Timedelta
^^^^^^^^^

- Bug in :func:`TimedeltaIndex.intersection` where for non-monotonic indices in some cases an empty ``Index`` was returned when in fact an intersection existed (:issue:`25913`)
- Bug with comparisons between :class:`Timedelta` and ``NaT`` raising ``TypeError`` (:issue:`26039`)
- Bug when adding or subtracting a :class:`BusinessHour` to a :class:`Timestamp` with the resulting time landing in a following or prior day respectively (:issue:`26381`)
- Bug when comparing a :class:`TimedeltaIndex` against a zero-dimensional numpy array (:issue:`26689`)

Timezones
^^^^^^^^^

- Bug in :func:`DatetimeIndex.to_frame` where timezone aware data would be converted to timezone naive data (:issue:`25809`)
- Bug in :func:`to_datetime` with ``utc=True`` and datetime strings that would apply previously parsed UTC offsets to subsequent arguments (:issue:`24992`)
- Bug in :func:`Timestamp.tz_localize` and :func:`Timestamp.tz_convert` does not propagate ``freq`` (:issue:`25241`)
- Bug in :func:`Series.at` where setting :class:`Timestamp` with timezone raises ``TypeError`` (:issue:`25506`)
- Bug in :func:`DataFrame.update` when updating with timezone aware data would return timezone naive data (:issue:`25807`)
- Bug in :func:`to_datetime` where an uninformative ``RuntimeError`` was raised when passing a naive :class:`Timestamp` with datetime strings with mixed UTC offsets (:issue:`25978`)
- Bug in :func:`to_datetime` with ``unit='ns'`` would drop timezone information from the parsed argument (:issue:`26168`)
- Bug in :func:`DataFrame.join` where joining a timezone aware index with a timezone aware column would result in a column of ``NaN`` (:issue:`26335`)
- Bug in :func:`date_range` where ambiguous or nonexistent start or end times were not handled by the ``ambiguous`` or ``nonexistent`` keywords respectively (:issue:`27088`)
- Bug in :meth:`DatetimeIndex.union` when combining a timezone aware and timezone unaware :class:`DatetimeIndex` (:issue:`21671`)

Numeric
^^^^^^^

- Bug in :meth:`to_numeric` in which large negative numbers were being improperly handled (:issue:`24910`)
- Bug in :meth:`to_numeric` in which numbers were being coerced to float, even though ``errors`` was not ``coerce`` (:issue:`24910`)
- Bug in :meth:`to_numeric` in which invalid values for ``errors`` were being allowed (:issue:`26466`)
- Bug in :class:`format` in which floating point complex numbers were not being formatted to proper display precision and trimming (:issue:`25514`)
- Bug in error messages in :meth:`DataFrame.corr` and :meth:`Series.corr`. Added the possibility of using a callable. (:issue:`25729`)
- Bug in :meth:`Series.divmod` and :meth:`Series.rdivmod` which would raise an (incorrect) ``ValueError`` rather than return a pair of :class:`Series` objects as result (:issue:`25557`)
- Raises a helpful exception when a non-numeric index is sent to :meth:`interpolate` with methods which require numeric index. (:issue:`21662`)
- Bug in :meth:`~pandas.eval` when comparing floats with scalar operators, for example: ``x < -0.1`` (:issue:`25928`)
- Fixed bug where casting all-boolean array to integer extension array failed (:issue:`25211`)
-
-

Conversion
^^^^^^^^^^

- Bug in :func:`DataFrame.astype()` when passing a dict of columns and types the ``errors`` parameter was ignored. (:issue:`25905`)
-
-

Strings
^^^^^^^

- Bug in the ``__name__`` attribute of several methods of :class:`Series.str`, which were set incorrectly (:issue:`23551`)
- Improved error message when passing :class:`Series` of wrong dtype to :meth:`Series.str.cat` (:issue:`22722`)
-


Interval
^^^^^^^^

- Construction of :class:`Interval` is restricted to numeric, :class:`Timestamp` and :class:`Timedelta` endpoints (:issue:`23013`)
- Fixed bug in :class:`Series`/:class:`DataFrame` not displaying ``NaN`` in :class:`IntervalIndex` with missing values (:issue:`25984`)
<<<<<<< HEAD
- Bug in :meth:`IntervalIndex.get_loc` where a ``KeyError`` would be incorrectly raised for a decreasing :class:`IntervalIndex` (:issue:`25860`)
=======
- Bug in :class:`Index` constructor where passing mixed closed :class:`Interval` objects would result in a ``ValueError`` instead of an ``object`` dtype ``Index`` (:issue:`27172`)
>>>>>>> a99c4630

Indexing
^^^^^^^^

- Improved exception message when calling :meth:`DataFrame.iloc` with a list of non-numeric objects (:issue:`25753`).
- Improved exception message when calling ``.iloc`` or ``.loc`` with a boolean indexer with different length (:issue:`26658`).
- Bug in ``.iloc`` and ``.loc`` with a boolean indexer not raising an ``IndexError`` when too few items are passed (:issue:`26658`).
- Bug in :meth:`DataFrame.loc` and :meth:`Series.loc` where ``KeyError`` was not raised for a ``MultiIndex`` when the key was less than or equal to the number of levels in the :class:`MultiIndex` (:issue:`14885`).
- Bug in which :meth:`DataFrame.append` produced an erroneous warning indicating that a ``KeyError`` will be thrown in the future when the data to be appended contains new columns (:issue:`22252`).
- Bug in which :meth:`DataFrame.to_csv` caused a segfault for a reindexed data frame, when the indices were single-level :class:`MultiIndex` (:issue:`26303`).
- Fixed bug where assigning a :class:`arrays.PandasArray` to a :class:`pandas.core.frame.DataFrame` would raise error (:issue:`26390`)
- Allow keyword arguments for callable local reference used in the :meth:`DataFrame.query` string (:issue:`26426`)
- Bug which produced ``AttributeError`` on partial matching :class:`Timestamp` in a :class:`MultiIndex`  (:issue:`26944`)
<<<<<<< HEAD
- Bug in :class:`Categorical` and  :class:`CategoricalIndex` with :class:`Interval` values when using the ``in`` operator (``__contains``) with objects that are not comparable to the values in the ``Interval`` (:issue:`23705`)
=======
- Bug in :meth:`DataFrame.loc` and :meth:`DataFrame.iloc` on a :class:`DataFrame` with a single timezone-aware datetime64[ns] column incorrectly returning a scalar instead of a :class:`Series` (:issue:`27110`)
-
>>>>>>> a99c4630

Missing
^^^^^^^

- Fixed misleading exception message in :meth:`Series.interpolate` if argument ``order`` is required, but omitted (:issue:`10633`, :issue:`24014`).
- Fixed class type displayed in exception message in :meth:`DataFrame.dropna` if invalid ``axis`` parameter passed (:issue:`25555`)
- A ``ValueError`` will now be thrown by :meth:`DataFrame.fillna` when ``limit`` is not a positive integer (:issue:`27042`)
-

MultiIndex
^^^^^^^^^^

- Bug in which incorrect exception raised by :class:`Timedelta` when testing the membership of :class:`MultiIndex` (:issue:`24570`)
-

I/O
^^^

- Bug in :func:`DataFrame.to_html()` where values were truncated using display options instead of outputting the full content (:issue:`17004`)
- Fixed bug in missing text when using :meth:`to_clipboard` if copying utf-16 characters in Python 3 on Windows (:issue:`25040`)
- Bug in :func:`read_json` for ``orient='table'`` when it tries to infer dtypes by default, which is not applicable as dtypes are already defined in the JSON schema (:issue:`21345`)
- Bug in :func:`read_json` for ``orient='table'`` and float index, as it infers index dtype by default, which is not applicable because index dtype is already defined in the JSON schema (:issue:`25433`)
- Bug in :func:`read_json` for ``orient='table'`` and string of float column names, as it makes a column name type conversion to :class:`Timestamp`, which is not applicable because column names are already defined in the JSON schema (:issue:`25435`)
- Bug in :func:`json_normalize` for ``errors='ignore'`` where missing values in the input data, were filled in resulting ``DataFrame`` with the string ``"nan"`` instead of ``numpy.nan`` (:issue:`25468`)
- :meth:`DataFrame.to_html` now raises ``TypeError`` when using an invalid type for the ``classes`` parameter instead of ``AssertionError`` (:issue:`25608`)
- Bug in :meth:`DataFrame.to_string` and :meth:`DataFrame.to_latex` that would lead to incorrect output when the ``header`` keyword is used (:issue:`16718`)
- Bug in :func:`read_csv` not properly interpreting the UTF8 encoded filenames on Windows on Python 3.6+ (:issue:`15086`)
- Improved performance in :meth:`pandas.read_stata` and :class:`pandas.io.stata.StataReader` when converting columns that have missing values (:issue:`25772`)
- Bug in :meth:`DataFrame.to_html` where header numbers would ignore display options when rounding (:issue:`17280`)
- Bug in :func:`read_hdf` where reading a table from an HDF5 file written directly with PyTables fails with a ``ValueError`` when using a sub-selection via the ``start`` or ``stop`` arguments (:issue:`11188`)
- Bug in :func:`read_hdf` not properly closing store after a ``KeyError`` is raised (:issue:`25766`)
- Bug in ``read_csv`` which would not raise ``ValueError`` if a column index in ``usecols`` was out of bounds (:issue:`25623`)
- Improved the explanation for the failure when value labels are repeated in Stata dta files and suggested work-arounds (:issue:`25772`)
- Improved :meth:`pandas.read_stata` and :class:`pandas.io.stata.StataReader` to read incorrectly formatted 118 format files saved by Stata (:issue:`25960`)
- Improved the ``col_space`` parameter in :meth:`DataFrame.to_html` to accept a string so CSS length values can be set correctly (:issue:`25941`)
- Fixed bug in loading objects from S3 that contain ``#`` characters in the URL (:issue:`25945`)
- Adds ``use_bqstorage_api`` parameter to :func:`read_gbq` to speed up downloads of large data frames. This feature requires version 0.10.0 of the ``pandas-gbq`` library as well as the ``google-cloud-bigquery-storage`` and ``fastavro`` libraries. (:issue:`26104`)
- Fixed memory leak in :meth:`DataFrame.to_json` when dealing with numeric data (:issue:`24889`)
- Bug in :func:`read_json` where date strings with ``Z`` were not converted to a UTC timezone (:issue:`26168`)
- Added ``cache_dates=True`` parameter to :meth:`read_csv`, which allows to cache unique dates when they are parsed (:issue:`25990`)
- :meth:`DataFrame.to_excel` now raises a ``ValueError`` when the caller's dimensions exceed the limitations of Excel (:issue:`26051`)
- Fixed bug in :func:`pandas.read_csv` where a BOM would result in incorrect parsing using engine='python' (:issue:`26545`)
- :func:`read_excel` now raises a ``ValueError`` when input is of type :class:`pandas.io.excel.ExcelFile` and ``engine`` param is passed since :class:`pandas.io.excel.ExcelFile` has an engine defined (:issue:`26566`)
- Bug while selecting from :class:`HDFStore` with ``where=''`` specified (:issue:`26610`).
- Fixed bug in :func:`DataFrame.to_excel()` where custom objects (i.e. `PeriodIndex`) inside merged cells were not being converted into types safe for the Excel writer (:issue:`27006`)
- Bug in :meth:`read_hdf` where reading a timezone aware :class:`DatetimeIndex` would raise a ``TypeError`` (:issue:`11926`)

Plotting
^^^^^^^^

- Fixed bug where :class:`api.extensions.ExtensionArray` could not be used in matplotlib plotting (:issue:`25587`)
- Bug in an error message in :meth:`DataFrame.plot`. Improved the error message if non-numerics are passed to :meth:`DataFrame.plot` (:issue:`25481`)
- Bug in incorrect ticklabel positions when plotting an index that are non-numeric / non-datetime (:issue:`7612`, :issue:`15912`, :issue:`22334`)
- Fixed bug causing plots of :class:`PeriodIndex` timeseries to fail if the frequency is a multiple of the frequency rule code (:issue:`14763`)
-
-
-

Groupby/resample/rolling
^^^^^^^^^^^^^^^^^^^^^^^^

- Bug in :meth:`pandas.core.resample.Resampler.agg` with a timezone aware index where ``OverflowError`` would raise when passing a list of functions (:issue:`22660`)
- Bug in :meth:`pandas.core.groupby.DataFrameGroupBy.nunique` in which the names of column levels were lost (:issue:`23222`)
- Bug in :func:`pandas.core.groupby.GroupBy.agg` when applying an aggregation function to timezone aware data (:issue:`23683`)
- Bug in :func:`pandas.core.groupby.GroupBy.first` and :func:`pandas.core.groupby.GroupBy.last` where timezone information would be dropped (:issue:`21603`)
- Bug in :func:`pandas.core.groupby.GroupBy.size` when grouping only NA values (:issue:`23050`)
- Bug in :func:`Series.groupby` where ``observed`` kwarg was previously ignored (:issue:`24880`)
- Bug in :func:`Series.groupby` where using ``groupby`` with a :class:`MultiIndex` Series with a list of labels equal to the length of the series caused incorrect grouping (:issue:`25704`)
- Ensured that ordering of outputs in ``groupby`` aggregation functions is consistent across all versions of Python (:issue:`25692`)
- Ensured that result group order is correct when grouping on an ordered ``Categorical`` and specifying ``observed=True`` (:issue:`25871`, :issue:`25167`)
- Bug in :meth:`pandas.core.window.Rolling.min` and :meth:`pandas.core.window.Rolling.max` that caused a memory leak (:issue:`25893`)
- Bug in :meth:`pandas.core.window.Rolling.count` and ``pandas.core.window.Expanding.count`` was previously ignoring the ``axis`` keyword (:issue:`13503`)
- Bug in :meth:`pandas.core.groupby.GroupBy.idxmax` and :meth:`pandas.core.groupby.GroupBy.idxmin` with datetime column would return incorrect dtype (:issue:`25444`, :issue:`15306`)
- Bug in :meth:`pandas.core.groupby.GroupBy.cumsum`, :meth:`pandas.core.groupby.GroupBy.cumprod`, :meth:`pandas.core.groupby.GroupBy.cummin` and :meth:`pandas.core.groupby.GroupBy.cummax` with categorical column having absent categories, would return incorrect result or segfault (:issue:`16771`)
- Bug in :meth:`pandas.core.groupby.GroupBy.nth` where NA values in the grouping would return incorrect results (:issue:`26011`)
- Bug in :meth:`pandas.core.groupby.SeriesGroupBy.transform` where transforming an empty group would raise a ``ValueError`` (:issue:`26208`)
- Bug in :meth:`pandas.core.frame.DataFrame.groupby` where passing a :class:`pandas.core.groupby.grouper.Grouper` would return incorrect groups when using the ``.groups`` accessor (:issue:`26326`)
- Bug in :meth:`pandas.core.groupby.GroupBy.agg` where incorrect results are returned for uint64 columns. (:issue:`26310`)
- Bug in :meth:`pandas.core.window.Rolling.median` and :meth:`pandas.core.window.Rolling.quantile` where MemoryError is raised with empty window (:issue:`26005`)
- Bug in :meth:`pandas.core.window.Rolling.median` and :meth:`pandas.core.window.Rolling.quantile` where incorrect results are returned with ``closed='left'`` and ``closed='neither'`` (:issue:`26005`)
- Improved :class:`pandas.core.window.Rolling`, :class:`pandas.core.window.Window` and :class:`pandas.core.window.EWM` functions to exclude nuisance columns from results instead of raising errors and raise a ``DataError`` only if all columns are nuisance (:issue:`12537`)
- Bug in :meth:`pandas.core.window.Rolling.max` and :meth:`pandas.core.window.Rolling.min` where incorrect results are returned with an empty variable window`` (:issue:`26005`)

Reshaping
^^^^^^^^^

- Bug in :func:`pandas.merge` adds a string of ``None``, if ``None`` is assigned in suffixes instead of remain the column name as-is (:issue:`24782`).
- Bug in :func:`merge` when merging by index name would sometimes result in an incorrectly numbered index (missing index values are now assigned NA) (:issue:`24212`, :issue:`25009`)
- :func:`to_records` now accepts dtypes to its ``column_dtypes`` parameter (:issue:`24895`)
- Bug in :func:`concat` where order of ``OrderedDict`` (and ``dict`` in Python 3.6+) is not respected, when passed in as  ``objs`` argument (:issue:`21510`)
- Bug in :func:`pivot_table` where columns with ``NaN`` values are dropped even if ``dropna`` argument is ``False``, when the ``aggfunc`` argument contains a ``list`` (:issue:`22159`)
- Bug in :func:`concat` where the resulting ``freq`` of two :class:`DatetimeIndex` with the same ``freq`` would be dropped (:issue:`3232`).
- Bug in :func:`merge` where merging with equivalent Categorical dtypes was raising an error (:issue:`22501`)
- bug in :class:`DataFrame` instantiating with a dict of iterators or generators (e.g. ``pd.DataFrame({'A': reversed(range(3))})``) raised an error (:issue:`26349`).
- Bug in :class:`DataFrame` instantiating with a ``range`` (e.g. ``pd.DataFrame(range(3))``) raised an error (:issue:`26342`).
- Bug in :class:`DataFrame` constructor when passing non-empty tuples would cause a segmentation fault (:issue:`25691`)
- Bug in :func:`Series.apply` failed when the series is a timezone aware :class:`DatetimeIndex` (:issue:`25959`)
- Bug in :func:`pandas.cut` where large bins could incorrectly raise an error due to an integer overflow (:issue:`26045`)
- Bug in :func:`DataFrame.sort_index` where an error is thrown when a multi-indexed ``DataFrame`` is sorted on all levels with the initial level sorted last (:issue:`26053`)
- Bug in :meth:`Series.nlargest` treats ``True`` as smaller than ``False`` (:issue:`26154`)
- Bug in :func:`DataFrame.pivot_table` with a :class:`IntervalIndex` as pivot index would raise ``TypeError`` (:issue:`25814`)
- Bug in :meth:`DataFrame.transpose` where transposing a DataFrame with a timezone-aware datetime column would incorrectly raise ``ValueError`` (:issue:`26825`)
- Bug in :func:`pivot_table` when pivoting a timezone aware column as the ``values`` would remove timezone information (:issue:`14948`)

Sparse
^^^^^^

- Significant speedup in :class:`SparseArray` initialization that benefits most operations, fixing performance regression introduced in v0.20.0 (:issue:`24985`)
- Bug in :class:`SparseFrame` constructor where passing ``None`` as the data would cause ``default_fill_value`` to be ignored (:issue:`16807`)
- Bug in :class:`SparseDataFrame` when adding a column in which the length of values does not match length of index, ``AssertionError`` is raised instead of raising ``ValueError`` (:issue:`25484`)
- Introduce a better error message in :meth:`Series.sparse.from_coo` so it returns a ``TypeError`` for inputs that are not coo matrices (:issue:`26554`)
- Bug in :func:`numpy.modf` on a :class:`SparseArray`. Now a tuple of :class:`SparseArray` is returned (:issue:`26946`).


Build Changes
^^^^^^^^^^^^^

- Fix install error with PyPy on macOS (:issue:`26536`)

ExtensionArray
^^^^^^^^^^^^^^

- Bug in :func:`factorize` when passing an ``ExtensionArray`` with a custom ``na_sentinel`` (:issue:`25696`).
- :meth:`Series.count` miscounts NA values in ExtensionArrays (:issue:`26835`)
- Added ``Series.__array_ufunc__`` to better handle NumPy ufuncs applied to Series backed by extension arrays (:issue:`23293`).
- Keyword argument ``deep`` has been removed from :meth:`ExtensionArray.copy` (:issue:`27083`)

Other
^^^^^

- Removed unused C functions from vendored UltraJSON implementation (:issue:`26198`)
- Allow :class:`Index` and :class:`RangeIndex` to be passed to numpy ``min`` and ``max`` functions (:issue:`26125`)
- Use actual class name in repr of empty objects of a ``Series`` subclass (:issue:`27001`).
- Bug in :class:`DataFrame` where passing an object array of timezone-aware `datetime` objects would incorrectly raise ``ValueError`` (:issue:`13287`)

.. _whatsnew_0.250.contributors:

Contributors
~~~~~~~~~~~~

.. contributors:: v0.24.x..HEAD<|MERGE_RESOLUTION|>--- conflicted
+++ resolved
@@ -900,11 +900,8 @@
 
 - Construction of :class:`Interval` is restricted to numeric, :class:`Timestamp` and :class:`Timedelta` endpoints (:issue:`23013`)
 - Fixed bug in :class:`Series`/:class:`DataFrame` not displaying ``NaN`` in :class:`IntervalIndex` with missing values (:issue:`25984`)
-<<<<<<< HEAD
 - Bug in :meth:`IntervalIndex.get_loc` where a ``KeyError`` would be incorrectly raised for a decreasing :class:`IntervalIndex` (:issue:`25860`)
-=======
 - Bug in :class:`Index` constructor where passing mixed closed :class:`Interval` objects would result in a ``ValueError`` instead of an ``object`` dtype ``Index`` (:issue:`27172`)
->>>>>>> a99c4630
 
 Indexing
 ^^^^^^^^
@@ -918,12 +915,9 @@
 - Fixed bug where assigning a :class:`arrays.PandasArray` to a :class:`pandas.core.frame.DataFrame` would raise error (:issue:`26390`)
 - Allow keyword arguments for callable local reference used in the :meth:`DataFrame.query` string (:issue:`26426`)
 - Bug which produced ``AttributeError`` on partial matching :class:`Timestamp` in a :class:`MultiIndex`  (:issue:`26944`)
-<<<<<<< HEAD
 - Bug in :class:`Categorical` and  :class:`CategoricalIndex` with :class:`Interval` values when using the ``in`` operator (``__contains``) with objects that are not comparable to the values in the ``Interval`` (:issue:`23705`)
-=======
 - Bug in :meth:`DataFrame.loc` and :meth:`DataFrame.iloc` on a :class:`DataFrame` with a single timezone-aware datetime64[ns] column incorrectly returning a scalar instead of a :class:`Series` (:issue:`27110`)
 -
->>>>>>> a99c4630
 
 Missing
 ^^^^^^^
