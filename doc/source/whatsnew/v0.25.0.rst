--- conflicted
+++ resolved
@@ -434,11 +434,8 @@
 - The ``arg`` argument in :meth:`pandas.core.groupby.DataFrameGroupBy.agg` has been renamed to ``func`` (:issue:`26089`)
 - The ``arg`` argument in :meth:`pandas.core.window._Window.aggregate` has been renamed to ``func`` (:issue:`26372`)
 - Most Pandas classes had a ``__bytes__`` method, which was used for getting a python2-style bytestring representation of the object. This method has been removed as a part of dropping Python2 (:issue:`26447`)
-<<<<<<< HEAD
 - The `.str`-accessor has been disabled for 1-level :class:`MultiIndex`, use :meth:`MultiIndex.to_flat_index` if necessary (:issue:`23679`)
-=======
 - Removed support of gtk package for clipboards (:issue:`26563`)
->>>>>>> 63545802
 
 .. _whatsnew_0250.deprecations:
 
