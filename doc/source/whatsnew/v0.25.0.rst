.. _whatsnew_0250:

What's New in 0.25.0 (April XX, 2019)
-------------------------------------

.. warning::

   Starting with the 0.25.x series of releases, pandas only supports Python 3.5 and higher.
   See :ref:`install.dropping-27` for more details.

.. warning::

   `Panel` has been fully removed. For N-D labeled data structures, please
   use `xarray <https://xarray.pydata.org/en/stable/>`_

{{ header }}

These are the changes in pandas 0.25.0. See :ref:`release` for a full changelog
including other versions of pandas.


.. _whatsnew_0250.enhancements.other:

Other Enhancements
^^^^^^^^^^^^^^^^^^

- Added support for ISO week year format ('%G-%V-%u') when parsing datetimes using :meth: `to_datetime` (:issue:`16607`)
- Indexing of ``DataFrame`` and ``Series`` now accepts zerodim ``np.ndarray`` (:issue:`24919`)
- :meth:`Timestamp.replace` now supports the ``fold`` argument to disambiguate DST transition times (:issue:`25017`)
- :meth:`DataFrame.at_time` and :meth:`Series.at_time` now support :meth:`datetime.time` objects with timezones (:issue:`24043`)
- ``Series.str`` has gained :meth:`Series.str.casefold` method to removes all case distinctions present in a string (:issue:`25405`)
- :meth:`DataFrame.set_index` now works for instances of ``abc.Iterator``, provided their output is of the same length as the calling frame (:issue:`22484`, :issue:`24984`)
- :meth:`DatetimeIndex.union` now supports the ``sort`` argument. The behaviour of the sort parameter matches that of :meth:`Index.union` (:issue:`24994`)
- :meth:`DataFrame.rename` now supports the ``errors`` argument to raise errors when attempting to rename nonexistent keys (:issue:`13473`)
- :class:`RangeIndex` has gained :attr:`~RangeIndex.start`, :attr:`~RangeIndex.stop`, and :attr:`~RangeIndex.step` attributes (:issue:`25710`)
- :class:`datetime.timezone` objects are now supported as arguments to timezone methods and constructors (:issue:`25065`)
- :meth:`DataFrame.query` and :meth:`DataFrame.eval` now supports quoting column names with backticks to refer to names with spaces (:issue:`6508`)

.. _whatsnew_0250.api_breaking:

Backwards incompatible API changes
~~~~~~~~~~~~~~~~~~~~~~~~~~~~~~~~~~

.. _whatsnew_0250.api_breaking.utc_offset_indexing:

Indexing with date strings with UTC offsets
^^^^^^^^^^^^^^^^^^^^^^^^^^^^^^^^^^^^^^^^^^^

Indexing a :class:`DataFrame` or :class:`Series` with a :class:`DatetimeIndex` with a
date string with a UTC offset would previously ignore the UTC offset. Now, the UTC offset
is respected in indexing. (:issue:`24076`, :issue:`16785`)

*Previous Behavior*:

.. code-block:: ipython

    In [1]: df = pd.DataFrame([0], index=pd.DatetimeIndex(['2019-01-01'], tz='US/Pacific'))

    In [2]: df
    Out[2]:
                               0
    2019-01-01 00:00:00-08:00  0

    In [3]: df['2019-01-01 00:00:00+04:00':'2019-01-01 01:00:00+04:00']
    Out[3]:
                               0
    2019-01-01 00:00:00-08:00  0

*New Behavior*:

.. ipython:: ipython

    df = pd.DataFrame([0], index=pd.DatetimeIndex(['2019-01-01'], tz='US/Pacific'))
    df['2019-01-01 12:00:00+04:00':'2019-01-01 13:00:00+04:00']

Concatenating Sparse Values
^^^^^^^^^^^^^^^^^^^^^^^^^^^

When passed DataFrames whose values are sparse, :func:`concat` will now return a
Series or DataFrame with sparse values, rather than a ``SparseDataFrame`` (:issue:`25702`).

.. ipython:: python

   df = pd.DataFrame({"A": pd.SparseArray([0, 1])})

*Previous Behavior:*

.. code-block:: ipython

   In [2]: type(pd.concat([df, df]))
   pandas.core.sparse.frame.SparseDataFrame

*New Behavior:*

.. ipython:: python

   type(pd.concat([df, df]))


This now matches the existing behavior of :class:`concat` on ``Series`` with sparse values.
:func:`concat` will continue to return a ``SparseDataFrame`` when all the values
are instances of ``SparseDataFrame``.

This change also affects routines using :func:`concat` internally, like :func:`get_dummies`,
which now returns a :class:`DataFrame` in all cases (previously a ``SparseDataFrame`` was
returned if all the columns were dummy encoded, and a :class:`DataFrame` otherwise).

Providing any ``SparseSeries`` or ``SparseDataFrame`` to :func:`concat` will
cause a ``SparseSeries`` or ``SparseDataFrame`` to be returned, as before.


.. _whatsnew_0250.api_breaking.deps:

Increased minimum versions for dependencies
^^^^^^^^^^^^^^^^^^^^^^^^^^^^^^^^^^^^^^^^^^^

Due to dropping support for Python 2.7, a number of optional dependencies have updated minimum versions.
Independently, some minimum supported versions of dependencies were updated (:issue:`23519`, :issue:`24942`).
If installed, we now require:

+-----------------+-----------------+----------+
| Package         | Minimum Version | Required |
+=================+=================+==========+
| beautifulsoup4  | 4.4.1           |          |
+-----------------+-----------------+----------+
| openpyxl        | 2.4.0           |          |
+-----------------+-----------------+----------+
| pymysql         | 0.7.9           |          |
+-----------------+-----------------+----------+
| pytz            | 2015.4          |          |
+-----------------+-----------------+----------+
| sqlalchemy      | 1.1.4           |          |
+-----------------+-----------------+----------+
| xlsxwriter      | 0.7.7           |          |
+-----------------+-----------------+----------+
| xlwt            | 1.0.0           |          |
+-----------------+-----------------+----------+
| pytest (dev)    | 4.0.2           |          |
+-----------------+-----------------+----------+

.. _whatsnew_0250.api.other:

Other API Changes
^^^^^^^^^^^^^^^^^

- :class:`DatetimeTZDtype` will now standardize pytz timezones to a common timezone instance (:issue:`24713`)
- ``Timestamp`` and ``Timedelta`` scalars now implement the :meth:`to_numpy` method as aliases to :meth:`Timestamp.to_datetime64` and :meth:`Timedelta.to_timedelta64`, respectively. (:issue:`24653`)
- :meth:`Timestamp.strptime` will now rise a ``NotImplementedError`` (:issue:`25016`)
- Bug in :meth:`DatetimeIndex.snap` which didn't preserving the ``name`` of the input :class:`Index` (:issue:`25575`)

.. _whatsnew_0250.deprecations:

Deprecations
~~~~~~~~~~~~

- Deprecated the `M (months)` and `Y (year)` `units` parameter of :func: `pandas.to_timedelta`, :func: `pandas.Timedelta` and :func: `pandas.TimedeltaIndex` (:issue:`16344`)
- The functions :func:`pandas.to_datetime` and :func:`pandas.to_timedelta` have deprecated the ``box`` keyword. Instead, use :meth:`to_numpy` or :meth:`Timestamp.to_datetime64`/:meth:`Timedelta.to_timedelta64`. (:issue:`24416`)

.. _whatsnew_0250.prior_deprecations:

Removal of prior version deprecations/changes
~~~~~~~~~~~~~~~~~~~~~~~~~~~~~~~~~~~~~~~~~~~~~
- Removed (parts of) :class:`Panel` (:issue:`25047`,:issue:`25191`,:issue:`25231`)
-
-
-

.. _whatsnew_0250.performance:

Performance Improvements
~~~~~~~~~~~~~~~~~~~~~~~~

- Significant speedup in `SparseArray` initialization that benefits most operations, fixing performance regression introduced in v0.20.0 (:issue:`24985`)
- `DataFrame.to_stata()` is now faster when outputting data with any string or non-native endian columns (:issue:`25045`)
- Improved performance of :meth:`Series.searchsorted`. The speedup is especially large when the dtype is
  int8/int16/int32 and the searched key is within the integer bounds for the dtype (:issue:`22034`)
- Improved performance of :meth:`pandas.core.groupby.GroupBy.quantile` (:issue:`20405`)
- Improved performance of :meth:`read_csv` by faster tokenizing and faster parsing of small float numbers (:issue:`25784`)
- Improved performance of :meth:`read_csv` by faster parsing of N/A and boolean values (:issue:`25804`)

.. _whatsnew_0250.bug_fixes:

Bug Fixes
~~~~~~~~~


Categorical
^^^^^^^^^^^

-
-
-

Datetimelike
^^^^^^^^^^^^

- Bug in :func:`to_datetime` which would raise an (incorrect) ``ValueError`` when called with a date far into the future and the ``format`` argument specified instead of raising ``OutOfBoundsDatetime`` (:issue:`23830`)
-
-
-

Timedelta
^^^^^^^^^

-
-
-

Timezones
^^^^^^^^^

- Bug in :func:`DatetimeIndex.to_frame` where timezone aware data would be converted to timezone naive data (:issue:`25809`)
- Bug in :func:`to_datetime` with ``utc=True`` and datetime strings that would apply previously parsed UTC offsets to subsequent arguments (:issue:`24992`)
- Bug in :func:`Timestamp.tz_localize` and :func:`Timestamp.tz_convert` does not propagate ``freq`` (:issue:`25241`)
- Bug in :func:`Series.at` where setting :class:`Timestamp` with timezone raises ``TypeError`` (:issue:`25506`)
- Bug in :func:`DataFrame.update` when updating with timezone aware data would return timezone naive data (:issue:`25807`)

Numeric
^^^^^^^

- Bug in :meth:`to_numeric` in which large negative numbers were being improperly handled (:issue:`24910`)
- Bug in :meth:`to_numeric` in which numbers were being coerced to float, even though ``errors`` was not ``coerce`` (:issue:`24910`)
- Bug in error messages in :meth:`DataFrame.corr` and :meth:`Series.corr`. Added the possibility of using a callable. (:issue:`25729`)
- Bug in :meth:`Series.divmod` and :meth:`Series.rdivmod` which would raise an (incorrect) ``ValueError`` rather than return a pair of :class:`Series` objects as result (:issue:`25557`)
<<<<<<< HEAD
- Fixed bug where casting all-boolean array to integer extension array failed (:issue:`25211`)
=======
- Raises a helpful exception when a non-numeric index is sent to :meth:`interpolate` with methods which require numeric index. (:issue:`21662`)
>>>>>>> 9821b77d
-
-


Conversion
^^^^^^^^^^

-
-
-

Strings
^^^^^^^

-
-
-


Interval
^^^^^^^^

- Construction of :class:`Interval` is restricted to numeric, :class:`Timestamp` and :class:`Timedelta` endpoints (:issue:`23013`)
-
-

Indexing
^^^^^^^^

-
-
-


Missing
^^^^^^^

- Fixed misleading exception message in :meth:`Series.missing` if argument ``order`` is required, but omitted (:issue:`10633`, :issue:`24014`).
- Fixed class type displayed in exception message in :meth:`DataFrame.dropna` if invalid ``axis`` parameter passed (:issue:`25555`)
-

MultiIndex
^^^^^^^^^^

- Bug in which incorrect exception raised by :meth:`pd.Timedelta` when testing the membership of :class:`MultiIndex` (:issue:`24570`)
-
-

I/O
^^^

- Bug in :func:`DataFrame.to_html()` where values were truncated using display options instead of outputting the full content (:issue:`17004`)
- Fixed bug in missing text when using :meth:`to_clipboard` if copying utf-16 characters in Python 3 on Windows (:issue:`25040`)
- Bug in :func:`read_json` for ``orient='table'`` when it tries to infer dtypes by default, which is not applicable as dtypes are already defined in the JSON schema (:issue:`21345`)
- Bug in :func:`read_json` for ``orient='table'`` and float index, as it infers index dtype by default, which is not applicable because index dtype is already defined in the JSON schema (:issue:`25433`)
- Bug in :func:`read_json` for ``orient='table'`` and string of float column names, as it makes a column name type conversion to Timestamp, which is not applicable because column names are already defined in the JSON schema (:issue:`25435`)
- Bug in :func:`json_normalize` for ``errors='ignore'`` where missing values in the input data, were filled in resulting ``DataFrame`` with the string "nan" instead of ``numpy.nan`` (:issue:`25468`)
- :meth:`DataFrame.to_html` now raises ``TypeError`` when using an invalid type for the ``classes`` parameter instead of ``AsseertionError`` (:issue:`25608`)
- Bug in :meth:`DataFrame.to_string` and :meth:`DataFrame.to_latex` that would lead to incorrect output when the ``header`` keyword is used (:issue:`16718`)
- Bug in :func:`read_csv` not properly interpreting the UTF8 encoded filenames on Windows on Python 3.6+ (:issue:`15086`)
- Improved performance in :meth:`pandas.read_stata` and :class:`pandas.io.stata.StataReader` when converting columns that have missing values (:issue:`25772`)


Plotting
^^^^^^^^

- Fixed bug where :class:`api.extensions.ExtensionArray` could not be used in matplotlib plotting (:issue:`25587`)
- Bug in an error message in :meth:`DataFrame.plot`. Improved the error message if non-numerics are passed to :meth:`DataFrame.plot` (:issue:`25481`)
-
-
-

Groupby/Resample/Rolling
^^^^^^^^^^^^^^^^^^^^^^^^

- Bug in :meth:`pandas.core.resample.Resampler.agg` with a timezone aware index where ``OverflowError`` would raise when passing a list of functions (:issue:`22660`)
- Bug in :meth:`pandas.core.groupby.DataFrameGroupBy.nunique` in which the names of column levels were lost (:issue:`23222`)
- Bug in :func:`pandas.core.groupby.GroupBy.agg` when applying a aggregation function to timezone aware data (:issue:`23683`)
- Bug in :func:`pandas.core.groupby.GroupBy.first` and :func:`pandas.core.groupby.GroupBy.last` where timezone information would be dropped (:issue:`21603`)
- Ensured that ordering of outputs in ``groupby`` aggregation functions is consistent across all versions of Python (:issue:`25692`)


Reshaping
^^^^^^^^^

- Bug in :func:`pandas.merge` adds a string of ``None`` if ``None`` is assigned in suffixes instead of remain the column name as-is (:issue:`24782`).
- Bug in :func:`merge` when merging by index name would sometimes result in an incorrectly numbered index (:issue:`24212`)
- :func:`to_records` now accepts dtypes to its `column_dtypes` parameter (:issue:`24895`)
- Bug in :func:`concat` where order of ``OrderedDict`` (and ``dict`` in Python 3.6+) is not respected, when passed in as  ``objs`` argument (:issue:`21510`)


Sparse
^^^^^^

- Significant speedup in `SparseArray` initialization that benefits most operations, fixing performance regression introduced in v0.20.0 (:issue:`24985`)
- Bug in :class:`SparseFrame` constructor where passing ``None`` as the data would cause ``default_fill_value`` to be ignored (:issue:`16807`)
-


Other
^^^^^

-
-
-


.. _whatsnew_0.250.contributors:

Contributors
~~~~~~~~~~~~

.. contributors:: v0.24.x..HEAD<|MERGE_RESOLUTION|>--- conflicted
+++ resolved
@@ -222,11 +222,8 @@
 - Bug in :meth:`to_numeric` in which numbers were being coerced to float, even though ``errors`` was not ``coerce`` (:issue:`24910`)
 - Bug in error messages in :meth:`DataFrame.corr` and :meth:`Series.corr`. Added the possibility of using a callable. (:issue:`25729`)
 - Bug in :meth:`Series.divmod` and :meth:`Series.rdivmod` which would raise an (incorrect) ``ValueError`` rather than return a pair of :class:`Series` objects as result (:issue:`25557`)
-<<<<<<< HEAD
+- Raises a helpful exception when a non-numeric index is sent to :meth:`interpolate` with methods which require numeric index. (:issue:`21662`)
 - Fixed bug where casting all-boolean array to integer extension array failed (:issue:`25211`)
-=======
-- Raises a helpful exception when a non-numeric index is sent to :meth:`interpolate` with methods which require numeric index. (:issue:`21662`)
->>>>>>> 9821b77d
 -
 -
 
