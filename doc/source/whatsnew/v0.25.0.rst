.. _whatsnew_0250:

What's New in 0.25.0 (April XX, 2019)
-------------------------------------

.. warning::

   Starting with the 0.25.x series of releases, pandas only supports Python 3.5 and higher.
   See :ref:`install.dropping-27` for more details.

.. warning::

   `Panel` has been fully removed. For N-D labeled data structures, please
   use `xarray <https://xarray.pydata.org/en/stable/>`_

{{ header }}

These are the changes in pandas 0.25.0. See :ref:`release` for a full changelog
including other versions of pandas.


.. _whatsnew_0250.enhancements.other:

Other Enhancements
^^^^^^^^^^^^^^^^^^
- :func:`DataFrame.plot` keywords ``logy``, ``logx`` and ``loglog`` can now accept the value ``'sym'`` for symlog scaling. (:issue:`24867`)
- Added support for ISO week year format ('%G-%V-%u') when parsing datetimes using :meth:`to_datetime` (:issue:`16607`)
- Indexing of ``DataFrame`` and ``Series`` now accepts zerodim ``np.ndarray`` (:issue:`24919`)
- :meth:`Timestamp.replace` now supports the ``fold`` argument to disambiguate DST transition times (:issue:`25017`)
- :meth:`DataFrame.at_time` and :meth:`Series.at_time` now support :meth:`datetime.time` objects with timezones (:issue:`24043`)
- :meth:`DataFrame.pivot_table` now accepts an ``observed`` parameter which is passed to underlying calls to :meth:`DataFrame.groupby` to speed up grouping categorical data. (:issue:`24923`)
- ``Series.str`` has gained :meth:`Series.str.casefold` method to removes all case distinctions present in a string (:issue:`25405`)
- :meth:`DataFrame.set_index` now works for instances of ``abc.Iterator``, provided their output is of the same length as the calling frame (:issue:`22484`, :issue:`24984`)
- :meth:`DatetimeIndex.union` now supports the ``sort`` argument. The behaviour of the sort parameter matches that of :meth:`Index.union` (:issue:`24994`)
- :meth:`RangeIndex.union` now supports the ``sort`` argument. If ``sort=False`` an unsorted ``Int64Index`` is always returned. ``sort=None`` is the default and returns a mononotically increasing ``RangeIndex`` if possible or a sorted ``Int64Index`` if not (:issue:`24471`)
- :meth:`TimedeltaIndex.intersection` now also supports the ``sort`` keyword (:issue:`24471`)
- :meth:`DataFrame.rename` now supports the ``errors`` argument to raise errors when attempting to rename nonexistent keys (:issue:`13473`)
- :class:`RangeIndex` has gained :attr:`~RangeIndex.start`, :attr:`~RangeIndex.stop`, and :attr:`~RangeIndex.step` attributes (:issue:`25710`)
- :class:`datetime.timezone` objects are now supported as arguments to timezone methods and constructors (:issue:`25065`)
- :meth:`DataFrame.query` and :meth:`DataFrame.eval` now supports quoting column names with backticks to refer to names with spaces (:issue:`6508`)
- :func:`merge_asof` now gives a more clear error message when merge keys are categoricals that are not equal (:issue:`26136`)
- :meth:`pandas.core.window.Rolling` supports exponential (or Poisson) window type (:issue:`21303`)

.. _whatsnew_0250.api_breaking:

Backwards incompatible API changes
~~~~~~~~~~~~~~~~~~~~~~~~~~~~~~~~~~

.. _whatsnew_0250.api_breaking.utc_offset_indexing:


Indexing with date strings with UTC offsets
^^^^^^^^^^^^^^^^^^^^^^^^^^^^^^^^^^^^^^^^^^^

Indexing a :class:`DataFrame` or :class:`Series` with a :class:`DatetimeIndex` with a
date string with a UTC offset would previously ignore the UTC offset. Now, the UTC offset
is respected in indexing. (:issue:`24076`, :issue:`16785`)

.. ipython:: python

    df = pd.DataFrame([0], index=pd.DatetimeIndex(['2019-01-01'], tz='US/Pacific'))
    df

*Previous Behavior*:

.. code-block:: ipython

    In [3]: df['2019-01-01 00:00:00+04:00':'2019-01-01 01:00:00+04:00']
    Out[3]:
                               0
    2019-01-01 00:00:00-08:00  0

*New Behavior*:

.. ipython:: python

    df['2019-01-01 12:00:00+04:00':'2019-01-01 13:00:00+04:00']

.. _whatsnew_0250.api_breaking.groupby_apply_first_group_once:

GroupBy.apply on ``DataFrame`` evaluates first group only once
^^^^^^^^^^^^^^^^^^^^^^^^^^^^^^^^^^^^^^^^^^^^^^^^^^^^^^^^^^^^^^

The implementation of :meth:`DataFrameGroupBy.apply() <pandas.core.groupby.DataFrameGroupBy.apply>`
previously evaluated the supplied function consistently twice on the first group
to infer if it is safe to use a fast code path. Particularly for functions with
side effects, this was an undesired behavior and may have led to surprises. (:issue:`2936`, :issue:`2656`, :issue:`7739`, :issue:`10519`, :issue:`12155`, :issue:`20084`, :issue:`21417`)

Now every group is evaluated only a single time.

.. ipython:: python

    df = pd.DataFrame({"a": ["x", "y"], "b": [1, 2]})
    df

    def func(group):
        print(group.name)
        return group

*Previous Behaviour*:

.. code-block:: python

   In [3]: df.groupby('a').apply(func)
   x
   x
   y
   Out[3]:
      a  b
   0  x  1
   1  y  2

*New Behaviour*:

.. ipython:: python

    df.groupby("a").apply(func)


Concatenating Sparse Values
^^^^^^^^^^^^^^^^^^^^^^^^^^^

When passed DataFrames whose values are sparse, :func:`concat` will now return a
:class:`Series` or :class:`DataFrame` with sparse values, rather than a :class:`SparseDataFrame` (:issue:`25702`).

.. ipython:: python

   df = pd.DataFrame({"A": pd.SparseArray([0, 1])})

*Previous Behavior*:

.. code-block:: ipython

   In [2]: type(pd.concat([df, df]))
   pandas.core.sparse.frame.SparseDataFrame

*New Behavior*:

.. ipython:: python

   type(pd.concat([df, df]))


This now matches the existing behavior of :class:`concat` on ``Series`` with sparse values.
:func:`concat` will continue to return a ``SparseDataFrame`` when all the values
are instances of ``SparseDataFrame``.

This change also affects routines using :func:`concat` internally, like :func:`get_dummies`,
which now returns a :class:`DataFrame` in all cases (previously a ``SparseDataFrame`` was
returned if all the columns were dummy encoded, and a :class:`DataFrame` otherwise).

Providing any ``SparseSeries`` or ``SparseDataFrame`` to :func:`concat` will
cause a ``SparseSeries`` or ``SparseDataFrame`` to be returned, as before.


.. _whatsnew_0250.api_breaking.deps:

Increased minimum versions for dependencies
^^^^^^^^^^^^^^^^^^^^^^^^^^^^^^^^^^^^^^^^^^^

Due to dropping support for Python 2.7, a number of optional dependencies have updated minimum versions (:issue:`25725`, :issue:`24942`, :issue:`25752`).
Independently, some minimum supported versions of dependencies were updated (:issue:`23519`, :issue:`25554`).
If installed, we now require:

+-----------------+-----------------+----------+
| Package         | Minimum Version | Required |
+=================+=================+==========+
| numpy           | 1.13.3          |    X     |
+-----------------+-----------------+----------+
| pytz            | 2015.4          |    X     |
+-----------------+-----------------+----------+
| bottleneck      | 1.2.1           |          |
+-----------------+-----------------+----------+
| numexpr         | 2.6.2           |          |
+-----------------+-----------------+----------+
| pytest (dev)    | 4.0.2           |          |
+-----------------+-----------------+----------+

For `optional libraries <https://pandas-docs.github.io/pandas-docs-travis/install.html#dependencies>`_ the general recommendation is to use the latest version.
The following table lists the lowest version per library that is currently being tested throughout the development of pandas.
Optional libraries below the lowest tested version may still work, but are not considered supported.

+-----------------+-----------------+
| Package         | Minimum Version |
+=================+=================+
| fastparquet     | 0.2.1           |
+-----------------+-----------------+
| matplotlib      | 2.2.2           |
+-----------------+-----------------+
| openpyxl        | 2.4.0           |
+-----------------+-----------------+
| pyarrow         | 0.9.0           |
+-----------------+-----------------+
| pytables        | 3.4.2           |
+-----------------+-----------------+
| scipy           | 0.19.0          |
+-----------------+-----------------+
| sqlalchemy      | 1.1.4           |
+-----------------+-----------------+
| xarray          | 0.8.2           |
+-----------------+-----------------+
| xlrd            | 1.0.0           |
+-----------------+-----------------+
| xlsxwriter      | 0.7.7           |
+-----------------+-----------------+
| xlwt            | 1.0.0           |
+-----------------+-----------------+

.. _whatsnew_0250.api.other:

Other API Changes
^^^^^^^^^^^^^^^^^

- :class:`DatetimeTZDtype` will now standardize pytz timezones to a common timezone instance (:issue:`24713`)
- :class:`Timestamp` and :class:`Timedelta` scalars now implement the :meth:`to_numpy` method as aliases to :meth:`Timestamp.to_datetime64` and :meth:`Timedelta.to_timedelta64`, respectively. (:issue:`24653`)
- :meth:`Timestamp.strptime` will now rise a ``NotImplementedError`` (:issue:`25016`)
- Comparing :class:`Timestamp` with unsupported objects now returns :py:obj:`NotImplemented` instead of raising ``TypeError``. This implies that unsupported rich comparisons are delegated to the other object, and are now consistent with Python 3 behavior for ``datetime`` objects (:issue:`24011`)
- Bug in :meth:`DatetimeIndex.snap` which didn't preserving the ``name`` of the input :class:`Index` (:issue:`25575`)
- The ``arg`` argument in :meth:`pandas.core.groupby.DataFrameGroupBy.agg` has been renamed to ``func`` (:issue:`26089`)

.. _whatsnew_0250.deprecations:

Deprecations
~~~~~~~~~~~~

- Deprecated the ``units=M`` (months) and ``units=Y`` (year) parameters for ``units`` of :func:`pandas.to_timedelta`, :func:`pandas.Timedelta` and :func:`pandas.TimedeltaIndex` (:issue:`16344`)
- The functions :func:`pandas.to_datetime` and :func:`pandas.to_timedelta` have deprecated the ``box`` keyword. Instead, use :meth:`to_numpy` or :meth:`Timestamp.to_datetime64` or :meth:`Timedelta.to_timedelta64`. (:issue:`24416`)

.. _whatsnew_0250.prior_deprecations:

Removal of prior version deprecations/changes
~~~~~~~~~~~~~~~~~~~~~~~~~~~~~~~~~~~~~~~~~~~~~
- Removed ``Panel`` (:issue:`25047`, :issue:`25191`, :issue:`25231`)
-
-
-

.. _whatsnew_0250.performance:

Performance Improvements
~~~~~~~~~~~~~~~~~~~~~~~~

- Significant speedup in :class:`SparseArray` initialization that benefits most operations, fixing performance regression introduced in v0.20.0 (:issue:`24985`)
- :meth:`DataFrame.to_stata()` is now faster when outputting data with any string or non-native endian columns (:issue:`25045`)
- Improved performance of :meth:`Series.searchsorted`. The speedup is especially large when the dtype is
  int8/int16/int32 and the searched key is within the integer bounds for the dtype (:issue:`22034`)
- Improved performance of :meth:`pandas.core.groupby.GroupBy.quantile` (:issue:`20405`)
- Improved performance of :meth:`read_csv` by faster tokenizing and faster parsing of small float numbers (:issue:`25784`)
- Improved performance of :meth:`read_csv` by faster parsing of N/A and boolean values (:issue:`25804`)
- Improved performance of :meth:`IntervalIndex.is_monotonic`, :meth:`IntervalIndex.is_monotonic_increasing` and :meth:`IntervalIndex.is_monotonic_decreasing` by removing conversion to :class:`MultiIndex` (:issue:`24813`)
- Improved performance of :meth:`DataFrame.to_csv` when writing datetime dtypes (:issue:`25708`)
- Improved performance of :meth:`read_csv` by much faster parsing of ``MM/YYYY`` and ``DD/MM/YYYY`` datetime formats (:issue:`25922`)
- Improved performance of nanops for dtypes that cannot store NaNs. Speedup is particularly prominent for :meth:`Series.all` and :meth:`Series.any` (:issue:`25070`)
- Improved performance of :meth:`Series.map` for dictionary mappers on categorical series by mapping the categories instead of mapping all values (:issue:`23785`)
- Improved performance of :meth:`read_csv` by faster concatenating date columns without extra conversion to string for integer/float zero
  and float NaN; by faster checking the string for the possibility of being a date (:issue:`25754`)

.. _whatsnew_0250.bug_fixes:

Bug Fixes
~~~~~~~~~



Categorical
^^^^^^^^^^^

-
-
-

Datetimelike
^^^^^^^^^^^^

- Bug in :func:`to_datetime` which would raise an (incorrect) ``ValueError`` when called with a date far into the future and the ``format`` argument specified instead of raising ``OutOfBoundsDatetime`` (:issue:`23830`)
- Bug in :func:`to_datetime` which would raise ``InvalidIndexError: Reindexing only valid with uniquely valued Index objects`` when called with ``cache=True``, with ``arg`` including at least two different elements from the set ``{None, numpy.nan, pandas.NaT}`` (:issue:`22305`)
- Bug in :class:`DataFrame` and :class:`Series` where timezone aware data with ``dtype='datetime64[ns]`` was not cast to naive (:issue:`25843`)
- Improved :class:`Timestamp` type checking in various datetime functions to prevent exceptions when using a subclassed ``datetime`` (:issue:`25851`)
- Bug in :class:`Series` and :class:`DataFrame` repr where ``np.datetime64('NaT')`` and ``np.timedelta64('NaT')`` with ``dtype=object`` would be represented as ``NaN`` (:issue:`25445`)
- Bug in :func:`to_datetime` which does not replace the invalid argument with ``NaT`` when error is set to coerce (:issue:`26122`)
- Bug in adding :class:`DateOffset` with nonzero month to :class:`DatetimeIndex` would raise ``ValueError`` (:issue:`26258`)

Timedelta
^^^^^^^^^

- Bug in :func:`TimedeltaIndex.intersection` where for non-monotonic indices in some cases an empty ``Index`` was returned when in fact an intersection existed (:issue:`25913`)
- Bug with comparisons between :class:`Timedelta` and ``NaT`` raising ``TypeError`` (:issue:`26039`)
-

Timezones
^^^^^^^^^

- Bug in :func:`DatetimeIndex.to_frame` where timezone aware data would be converted to timezone naive data (:issue:`25809`)
- Bug in :func:`to_datetime` with ``utc=True`` and datetime strings that would apply previously parsed UTC offsets to subsequent arguments (:issue:`24992`)
- Bug in :func:`Timestamp.tz_localize` and :func:`Timestamp.tz_convert` does not propagate ``freq`` (:issue:`25241`)
- Bug in :func:`Series.at` where setting :class:`Timestamp` with timezone raises ``TypeError`` (:issue:`25506`)
- Bug in :func:`DataFrame.update` when updating with timezone aware data would return timezone naive data (:issue:`25807`)
- Bug in :func:`to_datetime` where an uninformative ``RuntimeError`` was raised when passing a naive :class:`Timestamp` with datetime strings with mixed UTC offsets (:issue:`25978`)
- Bug in :func:`to_datetime` with ``unit='ns'`` would drop timezone information from the parsed argument (:issue:`26168`)

Numeric
^^^^^^^

- Bug in :meth:`to_numeric` in which large negative numbers were being improperly handled (:issue:`24910`)
- Bug in :meth:`to_numeric` in which numbers were being coerced to float, even though ``errors`` was not ``coerce`` (:issue:`24910`)
- Bug in :class:`format` in which floating point complex numbers were not being formatted to proper display precision and trimming (:issue:`25514`)
- Bug in error messages in :meth:`DataFrame.corr` and :meth:`Series.corr`. Added the possibility of using a callable. (:issue:`25729`)
- Bug in :meth:`Series.divmod` and :meth:`Series.rdivmod` which would raise an (incorrect) ``ValueError`` rather than return a pair of :class:`Series` objects as result (:issue:`25557`)
- Raises a helpful exception when a non-numeric index is sent to :meth:`interpolate` with methods which require numeric index. (:issue:`21662`)
- Bug in :meth:`~pandas.eval` when comparing floats with scalar operators, for example: ``x < -0.1`` (:issue:`25928`)
-


Conversion
^^^^^^^^^^

- Bug in :func:`DataFrame.astype()` when passing a dict of columns and types the `errors` parameter was ignored. (:issue:`25905`)
-
-

Strings
^^^^^^^

-
-
-


Interval
^^^^^^^^

- Construction of :class:`Interval` is restricted to numeric, :class:`Timestamp` and :class:`Timedelta` endpoints (:issue:`23013`)
- Fixed bug in :class:`Series`/:class:`DataFrame` not displaying ``NaN`` in :class:`IntervalIndex` with missing values (:issue:`25984`)
-

Indexing
^^^^^^^^

- Improved exception message when calling :meth:`DataFrame.iloc` with a list of non-numeric objects (:issue:`25753`).
- Bug in :meth:`DataFrame.loc` and :meth:`Series.loc` where ``KeyError`` was not raised for a ``MultiIndex`` when the key was less than or equal to the number of levels in the :class:`MultiIndex` (:issue:`14885`).
- Bug in which :meth:`DataFrame.append` produced an erroneous warning indicating that a ``KeyError`` will be thrown in the future when the data to be appended contains new columns (:issue:`22252`).
-


Missing
^^^^^^^

- Fixed misleading exception message in :meth:`Series.interpolate` if argument ``order`` is required, but omitted (:issue:`10633`, :issue:`24014`).
- Fixed class type displayed in exception message in :meth:`DataFrame.dropna` if invalid ``axis`` parameter passed (:issue:`25555`)
-

MultiIndex
^^^^^^^^^^

- Bug in which incorrect exception raised by :class:`Timedelta` when testing the membership of :class:`MultiIndex` (:issue:`24570`)
-
-

I/O
^^^

- Bug in :func:`DataFrame.to_html()` where values were truncated using display options instead of outputting the full content (:issue:`17004`)
- Fixed bug in missing text when using :meth:`to_clipboard` if copying utf-16 characters in Python 3 on Windows (:issue:`25040`)
- Bug in :func:`read_json` for ``orient='table'`` when it tries to infer dtypes by default, which is not applicable as dtypes are already defined in the JSON schema (:issue:`21345`)
- Bug in :func:`read_json` for ``orient='table'`` and float index, as it infers index dtype by default, which is not applicable because index dtype is already defined in the JSON schema (:issue:`25433`)
- Bug in :func:`read_json` for ``orient='table'`` and string of float column names, as it makes a column name type conversion to Timestamp, which is not applicable because column names are already defined in the JSON schema (:issue:`25435`)
- Bug in :func:`json_normalize` for ``errors='ignore'`` where missing values in the input data, were filled in resulting ``DataFrame`` with the string "nan" instead of ``numpy.nan`` (:issue:`25468`)
- :meth:`DataFrame.to_html` now raises ``TypeError`` when using an invalid type for the ``classes`` parameter instead of ``AsseertionError`` (:issue:`25608`)
- Bug in :meth:`DataFrame.to_string` and :meth:`DataFrame.to_latex` that would lead to incorrect output when the ``header`` keyword is used (:issue:`16718`)
- Bug in :func:`read_csv` not properly interpreting the UTF8 encoded filenames on Windows on Python 3.6+ (:issue:`15086`)
- Improved performance in :meth:`pandas.read_stata` and :class:`pandas.io.stata.StataReader` when converting columns that have missing values (:issue:`25772`)
- Bug in :meth:`DataFrame.to_html` where header numbers would ignore display options when rounding (:issue:`17280`)
- Bug in :func:`read_hdf` not properly closing store after a ``KeyError`` is raised (:issue:`25766`)
- Bug in ``read_csv`` which would not raise ``ValueError`` if a column index in ``usecols`` was out of bounds (:issue:`25623`)
- Improved the explanation for the failure when value labels are repeated in Stata dta files and suggested work-arounds (:issue:`25772`)
- Improved :meth:`pandas.read_stata` and :class:`pandas.io.stata.StataReader` to read incorrectly formatted 118 format files saved by Stata (:issue:`25960`)
- Improved the ``col_space`` parameter in :meth:`DataFrame.to_html` to accept a string so CSS length values can be set correctly (:issue:`25941`)
- Fixed bug in loading objects from S3 that contain ``#`` characters in the URL (:issue:`25945`)
- Adds ``use_bqstorage_api`` parameter to :func:`read_gbq` to speed up downloads of large data frames. This feature requires version 0.10.0 of the ``pandas-gbq`` library as well as the ``google-cloud-bigquery-storage`` and ``fastavro`` libraries. (:issue:`26104`)
- Fixed memory leak in :meth:`DataFrame.to_json` when dealing with numeric data (:issue:`24889`)
- Bug in :func:`read_json` where date strings with ``Z`` were not converted to a UTC timezone (:issue:`26168`)
- Added ``cache_dates=True`` parameter to :meth:`read_csv`, which allows to cache unique dates when they are parsed (:issue:`25990`)

Plotting
^^^^^^^^

- Fixed bug where :class:`api.extensions.ExtensionArray` could not be used in matplotlib plotting (:issue:`25587`)
- Bug in an error message in :meth:`DataFrame.plot`. Improved the error message if non-numerics are passed to :meth:`DataFrame.plot` (:issue:`25481`)
- Bug in incorrect ticklabel positions when plotting an index that are non-numeric / non-datetime (:issue:`7612` :issue:`15912` :issue:`22334`)
-
-

Groupby/Resample/Rolling
^^^^^^^^^^^^^^^^^^^^^^^^

- Bug in :meth:`pandas.core.resample.Resampler.agg` with a timezone aware index where ``OverflowError`` would raise when passing a list of functions (:issue:`22660`)
- Bug in :meth:`pandas.core.groupby.DataFrameGroupBy.nunique` in which the names of column levels were lost (:issue:`23222`)
- Bug in :func:`pandas.core.groupby.GroupBy.agg` when applying a aggregation function to timezone aware data (:issue:`23683`)
- Bug in :func:`pandas.core.groupby.GroupBy.first` and :func:`pandas.core.groupby.GroupBy.last` where timezone information would be dropped (:issue:`21603`)
- Bug in :func:`pandas.core.groupby.GroupBy.size` when grouping only NA values (:issue:`23050`)
- Bug in :func:`Series.groupby` where using ``groupby`` with a :class:`MultiIndex` Series with a list of labels equal to the length of the series caused incorrect grouping (:issue:`25704`)
- Ensured that ordering of outputs in ``groupby`` aggregation functions is consistent across all versions of Python (:issue:`25692`)
- Ensured that result group order is correct when grouping on an ordered ``Categorical`` and specifying ``observed=True`` (:issue:`25871`, :issue:`25167`)
- Bug in :meth:`pandas.core.window.Rolling.min` and :meth:`pandas.core.window.Rolling.max` that caused a memory leak (:issue:`25893`)
- Bug in :meth:`pandas.core.window.Rolling.count` and `pandas.core.window.Expanding.count` was previously ignoring the axis keyword (:issue:`13503`)
- Bug in :meth:`pandas.core.groupby.GroupBy.idxmax` and :meth:`pandas.core.groupby.GroupBy.idxmin` with datetime column would return incorrect dtype (:issue:`25444`, :issue:`15306`)
- Bug in :meth:`pandas.core.groupby.GroupBy.cumsum`, :meth:`pandas.core.groupby.GroupBy.cumprod`, :meth:`pandas.core.groupby.GroupBy.cummin` and :meth:`pandas.core.groupby.GroupBy.cummax` with categorical column having absent categories, would return incorrect result or segfault (:issue:`16771`)
- Bug in :meth:`pandas.core.groupby.GroupBy.nth` where NA values in the grouping would return incorrect results (:issue:`26011`)


Reshaping
^^^^^^^^^

- Bug in :func:`pandas.merge` adds a string of ``None``, if ``None`` is assigned in suffixes instead of remain the column name as-is (:issue:`24782`).
- Bug in :func:`merge` when merging by index name would sometimes result in an incorrectly numbered index (missing index values are now assigned NA) (:issue:`24212`, :issue:`25009`)
- :func:`to_records` now accepts dtypes to its ``column_dtypes`` parameter (:issue:`24895`)
- Bug in :func:`concat` where order of ``OrderedDict`` (and ``dict`` in Python 3.6+) is not respected, when passed in as  ``objs`` argument (:issue:`21510`)
- Bug in :func:`pivot_table` where columns with ``NaN`` values are dropped even if ``dropna`` argument is ``False``, when the ``aggfunc`` argument contains a ``list`` (:issue:`22159`)
- Bug in :func:`concat` where the resulting ``freq`` of two :class:`DatetimeIndex` with the same ``freq`` would be dropped (:issue:`3232`).
- Bug in :func:`merge` where merging with equivalent Categorical dtypes was raising an error (:issue:`22501`)
- bug in :class:`DataFrame` instantiating with a ``range`` (e.g. ``pd.DataFrame(range(3))``) raised an error (:issue:`26342`).
- Bug in :class:`DataFrame` constructor when passing non-empty tuples would cause a segmentation fault (:issue:`25691`)
- Bug in :func:`pandas.cut` where large bins could incorrectly raise an error due to an integer overflow (:issue:`26045`)
- Bug in :func:`DataFrame.sort_index` where an error is thrown when a multi-indexed DataFrame is sorted on all levels with the initial level sorted last (:issue:`26053`)
- Bug in :meth:`Series.nlargest` treats ``True`` as smaller than ``False`` (:issue:`26154`)
- Bug in :func:`factorize` when passing an ``ExtensionArray`` with a custom ``na_sentinel`` (:issue:`25696`).

Sparse
^^^^^^

- Significant speedup in :class:`SparseArray` initialization that benefits most operations, fixing performance regression introduced in v0.20.0 (:issue:`24985`)
- Bug in :class:`SparseFrame` constructor where passing ``None`` as the data would cause ``default_fill_value`` to be ignored (:issue:`16807`)
- Bug in :class:`SparseDataFrame` when adding a column in which the length of values does not match length of index, ``AssertionError`` is raised instead of raising ``ValueError`` (:issue:`25484`)


Other
^^^^^

- Specify build-time requirement in ``pyproject.toml`` (:issue:`25193`)
- Removed unused C functions from vendored UltraJSON implementation (:issue:`26198`)
<<<<<<< HEAD
=======
- Bug in :func:`factorize` when passing an ``ExtensionArray`` with a custom ``na_sentinel`` (:issue:`25696`).
- Allow :class:`Index` and :class:`RangeIndex` to be passed to numpy ``min`` and ``max`` functions.
>>>>>>> b48d1ff8


.. _whatsnew_0.250.contributors:

Contributors
~~~~~~~~~~~~

.. contributors:: v0.24.x..HEAD<|MERGE_RESOLUTION|>--- conflicted
+++ resolved
@@ -438,11 +438,8 @@
 
 - Specify build-time requirement in ``pyproject.toml`` (:issue:`25193`)
 - Removed unused C functions from vendored UltraJSON implementation (:issue:`26198`)
-<<<<<<< HEAD
-=======
 - Bug in :func:`factorize` when passing an ``ExtensionArray`` with a custom ``na_sentinel`` (:issue:`25696`).
 - Allow :class:`Index` and :class:`RangeIndex` to be passed to numpy ``min`` and ``max`` functions.
->>>>>>> b48d1ff8
 
 
 .. _whatsnew_0.250.contributors:
