.. _whatsnew_0250:

What's New in 0.25.0 (April XX, 2019)
-------------------------------------

.. warning::

   Starting with the 0.25.x series of releases, pandas only supports Python 3.5 and higher.
   See :ref:`install.dropping-27` for more details.

.. warning::

   `Panel` has been fully removed. For N-D labeled data structures, please
   use `xarray <https://xarray.pydata.org/en/stable/>`_

{{ header }}

These are the changes in pandas 0.25.0. See :ref:`release` for a full changelog
including other versions of pandas.


.. _whatsnew_0250.enhancements.other:

Other Enhancements
^^^^^^^^^^^^^^^^^^

- Added support for ISO week year format ('%G-%V-%u') when parsing datetimes using :meth: `to_datetime` (:issue:`16607`)
- Indexing of ``DataFrame`` and ``Series`` now accepts zerodim ``np.ndarray`` (:issue:`24919`)
- :meth:`Timestamp.replace` now supports the ``fold`` argument to disambiguate DST transition times (:issue:`25017`)
- :meth:`DataFrame.at_time` and :meth:`Series.at_time` now support :meth:`datetime.time` objects with timezones (:issue:`24043`)
- ``Series.str`` has gained :meth:`Series.str.casefold` method to removes all case distinctions present in a string (:issue:`25405`)
- :meth:`DataFrame.set_index` now works for instances of ``abc.Iterator``, provided their output is of the same length as the calling frame (:issue:`22484`, :issue:`24984`)
- :meth:`DatetimeIndex.union` now supports the ``sort`` argument. The behaviour of the sort parameter matches that of :meth:`Index.union` (:issue:`24994`)
- :meth:`DataFrame.rename` now supports the ``errors`` argument to raise errors when attempting to rename nonexistent keys (:issue:`13473`)
- :class:`RangeIndex` has gained :attr:`~RangeIndex.start`, :attr:`~RangeIndex.stop`, and :attr:`~RangeIndex.step` attributes (:issue:`25710`)
- :class:`datetime.timezone` objects are now supported as arguments to timezone methods and constructors (:issue:`25065`)
- :meth:`DataFrame.query` and :meth:`DataFrame.eval` now supports quoting column names with backticks to refer to names with spaces (:issue:`6508`)

.. _whatsnew_0250.api_breaking:

Backwards incompatible API changes
~~~~~~~~~~~~~~~~~~~~~~~~~~~~~~~~~~

.. _whatsnew_0250.api_breaking.utc_offset_indexing:

Indexing with date strings with UTC offsets
^^^^^^^^^^^^^^^^^^^^^^^^^^^^^^^^^^^^^^^^^^^

Indexing a :class:`DataFrame` or :class:`Series` with a :class:`DatetimeIndex` with a
date string with a UTC offset would previously ignore the UTC offset. Now, the UTC offset
is respected in indexing. (:issue:`24076`, :issue:`16785`)

*Previous Behavior*:

.. code-block:: ipython

    In [1]: df = pd.DataFrame([0], index=pd.DatetimeIndex(['2019-01-01'], tz='US/Pacific'))

    In [2]: df
    Out[2]:
                               0
    2019-01-01 00:00:00-08:00  0

    In [3]: df['2019-01-01 00:00:00+04:00':'2019-01-01 01:00:00+04:00']
    Out[3]:
                               0
    2019-01-01 00:00:00-08:00  0

*New Behavior*:

.. ipython:: ipython

    df = pd.DataFrame([0], index=pd.DatetimeIndex(['2019-01-01'], tz='US/Pacific'))
    df['2019-01-01 12:00:00+04:00':'2019-01-01 13:00:00+04:00']

Concatenating Sparse Values
^^^^^^^^^^^^^^^^^^^^^^^^^^^

When passed DataFrames whose values are sparse, :func:`concat` will now return a
Series or DataFrame with sparse values, rather than a ``SparseDataFrame`` (:issue:`25702`).

.. ipython:: python

   df = pd.DataFrame({"A": pd.SparseArray([0, 1])})

*Previous Behavior:*

.. code-block:: ipython

   In [2]: type(pd.concat([df, df]))
   pandas.core.sparse.frame.SparseDataFrame

*New Behavior:*

.. ipython:: python

   type(pd.concat([df, df]))


This now matches the existing behavior of :class:`concat` on ``Series`` with sparse values.
:func:`concat` will continue to return a ``SparseDataFrame`` when all the values
are instances of ``SparseDataFrame``.

This change also affects routines using :func:`concat` internally, like :func:`get_dummies`,
which now returns a :class:`DataFrame` in all cases (previously a ``SparseDataFrame`` was
returned if all the columns were dummy encoded, and a :class:`DataFrame` otherwise).

Providing any ``SparseSeries`` or ``SparseDataFrame`` to :func:`concat` will
cause a ``SparseSeries`` or ``SparseDataFrame`` to be returned, as before.


.. _whatsnew_0250.api_breaking.deps:

Increased minimum versions for dependencies
^^^^^^^^^^^^^^^^^^^^^^^^^^^^^^^^^^^^^^^^^^^

Due to dropping support for Python 2.7, a number of optional dependencies have updated minimum versions.
Independently, some minimum supported versions of dependencies were updated (:issue:`23519`, :issue:`24942`).
If installed, we now require:

+-----------------+-----------------+----------+
| Package         | Minimum Version | Required |
+=================+=================+==========+
| beautifulsoup4  | 4.4.1           |          |
+-----------------+-----------------+----------+
| openpyxl        | 2.2.6           |          |
+-----------------+-----------------+----------+
| pymysql         | 0.6.6           |          |
+-----------------+-----------------+----------+
| pytz            | 2015.4          |          |
+-----------------+-----------------+----------+
| sqlalchemy      | 1.0.8           |          |
+-----------------+-----------------+----------+
| xlsxwriter      | 0.7.7           |          |
+-----------------+-----------------+----------+
| xlwt            | 1.0.0           |          |
+-----------------+-----------------+----------+
| pytest (dev)    | 4.0.2           |          |
+-----------------+-----------------+----------+

.. _whatsnew_0250.api.other:

Other API Changes
^^^^^^^^^^^^^^^^^

- :class:`DatetimeTZDtype` will now standardize pytz timezones to a common timezone instance (:issue:`24713`)
- ``Timestamp`` and ``Timedelta`` scalars now implement the :meth:`to_numpy` method as aliases to :meth:`Timestamp.to_datetime64` and :meth:`Timedelta.to_timedelta64`, respectively. (:issue:`24653`)
- :meth:`Timestamp.strptime` will now rise a ``NotImplementedError`` (:issue:`25016`)
- Bug in :meth:`DatetimeIndex.snap` which didn't preserving the ``name`` of the input :class:`Index` (:issue:`25575`)

.. _whatsnew_0250.deprecations:

Deprecations
~~~~~~~~~~~~

- Deprecated the `M (months)` and `Y (year)` `units` parameter of :func: `pandas.to_timedelta`, :func: `pandas.Timedelta` and :func: `pandas.TimedeltaIndex` (:issue:`16344`)
- The functions :func:`pandas.to_datetime` and :func:`pandas.to_timedelta` have deprecated the ``box`` keyword. Instead, use :meth:`to_numpy` or :meth:`Timestamp.to_datetime64`/:meth:`Timedelta.to_timedelta64`. (:issue:`24416`)

.. _whatsnew_0250.prior_deprecations:

Removal of prior version deprecations/changes
~~~~~~~~~~~~~~~~~~~~~~~~~~~~~~~~~~~~~~~~~~~~~
- Removed (parts of) :class:`Panel` (:issue:`25047`,:issue:`25191`,:issue:`25231`)
-
-
-

.. _whatsnew_0250.performance:

Performance Improvements
~~~~~~~~~~~~~~~~~~~~~~~~

- Significant speedup in `SparseArray` initialization that benefits most operations, fixing performance regression introduced in v0.20.0 (:issue:`24985`)
- `DataFrame.to_stata()` is now faster when outputting data with any string or non-native endian columns (:issue:`25045`)
- Improved performance of :meth:`Series.searchsorted`. The speedup is especially large when the dtype is
  int8/int16/int32 and the searched key is within the integer bounds for the dtype (:issue:`22034`)
- Improved performance of :meth:`pandas.core.groupby.GroupBy.quantile` (:issue:`20405`)
- Improved performance of :meth:`read_csv` by faster tokenizing and faster parsing of small float numbers (:issue:`25784`)
<<<<<<< HEAD
- Improved performance of :meth:`Series.isin` and :meth:`DataFrame.isin` when passing a set (:issue:`25507`).
=======
- Improved performance of :meth:`read_csv` by faster parsing of N/A and boolean values (:issue:`25804`)
>>>>>>> 9e27f129

.. _whatsnew_0250.bug_fixes:

Bug Fixes
~~~~~~~~~


Categorical
^^^^^^^^^^^

-
-
-

Datetimelike
^^^^^^^^^^^^

- Bug in :func:`to_datetime` which would raise an (incorrect) ``ValueError`` when called with a date far into the future and the ``format`` argument specified instead of raising ``OutOfBoundsDatetime`` (:issue:`23830`)
-
-
-

Timedelta
^^^^^^^^^

-
-
-

Timezones
^^^^^^^^^

- Bug in :func:`DatetimeIndex.to_frame` where timezone aware data would be converted to timezone naive data (:issue:`25809`)
- Bug in :func:`to_datetime` with ``utc=True`` and datetime strings that would apply previously parsed UTC offsets to subsequent arguments (:issue:`24992`)
- Bug in :func:`Timestamp.tz_localize` and :func:`Timestamp.tz_convert` does not propagate ``freq`` (:issue:`25241`)
- Bug in :func:`Series.at` where setting :class:`Timestamp` with timezone raises ``TypeError`` (:issue:`25506`)
- Bug in :func:`DataFrame.update` when updating with timezone aware data would return timezone naive data (:issue:`25807`)

Numeric
^^^^^^^

- Bug in :meth:`to_numeric` in which large negative numbers were being improperly handled (:issue:`24910`)
- Bug in :meth:`to_numeric` in which numbers were being coerced to float, even though ``errors`` was not ``coerce`` (:issue:`24910`)
- Bug in error messages in :meth:`DataFrame.corr` and :meth:`Series.corr`. Added the possibility of using a callable. (:issue:`25729`)
- Bug in :meth:`Series.divmod` and :meth:`Series.rdivmod` which would raise an (incorrect) ``ValueError`` rather than return a pair of :class:`Series` objects as result (:issue:`25557`)
-
-
-


Conversion
^^^^^^^^^^

-
-
-

Strings
^^^^^^^

-
-
-


Interval
^^^^^^^^

- Construction of :class:`Interval` is restricted to numeric, :class:`Timestamp` and :class:`Timedelta` endpoints (:issue:`23013`)
-
-

Indexing
^^^^^^^^

-
-
-


Missing
^^^^^^^

- Fixed misleading exception message in :meth:`Series.missing` if argument ``order`` is required, but omitted (:issue:`10633`, :issue:`24014`).
- Fixed class type displayed in exception message in :meth:`DataFrame.dropna` if invalid ``axis`` parameter passed (:issue:`25555`)
-

MultiIndex
^^^^^^^^^^

- Bug in which incorrect exception raised by :meth:`pd.Timedelta` when testing the membership of :class:`MultiIndex` (:issue:`24570`)
-
-

I/O
^^^

- Bug in :func:`DataFrame.to_html()` where values were truncated using display options instead of outputting the full content (:issue:`17004`)
- Fixed bug in missing text when using :meth:`to_clipboard` if copying utf-16 characters in Python 3 on Windows (:issue:`25040`)
- Bug in :func:`read_json` for ``orient='table'`` when it tries to infer dtypes by default, which is not applicable as dtypes are already defined in the JSON schema (:issue:`21345`)
- Bug in :func:`read_json` for ``orient='table'`` and float index, as it infers index dtype by default, which is not applicable because index dtype is already defined in the JSON schema (:issue:`25433`)
- Bug in :func:`read_json` for ``orient='table'`` and string of float column names, as it makes a column name type conversion to Timestamp, which is not applicable because column names are already defined in the JSON schema (:issue:`25435`)
- Bug in :func:`json_normalize` for ``errors='ignore'`` where missing values in the input data, were filled in resulting ``DataFrame`` with the string "nan" instead of ``numpy.nan`` (:issue:`25468`)
- :meth:`DataFrame.to_html` now raises ``TypeError`` when using an invalid type for the ``classes`` parameter instead of ``AsseertionError`` (:issue:`25608`)
- Bug in :meth:`DataFrame.to_string` and :meth:`DataFrame.to_latex` that would lead to incorrect output when the ``header`` keyword is used (:issue:`16718`)
- Bug in :func:`read_csv` not properly interpreting the UTF8 encoded filenames on Windows on Python 3.6+ (:issue:`15086`)
- Improved performance in :meth:`pandas.read_stata` and :class:`pandas.io.stata.StataReader` when converting columns that have missing values (:issue:`25772`)


Plotting
^^^^^^^^

- Fixed bug where :class:`api.extensions.ExtensionArray` could not be used in matplotlib plotting (:issue:`25587`)
- Bug in an error message in :meth:`DataFrame.plot`. Improved the error message if non-numerics are passed to :meth:`DataFrame.plot` (:issue:`25481`)
-
-
-

Groupby/Resample/Rolling
^^^^^^^^^^^^^^^^^^^^^^^^

- Bug in :meth:`pandas.core.resample.Resampler.agg` with a timezone aware index where ``OverflowError`` would raise when passing a list of functions (:issue:`22660`)
- Bug in :meth:`pandas.core.groupby.DataFrameGroupBy.nunique` in which the names of column levels were lost (:issue:`23222`)
- Bug in :func:`pandas.core.groupby.GroupBy.agg` when applying a aggregation function to timezone aware data (:issue:`23683`)
- Bug in :func:`pandas.core.groupby.GroupBy.first` and :func:`pandas.core.groupby.GroupBy.last` where timezone information would be dropped (:issue:`21603`)
- Ensured that ordering of outputs in ``groupby`` aggregation functions is consistent across all versions of Python (:issue:`25692`)


Reshaping
^^^^^^^^^

- Bug in :func:`pandas.merge` adds a string of ``None`` if ``None`` is assigned in suffixes instead of remain the column name as-is (:issue:`24782`).
- Bug in :func:`merge` when merging by index name would sometimes result in an incorrectly numbered index (:issue:`24212`)
- :func:`to_records` now accepts dtypes to its `column_dtypes` parameter (:issue:`24895`)
- Bug in :func:`concat` where order of ``OrderedDict`` (and ``dict`` in Python 3.6+) is not respected, when passed in as  ``objs`` argument (:issue:`21510`)


Sparse
^^^^^^

- Significant speedup in `SparseArray` initialization that benefits most operations, fixing performance regression introduced in v0.20.0 (:issue:`24985`)
- Bug in :class:`SparseFrame` constructor where passing ``None`` as the data would cause ``default_fill_value`` to be ignored (:issue:`16807`)
-


Other
^^^^^

-
-
-


.. _whatsnew_0.250.contributors:

Contributors
~~~~~~~~~~~~

.. contributors:: v0.24.x..HEAD<|MERGE_RESOLUTION|>--- conflicted
+++ resolved
@@ -176,11 +176,8 @@
   int8/int16/int32 and the searched key is within the integer bounds for the dtype (:issue:`22034`)
 - Improved performance of :meth:`pandas.core.groupby.GroupBy.quantile` (:issue:`20405`)
 - Improved performance of :meth:`read_csv` by faster tokenizing and faster parsing of small float numbers (:issue:`25784`)
-<<<<<<< HEAD
 - Improved performance of :meth:`Series.isin` and :meth:`DataFrame.isin` when passing a set (:issue:`25507`).
-=======
 - Improved performance of :meth:`read_csv` by faster parsing of N/A and boolean values (:issue:`25804`)
->>>>>>> 9e27f129
 
 .. _whatsnew_0250.bug_fixes:
 
