.. _whatsnew_0250:

What's New in 0.25.0 (April XX, 2019)
-------------------------------------

.. warning::

   Starting with the 0.25.x series of releases, pandas only supports Python 3.5 and higher.
   See :ref:`install.dropping-27` for more details.

.. warning::

   `Panel` has been fully removed. For N-D labeled data structures, please
   use `xarray <https://xarray.pydata.org/en/stable/>`_

{{ header }}

These are the changes in pandas 0.25.0. See :ref:`release` for a full changelog
including other versions of pandas.


Enhancements
~~~~~~~~~~~~

.. _whatsnew_0250.enhancements.agg_relabel:

Groupby Aggregation with Relabeling
^^^^^^^^^^^^^^^^^^^^^^^^^^^^^^^^^^^

Pandas has added special groupby behavior, known as "named aggregation", for naming the
output columns when applying multiple aggregation functions to specific columns (:issue:`18366`).

.. ipython:: python

   animals = pd.DataFrame({'kind': ['cat', 'dog', 'cat', 'dog'],
                           'height': [9.1, 6.0, 9.5, 34.0],
                           'weight': [7.9, 7.5, 9.9, 198.0]})
   animals
   animals.groupby("kind").agg(
       min_height=pd.NamedAgg(column='height', aggfunc='min'),
       max_height=pd.NamedAgg(column='height', aggfunc='max'),
       average_weight=pd.NamedAgg(column='height', aggfunc=np.mean),
   )

Pass the desired columns names as the ``**kwargs`` to ``.agg``. The values of ``**kwargs``
should be tuples where the first element is the column selection, and the second element is the
aggregation function to apply. Pandas provides the ``pandas.NamedAgg`` namedtuple to make it clearer
what the arguments to the function are, but plain tuples are accepted as well.

.. ipython:: python

   animals.groupby("kind").agg(
       min_height=('height', 'min'),
       max_height=('height', 'max'),
       average_weight=('height', np.mean),
   )

Named aggregation is the recommended replacement for the deprecated "dict-of-dicts"
approach to naming the output of column-specific aggregations (:ref:`whatsnew_0200.api_breaking.deprecate_group_agg_dict`).

See :ref:`_groupby.aggregate.named` for more.

.. _whatsnew_0250.enhancements.other:

Other Enhancements
^^^^^^^^^^^^^^^^^^
- :func:`DataFrame.plot` keywords ``logy``, ``logx`` and ``loglog`` can now accept the value ``'sym'`` for symlog scaling. (:issue:`24867`)
- Added support for ISO week year format ('%G-%V-%u') when parsing datetimes using :meth:`to_datetime` (:issue:`16607`)
- Indexing of ``DataFrame`` and ``Series`` now accepts zerodim ``np.ndarray`` (:issue:`24919`)
- :meth:`Timestamp.replace` now supports the ``fold`` argument to disambiguate DST transition times (:issue:`25017`)
- :meth:`DataFrame.at_time` and :meth:`Series.at_time` now support :meth:`datetime.time` objects with timezones (:issue:`24043`)
- :meth:`DataFrame.pivot_table` now accepts an ``observed`` parameter which is passed to underlying calls to :meth:`DataFrame.groupby` to speed up grouping categorical data. (:issue:`24923`)
- ``Series.str`` has gained :meth:`Series.str.casefold` method to removes all case distinctions present in a string (:issue:`25405`)
- :meth:`DataFrame.set_index` now works for instances of ``abc.Iterator``, provided their output is of the same length as the calling frame (:issue:`22484`, :issue:`24984`)
- :meth:`DatetimeIndex.union` now supports the ``sort`` argument. The behavior of the sort parameter matches that of :meth:`Index.union` (:issue:`24994`)
- :meth:`RangeIndex.union` now supports the ``sort`` argument. If ``sort=False`` an unsorted ``Int64Index`` is always returned. ``sort=None`` is the default and returns a mononotically increasing ``RangeIndex`` if possible or a sorted ``Int64Index`` if not (:issue:`24471`)
- :meth:`TimedeltaIndex.intersection` now also supports the ``sort`` keyword (:issue:`24471`)
- :meth:`DataFrame.rename` now supports the ``errors`` argument to raise errors when attempting to rename nonexistent keys (:issue:`13473`)
- Added :ref:`api.frame.sparse` for working with a ``DataFrame`` whose values are sparse (:issue:`25681`)
- :class:`RangeIndex` has gained :attr:`~RangeIndex.start`, :attr:`~RangeIndex.stop`, and :attr:`~RangeIndex.step` attributes (:issue:`25710`)
- :class:`datetime.timezone` objects are now supported as arguments to timezone methods and constructors (:issue:`25065`)
- :meth:`DataFrame.query` and :meth:`DataFrame.eval` now supports quoting column names with backticks to refer to names with spaces (:issue:`6508`)
- :func:`merge_asof` now gives a more clear error message when merge keys are categoricals that are not equal (:issue:`26136`)
- :meth:`pandas.core.window.Rolling` supports exponential (or Poisson) window type (:issue:`21303`)
- Error message for missing required imports now includes the original ImportError's text (:issue:`23868`)

.. _whatsnew_0250.api_breaking:

Backwards incompatible API changes
~~~~~~~~~~~~~~~~~~~~~~~~~~~~~~~~~~

.. _whatsnew_0250.api_breaking.utc_offset_indexing:


Indexing with date strings with UTC offsets
^^^^^^^^^^^^^^^^^^^^^^^^^^^^^^^^^^^^^^^^^^^

Indexing a :class:`DataFrame` or :class:`Series` with a :class:`DatetimeIndex` with a
date string with a UTC offset would previously ignore the UTC offset. Now, the UTC offset
is respected in indexing. (:issue:`24076`, :issue:`16785`)

.. ipython:: python

    df = pd.DataFrame([0], index=pd.DatetimeIndex(['2019-01-01'], tz='US/Pacific'))
    df

*Previous Behavior*:

.. code-block:: ipython

    In [3]: df['2019-01-01 00:00:00+04:00':'2019-01-01 01:00:00+04:00']
    Out[3]:
                               0
    2019-01-01 00:00:00-08:00  0

*New Behavior*:

.. ipython:: python

    df['2019-01-01 12:00:00+04:00':'2019-01-01 13:00:00+04:00']


.. _whatsnew_0250.api_breaking.multi_indexing:


``MultiIndex`` constructed from levels and codes
^^^^^^^^^^^^^^^^^^^^^^^^^^^^^^^^^^^^^^^^^^^^^^^^

Constructing a :class:`MultiIndex` with ``NaN`` levels or codes value < -1 was allowed previously.
Now, construction with codes value < -1 is not allowed and ``NaN`` levels' corresponding codes
would be reassigned as -1. (:issue:`19387`)

.. ipython:: python

    mi1 = pd.MultiIndex(levels=[[np.nan, None, pd.NaT, 128, 2]],
                        codes=[[0, -1, 1, 2, 3, 4]])
    mi2 = pd.MultiIndex(levels=[[1, 2]], codes=[[0, -2]])

*Previous Behavior*:

.. code-block:: ipython

    In [1]: mi1
    Out[1]: MultiIndex(levels=[[nan, None, NaT, 128, 2]],
                       codes=[[0, -1, 1, 2, 3, 4]])
    In [2]: mi2
    Out[2]: MultiIndex(levels=[[1, 2]],
                       codes=[[0, -2]])

*New Behavior*:

.. ipython:: python

    mi1
    mi2


.. _whatsnew_0250.api_breaking.groupby_apply_first_group_once:

``GroupBy.apply`` on ``DataFrame`` evaluates first group only once
^^^^^^^^^^^^^^^^^^^^^^^^^^^^^^^^^^^^^^^^^^^^^^^^^^^^^^^^^^^^^^^^^^

The implementation of :meth:`DataFrameGroupBy.apply() <pandas.core.groupby.DataFrameGroupBy.apply>`
previously evaluated the supplied function consistently twice on the first group
to infer if it is safe to use a fast code path. Particularly for functions with
side effects, this was an undesired behavior and may have led to surprises. (:issue:`2936`, :issue:`2656`, :issue:`7739`, :issue:`10519`, :issue:`12155`, :issue:`20084`, :issue:`21417`)

Now every group is evaluated only a single time.

.. ipython:: python

    df = pd.DataFrame({"a": ["x", "y"], "b": [1, 2]})
    df

    def func(group):
        print(group.name)
        return group

*Previous Behavior*:

.. code-block:: python

   In [3]: df.groupby('a').apply(func)
   x
   x
   y
   Out[3]:
      a  b
   0  x  1
   1  y  2

*New Behavior*:

.. ipython:: python

    df.groupby("a").apply(func)


Concatenating Sparse Values
^^^^^^^^^^^^^^^^^^^^^^^^^^^

When passed DataFrames whose values are sparse, :func:`concat` will now return a
:class:`Series` or :class:`DataFrame` with sparse values, rather than a :class:`SparseDataFrame` (:issue:`25702`).

.. ipython:: python

   df = pd.DataFrame({"A": pd.SparseArray([0, 1])})

*Previous Behavior*:

.. code-block:: ipython

   In [2]: type(pd.concat([df, df]))
   pandas.core.sparse.frame.SparseDataFrame

*New Behavior*:

.. ipython:: python

   type(pd.concat([df, df]))


This now matches the existing behavior of :class:`concat` on ``Series`` with sparse values.
:func:`concat` will continue to return a ``SparseDataFrame`` when all the values
are instances of ``SparseDataFrame``.

This change also affects routines using :func:`concat` internally, like :func:`get_dummies`,
which now returns a :class:`DataFrame` in all cases (previously a ``SparseDataFrame`` was
returned if all the columns were dummy encoded, and a :class:`DataFrame` otherwise).

Providing any ``SparseSeries`` or ``SparseDataFrame`` to :func:`concat` will
cause a ``SparseSeries`` or ``SparseDataFrame`` to be returned, as before.

The ``.str``-accessor performs stricter type checks
^^^^^^^^^^^^^^^^^^^^^^^^^^^^^^^^^^^^^^^^^^^^^^^^^^^

Due to the lack of more fine-grained dtypes, :attr:`Series.str` so far only checked whether the data was
of ``object`` dtype. :attr:`Series.str` will now infer the dtype data *within* the Series; in particular,
``'bytes'``-only data will raise an exception (except for :meth:`Series.str.decode`, :meth:`Series.str.get`,
:meth:`Series.str.len`, :meth:`Series.str.slice`), see :issue:`23163`, :issue:`23011`, :issue:`23551`.

*Previous Behavior*:

.. code-block:: python

    In [1]: s = pd.Series(np.array(['a', 'ba', 'cba'], 'S'), dtype=object)

    In [2]: s
    Out[2]:
    0      b'a'
    1     b'ba'
    2    b'cba'
    dtype: object

    In [3]: s.str.startswith(b'a')
    Out[3]:
    0     True
    1    False
    2    False
    dtype: bool

*New Behavior*:

.. ipython:: python
    :okexcept:

    s = pd.Series(np.array(['a', 'ba', 'cba'], 'S'), dtype=object)
    s
    s.str.startswith(b'a')

.. _whatsnew_0250.api_breaking.incompatible_index_unions

Incompatible Index Type Unions
^^^^^^^^^^^^^^^^^^^^^^^^^^^^^^

When performing :func:`Index.union` operations between objects of incompatible dtypes,
the result will be a base :class:`Index` of dtype ``object``. This behavior holds true for
unions between :class:`Index` objects that previously would have been prohibited. The dtype
of empty :class:`Index` objects will now be evaluated before performing union operations
rather than simply returning the other :class:`Index` object. :func:`Index.union` can now be
considered commutative, such that ``A.union(B) == B.union(A)`` (:issue:`23525`).

*Previous Behavior*:

.. code-block:: python

    In [1]: pd.period_range('19910905', periods=2).union(pd.Int64Index([1, 2, 3]))
    ...
    ValueError: can only call with other PeriodIndex-ed objects

    In [2]: pd.Index([], dtype=object).union(pd.Index([1, 2, 3]))
    Out[2]: Int64Index([1, 2, 3], dtype='int64')

*New Behavior*:

.. ipython:: python

    pd.period_range('19910905', periods=2).union(pd.Int64Index([1, 2, 3]))
    pd.Index([], dtype=object).union(pd.Index([1, 2, 3]))

``DataFrame`` groupby ffill/bfill no longer return group labels
^^^^^^^^^^^^^^^^^^^^^^^^^^^^^^^^^^^^^^^^^^^^^^^^^^^^^^^^^^^^^^^

The methods ``ffill``, ``bfill``, ``pad`` and ``backfill`` of
:class:`DataFrameGroupBy <pandas.core.groupby.DataFrameGroupBy>`
previously included the group labels in the return value, which was
inconsistent with other groupby transforms. Now only the filled values
are returned. (:issue:`21521`)

.. ipython:: python

    df = pd.DataFrame({"a": ["x", "y"], "b": [1, 2]})
    df

*Previous Behavior*:

.. code-block:: python

   In [3]: df.groupby("a").ffill()
   Out[3]:
      a  b
   0  x  1
   1  y  2

*New Behavior*:

.. ipython:: python

    df.groupby("a").ffill()

``DataFrame`` describe on an empty categorical / object column will return top and freq
^^^^^^^^^^^^^^^^^^^^^^^^^^^^^^^^^^^^^^^^^^^^^^^^^^^^^^^^^^^^^^^^^^^^^^^^^^^^^^^^^^^^^^^

When calling :meth:`DataFrame.describe` with an empty categorical / object
column, the 'top' and 'freq' columns were previously omitted, which was inconsistent with
the output for non-empty columns. Now the 'top' and 'freq' columns will always be included,
with :attr:`numpy.nan` in the case of an empty :class:`DataFrame` (:issue:`26397`)

.. ipython:: python

   df = pd.DataFrame({"empty_col": pd.Categorical([])})
   df

*Previous Behavior*:

.. code-block:: python

   In [3]: df.describe()
   Out[3]:
           empty_col
   count           0
   unique          0

*New Behavior*:

.. ipython:: python

    df.describe()

``__str__`` methods now call ``__repr__`` rather than vice versa
^^^^^^^^^^^^^^^^^^^^^^^^^^^^^^^^^^^^^^^^^^^^^^^^^^^^^^^^^^^^^^^^

Pandas has until now mostly defined string representations in a Pandas objects's
``__str__``/``__unicode__``/``__bytes__`` methods, and called ``__str__`` from the ``__repr__``
method, if a specific ``__repr__`` method is not found. This is not needed for Python3.
In Pandas 0.25, the string representations of Pandas objects are now generally
defined in ``__repr__``, and calls to ``__str__`` in general now pass the call on to
the ``__repr__``, if a specific ``__str__`` method doesn't exist, as is standard for Python.
This change is backward compatible for direct usage of Pandas, but if you subclass
Pandas objects *and* give your subclasses specific ``__str__``/``__repr__`` methods,
you may have to adjust your ``__str__``/``__repr__`` methods (:issue:`26495`).

.. _whatsnew_0250.api_breaking.deps:

Increased minimum versions for dependencies
^^^^^^^^^^^^^^^^^^^^^^^^^^^^^^^^^^^^^^^^^^^

Due to dropping support for Python 2.7, a number of optional dependencies have updated minimum versions (:issue:`25725`, :issue:`24942`, :issue:`25752`).
Independently, some minimum supported versions of dependencies were updated (:issue:`23519`, :issue:`25554`).
If installed, we now require:

+-----------------+-----------------+----------+
| Package         | Minimum Version | Required |
+=================+=================+==========+
| numpy           | 1.13.3          |    X     |
+-----------------+-----------------+----------+
| pytz            | 2015.4          |    X     |
+-----------------+-----------------+----------+
| bottleneck      | 1.2.1           |          |
+-----------------+-----------------+----------+
| numexpr         | 2.6.2           |          |
+-----------------+-----------------+----------+
| pytest (dev)    | 4.0.2           |          |
+-----------------+-----------------+----------+

For `optional libraries <https://pandas-docs.github.io/pandas-docs-travis/install.html#dependencies>`_ the general recommendation is to use the latest version.
The following table lists the lowest version per library that is currently being tested throughout the development of pandas.
Optional libraries below the lowest tested version may still work, but are not considered supported.

+-----------------+-----------------+
| Package         | Minimum Version |
+=================+=================+
| fastparquet     | 0.2.1           |
+-----------------+-----------------+
| matplotlib      | 2.2.2           |
+-----------------+-----------------+
| openpyxl        | 2.4.0           |
+-----------------+-----------------+
| pyarrow         | 0.9.0           |
+-----------------+-----------------+
| pytables        | 3.4.2           |
+-----------------+-----------------+
| scipy           | 0.19.0          |
+-----------------+-----------------+
| sqlalchemy      | 1.1.4           |
+-----------------+-----------------+
| xarray          | 0.8.2           |
+-----------------+-----------------+
| xlrd            | 1.0.0           |
+-----------------+-----------------+
| xlsxwriter      | 0.7.7           |
+-----------------+-----------------+
| xlwt            | 1.0.0           |
+-----------------+-----------------+

.. _whatsnew_0250.api.other:

Other API Changes
^^^^^^^^^^^^^^^^^

- :class:`DatetimeTZDtype` will now standardize pytz timezones to a common timezone instance (:issue:`24713`)
- :class:`Timestamp` and :class:`Timedelta` scalars now implement the :meth:`to_numpy` method as aliases to :meth:`Timestamp.to_datetime64` and :meth:`Timedelta.to_timedelta64`, respectively. (:issue:`24653`)
- :meth:`Timestamp.strptime` will now rise a ``NotImplementedError`` (:issue:`25016`)
- Comparing :class:`Timestamp` with unsupported objects now returns :py:obj:`NotImplemented` instead of raising ``TypeError``. This implies that unsupported rich comparisons are delegated to the other object, and are now consistent with Python 3 behavior for ``datetime`` objects (:issue:`24011`)
- Bug in :meth:`DatetimeIndex.snap` which didn't preserving the ``name`` of the input :class:`Index` (:issue:`25575`)
- The ``arg`` argument in :meth:`pandas.core.groupby.DataFrameGroupBy.agg` has been renamed to ``func`` (:issue:`26089`)
- The ``arg`` argument in :meth:`pandas.core.window._Window.aggregate` has been renamed to ``func`` (:issue:`26372`)
- Most Pandas classes had a ``__bytes__`` method, which was used for getting a python2-style bytestring representation of the object. This method has been removed as a part of dropping Python2 (:issue:`26447`)
- The ``.str``-accessor has been disabled for 1-level :class:`MultiIndex`, use :meth:`MultiIndex.to_flat_index` if necessary (:issue:`23679`)
- Removed support of gtk package for clipboards (:issue:`26563`)

.. _whatsnew_0250.deprecations:

Deprecations
~~~~~~~~~~~~

Sparse Subclasses
^^^^^^^^^^^^^^^^^

The ``SparseSeries`` and ``SparseDataFrame`` subclasses are deprecated. Their functionality is better-provided
by a ``Series`` or ``DataFrame`` with sparse values.

**Previous Way**

.. ipython:: python
   :okwarning:

   df = pd.SparseDataFrame({"A": [0, 0, 1, 2]})
   df.dtypes

**New Way**

.. ipython:: python

   df = pd.DataFrame({"A": pd.SparseArray([0, 0, 1, 2])})
   df.dtypes

The memory usage of the two approaches is identical. See :ref:`sparse.migration` for more (:issue:`19239`).

Other Deprecations
^^^^^^^^^^^^^^^^^^

- The deprecated ``.ix[]`` indexer now raises a more visible ``FutureWarning`` instead of ``DeprecationWarning`` (:issue:`26438`).
- Deprecated the ``units=M`` (months) and ``units=Y`` (year) parameters for ``units`` of :func:`pandas.to_timedelta`, :func:`pandas.Timedelta` and :func:`pandas.TimedeltaIndex` (:issue:`16344`)
- The :attr:`SparseArray.values` attribute is deprecated. You can use ``np.asarray(...)`` or
  the :meth:`SparseArray.to_dense` method instead (:issue:`26421`).
- The functions :func:`pandas.to_datetime` and :func:`pandas.to_timedelta` have deprecated the ``box`` keyword. Instead, use :meth:`to_numpy` or :meth:`Timestamp.to_datetime64` or :meth:`Timedelta.to_timedelta64`. (:issue:`24416`)
- The :meth:`DataFrame.compound` and :meth:`Series.compound` methods are deprecated and will be removed in a future version (:issue:`26405`).
- The internal attributes ``_start``, ``_stop`` and ``_step`` attributes of :class:`RangeIndex` have been deprecated.
  Use the public attributes :attr:`~RangeIndex.start`, :attr:`~RangeIndex.stop` and :attr:`~RangeIndex.step` instead (:issue:`26581`).


.. _whatsnew_0250.prior_deprecations:

Removal of prior version deprecations/changes
~~~~~~~~~~~~~~~~~~~~~~~~~~~~~~~~~~~~~~~~~~~~~
- Removed ``Panel`` (:issue:`25047`, :issue:`25191`, :issue:`25231`)
- Removed the previously deprecated ``sheetname`` keyword in :func:`read_excel` (:issue:`16442`, :issue:`20938`)
- Removed the previously deprecated ``TimeGrouper`` (:issue:`16942`)
- Removed the previously deprecated ``parse_cols`` keyword in :func:`read_excel` (:issue:`16488`)
- Removed the previously deprecated ``pd.options.html.border`` (:issue:`16970`)
- Removed the previously deprecated ``convert_objects`` (:issue:`11221`)
- Removed the previously deprecated ``select`` method of ``DataFrame`` and ``Series`` (:issue:`17633`)

.. _whatsnew_0250.performance:

Performance Improvements
~~~~~~~~~~~~~~~~~~~~~~~~

- Significant speedup in :class:`SparseArray` initialization that benefits most operations, fixing performance regression introduced in v0.20.0 (:issue:`24985`)
- :meth:`DataFrame.to_stata()` is now faster when outputting data with any string or non-native endian columns (:issue:`25045`)
- Improved performance of :meth:`Series.searchsorted`. The speedup is especially large when the dtype is
  int8/int16/int32 and the searched key is within the integer bounds for the dtype (:issue:`22034`)
- Improved performance of :meth:`pandas.core.groupby.GroupBy.quantile` (:issue:`20405`)
- Improved performance when slicing :class:`RangeIndex` (:issue:`26565`)
- Improved performance of :meth:`read_csv` by faster tokenizing and faster parsing of small float numbers (:issue:`25784`)
- Improved performance of :meth:`read_csv` by faster parsing of N/A and boolean values (:issue:`25804`)
- Improved performance of :attr:`IntervalIndex.is_monotonic`, :attr:`IntervalIndex.is_monotonic_increasing` and :attr:`IntervalIndex.is_monotonic_decreasing` by removing conversion to :class:`MultiIndex` (:issue:`24813`)
- Improved performance of :meth:`DataFrame.to_csv` when writing datetime dtypes (:issue:`25708`)
- Improved performance of :meth:`read_csv` by much faster parsing of ``MM/YYYY`` and ``DD/MM/YYYY`` datetime formats (:issue:`25922`)
- Improved performance of nanops for dtypes that cannot store NaNs. Speedup is particularly prominent for :meth:`Series.all` and :meth:`Series.any` (:issue:`25070`)
- Improved performance of :meth:`Series.map` for dictionary mappers on categorical series by mapping the categories instead of mapping all values (:issue:`23785`)
- Improved performance of :meth:`read_csv` by faster concatenating date columns without extra conversion to string for integer/float zero and float ``NaN``; by faster checking the string for the possibility of being a date (:issue:`25754`)
- Improved performance of :attr:`IntervalIndex.is_unique` by removing conversion to ``MultiIndex`` (:issue:`24813`)

.. _whatsnew_0250.bug_fixes:

Bug Fixes
~~~~~~~~~


Categorical
^^^^^^^^^^^

- Bug in :func:`DataFrame.at` and :func:`Series.at` that would raise exception if the index was a :class:`CategoricalIndex` (:issue:`20629`)
- Fixed bug in comparison of ordered :class:`Categorical` that contained missing values with a scalar which sometimes incorrectly resulted in ``True`` (:issue:`26504`)
-

Datetimelike
^^^^^^^^^^^^

- Bug in :func:`to_datetime` which would raise an (incorrect) ``ValueError`` when called with a date far into the future and the ``format`` argument specified instead of raising ``OutOfBoundsDatetime`` (:issue:`23830`)
- Bug in :func:`to_datetime` which would raise ``InvalidIndexError: Reindexing only valid with uniquely valued Index objects`` when called with ``cache=True``, with ``arg`` including at least two different elements from the set ``{None, numpy.nan, pandas.NaT}`` (:issue:`22305`)
- Bug in :class:`DataFrame` and :class:`Series` where timezone aware data with ``dtype='datetime64[ns]`` was not cast to naive (:issue:`25843`)
- Improved :class:`Timestamp` type checking in various datetime functions to prevent exceptions when using a subclassed ``datetime`` (:issue:`25851`)
- Bug in :class:`Series` and :class:`DataFrame` repr where ``np.datetime64('NaT')`` and ``np.timedelta64('NaT')`` with ``dtype=object`` would be represented as ``NaN`` (:issue:`25445`)
- Bug in :func:`to_datetime` which does not replace the invalid argument with ``NaT`` when error is set to coerce (:issue:`26122`)
- Bug in adding :class:`DateOffset` with nonzero month to :class:`DatetimeIndex` would raise ``ValueError`` (:issue:`26258`)
- Bug in :func:`to_datetime` which raises unhandled ``OverflowError`` when called with mix of invalid dates and ``NaN`` values with ``format='%Y%m%d'`` and ``error='coerce'`` (:issue:`25512`)
<<<<<<< HEAD
- Bug in :meth:`isin` for datetimelike indexes; :class:`DatetimeIndex`, :class:`TimedeltaIndex` and :class:`PeriodIndex` where the ``levels`` parmeter was ignored. (:issue:`26675`) 
=======
- Bug in :func:`to_datetime` which raises ``TypeError`` for ``format='%Y%m%d'`` when called for invalid integer dates with length >= 6 digits with ``errors='ignore'``
>>>>>>> 1d7ad5fd

Timedelta
^^^^^^^^^

- Bug in :func:`TimedeltaIndex.intersection` where for non-monotonic indices in some cases an empty ``Index`` was returned when in fact an intersection existed (:issue:`25913`)
- Bug with comparisons between :class:`Timedelta` and ``NaT`` raising ``TypeError`` (:issue:`26039`)
- Bug when adding or subtracting a :class:`BusinessHour` to a :class:`Timestamp` with the resulting time landing in a following or prior day respectively (:issue:`26381`)

Timezones
^^^^^^^^^

- Bug in :func:`DatetimeIndex.to_frame` where timezone aware data would be converted to timezone naive data (:issue:`25809`)
- Bug in :func:`to_datetime` with ``utc=True`` and datetime strings that would apply previously parsed UTC offsets to subsequent arguments (:issue:`24992`)
- Bug in :func:`Timestamp.tz_localize` and :func:`Timestamp.tz_convert` does not propagate ``freq`` (:issue:`25241`)
- Bug in :func:`Series.at` where setting :class:`Timestamp` with timezone raises ``TypeError`` (:issue:`25506`)
- Bug in :func:`DataFrame.update` when updating with timezone aware data would return timezone naive data (:issue:`25807`)
- Bug in :func:`to_datetime` where an uninformative ``RuntimeError`` was raised when passing a naive :class:`Timestamp` with datetime strings with mixed UTC offsets (:issue:`25978`)
- Bug in :func:`to_datetime` with ``unit='ns'`` would drop timezone information from the parsed argument (:issue:`26168`)
- Bug in :func:`DataFrame.join` where joining a timezone aware index with a timezone aware column would result in a column of ``NaN`` (:issue:`26335`)

Numeric
^^^^^^^

- Bug in :meth:`to_numeric` in which large negative numbers were being improperly handled (:issue:`24910`)
- Bug in :meth:`to_numeric` in which numbers were being coerced to float, even though ``errors`` was not ``coerce`` (:issue:`24910`)
- Bug in :meth:`to_numeric` in which invalid values for ``errors`` were being allowed (:issue:`26466`)
- Bug in :class:`format` in which floating point complex numbers were not being formatted to proper display precision and trimming (:issue:`25514`)
- Bug in error messages in :meth:`DataFrame.corr` and :meth:`Series.corr`. Added the possibility of using a callable. (:issue:`25729`)
- Bug in :meth:`Series.divmod` and :meth:`Series.rdivmod` which would raise an (incorrect) ``ValueError`` rather than return a pair of :class:`Series` objects as result (:issue:`25557`)
- Raises a helpful exception when a non-numeric index is sent to :meth:`interpolate` with methods which require numeric index. (:issue:`21662`)
- Bug in :meth:`~pandas.eval` when comparing floats with scalar operators, for example: ``x < -0.1`` (:issue:`25928`)
- Fixed bug where casting all-boolean array to integer extension array failed (:issue:`25211`)
-
-

Conversion
^^^^^^^^^^

- Bug in :func:`DataFrame.astype()` when passing a dict of columns and types the ``errors`` parameter was ignored. (:issue:`25905`)
-
-

Strings
^^^^^^^

- Bug in the ``__name__`` attribute of several methods of :class:`Series.str`, which were set incorrectly (:issue:`23551`)
-
-


Interval
^^^^^^^^

- Construction of :class:`Interval` is restricted to numeric, :class:`Timestamp` and :class:`Timedelta` endpoints (:issue:`23013`)
- Fixed bug in :class:`Series`/:class:`DataFrame` not displaying ``NaN`` in :class:`IntervalIndex` with missing values (:issue:`25984`)
-

Indexing
^^^^^^^^

- Improved exception message when calling :meth:`DataFrame.iloc` with a list of non-numeric objects (:issue:`25753`).
- Bug in :meth:`DataFrame.loc` and :meth:`Series.loc` where ``KeyError`` was not raised for a ``MultiIndex`` when the key was less than or equal to the number of levels in the :class:`MultiIndex` (:issue:`14885`).
- Bug in which :meth:`DataFrame.append` produced an erroneous warning indicating that a ``KeyError`` will be thrown in the future when the data to be appended contains new columns (:issue:`22252`).
- Bug in which :meth:`DataFrame.to_csv` caused a segfault for a reindexed data frame, when the indices were single-level :class:`MultiIndex` (:issue:`26303`).
- Fixed bug where assigning a :class:`arrays.PandasArray` to a :class:`pandas.core.frame.DataFrame` would raise error (:issue:`26390`)
- Allow keyword arguments for callable local reference used in the :meth:`DataFrame.query` string (:issue:`26426`)


Missing
^^^^^^^

- Fixed misleading exception message in :meth:`Series.interpolate` if argument ``order`` is required, but omitted (:issue:`10633`, :issue:`24014`).
- Fixed class type displayed in exception message in :meth:`DataFrame.dropna` if invalid ``axis`` parameter passed (:issue:`25555`)
-

MultiIndex
^^^^^^^^^^

- Bug in which incorrect exception raised by :class:`Timedelta` when testing the membership of :class:`MultiIndex` (:issue:`24570`)
-

I/O
^^^

- Bug in :func:`DataFrame.to_html()` where values were truncated using display options instead of outputting the full content (:issue:`17004`)
- Fixed bug in missing text when using :meth:`to_clipboard` if copying utf-16 characters in Python 3 on Windows (:issue:`25040`)
- Bug in :func:`read_json` for ``orient='table'`` when it tries to infer dtypes by default, which is not applicable as dtypes are already defined in the JSON schema (:issue:`21345`)
- Bug in :func:`read_json` for ``orient='table'`` and float index, as it infers index dtype by default, which is not applicable because index dtype is already defined in the JSON schema (:issue:`25433`)
- Bug in :func:`read_json` for ``orient='table'`` and string of float column names, as it makes a column name type conversion to :class:`Timestamp`, which is not applicable because column names are already defined in the JSON schema (:issue:`25435`)
- Bug in :func:`json_normalize` for ``errors='ignore'`` where missing values in the input data, were filled in resulting ``DataFrame`` with the string ``"nan"`` instead of ``numpy.nan`` (:issue:`25468`)
- :meth:`DataFrame.to_html` now raises ``TypeError`` when using an invalid type for the ``classes`` parameter instead of ``AsseertionError`` (:issue:`25608`)
- Bug in :meth:`DataFrame.to_string` and :meth:`DataFrame.to_latex` that would lead to incorrect output when the ``header`` keyword is used (:issue:`16718`)
- Bug in :func:`read_csv` not properly interpreting the UTF8 encoded filenames on Windows on Python 3.6+ (:issue:`15086`)
- Improved performance in :meth:`pandas.read_stata` and :class:`pandas.io.stata.StataReader` when converting columns that have missing values (:issue:`25772`)
- Bug in :meth:`DataFrame.to_html` where header numbers would ignore display options when rounding (:issue:`17280`)
- Bug in :func:`read_hdf` not properly closing store after a ``KeyError`` is raised (:issue:`25766`)
- Bug in ``read_csv`` which would not raise ``ValueError`` if a column index in ``usecols`` was out of bounds (:issue:`25623`)
- Improved the explanation for the failure when value labels are repeated in Stata dta files and suggested work-arounds (:issue:`25772`)
- Improved :meth:`pandas.read_stata` and :class:`pandas.io.stata.StataReader` to read incorrectly formatted 118 format files saved by Stata (:issue:`25960`)
- Improved the ``col_space`` parameter in :meth:`DataFrame.to_html` to accept a string so CSS length values can be set correctly (:issue:`25941`)
- Fixed bug in loading objects from S3 that contain ``#`` characters in the URL (:issue:`25945`)
- Adds ``use_bqstorage_api`` parameter to :func:`read_gbq` to speed up downloads of large data frames. This feature requires version 0.10.0 of the ``pandas-gbq`` library as well as the ``google-cloud-bigquery-storage`` and ``fastavro`` libraries. (:issue:`26104`)
- Fixed memory leak in :meth:`DataFrame.to_json` when dealing with numeric data (:issue:`24889`)
- Bug in :func:`read_json` where date strings with ``Z`` were not converted to a UTC timezone (:issue:`26168`)
- Added ``cache_dates=True`` parameter to :meth:`read_csv`, which allows to cache unique dates when they are parsed (:issue:`25990`)
- :meth:`DataFrame.to_excel` now raises a ``ValueError`` when the caller's dimensions exceed the limitations of Excel (:issue:`26051`)

Plotting
^^^^^^^^

- Fixed bug where :class:`api.extensions.ExtensionArray` could not be used in matplotlib plotting (:issue:`25587`)
- Bug in an error message in :meth:`DataFrame.plot`. Improved the error message if non-numerics are passed to :meth:`DataFrame.plot` (:issue:`25481`)
- Bug in incorrect ticklabel positions when plotting an index that are non-numeric / non-datetime (:issue:`7612`, :issue:`15912`, :issue:`22334`)
- Fixed bug causing plots of :class:`PeriodIndex` timeseries to fail if the frequency is a multiple of the frequency rule code (:issue:`14763`)
-
-
-

Groupby/Resample/Rolling
^^^^^^^^^^^^^^^^^^^^^^^^

- Bug in :meth:`pandas.core.resample.Resampler.agg` with a timezone aware index where ``OverflowError`` would raise when passing a list of functions (:issue:`22660`)
- Bug in :meth:`pandas.core.groupby.DataFrameGroupBy.nunique` in which the names of column levels were lost (:issue:`23222`)
- Bug in :func:`pandas.core.groupby.GroupBy.agg` when applying an aggregation function to timezone aware data (:issue:`23683`)
- Bug in :func:`pandas.core.groupby.GroupBy.first` and :func:`pandas.core.groupby.GroupBy.last` where timezone information would be dropped (:issue:`21603`)
- Bug in :func:`pandas.core.groupby.GroupBy.size` when grouping only NA values (:issue:`23050`)
- Bug in :func:`Series.groupby` where ``observed`` kwarg was previously ignored (:issue:`24880`)
- Bug in :func:`Series.groupby` where using ``groupby`` with a :class:`MultiIndex` Series with a list of labels equal to the length of the series caused incorrect grouping (:issue:`25704`)
- Ensured that ordering of outputs in ``groupby`` aggregation functions is consistent across all versions of Python (:issue:`25692`)
- Ensured that result group order is correct when grouping on an ordered ``Categorical`` and specifying ``observed=True`` (:issue:`25871`, :issue:`25167`)
- Bug in :meth:`pandas.core.window.Rolling.min` and :meth:`pandas.core.window.Rolling.max` that caused a memory leak (:issue:`25893`)
- Bug in :meth:`pandas.core.window.Rolling.count` and ``pandas.core.window.Expanding.count`` was previously ignoring the ``axis`` keyword (:issue:`13503`)
- Bug in :meth:`pandas.core.groupby.GroupBy.idxmax` and :meth:`pandas.core.groupby.GroupBy.idxmin` with datetime column would return incorrect dtype (:issue:`25444`, :issue:`15306`)
- Bug in :meth:`pandas.core.groupby.GroupBy.cumsum`, :meth:`pandas.core.groupby.GroupBy.cumprod`, :meth:`pandas.core.groupby.GroupBy.cummin` and :meth:`pandas.core.groupby.GroupBy.cummax` with categorical column having absent categories, would return incorrect result or segfault (:issue:`16771`)
- Bug in :meth:`pandas.core.groupby.GroupBy.nth` where NA values in the grouping would return incorrect results (:issue:`26011`)
- Bug in :meth:`pandas.core.groupby.SeriesGroupBy.transform` where transforming an empty group would raise a ``ValueError`` (:issue:`26208`)
- Bug in :meth:`pandas.core.frame.DataFrame.groupby` where passing a :class:`pandas.core.groupby.grouper.Grouper` would return incorrect groups when using the ``.groups`` accessor (:issue:`26326`)
- Bug in :meth:`pandas.core.groupby.GroupBy.agg` where incorrect results are returned for uint64 columns. (:issue:`26310`)

Reshaping
^^^^^^^^^

- Bug in :func:`pandas.merge` adds a string of ``None``, if ``None`` is assigned in suffixes instead of remain the column name as-is (:issue:`24782`).
- Bug in :func:`merge` when merging by index name would sometimes result in an incorrectly numbered index (missing index values are now assigned NA) (:issue:`24212`, :issue:`25009`)
- :func:`to_records` now accepts dtypes to its ``column_dtypes`` parameter (:issue:`24895`)
- Bug in :func:`concat` where order of ``OrderedDict`` (and ``dict`` in Python 3.6+) is not respected, when passed in as  ``objs`` argument (:issue:`21510`)
- Bug in :func:`pivot_table` where columns with ``NaN`` values are dropped even if ``dropna`` argument is ``False``, when the ``aggfunc`` argument contains a ``list`` (:issue:`22159`)
- Bug in :func:`concat` where the resulting ``freq`` of two :class:`DatetimeIndex` with the same ``freq`` would be dropped (:issue:`3232`).
- Bug in :func:`merge` where merging with equivalent Categorical dtypes was raising an error (:issue:`22501`)
- bug in :class:`DataFrame` instantiating with a dict of iterators or generators (e.g. ``pd.DataFrame({'A': reversed(range(3))})``) raised an error (:issue:`26349`).
- Bug in :class:`DataFrame` instantiating with a ``range`` (e.g. ``pd.DataFrame(range(3))``) raised an error (:issue:`26342`).
- Bug in :class:`DataFrame` constructor when passing non-empty tuples would cause a segmentation fault (:issue:`25691`)
- Bug in :func:`Series.apply` failed when the series is a timezone aware :class:`DatetimeIndex` (:issue:`25959`)
- Bug in :func:`pandas.cut` where large bins could incorrectly raise an error due to an integer overflow (:issue:`26045`)
- Bug in :func:`DataFrame.sort_index` where an error is thrown when a multi-indexed ``DataFrame`` is sorted on all levels with the initial level sorted last (:issue:`26053`)
- Bug in :meth:`Series.nlargest` treats ``True`` as smaller than ``False`` (:issue:`26154`)

Sparse
^^^^^^

- Significant speedup in :class:`SparseArray` initialization that benefits most operations, fixing performance regression introduced in v0.20.0 (:issue:`24985`)
- Bug in :class:`SparseFrame` constructor where passing ``None`` as the data would cause ``default_fill_value`` to be ignored (:issue:`16807`)
- Bug in :class:`SparseDataFrame` when adding a column in which the length of values does not match length of index, ``AssertionError`` is raised instead of raising ``ValueError`` (:issue:`25484`)
- Introduce a better error message in :meth:`Series.sparse.from_coo` so it returns a ``TypeError`` for inputs that are not coo matrices (:issue:`26554`)

Other
^^^^^

- Removed unused C functions from vendored UltraJSON implementation (:issue:`26198`)
- Bug in :func:`factorize` when passing an ``ExtensionArray`` with a custom ``na_sentinel`` (:issue:`25696`).
- Allow :class:`Index` and :class:`RangeIndex` to be passed to numpy ``min`` and ``max`` functions (:issue:`26125`)

.. _whatsnew_0.250.contributors:

Contributors
~~~~~~~~~~~~

.. contributors:: v0.24.x..HEAD<|MERGE_RESOLUTION|>--- conflicted
+++ resolved
@@ -537,11 +537,8 @@
 - Bug in :func:`to_datetime` which does not replace the invalid argument with ``NaT`` when error is set to coerce (:issue:`26122`)
 - Bug in adding :class:`DateOffset` with nonzero month to :class:`DatetimeIndex` would raise ``ValueError`` (:issue:`26258`)
 - Bug in :func:`to_datetime` which raises unhandled ``OverflowError`` when called with mix of invalid dates and ``NaN`` values with ``format='%Y%m%d'`` and ``error='coerce'`` (:issue:`25512`)
-<<<<<<< HEAD
 - Bug in :meth:`isin` for datetimelike indexes; :class:`DatetimeIndex`, :class:`TimedeltaIndex` and :class:`PeriodIndex` where the ``levels`` parmeter was ignored. (:issue:`26675`) 
-=======
 - Bug in :func:`to_datetime` which raises ``TypeError`` for ``format='%Y%m%d'`` when called for invalid integer dates with length >= 6 digits with ``errors='ignore'``
->>>>>>> 1d7ad5fd
 
 Timedelta
 ^^^^^^^^^
