--- conflicted
+++ resolved
@@ -1179,12 +1179,7 @@
 - Bug in an error message in :meth:`DataFrame.plot`. Improved the error message if non-numerics are passed to :meth:`DataFrame.plot` (:issue:`25481`)
 - Bug in incorrect ticklabel positions when plotting an index that are non-numeric / non-datetime (:issue:`7612`, :issue:`15912`, :issue:`22334`)
 - Fixed bug causing plots of :class:`PeriodIndex` timeseries to fail if the frequency is a multiple of the frequency rule code (:issue:`14763`)
-<<<<<<< HEAD
-- Bug where :meth:`DataFrame.boxplot` would not accept a `color` parameter like `DataFrame.plot.box` (:issue:`26214`)
--
-=======
 - Fixed bug when plotting a :class:`DatetimeIndex` with ``datetime.timezone.utc`` timezone (:issue:`17173`)
->>>>>>> bca39a72
 -
 -
 
