.. _whatsnew_0250:

What's New in 0.25.0 (April XX, 2019)
-------------------------------------

.. warning::

   Starting with the 0.25.x series of releases, pandas only supports Python 3.5 and higher.
   See :ref:`install.dropping-27` for more details.

.. warning::

   `Panel` has been fully removed. For N-D labeled data structures, please
   use `xarray <https://xarray.pydata.org/en/stable/>`_

{{ header }}

These are the changes in pandas 0.25.0. See :ref:`release` for a full changelog
including other versions of pandas.


.. _whatsnew_0250.enhancements.other:

Other Enhancements
^^^^^^^^^^^^^^^^^^
- :func:`DataFrame.plot` keywords ``logy``, ``logx`` and ``loglog`` can now accept the value ``'sym'`` for symlog scaling. (:issue:`24867`)
- Added support for ISO week year format ('%G-%V-%u') when parsing datetimes using :meth:`to_datetime` (:issue:`16607`)
- Indexing of ``DataFrame`` and ``Series`` now accepts zerodim ``np.ndarray`` (:issue:`24919`)
- :meth:`Timestamp.replace` now supports the ``fold`` argument to disambiguate DST transition times (:issue:`25017`)
- :meth:`DataFrame.at_time` and :meth:`Series.at_time` now support :meth:`datetime.time` objects with timezones (:issue:`24043`)
- :meth:`DataFrame.pivot_table` now accepts an ``observed`` parameter which is passed to underlying calls to :meth:`DataFrame.groupby` to speed up grouping categorical data. (:issue:`24923`)
- ``Series.str`` has gained :meth:`Series.str.casefold` method to removes all case distinctions present in a string (:issue:`25405`)
- :meth:`DataFrame.set_index` now works for instances of ``abc.Iterator``, provided their output is of the same length as the calling frame (:issue:`22484`, :issue:`24984`)
- :meth:`DatetimeIndex.union` now supports the ``sort`` argument. The behaviour of the sort parameter matches that of :meth:`Index.union` (:issue:`24994`)
- :meth:`RangeIndex.union` now supports the ``sort`` argument. If ``sort=False`` an unsorted ``Int64Index`` is always returned. ``sort=None`` is the default and returns a mononotically increasing ``RangeIndex`` if possible or a sorted ``Int64Index`` if not (:issue:`24471`)
- :meth:`TimedeltaIndex.intersection` now also supports the ``sort`` keyword (:issue:`24471`)
- :meth:`DataFrame.rename` now supports the ``errors`` argument to raise errors when attempting to rename nonexistent keys (:issue:`13473`)
- :class:`RangeIndex` has gained :attr:`~RangeIndex.start`, :attr:`~RangeIndex.stop`, and :attr:`~RangeIndex.step` attributes (:issue:`25710`)
- :class:`datetime.timezone` objects are now supported as arguments to timezone methods and constructors (:issue:`25065`)
- :meth:`DataFrame.query` and :meth:`DataFrame.eval` now supports quoting column names with backticks to refer to names with spaces (:issue:`6508`)

.. _whatsnew_0250.api_breaking:

Backwards incompatible API changes
~~~~~~~~~~~~~~~~~~~~~~~~~~~~~~~~~~

.. _whatsnew_0250.api_breaking.utc_offset_indexing:


Indexing with date strings with UTC offsets
^^^^^^^^^^^^^^^^^^^^^^^^^^^^^^^^^^^^^^^^^^^

Indexing a :class:`DataFrame` or :class:`Series` with a :class:`DatetimeIndex` with a
date string with a UTC offset would previously ignore the UTC offset. Now, the UTC offset
is respected in indexing. (:issue:`24076`, :issue:`16785`)

.. ipython:: python

    df = pd.DataFrame([0], index=pd.DatetimeIndex(['2019-01-01'], tz='US/Pacific'))
    df

*Previous Behavior*:

.. code-block:: ipython

    In [3]: df['2019-01-01 00:00:00+04:00':'2019-01-01 01:00:00+04:00']
    Out[3]:
                               0
    2019-01-01 00:00:00-08:00  0

*New Behavior*:

.. ipython:: python

    df['2019-01-01 12:00:00+04:00':'2019-01-01 13:00:00+04:00']

.. _whatsnew_0250.api_breaking.groupby_apply_first_group_once:

GroupBy.apply on ``DataFrame`` evaluates first group only once
^^^^^^^^^^^^^^^^^^^^^^^^^^^^^^^^^^^^^^^^^^^^^^^^^^^^^^^^^^^^^^

The implementation of :meth:`DataFrameGroupBy.apply() <pandas.core.groupby.DataFrameGroupBy.apply>`
previously evaluated the supplied function consistently twice on the first group
to infer if it is safe to use a fast code path. Particularly for functions with
side effects, this was an undesired behavior and may have led to surprises. (:issue:`2936`, :issue:`2656`, :issue:`7739`, :issue:`10519`, :issue:`12155`, :issue:`20084`, :issue:`21417`)

Now every group is evaluated only a single time.

.. ipython:: python

    df = pd.DataFrame({"a": ["x", "y"], "b": [1, 2]})
    df

    def func(group):
        print(group.name)
        return group

*Previous Behaviour*:

.. code-block:: python

   In [3]: df.groupby('a').apply(func)
   x
   x
   y
   Out[3]:
      a  b
   0  x  1
   1  y  2

*New Behaviour*:

.. ipython:: python

    df.groupby("a").apply(func)


Concatenating Sparse Values
^^^^^^^^^^^^^^^^^^^^^^^^^^^

When passed DataFrames whose values are sparse, :func:`concat` will now return a
:class:`Series` or :class:`DataFrame` with sparse values, rather than a :class:`SparseDataFrame` (:issue:`25702`).

.. ipython:: python

   df = pd.DataFrame({"A": pd.SparseArray([0, 1])})

*Previous Behavior*:

.. code-block:: ipython

   In [2]: type(pd.concat([df, df]))
   pandas.core.sparse.frame.SparseDataFrame

*New Behavior*:

.. ipython:: python

   type(pd.concat([df, df]))


This now matches the existing behavior of :class:`concat` on ``Series`` with sparse values.
:func:`concat` will continue to return a ``SparseDataFrame`` when all the values
are instances of ``SparseDataFrame``.

This change also affects routines using :func:`concat` internally, like :func:`get_dummies`,
which now returns a :class:`DataFrame` in all cases (previously a ``SparseDataFrame`` was
returned if all the columns were dummy encoded, and a :class:`DataFrame` otherwise).

Providing any ``SparseSeries`` or ``SparseDataFrame`` to :func:`concat` will
cause a ``SparseSeries`` or ``SparseDataFrame`` to be returned, as before.


.. _whatsnew_0250.api_breaking.deps:

Increased minimum versions for dependencies
^^^^^^^^^^^^^^^^^^^^^^^^^^^^^^^^^^^^^^^^^^^

Due to dropping support for Python 2.7, a number of optional dependencies have updated minimum versions (:issue:`25725`, :issue:`24942`, :issue:`25752`).
Independently, some minimum supported versions of dependencies were updated (:issue:`23519`, :issue:`25554`).
If installed, we now require:

+-----------------+-----------------+----------+
| Package         | Minimum Version | Required |
+=================+=================+==========+
| numpy           | 1.13.3          |    X     |
+-----------------+-----------------+----------+
| pytz            | 2015.4          |    X     |
+-----------------+-----------------+----------+
| bottleneck      | 1.2.1           |          |
+-----------------+-----------------+----------+
| numexpr         | 2.6.2           |          |
+-----------------+-----------------+----------+
| pytest (dev)    | 4.0.2           |          |
+-----------------+-----------------+----------+

For `optional libraries <https://pandas-docs.github.io/pandas-docs-travis/install.html#dependencies>`_ the general recommendation is to use the latest version.
The following table lists the lowest version per library that is currently being tested throughout the development of pandas.
Optional libraries below the lowest tested version may still work, but are not considered supported.

+-----------------+-----------------+
| Package         | Minimum Version |
+=================+=================+
| fastparquet     | 0.2.1           |
+-----------------+-----------------+
| matplotlib      | 2.2.2           |
+-----------------+-----------------+
| openpyxl        | 2.4.0           |
+-----------------+-----------------+
| pyarrow         | 0.9.0           |
+-----------------+-----------------+
| pytables        | 3.4.2           |
+-----------------+-----------------+
| scipy           | 0.19.0          |
+-----------------+-----------------+
| sqlalchemy      | 1.1.4           |
+-----------------+-----------------+
| xarray          | 0.8.2           |
+-----------------+-----------------+
| xlrd            | 1.0.0           |
+-----------------+-----------------+
| xlsxwriter      | 0.7.7           |
+-----------------+-----------------+
| xlwt            | 1.0.0           |
+-----------------+-----------------+

.. _whatsnew_0250.api.other:

Other API Changes
^^^^^^^^^^^^^^^^^

- :class:`DatetimeTZDtype` will now standardize pytz timezones to a common timezone instance (:issue:`24713`)
- :class:`Timestamp` and :class:`Timedelta` scalars now implement the :meth:`to_numpy` method as aliases to :meth:`Timestamp.to_datetime64` and :meth:`Timedelta.to_timedelta64`, respectively. (:issue:`24653`)
- :meth:`Timestamp.strptime` will now rise a ``NotImplementedError`` (:issue:`25016`)
- Comparing :class:`Timestamp` with unsupported objects now returns :py:obj:`NotImplemented` instead of raising ``TypeError``. This implies that unsupported rich comparisons are delegated to the other object, and are now consistent with Python 3 behavior for ``datetime`` objects (:issue:`24011`)
- Bug in :meth:`DatetimeIndex.snap` which didn't preserving the ``name`` of the input :class:`Index` (:issue:`25575`)
- The ``arg`` argument in :meth:`pandas.core.groupby.DataFrameGroupBy.agg` has been renamed to ``func`` (:issue:`26089`)

.. _whatsnew_0250.deprecations:

Deprecations
~~~~~~~~~~~~

- Deprecated the ``units=M`` (months) and ``units=Y`` (year) parameters for ``units`` of :func:`pandas.to_timedelta`, :func:`pandas.Timedelta` and :func:`pandas.TimedeltaIndex` (:issue:`16344`)
- The functions :func:`pandas.to_datetime` and :func:`pandas.to_timedelta` have deprecated the ``box`` keyword. Instead, use :meth:`to_numpy` or :meth:`Timestamp.to_datetime64` or :meth:`Timedelta.to_timedelta64`. (:issue:`24416`)

.. _whatsnew_0250.prior_deprecations:

Removal of prior version deprecations/changes
~~~~~~~~~~~~~~~~~~~~~~~~~~~~~~~~~~~~~~~~~~~~~
- Removed ``Panel`` (:issue:`25047`, :issue:`25191`, :issue:`25231`)
-
-
-

.. _whatsnew_0250.performance:

Performance Improvements
~~~~~~~~~~~~~~~~~~~~~~~~

- Significant speedup in :class:`SparseArray` initialization that benefits most operations, fixing performance regression introduced in v0.20.0 (:issue:`24985`)
- :meth:`DataFrame.to_stata()` is now faster when outputting data with any string or non-native endian columns (:issue:`25045`)
- Improved performance of :meth:`Series.searchsorted`. The speedup is especially large when the dtype is
  int8/int16/int32 and the searched key is within the integer bounds for the dtype (:issue:`22034`)
- Improved performance of :meth:`pandas.core.groupby.GroupBy.quantile` (:issue:`20405`)
- Improved performance of :meth:`read_csv` by faster tokenizing and faster parsing of small float numbers (:issue:`25784`)
- Improved performance of :meth:`read_csv` by faster parsing of N/A and boolean values (:issue:`25804`)
- Imporved performance of :meth:`IntervalIndex.is_monotonic`, :meth:`IntervalIndex.is_monotonic_increasing` and :meth:`IntervalIndex.is_monotonic_decreasing` by removing conversion to :class:`MultiIndex` (:issue:`24813`)
- Improved performance of :meth:`DataFrame.to_csv` when writing datetime dtypes (:issue:`25708`)
- Improved performance of :meth:`read_csv` by much faster parsing of ``MM/YYYY`` and ``DD/MM/YYYY`` datetime formats (:issue:`25922`)

.. _whatsnew_0250.bug_fixes:

Bug Fixes
~~~~~~~~~



Categorical
^^^^^^^^^^^

-
-
-

Datetimelike
^^^^^^^^^^^^

- Bug in :func:`to_datetime` which would raise an (incorrect) ``ValueError`` when called with a date far into the future and the ``format`` argument specified instead of raising ``OutOfBoundsDatetime`` (:issue:`23830`)
- Bug in :func:`to_datetime` which would raise ``InvalidIndexError: Reindexing only valid with uniquely valued Index objects`` when called with ``cache=True``, with ``arg`` including at least two different elements from the set ``{None, numpy.nan, pandas.NaT}`` (:issue:`22305`)
- Bug in :class:`DataFrame` and :class:`Series` where timezone aware data with ``dtype='datetime64[ns]`` was not cast to naive (:issue:`25843`)
- Improved :class:`Timestamp` type checking in various datetime functions to prevent exceptions when using a subclassed ``datetime`` (:issue:`25851`)
- Bug in :class:`Series` and :class:`DataFrame` repr where ``np.datetime64('NaT')`` and ``np.timedelta64('NaT')`` with ``dtype=object`` would be represented as ``NaN`` (:issue:`25445`)
-

Timedelta
^^^^^^^^^

<<<<<<< HEAD
- Bug in :func:`TimedeltaIndex.intersection` where for non-monotonic indices in some cases an empty ``Index`` was returned when in fact an intersection existed (:issue:`25913`)
=======
- Bug with comparisons between :class:`Timedelta` and ``NaT`` raising ``TypeError`` (:issue:`26039`)
>>>>>>> 9feb3ad9
-
-

Timezones
^^^^^^^^^

- Bug in :func:`DatetimeIndex.to_frame` where timezone aware data would be converted to timezone naive data (:issue:`25809`)
- Bug in :func:`to_datetime` with ``utc=True`` and datetime strings that would apply previously parsed UTC offsets to subsequent arguments (:issue:`24992`)
- Bug in :func:`Timestamp.tz_localize` and :func:`Timestamp.tz_convert` does not propagate ``freq`` (:issue:`25241`)
- Bug in :func:`Series.at` where setting :class:`Timestamp` with timezone raises ``TypeError`` (:issue:`25506`)
- Bug in :func:`DataFrame.update` when updating with timezone aware data would return timezone naive data (:issue:`25807`)
- Bug in :func:`to_datetime` where an uninformative ``RuntimeError`` was raised when passing a naive :class:`Timestamp` with datetime strings with mixed UTC offsets (:issue:`25978`)

Numeric
^^^^^^^

- Bug in :meth:`to_numeric` in which large negative numbers were being improperly handled (:issue:`24910`)
- Bug in :meth:`to_numeric` in which numbers were being coerced to float, even though ``errors`` was not ``coerce`` (:issue:`24910`)
- Bug in :class:`format` in which floating point complex numbers were not being formatted to proper display precision and trimming (:issue:`25514`)
- Bug in error messages in :meth:`DataFrame.corr` and :meth:`Series.corr`. Added the possibility of using a callable. (:issue:`25729`)
- Bug in :meth:`Series.divmod` and :meth:`Series.rdivmod` which would raise an (incorrect) ``ValueError`` rather than return a pair of :class:`Series` objects as result (:issue:`25557`)
- Raises a helpful exception when a non-numeric index is sent to :meth:`interpolate` with methods which require numeric index. (:issue:`21662`)
- Bug in :meth:`~pandas.eval` when comparing floats with scalar operators, for example: ``x < -0.1`` (:issue:`25928`)
-


Conversion
^^^^^^^^^^

- Bug in :func:`DataFrame.astype()` when passing a dict of columns and types the `errors` parameter was ignored. (:issue:`25905`)
-
-

Strings
^^^^^^^

-
-
-


Interval
^^^^^^^^

- Construction of :class:`Interval` is restricted to numeric, :class:`Timestamp` and :class:`Timedelta` endpoints (:issue:`23013`)
- Fixed bug in :class:`Series`/:class:`DataFrame` not displaying ``NaN`` in :class:`IntervalIndex` with missing values (:issue:`25984`)
-

Indexing
^^^^^^^^

- Improved exception message when calling :meth:`DataFrame.iloc` with a list of non-numeric objects (:issue:`25753`).
- Bug in :meth:`DataFrame.loc` and :meth:`Series.loc` where ``KeyError`` was not raised for a ``MultiIndex`` when the key was less than or equal to the number of levels in the :class:`MultiIndex` (:issue:`14885`).
- Bug in which :meth:`DataFrame.append` produced an erroneous warning indicating that a ``KeyError`` will be thrown in the future when the data to be appended contains new columns (:issue:`22252`).
-


Missing
^^^^^^^

- Fixed misleading exception message in :meth:`Series.interpolate` if argument ``order`` is required, but omitted (:issue:`10633`, :issue:`24014`).
- Fixed class type displayed in exception message in :meth:`DataFrame.dropna` if invalid ``axis`` parameter passed (:issue:`25555`)
-

MultiIndex
^^^^^^^^^^

- Bug in which incorrect exception raised by :class:`Timedelta` when testing the membership of :class:`MultiIndex` (:issue:`24570`)
-
-

I/O
^^^

- Bug in :func:`DataFrame.to_html()` where values were truncated using display options instead of outputting the full content (:issue:`17004`)
- Fixed bug in missing text when using :meth:`to_clipboard` if copying utf-16 characters in Python 3 on Windows (:issue:`25040`)
- Bug in :func:`read_json` for ``orient='table'`` when it tries to infer dtypes by default, which is not applicable as dtypes are already defined in the JSON schema (:issue:`21345`)
- Bug in :func:`read_json` for ``orient='table'`` and float index, as it infers index dtype by default, which is not applicable because index dtype is already defined in the JSON schema (:issue:`25433`)
- Bug in :func:`read_json` for ``orient='table'`` and string of float column names, as it makes a column name type conversion to Timestamp, which is not applicable because column names are already defined in the JSON schema (:issue:`25435`)
- Bug in :func:`json_normalize` for ``errors='ignore'`` where missing values in the input data, were filled in resulting ``DataFrame`` with the string "nan" instead of ``numpy.nan`` (:issue:`25468`)
- :meth:`DataFrame.to_html` now raises ``TypeError`` when using an invalid type for the ``classes`` parameter instead of ``AsseertionError`` (:issue:`25608`)
- Bug in :meth:`DataFrame.to_string` and :meth:`DataFrame.to_latex` that would lead to incorrect output when the ``header`` keyword is used (:issue:`16718`)
- Bug in :func:`read_csv` not properly interpreting the UTF8 encoded filenames on Windows on Python 3.6+ (:issue:`15086`)
- Improved performance in :meth:`pandas.read_stata` and :class:`pandas.io.stata.StataReader` when converting columns that have missing values (:issue:`25772`)
- Bug in :meth:`DataFrame.to_html` where header numbers would ignore display options when rounding (:issue:`17280`)
- Bug in :func:`read_hdf` not properly closing store after a ``KeyError`` is raised (:issue:`25766`)
- Bug in ``read_csv`` which would not raise ``ValueError`` if a column index in ``usecols`` was out of bounds (:issue:`25623`)
- Improved the explanation for the failure when value labels are repeated in Stata dta files and suggested work-arounds (:issue:`25772`)
- Improved :meth:`pandas.read_stata` and :class:`pandas.io.stata.StataReader` to read incorrectly formatted 118 format files saved by Stata (:issue:`25960`)
- Improved the ``col_space`` parameter in :meth:`DataFrame.to_html` to accept a string so CSS length values can be set correctly (:issue:`25941`)
- Fixed bug in loading objects from S3 that contain ``#`` characters in the URL (:issue:`25945`)
- Adds ``use_bqstorage_api`` parameter to :func:`read_gbq` to speed up downloads of large data frames. This feature requires version 0.10.0 of the ``pandas-gbq`` library as well as the ``google-cloud-bigquery-storage`` and ``fastavro`` libraries. (:issue:`26104`)

Plotting
^^^^^^^^

- Fixed bug where :class:`api.extensions.ExtensionArray` could not be used in matplotlib plotting (:issue:`25587`)
- Bug in an error message in :meth:`DataFrame.plot`. Improved the error message if non-numerics are passed to :meth:`DataFrame.plot` (:issue:`25481`)
-
-
-

Groupby/Resample/Rolling
^^^^^^^^^^^^^^^^^^^^^^^^

- Bug in :meth:`pandas.core.resample.Resampler.agg` with a timezone aware index where ``OverflowError`` would raise when passing a list of functions (:issue:`22660`)
- Bug in :meth:`pandas.core.groupby.DataFrameGroupBy.nunique` in which the names of column levels were lost (:issue:`23222`)
- Bug in :func:`pandas.core.groupby.GroupBy.agg` when applying a aggregation function to timezone aware data (:issue:`23683`)
- Bug in :func:`pandas.core.groupby.GroupBy.first` and :func:`pandas.core.groupby.GroupBy.last` where timezone information would be dropped (:issue:`21603`)
- Bug in :func:`pandas.core.groupby.GroupBy.size` when grouping only NA values (:issue:`23050`)
- Bug in :func:`Series.groupby` where using ``groupby`` with a :class:`MultiIndex` Series with a list of labels equal to the length of the series caused incorrect grouping (:issue:`25704`)
- Ensured that ordering of outputs in ``groupby`` aggregation functions is consistent across all versions of Python (:issue:`25692`)
- Ensured that result group order is correct when grouping on an ordered ``Categorical`` and specifying ``observed=True`` (:issue:`25871`, :issue:`25167`)
- Bug in :meth:`pandas.core.window.Rolling.min` and :meth:`pandas.core.window.Rolling.max` that caused a memory leak (:issue:`25893`)
- Bug in :meth:`pandas.core.window.Rolling.count` and `pandas.core.window.Expanding.count` was previously ignoring the axis keyword (:issue:`13503`)
- Bug in :meth:`pandas.core.groupby.GroupBy.idxmax` and :meth:`pandas.core.groupby.GroupBy.idxmin` with datetime column would return incorrect dtype (:issue:`25444`, :issue:`15306`)
- Bug in :meth:`pandas.core.groupby.GroupBy.cumsum`, :meth:`pandas.core.groupby.GroupBy.cumprod`, :meth:`pandas.core.groupby.GroupBy.cummin` and :meth:`pandas.core.groupby.GroupBy.cummax` with categorical column having absent categories, would return incorrect result or segfault (:issue:`16771`)


Reshaping
^^^^^^^^^

- Bug in :func:`pandas.merge` adds a string of ``None``, if ``None`` is assigned in suffixes instead of remain the column name as-is (:issue:`24782`).
- Bug in :func:`merge` when merging by index name would sometimes result in an incorrectly numbered index (:issue:`24212`)
- :func:`to_records` now accepts dtypes to its ``column_dtypes`` parameter (:issue:`24895`)
- Bug in :func:`concat` where order of ``OrderedDict`` (and ``dict`` in Python 3.6+) is not respected, when passed in as  ``objs`` argument (:issue:`21510`)
- Bug in :func:`pivot_table` where columns with ``NaN`` values are dropped even if ``dropna`` argument is ``False``, when the ``aggfunc`` argument contains a ``list`` (:issue:`22159`)
- Bug in :func:`concat` where the resulting ``freq`` of two :class:`DatetimeIndex` with the same ``freq`` would be dropped (:issue:`3232`).
- Bug in :func:`merge` where merging with equivalent Categorical dtypes was raising an error (:issue:`22501`)
- Bug in :class:`DataFrame` constructor when passing non-empty tuples would cause a segmentation fault (:issue:`25691`)
- Bug in :func:`pandas.cut` where large bins could incorrectly raise an error due to an integer overflow (:issue:`26045`)
- Bug in :func:`DataFrame.sort_index` where an error is thrown when a multi-indexed DataFrame is sorted on all levels with the initial level sorted last (:issue:`26053`)
- Bug in :meth:`Series.nlargest` treats ``True`` as smaller than ``False`` (:issue:`26154`)

Sparse
^^^^^^

- Significant speedup in :class:`SparseArray` initialization that benefits most operations, fixing performance regression introduced in v0.20.0 (:issue:`24985`)
- Bug in :class:`SparseFrame` constructor where passing ``None`` as the data would cause ``default_fill_value`` to be ignored (:issue:`16807`)
- Bug in :class:`SparseDataFrame` when adding a column in which the length of values does not match length of index, ``AssertionError`` is raised instead of raising ``ValueError`` (:issue:`25484`)


Other
^^^^^

- Removed unused C functions from vendored UltraJSON implementation (:issue:`26198`)


.. _whatsnew_0.250.contributors:

Contributors
~~~~~~~~~~~~

.. contributors:: v0.24.x..HEAD<|MERGE_RESOLUTION|>--- conflicted
+++ resolved
@@ -276,12 +276,8 @@
 Timedelta
 ^^^^^^^^^
 
-<<<<<<< HEAD
 - Bug in :func:`TimedeltaIndex.intersection` where for non-monotonic indices in some cases an empty ``Index`` was returned when in fact an intersection existed (:issue:`25913`)
-=======
 - Bug with comparisons between :class:`Timedelta` and ``NaT`` raising ``TypeError`` (:issue:`26039`)
->>>>>>> 9feb3ad9
--
 -
 
 Timezones
