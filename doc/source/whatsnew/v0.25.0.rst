.. _whatsnew_0250:

What's New in 0.25.0 (April XX, 2019)
-------------------------------------

.. warning::

   Starting with the 0.25.x series of releases, pandas only supports Python 3.5 and higher.
   See :ref:`install.dropping-27` for more details.

.. warning::

   `Panel` has been fully removed. For N-D labeled data structures, please
   use `xarray <https://xarray.pydata.org/en/stable/>`_

{{ header }}

These are the changes in pandas 0.25.0. See :ref:`release` for a full changelog
including other versions of pandas.


.. _whatsnew_0250.enhancements.other:

Other Enhancements
^^^^^^^^^^^^^^^^^^
- :func:`DataFrame.plot` keywords ``logy``, ``logx`` and ``loglog`` can now accept the value ``'sym'`` for symlog scaling. (:issue:`24867`)
- Added support for ISO week year format ('%G-%V-%u') when parsing datetimes using :meth: `to_datetime` (:issue:`16607`)
- Indexing of ``DataFrame`` and ``Series`` now accepts zerodim ``np.ndarray`` (:issue:`24919`)
- :meth:`Timestamp.replace` now supports the ``fold`` argument to disambiguate DST transition times (:issue:`25017`)
- :meth:`DataFrame.at_time` and :meth:`Series.at_time` now support :meth:`datetime.time` objects with timezones (:issue:`24043`)
- ``Series.str`` has gained :meth:`Series.str.casefold` method to removes all case distinctions present in a string (:issue:`25405`)
- :meth:`DataFrame.set_index` now works for instances of ``abc.Iterator``, provided their output is of the same length as the calling frame (:issue:`22484`, :issue:`24984`)
- :meth:`DatetimeIndex.union` now supports the ``sort`` argument. The behaviour of the sort parameter matches that of :meth:`Index.union` (:issue:`24994`)
- :meth:`RangeIndex.union` now supports the ``sort`` argument. If ``sort=False`` an unsorted ``Int64Index`` is always returned. ``sort=None`` is the default and returns a mononotically increasing ``RangeIndex`` if possible or a sorted ``Int64Index`` if not (:issue:`24471`)
- :meth:`DataFrame.rename` now supports the ``errors`` argument to raise errors when attempting to rename nonexistent keys (:issue:`13473`)
- :class:`RangeIndex` has gained :attr:`~RangeIndex.start`, :attr:`~RangeIndex.stop`, and :attr:`~RangeIndex.step` attributes (:issue:`25710`)
- :class:`datetime.timezone` objects are now supported as arguments to timezone methods and constructors (:issue:`25065`)
- :meth:`DataFrame.query` and :meth:`DataFrame.eval` now supports quoting column names with backticks to refer to names with spaces (:issue:`6508`)

.. _whatsnew_0250.api_breaking:

Backwards incompatible API changes
~~~~~~~~~~~~~~~~~~~~~~~~~~~~~~~~~~

.. _whatsnew_0250.api_breaking.utc_offset_indexing:


Indexing with date strings with UTC offsets
^^^^^^^^^^^^^^^^^^^^^^^^^^^^^^^^^^^^^^^^^^^

Indexing a :class:`DataFrame` or :class:`Series` with a :class:`DatetimeIndex` with a
date string with a UTC offset would previously ignore the UTC offset. Now, the UTC offset
is respected in indexing. (:issue:`24076`, :issue:`16785`)

*Previous Behavior*:

.. code-block:: ipython

    In [1]: df = pd.DataFrame([0], index=pd.DatetimeIndex(['2019-01-01'], tz='US/Pacific'))

    In [2]: df
    Out[2]:
                               0
    2019-01-01 00:00:00-08:00  0

    In [3]: df['2019-01-01 00:00:00+04:00':'2019-01-01 01:00:00+04:00']
    Out[3]:
                               0
    2019-01-01 00:00:00-08:00  0

*New Behavior*:

.. ipython:: ipython

    df = pd.DataFrame([0], index=pd.DatetimeIndex(['2019-01-01'], tz='US/Pacific'))
    df['2019-01-01 12:00:00+04:00':'2019-01-01 13:00:00+04:00']

.. _whatsnew_0250.api_breaking.groupby_apply_first_group_once:

GroupBy.apply on ``DataFrame`` evaluates first group only once
^^^^^^^^^^^^^^^^^^^^^^^^^^^^^^^^^^^^^^^^^^^^^^^^^^^^^^^^^^^^^^

The implementation of :meth:`DataFrameGroupBy.apply() <pandas.core.groupby.DataFrameGroupBy.apply>`
previously evaluated the supplied function consistently twice on the first group
to infer if it is safe to use a fast code path. Particularly for functions with
side effects, this was an undesired behavior and may have led to surprises.

(:issue:`2936`, :issue:`2656`, :issue:`7739`, :issue:`10519`, :issue:`12155`,
:issue:`20084`, :issue:`21417`)

Now every group is evaluated only a single time.

.. ipython:: python

    df = pd.DataFrame({"a": ["x", "y"], "b": [1, 2]})
    df

    def func(group):
        print(group.name)
        return group

*Previous Behaviour*:

.. code-block:: python

   In [3]: df.groupby('a').apply(func)
   x
   x
   y
   Out[3]:
      a  b
   0  x  1
   1  y  2

*New Behaviour*:

.. ipython:: python

    df.groupby("a").apply(func)


Concatenating Sparse Values
^^^^^^^^^^^^^^^^^^^^^^^^^^^

When passed DataFrames whose values are sparse, :func:`concat` will now return a
Series or DataFrame with sparse values, rather than a ``SparseDataFrame`` (:issue:`25702`).

.. ipython:: python

   df = pd.DataFrame({"A": pd.SparseArray([0, 1])})

*Previous Behavior*:

.. code-block:: ipython

   In [2]: type(pd.concat([df, df]))
   pandas.core.sparse.frame.SparseDataFrame

*New Behavior*:

.. ipython:: python

   type(pd.concat([df, df]))


This now matches the existing behavior of :class:`concat` on ``Series`` with sparse values.
:func:`concat` will continue to return a ``SparseDataFrame`` when all the values
are instances of ``SparseDataFrame``.

This change also affects routines using :func:`concat` internally, like :func:`get_dummies`,
which now returns a :class:`DataFrame` in all cases (previously a ``SparseDataFrame`` was
returned if all the columns were dummy encoded, and a :class:`DataFrame` otherwise).

Providing any ``SparseSeries`` or ``SparseDataFrame`` to :func:`concat` will
cause a ``SparseSeries`` or ``SparseDataFrame`` to be returned, as before.


.. _whatsnew_0250.api_breaking.deps:

Increased minimum versions for dependencies
^^^^^^^^^^^^^^^^^^^^^^^^^^^^^^^^^^^^^^^^^^^

Due to dropping support for Python 2.7, a number of optional dependencies have updated minimum versions (issue:`25725`, :issue:`24942`, :issue:`25752`).
Independently, some minimum supported versions of dependencies were updated (:issue:`23519`, :issue:`25554`).
If installed, we now require:

+-----------------+-----------------+----------+
| Package         | Minimum Version | Required |
+=================+=================+==========+
| numpy           | 1.13.3          |    X     |
+-----------------+-----------------+----------+
| pytz            | 2015.4          |    X     |
+-----------------+-----------------+----------+
| bottleneck      | 1.2.1           |          |
+-----------------+-----------------+----------+
| numexpr         | 2.6.2           |          |
+-----------------+-----------------+----------+
| pytest (dev)    | 4.0.2           |          |
+-----------------+-----------------+----------+

For `optional libraries <https://pandas-docs.github.io/pandas-docs-travis/install.html#dependencies>`_ the general recommendation is to use the latest version.
The following table lists the lowest version per library that is currently being tested throughout the development of pandas.
Optional libraries below the lowest tested version may still work, but are not considered supported.

+-----------------+-----------------+
| Package         | Minimum Version |
+=================+=================+
| fastparquet     | 0.2.1           |
+-----------------+-----------------+
| matplotlib      | 2.2.2           |
+-----------------+-----------------+
| openpyxl        | 2.4.0           |
+-----------------+-----------------+
| pyarrow         | 0.9.0           |
+-----------------+-----------------+
| pytables        | 3.4.2           |
+-----------------+-----------------+
| scipy           | 0.19.0          |
+-----------------+-----------------+
| sqlalchemy      | 1.1.4           |
+-----------------+-----------------+
| xarray          | 0.8.2           |
+-----------------+-----------------+
| xlrd            | 1.0.0           |
+-----------------+-----------------+
| xlsxwriter      | 0.7.7           |
+-----------------+-----------------+
| xlwt            | 1.0.0           |
+-----------------+-----------------+

.. _whatsnew_0250.api.other:

Other API Changes
^^^^^^^^^^^^^^^^^

- :class:`DatetimeTZDtype` will now standardize pytz timezones to a common timezone instance (:issue:`24713`)
- ``Timestamp`` and ``Timedelta`` scalars now implement the :meth:`to_numpy` method as aliases to :meth:`Timestamp.to_datetime64` and :meth:`Timedelta.to_timedelta64`, respectively. (:issue:`24653`)
- :meth:`Timestamp.strptime` will now rise a ``NotImplementedError`` (:issue:`25016`)
- Comparing :class:`Timestamp` with unsupported objects now returns :py:obj:`NotImplemented` instead of raising ``TypeError``. This implies that unsupported rich comparisons are delegated to the other object, and are now consistent with Python 3 behavior for ``datetime`` objects (:issue:`24011`)
- Bug in :meth:`DatetimeIndex.snap` which didn't preserving the ``name`` of the input :class:`Index` (:issue:`25575`)

.. _whatsnew_0250.deprecations:

Deprecations
~~~~~~~~~~~~

- Deprecated the `M (months)` and `Y (year)` `units` parameter of :func: `pandas.to_timedelta`, :func: `pandas.Timedelta` and :func: `pandas.TimedeltaIndex` (:issue:`16344`)
- The functions :func:`pandas.to_datetime` and :func:`pandas.to_timedelta` have deprecated the ``box`` keyword. Instead, use :meth:`to_numpy` or :meth:`Timestamp.to_datetime64`/:meth:`Timedelta.to_timedelta64`. (:issue:`24416`)

.. _whatsnew_0250.prior_deprecations:

Removal of prior version deprecations/changes
~~~~~~~~~~~~~~~~~~~~~~~~~~~~~~~~~~~~~~~~~~~~~
- Removed (parts of) :class:`Panel` (:issue:`25047`,:issue:`25191`,:issue:`25231`)
-
-
-

.. _whatsnew_0250.performance:

Performance Improvements
~~~~~~~~~~~~~~~~~~~~~~~~

- Significant speedup in `SparseArray` initialization that benefits most operations, fixing performance regression introduced in v0.20.0 (:issue:`24985`)
- `DataFrame.to_stata()` is now faster when outputting data with any string or non-native endian columns (:issue:`25045`)
- Improved performance of :meth:`Series.searchsorted`. The speedup is especially large when the dtype is
  int8/int16/int32 and the searched key is within the integer bounds for the dtype (:issue:`22034`)
- Improved performance of :meth:`pandas.core.groupby.GroupBy.quantile` (:issue:`20405`)
- Improved performance of :meth:`read_csv` by faster tokenizing and faster parsing of small float numbers (:issue:`25784`)
- Improved performance of :meth:`read_csv` by faster parsing of N/A and boolean values (:issue:`25804`)

.. _whatsnew_0250.bug_fixes:

Bug Fixes
~~~~~~~~~



Categorical
^^^^^^^^^^^

-
-
-

Datetimelike
^^^^^^^^^^^^

- Bug in :func:`to_datetime` which would raise an (incorrect) ``ValueError`` when called with a date far into the future and the ``format`` argument specified instead of raising ``OutOfBoundsDatetime`` (:issue:`23830`)
-
-
-

Timedelta
^^^^^^^^^

-
-
-

Timezones
^^^^^^^^^

- Bug in :func:`DatetimeIndex.to_frame` where timezone aware data would be converted to timezone naive data (:issue:`25809`)
- Bug in :func:`to_datetime` with ``utc=True`` and datetime strings that would apply previously parsed UTC offsets to subsequent arguments (:issue:`24992`)
- Bug in :func:`Timestamp.tz_localize` and :func:`Timestamp.tz_convert` does not propagate ``freq`` (:issue:`25241`)
- Bug in :func:`Series.at` where setting :class:`Timestamp` with timezone raises ``TypeError`` (:issue:`25506`)
- Bug in :func:`DataFrame.update` when updating with timezone aware data would return timezone naive data (:issue:`25807`)
- Bug in :func:`to_datetime` where an uninformative ``RuntimeError`` was raised when passing a naive :class:`Timestamp` with datetime strings with mixed UTC offsets (:issue:`25978`)

Numeric
^^^^^^^

- Bug in :meth:`to_numeric` in which large negative numbers were being improperly handled (:issue:`24910`)
- Bug in :meth:`to_numeric` in which numbers were being coerced to float, even though ``errors`` was not ``coerce`` (:issue:`24910`)
- Bug in :class:`format` in which floating point complex numbers were not being formatted to proper display precision and trimming (:issue:`25514`)
- Bug in error messages in :meth:`DataFrame.corr` and :meth:`Series.corr`. Added the possibility of using a callable. (:issue:`25729`)
- Bug in :meth:`Series.divmod` and :meth:`Series.rdivmod` which would raise an (incorrect) ``ValueError`` rather than return a pair of :class:`Series` objects as result (:issue:`25557`)
- Raises a helpful exception when a non-numeric index is sent to :meth:`interpolate` with methods which require numeric index. (:issue:`21662`)
- Bug in :meth:`~pandas.eval` when comparing floats with scalar operators, for example: ``x < -0.1`` (:issue:`25928`)
-


Conversion
^^^^^^^^^^

- Bug in :func:`DataFrame.astype()` when passing a dict of columns and types the `errors` parameter was ignored. (:issue:`25905`)
-
-

Strings
^^^^^^^

-
-
-


Interval
^^^^^^^^

- Construction of :class:`Interval` is restricted to numeric, :class:`Timestamp` and :class:`Timedelta` endpoints (:issue:`23013`)
- Fixed bug in :class:`Series`/:class:`DataFrame` not displaying ``NaN`` in :class:`IntervalIndex` with missing values (:issue:`25984`)
-

Indexing
^^^^^^^^

- Improved exception message when calling :meth:`DataFrame.iloc` with a list of non-numeric objects (:issue:`25753`).
-
-


Missing
^^^^^^^

- Fixed misleading exception message in :meth:`Series.missing` if argument ``order`` is required, but omitted (:issue:`10633`, :issue:`24014`).
- Fixed class type displayed in exception message in :meth:`DataFrame.dropna` if invalid ``axis`` parameter passed (:issue:`25555`)
-

MultiIndex
^^^^^^^^^^

- Bug in which incorrect exception raised by :meth:`pd.Timedelta` when testing the membership of :class:`MultiIndex` (:issue:`24570`)
-
-

I/O
^^^

- Bug in :func:`DataFrame.to_html()` where values were truncated using display options instead of outputting the full content (:issue:`17004`)
- Fixed bug in missing text when using :meth:`to_clipboard` if copying utf-16 characters in Python 3 on Windows (:issue:`25040`)
- Bug in :func:`read_json` for ``orient='table'`` when it tries to infer dtypes by default, which is not applicable as dtypes are already defined in the JSON schema (:issue:`21345`)
- Bug in :func:`read_json` for ``orient='table'`` and float index, as it infers index dtype by default, which is not applicable because index dtype is already defined in the JSON schema (:issue:`25433`)
- Bug in :func:`read_json` for ``orient='table'`` and string of float column names, as it makes a column name type conversion to Timestamp, which is not applicable because column names are already defined in the JSON schema (:issue:`25435`)
- Bug in :func:`json_normalize` for ``errors='ignore'`` where missing values in the input data, were filled in resulting ``DataFrame`` with the string "nan" instead of ``numpy.nan`` (:issue:`25468`)
- :meth:`DataFrame.to_html` now raises ``TypeError`` when using an invalid type for the ``classes`` parameter instead of ``AsseertionError`` (:issue:`25608`)
- Bug in :meth:`DataFrame.to_string` and :meth:`DataFrame.to_latex` that would lead to incorrect output when the ``header`` keyword is used (:issue:`16718`)
- Bug in :func:`read_csv` not properly interpreting the UTF8 encoded filenames on Windows on Python 3.6+ (:issue:`15086`)
- Improved performance in :meth:`pandas.read_stata` and :class:`pandas.io.stata.StataReader` when converting columns that have missing values (:issue:`25772`)
- Bug in :meth:`DataFrame.to_html` where header numbers would ignore display options when rounding (:issue:`17280`)
- Bug in :func:`read_hdf` not properly closing store after a ``KeyError`` is raised (:issue:`25766`)
- Bug in ``read_csv`` which would not raise ``ValueError`` if a column index in ``usecols`` was out of bounds (:issue:`25623`)
- Improved the explanation for the failure when value labels are repeated in Stata dta files and suggested work-arounds (:issue:`25772`)
- Improved :meth:`pandas.read_stata` and :class:`pandas.io.stata.StataReader` to read incorrectly formatted 118 format files saved by Stata (:issue:`25960`)
- Fixed bug in loading objects from S3 that contain ``#`` characters in the URL (:issue:`25945`)

Plotting
^^^^^^^^

- Fixed bug where :class:`api.extensions.ExtensionArray` could not be used in matplotlib plotting (:issue:`25587`)
- Bug in an error message in :meth:`DataFrame.plot`. Improved the error message if non-numerics are passed to :meth:`DataFrame.plot` (:issue:`25481`)
-
-
-

Groupby/Resample/Rolling
^^^^^^^^^^^^^^^^^^^^^^^^

- Bug in :meth:`pandas.core.resample.Resampler.agg` with a timezone aware index where ``OverflowError`` would raise when passing a list of functions (:issue:`22660`)
- Bug in :meth:`pandas.core.groupby.DataFrameGroupBy.nunique` in which the names of column levels were lost (:issue:`23222`)
- Bug in :func:`pandas.core.groupby.GroupBy.agg` when applying a aggregation function to timezone aware data (:issue:`23683`)
- Bug in :func:`pandas.core.groupby.GroupBy.first` and :func:`pandas.core.groupby.GroupBy.last` where timezone information would be dropped (:issue:`21603`)
- Bug in :func:`Series.groupby` where using ``groupby`` with a :class:`MultiIndex` Series with a list of labels equal to the length of the series caused incorrect grouping (:issue:`25704`)
- Ensured that ordering of outputs in ``groupby`` aggregation functions is consistent across all versions of Python (:issue:`25692`)
- Ensured that result group order is correct when grouping on an ordered ``Categorical`` and specifying ``observed=True`` (:issue:`25871`, :issue:`25167`)
- Bug in :meth:`pandas.core.window.Rolling.min` and :meth:`pandas.core.window.Rolling.max` that caused a memory leak (:issue:`25893`)
- Bug in :func:`idxmax` and :func:`idxmin` on :meth:`DataFrame.groupby` with datetime column would return incorrect dtype (:issue:`25444`, :issue:`15306`)

Reshaping
^^^^^^^^^

- Bug in :func:`pandas.merge` adds a string of ``None`` if ``None`` is assigned in suffixes instead of remain the column name as-is (:issue:`24782`).
- Bug in :func:`merge` when merging by index name would sometimes result in an incorrectly numbered index (:issue:`24212`)
- :func:`to_records` now accepts dtypes to its `column_dtypes` parameter (:issue:`24895`)
- Bug in :func:`concat` where order of ``OrderedDict`` (and ``dict`` in Python 3.6+) is not respected, when passed in as  ``objs`` argument (:issue:`21510`)
- Bug in :func:`pivot_table` where columns with ``NaN`` values are dropped even if ``dropna`` argument is ``False``, when the ``aggfunc`` argument contains a ``list`` (:issue:`22159`)
- Bug in :func:`concat` where the resulting ``freq`` of two :class:`DatetimeIndex` with the same ``freq`` would be dropped (:issue:`3232`).
- Bug in :func:`merge` where merging with equivalent Categorical dtypes was raising an error (:issue:`22501`)
- Bug in :class:`DataFrame` constructor when passing non-empty tuples would cause a segmentation fault (:issue:`25691`)

Sparse
^^^^^^

- Significant speedup in `SparseArray` initialization that benefits most operations, fixing performance regression introduced in v0.20.0 (:issue:`24985`)
- Bug in :class:`SparseFrame` constructor where passing ``None`` as the data would cause ``default_fill_value`` to be ignored (:issue:`16807`)
- Bug in `SparseDataFrame` when adding a column in which the length of values does not match length of index, ``AssertionError`` is raised instead of raising ``ValueError`` (:issue:`25484`)


Other
^^^^^

<<<<<<< HEAD
- Bug in :class:`BaseExprVisitor` for using named kwargs in :func:`eval` expressions.
=======
- Improved :class:`Timestamp` type checking in various datetime functions to prevent exceptions when using a subclassed `datetime` (:issue:`25851`)
- Bug in :class:`Series` and :class:`DataFrame` repr where ``np.datetime64('NaT')`` and ``np.timedelta64('NaT')`` with ``dtype=object`` would be represented as ``NaN`` (:issue:`25445`)
>>>>>>> 5a150694
-
-


.. _whatsnew_0.250.contributors:

Contributors
~~~~~~~~~~~~

.. contributors:: v0.24.x..HEAD<|MERGE_RESOLUTION|>--- conflicted
+++ resolved
@@ -410,12 +410,9 @@
 Other
 ^^^^^
 
-<<<<<<< HEAD
-- Bug in :class:`BaseExprVisitor` for using named kwargs in :func:`eval` expressions.
-=======
 - Improved :class:`Timestamp` type checking in various datetime functions to prevent exceptions when using a subclassed `datetime` (:issue:`25851`)
 - Bug in :class:`Series` and :class:`DataFrame` repr where ``np.datetime64('NaT')`` and ``np.timedelta64('NaT')`` with ``dtype=object`` would be represented as ``NaN`` (:issue:`25445`)
->>>>>>> 5a150694
+- Bug in :class:`BaseExprVisitor` which caused :func:`eval` expressions to fail when named keyword arguments were included within the expression string.
 -
 -
 
