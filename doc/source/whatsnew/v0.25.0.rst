--- conflicted
+++ resolved
@@ -775,14 +775,12 @@
 - Bug in :class:`SparseDataFrame` when adding a column in which the length of values does not match length of index, ``AssertionError`` is raised instead of raising ``ValueError`` (:issue:`25484`)
 - Introduce a better error message in :meth:`Series.sparse.from_coo` so it returns a ``TypeError`` for inputs that are not coo matrices (:issue:`26554`)
 - Bug in :func:`numpy.modf` on a :class:`SparseArray`. Now a tuple of :class:`SparseArray` is returned (:issue:`26946`).
-<<<<<<< HEAD
-=======
+
 
 Build Changes
 ^^^^^^^^^^^^^
 
 - Fix install error with PyPy on macOS (:issue:`26536`)
->>>>>>> dfcd2b2c
 
 Other
 ^^^^^
