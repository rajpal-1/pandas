--- conflicted
+++ resolved
@@ -14,11 +14,8 @@
 Fixed regressions
 ~~~~~~~~~~~~~~~~~
 - :meth:`DataFrame.__dataframe__` was producing incorrect data buffers when the a column's type was a pandas nullable on with missing values (:issue:`56702`)
-<<<<<<< HEAD
+- :meth:`DataFrame.__dataframe__` was producing incorrect data buffers when the a column's type was a pyarrow nullable on with missing values (:issue:`57664`)
 - :meth:`Index.is_unique` could incorrectly return false if the ``Index`` was created from a slice of another ``Index``. (:issue:`57911`)
-=======
-- :meth:`DataFrame.__dataframe__` was producing incorrect data buffers when the a column's type was a pyarrow nullable on with missing values (:issue:`57664`)
->>>>>>> 41383cf1
 -
 
 .. ---------------------------------------------------------------------------
