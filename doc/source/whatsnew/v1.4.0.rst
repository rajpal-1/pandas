.. _whatsnew_140:

What's new in 1.4.0 (??)
------------------------

These are the changes in pandas 1.4.0. See :ref:`release` for a full changelog
including other versions of pandas.

{{ header }}

.. ---------------------------------------------------------------------------

.. _whatsnew_140.enhancements:

Enhancements
~~~~~~~~~~~~

.. _whatsnew_140.enhancements.numeric_index:

More flexible numeric dtypes for indexes
^^^^^^^^^^^^^^^^^^^^^^^^^^^^^^^^^^^^^^^^

Until now, it has only been possible to create numeric indexes with int64/float64/uint64 dtypes.
It is now possible to create an index of any numpy int/uint/float dtype using the new :class:`NumericIndex` index type (:issue:`41153`):

.. ipython:: python

    pd.NumericIndex([1, 2, 3], dtype="int8")
    pd.NumericIndex([1, 2, 3], dtype="uint32")
    pd.NumericIndex([1, 2, 3], dtype="float32")

In order to maintain backwards compatibility, calls to the base :class:`Index` will currently
return :class:`Int64Index`, :class:`UInt64Index` and :class:`Float64Index`, where relevant.
For example, the code below returns an ``Int64Index`` with dtype ``int64``:

.. code-block:: ipython

    In [1]: pd.Index([1, 2, 3], dtype="int8")
    Int64Index([1, 2, 3], dtype='int64')

but will in a future version return a :class:`NumericIndex` with dtype ``int8``.

More generally, currently, all operations that until now have
returned :class:`Int64Index`, :class:`UInt64Index` and :class:`Float64Index` will
continue to so. This means, that in order to use ``NumericIndex`` in the current version, you
will have to call ``NumericIndex`` explicitly. For example the below series will have an ``Int64Index``:

.. code-block:: ipython

    In [2]: ser = pd.Series([1, 2, 3], index=[1, 2, 3])
    In [3]: ser.index
    Int64Index([1, 2, 3], dtype='int64')

Instead, if you want to use a ``NumericIndex``, you should do:

.. ipython:: python

    idx = pd.NumericIndex([1, 2, 3], dtype="int8")
    ser = pd.Series([1, 2, 3], index=idx)
    ser.index

In a future version of Pandas, :class:`NumericIndex` will become the default numeric index type and
``Int64Index``, ``UInt64Index`` and ``Float64Index`` are therefore deprecated and will
be removed in the future, see :ref:`here <whatsnew_140.deprecations.int64_uint64_float64index>` for more.

See :ref:`here <advanced.numericindex>` for more about :class:`NumericIndex`.

.. _whatsnew_140.enhancements.styler:

Styler
^^^^^^

:class:`.Styler` has been further developed in 1.4.0. The following enhancements have been made:

<<<<<<< HEAD
  - Styling and formatting of indexes has been added, with :meth:`.Styler.apply_index`, :meth:`.Styler.applymap_index` and :meth:`.Styler.format_index`. These mirror the signature of the methods already used to style and format data values, and work with both HTML, LaTeX and Excel format (:issue:`41893`, :issue:`43101`, :issue:`41993`, :issue:`41995`).
  - :meth:`.Styler.bar` introduces additional arguments to control alignment and display (:issue:`26070`, :issue:`36419`), and it also validates the input arguments ``width`` and ``height`` (:issue:`42511`).
=======
  - Styling and formatting of indexes has been added, with :meth:`.Styler.apply_index`, :meth:`.Styler.applymap_index` and :meth:`.Styler.format_index`. These mirror the signature of the methods already used to style and format data values, and work with both HTML and LaTeX format (:issue:`41893`, :issue:`43101`).
  - :meth:`.Styler.bar` introduces additional arguments to control alignment, display and colors (:issue:`26070`, :issue:`36419`, :issue:`43662`), and it also validates the input arguments ``width`` and ``height`` (:issue:`42511`).
>>>>>>> c021d33e
  - :meth:`.Styler.to_latex` introduces keyword argument ``environment``, which also allows a specific "longtable" entry through a separate jinja2 template (:issue:`41866`).
  - :meth:`.Styler.to_html` introduces keyword arguments ``sparse_index``, ``sparse_columns``, ``bold_headers``, ``caption``, ``max_rows`` and ``max_columns`` (:issue:`41946`, :issue:`43149`, :issue:`42972`).
  - Keyword arguments ``level`` and ``names`` added to :meth:`.Styler.hide_index` and :meth:`.Styler.hide_columns` for additional control of visibility of MultiIndexes and index names (:issue:`25475`, :issue:`43404`, :issue:`43346`)
  - Global options have been extended to configure default ``Styler`` properties including formatting and encoding and mathjax options and LaTeX (:issue:`41395`)
  - Naive sparsification is now possible for LaTeX without the multirow package (:issue:`43369`)
  - :meth:`Styler.to_html` omits CSSStyle rules for hidden table elements (:issue:`43619`)

Formerly Styler relied on ``display.html.use_mathjax``, which has now been replaced by ``styler.html.mathjax``.

There are also bug fixes and deprecations listed below.

Validation now for ``caption`` arg (:issue:`43368`)

.. _whatsnew_140.enhancements.pyarrow_csv_engine:

Multithreaded CSV reading with a new CSV Engine based on pyarrow
^^^^^^^^^^^^^^^^^^^^^^^^^^^^^^^^^^^^^^^^^^^^^^^^^^^^^^^^^^^^^^^^

:func:`pandas.read_csv` now accepts ``engine="pyarrow"`` (requires at least ``pyarrow`` 0.17.0) as an argument, allowing for faster csv parsing on multicore machines
with pyarrow installed. See the :doc:`I/O docs </user_guide/io>` for more info. (:issue:`23697`, :issue:`43706`)

.. _whatsnew_140.enhancements.window_rank:

Rank function for rolling and expanding windows
^^^^^^^^^^^^^^^^^^^^^^^^^^^^^^^^^^^^^^^^^^^^^^^

Added ``rank`` function to :class:`Rolling` and :class:`Expanding`. The new function supports the ``method``, ``ascending``, and ``pct`` flags of :meth:`DataFrame.rank`. The ``method`` argument supports ``min``, ``max``, and ``average`` ranking methods.
Example:

.. ipython:: python

    s = pd.Series([1, 4, 2, 3, 5, 3])
    s.rolling(3).rank()

    s.rolling(3).rank(method="max")

.. _whatsnew_140.enhancements.other:

Other enhancements
^^^^^^^^^^^^^^^^^^
- :class:`DataFrameGroupBy` operations with ``as_index=False`` now correctly retain ``ExtensionDtype`` dtypes for columns being grouped on (:issue:`41373`)
- Add support for assigning values to ``by`` argument in :meth:`DataFrame.plot.hist` and :meth:`DataFrame.plot.box` (:issue:`15079`)
- :meth:`Series.sample`, :meth:`DataFrame.sample`, and :meth:`.GroupBy.sample` now accept a ``np.random.Generator`` as input to ``random_state``. A generator will be more performant, especially with ``replace=False`` (:issue:`38100`)
- :meth:`Series.ewm`, :meth:`DataFrame.ewm`, now support a ``method`` argument with a ``'table'`` option that performs the windowing operation over an entire :class:`DataFrame`. See :ref:`Window Overview <window.overview>` for performance and functional benefits (:issue:`42273`)
- :meth:`.GroupBy.cummin` and :meth:`.GroupBy.cummax` now support the argument ``skipna`` (:issue:`34047`)
- :meth:`read_table` now supports the argument ``storage_options`` (:issue:`39167`)
- :meth:`DataFrame.to_stata` and :meth:`StataWriter` now accept the keyword only argument ``value_labels`` to save labels for non-categorical columns
- Methods that relied on hashmap based algos such as :meth:`DataFrameGroupBy.value_counts`, :meth:`DataFrameGroupBy.count` and :func:`factorize` ignored imaginary component for complex numbers (:issue:`17927`)
- Add :meth:`Series.str.removeprefix` and :meth:`Series.str.removesuffix` introduced in Python 3.9 to remove pre-/suffixes from string-type :class:`Series` (:issue:`36944`)
- Attempting to write into a file in missing parent directory with :meth:`DataFrame.to_csv`, :meth:`DataFrame.to_html`, :meth:`DataFrame.to_excel`, :meth:`DataFrame.to_feather`, :meth:`DataFrame.to_parquet`, :meth:`DataFrame.to_stata`, :meth:`DataFrame.to_json`, :meth:`DataFrame.to_pickle`, and :meth:`DataFrame.to_xml` now explicitly mentions missing parent directory, the same is true for :class:`Series` counterparts (:issue:`24306`)
- :meth:`IntegerArray.all` , :meth:`IntegerArray.any`, :meth:`FloatingArray.any`, and :meth:`FloatingArray.all` use Kleene logic (:issue:`41967`)
- Added support for nullable boolean and integer types in :meth:`DataFrame.to_stata`, :class:`~pandas.io.stata.StataWriter`, :class:`~pandas.io.stata.StataWriter117`, and :class:`~pandas.io.stata.StataWriterUTF8` (:issue:`40855`)
- :meth:`DataFrame.__pos__`, :meth:`DataFrame.__neg__` now retain ``ExtensionDtype`` dtypes (:issue:`43883`)
- The error raised when an optional dependency can't be imported now includes the original exception, for easier investigation (:issue:`43882`)
- Added :meth:`.ExponentialMovingWindow.sum` (:issue:`13297`)

.. ---------------------------------------------------------------------------

.. _whatsnew_140.notable_bug_fixes:

Notable bug fixes
~~~~~~~~~~~~~~~~~

These are bug fixes that might have notable behavior changes.

.. _whatsnew_140.notable_bug_fixes.inconsistent_date_string_parsing:

Inconsistent date string parsing
^^^^^^^^^^^^^^^^^^^^^^^^^^^^^^^^

The ``dayfirst`` option of :func:`to_datetime` isn't strict, and this can lead to surprising behaviour:

.. ipython:: python
    :okwarning:

    pd.to_datetime(["31-12-2021"], dayfirst=False)

Now, a warning will be raised if a date string cannot be parsed accordance to the given ``dayfirst`` value when
the value is a delimited date string (e.g. ``31-12-2012``).

.. _whatsnew_140.notable_bug_fixes.concat_with_empty_or_all_na:

Ignoring dtypes in concat with empty or all-NA columns
^^^^^^^^^^^^^^^^^^^^^^^^^^^^^^^^^^^^^^^^^^^^^^^^^^^^^^

When using :func:`concat` to concatenate two or more :class:`DataFrame` objects,
if one of the DataFrames was empty or had all-NA values, its dtype was _sometimes_
ignored when finding the concatenated dtype.  These are now consistently _not_ ignored (:issue:`43507`).

.. ipython:: python

    df1 = pd.DataFrame({"bar": [pd.Timestamp("2013-01-01")]}, index=range(1))
    df2 = pd.DataFrame({"bar": np.nan}, index=range(1, 2))
    res = df1.append(df2)

Previously, the float-dtype in ``df2`` would be ignored so the result dtype would be ``datetime64[ns]``. As a result, the ``np.nan`` would be cast to ``NaT``.

*Previous behavior*:

.. code-block:: ipython

    In [4]: res
    Out[4]:
             bar
    0 2013-01-01
    1        NaT

Now the float-dtype is respected. Since the common dtype for these DataFrames is object, the ``np.nan`` is retained.

*New behavior*:

.. ipython:: python

    res

.. _whatsnew_140.notable_bug_fixes.notable_bug_fix3:

notable_bug_fix3
^^^^^^^^^^^^^^^^

.. ---------------------------------------------------------------------------

.. _whatsnew_140.api_breaking:

Backwards incompatible API changes
~~~~~~~~~~~~~~~~~~~~~~~~~~~~~~~~~~

.. _whatsnew_140.api_breaking.deps:

Increased minimum versions for dependencies
^^^^^^^^^^^^^^^^^^^^^^^^^^^^^^^^^^^^^^^^^^^
Some minimum supported versions of dependencies were updated.
If installed, we now require:

+-----------------+-----------------+----------+---------+
| Package         | Minimum Version | Required | Changed |
+=================+=================+==========+=========+
| numpy           | 1.18.5          |    X     |    X    |
+-----------------+-----------------+----------+---------+
| pytz            | 2020.1          |    X     |    X    |
+-----------------+-----------------+----------+---------+
| python-dateutil | 2.8.1           |    X     |    X    |
+-----------------+-----------------+----------+---------+
| bottleneck      | 1.3.1           |          |    X    |
+-----------------+-----------------+----------+---------+
| numexpr         | 2.7.1           |          |    X    |
+-----------------+-----------------+----------+---------+
| pytest (dev)    | 6.0             |          |         |
+-----------------+-----------------+----------+---------+
| mypy (dev)      | 0.910           |          |    X    |
+-----------------+-----------------+----------+---------+

For `optional libraries <https://pandas.pydata.org/docs/getting_started/install.html>`_ the general recommendation is to use the latest version.
The following table lists the lowest version per library that is currently being tested throughout the development of pandas.
Optional libraries below the lowest tested version may still work, but are not considered supported.

+-----------------+-----------------+---------+
| Package         | Minimum Version | Changed |
+=================+=================+=========+
| beautifulsoup4  | 4.8.2           |    X    |
+-----------------+-----------------+---------+
| fastparquet     | 0.4.0           |         |
+-----------------+-----------------+---------+
| fsspec          | 0.7.4           |         |
+-----------------+-----------------+---------+
| gcsfs           | 0.6.0           |         |
+-----------------+-----------------+---------+
| lxml            | 4.5.0           |    X    |
+-----------------+-----------------+---------+
| matplotlib      | 3.3.2           |    X    |
+-----------------+-----------------+---------+
| numba           | 0.50.1          |    X    |
+-----------------+-----------------+---------+
| openpyxl        | 3.0.2           |    X    |
+-----------------+-----------------+---------+
| pyarrow         | 0.17.0          |         |
+-----------------+-----------------+---------+
| pymysql         | 0.10.1          |    X    |
+-----------------+-----------------+---------+
| pytables        | 3.6.1           |    X    |
+-----------------+-----------------+---------+
| s3fs            | 0.4.0           |         |
+-----------------+-----------------+---------+
| scipy           | 1.4.1           |    X    |
+-----------------+-----------------+---------+
| sqlalchemy      | 1.3.11          |    X    |
+-----------------+-----------------+---------+
| tabulate        | 0.8.7           |         |
+-----------------+-----------------+---------+
| xarray          | 0.15.1          |    X    |
+-----------------+-----------------+---------+
| xlrd            | 2.0.1           |    X    |
+-----------------+-----------------+---------+
| xlsxwriter      | 1.2.2           |    X    |
+-----------------+-----------------+---------+
| xlwt            | 1.3.0           |         |
+-----------------+-----------------+---------+
| pandas-gbq      | 0.14.0          |    X    |
+-----------------+-----------------+---------+

See :ref:`install.dependencies` and :ref:`install.optional_dependencies` for more.

.. _whatsnew_140.api_breaking.other:

Other API changes
^^^^^^^^^^^^^^^^^
- :meth:`Index.get_indexer_for` no longer accepts keyword arguments (other than 'target'); in the past these would be silently ignored if the index was not unique (:issue:`42310`)
-

.. ---------------------------------------------------------------------------

.. _whatsnew_140.deprecations:

Deprecations
~~~~~~~~~~~~

.. _whatsnew_140.deprecations.int64_uint64_float64index:

Deprecated Int64Index, UInt64Index & Float64Index
^^^^^^^^^^^^^^^^^^^^^^^^^^^^^^^^^^^^^^^^^^^^^^^^^
:class:`Int64Index`, :class:`UInt64Index` and :class:`Float64Index` have been deprecated
in favor of the new :class:`NumericIndex` and will be removed in Pandas 2.0 (:issue:`43028`).

Currently, in order to maintain backward compatibility, calls to
:class:`Index` will continue to return :class:`Int64Index`, :class:`UInt64Index` and :class:`Float64Index`
when given numeric data, but in the future, a :class:`NumericIndex` will be returned.

*Current behavior*:

.. code-block:: ipython

    In [1]: pd.Index([1, 2, 3], dtype="int32")
    Out [1]: Int64Index([1, 2, 3], dtype='int64')
    In [1]: pd.Index([1, 2, 3], dtype="uint64")
    Out [1]: UInt64Index([1, 2, 3], dtype='uint64')

*Future behavior*:

.. code-block:: ipython

    In [3]: pd.Index([1, 2, 3], dtype="int32")
    Out [3]: NumericIndex([1, 2, 3], dtype='int32')
    In [4]: pd.Index([1, 2, 3], dtype="uint64")
    Out [4]: NumericIndex([1, 2, 3], dtype='uint64')


.. _whatsnew_140.deprecations.other:

Other Deprecations
^^^^^^^^^^^^^^^^^^
- Deprecated :meth:`Index.is_type_compatible` (:issue:`42113`)
- Deprecated ``method`` argument in :meth:`Index.get_loc`, use ``index.get_indexer([label], method=...)`` instead (:issue:`42269`)
- Deprecated treating integer keys in :meth:`Series.__setitem__` as positional when the index is a :class:`Float64Index` not containing the key, a :class:`IntervalIndex` with no entries containing the key, or a :class:`MultiIndex` with leading :class:`Float64Index` level not containing the key (:issue:`33469`)
- Deprecated treating ``numpy.datetime64`` objects as UTC times when passed to the :class:`Timestamp` constructor along with a timezone. In a future version, these will be treated as wall-times. To retain the old behavior, use ``Timestamp(dt64).tz_localize("UTC").tz_convert(tz)`` (:issue:`24559`)
- Deprecated ignoring missing labels when indexing with a sequence of labels on a level of a MultiIndex (:issue:`42351`)
- Creating an empty Series without a dtype will now raise a more visible ``FutureWarning`` instead of a ``DeprecationWarning`` (:issue:`30017`)
- Deprecated the 'kind' argument in :meth:`Index.get_slice_bound`, :meth:`Index.slice_indexer`, :meth:`Index.slice_locs`; in a future version passing 'kind' will raise (:issue:`42857`)
- Deprecated dropping of nuisance columns in :class:`Rolling`, :class:`Expanding`, and :class:`EWM` aggregations (:issue:`42738`)
- Deprecated :meth:`Index.reindex` with a non-unique index (:issue:`42568`)
- Deprecated :meth:`.Styler.render` in favour of :meth:`.Styler.to_html` (:issue:`42140`)
- Deprecated passing in a string column label into ``times`` in :meth:`DataFrame.ewm` (:issue:`43265`)
- Deprecated the 'include_start' and 'include_end' arguments in :meth:`DataFrame.between_time`; in a future version passing 'include_start' or 'include_end' will raise (:issue:`40245`)
- Deprecated the ``squeeze`` argument to :meth:`read_csv`, :meth:`read_table`, and :meth:`read_excel`. Users should squeeze the DataFrame afterwards with ``.squeeze("columns")`` instead. (:issue:`43242`)
- Deprecated the ``index`` argument to :class:`SparseArray` construction (:issue:`23089`)
- Deprecated the ``closed`` argument in :meth:`date_range` and :meth:`bdate_range` in favor of ``inclusive`` argument; In a future version passing ``closed`` will raise (:issue:`40245`)
- Deprecated :meth:`.Rolling.validate`, :meth:`.Expanding.validate`, and :meth:`.ExponentialMovingWindow.validate` (:issue:`43665`)
- Deprecated silent dropping of columns that raised a ``TypeError`` in :class:`Series.transform` and :class:`DataFrame.transform` when used with a dictionary (:issue:`43740`)
- Deprecated silent dropping of columns that raised a ``TypeError``, ``DataError``, and some cases of ``ValueError`` in :meth:`Series.aggregate`, :meth:`DataFrame.aggregate`, :meth:`Series.groupby.aggregate`, and :meth:`DataFrame.groupby.aggregate` when used with a list (:issue:`43740`)

.. ---------------------------------------------------------------------------

.. _whatsnew_140.performance:

Performance improvements
~~~~~~~~~~~~~~~~~~~~~~~~
- Performance improvement in :meth:`.GroupBy.sample`, especially when ``weights`` argument provided (:issue:`34483`)
- Performance improvement when converting non-string arrays to string arrays (:issue:`34483`)
- Performance improvement in :meth:`.GroupBy.transform` for user-defined functions (:issue:`41598`)
- Performance improvement in constructing :class:`DataFrame` objects (:issue:`42631`)
- Performance improvement in :meth:`GroupBy.shift` when ``fill_value`` argument is provided (:issue:`26615`)
- Performance improvement in :meth:`DataFrame.corr` for ``method=pearson`` on data without missing values (:issue:`40956`)
- Performance improvement in some :meth:`GroupBy.apply` operations (:issue:`42992`)
- Performance improvement in :func:`read_stata` (:issue:`43059`)
- Performance improvement in :meth:`to_datetime` with ``uint`` dtypes (:issue:`42606`)
- Performance improvement in :meth:`Series.sparse.to_coo` (:issue:`42880`)
- Performance improvement in indexing with a :class:`MultiIndex` indexer on another :class:`MultiIndex` (:issue:43370`)
- Performance improvement in :meth:`GroupBy.quantile` (:issue:`43469`)
- :meth:`SparseArray.min` and :meth:`SparseArray.max` no longer require converting to a dense array (:issue:`43526`)
- Indexing into a :class:`SparseArray` with a ``slice`` with ``step=1`` no longer requires converting to a dense array (:issue:`43777`)
- Performance improvement in :meth:`SparseArray.take` with ``allow_fill=False`` (:issue:`43654`)
- Performance improvement in :meth:`.Rolling.mean` and :meth:`.Expanding.mean` with ``engine="numba"`` (:issue:`43612`)
- Improved performance of :meth:`pandas.read_csv` with ``memory_map=True`` when file encoding is UTF-8 (:issue:`43787`)
-

.. ---------------------------------------------------------------------------

.. _whatsnew_140.bug_fixes:

Bug fixes
~~~~~~~~~

Categorical
^^^^^^^^^^^
- Bug in setting dtype-incompatible values into a :class:`Categorical` (or ``Series`` or ``DataFrame`` backed by ``Categorical``) raising ``ValueError`` instead of ``TypeError`` (:issue:`41919`)
- Bug in :meth:`Categorical.searchsorted` when passing a dtype-incompatible value raising ``KeyError`` instead of ``TypeError`` (:issue:`41919`)
- Bug in :meth:`Series.where` with ``CategoricalDtype`` when passing a dtype-incompatible value raising ``ValueError`` instead of ``TypeError`` (:issue:`41919`)
- Bug in :meth:`Categorical.fillna` when passing a dtype-incompatible value raising ``ValueError`` instead of ``TypeError`` (:issue:`41919`)
- Bug in :meth:`Categorical.fillna` with a tuple-like category raising ``ValueError`` instead of ``TypeError`` when filling with a non-category tuple (:issue:`41919`)
-

Datetimelike
^^^^^^^^^^^^
- Bug in :class:`DataFrame` constructor unnecessarily copying non-datetimelike 2D object arrays (:issue:`39272`)
- Bug in :func:`to_datetime` with ``format`` and ``pandas.NA`` was raising ``ValueError`` (:issue:`42957`)
- :func:`to_datetime` would silently swap ``MM/DD/YYYY`` and ``DD/MM/YYYY`` formats if the given ``dayfirst`` option could not be respected - now, a warning is raised in the case of delimited date strings (e.g. ``31-12-2012``) (:issue:`12585`)
- Bug in :meth:`date_range` and :meth:`bdate_range` do not return right bound when ``start`` = ``end`` and set is closed on one side (:issue:`43394`)
- Bug in inplace addition and subtraction of :class:`DatetimeIndex` or :class:`TimedeltaIndex` with :class:`DatetimeArray` or :class:`TimedeltaArray` (:issue:`43904`)
- Bug in in calling ``np.isnan``, ``np.isfinite``, or ``np.isinf`` on a timezone-aware :class:`DatetimeIndex` incorrectly raising ``TypeError`` (:issue:`43917`)
-

Timedelta
^^^^^^^^^
-
-

Timezones
^^^^^^^^^
- Bug in :func:`to_datetime` with ``infer_datetime_format=True`` failing to parse zero UTC offset (``Z``) correctly (:issue:`41047`)
- Bug in :meth:`Series.dt.tz_convert` resetting index in a :class:`Series` with :class:`CategoricalIndex` (:issue:`43080`)
-

Numeric
^^^^^^^
- Bug in :meth:`DataFrame.rank` raising ``ValueError`` with ``object`` columns and ``method="first"`` (:issue:`41931`)
- Bug in :meth:`DataFrame.rank` treating missing values and extreme values as equal (for example ``np.nan`` and ``np.inf``), causing incorrect results when ``na_option="bottom"`` or ``na_option="top`` used (:issue:`41931`)
- Bug in ``numexpr`` engine still being used when the option ``compute.use_numexpr`` is set to ``False`` (:issue:`32556`)
- Bug in :class:`DataFrame` arithmetic ops with a subclass whose :meth:`_constructor` attribute is a callable other than the subclass itself (:issue:`43201`)
-

Conversion
^^^^^^^^^^
- Bug in :class:`UInt64Index` constructor when passing a list containing both positive integers small enough to cast to int64 and integers too large too hold in int64 (:issue:`42201`)
- Bug in :class:`Series` constructor returning 0 for missing values with dtype ``int64`` and ``False`` for dtype ``bool`` (:issue:`43017`, :issue:`43018`)
-

Strings
^^^^^^^
-
-

Interval
^^^^^^^^
-
-

Indexing
^^^^^^^^
- Bug in :meth:`Series.rename` when index in Series is MultiIndex and level in rename is provided. (:issue:`43659`)
- Bug in :meth:`DataFrame.truncate` and :meth:`Series.truncate` when the object's Index has a length greater than one but only one unique value (:issue:`42365`)
- Bug in :meth:`Series.loc` and :meth:`DataFrame.loc` with a :class:`MultiIndex` when indexing with a tuple in which one of the levels is also a tuple (:issue:`27591`)
- Bug in :meth:`Series.loc` when with a :class:`MultiIndex` whose first level contains only ``np.nan`` values (:issue:`42055`)
- Bug in indexing on a :class:`Series` or :class:`DataFrame` with a :class:`DatetimeIndex` when passing a string, the return type depended on whether the index was monotonic (:issue:`24892`)
- Bug in indexing on a :class:`MultiIndex` failing to drop scalar levels when the indexer is a tuple containing a datetime-like string (:issue:`42476`)
- Bug in :meth:`DataFrame.sort_values` and :meth:`Series.sort_values` when passing an ascending value, failed to raise or incorrectly raising ``ValueError`` (:issue:`41634`)
- Bug in updating values of :class:`pandas.Series` using boolean index, created by using :meth:`pandas.DataFrame.pop` (:issue:`42530`)
- Bug in :meth:`Index.get_indexer_non_unique` when index contains multiple ``np.nan`` (:issue:`35392`)
- Bug in :meth:`DataFrame.query` did not handle the degree sign in a backticked column name, such as \`Temp(°C)\`, used in an expression to query a dataframe (:issue:`42826`)
- Bug in :meth:`DataFrame.drop` where the error message did not show missing labels with commas when raising ``KeyError`` (:issue:`42881`)
- Bug in :meth:`DataFrame.query` where method calls in query strings led to errors when the ``numexpr`` package was installed. (:issue:`22435`)
- Bug in :meth:`DataFrame.nlargest` and :meth:`Series.nlargest` where sorted result did not count indexes containing ``np.nan`` (:issue:`28984`)
- Bug in indexing on a non-unique object-dtype :class:`Index` with an NA scalar (e.g. ``np.nan``) (:issue:`43711`)
-

Missing
^^^^^^^
- Bug in :meth:`DataFrame.fillna` with limit and no method ignores axis='columns' or ``axis = 1`` (:issue:`40989`)
- Bug in :meth:`DataFrame.fillna` not replacing missing values when using a dict-like ``value`` and duplicate column names (:issue:`43476`)
-

MultiIndex
^^^^^^^^^^
- Bug in :meth:`MultiIndex.get_loc` where the first level is a :class:`DatetimeIndex` and a string key is passed (:issue:`42465`)
- Bug in :meth:`MultiIndex.reindex` when passing a ``level`` that corresponds to an ``ExtensionDtype`` level (:issue:`42043`)
- Bug in :meth:`MultiIndex.get_loc` raising ``TypeError`` instead of ``KeyError`` on nested tuple (:issue:`42440`)
- Bug in :meth:`MultiIndex.putmask` where the other value was also a :class:`MultiIndex` (:issue:`43212`)
-

I/O
^^^
- Bug in :func:`read_excel` attempting to read chart sheets from .xlsx files (:issue:`41448`)
- Bug in :func:`json_normalize` where ``errors=ignore`` could fail to ignore missing values of ``meta`` when ``record_path`` has a length greater than one (:issue:`41876`)
- Bug in :func:`read_csv` with multi-header input and arguments referencing column names as tuples (:issue:`42446`)
- Bug in :func:`read_fwf`, where difference in lengths of ``colspecs`` and ``names`` was not raising ``ValueError`` (:issue:`40830`)
- Bug in :func:`Series.to_json` and :func:`DataFrame.to_json` where some attributes were skipped when serialising plain Python objects to JSON (:issue:`42768`, :issue:`33043`)
- Column headers are dropped when constructing a :class:`DataFrame` from a sqlalchemy's ``Row`` object (:issue:`40682`)
- Bug in unpickling a :class:`Index` with object dtype incorrectly inferring numeric dtypes (:issue:`43188`)
- Bug in :func:`read_csv` where reading multi-header input with unequal lengths incorrectly raising uncontrolled ``IndexError`` (:issue:`43102`)
- Bug in :func:`read_csv`, changed exception class when expecting a file path name or file-like object from ``OSError`` to ``TypeError`` (:issue:`43366`)
- Bug in :func:`read_json` not handling non-numpy dtypes correctly (especially ``category``) (:issue:`21892`, :issue:`33205`)
- Bug in :func:`json_normalize` where multi-character ``sep`` parameter is incorrectly prefixed to every key (:issue:`43831`)
- Bug in :func:`read_csv` with :code:`float_precision="round_trip"` which did not skip initial/trailing whitespace (:issue:`43713`)
-

Period
^^^^^^
-
-

Plotting
^^^^^^^^
-
-

Groupby/resample/rolling
^^^^^^^^^^^^^^^^^^^^^^^^
- Fixed bug in :meth:`SeriesGroupBy.apply` where passing an unrecognized string argument failed to raise ``TypeError`` when the underlying ``Series`` is empty (:issue:`42021`)
- Bug in :meth:`Series.rolling.apply`, :meth:`DataFrame.rolling.apply`, :meth:`Series.expanding.apply` and :meth:`DataFrame.expanding.apply` with ``engine="numba"`` where ``*args`` were being cached with the user passed function (:issue:`42287`)
- Bug in :meth:`GroupBy.max` and :meth:`GroupBy.min` with nullable integer dtypes losing precision (:issue:`41743`)
- Bug in :meth:`DataFrame.groupby.rolling.var` would calculate the rolling variance only on the first group (:issue:`42442`)
- Bug in :meth:`GroupBy.shift` that would return the grouping columns if ``fill_value`` was not None (:issue:`41556`)
- Bug in :meth:`SeriesGroupBy.nlargest` and :meth:`SeriesGroupBy.nsmallest` would have an inconsistent index when the input Series was sorted and ``n`` was greater than or equal to all group sizes (:issue:`15272`, :issue:`16345`, :issue:`29129`)
- Bug in :meth:`pandas.DataFrame.ewm`, where non-float64 dtypes were silently failing (:issue:`42452`)
- Bug in :meth:`pandas.DataFrame.rolling` operation along rows (``axis=1``) incorrectly omits columns containing ``float16`` and ``float32`` (:issue:`41779`)
- Bug in :meth:`Resampler.aggregate` did not allow the use of Named Aggregation (:issue:`32803`)
- Bug in :meth:`Series.rolling` when the :class:`Series` ``dtype`` was ``Int64`` (:issue:`43016`)
- Bug in :meth:`DataFrame.rolling.corr` when the :class:`DataFrame` columns was a :class:`MultiIndex` (:issue:`21157`)
- Bug in :meth:`DataFrame.groupby.rolling` when specifying ``on`` and calling ``__getitem__`` would subsequently return incorrect results (:issue:`43355`)
- Bug in :meth:`GroupBy.apply` with time-based :class:`Grouper` objects incorrectly raising ``ValueError`` in corner cases where the grouping vector contains a ``NaT`` (:issue:`43500`, :issue:`43515`)
- Bug in :meth:`GroupBy.mean` failing with ``complex`` dtype (:issue:`43701`)
- Fixed bug in :meth:`Series.rolling` and :meth:`DataFrame.rolling` not calculating window bounds correctly for the first row when ``center=True`` and index is decreasing (:issue:`43927`)

Reshaping
^^^^^^^^^
- Improved error message when creating a :class:`DataFrame` column from a multi-dimensional :class:`numpy.ndarray` (:issue:`42463`)
- :func:`concat` creating :class:`MultiIndex` with duplicate level entries when concatenating a :class:`DataFrame` with duplicates in :class:`Index` and multiple keys (:issue:`42651`)
- Bug in :meth:`pandas.cut` on :class:`Series` with duplicate indices (:issue:`42185`) and non-exact :meth:`pandas.CategoricalIndex` (:issue:`42425`)
- Bug in :meth:`DataFrame.append` failing to retain dtypes when appended columns do not match (:issue:`43392`)
- Bug in :func:`concat` of ``bool`` and ``boolean`` dtypes resulting in ``object`` dtype instead of ``boolean`` dtype (:issue:`42800`)
- Bug in :func:`crosstab` when inputs are are categorical Series, there are categories that are not present in one or both of the Series, and ``margins=True``. Previously the margin value for missing categories was ``NaN``. It is now correctly reported as 0 (:issue:`43505`)
- Bug in :func:`concat` would fail when the ``objs`` argument all had the same index and the ``keys`` argument contained duplicates (:issue:`43595`)
- Bug in :func:`concat` which ignored the ``sort`` parameter (:issue:`43375`)

Sparse
^^^^^^
- Bug in :meth:`DataFrame.sparse.to_coo` raising ``AttributeError`` when column names are not unique (:issue:`29564`)
- Bug in :meth:`SparseArray.max` and :meth:`SparseArray.min` raising ``ValueError`` for arrays with 0 non-null elements (:issue:`43527`)
- Bug in :meth:`DataFrame.sparse.to_coo` silently converting non-zero fill values to zero (:issue:`24817`)
- Bug in :class:`SparseArray` comparison methods with an array-like operand of mismatched length raising ``AssertionError`` or unclear ``ValueError`` depending on the input (:issue:`43863`)
-

ExtensionArray
^^^^^^^^^^^^^^
- Bug in :func:`array` failing to preserve :class:`PandasArray` (:issue:`43887`)
- NumPy ufuncs ``np.abs``, ``np.positive``, ``np.negative`` now correctly preserve dtype when called on ExtensionArrays that implement ``__abs__, __pos__, __neg__``, respectively. In particular this is fixed for :class:`TimedeltaArray` (:issue:`43899`)
-

Styler
^^^^^^
- Minor bug in :class:`.Styler` where the ``uuid`` at initialization maintained a floating underscore (:issue:`43037`)
- Bug in :meth:`.Styler.to_html` where the ``Styler`` object was updated if the ``to_html`` method was called with some args (:issue:`43034`)
- Bug in :meth:`.Styler.copy` where ``uuid`` was not previously copied (:issue:`40675`)
- Bug in :meth:`Styler.apply` where functions which returned Series objects were not correctly handled in terms of aligning their index labels (:issue:`13657`, :issue:`42014`)
- Bug when rendering an empty DataFrame with a named index (:issue:`43305`).
- Bug when rendering a single level MultiIndex (:issue:`43383`).
- Bug when combining non-sparse rendering and :meth:`.Styler.hide_columns` or :meth:`.Styler.hide_index` (:issue:`43464`)

Other
^^^^^
- Bug in :meth:`CustomBusinessMonthBegin.__add__` (:meth:`CustomBusinessMonthEnd.__add__`) not applying the extra ``offset`` parameter when beginning (end) of the target month is already a business day (:issue:`41356`)

.. ***DO NOT USE THIS SECTION***

-
-

.. ---------------------------------------------------------------------------

.. _whatsnew_140.contributors:

Contributors
~~~~~~~~~~~~<|MERGE_RESOLUTION|>--- conflicted
+++ resolved
@@ -72,13 +72,8 @@
 
 :class:`.Styler` has been further developed in 1.4.0. The following enhancements have been made:
 
-<<<<<<< HEAD
   - Styling and formatting of indexes has been added, with :meth:`.Styler.apply_index`, :meth:`.Styler.applymap_index` and :meth:`.Styler.format_index`. These mirror the signature of the methods already used to style and format data values, and work with both HTML, LaTeX and Excel format (:issue:`41893`, :issue:`43101`, :issue:`41993`, :issue:`41995`).
   - :meth:`.Styler.bar` introduces additional arguments to control alignment and display (:issue:`26070`, :issue:`36419`), and it also validates the input arguments ``width`` and ``height`` (:issue:`42511`).
-=======
-  - Styling and formatting of indexes has been added, with :meth:`.Styler.apply_index`, :meth:`.Styler.applymap_index` and :meth:`.Styler.format_index`. These mirror the signature of the methods already used to style and format data values, and work with both HTML and LaTeX format (:issue:`41893`, :issue:`43101`).
-  - :meth:`.Styler.bar` introduces additional arguments to control alignment, display and colors (:issue:`26070`, :issue:`36419`, :issue:`43662`), and it also validates the input arguments ``width`` and ``height`` (:issue:`42511`).
->>>>>>> c021d33e
   - :meth:`.Styler.to_latex` introduces keyword argument ``environment``, which also allows a specific "longtable" entry through a separate jinja2 template (:issue:`41866`).
   - :meth:`.Styler.to_html` introduces keyword arguments ``sparse_index``, ``sparse_columns``, ``bold_headers``, ``caption``, ``max_rows`` and ``max_columns`` (:issue:`41946`, :issue:`43149`, :issue:`42972`).
   - Keyword arguments ``level`` and ``names`` added to :meth:`.Styler.hide_index` and :meth:`.Styler.hide_columns` for additional control of visibility of MultiIndexes and index names (:issue:`25475`, :issue:`43404`, :issue:`43346`)
