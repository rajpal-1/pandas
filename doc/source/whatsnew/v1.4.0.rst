.. _whatsnew_140:

What's new in 1.4.0 (??)
------------------------

These are the changes in pandas 1.4.0. See :ref:`release` for a full changelog
including other versions of pandas.

{{ header }}

.. ---------------------------------------------------------------------------

.. _whatsnew_140.enhancements:

Enhancements
~~~~~~~~~~~~

.. _whatsnew_140.enhancements.warning_lineno:

Improved warning messages
^^^^^^^^^^^^^^^^^^^^^^^^^

Previously, warning messages may have pointed to lines within the pandas library. Running the script ``setting_with_copy_warning.py``

.. code-block:: python

    import pandas as pd

    df = pd.DataFrame({'a': [1, 2, 3]})
    df[:2].loc[:, 'a'] = 5

with pandas 1.3 resulted in::

    .../site-packages/pandas/core/indexing.py:1951: SettingWithCopyWarning:
    A value is trying to be set on a copy of a slice from a DataFrame.

This made it difficult to determine where the warning was being generated from. Now pandas will inspect the call stack, reporting the first line outside of the pandas library that gave rise to the warning. The output of the above script is now::

    setting_with_copy_warning.py:4: SettingWithCopyWarning:
    A value is trying to be set on a copy of a slice from a DataFrame.


.. _whatsnew_140.enhancements.numeric_index:

More flexible numeric dtypes for indexes
^^^^^^^^^^^^^^^^^^^^^^^^^^^^^^^^^^^^^^^^

Until now, it has only been possible to create numeric indexes with int64/float64/uint64 dtypes.
It is now possible to create an index of any numpy int/uint/float dtype using the new :class:`NumericIndex` index type (:issue:`41153`):

.. ipython:: python

    pd.NumericIndex([1, 2, 3], dtype="int8")
    pd.NumericIndex([1, 2, 3], dtype="uint32")
    pd.NumericIndex([1, 2, 3], dtype="float32")

In order to maintain backwards compatibility, calls to the base :class:`Index` will currently
return :class:`Int64Index`, :class:`UInt64Index` and :class:`Float64Index`, where relevant.
For example, the code below returns an ``Int64Index`` with dtype ``int64``:

.. code-block:: ipython

    In [1]: pd.Index([1, 2, 3], dtype="int8")
    Int64Index([1, 2, 3], dtype='int64')

but will in a future version return a :class:`NumericIndex` with dtype ``int8``.

More generally, currently, all operations that until now have
returned :class:`Int64Index`, :class:`UInt64Index` and :class:`Float64Index` will
continue to so. This means, that in order to use ``NumericIndex`` in the current version, you
will have to call ``NumericIndex`` explicitly. For example the below series will have an ``Int64Index``:

.. code-block:: ipython

    In [2]: ser = pd.Series([1, 2, 3], index=[1, 2, 3])
    In [3]: ser.index
    Int64Index([1, 2, 3], dtype='int64')

Instead, if you want to use a ``NumericIndex``, you should do:

.. ipython:: python

    idx = pd.NumericIndex([1, 2, 3], dtype="int8")
    ser = pd.Series([1, 2, 3], index=idx)
    ser.index

In a future version of Pandas, :class:`NumericIndex` will become the default numeric index type and
``Int64Index``, ``UInt64Index`` and ``Float64Index`` are therefore deprecated and will
be removed in the future, see :ref:`here <whatsnew_140.deprecations.int64_uint64_float64index>` for more.

See :ref:`here <advanced.numericindex>` for more about :class:`NumericIndex`.

.. _whatsnew_140.enhancements.styler:

Styler
^^^^^^

:class:`.Styler` has been further developed in 1.4.0. The following general enhancements have been made:

  - Styling and formatting of indexes has been added, with :meth:`.Styler.apply_index`, :meth:`.Styler.applymap_index` and :meth:`.Styler.format_index`. These mirror the signature of the methods already used to style and format data values, and work with both HTML, LaTeX and Excel format (:issue:`41893`, :issue:`43101`, :issue:`41993`, :issue:`41995`)
  - The new method :meth:`.Styler.hide` deprecates :meth:`.Styler.hide_index` and :meth:`.Styler.hide_columns` (:issue:`43758`)
  - The keyword arguments ``level`` and ``names`` have been added to :meth:`.Styler.hide` (and implicitly to the deprecated methods :meth:`.Styler.hide_index` and :meth:`.Styler.hide_columns`) for additional control of visibility of MultiIndexes and of index names (:issue:`25475`, :issue:`43404`, :issue:`43346`)
  - The :meth:`.Styler.export` and :meth:`.Styler.use` have been updated to address all of the added functionality from v1.2.0 and v1.3.0 (:issue:`40675`)
  - Global options under the category ``pd.options.styler`` have been extended to configure default ``Styler`` properties which address formatting, encoding, and HTML and LaTeX rendering. Note that formerly ``Styler`` relied on ``display.html.use_mathjax``, which has now been replaced by ``styler.html.mathjax``. (:issue:`41395`)
  - Validation of certain keyword arguments, e.g. ``caption`` (:issue:`43368`)
  - Various bug fixes as recorded below

Additionally there are specific enhancements to the HTML specific rendering:

  - :meth:`.Styler.bar` introduces additional arguments to control alignment and display (:issue:`26070`, :issue:`36419`), and it also validates the input arguments ``width`` and ``height`` (:issue:`42511`).
  - :meth:`.Styler.to_html` introduces keyword arguments ``sparse_index``, ``sparse_columns``, ``bold_headers``, ``caption``, ``max_rows`` and ``max_columns`` (:issue:`41946`, :issue:`43149`, :issue:`42972`).
  - :meth:`.Styler.to_html` omits CSSStyle rules for hidden table elements as a performance enhancement (:issue:`43619`)
  - Custom CSS classes can now be directly specified without string replacement (:issue:`43686`)

There are also some LaTeX specific enhancements:

  - :meth:`.Styler.to_latex` introduces keyword argument ``environment``, which also allows a specific "longtable" entry through a separate jinja2 template (:issue:`41866`).
  - Naive sparsification is now possible for LaTeX without the necessity of including the multirow package (:issue:`43369`)

.. _whatsnew_140.enhancements.pyarrow_csv_engine:

Multithreaded CSV reading with a new CSV Engine based on pyarrow
^^^^^^^^^^^^^^^^^^^^^^^^^^^^^^^^^^^^^^^^^^^^^^^^^^^^^^^^^^^^^^^^

:func:`pandas.read_csv` now accepts ``engine="pyarrow"`` (requires at least ``pyarrow`` 1.0.1) as an argument, allowing for faster csv parsing on multicore machines
with pyarrow installed. See the :doc:`I/O docs </user_guide/io>` for more info. (:issue:`23697`, :issue:`43706`)

.. _whatsnew_140.enhancements.window_rank:

Rank function for rolling and expanding windows
^^^^^^^^^^^^^^^^^^^^^^^^^^^^^^^^^^^^^^^^^^^^^^^

Added ``rank`` function to :class:`Rolling` and :class:`Expanding`. The new function supports the ``method``, ``ascending``, and ``pct`` flags of :meth:`DataFrame.rank`. The ``method`` argument supports ``min``, ``max``, and ``average`` ranking methods.
Example:

.. ipython:: python

    s = pd.Series([1, 4, 2, 3, 5, 3])
    s.rolling(3).rank()

    s.rolling(3).rank(method="max")

.. _whatsnew_140.enhancements.groupby_indexing:

Groupby positional indexing
^^^^^^^^^^^^^^^^^^^^^^^^^^^

It is now possible to specify positional ranges relative to the ends of each group.

Negative arguments for :meth:`.GroupBy.head` and :meth:`.GroupBy.tail` now work correctly and result in ranges relative to the end and start of each group, respectively.
Previously, negative arguments returned empty frames.

.. ipython:: python

    df = pd.DataFrame([["g", "g0"], ["g", "g1"], ["g", "g2"], ["g", "g3"],
                       ["h", "h0"], ["h", "h1"]], columns=["A", "B"])
    df.groupby("A").head(-1)


:meth:`.GroupBy.nth` now accepts a slice or list of integers and slices.

.. ipython:: python

    df.groupby("A").nth(slice(1, -1))
    df.groupby("A").nth([slice(None, 1), slice(-1, None)])

:meth:`.GroupBy.nth` now accepts index notation.

.. ipython:: python

    df.groupby("A").nth[1, -1]
    df.groupby("A").nth[1:-1]
    df.groupby("A").nth[:1, -1:]

.. _whatsnew_140.dict_tight:

DataFrame.from_dict and DataFrame.to_dict have new ``'tight'`` option
^^^^^^^^^^^^^^^^^^^^^^^^^^^^^^^^^^^^^^^^^^^^^^^^^^^^^^^^^^^^^^^^^^^^^

A new ``'tight'`` dictionary format that preserves :class:`MultiIndex` entries and names
is now available with the :meth:`DataFrame.from_dict` and :meth:`DataFrame.to_dict` methods
and can be used with the standard ``json`` library to produce a tight
representation of :class:`DataFrame` objects (:issue:`4889`).

.. ipython:: python

    df = pd.DataFrame.from_records(
        [[1, 3], [2, 4]],
        index=pd.MultiIndex.from_tuples([("a", "b"), ("a", "c")],
                                        names=["n1", "n2"]),
        columns=pd.MultiIndex.from_tuples([("x", 1), ("y", 2)],
                                          names=["z1", "z2"]),
    )
    df
    df.to_dict(orient='tight')

.. _whatsnew_140.enhancements.other:

Other enhancements
^^^^^^^^^^^^^^^^^^
- :meth:`concat` will preserve the ``attrs`` when it is the same for all objects and discard the ``attrs`` when they are different. (:issue:`41828`)
- :class:`DataFrameGroupBy` operations with ``as_index=False`` now correctly retain ``ExtensionDtype`` dtypes for columns being grouped on (:issue:`41373`)
- Add support for assigning values to ``by`` argument in :meth:`DataFrame.plot.hist` and :meth:`DataFrame.plot.box` (:issue:`15079`)
- :meth:`Series.sample`, :meth:`DataFrame.sample`, and :meth:`.GroupBy.sample` now accept a ``np.random.Generator`` as input to ``random_state``. A generator will be more performant, especially with ``replace=False`` (:issue:`38100`)
- :meth:`Series.ewm`, :meth:`DataFrame.ewm`, now support a ``method`` argument with a ``'table'`` option that performs the windowing operation over an entire :class:`DataFrame`. See :ref:`Window Overview <window.overview>` for performance and functional benefits (:issue:`42273`)
- :meth:`.GroupBy.cummin` and :meth:`.GroupBy.cummax` now support the argument ``skipna`` (:issue:`34047`)
- :meth:`read_table` now supports the argument ``storage_options`` (:issue:`39167`)
- :meth:`DataFrame.to_stata` and :meth:`StataWriter` now accept the keyword only argument ``value_labels`` to save labels for non-categorical columns
- Methods that relied on hashmap based algos such as :meth:`DataFrameGroupBy.value_counts`, :meth:`DataFrameGroupBy.count` and :func:`factorize` ignored imaginary component for complex numbers (:issue:`17927`)
- Add :meth:`Series.str.removeprefix` and :meth:`Series.str.removesuffix` introduced in Python 3.9 to remove pre-/suffixes from string-type :class:`Series` (:issue:`36944`)
- Attempting to write into a file in missing parent directory with :meth:`DataFrame.to_csv`, :meth:`DataFrame.to_html`, :meth:`DataFrame.to_excel`, :meth:`DataFrame.to_feather`, :meth:`DataFrame.to_parquet`, :meth:`DataFrame.to_stata`, :meth:`DataFrame.to_json`, :meth:`DataFrame.to_pickle`, and :meth:`DataFrame.to_xml` now explicitly mentions missing parent directory, the same is true for :class:`Series` counterparts (:issue:`24306`)
- Indexing with ``.loc`` and ``.iloc`` now supports ``Ellipsis`` (:issue:`37750`)
- :meth:`IntegerArray.all` , :meth:`IntegerArray.any`, :meth:`FloatingArray.any`, and :meth:`FloatingArray.all` use Kleene logic (:issue:`41967`)
- Added support for nullable boolean and integer types in :meth:`DataFrame.to_stata`, :class:`~pandas.io.stata.StataWriter`, :class:`~pandas.io.stata.StataWriter117`, and :class:`~pandas.io.stata.StataWriterUTF8` (:issue:`40855`)
- :meth:`DataFrame.__pos__`, :meth:`DataFrame.__neg__` now retain ``ExtensionDtype`` dtypes (:issue:`43883`)
- The error raised when an optional dependency can't be imported now includes the original exception, for easier investigation (:issue:`43882`)
- Added :meth:`.ExponentialMovingWindow.sum` (:issue:`13297`)
- :meth:`Series.str.split` now supports a ``regex`` argument that explicitly specifies whether the pattern is a regular expression. Default is ``None`` (:issue:`43563`, :issue:`32835`, :issue:`25549`)
- :meth:`DataFrame.dropna` now accepts a single label as ``subset`` along with array-like (:issue:`41021`)
- :class:`ExcelWriter` argument ``if_sheet_exists="overlay"`` option added (:issue:`40231`)
- :meth:`read_excel` now accepts a ``decimal`` argument that allow the user to specify the decimal point when parsing string columns to numeric (:issue:`14403`)
- :meth:`.GroupBy.mean` now supports `Numba <http://numba.pydata.org/>`_ execution with the ``engine`` keyword (:issue:`43731`)
- :meth:`Timestamp.isoformat`, now handles the ``timespec`` argument from the base :class:``datetime`` class (:issue:`26131`)
- :meth:`NaT.to_numpy` ``dtype`` argument is now respected, so ``np.timedelta64`` can be returned (:issue:`44460`)
- New option ``display.max_dir_items`` customizes the number of columns added to :meth:`Dataframe.__dir__` and suggested for tab completion (:issue:`37996`)
- Added "Juneteenth National Independence Day" to
  ``USFederalHolidayCalendar``.  See also `Other API changes`_.
- :meth:`.Rolling.var`, :meth:`.Expanding.var`, :meth:`.Rolling.std`, :meth:`.Expanding.std` now support `Numba <http://numba.pydata.org/>`_ execution with the ``engine`` keyword (:issue:`44461`)
- :meth:`Series.info` has been added, for compatibility with :meth:`DataFrame.info` (:issue:`5167`)
- Implemented :meth:`IntervalArray.min`, :meth:`IntervalArray.max`, as a result of which ``min`` and ``max`` now work for :class:`IntervalIndex`, :class:`Series` and :class:`DataFrame` with ``IntervalDtype`` (:issue:`44746`)
- :meth:`UInt64Index.map` now retains ``dtype`` where possible (:issue:`44609`)
-


.. ---------------------------------------------------------------------------

.. _whatsnew_140.notable_bug_fixes:

Notable bug fixes
~~~~~~~~~~~~~~~~~

These are bug fixes that might have notable behavior changes.

.. _whatsnew_140.notable_bug_fixes.inconsistent_date_string_parsing:

Inconsistent date string parsing
^^^^^^^^^^^^^^^^^^^^^^^^^^^^^^^^

The ``dayfirst`` option of :func:`to_datetime` isn't strict, and this can lead to surprising behaviour:

.. ipython:: python
    :okwarning:

    pd.to_datetime(["31-12-2021"], dayfirst=False)

Now, a warning will be raised if a date string cannot be parsed accordance to the given ``dayfirst`` value when
the value is a delimited date string (e.g. ``31-12-2012``).

.. _whatsnew_140.notable_bug_fixes.concat_with_empty_or_all_na:

Ignoring dtypes in concat with empty or all-NA columns
^^^^^^^^^^^^^^^^^^^^^^^^^^^^^^^^^^^^^^^^^^^^^^^^^^^^^^

When using :func:`concat` to concatenate two or more :class:`DataFrame` objects,
if one of the DataFrames was empty or had all-NA values, its dtype was _sometimes_
ignored when finding the concatenated dtype.  These are now consistently _not_ ignored (:issue:`43507`).

.. ipython:: python

    df1 = pd.DataFrame({"bar": [pd.Timestamp("2013-01-01")]}, index=range(1))
    df2 = pd.DataFrame({"bar": np.nan}, index=range(1, 2))
    res = df1.append(df2)

Previously, the float-dtype in ``df2`` would be ignored so the result dtype would be ``datetime64[ns]``. As a result, the ``np.nan`` would be cast to ``NaT``.

*Previous behavior*:

.. code-block:: ipython

    In [4]: res
    Out[4]:
             bar
    0 2013-01-01
    1        NaT

Now the float-dtype is respected. Since the common dtype for these DataFrames is object, the ``np.nan`` is retained.

*New behavior*:

.. ipython:: python

    res

.. _whatsnew_140.notable_bug_fixes.value_counts_and_mode_do_not_coerse_to_nan:

Null-values are no longer coerced to NaN-value in value_counts and mode
^^^^^^^^^^^^^^^^^^^^^^^^^^^^^^^^^^^^^^^^^^^^^^^^^^^^^^^^^^^^^^^^^^^^^^^

:meth:`Series.value_counts` and :meth:`Series.mode` no longer coerce ``None``, ``NaT`` and other null-values to a NaN-value for ``np.object``-dtype. This behavior is now consistent with ``unique``, ``isin`` and others (:issue:`42688`).

.. ipython:: python

    s = pd.Series([True, None, pd.NaT, None, pd.NaT, None])
    res = s.value_counts(dropna=False)

Previously, all null-values were replaced by a NaN-value.

*Previous behavior*:

.. code-block:: ipython

    In [3]: res
    Out[3]:
    NaN     5
    True    1
    dtype: int64

Now null-values are no longer mangled.

*New behavior*:

.. ipython:: python

    res

.. _whatsnew_140.notable_bug_fixes.read_csv_mangle_dup_cols:

mangle_dupe_cols in read_csv no longer renaming unique columns conflicting with target names
^^^^^^^^^^^^^^^^^^^^^^^^^^^^^^^^^^^^^^^^^^^^^^^^^^^^^^^^^^^^^^^^^^^^^^^^^^^^^^^^^^^^^^^^^^^^

:func:`read_csv` no longer renaming unique cols, which conflict with the target names of duplicated columns.
Already existing columns are jumped, e.g. the next available index is used for the target column name (:issue:`14704`).

.. ipython:: python

    import io

    data = "a,a,a.1\n1,2,3"
    res = pd.read_csv(io.StringIO(data))

Previously, the second column was called ``a.1``, while the third col was also renamed to ``a.1.1``.

*Previous behavior*:

.. code-block:: ipython

    In [3]: res
    Out[3]:
        a  a.1  a.1.1
    0   1    2      3

Now the renaming checks if ``a.1`` already exists when changing the name of the second column and jumps this index. The
second column is instead renamed to ``a.2``.

*New behavior*:

.. ipython:: python

    res

.. _whatsnew_140.notable_bug_fixes.notable_bug_fix3:

notable_bug_fix3
^^^^^^^^^^^^^^^^

.. ---------------------------------------------------------------------------

.. _whatsnew_140.api_breaking:

Backwards incompatible API changes
~~~~~~~~~~~~~~~~~~~~~~~~~~~~~~~~~~

.. _whatsnew_140.api_breaking.deps:

Increased minimum versions for dependencies
^^^^^^^^^^^^^^^^^^^^^^^^^^^^^^^^^^^^^^^^^^^
Some minimum supported versions of dependencies were updated.
If installed, we now require:

+-----------------+-----------------+----------+---------+
| Package         | Minimum Version | Required | Changed |
+=================+=================+==========+=========+
| numpy           | 1.18.5          |    X     |    X    |
+-----------------+-----------------+----------+---------+
| pytz            | 2020.1          |    X     |    X    |
+-----------------+-----------------+----------+---------+
| python-dateutil | 2.8.1           |    X     |    X    |
+-----------------+-----------------+----------+---------+
| bottleneck      | 1.3.1           |          |    X    |
+-----------------+-----------------+----------+---------+
| numexpr         | 2.7.1           |          |    X    |
+-----------------+-----------------+----------+---------+
| pytest (dev)    | 6.0             |          |         |
+-----------------+-----------------+----------+---------+
| mypy (dev)      | 0.910           |          |    X    |
+-----------------+-----------------+----------+---------+

For `optional libraries <https://pandas.pydata.org/docs/getting_started/install.html>`_ the general recommendation is to use the latest version.
The following table lists the lowest version per library that is currently being tested throughout the development of pandas.
Optional libraries below the lowest tested version may still work, but are not considered supported.

+-----------------+-----------------+---------+
| Package         | Minimum Version | Changed |
+=================+=================+=========+
| beautifulsoup4  | 4.8.2           |    X    |
+-----------------+-----------------+---------+
| fastparquet     | 0.4.0           |         |
+-----------------+-----------------+---------+
| fsspec          | 0.7.4           |         |
+-----------------+-----------------+---------+
| gcsfs           | 0.6.0           |         |
+-----------------+-----------------+---------+
| lxml            | 4.5.0           |    X    |
+-----------------+-----------------+---------+
| matplotlib      | 3.3.2           |    X    |
+-----------------+-----------------+---------+
| numba           | 0.50.1          |    X    |
+-----------------+-----------------+---------+
| openpyxl        | 3.0.2           |    X    |
+-----------------+-----------------+---------+
| pyarrow         | 1.0.1           |    X    |
+-----------------+-----------------+---------+
| pymysql         | 0.10.1          |    X    |
+-----------------+-----------------+---------+
| pytables        | 3.6.1           |    X    |
+-----------------+-----------------+---------+
| s3fs            | 0.4.0           |         |
+-----------------+-----------------+---------+
| scipy           | 1.4.1           |    X    |
+-----------------+-----------------+---------+
| sqlalchemy      | 1.4.0           |    X    |
+-----------------+-----------------+---------+
| tabulate        | 0.8.7           |         |
+-----------------+-----------------+---------+
| xarray          | 0.15.1          |    X    |
+-----------------+-----------------+---------+
| xlrd            | 2.0.1           |    X    |
+-----------------+-----------------+---------+
| xlsxwriter      | 1.2.2           |    X    |
+-----------------+-----------------+---------+
| xlwt            | 1.3.0           |         |
+-----------------+-----------------+---------+
| pandas-gbq      | 0.14.0          |    X    |
+-----------------+-----------------+---------+

See :ref:`install.dependencies` and :ref:`install.optional_dependencies` for more.

.. _whatsnew_140.api_breaking.other:

Other API changes
^^^^^^^^^^^^^^^^^
- :meth:`Index.get_indexer_for` no longer accepts keyword arguments (other than 'target'); in the past these would be silently ignored if the index was not unique (:issue:`42310`)
- Change in the position of the ``min_rows`` argument in :meth:`DataFrame.to_string` due to change in the docstring (:issue:`44304`)
- Reduction operations for :class:`DataFrame` or :class:`Series` now raising a ``ValueError`` when ``None`` is passed for ``skipna`` (:issue:`44178`)
- Changed the ``name`` attribute of several holidays in
  ``USFederalHolidayCalendar`` to match `official federal holiday
  names <https://www.opm.gov/policy-data-oversight/pay-leave/federal-holidays/>`_
  specifically:

   - "New Year's Day" gains the possessive apostrophe
   - "Presidents Day" becomes "Washington's Birthday"
   - "Martin Luther King Jr. Day" is now "Birthday of Martin Luther King, Jr."
   - "July 4th" is now "Independence Day"
   - "Thanksgiving" is now "Thanksgiving Day"
   - "Christmas" is now "Christmas Day"
   - Added "Juneteenth National Independence Day"
-

.. ---------------------------------------------------------------------------

.. _whatsnew_140.deprecations:

Deprecations
~~~~~~~~~~~~

.. _whatsnew_140.deprecations.int64_uint64_float64index:

Deprecated Int64Index, UInt64Index & Float64Index
^^^^^^^^^^^^^^^^^^^^^^^^^^^^^^^^^^^^^^^^^^^^^^^^^
:class:`Int64Index`, :class:`UInt64Index` and :class:`Float64Index` have been deprecated
in favor of the new :class:`NumericIndex` and will be removed in Pandas 2.0 (:issue:`43028`).

Currently, in order to maintain backward compatibility, calls to
:class:`Index` will continue to return :class:`Int64Index`, :class:`UInt64Index` and :class:`Float64Index`
when given numeric data, but in the future, a :class:`NumericIndex` will be returned.

*Current behavior*:

.. code-block:: ipython

    In [1]: pd.Index([1, 2, 3], dtype="int32")
    Out [1]: Int64Index([1, 2, 3], dtype='int64')
    In [1]: pd.Index([1, 2, 3], dtype="uint64")
    Out [1]: UInt64Index([1, 2, 3], dtype='uint64')

*Future behavior*:

.. code-block:: ipython

    In [3]: pd.Index([1, 2, 3], dtype="int32")
    Out [3]: NumericIndex([1, 2, 3], dtype='int32')
    In [4]: pd.Index([1, 2, 3], dtype="uint64")
    Out [4]: NumericIndex([1, 2, 3], dtype='uint64')


.. _whatsnew_140.deprecations.other:

Other Deprecations
^^^^^^^^^^^^^^^^^^
- Deprecated :meth:`Index.is_type_compatible` (:issue:`42113`)
- Deprecated ``method`` argument in :meth:`Index.get_loc`, use ``index.get_indexer([label], method=...)`` instead (:issue:`42269`)
- Deprecated treating integer keys in :meth:`Series.__setitem__` as positional when the index is a :class:`Float64Index` not containing the key, a :class:`IntervalIndex` with no entries containing the key, or a :class:`MultiIndex` with leading :class:`Float64Index` level not containing the key (:issue:`33469`)
- Deprecated treating ``numpy.datetime64`` objects as UTC times when passed to the :class:`Timestamp` constructor along with a timezone. In a future version, these will be treated as wall-times. To retain the old behavior, use ``Timestamp(dt64).tz_localize("UTC").tz_convert(tz)`` (:issue:`24559`)
- Deprecated ignoring missing labels when indexing with a sequence of labels on a level of a MultiIndex (:issue:`42351`)
- Creating an empty Series without a dtype will now raise a more visible ``FutureWarning`` instead of a ``DeprecationWarning`` (:issue:`30017`)
- Deprecated the 'kind' argument in :meth:`Index.get_slice_bound`, :meth:`Index.slice_indexer`, :meth:`Index.slice_locs`; in a future version passing 'kind' will raise (:issue:`42857`)
- Deprecated dropping of nuisance columns in :class:`Rolling`, :class:`Expanding`, and :class:`EWM` aggregations (:issue:`42738`)
- Deprecated :meth:`Index.reindex` with a non-unique index (:issue:`42568`)
- Deprecated :meth:`.Styler.render` in favour of :meth:`.Styler.to_html` (:issue:`42140`)
- Deprecated :meth:`.Styler.hide_index` and :meth:`.Styler.hide_columns` in favour of :meth:`.Styler.hide` (:issue:`43758`)
- Deprecated passing in a string column label into ``times`` in :meth:`DataFrame.ewm` (:issue:`43265`)
- Deprecated the 'include_start' and 'include_end' arguments in :meth:`DataFrame.between_time`; in a future version passing 'include_start' or 'include_end' will raise (:issue:`40245`)
- Deprecated the ``squeeze`` argument to :meth:`read_csv`, :meth:`read_table`, and :meth:`read_excel`. Users should squeeze the DataFrame afterwards with ``.squeeze("columns")`` instead. (:issue:`43242`)
- Deprecated the ``index`` argument to :class:`SparseArray` construction (:issue:`23089`)
- Deprecated the ``closed`` argument in :meth:`date_range` and :meth:`bdate_range` in favor of ``inclusive`` argument; In a future version passing ``closed`` will raise (:issue:`40245`)
- Deprecated :meth:`.Rolling.validate`, :meth:`.Expanding.validate`, and :meth:`.ExponentialMovingWindow.validate` (:issue:`43665`)
- Deprecated silent dropping of columns that raised a ``TypeError`` in :class:`Series.transform` and :class:`DataFrame.transform` when used with a dictionary (:issue:`43740`)
- Deprecated silent dropping of columns that raised a ``TypeError``, ``DataError``, and some cases of ``ValueError`` in :meth:`Series.aggregate`, :meth:`DataFrame.aggregate`, :meth:`Series.groupby.aggregate`, and :meth:`DataFrame.groupby.aggregate` when used with a list (:issue:`43740`)
- Deprecated casting behavior when setting timezone-aware value(s) into a timezone-aware :class:`Series` or :class:`DataFrame` column when the timezones do not match. Previously this cast to object dtype. In a future version, the values being inserted will be converted to the series or column's existing timezone (:issue:`37605`)
- Deprecated casting behavior when passing an item with mismatched-timezone to :meth:`DatetimeIndex.insert`, :meth:`DatetimeIndex.putmask`, :meth:`DatetimeIndex.where` :meth:`DatetimeIndex.fillna`, :meth:`Series.mask`, :meth:`Series.where`, :meth:`Series.fillna`, :meth:`Series.shift`, :meth:`Series.replace`, :meth:`Series.reindex` (and :class:`DataFrame` column analogues). In the past this has cast to object dtype. In a future version, these will cast the passed item to the index or series's timezone (:issue:`37605`)
- Deprecated the 'errors' keyword argument in :meth:`Series.where`, :meth:`DataFrame.where`, :meth:`Series.mask`, and meth:`DataFrame.mask`; in a future version the argument will be removed (:issue:`44294`)
- Deprecated the ``prefix`` keyword argument in :func:`read_csv` and :func:`read_table`, in a future version the argument will be removed (:issue:`43396`)
- Deprecated :meth:`PeriodIndex.astype` to ``datetime64[ns]`` or ``DatetimeTZDtype``, use ``obj.to_timestamp(how).tz_localize(dtype.tz)`` instead (:issue:`44398`)
- Deprecated passing non boolean argument to sort in :func:`concat` (:issue:`41518`)
- Deprecated passing arguments as positional for :func:`read_fwf` other than ``filepath_or_buffer`` (:issue:`41485`):
- Deprecated passing ``skipna=None`` for :meth:`DataFrame.mad` and :meth:`Series.mad`, pass ``skipna=True`` instead (:issue:`44580`)
- Deprecated :meth:`DateOffset.apply`, use ``offset + other`` instead (:issue:`44522`)
- A deprecation warning is now shown for :meth:`DataFrame.to_latex` indicating the arguments signature may change and emulate more the arguments to :meth:`.Styler.to_latex` in future versions (:issue:`44411`)
-

.. ---------------------------------------------------------------------------

.. _whatsnew_140.performance:

Performance improvements
~~~~~~~~~~~~~~~~~~~~~~~~
- Performance improvement in :meth:`.GroupBy.sample`, especially when ``weights`` argument provided (:issue:`34483`)
- Performance improvement when converting non-string arrays to string arrays (:issue:`34483`)
- Performance improvement in :meth:`.GroupBy.transform` for user-defined functions (:issue:`41598`)
- Performance improvement in constructing :class:`DataFrame` objects (:issue:`42631`, :issue:`43142`, :issue:`43147`, :issue:`43307`, :issue:`43144`)
- Performance improvement in :meth:`GroupBy.shift` when ``fill_value`` argument is provided (:issue:`26615`)
- Performance improvement in :meth:`DataFrame.corr` for ``method=pearson`` on data without missing values (:issue:`40956`)
- Performance improvement in some :meth:`GroupBy.apply` operations (:issue:`42992`, :issue:`43578`)
- Performance improvement in :func:`read_stata` (:issue:`43059`, :issue:`43227`)
- Performance improvement in :func:`read_sas` (:issue:`43333`)
- Performance improvement in :meth:`to_datetime` with ``uint`` dtypes (:issue:`42606`)
- Performance improvement in :meth:`to_datetime` with ``infer_datetime_format`` set to ``True`` (:issue:`43901`)
- Performance improvement in :meth:`Series.sparse.to_coo` (:issue:`42880`)
- Performance improvement in indexing with a :class:`UInt64Index` (:issue:`43862`)
- Performance improvement in indexing with a :class:`Float64Index` (:issue:`43705`)
- Performance improvement in indexing with a non-unique Index (:issue:`43792`)
- Performance improvement in indexing with a listlike indexer on a :class:`MultiIndex` (:issue:`43370`)
- Performance improvement in indexing with a :class:`MultiIndex` indexer on another :class:`MultiIndex` (:issue:43370`)
- Performance improvement in :meth:`GroupBy.quantile` (:issue:`43469`, :issue:`43725`)
- Performance improvement in :meth:`GroupBy.count` (:issue:`43730`, :issue:`43694`)
- Performance improvement in :meth:`GroupBy.any` and :meth:`GroupBy.all` (:issue:`43675`, :issue:`42841`)
- Performance improvement in :meth:`GroupBy.std` (:issue:`43115`, :issue:`43576`)
- Performance improvement in :meth:`GroupBy.cumsum` (:issue:`43309`)
- :meth:`SparseArray.min` and :meth:`SparseArray.max` no longer require converting to a dense array (:issue:`43526`)
- Indexing into a :class:`SparseArray` with a ``slice`` with ``step=1`` no longer requires converting to a dense array (:issue:`43777`)
- Performance improvement in :meth:`SparseArray.take` with ``allow_fill=False`` (:issue:`43654`)
- Performance improvement in :meth:`.Rolling.mean`, :meth:`.Expanding.mean`, :meth:`.Rolling.sum`, :meth:`.Expanding.sum` with ``engine="numba"`` (:issue:`43612`, :issue:`44176`)
- Improved performance of :meth:`pandas.read_csv` with ``memory_map=True`` when file encoding is UTF-8 (:issue:`43787`)
- Performance improvement in :meth:`RangeIndex.sort_values` overriding :meth:`Index.sort_values` (:issue:`43666`)
- Performance improvement in :meth:`RangeIndex.insert` (:issue:`43988`)
- Performance improvement in :meth:`Index.insert` (:issue:`43953`)
- Performance improvement in :meth:`DatetimeIndex.tolist` (:issue:`43823`)
- Performance improvement in :meth:`DatetimeIndex.union` (:issue:`42353`)
- Performance improvement in :meth:`Series.nsmallest` (:issue:`43696`)
- Performance improvement in :meth:`DataFrame.insert` (:issue:`42998`)
- Performance improvement in :meth:`DataFrame.dropna` (:issue:`43683`)
- Performance improvement in :meth:`DataFrame.fillna` (:issue:`43316`)
- Performance improvement in :meth:`DataFrame.values` (:issue:`43160`)
- Performance improvement in :meth:`DataFrame.select_dtypes` (:issue:`42611`)
- Performance improvement in :class:`DataFrame` reductions (:issue:`43185`, :issue:`43243`, :issue:`43311`, :issue:`43609`)
- Performance improvement in :meth:`Series.unstack` and :meth:`DataFrame.unstack` (:issue:`43335`, :issue:`43352`, :issue:`42704`, :issue:`43025`)
- Performance improvement in :meth:`Series.to_frame` (:issue:`43558`)
- Performance improvement in :meth:`Series.mad` (:issue:`43010`)
- Performance improvement in :func:`merge` (:issue:`43332`)
- Performance improvement in :func:`read_csv` when ``index_col`` was set with a numeric column (:issue:`44158`)
- Performance improvement in :func:`concat` (:issue:`43354`)
-

.. ---------------------------------------------------------------------------

.. _whatsnew_140.bug_fixes:

Bug fixes
~~~~~~~~~

Categorical
^^^^^^^^^^^
- Bug in setting dtype-incompatible values into a :class:`Categorical` (or ``Series`` or ``DataFrame`` backed by ``Categorical``) raising ``ValueError`` instead of ``TypeError`` (:issue:`41919`)
- Bug in :meth:`Categorical.searchsorted` when passing a dtype-incompatible value raising ``KeyError`` instead of ``TypeError`` (:issue:`41919`)
- Bug in :meth:`Series.where` with ``CategoricalDtype`` when passing a dtype-incompatible value raising ``ValueError`` instead of ``TypeError`` (:issue:`41919`)
- Bug in :meth:`Categorical.fillna` when passing a dtype-incompatible value raising ``ValueError`` instead of ``TypeError`` (:issue:`41919`)
- Bug in :meth:`Categorical.fillna` with a tuple-like category raising ``ValueError`` instead of ``TypeError`` when filling with a non-category tuple (:issue:`41919`)
-

Datetimelike
^^^^^^^^^^^^
- Bug in :class:`DataFrame` constructor unnecessarily copying non-datetimelike 2D object arrays (:issue:`39272`)
- Bug in :func:`to_datetime` with ``format`` and ``pandas.NA`` was raising ``ValueError`` (:issue:`42957`)
- :func:`to_datetime` would silently swap ``MM/DD/YYYY`` and ``DD/MM/YYYY`` formats if the given ``dayfirst`` option could not be respected - now, a warning is raised in the case of delimited date strings (e.g. ``31-12-2012``) (:issue:`12585`)
- Bug in :meth:`date_range` and :meth:`bdate_range` do not return right bound when ``start`` = ``end`` and set is closed on one side (:issue:`43394`)
- Bug in inplace addition and subtraction of :class:`DatetimeIndex` or :class:`TimedeltaIndex` with :class:`DatetimeArray` or :class:`TimedeltaArray` (:issue:`43904`)
- Bug in in calling ``np.isnan``, ``np.isfinite``, or ``np.isinf`` on a timezone-aware :class:`DatetimeIndex` incorrectly raising ``TypeError`` (:issue:`43917`)
- Bug in constructing a :class:`Series` from datetime-like strings with mixed timezones incorrectly partially-inferring datetime values (:issue:`40111`)
- Bug in addition with a :class:`Tick` object and a ``np.timedelta64`` object incorrectly raising instead of returning :class:`Timedelta` (:issue:`44474`)
- ``np.maximum.reduce`` and ``np.minimum.reduce`` now correctly return :class:`Timestamp` and :class:`Timedelta` objects when operating on :class:`Series`, :class:`DataFrame`, or :class:`Index` with ``datetime64[ns]`` or ``timedelta64[ns]`` dtype (:issue:`43923`)
- Bug in adding a ``np.timedelta64`` object to a :class:`BusinessDay` or :class:`CustomBusinessDay` object incorrectly raising (:issue:`44532`)
- Bug in :meth:`Index.insert` for inserting ``np.datetime64``, ``np.timedelta64`` or ``tuple`` into :class:`Index` with ``dtype='object'`` with negative loc adding ``None`` and replacing existing value (:issue:`44509`)
- Bug in :meth:`Series.mode` with ``DatetimeTZDtype`` incorrectly returning timezone-naive and ``PeriodDtype`` incorrectly raising (:issue:`41927`)
-

Timedelta
^^^^^^^^^
- Bug in division of all-``NaT`` :class:`TimeDeltaIndex`, :class:`Series` or :class:`DataFrame` column with object-dtype arraylike of numbers failing to infer the result as timedelta64-dtype (:issue:`39750`)
- Bug in floor division of ``timedelta64[ns]`` data with a scalar returning garbage values (:issue:`44466`)

Timezones
^^^^^^^^^
- Bug in :func:`to_datetime` with ``infer_datetime_format=True`` failing to parse zero UTC offset (``Z``) correctly (:issue:`41047`)
- Bug in :meth:`Series.dt.tz_convert` resetting index in a :class:`Series` with :class:`CategoricalIndex` (:issue:`43080`)
-

Numeric
^^^^^^^
- Bug in floor-dividing a list or tuple of integers by a :class:`Series` incorrectly raising (:issue:`44674`)
- Bug in :meth:`DataFrame.rank` raising ``ValueError`` with ``object`` columns and ``method="first"`` (:issue:`41931`)
- Bug in :meth:`DataFrame.rank` treating missing values and extreme values as equal (for example ``np.nan`` and ``np.inf``), causing incorrect results when ``na_option="bottom"`` or ``na_option="top`` used (:issue:`41931`)
- Bug in ``numexpr`` engine still being used when the option ``compute.use_numexpr`` is set to ``False`` (:issue:`32556`)
- Bug in :class:`DataFrame` arithmetic ops with a subclass whose :meth:`_constructor` attribute is a callable other than the subclass itself (:issue:`43201`)
- Bug in arithmetic operations involving :class:`RangeIndex` where the result would have the incorrect ``name`` (:issue:`43962`)
- Bug in arithmetic operations involving :class:`Series` where the result could have the incorrect ``name`` when the operands having matching NA or matching tuple names (:issue:`44459`)
- Bug in division with ``IntegerDtype`` or ``BooleanDtype`` array and NA scalar incorrectly raising (:issue:`44685`)
- Bug in multiplying a :class:`Series` with ``FloatingDtype`` with a timedelta-like scalar incorrectly raising (:issue:`44772`)
-

Conversion
^^^^^^^^^^
- Bug in :class:`UInt64Index` constructor when passing a list containing both positive integers small enough to cast to int64 and integers too large too hold in int64 (:issue:`42201`)
- Bug in :class:`Series` constructor returning 0 for missing values with dtype ``int64`` and ``False`` for dtype ``bool`` (:issue:`43017`, :issue:`43018`)
- Bug in :class:`IntegerDtype` not allowing coercion from string dtype (:issue:`25472`)
- Bug in :func:`to_datetime` with ``arg:xr.DataArray`` and ``unit="ns"`` specified raises TypeError (:issue:`44053`)
- Bug in :meth:`DataFrame.convert_dtypes` not returning the correct type when a subclass does not overload :meth:`_constructor_sliced` (:issue:`43201`)
- Bug in :meth:`DataFrame.astype` not propagating ``attrs`` from the original :class:`DataFrame` (:issue:`44414`)

Strings
^^^^^^^
-
-

Interval
^^^^^^^^
- Bug in :meth:`Series.where` with ``IntervalDtype`` incorrectly raising when the ``where`` call should not replace anything (:issue:`44181`)
-
-

Indexing
^^^^^^^^
- Bug in :meth:`Series.rename` when index in Series is MultiIndex and level in rename is provided. (:issue:`43659`)
- Bug in :meth:`DataFrame.truncate` and :meth:`Series.truncate` when the object's Index has a length greater than one but only one unique value (:issue:`42365`)
- Bug in :meth:`Series.loc` and :meth:`DataFrame.loc` with a :class:`MultiIndex` when indexing with a tuple in which one of the levels is also a tuple (:issue:`27591`)
- Bug in :meth:`Series.loc` when with a :class:`MultiIndex` whose first level contains only ``np.nan`` values (:issue:`42055`)
- Bug in indexing on a :class:`Series` or :class:`DataFrame` with a :class:`DatetimeIndex` when passing a string, the return type depended on whether the index was monotonic (:issue:`24892`)
- Bug in indexing on a :class:`MultiIndex` failing to drop scalar levels when the indexer is a tuple containing a datetime-like string (:issue:`42476`)
- Bug in :meth:`DataFrame.sort_values` and :meth:`Series.sort_values` when passing an ascending value, failed to raise or incorrectly raising ``ValueError`` (:issue:`41634`)
- Bug in updating values of :class:`pandas.Series` using boolean index, created by using :meth:`pandas.DataFrame.pop` (:issue:`42530`)
- Bug in :meth:`Index.get_indexer_non_unique` when index contains multiple ``np.nan`` (:issue:`35392`)
- Bug in :meth:`DataFrame.query` did not handle the degree sign in a backticked column name, such as \`Temp(°C)\`, used in an expression to query a dataframe (:issue:`42826`)
- Bug in :meth:`DataFrame.drop` where the error message did not show missing labels with commas when raising ``KeyError`` (:issue:`42881`)
- Bug in :meth:`DataFrame.query` where method calls in query strings led to errors when the ``numexpr`` package was installed. (:issue:`22435`)
- Bug in :meth:`DataFrame.nlargest` and :meth:`Series.nlargest` where sorted result did not count indexes containing ``np.nan`` (:issue:`28984`)
- Bug in indexing on a non-unique object-dtype :class:`Index` with an NA scalar (e.g. ``np.nan``) (:issue:`43711`)
- Bug in :meth:`DataFrame.__setitem__` incorrectly writing into an existing column's array rather than setting a new array when the new dtype and the old dtype match (:issue:`43406`)
- Bug in setting floating-dtype values into a :class:`Series` with integer dtype failing to set inplace when those values can be losslessly converted to integers (:issue:`44316`)
- Bug in :meth:`Series.__setitem__` with object dtype when setting an array with matching size and dtype='datetime64[ns]' or dtype='timedelta64[ns]' incorrectly converting the datetime/timedeltas to integers (:issue:`43868`)
- Bug in :meth:`DataFrame.sort_index` where ``ignore_index=True`` was not being respected when the index was already sorted (:issue:`43591`)
- Bug in :meth:`Index.get_indexer_non_unique` when index contains multiple ``np.datetime64("NaT")`` and ``np.timedelta64("NaT")`` (:issue:`43869`)
- Bug in setting a scalar :class:`Interval` value into a :class:`Series` with ``IntervalDtype`` when the scalar's sides are floats and the values' sides are integers (:issue:`44201`)
- Bug when setting string-backed :class:`Categorical` values that can be parsed to datetimes into a :class:`DatetimeArray` or :class:`Series` or :class:`DataFrame` column backed by :class:`DatetimeArray` failing to parse these strings (:issue:`44236`)
- Bug in :meth:`Series.__setitem__` with an integer dtype other than ``int64`` setting with a ``range`` object unnecessarily upcasting to ``int64`` (:issue:`44261`)
- Bug in :meth:`Series.__setitem__` with a boolean mask indexer setting a listlike value of length 1 incorrectly broadcasting that value (:issue:`44265`)
- Bug in :meth:`Series.reset_index` not ignoring ``name`` argument when ``drop`` and ``inplace`` are set to ``True`` (:issue:`44575`)
- Bug in :meth:`DataFrame.loc.__setitem__` and :meth:`DataFrame.iloc.__setitem__` with mixed dtypes sometimes failing to operate in-place (:issue:`44345`)
- Bug in :meth:`DataFrame.loc.__getitem__` incorrectly raising ``KeyError`` when selecting a single column with a boolean key (:issue:`44322`).
- Bug in setting :meth:`DataFrame.iloc` with a single ``ExtensionDtype`` column and setting 2D values e.g. ``df.iloc[:] = df.values`` incorrectly raising (:issue:`44514`)
- Bug in indexing on columns with ``loc`` or ``iloc`` using a slice with a negative step with ``ExtensionDtype`` columns incorrectly raising (:issue:`44551`)
- Bug in :meth:`IntervalIndex.get_indexer_non_unique` returning boolean mask instead of array of integers for a non unique and non monotonic index (:issue:`44084`)
- Bug in :meth:`IntervalIndex.get_indexer_non_unique` not handling targets of ``dtype`` 'object' with NaNs correctly (:issue:`44482`)
-

Missing
^^^^^^^
- Bug in :meth:`DataFrame.fillna` with limit and no method ignores axis='columns' or ``axis = 1`` (:issue:`40989`)
- Bug in :meth:`DataFrame.fillna` not replacing missing values when using a dict-like ``value`` and duplicate column names (:issue:`43476`)
- Bug in constructing a :class:`DataFrame` with a dictionary ``np.datetime64`` as a value and ``dtype='timedelta64[ns]'``, or vice-versa, incorrectly casting instead of raising (:issue:`??`)
- Bug in :meth:`Series.interpolate` and :meth:`DataFrame.interpolate` with ``inplace=True`` not writing to the underlying array(s) in-place (:issue:`44749`)
-

MultiIndex
^^^^^^^^^^
- Bug in :meth:`MultiIndex.get_loc` where the first level is a :class:`DatetimeIndex` and a string key is passed (:issue:`42465`)
- Bug in :meth:`MultiIndex.reindex` when passing a ``level`` that corresponds to an ``ExtensionDtype`` level (:issue:`42043`)
- Bug in :meth:`MultiIndex.get_loc` raising ``TypeError`` instead of ``KeyError`` on nested tuple (:issue:`42440`)
- Bug in :meth:`MultiIndex.putmask` where the other value was also a :class:`MultiIndex` (:issue:`43212`)
-

I/O
^^^
- Bug in :func:`read_excel` attempting to read chart sheets from .xlsx files (:issue:`41448`)
- Bug in :func:`json_normalize` where ``errors=ignore`` could fail to ignore missing values of ``meta`` when ``record_path`` has a length greater than one (:issue:`41876`)
- Bug in :func:`read_csv` with multi-header input and arguments referencing column names as tuples (:issue:`42446`)
- Bug in :func:`read_fwf`, where difference in lengths of ``colspecs`` and ``names`` was not raising ``ValueError`` (:issue:`40830`)
- Bug in :func:`Series.to_json` and :func:`DataFrame.to_json` where some attributes were skipped when serialising plain Python objects to JSON (:issue:`42768`, :issue:`33043`)
- Column headers are dropped when constructing a :class:`DataFrame` from a sqlalchemy's ``Row`` object (:issue:`40682`)
- Bug in unpickling a :class:`Index` with object dtype incorrectly inferring numeric dtypes (:issue:`43188`)
- Bug in :func:`read_csv` where reading multi-header input with unequal lengths incorrectly raising uncontrolled ``IndexError`` (:issue:`43102`)
- Bug in :func:`read_csv` raising ``ParserError`` when reading file in chunks and aome chunk blocks have fewer columns than header for ``engine="c"`` (:issue:`21211`)
- Bug in :func:`read_csv`, changed exception class when expecting a file path name or file-like object from ``OSError`` to ``TypeError`` (:issue:`43366`)
- Bug in :func:`read_csv` and :func:`read_fwf` ignoring all ``skiprows`` except first when ``nrows`` is specified for ``engine='python'`` (:issue:`44021`, :issue:`10261`)
- Bug in :func:`read_csv` keeping the original column in object format when ``keep_date_col=True`` is set (:issue:`13378`)
- Bug in :func:`read_json` not handling non-numpy dtypes correctly (especially ``category``) (:issue:`21892`, :issue:`33205`)
- Bug in :func:`json_normalize` where multi-character ``sep`` parameter is incorrectly prefixed to every key (:issue:`43831`)
- Bug in :func:`json_normalize` where reading data with missing multi-level metadata would not respect errors="ignore" (:issue:`44312`)
- Bug in :func:`read_csv` used second row to guess implicit index if ``header`` was set to ``None`` for ``engine="python"`` (:issue:`22144`)
- Bug in :func:`read_csv` not recognizing bad lines when ``names`` were given for ``engine="c"`` (:issue:`22144`)
- Bug in :func:`read_csv` with :code:`float_precision="round_trip"` which did not skip initial/trailing whitespace (:issue:`43713`)
- Bug when Python is built without lzma module: a warning was raised at the pandas import time, even if the lzma capability isn't used. (:issue:`43495`)
- Bug in :func:`read_csv` not applying dtype for ``index_col`` (:issue:`9435`)
- Bug in dumping/loading a :class:`DataFrame` with ``yaml.dump(frame)`` (:issue:`42748`)
- Bug in :func:`read_csv` raising ``ValueError`` when names was longer than header but equal to data rows for ``engine="python"`` (:issue:`38453`)
- Bug in :class:`ExcelWriter`, where ``engine_kwargs`` were not passed through to all engines (:issue:`43442`)
- Bug in :func:`read_csv` raising ``ValueError`` when ``parse_dates`` was used with ``MultiIndex`` columns (:issue:`8991`)
- Bug in :func:`read_csv` converting columns to numeric after date parsing failed (:issue:`11019`)
- Bug in :func:`read_csv` not replacing ``NaN`` values with ``np.nan`` before attempting date conversion (:issue:`26203`)
- Bug in :func:`read_csv` raising ``AttributeError`` when attempting to read a .csv file and infer index column dtype from an nullable integer type (:issue:`44079`)
- :meth:`DataFrame.to_csv` and :meth:`Series.to_csv` with ``compression`` set to ``'zip'`` no longer create a zip file containing a file ending with ".zip". Instead, they try to infer the inner file name more smartly. (:issue:`39465`)
- Bug in :func:`read_csv` when passing simultaneously a parser in ``date_parser`` and ``parse_dates=False``, the parsing was still called (:issue:`44366`)
- Bug in :func:`read_csv` silently ignoring errors when failling to create a memory-mapped file (:issue:`44766`)
-

Period
^^^^^^
- Bug in adding a :class:`Period` object to a ``np.timedelta64`` object incorrectly raising ``TypeError`` (:issue:`44182`)
- Bug in :meth:`PeriodIndex.to_timestamp` when the index has ``freq="B"`` inferring ``freq="D"`` for its result instead of ``freq="B"`` (:issue:`44105`)
- Bug in :class:`Period` constructor incorrectly allowing ``np.timedelta64("NaT")`` (:issue:`44507`)
-

Plotting
^^^^^^^^
- When given non-numeric data, :meth:`DataFrame.boxplot` now raises a ``ValueError`` rather than a cryptic ``KeyError`` or ``ZeroDivsionError``, in line with other plotting functions like :meth:`DataFrame.hist`. (:issue:`43480`)
-

Groupby/resample/rolling
^^^^^^^^^^^^^^^^^^^^^^^^
- Fixed bug in :meth:`SeriesGroupBy.apply` where passing an unrecognized string argument failed to raise ``TypeError`` when the underlying ``Series`` is empty (:issue:`42021`)
- Bug in :meth:`Series.rolling.apply`, :meth:`DataFrame.rolling.apply`, :meth:`Series.expanding.apply` and :meth:`DataFrame.expanding.apply` with ``engine="numba"`` where ``*args`` were being cached with the user passed function (:issue:`42287`)
- Bug in :meth:`GroupBy.max` and :meth:`GroupBy.min` with nullable integer dtypes losing precision (:issue:`41743`)
- Bug in :meth:`DataFrame.groupby.rolling.var` would calculate the rolling variance only on the first group (:issue:`42442`)
- Bug in :meth:`GroupBy.shift` that would return the grouping columns if ``fill_value`` was not None (:issue:`41556`)
- Bug in :meth:`SeriesGroupBy.nlargest` and :meth:`SeriesGroupBy.nsmallest` would have an inconsistent index when the input Series was sorted and ``n`` was greater than or equal to all group sizes (:issue:`15272`, :issue:`16345`, :issue:`29129`)
- Bug in :meth:`pandas.DataFrame.ewm`, where non-float64 dtypes were silently failing (:issue:`42452`)
- Bug in :meth:`pandas.DataFrame.rolling` operation along rows (``axis=1``) incorrectly omits columns containing ``float16`` and ``float32`` (:issue:`41779`)
- Bug in :meth:`Resampler.aggregate` did not allow the use of Named Aggregation (:issue:`32803`)
- Bug in :meth:`Series.rolling` when the :class:`Series` ``dtype`` was ``Int64`` (:issue:`43016`)
- Bug in :meth:`DataFrame.rolling.corr` when the :class:`DataFrame` columns was a :class:`MultiIndex` (:issue:`21157`)
- Bug in :meth:`DataFrame.groupby.rolling` when specifying ``on`` and calling ``__getitem__`` would subsequently return incorrect results (:issue:`43355`)
- Bug in :meth:`GroupBy.apply` with time-based :class:`Grouper` objects incorrectly raising ``ValueError`` in corner cases where the grouping vector contains a ``NaT`` (:issue:`43500`, :issue:`43515`)
- Bug in :meth:`GroupBy.mean` failing with ``complex`` dtype (:issue:`43701`)
- Fixed bug in :meth:`Series.rolling` and :meth:`DataFrame.rolling` not calculating window bounds correctly for the first row when ``center=True`` and index is decreasing (:issue:`43927`)
- Fixed bug in :meth:`Series.rolling` and :meth:`DataFrame.rolling` for centered datetimelike windows with uneven nanosecond (:issue:`43997`)
- Bug in :meth:`GroupBy.nth` failing on ``axis=1`` (:issue:`43926`)
<<<<<<< HEAD
- Fixed bug in :meth:`Series.rolling` and :meth:`DataFrame.rolling` not respecting right bound on centered datetime-like windows, if the index contain duplicates (:issue:`#3944`)
- Bug in :meth:`DataFrame.groupby` when grouping on multiple columns where at least one includes ``np.nan`` which resulted in a ``KeyError`` when the ``np.nan`` containing index was selected with :meth:`Series.loc` (:issue:`43814`)
=======
- Fixed bug in :meth:`Series.rolling` and :meth:`DataFrame.rolling` not respecting right bound on centered datetime-like windows, if the index contain duplicates (:issue:`3944`)
- Bug in :meth:`Series.rolling` and :meth:`DataFrame.rolling` when using a :class:`pandas.api.indexers.BaseIndexer` subclass that returned unequal start and end arrays would segfault instead of raising a ``ValueError`` (:issue:`44470`)
>>>>>>> a3702e22

Reshaping
^^^^^^^^^
- Improved error message when creating a :class:`DataFrame` column from a multi-dimensional :class:`numpy.ndarray` (:issue:`42463`)
- :func:`concat` creating :class:`MultiIndex` with duplicate level entries when concatenating a :class:`DataFrame` with duplicates in :class:`Index` and multiple keys (:issue:`42651`)
- Bug in :meth:`pandas.cut` on :class:`Series` with duplicate indices (:issue:`42185`) and non-exact :meth:`pandas.CategoricalIndex` (:issue:`42425`)
- Bug in :meth:`DataFrame.append` failing to retain dtypes when appended columns do not match (:issue:`43392`)
- Bug in :func:`concat` of ``bool`` and ``boolean`` dtypes resulting in ``object`` dtype instead of ``boolean`` dtype (:issue:`42800`)
- Bug in :func:`crosstab` when inputs are are categorical Series, there are categories that are not present in one or both of the Series, and ``margins=True``. Previously the margin value for missing categories was ``NaN``. It is now correctly reported as 0 (:issue:`43505`)
- Bug in :func:`concat` would fail when the ``objs`` argument all had the same index and the ``keys`` argument contained duplicates (:issue:`43595`)
- Bug in :func:`concat` which ignored the ``sort`` parameter (:issue:`43375`)
- Fixed bug in :func:`merge` with :class:`MultiIndex` as column index for the ``on`` argument returning an error when assigning a column internally (:issue:`43734`)
- Bug in :func:`crosstab` would fail when inputs are lists or tuples (:issue:`44076`)
- Bug in :meth:`DataFrame.append` failing to retain ``index.name`` when appending a list of :class:`Series` objects (:issue:`44109`)
- Fixed metadata propagation in :meth:`Dataframe.apply` method, consequently fixing the same issue for :meth:`Dataframe.transform`, :meth:`Dataframe.nunique` and :meth:`Dataframe.mode` (:issue:`28283`)
- Bug in :meth:`DataFrame.stack` with ``ExtensionDtype`` columns incorrectly raising (:issue:`43561`)
- Bug in :meth:`Series.unstack` with object doing unwanted type inference on resulting columns (:issue:`44595`)
- Bug in :class:`MultiIndex` failing join operations with overlapping ``IntervalIndex`` levels (:issue:`44096`)
-

Sparse
^^^^^^
- Bug in :meth:`DataFrame.sparse.to_coo` raising ``AttributeError`` when column names are not unique (:issue:`29564`)
- Bug in :meth:`SparseArray.max` and :meth:`SparseArray.min` raising ``ValueError`` for arrays with 0 non-null elements (:issue:`43527`)
- Bug in :meth:`DataFrame.sparse.to_coo` silently converting non-zero fill values to zero (:issue:`24817`)
- Bug in :class:`SparseArray` comparison methods with an array-like operand of mismatched length raising ``AssertionError`` or unclear ``ValueError`` depending on the input (:issue:`43863`)
-

ExtensionArray
^^^^^^^^^^^^^^
- Bug in :func:`array` failing to preserve :class:`PandasArray` (:issue:`43887`)
- NumPy ufuncs ``np.abs``, ``np.positive``, ``np.negative`` now correctly preserve dtype when called on ExtensionArrays that implement ``__abs__, __pos__, __neg__``, respectively. In particular this is fixed for :class:`TimedeltaArray` (:issue:`43899`)
- NumPy ufuncs ``np.minimum.reduce`` and ``np.maximum.reduce`` now work correctly instead of raising ``NotImplementedError`` on :class:`Series` with ``IntegerDtype`` or ``FloatDtype`` (:issue:`43923`)
- Avoid raising ``PerformanceWarning`` about fragmented DataFrame when using many columns with an extension dtype (:issue:`44098`)
- Bug in :class:`IntegerArray` and :class:`FloatingArray` construction incorrectly coercing mismatched NA values (e.g. ``np.timedelta64("NaT")``) to numeric NA (:issue:`44514`)
- Bug in :meth:`BooleanArray.__eq__` and :meth:`BooleanArray.__ne__` raising ``TypeError`` on comparison with an incompatible type (like a string). This caused :meth:`DataFrame.replace` to sometimes raise a ``TypeError`` if a nullable boolean column was included (:issue:`44499`)
- Bug in :func:`array` incorrectly raising when passed a ``ndarray`` with ``float16`` dtype (:issue:`44715`)
- Bug in calling ``np.sqrt`` on :class:`BooleanArray` returning a malformed :class:`FloatingArray` (:issue:`44715`)
- Bug in :meth:`Series.where` with ``ExtensionDtype`` when ``other`` is a NA scalar incompatible with the series dtype (e.g. ``NaT`` with a numeric dtype) incorrectly casting to a compatible NA value (:issue:`44697`)
-

Styler
^^^^^^
- Minor bug in :class:`.Styler` where the ``uuid`` at initialization maintained a floating underscore (:issue:`43037`)
- Bug in :meth:`.Styler.to_html` where the ``Styler`` object was updated if the ``to_html`` method was called with some args (:issue:`43034`)
- Bug in :meth:`.Styler.copy` where ``uuid`` was not previously copied (:issue:`40675`)
- Bug in :meth:`Styler.apply` where functions which returned Series objects were not correctly handled in terms of aligning their index labels (:issue:`13657`, :issue:`42014`)
- Bug when rendering an empty DataFrame with a named index (:issue:`43305`).
- Bug when rendering a single level MultiIndex (:issue:`43383`).
- Bug when combining non-sparse rendering and :meth:`.Styler.hide_columns` or :meth:`.Styler.hide_index` (:issue:`43464`)
- Bug setting a table style when using multiple selectors in :class:`.Styler` (:issue:`44011`)
- Bugs where row trimming and column trimming failed to reflect hidden rows (:issue:`43703`, :issue:`44247`)

Other
^^^^^
- Bug in :meth:`DataFrame.astype` with non-unique columns and a :class:`Series` ``dtype`` argument (:issue:`44417`)
- Bug in :meth:`CustomBusinessMonthBegin.__add__` (:meth:`CustomBusinessMonthEnd.__add__`) not applying the extra ``offset`` parameter when beginning (end) of the target month is already a business day (:issue:`41356`)
- Bug in :meth:`RangeIndex.union` with another ``RangeIndex`` with matching (even) ``step`` and starts differing by strictly less than ``step / 2`` (:issue:`44019`)
- Bug in :meth:`RangeIndex.difference` with ``sort=None`` and ``step<0`` failing to sort (:issue:`44085`)
- Bug in :meth:`Series.to_frame` and :meth:`Index.to_frame` ignoring the ``name`` argument when ``name=None`` is explicitly passed (:issue:`44212`)
- Bug in :meth:`Series.replace` and :meth:`DataFrame.replace` with ``value=None`` and ExtensionDtypes (:issue:`44270`)
- Bug in :meth:`FloatingArray.equals` failing to consider two arrays equal if they contain ``np.nan`` values (:issue:`44382`)
- Bug in :meth:`DataFrame.shift` with ``axis=1`` and ``ExtensionDtype`` columns incorrectly raising when an incompatible ``fill_value`` is passed (:issue:`44564`)
- Bug in :meth:`DataFrame.diff` when passing a NumPy integer object instead of an ``int`` object (:issue:`44572`)
- Bug in :meth:`Series.replace` raising ``ValueError`` when using ``regex=True`` with a :class:`Series` containing ``np.nan`` values (:issue:`43344`)

.. ***DO NOT USE THIS SECTION***

-
-

.. ---------------------------------------------------------------------------

.. _whatsnew_140.contributors:

Contributors
~~~~~~~~~~~~<|MERGE_RESOLUTION|>--- conflicted
+++ resolved
@@ -782,13 +782,9 @@
 - Fixed bug in :meth:`Series.rolling` and :meth:`DataFrame.rolling` not calculating window bounds correctly for the first row when ``center=True`` and index is decreasing (:issue:`43927`)
 - Fixed bug in :meth:`Series.rolling` and :meth:`DataFrame.rolling` for centered datetimelike windows with uneven nanosecond (:issue:`43997`)
 - Bug in :meth:`GroupBy.nth` failing on ``axis=1`` (:issue:`43926`)
-<<<<<<< HEAD
-- Fixed bug in :meth:`Series.rolling` and :meth:`DataFrame.rolling` not respecting right bound on centered datetime-like windows, if the index contain duplicates (:issue:`#3944`)
-- Bug in :meth:`DataFrame.groupby` when grouping on multiple columns where at least one includes ``np.nan`` which resulted in a ``KeyError`` when the ``np.nan`` containing index was selected with :meth:`Series.loc` (:issue:`43814`)
-=======
 - Fixed bug in :meth:`Series.rolling` and :meth:`DataFrame.rolling` not respecting right bound on centered datetime-like windows, if the index contain duplicates (:issue:`3944`)
 - Bug in :meth:`Series.rolling` and :meth:`DataFrame.rolling` when using a :class:`pandas.api.indexers.BaseIndexer` subclass that returned unequal start and end arrays would segfault instead of raising a ``ValueError`` (:issue:`44470`)
->>>>>>> a3702e22
+- Bug in :meth:`DataFrame.groupby` when grouping on multiple columns where at least one includes ``np.nan`` which resulted in a ``KeyError`` when the ``np.nan`` containing index was selected with :meth:`Series.loc` (:issue:`43814`)
 
 Reshaping
 ^^^^^^^^^
