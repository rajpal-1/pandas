--- conflicted
+++ resolved
@@ -162,11 +162,8 @@
 - Deprecated ignoring missing labels when indexing with a sequence of labels on a level of a MultiIndex (:issue:`42351`)
 - Creating an empty Series without a dtype will now raise a more visible ``FutureWarning`` instead of a ``DeprecationWarning`` (:issue:`30017`)
 - Deprecated the 'kind' argument in :meth:`Index.get_slice_bound`, :meth:`Index.slice_indexer`, :meth:`Index.slice_locs`; in a future version passing 'kind' will raise (:issue:`42857`)
-<<<<<<< HEAD
 - Deprecated dropping of nuisance columns in :class:`Rolling`, :class:`Expanding`, and :class:`EWM` aggregations (:issue:`42738`)
-=======
 - Deprecated :meth:`Index.reindex` with a non-unique index (:issue:`42568`)
->>>>>>> 8fb347f9
 -
 
 .. ---------------------------------------------------------------------------
