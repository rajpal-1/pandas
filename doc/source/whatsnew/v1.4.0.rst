--- conflicted
+++ resolved
@@ -609,11 +609,8 @@
 - Bug in :func:`concat` which ignored the ``sort`` parameter (:issue:`43375`)
 - Fixed bug in :func:`merge` with :class:`MultiIndex` as column index for the ``on`` argument returning an error when assigning a column internally (:issue:`43734`)
 - Bug in :func:`crosstab` would fail when inputs are lists or tuples (:issue:`44076`)
-<<<<<<< HEAD
 - Bug in :meth:`DataFrame.append` failing to retain ``index.name`` when appending a list of :class:`Series` objects (:issue:`44109`)
-=======
 - Fixed metadata propagation in :meth:`Dataframe.apply` method, consequently fixing the same issue for :meth:`Dataframe.transform`, :meth:`Dataframe.nunique` and :meth:`Dataframe.mode` (:issue:`28283`)
->>>>>>> e394c536
 
 Sparse
 ^^^^^^
