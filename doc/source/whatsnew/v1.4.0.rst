.. _whatsnew_140:

What's new in 1.4.0 (??)
------------------------

These are the changes in pandas 1.4.0. See :ref:`release` for a full changelog
including other versions of pandas.

{{ header }}

.. ---------------------------------------------------------------------------

.. _whatsnew_140.enhancements:

Enhancements
~~~~~~~~~~~~

.. _whatsnew_140.enhancements.warning_lineno:

Improved warning messages
^^^^^^^^^^^^^^^^^^^^^^^^^

Previously, warning messages may have pointed to lines within the pandas library. Running the script ``setting_with_copy_warning.py``

.. code-block:: python

    import pandas as pd

    df = pd.DataFrame({'a': [1, 2, 3]})
    df[:2].loc[:, 'a'] = 5

with pandas 1.3 resulted in::

    .../site-packages/pandas/core/indexing.py:1951: SettingWithCopyWarning:
    A value is trying to be set on a copy of a slice from a DataFrame.

This made it difficult to determine where the warning was being generated from. Now pandas will inspect the call stack, reporting the first line outside of the pandas library that gave rise to the warning. The output of the above script is now::

    setting_with_copy_warning.py:4: SettingWithCopyWarning:
    A value is trying to be set on a copy of a slice from a DataFrame.


.. _whatsnew_140.enhancements.numeric_index:

More flexible numeric dtypes for indexes
^^^^^^^^^^^^^^^^^^^^^^^^^^^^^^^^^^^^^^^^

Until now, it has only been possible to create numeric indexes with int64/float64/uint64 dtypes.
It is now possible to create an index of any numpy int/uint/float dtype using the new :class:`NumericIndex` index type (:issue:`41153`):

.. ipython:: python

    pd.NumericIndex([1, 2, 3], dtype="int8")
    pd.NumericIndex([1, 2, 3], dtype="uint32")
    pd.NumericIndex([1, 2, 3], dtype="float32")

In order to maintain backwards compatibility, calls to the base :class:`Index` will currently
return :class:`Int64Index`, :class:`UInt64Index` and :class:`Float64Index`, where relevant.
For example, the code below returns an ``Int64Index`` with dtype ``int64``:

.. code-block:: ipython

    In [1]: pd.Index([1, 2, 3], dtype="int8")
    Int64Index([1, 2, 3], dtype='int64')

but will in a future version return a :class:`NumericIndex` with dtype ``int8``.

More generally, currently, all operations that until now have
returned :class:`Int64Index`, :class:`UInt64Index` and :class:`Float64Index` will
continue to so. This means, that in order to use ``NumericIndex`` in the current version, you
will have to call ``NumericIndex`` explicitly. For example the below series will have an ``Int64Index``:

.. code-block:: ipython

    In [2]: ser = pd.Series([1, 2, 3], index=[1, 2, 3])
    In [3]: ser.index
    Int64Index([1, 2, 3], dtype='int64')

Instead, if you want to use a ``NumericIndex``, you should do:

.. ipython:: python

    idx = pd.NumericIndex([1, 2, 3], dtype="int8")
    ser = pd.Series([1, 2, 3], index=idx)
    ser.index

In a future version of Pandas, :class:`NumericIndex` will become the default numeric index type and
``Int64Index``, ``UInt64Index`` and ``Float64Index`` are therefore deprecated and will
be removed in the future, see :ref:`here <whatsnew_140.deprecations.int64_uint64_float64index>` for more.

See :ref:`here <advanced.numericindex>` for more about :class:`NumericIndex`.

.. _whatsnew_140.enhancements.styler:

Styler
^^^^^^

:class:`.Styler` has been further developed in 1.4.0. The following general enhancements have been made:

  - Styling and formatting of indexes has been added, with :meth:`.Styler.apply_index`, :meth:`.Styler.applymap_index` and :meth:`.Styler.format_index`. These mirror the signature of the methods already used to style and format data values, and work with both HTML, LaTeX and Excel format (:issue:`41893`, :issue:`43101`, :issue:`41993`, :issue:`41995`)
  - The new method :meth:`.Styler.hide` deprecates :meth:`.Styler.hide_index` and :meth:`.Styler.hide_columns` (:issue:`43758`)
  - The keyword arguments ``level`` and ``names`` have been added to :meth:`.Styler.hide` (and implicitly to the deprecated methods :meth:`.Styler.hide_index` and :meth:`.Styler.hide_columns`) for additional control of visibility of MultiIndexes and of index names (:issue:`25475`, :issue:`43404`, :issue:`43346`)
  - The :meth:`.Styler.export` and :meth:`.Styler.use` have been updated to address all of the added functionality from v1.2.0 and v1.3.0 (:issue:`40675`)
  - Global options under the category ``pd.options.styler`` have been extended to configure default ``Styler`` properties which address formatting, encoding, and HTML and LaTeX rendering. Note that formerly ``Styler`` relied on ``display.html.use_mathjax``, which has now been replaced by ``styler.html.mathjax``. (:issue:`41395`)
  - Validation of certain keyword arguments, e.g. ``caption`` (:issue:`43368`)
  - Various bug fixes as recorded below

Additionally there are specific enhancements to the HTML specific rendering:

  - :meth:`.Styler.bar` introduces additional arguments to control alignment and display (:issue:`26070`, :issue:`36419`), and it also validates the input arguments ``width`` and ``height`` (:issue:`42511`).
  - :meth:`.Styler.to_html` introduces keyword arguments ``sparse_index``, ``sparse_columns``, ``bold_headers``, ``caption``, ``max_rows`` and ``max_columns`` (:issue:`41946`, :issue:`43149`, :issue:`42972`).
  - :meth:`.Styler.to_html` omits CSSStyle rules for hidden table elements as a performance enhancement (:issue:`43619`)
  - Custom CSS classes can now be directly specified without string replacement (:issue:`43686`)

There are also some LaTeX specific enhancements:

  - :meth:`.Styler.to_latex` introduces keyword argument ``environment``, which also allows a specific "longtable" entry through a separate jinja2 template (:issue:`41866`).
  - Naive sparsification is now possible for LaTeX without the necessity of including the multirow package (:issue:`43369`)

.. _whatsnew_140.enhancements.pyarrow_csv_engine:

Multithreaded CSV reading with a new CSV Engine based on pyarrow
^^^^^^^^^^^^^^^^^^^^^^^^^^^^^^^^^^^^^^^^^^^^^^^^^^^^^^^^^^^^^^^^

:func:`pandas.read_csv` now accepts ``engine="pyarrow"`` (requires at least ``pyarrow`` 1.0.1) as an argument, allowing for faster csv parsing on multicore machines
with pyarrow installed. See the :doc:`I/O docs </user_guide/io>` for more info. (:issue:`23697`, :issue:`43706`)

.. _whatsnew_140.enhancements.window_rank:

Rank function for rolling and expanding windows
^^^^^^^^^^^^^^^^^^^^^^^^^^^^^^^^^^^^^^^^^^^^^^^

Added ``rank`` function to :class:`Rolling` and :class:`Expanding`. The new function supports the ``method``, ``ascending``, and ``pct`` flags of :meth:`DataFrame.rank`. The ``method`` argument supports ``min``, ``max``, and ``average`` ranking methods.
Example:

.. ipython:: python

    s = pd.Series([1, 4, 2, 3, 5, 3])
    s.rolling(3).rank()

    s.rolling(3).rank(method="max")

.. _whatsnew_140.enhancements.groupby_indexing:

Groupby positional indexing
^^^^^^^^^^^^^^^^^^^^^^^^^^^

It is now possible to specify positional ranges relative to the ends of each group.

Negative arguments for :meth:`.GroupBy.head` and :meth:`.GroupBy.tail` now work correctly and result in ranges relative to the end and start of each group, respectively.
Previously, negative arguments returned empty frames.

.. ipython:: python

    df = pd.DataFrame([["g", "g0"], ["g", "g1"], ["g", "g2"], ["g", "g3"],
                       ["h", "h0"], ["h", "h1"]], columns=["A", "B"])
    df.groupby("A").head(-1)


:meth:`.GroupBy.nth` now accepts a slice or list of integers and slices.

.. ipython:: python

    df.groupby("A").nth(slice(1, -1))
    df.groupby("A").nth([slice(None, 1), slice(-1, None)])

:meth:`.GroupBy.nth` now accepts index notation.

.. ipython:: python

    df.groupby("A").nth[1, -1]
    df.groupby("A").nth[1:-1]
    df.groupby("A").nth[:1, -1:]

.. _whatsnew_140.dict_tight:

DataFrame.from_dict and DataFrame.to_dict have new ``'tight'`` option
^^^^^^^^^^^^^^^^^^^^^^^^^^^^^^^^^^^^^^^^^^^^^^^^^^^^^^^^^^^^^^^^^^^^^

A new ``'tight'`` dictionary format that preserves :class:`MultiIndex` entries and names
is now available with the :meth:`DataFrame.from_dict` and :meth:`DataFrame.to_dict` methods
and can be used with the standard ``json`` library to produce a tight
representation of :class:`DataFrame` objects (:issue:`4889`).

.. ipython:: python

    df = pd.DataFrame.from_records(
        [[1, 3], [2, 4]],
        index=pd.MultiIndex.from_tuples([("a", "b"), ("a", "c")],
                                        names=["n1", "n2"]),
        columns=pd.MultiIndex.from_tuples([("x", 1), ("y", 2)],
                                          names=["z1", "z2"]),
    )
    df
    df.to_dict(orient='tight')

.. _whatsnew_140.enhancements.other:

Other enhancements
^^^^^^^^^^^^^^^^^^
- :meth:`concat` will preserve the ``attrs`` when it is the same for all objects and discard the ``attrs`` when they are different. (:issue:`41828`)
- :class:`DataFrameGroupBy` operations with ``as_index=False`` now correctly retain ``ExtensionDtype`` dtypes for columns being grouped on (:issue:`41373`)
- Add support for assigning values to ``by`` argument in :meth:`DataFrame.plot.hist` and :meth:`DataFrame.plot.box` (:issue:`15079`)
- :meth:`Series.sample`, :meth:`DataFrame.sample`, and :meth:`.GroupBy.sample` now accept a ``np.random.Generator`` as input to ``random_state``. A generator will be more performant, especially with ``replace=False`` (:issue:`38100`)
- :meth:`Series.ewm`, :meth:`DataFrame.ewm`, now support a ``method`` argument with a ``'table'`` option that performs the windowing operation over an entire :class:`DataFrame`. See :ref:`Window Overview <window.overview>` for performance and functional benefits (:issue:`42273`)
- :meth:`.GroupBy.cummin` and :meth:`.GroupBy.cummax` now support the argument ``skipna`` (:issue:`34047`)
- :meth:`read_table` now supports the argument ``storage_options`` (:issue:`39167`)
- :meth:`DataFrame.to_stata` and :meth:`StataWriter` now accept the keyword only argument ``value_labels`` to save labels for non-categorical columns
- Methods that relied on hashmap based algos such as :meth:`DataFrameGroupBy.value_counts`, :meth:`DataFrameGroupBy.count` and :func:`factorize` ignored imaginary component for complex numbers (:issue:`17927`)
- Add :meth:`Series.str.removeprefix` and :meth:`Series.str.removesuffix` introduced in Python 3.9 to remove pre-/suffixes from string-type :class:`Series` (:issue:`36944`)
- Attempting to write into a file in missing parent directory with :meth:`DataFrame.to_csv`, :meth:`DataFrame.to_html`, :meth:`DataFrame.to_excel`, :meth:`DataFrame.to_feather`, :meth:`DataFrame.to_parquet`, :meth:`DataFrame.to_stata`, :meth:`DataFrame.to_json`, :meth:`DataFrame.to_pickle`, and :meth:`DataFrame.to_xml` now explicitly mentions missing parent directory, the same is true for :class:`Series` counterparts (:issue:`24306`)
- Indexing with ``.loc`` and ``.iloc`` now supports ``Ellipsis`` (:issue:`37750`)
- :meth:`IntegerArray.all` , :meth:`IntegerArray.any`, :meth:`FloatingArray.any`, and :meth:`FloatingArray.all` use Kleene logic (:issue:`41967`)
- Added support for nullable boolean and integer types in :meth:`DataFrame.to_stata`, :class:`~pandas.io.stata.StataWriter`, :class:`~pandas.io.stata.StataWriter117`, and :class:`~pandas.io.stata.StataWriterUTF8` (:issue:`40855`)
- :meth:`DataFrame.__pos__`, :meth:`DataFrame.__neg__` now retain ``ExtensionDtype`` dtypes (:issue:`43883`)
- The error raised when an optional dependency can't be imported now includes the original exception, for easier investigation (:issue:`43882`)
- Added :meth:`.ExponentialMovingWindow.sum` (:issue:`13297`)
- :meth:`Series.str.split` now supports a ``regex`` argument that explicitly specifies whether the pattern is a regular expression. Default is ``None`` (:issue:`43563`, :issue:`32835`, :issue:`25549`)
- :meth:`DataFrame.dropna` now accepts a single label as ``subset`` along with array-like (:issue:`41021`)
- Added :meth:`DataFrameGroupBy.value_counts` (:issue:`43564`)
- :class:`ExcelWriter` argument ``if_sheet_exists="overlay"`` option added (:issue:`40231`)
- :meth:`read_excel` now accepts a ``decimal`` argument that allow the user to specify the decimal point when parsing string columns to numeric (:issue:`14403`)
- :meth:`.GroupBy.mean`, :meth:`.GroupBy.std`, :meth:`.GroupBy.var`, :meth:`.GroupBy.sum` now supports `Numba <http://numba.pydata.org/>`_ execution with the ``engine`` keyword (:issue:`43731`, :issue:`44862`, :issue:`44939`)
- :meth:`Timestamp.isoformat`, now handles the ``timespec`` argument from the base :class:``datetime`` class (:issue:`26131`)
- :meth:`NaT.to_numpy` ``dtype`` argument is now respected, so ``np.timedelta64`` can be returned (:issue:`44460`)
- New option ``display.max_dir_items`` customizes the number of columns added to :meth:`Dataframe.__dir__` and suggested for tab completion (:issue:`37996`)
- Added "Juneteenth National Independence Day" to
  ``USFederalHolidayCalendar``.  See also `Other API changes`_.
- :meth:`.Rolling.var`, :meth:`.Expanding.var`, :meth:`.Rolling.std`, :meth:`.Expanding.std` now support `Numba <http://numba.pydata.org/>`_ execution with the ``engine`` keyword (:issue:`44461`)
- :meth:`Series.info` has been added, for compatibility with :meth:`DataFrame.info` (:issue:`5167`)
- Implemented :meth:`IntervalArray.min`, :meth:`IntervalArray.max`, as a result of which ``min`` and ``max`` now work for :class:`IntervalIndex`, :class:`Series` and :class:`DataFrame` with ``IntervalDtype`` (:issue:`44746`)
- :meth:`UInt64Index.map` now retains ``dtype`` where possible (:issue:`44609`)
- :meth:`read_json` can now parse unsigned long long integers (:issue:`26068`)
- :meth:`DataFrame.take` now raises a ``TypeError`` when passed a scalar for the indexer (:issue:`42875`)
- :meth:`is_list_like` now identifies duck-arrays as list-like unless ``.ndim == 0`` (:issue:`35131`)
- :class:`ExtensionDtype` and :class:`ExtensionArray` are now (de)serialized when exporting a :class:`DataFrame` with :meth:`DataFrame.to_json` using ``orient='table'`` (:issue:`20612`, :issue:`44705`).
- Add support for `Zstandard <http://facebook.github.io/zstd/>`_ compression to :meth:`DataFrame.to_pickle`/:meth:`read_pickle` and friends (:issue:`43925`)
-


.. ---------------------------------------------------------------------------

.. _whatsnew_140.notable_bug_fixes:

Notable bug fixes
~~~~~~~~~~~~~~~~~

These are bug fixes that might have notable behavior changes.

.. _whatsnew_140.notable_bug_fixes.inconsistent_date_string_parsing:

Inconsistent date string parsing
^^^^^^^^^^^^^^^^^^^^^^^^^^^^^^^^

The ``dayfirst`` option of :func:`to_datetime` isn't strict, and this can lead to surprising behaviour:

.. ipython:: python
    :okwarning:

    pd.to_datetime(["31-12-2021"], dayfirst=False)

Now, a warning will be raised if a date string cannot be parsed accordance to the given ``dayfirst`` value when
the value is a delimited date string (e.g. ``31-12-2012``).

.. _whatsnew_140.notable_bug_fixes.concat_with_empty_or_all_na:

Ignoring dtypes in concat with empty or all-NA columns
^^^^^^^^^^^^^^^^^^^^^^^^^^^^^^^^^^^^^^^^^^^^^^^^^^^^^^

When using :func:`concat` to concatenate two or more :class:`DataFrame` objects,
if one of the DataFrames was empty or had all-NA values, its dtype was *sometimes*
ignored when finding the concatenated dtype.  These are now consistently *not* ignored (:issue:`43507`).

.. ipython:: python

    df1 = pd.DataFrame({"bar": [pd.Timestamp("2013-01-01")]}, index=range(1))
    df2 = pd.DataFrame({"bar": np.nan}, index=range(1, 2))
    res = df1.append(df2)

Previously, the float-dtype in ``df2`` would be ignored so the result dtype would be ``datetime64[ns]``. As a result, the ``np.nan`` would be cast to ``NaT``.

*Previous behavior*:

.. code-block:: ipython

    In [4]: res
    Out[4]:
             bar
    0 2013-01-01
    1        NaT

Now the float-dtype is respected. Since the common dtype for these DataFrames is object, the ``np.nan`` is retained.

*New behavior*:

.. ipython:: python

    res

.. _whatsnew_140.notable_bug_fixes.value_counts_and_mode_do_not_coerce_to_nan:

Null-values are no longer coerced to NaN-value in value_counts and mode
^^^^^^^^^^^^^^^^^^^^^^^^^^^^^^^^^^^^^^^^^^^^^^^^^^^^^^^^^^^^^^^^^^^^^^^

:meth:`Series.value_counts` and :meth:`Series.mode` no longer coerce ``None``, ``NaT`` and other null-values to a NaN-value for ``np.object``-dtype. This behavior is now consistent with ``unique``, ``isin`` and others (:issue:`42688`).

.. ipython:: python

    s = pd.Series([True, None, pd.NaT, None, pd.NaT, None])
    res = s.value_counts(dropna=False)

Previously, all null-values were replaced by a NaN-value.

*Previous behavior*:

.. code-block:: ipython

    In [3]: res
    Out[3]:
    NaN     5
    True    1
    dtype: int64

Now null-values are no longer mangled.

*New behavior*:

.. ipython:: python

    res

.. _whatsnew_140.notable_bug_fixes.read_csv_mangle_dup_cols:

mangle_dupe_cols in read_csv no longer renaming unique columns conflicting with target names
^^^^^^^^^^^^^^^^^^^^^^^^^^^^^^^^^^^^^^^^^^^^^^^^^^^^^^^^^^^^^^^^^^^^^^^^^^^^^^^^^^^^^^^^^^^^

:func:`read_csv` no longer renaming unique cols, which conflict with the target names of duplicated columns.
Already existing columns are jumped, e.g. the next available index is used for the target column name (:issue:`14704`).

.. ipython:: python

    import io

    data = "a,a,a.1\n1,2,3"
    res = pd.read_csv(io.StringIO(data))

Previously, the second column was called ``a.1``, while the third col was also renamed to ``a.1.1``.

*Previous behavior*:

.. code-block:: ipython

    In [3]: res
    Out[3]:
        a  a.1  a.1.1
    0   1    2      3

Now the renaming checks if ``a.1`` already exists when changing the name of the second column and jumps this index. The
second column is instead renamed to ``a.2``.

*New behavior*:

.. ipython:: python

    res

.. _whatsnew_140.notable_bug_fixes.notable_bug_fix3:

notable_bug_fix3
^^^^^^^^^^^^^^^^

.. ---------------------------------------------------------------------------

.. _whatsnew_140.api_breaking:

Backwards incompatible API changes
~~~~~~~~~~~~~~~~~~~~~~~~~~~~~~~~~~

.. _whatsnew_140.api_breaking.deps:

Increased minimum versions for dependencies
^^^^^^^^^^^^^^^^^^^^^^^^^^^^^^^^^^^^^^^^^^^
Some minimum supported versions of dependencies were updated.
If installed, we now require:

+-----------------+-----------------+----------+---------+
| Package         | Minimum Version | Required | Changed |
+=================+=================+==========+=========+
| numpy           | 1.18.5          |    X     |    X    |
+-----------------+-----------------+----------+---------+
| pytz            | 2020.1          |    X     |    X    |
+-----------------+-----------------+----------+---------+
| python-dateutil | 2.8.1           |    X     |    X    |
+-----------------+-----------------+----------+---------+
| bottleneck      | 1.3.1           |          |    X    |
+-----------------+-----------------+----------+---------+
| numexpr         | 2.7.1           |          |    X    |
+-----------------+-----------------+----------+---------+
| pytest (dev)    | 6.0             |          |         |
+-----------------+-----------------+----------+---------+
| mypy (dev)      | 0.920           |          |    X    |
+-----------------+-----------------+----------+---------+

For `optional libraries <https://pandas.pydata.org/docs/getting_started/install.html>`_ the general recommendation is to use the latest version.
The following table lists the lowest version per library that is currently being tested throughout the development of pandas.
Optional libraries below the lowest tested version may still work, but are not considered supported.

+-----------------+-----------------+---------+
| Package         | Minimum Version | Changed |
+=================+=================+=========+
| beautifulsoup4  | 4.8.2           |    X    |
+-----------------+-----------------+---------+
| fastparquet     | 0.4.0           |         |
+-----------------+-----------------+---------+
| fsspec          | 0.7.4           |         |
+-----------------+-----------------+---------+
| gcsfs           | 0.6.0           |         |
+-----------------+-----------------+---------+
| lxml            | 4.5.0           |    X    |
+-----------------+-----------------+---------+
| matplotlib      | 3.3.2           |    X    |
+-----------------+-----------------+---------+
| numba           | 0.50.1          |    X    |
+-----------------+-----------------+---------+
| openpyxl        | 3.0.2           |    X    |
+-----------------+-----------------+---------+
| pyarrow         | 1.0.1           |    X    |
+-----------------+-----------------+---------+
| pymysql         | 0.10.1          |    X    |
+-----------------+-----------------+---------+
| pytables        | 3.6.1           |    X    |
+-----------------+-----------------+---------+
| s3fs            | 0.4.0           |         |
+-----------------+-----------------+---------+
| scipy           | 1.4.1           |    X    |
+-----------------+-----------------+---------+
| sqlalchemy      | 1.4.0           |    X    |
+-----------------+-----------------+---------+
| tabulate        | 0.8.7           |         |
+-----------------+-----------------+---------+
| xarray          | 0.15.1          |    X    |
+-----------------+-----------------+---------+
| xlrd            | 2.0.1           |    X    |
+-----------------+-----------------+---------+
| xlsxwriter      | 1.2.2           |    X    |
+-----------------+-----------------+---------+
| xlwt            | 1.3.0           |         |
+-----------------+-----------------+---------+
| pandas-gbq      | 0.14.0          |    X    |
+-----------------+-----------------+---------+

See :ref:`install.dependencies` and :ref:`install.optional_dependencies` for more.

.. _whatsnew_140.api_breaking.other:

Other API changes
^^^^^^^^^^^^^^^^^
- :meth:`Index.get_indexer_for` no longer accepts keyword arguments (other than 'target'); in the past these would be silently ignored if the index was not unique (:issue:`42310`)
- Change in the position of the ``min_rows`` argument in :meth:`DataFrame.to_string` due to change in the docstring (:issue:`44304`)
- Reduction operations for :class:`DataFrame` or :class:`Series` now raising a ``ValueError`` when ``None`` is passed for ``skipna`` (:issue:`44178`)
- :func:`read_csv` and :func:`read_html` no longer raising an error when one of the header rows consists only of ``Unnamed:`` columns (:issue:`13054`)
- Changed the ``name`` attribute of several holidays in
  ``USFederalHolidayCalendar`` to match `official federal holiday
  names <https://www.opm.gov/policy-data-oversight/pay-leave/federal-holidays/>`_
  specifically:

   - "New Year's Day" gains the possessive apostrophe
   - "Presidents Day" becomes "Washington's Birthday"
   - "Martin Luther King Jr. Day" is now "Birthday of Martin Luther King, Jr."
   - "July 4th" is now "Independence Day"
   - "Thanksgiving" is now "Thanksgiving Day"
   - "Christmas" is now "Christmas Day"
   - Added "Juneteenth National Independence Day"
-

.. ---------------------------------------------------------------------------

.. _whatsnew_140.deprecations:

Deprecations
~~~~~~~~~~~~

.. _whatsnew_140.deprecations.int64_uint64_float64index:

Deprecated Int64Index, UInt64Index & Float64Index
^^^^^^^^^^^^^^^^^^^^^^^^^^^^^^^^^^^^^^^^^^^^^^^^^
:class:`Int64Index`, :class:`UInt64Index` and :class:`Float64Index` have been deprecated
in favor of the new :class:`NumericIndex` and will be removed in Pandas 2.0 (:issue:`43028`).

Currently, in order to maintain backward compatibility, calls to
:class:`Index` will continue to return :class:`Int64Index`, :class:`UInt64Index` and :class:`Float64Index`
when given numeric data, but in the future, a :class:`NumericIndex` will be returned.

*Current behavior*:

.. code-block:: ipython

    In [1]: pd.Index([1, 2, 3], dtype="int32")
    Out [1]: Int64Index([1, 2, 3], dtype='int64')
    In [1]: pd.Index([1, 2, 3], dtype="uint64")
    Out [1]: UInt64Index([1, 2, 3], dtype='uint64')

*Future behavior*:

.. code-block:: ipython

    In [3]: pd.Index([1, 2, 3], dtype="int32")
    Out [3]: NumericIndex([1, 2, 3], dtype='int32')
    In [4]: pd.Index([1, 2, 3], dtype="uint64")
    Out [4]: NumericIndex([1, 2, 3], dtype='uint64')


.. _whatsnew_140.deprecations.other:

Other Deprecations
^^^^^^^^^^^^^^^^^^
- Deprecated :meth:`Index.is_type_compatible` (:issue:`42113`)
- Deprecated ``method`` argument in :meth:`Index.get_loc`, use ``index.get_indexer([label], method=...)`` instead (:issue:`42269`)
- Deprecated treating integer keys in :meth:`Series.__setitem__` as positional when the index is a :class:`Float64Index` not containing the key, a :class:`IntervalIndex` with no entries containing the key, or a :class:`MultiIndex` with leading :class:`Float64Index` level not containing the key (:issue:`33469`)
- Deprecated treating ``numpy.datetime64`` objects as UTC times when passed to the :class:`Timestamp` constructor along with a timezone. In a future version, these will be treated as wall-times. To retain the old behavior, use ``Timestamp(dt64).tz_localize("UTC").tz_convert(tz)`` (:issue:`24559`)
- Deprecated ignoring missing labels when indexing with a sequence of labels on a level of a MultiIndex (:issue:`42351`)
- Creating an empty Series without a dtype will now raise a more visible ``FutureWarning`` instead of a ``DeprecationWarning`` (:issue:`30017`)
- Deprecated the 'kind' argument in :meth:`Index.get_slice_bound`, :meth:`Index.slice_indexer`, :meth:`Index.slice_locs`; in a future version passing 'kind' will raise (:issue:`42857`)
- Deprecated dropping of nuisance columns in :class:`Rolling`, :class:`Expanding`, and :class:`EWM` aggregations (:issue:`42738`)
- Deprecated :meth:`Index.reindex` with a non-unique index (:issue:`42568`)
- Deprecated :meth:`.Styler.render` in favour of :meth:`.Styler.to_html` (:issue:`42140`)
- Deprecated :meth:`.Styler.hide_index` and :meth:`.Styler.hide_columns` in favour of :meth:`.Styler.hide` (:issue:`43758`)
- Deprecated passing in a string column label into ``times`` in :meth:`DataFrame.ewm` (:issue:`43265`)
- Deprecated the 'include_start' and 'include_end' arguments in :meth:`DataFrame.between_time`; in a future version passing 'include_start' or 'include_end' will raise (:issue:`40245`)
- Deprecated the ``squeeze`` argument to :meth:`read_csv`, :meth:`read_table`, and :meth:`read_excel`. Users should squeeze the DataFrame afterwards with ``.squeeze("columns")`` instead. (:issue:`43242`)
- Deprecated the ``index`` argument to :class:`SparseArray` construction (:issue:`23089`)
- Deprecated the ``closed`` argument in :meth:`date_range` and :meth:`bdate_range` in favor of ``inclusive`` argument; In a future version passing ``closed`` will raise (:issue:`40245`)
- Deprecated :meth:`.Rolling.validate`, :meth:`.Expanding.validate`, and :meth:`.ExponentialMovingWindow.validate` (:issue:`43665`)
- Deprecated silent dropping of columns that raised a ``TypeError`` in :class:`Series.transform` and :class:`DataFrame.transform` when used with a dictionary (:issue:`43740`)
- Deprecated silent dropping of columns that raised a ``TypeError``, ``DataError``, and some cases of ``ValueError`` in :meth:`Series.aggregate`, :meth:`DataFrame.aggregate`, :meth:`Series.groupby.aggregate`, and :meth:`DataFrame.groupby.aggregate` when used with a list (:issue:`43740`)
- Deprecated casting behavior when setting timezone-aware value(s) into a timezone-aware :class:`Series` or :class:`DataFrame` column when the timezones do not match. Previously this cast to object dtype. In a future version, the values being inserted will be converted to the series or column's existing timezone (:issue:`37605`)
- Deprecated casting behavior when passing an item with mismatched-timezone to :meth:`DatetimeIndex.insert`, :meth:`DatetimeIndex.putmask`, :meth:`DatetimeIndex.where` :meth:`DatetimeIndex.fillna`, :meth:`Series.mask`, :meth:`Series.where`, :meth:`Series.fillna`, :meth:`Series.shift`, :meth:`Series.replace`, :meth:`Series.reindex` (and :class:`DataFrame` column analogues). In the past this has cast to object dtype. In a future version, these will cast the passed item to the index or series's timezone (:issue:`37605`,:issue:`44940`)
- Deprecated the 'errors' keyword argument in :meth:`Series.where`, :meth:`DataFrame.where`, :meth:`Series.mask`, and :meth:`DataFrame.mask`; in a future version the argument will be removed (:issue:`44294`)
- Deprecated the ``prefix`` keyword argument in :func:`read_csv` and :func:`read_table`, in a future version the argument will be removed (:issue:`43396`)
- Deprecated :meth:`PeriodIndex.astype` to ``datetime64[ns]`` or ``DatetimeTZDtype``, use ``obj.to_timestamp(how).tz_localize(dtype.tz)`` instead (:issue:`44398`)
- Deprecated passing non boolean argument to sort in :func:`concat` (:issue:`41518`)
- Deprecated passing arguments as positional for :func:`read_fwf` other than ``filepath_or_buffer`` (:issue:`41485`):
- Deprecated passing ``skipna=None`` for :meth:`DataFrame.mad` and :meth:`Series.mad`, pass ``skipna=True`` instead (:issue:`44580`)
- Deprecated :meth:`DateOffset.apply`, use ``offset + other`` instead (:issue:`44522`)
- Deprecated parameter ``names`` in :meth:`Index.copy` (:issue:`44916`)
- A deprecation warning is now shown for :meth:`DataFrame.to_latex` indicating the arguments signature may change and emulate more the arguments to :meth:`.Styler.to_latex` in future versions (:issue:`44411`)
- Deprecated :meth:`Categorical.replace`, use :meth:`Series.replace` instead (:issue:`44929`)
- Deprecated :meth:`Index.__getitem__` with a bool key; use ``index.values[key]`` to get the old behavior (:issue:`44051`)
- Deprecated downcasting column-by-column in :meth:`DataFrame.where` with integer-dtypes (:issue:`44597`)
- Deprecated :meth:`DatetimeIndex.union_many`, use :meth:`DatetimeIndex.union` instead (:issue:`44091`)
-

.. ---------------------------------------------------------------------------

.. _whatsnew_140.performance:

Performance improvements
~~~~~~~~~~~~~~~~~~~~~~~~
- Performance improvement in :meth:`.GroupBy.sample`, especially when ``weights`` argument provided (:issue:`34483`)
- Performance improvement when converting non-string arrays to string arrays (:issue:`34483`)
- Performance improvement in :meth:`.GroupBy.transform` for user-defined functions (:issue:`41598`)
- Performance improvement in constructing :class:`DataFrame` objects (:issue:`42631`, :issue:`43142`, :issue:`43147`, :issue:`43307`, :issue:`43144`, :issue:`44826`)
- Performance improvement in :meth:`GroupBy.shift` when ``fill_value`` argument is provided (:issue:`26615`)
- Performance improvement in :meth:`DataFrame.corr` for ``method=pearson`` on data without missing values (:issue:`40956`)
- Performance improvement in some :meth:`GroupBy.apply` operations (:issue:`42992`, :issue:`43578`)
- Performance improvement in :func:`read_stata` (:issue:`43059`, :issue:`43227`)
- Performance improvement in :func:`read_sas` (:issue:`43333`)
- Performance improvement in :meth:`to_datetime` with ``uint`` dtypes (:issue:`42606`)
- Performance improvement in :meth:`to_datetime` with ``infer_datetime_format`` set to ``True`` (:issue:`43901`)
- Performance improvement in :meth:`Series.sparse.to_coo` (:issue:`42880`)
- Performance improvement in indexing with a :class:`UInt64Index` (:issue:`43862`)
- Performance improvement in indexing with a :class:`Float64Index` (:issue:`43705`)
- Performance improvement in indexing with a non-unique Index (:issue:`43792`)
- Performance improvement in indexing with a listlike indexer on a :class:`MultiIndex` (:issue:`43370`)
- Performance improvement in indexing with a :class:`MultiIndex` indexer on another :class:`MultiIndex` (:issue:43370`)
- Performance improvement in :meth:`GroupBy.quantile` (:issue:`43469`, :issue:`43725`)
- Performance improvement in :meth:`GroupBy.count` (:issue:`43730`, :issue:`43694`)
- Performance improvement in :meth:`GroupBy.any` and :meth:`GroupBy.all` (:issue:`43675`, :issue:`42841`)
- Performance improvement in :meth:`GroupBy.std` (:issue:`43115`, :issue:`43576`)
- Performance improvement in :meth:`GroupBy.cumsum` (:issue:`43309`)
- :meth:`SparseArray.min` and :meth:`SparseArray.max` no longer require converting to a dense array (:issue:`43526`)
- Indexing into a :class:`SparseArray` with a ``slice`` with ``step=1`` no longer requires converting to a dense array (:issue:`43777`)
- Performance improvement in :meth:`SparseArray.take` with ``allow_fill=False`` (:issue:`43654`)
- Performance improvement in :meth:`.Rolling.mean`, :meth:`.Expanding.mean`, :meth:`.Rolling.sum`, :meth:`.Expanding.sum` with ``engine="numba"`` (:issue:`43612`, :issue:`44176`)
- Improved performance of :meth:`pandas.read_csv` with ``memory_map=True`` when file encoding is UTF-8 (:issue:`43787`)
- Performance improvement in :meth:`RangeIndex.sort_values` overriding :meth:`Index.sort_values` (:issue:`43666`)
- Performance improvement in :meth:`RangeIndex.insert` (:issue:`43988`)
- Performance improvement in :meth:`Index.insert` (:issue:`43953`)
- Performance improvement in :meth:`DatetimeIndex.tolist` (:issue:`43823`)
- Performance improvement in :meth:`DatetimeIndex.union` (:issue:`42353`)
- Performance improvement in :meth:`Series.nsmallest` (:issue:`43696`)
- Performance improvement in :meth:`DataFrame.insert` (:issue:`42998`)
- Performance improvement in :meth:`DataFrame.dropna` (:issue:`43683`)
- Performance improvement in :meth:`DataFrame.fillna` (:issue:`43316`)
- Performance improvement in :meth:`DataFrame.values` (:issue:`43160`)
- Performance improvement in :meth:`DataFrame.select_dtypes` (:issue:`42611`)
- Performance improvement in :class:`DataFrame` reductions (:issue:`43185`, :issue:`43243`, :issue:`43311`, :issue:`43609`)
- Performance improvement in :meth:`Series.unstack` and :meth:`DataFrame.unstack` (:issue:`43335`, :issue:`43352`, :issue:`42704`, :issue:`43025`)
- Performance improvement in :meth:`Series.to_frame` (:issue:`43558`)
- Performance improvement in :meth:`Series.mad` (:issue:`43010`)
- Performance improvement in :func:`merge` (:issue:`43332`)
- Performance improvement in :func:`to_csv` when index column is a datetime and is formatted (:issue:`39413`)
- Performance improvement in :func:`to_csv` when :class:`MultiIndex` contains a lot of unused levels (:issue:`37484`)
- Performance improvement in :func:`read_csv` when ``index_col`` was set with a numeric column (:issue:`44158`)
- Performance improvement in :func:`concat` (:issue:`43354`)
- Performance improvement in constructing a :class:`DataFrame` from array-like objects like a ``Pytorch`` tensor (:issue:`44616`)
-

.. ---------------------------------------------------------------------------

.. _whatsnew_140.bug_fixes:

Bug fixes
~~~~~~~~~

Categorical
^^^^^^^^^^^
- Bug in setting dtype-incompatible values into a :class:`Categorical` (or ``Series`` or ``DataFrame`` backed by ``Categorical``) raising ``ValueError`` instead of ``TypeError`` (:issue:`41919`)
- Bug in :meth:`Categorical.searchsorted` when passing a dtype-incompatible value raising ``KeyError`` instead of ``TypeError`` (:issue:`41919`)
- Bug in :meth:`Categorical.astype` casting datetimes and :class:`Timestamp` to int for dtype ``object`` (:issue:`44930`)
- Bug in :meth:`Series.where` with ``CategoricalDtype`` when passing a dtype-incompatible value raising ``ValueError`` instead of ``TypeError`` (:issue:`41919`)
- Bug in :meth:`Categorical.fillna` when passing a dtype-incompatible value raising ``ValueError`` instead of ``TypeError`` (:issue:`41919`)
- Bug in :meth:`Categorical.fillna` with a tuple-like category raising ``ValueError`` instead of ``TypeError`` when filling with a non-category tuple (:issue:`41919`)
-

Datetimelike
^^^^^^^^^^^^
- Bug in :class:`DataFrame` constructor unnecessarily copying non-datetimelike 2D object arrays (:issue:`39272`)
- Bug in :func:`to_datetime` with ``format`` and ``pandas.NA`` was raising ``ValueError`` (:issue:`42957`)
- :func:`to_datetime` would silently swap ``MM/DD/YYYY`` and ``DD/MM/YYYY`` formats if the given ``dayfirst`` option could not be respected - now, a warning is raised in the case of delimited date strings (e.g. ``31-12-2012``) (:issue:`12585`)
- Bug in :meth:`date_range` and :meth:`bdate_range` do not return right bound when ``start`` = ``end`` and set is closed on one side (:issue:`43394`)
- Bug in inplace addition and subtraction of :class:`DatetimeIndex` or :class:`TimedeltaIndex` with :class:`DatetimeArray` or :class:`TimedeltaArray` (:issue:`43904`)
- Bug in in calling ``np.isnan``, ``np.isfinite``, or ``np.isinf`` on a timezone-aware :class:`DatetimeIndex` incorrectly raising ``TypeError`` (:issue:`43917`)
- Bug in constructing a :class:`Series` from datetime-like strings with mixed timezones incorrectly partially-inferring datetime values (:issue:`40111`)
- Bug in addition with a :class:`Tick` object and a ``np.timedelta64`` object incorrectly raising instead of returning :class:`Timedelta` (:issue:`44474`)
- ``np.maximum.reduce`` and ``np.minimum.reduce`` now correctly return :class:`Timestamp` and :class:`Timedelta` objects when operating on :class:`Series`, :class:`DataFrame`, or :class:`Index` with ``datetime64[ns]`` or ``timedelta64[ns]`` dtype (:issue:`43923`)
- Bug in adding a ``np.timedelta64`` object to a :class:`BusinessDay` or :class:`CustomBusinessDay` object incorrectly raising (:issue:`44532`)
- Bug in :meth:`Index.insert` for inserting ``np.datetime64``, ``np.timedelta64`` or ``tuple`` into :class:`Index` with ``dtype='object'`` with negative loc adding ``None`` and replacing existing value (:issue:`44509`)
- Bug in :meth:`Series.mode` with ``DatetimeTZDtype`` incorrectly returning timezone-naive and ``PeriodDtype`` incorrectly raising (:issue:`41927`)
<<<<<<< HEAD
- Bug in :class:`DateOffset`` addition with :class:`Timestamp` where ``offset.nanoseconds`` would not be included in the result. (:issue:`43968`,:issue:`36589`)
- Bug in :class:`DataFrame` construction from dict of :class:`Series` with mismatched index dtypes sometimes raising depending on the ordering of the passed dict (:issue:`44091`)
=======
- Bug in :class:`DateOffset`` addition with :class:`Timestamp` where ``offset.nanoseconds`` would not be included in the result (:issue:`43968`, :issue:`36589`)
>>>>>>> e18921eb
-

Timedelta
^^^^^^^^^
- Bug in division of all-``NaT`` :class:`TimeDeltaIndex`, :class:`Series` or :class:`DataFrame` column with object-dtype arraylike of numbers failing to infer the result as timedelta64-dtype (:issue:`39750`)
- Bug in floor division of ``timedelta64[ns]`` data with a scalar returning garbage values (:issue:`44466`)

Timezones
^^^^^^^^^
- Bug in :func:`to_datetime` with ``infer_datetime_format=True`` failing to parse zero UTC offset (``Z``) correctly (:issue:`41047`)
- Bug in :meth:`Series.dt.tz_convert` resetting index in a :class:`Series` with :class:`CategoricalIndex` (:issue:`43080`)
-

Numeric
^^^^^^^
- Bug in floor-dividing a list or tuple of integers by a :class:`Series` incorrectly raising (:issue:`44674`)
- Bug in :meth:`DataFrame.rank` raising ``ValueError`` with ``object`` columns and ``method="first"`` (:issue:`41931`)
- Bug in :meth:`DataFrame.rank` treating missing values and extreme values as equal (for example ``np.nan`` and ``np.inf``), causing incorrect results when ``na_option="bottom"`` or ``na_option="top`` used (:issue:`41931`)
- Bug in ``numexpr`` engine still being used when the option ``compute.use_numexpr`` is set to ``False`` (:issue:`32556`)
- Bug in :class:`DataFrame` arithmetic ops with a subclass whose :meth:`_constructor` attribute is a callable other than the subclass itself (:issue:`43201`)
- Bug in arithmetic operations involving :class:`RangeIndex` where the result would have the incorrect ``name`` (:issue:`43962`)
- Bug in arithmetic operations involving :class:`Series` where the result could have the incorrect ``name`` when the operands having matching NA or matching tuple names (:issue:`44459`)
- Bug in division with ``IntegerDtype`` or ``BooleanDtype`` array and NA scalar incorrectly raising (:issue:`44685`)
- Bug in multiplying a :class:`Series` with ``FloatingDtype`` with a timedelta-like scalar incorrectly raising (:issue:`44772`)
-

Conversion
^^^^^^^^^^
- Bug in :class:`UInt64Index` constructor when passing a list containing both positive integers small enough to cast to int64 and integers too large too hold in int64 (:issue:`42201`)
- Bug in :class:`Series` constructor returning 0 for missing values with dtype ``int64`` and ``False`` for dtype ``bool`` (:issue:`43017`, :issue:`43018`)
- Bug in :class:`IntegerDtype` not allowing coercion from string dtype (:issue:`25472`)
- Bug in :func:`to_datetime` with ``arg:xr.DataArray`` and ``unit="ns"`` specified raises TypeError (:issue:`44053`)
- Bug in :meth:`DataFrame.convert_dtypes` not returning the correct type when a subclass does not overload :meth:`_constructor_sliced` (:issue:`43201`)
- Bug in :meth:`DataFrame.astype` not propagating ``attrs`` from the original :class:`DataFrame` (:issue:`44414`)
- Bug in :meth:`DataFrame.convert_dtypes` result losing ``columns.names`` (:issue:`41435`)
- Bug in constructing a ``IntegerArray`` from pyarrow data failing to validate dtypes (:issue:`44891`)
-

Strings
^^^^^^^
- Fixed bug in checking for ``string[pyarrow]`` dtype incorrectly raising an ImportError when pyarrow is not installed (:issue:`44276`)
-

Interval
^^^^^^^^
- Bug in :meth:`Series.where` with ``IntervalDtype`` incorrectly raising when the ``where`` call should not replace anything (:issue:`44181`)
-
-

Indexing
^^^^^^^^
- Bug in :meth:`Series.rename` when index in Series is MultiIndex and level in rename is provided. (:issue:`43659`)
- Bug in :meth:`DataFrame.truncate` and :meth:`Series.truncate` when the object's Index has a length greater than one but only one unique value (:issue:`42365`)
- Bug in :meth:`Series.loc` and :meth:`DataFrame.loc` with a :class:`MultiIndex` when indexing with a tuple in which one of the levels is also a tuple (:issue:`27591`)
- Bug in :meth:`Series.loc` when with a :class:`MultiIndex` whose first level contains only ``np.nan`` values (:issue:`42055`)
- Bug in indexing on a :class:`Series` or :class:`DataFrame` with a :class:`DatetimeIndex` when passing a string, the return type depended on whether the index was monotonic (:issue:`24892`)
- Bug in indexing on a :class:`MultiIndex` failing to drop scalar levels when the indexer is a tuple containing a datetime-like string (:issue:`42476`)
- Bug in :meth:`DataFrame.sort_values` and :meth:`Series.sort_values` when passing an ascending value, failed to raise or incorrectly raising ``ValueError`` (:issue:`41634`)
- Bug in updating values of :class:`pandas.Series` using boolean index, created by using :meth:`pandas.DataFrame.pop` (:issue:`42530`)
- Bug in :meth:`Index.get_indexer_non_unique` when index contains multiple ``np.nan`` (:issue:`35392`)
- Bug in :meth:`DataFrame.query` did not handle the degree sign in a backticked column name, such as \`Temp(°C)\`, used in an expression to query a dataframe (:issue:`42826`)
- Bug in :meth:`DataFrame.drop` where the error message did not show missing labels with commas when raising ``KeyError`` (:issue:`42881`)
- Bug in :meth:`DataFrame.query` where method calls in query strings led to errors when the ``numexpr`` package was installed. (:issue:`22435`)
- Bug in :meth:`DataFrame.nlargest` and :meth:`Series.nlargest` where sorted result did not count indexes containing ``np.nan`` (:issue:`28984`)
- Bug in indexing on a non-unique object-dtype :class:`Index` with an NA scalar (e.g. ``np.nan``) (:issue:`43711`)
- Bug in :meth:`DataFrame.__setitem__` incorrectly writing into an existing column's array rather than setting a new array when the new dtype and the old dtype match (:issue:`43406`)
- Bug in setting floating-dtype values into a :class:`Series` with integer dtype failing to set inplace when those values can be losslessly converted to integers (:issue:`44316`)
- Bug in :meth:`Series.__setitem__` with object dtype when setting an array with matching size and dtype='datetime64[ns]' or dtype='timedelta64[ns]' incorrectly converting the datetime/timedeltas to integers (:issue:`43868`)
- Bug in :meth:`DataFrame.sort_index` where ``ignore_index=True`` was not being respected when the index was already sorted (:issue:`43591`)
- Bug in :meth:`Index.get_indexer_non_unique` when index contains multiple ``np.datetime64("NaT")`` and ``np.timedelta64("NaT")`` (:issue:`43869`)
- Bug in setting a scalar :class:`Interval` value into a :class:`Series` with ``IntervalDtype`` when the scalar's sides are floats and the values' sides are integers (:issue:`44201`)
- Bug when setting string-backed :class:`Categorical` values that can be parsed to datetimes into a :class:`DatetimeArray` or :class:`Series` or :class:`DataFrame` column backed by :class:`DatetimeArray` failing to parse these strings (:issue:`44236`)
- Bug in :meth:`Series.__setitem__` with an integer dtype other than ``int64`` setting with a ``range`` object unnecessarily upcasting to ``int64`` (:issue:`44261`)
- Bug in :meth:`Series.__setitem__` with a boolean mask indexer setting a listlike value of length 1 incorrectly broadcasting that value (:issue:`44265`)
- Bug in :meth:`Series.reset_index` not ignoring ``name`` argument when ``drop`` and ``inplace`` are set to ``True`` (:issue:`44575`)
- Bug in :meth:`DataFrame.loc.__setitem__` and :meth:`DataFrame.iloc.__setitem__` with mixed dtypes sometimes failing to operate in-place (:issue:`44345`)
- Bug in :meth:`DataFrame.loc.__getitem__` incorrectly raising ``KeyError`` when selecting a single column with a boolean key (:issue:`44322`).
- Bug in setting :meth:`DataFrame.iloc` with a single ``ExtensionDtype`` column and setting 2D values e.g. ``df.iloc[:] = df.values`` incorrectly raising (:issue:`44514`)
- Bug in setting values with :meth:`DataFrame.iloc` with a single ``ExtensionDtype`` column and a tuple of arrays as the indexer (:issue:`44703`)
- Bug in indexing on columns with ``loc`` or ``iloc`` using a slice with a negative step with ``ExtensionDtype`` columns incorrectly raising (:issue:`44551`)
- Bug in :meth:`DataFrame.loc.__setitem__` changing dtype when indexer was completely ``False`` (:issue:`37550`)
- Bug in :meth:`IntervalIndex.get_indexer_non_unique` returning boolean mask instead of array of integers for a non unique and non monotonic index (:issue:`44084`)
- Bug in :meth:`IntervalIndex.get_indexer_non_unique` not handling targets of ``dtype`` 'object' with NaNs correctly (:issue:`44482`)
- Fixed regression where a single column ``np.matrix`` was no longer coerced to a 1d ``np.ndarray`` when added to a :class:`DataFrame` (:issue:`42376`)
- Bug in :meth:`Series.__getitem__` with a :class:`CategoricalIndex` of integers treating lists of integers as positional indexers, inconsistent with the behavior with a single scalar integer (:issue:`15470`, :issue:`14865`)
-

Missing
^^^^^^^
- Bug in :meth:`DataFrame.fillna` with limit and no method ignores axis='columns' or ``axis = 1`` (:issue:`40989`)
- Bug in :meth:`DataFrame.fillna` not replacing missing values when using a dict-like ``value`` and duplicate column names (:issue:`43476`)
- Bug in constructing a :class:`DataFrame` with a dictionary ``np.datetime64`` as a value and ``dtype='timedelta64[ns]'``, or vice-versa, incorrectly casting instead of raising (:issue:`44428`)
- Bug in :meth:`Series.interpolate` and :meth:`DataFrame.interpolate` with ``inplace=True`` not writing to the underlying array(s) in-place (:issue:`44749`)
- Bug in :meth:`Index.fillna` incorrectly returning an un-filled :class:`Index` when NA values are present and ``downcast`` argument is specified. This now raises ``NotImplementedError`` instead; do not pass ``downcast`` argument (:issue:`44873`)
- Bug in :meth:`DataFrame.dropna` changing :class:`Index` even if no entries were dropped (:issue:`41965`)

MultiIndex
^^^^^^^^^^
- Bug in :meth:`MultiIndex.get_loc` where the first level is a :class:`DatetimeIndex` and a string key is passed (:issue:`42465`)
- Bug in :meth:`MultiIndex.reindex` when passing a ``level`` that corresponds to an ``ExtensionDtype`` level (:issue:`42043`)
- Bug in :meth:`MultiIndex.get_loc` raising ``TypeError`` instead of ``KeyError`` on nested tuple (:issue:`42440`)
- Bug in :meth:`MultiIndex.union` setting wrong ``sortorder`` causing errors in subsequent indexing operations with slices (:issue:`44752`)
- Bug in :meth:`MultiIndex.putmask` where the other value was also a :class:`MultiIndex` (:issue:`43212`)
-

I/O
^^^
- Bug in :func:`read_excel` attempting to read chart sheets from .xlsx files (:issue:`41448`)
- Bug in :func:`json_normalize` where ``errors=ignore`` could fail to ignore missing values of ``meta`` when ``record_path`` has a length greater than one (:issue:`41876`)
- Bug in :func:`read_csv` with multi-header input and arguments referencing column names as tuples (:issue:`42446`)
- Bug in :func:`read_fwf`, where difference in lengths of ``colspecs`` and ``names`` was not raising ``ValueError`` (:issue:`40830`)
- Bug in :func:`Series.to_json` and :func:`DataFrame.to_json` where some attributes were skipped when serialising plain Python objects to JSON (:issue:`42768`, :issue:`33043`)
- Column headers are dropped when constructing a :class:`DataFrame` from a sqlalchemy's ``Row`` object (:issue:`40682`)
- Bug in unpickling a :class:`Index` with object dtype incorrectly inferring numeric dtypes (:issue:`43188`)
- Bug in :func:`read_csv` where reading multi-header input with unequal lengths incorrectly raising uncontrolled ``IndexError`` (:issue:`43102`)
- Bug in :func:`read_csv` raising ``ParserError`` when reading file in chunks and some chunk blocks have fewer columns than header for ``engine="c"`` (:issue:`21211`)
- Bug in :func:`read_csv`, changed exception class when expecting a file path name or file-like object from ``OSError`` to ``TypeError`` (:issue:`43366`)
- Bug in :func:`read_csv` and :func:`read_fwf` ignoring all ``skiprows`` except first when ``nrows`` is specified for ``engine='python'`` (:issue:`44021`, :issue:`10261`)
- Bug in :func:`read_csv` keeping the original column in object format when ``keep_date_col=True`` is set (:issue:`13378`)
- Bug in :func:`read_json` not handling non-numpy dtypes correctly (especially ``category``) (:issue:`21892`, :issue:`33205`)
- Bug in :func:`json_normalize` where multi-character ``sep`` parameter is incorrectly prefixed to every key (:issue:`43831`)
- Bug in :func:`json_normalize` where reading data with missing multi-level metadata would not respect errors="ignore" (:issue:`44312`)
- Bug in :func:`read_csv` used second row to guess implicit index if ``header`` was set to ``None`` for ``engine="python"`` (:issue:`22144`)
- Bug in :func:`read_csv` not recognizing bad lines when ``names`` were given for ``engine="c"`` (:issue:`22144`)
- Bug in :func:`read_csv` with :code:`float_precision="round_trip"` which did not skip initial/trailing whitespace (:issue:`43713`)
- Bug when Python is built without lzma module: a warning was raised at the pandas import time, even if the lzma capability isn't used. (:issue:`43495`)
- Bug in :func:`read_csv` not applying dtype for ``index_col`` (:issue:`9435`)
- Bug in dumping/loading a :class:`DataFrame` with ``yaml.dump(frame)`` (:issue:`42748`)
- Bug in :func:`read_csv` raising ``ValueError`` when names was longer than header but equal to data rows for ``engine="python"`` (:issue:`38453`)
- Bug in :class:`ExcelWriter`, where ``engine_kwargs`` were not passed through to all engines (:issue:`43442`)
- Bug in :func:`read_csv` raising ``ValueError`` when ``parse_dates`` was used with ``MultiIndex`` columns (:issue:`8991`)
- Bug in :func:`read_csv` not raising an ``ValueError`` when ``\n`` was specified as ``delimiter`` or ``sep`` which conflicts with ``lineterminator`` (:issue:`43528`)
- Bug in :func:`to_csv` converting datetimes in categorical :class:`Series` to integers (:issue:`40754`)
- Bug in :func:`read_csv` converting columns to numeric after date parsing failed (:issue:`11019`)
- Bug in :func:`read_csv` not replacing ``NaN`` values with ``np.nan`` before attempting date conversion (:issue:`26203`)
- Bug in :func:`read_csv` raising ``AttributeError`` when attempting to read a .csv file and infer index column dtype from an nullable integer type (:issue:`44079`)
- Bug in :func:`to_csv` always coercing datetime columns with different formats to the same format (:issue:`21734`)
- :meth:`DataFrame.to_csv` and :meth:`Series.to_csv` with ``compression`` set to ``'zip'`` no longer create a zip file containing a file ending with ".zip". Instead, they try to infer the inner file name more smartly. (:issue:`39465`)
- Bug in :func:`read_csv` where reading a mixed column of booleans and missing values to a float type results in the missing values becoming 1.0 rather than NaN (:issue:`42808`, :issue:`34120`)
- Bug in :func:`read_csv` when passing simultaneously a parser in ``date_parser`` and ``parse_dates=False``, the parsing was still called (:issue:`44366`)
- Bug in :func:`read_csv` not setting name of :class:`MultiIndex` columns correctly when ``index_col`` is not the first column (:issue:`38549`)
- Bug in :func:`read_csv` silently ignoring errors when failing to create a memory-mapped file (:issue:`44766`)
- Bug in :func:`read_csv` when passing a ``tempfile.SpooledTemporaryFile`` opened in binary mode (:issue:`44748`)
-

Period
^^^^^^
- Bug in adding a :class:`Period` object to a ``np.timedelta64`` object incorrectly raising ``TypeError`` (:issue:`44182`)
- Bug in :meth:`PeriodIndex.to_timestamp` when the index has ``freq="B"`` inferring ``freq="D"`` for its result instead of ``freq="B"`` (:issue:`44105`)
- Bug in :class:`Period` constructor incorrectly allowing ``np.timedelta64("NaT")`` (:issue:`44507`)
- Bug in :meth:`PeriodIndex.to_timestamp` giving incorrect values for indexes with non-contiguous data (:issue:`44100`)
-

Plotting
^^^^^^^^
- When given non-numeric data, :meth:`DataFrame.boxplot` now raises a ``ValueError`` rather than a cryptic ``KeyError`` or ``ZeroDivisionError``, in line with other plotting functions like :meth:`DataFrame.hist`. (:issue:`43480`)
-

Groupby/resample/rolling
^^^^^^^^^^^^^^^^^^^^^^^^
- Fixed bug in :meth:`SeriesGroupBy.apply` where passing an unrecognized string argument failed to raise ``TypeError`` when the underlying ``Series`` is empty (:issue:`42021`)
- Bug in :meth:`Series.rolling.apply`, :meth:`DataFrame.rolling.apply`, :meth:`Series.expanding.apply` and :meth:`DataFrame.expanding.apply` with ``engine="numba"`` where ``*args`` were being cached with the user passed function (:issue:`42287`)
- Bug in :meth:`GroupBy.max` and :meth:`GroupBy.min` with nullable integer dtypes losing precision (:issue:`41743`)
- Bug in :meth:`DataFrame.groupby.rolling.var` would calculate the rolling variance only on the first group (:issue:`42442`)
- Bug in :meth:`GroupBy.shift` that would return the grouping columns if ``fill_value`` was not None (:issue:`41556`)
- Bug in :meth:`SeriesGroupBy.nlargest` and :meth:`SeriesGroupBy.nsmallest` would have an inconsistent index when the input Series was sorted and ``n`` was greater than or equal to all group sizes (:issue:`15272`, :issue:`16345`, :issue:`29129`)
- Bug in :meth:`pandas.DataFrame.ewm`, where non-float64 dtypes were silently failing (:issue:`42452`)
- Bug in :meth:`pandas.DataFrame.rolling` operation along rows (``axis=1``) incorrectly omits columns containing ``float16`` and ``float32`` (:issue:`41779`)
- Bug in :meth:`Resampler.aggregate` did not allow the use of Named Aggregation (:issue:`32803`)
- Bug in :meth:`Series.rolling` when the :class:`Series` ``dtype`` was ``Int64`` (:issue:`43016`)
- Bug in :meth:`DataFrame.rolling.corr` when the :class:`DataFrame` columns was a :class:`MultiIndex` (:issue:`21157`)
- Bug in :meth:`DataFrame.groupby.rolling` when specifying ``on`` and calling ``__getitem__`` would subsequently return incorrect results (:issue:`43355`)
- Bug in :meth:`GroupBy.apply` with time-based :class:`Grouper` objects incorrectly raising ``ValueError`` in corner cases where the grouping vector contains a ``NaT`` (:issue:`43500`, :issue:`43515`)
- Bug in :meth:`GroupBy.mean` failing with ``complex`` dtype (:issue:`43701`)
- Fixed bug in :meth:`Series.rolling` and :meth:`DataFrame.rolling` not calculating window bounds correctly for the first row when ``center=True`` and index is decreasing (:issue:`43927`)
- Fixed bug in :meth:`Series.rolling` and :meth:`DataFrame.rolling` for centered datetimelike windows with uneven nanosecond (:issue:`43997`)
- Bug in :meth:`GroupBy.mean` raising ``KeyError`` when column was selected at least twice (:issue:`44924`)
- Bug in :meth:`GroupBy.nth` failing on ``axis=1`` (:issue:`43926`)
- Fixed bug in :meth:`Series.rolling` and :meth:`DataFrame.rolling` not respecting right bound on centered datetime-like windows, if the index contain duplicates (:issue:`3944`)
- Bug in :meth:`Series.rolling` and :meth:`DataFrame.rolling` when using a :class:`pandas.api.indexers.BaseIndexer` subclass that returned unequal start and end arrays would segfault instead of raising a ``ValueError`` (:issue:`44470`)
- Fixed bug in :meth:`GroupBy.__iter__` after selecting a subset of columns in a :class:`GroupBy` object, which returned all columns instead of the chosen subset (:issue:`#44821`)
- Bug in :meth:`Groupby.rolling` when non-monotonic data passed, fails to correctly raise ``ValueError`` (:issue:`43909`)
- Fixed bug where grouping by a :class:`Series` that has a categorical data type and length unequal to the axis of grouping raised ``ValueError`` (:issue:`44179`)

Reshaping
^^^^^^^^^
- Improved error message when creating a :class:`DataFrame` column from a multi-dimensional :class:`numpy.ndarray` (:issue:`42463`)
- :func:`concat` creating :class:`MultiIndex` with duplicate level entries when concatenating a :class:`DataFrame` with duplicates in :class:`Index` and multiple keys (:issue:`42651`)
- Bug in :meth:`pandas.cut` on :class:`Series` with duplicate indices (:issue:`42185`) and non-exact :meth:`pandas.CategoricalIndex` (:issue:`42425`)
- Bug in :meth:`DataFrame.append` failing to retain dtypes when appended columns do not match (:issue:`43392`)
- Bug in :func:`concat` of ``bool`` and ``boolean`` dtypes resulting in ``object`` dtype instead of ``boolean`` dtype (:issue:`42800`)
- Bug in :func:`crosstab` when inputs are are categorical Series, there are categories that are not present in one or both of the Series, and ``margins=True``. Previously the margin value for missing categories was ``NaN``. It is now correctly reported as 0 (:issue:`43505`)
- Bug in :func:`concat` would fail when the ``objs`` argument all had the same index and the ``keys`` argument contained duplicates (:issue:`43595`)
- Bug in :func:`concat` which ignored the ``sort`` parameter (:issue:`43375`)
- Fixed bug in :func:`merge` with :class:`MultiIndex` as column index for the ``on`` argument returning an error when assigning a column internally (:issue:`43734`)
- Bug in :func:`crosstab` would fail when inputs are lists or tuples (:issue:`44076`)
- Bug in :meth:`DataFrame.append` failing to retain ``index.name`` when appending a list of :class:`Series` objects (:issue:`44109`)
- Fixed metadata propagation in :meth:`Dataframe.apply` method, consequently fixing the same issue for :meth:`Dataframe.transform`, :meth:`Dataframe.nunique` and :meth:`Dataframe.mode` (:issue:`28283`)
- Bug in :func:`concat` casting levels of :class:`MultiIndex` to float if the only consist of missing values (:issue:`44900`)
- Bug in :meth:`DataFrame.stack` with ``ExtensionDtype`` columns incorrectly raising (:issue:`43561`)
- Bug in :meth:`Series.unstack` with object doing unwanted type inference on resulting columns (:issue:`44595`)
- Bug in :class:`MultiIndex` failing join operations with overlapping ``IntervalIndex`` levels (:issue:`44096`)
- Bug in :meth:`DataFrame.replace` and :meth:`Series.replace` results is different ``dtype`` based on ``regex`` parameter (:issue:`44864`)

Sparse
^^^^^^
- Bug in :meth:`DataFrame.sparse.to_coo` raising ``AttributeError`` when column names are not unique (:issue:`29564`)
- Bug in :meth:`SparseArray.max` and :meth:`SparseArray.min` raising ``ValueError`` for arrays with 0 non-null elements (:issue:`43527`)
- Bug in :meth:`DataFrame.sparse.to_coo` silently converting non-zero fill values to zero (:issue:`24817`)
- Bug in :class:`SparseArray` comparison methods with an array-like operand of mismatched length raising ``AssertionError`` or unclear ``ValueError`` depending on the input (:issue:`43863`)
- Bug in :class:`SparseArray` arithmetic methods ``floordiv`` and ``mod`` behaviors when dividing by zero not matching the non-sparse :class:`Series` behavior (:issue:`38172`)
-

ExtensionArray
^^^^^^^^^^^^^^
- Bug in :func:`array` failing to preserve :class:`PandasArray` (:issue:`43887`)
- NumPy ufuncs ``np.abs``, ``np.positive``, ``np.negative`` now correctly preserve dtype when called on ExtensionArrays that implement ``__abs__, __pos__, __neg__``, respectively. In particular this is fixed for :class:`TimedeltaArray` (:issue:`43899`, :issue:`23316`)
- NumPy ufuncs ``np.minimum.reduce`` and ``np.maximum.reduce`` now work correctly instead of raising ``NotImplementedError`` on :class:`Series` with ``IntegerDtype`` or ``FloatDtype`` (:issue:`43923`)
- Avoid raising ``PerformanceWarning`` about fragmented DataFrame when using many columns with an extension dtype (:issue:`44098`)
- Bug in :class:`IntegerArray` and :class:`FloatingArray` construction incorrectly coercing mismatched NA values (e.g. ``np.timedelta64("NaT")``) to numeric NA (:issue:`44514`)
- Bug in :meth:`BooleanArray.__eq__` and :meth:`BooleanArray.__ne__` raising ``TypeError`` on comparison with an incompatible type (like a string). This caused :meth:`DataFrame.replace` to sometimes raise a ``TypeError`` if a nullable boolean column was included (:issue:`44499`)
- Bug in :func:`array` incorrectly raising when passed a ``ndarray`` with ``float16`` dtype (:issue:`44715`)
- Bug in calling ``np.sqrt`` on :class:`BooleanArray` returning a malformed :class:`FloatingArray` (:issue:`44715`)
- Bug in :meth:`Series.where` with ``ExtensionDtype`` when ``other`` is a NA scalar incompatible with the series dtype (e.g. ``NaT`` with a numeric dtype) incorrectly casting to a compatible NA value (:issue:`44697`)
- Fixed bug in :meth:`Series.replace` with ``FloatDtype``, ``string[python]``, or ``string[pyarrow]`` dtype not being preserved when possible (:issue:`33484`, :issue:`40732`, :issue:`31644`, :issue:`41215`, :issue:`25438`)
-

Styler
^^^^^^
- Minor bug in :class:`.Styler` where the ``uuid`` at initialization maintained a floating underscore (:issue:`43037`)
- Bug in :meth:`.Styler.to_html` where the ``Styler`` object was updated if the ``to_html`` method was called with some args (:issue:`43034`)
- Bug in :meth:`.Styler.copy` where ``uuid`` was not previously copied (:issue:`40675`)
- Bug in :meth:`Styler.apply` where functions which returned Series objects were not correctly handled in terms of aligning their index labels (:issue:`13657`, :issue:`42014`)
- Bug when rendering an empty DataFrame with a named index (:issue:`43305`).
- Bug when rendering a single level MultiIndex (:issue:`43383`).
- Bug when combining non-sparse rendering and :meth:`.Styler.hide_columns` or :meth:`.Styler.hide_index` (:issue:`43464`)
- Bug setting a table style when using multiple selectors in :class:`.Styler` (:issue:`44011`)
- Bugs where row trimming and column trimming failed to reflect hidden rows (:issue:`43703`, :issue:`44247`)

Other
^^^^^
- Bug in :meth:`DataFrame.astype` with non-unique columns and a :class:`Series` ``dtype`` argument (:issue:`44417`)
- Bug in :meth:`CustomBusinessMonthBegin.__add__` (:meth:`CustomBusinessMonthEnd.__add__`) not applying the extra ``offset`` parameter when beginning (end) of the target month is already a business day (:issue:`41356`)
- Bug in :meth:`RangeIndex.union` with another ``RangeIndex`` with matching (even) ``step`` and starts differing by strictly less than ``step / 2`` (:issue:`44019`)
- Bug in :meth:`RangeIndex.difference` with ``sort=None`` and ``step<0`` failing to sort (:issue:`44085`)
- Bug in :meth:`Series.to_frame` and :meth:`Index.to_frame` ignoring the ``name`` argument when ``name=None`` is explicitly passed (:issue:`44212`)
- Bug in :meth:`Series.replace` and :meth:`DataFrame.replace` with ``value=None`` and ExtensionDtypes (:issue:`44270`, :issue:`37899`)
- Bug in :meth:`FloatingArray.equals` failing to consider two arrays equal if they contain ``np.nan`` values (:issue:`44382`)
- Bug in :meth:`DataFrame.shift` with ``axis=1`` and ``ExtensionDtype`` columns incorrectly raising when an incompatible ``fill_value`` is passed (:issue:`44564`)
- Bug in :meth:`DataFrame.shift` with ``axis=1`` and ``periods`` larger than ``len(frame.columns)`` producing an invalid :class:`DataFrame` (:issue:`44978`)
- Bug in :meth:`DataFrame.diff` when passing a NumPy integer object instead of an ``int`` object (:issue:`44572`)
- Bug in :meth:`Series.replace` raising ``ValueError`` when using ``regex=True`` with a :class:`Series` containing ``np.nan`` values (:issue:`43344`)
- Bug in :meth:`DataFrame.to_records` where an incorrect ``n`` was used when missing names were replaced by ``level_n`` (:issue:`44818`)

.. ***DO NOT USE THIS SECTION***

-
-

.. ---------------------------------------------------------------------------

.. _whatsnew_140.contributors:

Contributors
~~~~~~~~~~~~<|MERGE_RESOLUTION|>--- conflicted
+++ resolved
@@ -637,12 +637,8 @@
 - Bug in adding a ``np.timedelta64`` object to a :class:`BusinessDay` or :class:`CustomBusinessDay` object incorrectly raising (:issue:`44532`)
 - Bug in :meth:`Index.insert` for inserting ``np.datetime64``, ``np.timedelta64`` or ``tuple`` into :class:`Index` with ``dtype='object'`` with negative loc adding ``None`` and replacing existing value (:issue:`44509`)
 - Bug in :meth:`Series.mode` with ``DatetimeTZDtype`` incorrectly returning timezone-naive and ``PeriodDtype`` incorrectly raising (:issue:`41927`)
-<<<<<<< HEAD
-- Bug in :class:`DateOffset`` addition with :class:`Timestamp` where ``offset.nanoseconds`` would not be included in the result. (:issue:`43968`,:issue:`36589`)
+- Bug in :class:`DateOffset`` addition with :class:`Timestamp` where ``offset.nanoseconds`` would not be included in the result (:issue:`43968`, :issue:`36589`)
 - Bug in :class:`DataFrame` construction from dict of :class:`Series` with mismatched index dtypes sometimes raising depending on the ordering of the passed dict (:issue:`44091`)
-=======
-- Bug in :class:`DateOffset`` addition with :class:`Timestamp` where ``offset.nanoseconds`` would not be included in the result (:issue:`43968`, :issue:`36589`)
->>>>>>> e18921eb
 -
 
 Timedelta
