.. _whatsnew_140:

What's new in 1.4.0 (??)
------------------------

These are the changes in pandas 1.4.0. See :ref:`release` for a full changelog
including other versions of pandas.

{{ header }}

.. ---------------------------------------------------------------------------

.. _whatsnew_140.enhancements:

Enhancements
~~~~~~~~~~~~

.. _whatsnew_140.enhancements.numeric_index:

More flexible numeric dtypes for indexes
^^^^^^^^^^^^^^^^^^^^^^^^^^^^^^^^^^^^^^^^

Until now, it has only been possible to create numeric indexes with int64/float64/uint64 dtypes.
It is now possible to create an index of any numpy int/uint/float dtype using the new :class:`NumericIndex` index type (:issue:`41153`):

.. ipython:: python

    pd.NumericIndex([1, 2, 3], dtype="int8")
    pd.NumericIndex([1, 2, 3], dtype="uint32")
    pd.NumericIndex([1, 2, 3], dtype="float32")

In order to maintain backwards compatibility, calls to the base :class:`Index` will currently
return :class:`Int64Index`, :class:`UInt64Index` and :class:`Float64Index`, where relevant.
For example, the code below returns an ``Int64Index`` with dtype ``int64``:

.. code-block:: ipython

    In [1]: pd.Index([1, 2, 3], dtype="int8")
    Int64Index([1, 2, 3], dtype='int64')

but will in a future version return a :class:`NumericIndex` with dtype ``int8``.

More generally, currently, all operations that until now have
returned :class:`Int64Index`, :class:`UInt64Index` and :class:`Float64Index` will
continue to so. This means, that in order to use ``NumericIndex`` in the current version, you
will have to call ``NumericIndex`` explicitly. For example the below series will have an ``Int64Index``:

.. code-block:: ipython

    In [2]: ser = pd.Series([1, 2, 3], index=[1, 2, 3])
    In [3]: ser.index
    Int64Index([1, 2, 3], dtype='int64')

Instead, if you want to use a ``NumericIndex``, you should do:

.. ipython:: python

    idx = pd.NumericIndex([1, 2, 3], dtype="int8")
    ser = pd.Series([1, 2, 3], index=idx)
    ser.index

In a future version of Pandas, :class:`NumericIndex` will become the default numeric index type and
``Int64Index``, ``UInt64Index`` and ``Float64Index`` are therefore deprecated and will
be removed in the future, see :ref:`here <whatsnew_140.deprecations.int64_uint64_float64index>` for more.

See :ref:`here <advanced.numericindex>` for more about :class:`NumericIndex`.

.. _whatsnew_140.enhancements.styler:

Styler
^^^^^^

:class:`.Styler` has been further developed in 1.4.0. The following enhancements have been made:

  - Styling of indexing has been added, with :meth:`.Styler.apply_index` and :meth:`.Styler.applymap_index`. These mirror the signature of the methods already used to style data values, and work with both HTML and LaTeX format (:issue:`41893`).
  - :meth:`.Styler.bar` introduces additional arguments to control alignment and display (:issue:`26070`, :issue:`36419`), and it also validates the input arguments ``width`` and ``height`` (:issue:`42511`).
  - :meth:`.Styler.to_latex` introduces keyword argument ``environment``, which also allows a specific "longtable" entry through a separate jinja2 template (:issue:`41866`).
  - :meth:`.Styler.to_html` introduces keyword arguments ``sparse_index``, ``sparse_columns``, ``bold_headers``, ``caption`` (:issue:`41946`, :issue:`43149`).
  - Keyword argument ``level`` is added to :meth:`.Styler.hide_index` and :meth:`.Styler.hide_columns` for optionally controlling hidden levels in a MultiIndex (:issue:`25475`)
  - Global options have been extended to configure default ``Styler`` properties including formatting and encoding and mathjax options and LaTeX (:issue:`41395`)

Formerly Styler relied on ``display.html.use_mathjax``, which has now been replaced by ``styler.html.mathjax``.

There are also bug fixes and deprecations listed below.

.. _whatsnew_140.enhancements.pyarrow_csv_engine:

Multithreaded CSV reading with a new CSV Engine based on pyarrow
^^^^^^^^^^^^^^^^^^^^^^^^^^^^^^^^^^^^^^^^^^^^^^^^^^^^^^^^^^^^^^^^

:func:`pandas.read_csv` now accepts ``engine="pyarrow"`` (requires at least ``pyarrow`` 0.17.0) as an argument, allowing for faster csv parsing on multicore machines
with pyarrow installed. See the :doc:`I/O docs </user_guide/io>` for more info. (:issue:`23697`)

.. _whatsnew_140.enhancements.other:

Other enhancements
^^^^^^^^^^^^^^^^^^
- :class:`DataFrameGroupBy` operations with ``as_index=False`` now correctly retain ``ExtensionDtype`` dtypes for columns being grouped on (:issue:`41373`)
- Add support for assigning values to ``by`` argument in :meth:`DataFrame.plot.hist` and :meth:`DataFrame.plot.box` (:issue:`15079`)
- :meth:`Series.sample`, :meth:`DataFrame.sample`, and :meth:`.GroupBy.sample` now accept a ``np.random.Generator`` as input to ``random_state``. A generator will be more performant, especially with ``replace=False`` (:issue:`38100`)
- :meth:`Series.ewm`, :meth:`DataFrame.ewm`, now support a ``method`` argument with a ``'table'`` option that performs the windowing operation over an entire :class:`DataFrame`. See :ref:`Window Overview <window.overview>` for performance and functional benefits (:issue:`42273`)
- :meth:`.GroupBy.cummin` and :meth:`.GroupBy.cummax` now support the argument ``skipna`` (:issue:`34047`)
- :meth:`read_table` now supports the argument ``storage_options`` (:issue:`39167`)
- Methods that relied on hashmap based algos such as :meth:`DataFrameGroupBy.value_counts`, :meth:`DataFrameGroupBy.count` and :func:`factorize` ignored imaginary component for complex numbers (:issue:`17927`)

.. ---------------------------------------------------------------------------

.. _whatsnew_140.notable_bug_fixes:

Notable bug fixes
~~~~~~~~~~~~~~~~~

These are bug fixes that might have notable behavior changes.

.. _whatsnew_140.notable_bug_fixes.inconsistent_date_string_parsing:

Inconsistent date string parsing
^^^^^^^^^^^^^^^^^^^^^^^^^^^^^^^^

The ``dayfirst`` option of :func:`to_datetime` isn't strict, and this can lead to surprising behaviour:

.. ipython:: python
    :okwarning:

    pd.to_datetime(["31-12-2021"], dayfirst=False)

Now, a warning will be raised if a date string cannot be parsed accordance to the given ``dayfirst`` value when
the value is a delimited date string (e.g. ``31-12-2012``).

.. _whatsnew_140.notable_bug_fixes.notable_bug_fix2:

notable_bug_fix2
^^^^^^^^^^^^^^^^

.. ---------------------------------------------------------------------------

.. _whatsnew_140.api_breaking:

Backwards incompatible API changes
~~~~~~~~~~~~~~~~~~~~~~~~~~~~~~~~~~

.. _whatsnew_140.api_breaking.deps:

Increased minimum versions for dependencies
^^^^^^^^^^^^^^^^^^^^^^^^^^^^^^^^^^^^^^^^^^^
Some minimum supported versions of dependencies were updated.
If installed, we now require:

+-----------------+-----------------+----------+---------+
| Package         | Minimum Version | Required | Changed |
+=================+=================+==========+=========+
| numpy           | 1.18.5          |    X     |    X    |
+-----------------+-----------------+----------+---------+
| pytz            | 2020.1          |    X     |    X    |
+-----------------+-----------------+----------+---------+
| python-dateutil | 2.8.1           |    X     |    X    |
+-----------------+-----------------+----------+---------+
| bottleneck      | 1.3.1           |          |    X    |
+-----------------+-----------------+----------+---------+
| numexpr         | 2.7.1           |          |    X    |
+-----------------+-----------------+----------+---------+
| pytest (dev)    | 6.0             |          |         |
+-----------------+-----------------+----------+---------+
| mypy (dev)      | 0.910           |          |    X    |
+-----------------+-----------------+----------+---------+

For `optional libraries <https://pandas.pydata.org/docs/getting_started/install.html>`_ the general recommendation is to use the latest version.
The following table lists the lowest version per library that is currently being tested throughout the development of pandas.
Optional libraries below the lowest tested version may still work, but are not considered supported.

+-----------------+-----------------+---------+
| Package         | Minimum Version | Changed |
+=================+=================+=========+
| beautifulsoup4  | 4.8.2           |    X    |
+-----------------+-----------------+---------+
| fastparquet     | 0.4.0           |         |
+-----------------+-----------------+---------+
| fsspec          | 0.7.4           |         |
+-----------------+-----------------+---------+
| gcsfs           | 0.6.0           |         |
+-----------------+-----------------+---------+
| lxml            | 4.5.0           |    X    |
+-----------------+-----------------+---------+
| matplotlib      | 3.3.2           |    X    |
+-----------------+-----------------+---------+
| numba           | 0.50.1          |    X    |
+-----------------+-----------------+---------+
| openpyxl        | 3.0.2           |    X    |
+-----------------+-----------------+---------+
| pyarrow         | 0.17.0          |         |
+-----------------+-----------------+---------+
| pymysql         | 0.10.1          |    X    |
+-----------------+-----------------+---------+
| pytables        | 3.6.1           |    X    |
+-----------------+-----------------+---------+
| s3fs            | 0.4.0           |         |
+-----------------+-----------------+---------+
| scipy           | 1.4.1           |    X    |
+-----------------+-----------------+---------+
| sqlalchemy      | 1.3.11          |    X    |
+-----------------+-----------------+---------+
| tabulate        | 0.8.7           |         |
+-----------------+-----------------+---------+
| xarray          | 0.15.1          |    X    |
+-----------------+-----------------+---------+
| xlrd            | 2.0.1           |    X    |
+-----------------+-----------------+---------+
| xlsxwriter      | 1.2.2           |    X    |
+-----------------+-----------------+---------+
| xlwt            | 1.3.0           |         |
+-----------------+-----------------+---------+
| pandas-gbq      | 0.14.0          |    X    |
+-----------------+-----------------+---------+

See :ref:`install.dependencies` and :ref:`install.optional_dependencies` for more.

.. _whatsnew_140.api_breaking.other:

Other API changes
^^^^^^^^^^^^^^^^^
- :meth:`Index.get_indexer_for` no longer accepts keyword arguments (other than 'target'); in the past these would be silently ignored if the index was not unique (:issue:`42310`)
-

.. ---------------------------------------------------------------------------

.. _whatsnew_140.deprecations:

Deprecations
~~~~~~~~~~~~

.. _whatsnew_140.deprecations.int64_uint64_float64index:

Deprecated Int64Index, UInt64Index & Float64Index
^^^^^^^^^^^^^^^^^^^^^^^^^^^^^^^^^^^^^^^^^^^^^^^^^
:class:`Int64Index`, :class:`UInt64Index` and :class:`Float64Index` have been deprecated
in favor of the new :class:`NumericIndex` and will be removed in Pandas 2.0 (:issue:`43028`).

Currently, in order to maintain backward compatibility, calls to
:class:`Index` will continue to return :class:`Int64Index`, :class:`UInt64Index` and :class:`Float64Index`
when given numeric data, but in the future, a :class:`NumericIndex` will be returned.

*Current behavior*:

.. code-block:: ipython

    In [1]: pd.Index([1, 2, 3], dtype="int32")
    Out [1]: Int64Index([1, 2, 3], dtype='int64')
    In [1]: pd.Index([1, 2, 3], dtype="uint64")
    Out [1]: UInt64Index([1, 2, 3], dtype='uint64')

*Future behavior*:

.. code-block:: ipython

    In [3]: pd.Index([1, 2, 3], dtype="int32")
    Out [3]: NumericIndex([1, 2, 3], dtype='int32')
    In [4]: pd.Index([1, 2, 3], dtype="uint64")
    Out [4]: NumericIndex([1, 2, 3], dtype='uint64')


.. _whatsnew_140.deprecations.other:

Other Deprecations
^^^^^^^^^^^^^^^^^^
- Deprecated :meth:`Index.is_type_compatible` (:issue:`42113`)
- Deprecated ``method`` argument in :meth:`Index.get_loc`, use ``index.get_indexer([label], method=...)`` instead (:issue:`42269`)
- Deprecated treating integer keys in :meth:`Series.__setitem__` as positional when the index is a :class:`Float64Index` not containing the key, a :class:`IntervalIndex` with no entries containing the key, or a :class:`MultiIndex` with leading :class:`Float64Index` level not containing the key (:issue:`33469`)
- Deprecated treating ``numpy.datetime64`` objects as UTC times when passed to the :class:`Timestamp` constructor along with a timezone. In a future version, these will be treated as wall-times. To retain the old behavior, use ``Timestamp(dt64).tz_localize("UTC").tz_convert(tz)`` (:issue:`24559`)
- Deprecated ignoring missing labels when indexing with a sequence of labels on a level of a MultiIndex (:issue:`42351`)
- Creating an empty Series without a dtype will now raise a more visible ``FutureWarning`` instead of a ``DeprecationWarning`` (:issue:`30017`)
- Deprecated the 'kind' argument in :meth:`Index.get_slice_bound`, :meth:`Index.slice_indexer`, :meth:`Index.slice_locs`; in a future version passing 'kind' will raise (:issue:`42857`)
- Deprecated dropping of nuisance columns in :class:`Rolling`, :class:`Expanding`, and :class:`EWM` aggregations (:issue:`42738`)
- Deprecated :meth:`Index.reindex` with a non-unique index (:issue:`42568`)
- Deprecated :meth:`.Styler.render` in favour of :meth:`.Styler.to_html` (:issue:`42140`)

.. ---------------------------------------------------------------------------

.. _whatsnew_140.performance:

Performance improvements
~~~~~~~~~~~~~~~~~~~~~~~~
- Performance improvement in :meth:`.GroupBy.sample`, especially when ``weights`` argument provided (:issue:`34483`)
- Performance improvement in :meth:`.GroupBy.transform` for user-defined functions (:issue:`41598`)
- Performance improvement in constructing :class:`DataFrame` objects (:issue:`42631`)
- Performance improvement in :meth:`GroupBy.shift` when ``fill_value`` argument is provided (:issue:`26615`)
- Performance improvement in :meth:`DataFrame.corr` for ``method=pearson`` on data without missing values (:issue:`40956`)
- Performance improvement in some :meth:`GroupBy.apply` operations (:issue:`42992`)
- Performance improvement in :func:`read_stata` (:issue:`43059`)
- Performance improvement in :meth:`to_datetime` with ``uint`` dtypes (:issue:`42606`)

.. ---------------------------------------------------------------------------

.. _whatsnew_140.bug_fixes:

Bug fixes
~~~~~~~~~

Categorical
^^^^^^^^^^^
- Bug in setting dtype-incompatible values into a :class:`Categorical` (or ``Series`` or ``DataFrame`` backed by ``Categorical``) raising ``ValueError`` instead of ``TypeError`` (:issue:`41919`)
- Bug in :meth:`Categorical.searchsorted` when passing a dtype-incompatible value raising ``KeyError`` instead of ``TypeError`` (:issue:`41919`)
- Bug in :meth:`Series.where` with ``CategoricalDtype`` when passing a dtype-incompatible value raising ``ValueError`` instead of ``TypeError`` (:issue:`41919`)
- Bug in :meth:`Categorical.fillna` when passing a dtype-incompatible value raising ``ValueError`` instead of ``TypeError`` (:issue:`41919`)
- Bug in :meth:`Categorical.fillna` with a tuple-like category raising ``ValueError`` instead of ``TypeError`` when filling with a non-category tuple (:issue:`41919`)
-

Datetimelike
^^^^^^^^^^^^
- Bug in :class:`DataFrame` constructor unnecessarily copying non-datetimelike 2D object arrays (:issue:`39272`)
- :func:`to_datetime` would silently swap ``MM/DD/YYYY`` and ``DD/MM/YYYY`` formats if the given ``dayfirst`` option could not be respected - now, a warning is raised in the case of delimited date strings (e.g. ``31-12-2012``) (:issue:`12585`)
-

Timedelta
^^^^^^^^^
-
-

Timezones
^^^^^^^^^
-
-

Numeric
^^^^^^^
- Bug in :meth:`DataFrame.rank` raising ``ValueError`` with ``object`` columns and ``method="first"`` (:issue:`41931`)
- Bug in :meth:`DataFrame.rank` treating missing values and extreme values as equal (for example ``np.nan`` and ``np.inf``), causing incorrect results when ``na_option="bottom"`` or ``na_option="top`` used (:issue:`41931`)
- Bug in ``numexpr`` engine still being used when the option ``compute.use_numexpr`` is set to ``False`` (:issue:`32556`)

Conversion
^^^^^^^^^^
- Bug in :class:`UInt64Index` constructor when passing a list containing both positive integers small enough to cast to int64 and integers too large too hold in int64 (:issue:`42201`)
- Bug in :class:`Series` constructor returning 0 for missing values with dtype ``int64`` and ``False`` for dtype ``bool`` (:issue:`43017`, :issue:`43018`)
-

Strings
^^^^^^^
-
-

Interval
^^^^^^^^
-
-

Indexing
^^^^^^^^
- Bug in :meth:`DataFrame.truncate` and :meth:`Series.truncate` when the object's Index has a length greater than one but only one unique value (:issue:`42365`)
- Bug in :meth:`Series.loc` and :meth:`DataFrame.loc` with a :class:`MultiIndex` when indexing with a tuple in which one of the levels is also a tuple (:issue:`27591`)
- Bug in :meth:`Series.loc` when with a :class:`MultiIndex` whose first level contains only ``np.nan`` values (:issue:`42055`)
- Bug in indexing on a :class:`Series` or :class:`DataFrame` with a :class:`DatetimeIndex` when passing a string, the return type depended on whether the index was monotonic (:issue:`24892`)
- Bug in indexing on a :class:`MultiIndex` failing to drop scalar levels when the indexer is a tuple containing a datetime-like string (:issue:`42476`)
- Bug in :meth:`DataFrame.sort_values` and :meth:`Series.sort_values` when passing an ascending value, failed to raise or incorrectly raising ``ValueError`` (:issue:`41634`)
- Bug in updating values of :class:`pandas.Series` using boolean index, created by using :meth:`pandas.DataFrame.pop` (:issue:`42530`)
- Bug in :meth:`Index.get_indexer_non_unique` when index contains multiple ``np.nan`` (:issue:`35392`)
- Bug in :meth:`DataFrame.query` did not handle the degree sign in a backticked column name, such as \`Temp(°C)\`, used in an expression to query a dataframe (:issue:`42826`)
- Bug in :meth:`DataFrame.drop` where the error message did not show missing labels with commas when raising ``KeyError`` (:issue:`42881`)
-

Missing
^^^^^^^
- Bug in :meth:`DataFrame.fillna` with limit and no method ignores axis='columns' or ``axis = 1`` (:issue:`40989`)
-

MultiIndex
^^^^^^^^^^
- Bug in :meth:`MultiIndex.get_loc` where the first level is a :class:`DatetimeIndex` and a string key is passed (:issue:`42465`)
- Bug in :meth:`MultiIndex.reindex` when passing a ``level`` that corresponds to an ``ExtensionDtype`` level (:issue:`42043`)
- Bug in :meth:`MultiIndex.get_loc` raising ``TypeError`` instead of ``KeyError`` on nested tuple (:issue:`42440`)
- Bug in :meth:`MultiIndex.putmask` where the other value was also a :class:`MultiIndex` (:issue:`43212`)
-

I/O
^^^
- Bug in :func:`read_excel` attempting to read chart sheets from .xlsx files (:issue:`41448`)
- Bug in :func:`json_normalize` where ``errors=ignore`` could fail to ignore missing values of ``meta`` when ``record_path`` has a length greater than one (:issue:`41876`)
- Bug in :func:`read_csv` with multi-header input and arguments referencing column names as tuples (:issue:`42446`)
- Bug in :func:`read_fwf`, where difference in lengths of ``colspecs`` and ``names`` was not raising ``ValueError`` (:issue:`40830`)
- Bug in :func:`Series.to_json` and :func:`DataFrame.to_json` where some attributes were skipped when serialising plain Python objects to JSON (:issue:`42768`, :issue:`33043`)
<<<<<<< HEAD
- Bug in :func:`read_csv` where reading multi-header input with unequal lengths incorrectly raising uncontrolled ``IndexError`` (:issue:`43102`)
=======
- Column headers are dropped when constructing a :class:`DataFrame` from a sqlalchemy's ``Row`` object (:issue:`40682`)
-
>>>>>>> 8eb2425d

Period
^^^^^^
-
-

Plotting
^^^^^^^^
-
-

Groupby/resample/rolling
^^^^^^^^^^^^^^^^^^^^^^^^
- Fixed bug in :meth:`SeriesGroupBy.apply` where passing an unrecognized string argument failed to raise ``TypeError`` when the underlying ``Series`` is empty (:issue:`42021`)
- Bug in :meth:`Series.rolling.apply`, :meth:`DataFrame.rolling.apply`, :meth:`Series.expanding.apply` and :meth:`DataFrame.expanding.apply` with ``engine="numba"`` where ``*args`` were being cached with the user passed function (:issue:`42287`)
- Bug in :meth:`DataFrame.groupby.rolling.var` would calculate the rolling variance only on the first group (:issue:`42442`)
- Bug in :meth:`GroupBy.shift` that would return the grouping columns if ``fill_value`` was not None (:issue:`41556`)
- Bug in :meth:`SeriesGroupBy.nlargest` and :meth:`SeriesGroupBy.nsmallest` would have an inconsistent index when the input Series was sorted and ``n`` was greater than or equal to all group sizes (:issue:`15272`, :issue:`16345`, :issue:`29129`)
- Bug in :meth:`pandas.DataFrame.ewm`, where non-float64 dtypes were silently failing (:issue:`42452`)
- Bug in :meth:`pandas.DataFrame.rolling` operation along rows (``axis=1``) incorrectly omits columns containing ``float16`` and ``float32`` (:issue:`41779`)
- Bug in :meth:`Resampler.aggregate` did not allow the use of Named Aggregation (:issue:`32803`)
- Bug in :meth:`Series.rolling` when the :class:`Series` ``dtype`` was ``Int64`` (:issue:`43016`)

Reshaping
^^^^^^^^^
- Improved error message when creating a :class:`DataFrame` column from a multi-dimensional :class:`numpy.ndarray` (:issue:`42463`)
- :func:`concat` creating :class:`MultiIndex` with duplicate level entries when concatenating a :class:`DataFrame` with duplicates in :class:`Index` and multiple keys (:issue:`42651`)
- Bug in :meth:`pandas.cut` on :class:`Series` with duplicate indices (:issue:`42185`) and non-exact :meth:`pandas.CategoricalIndex` (:issue:`42425`)
- Bug in :meth:`DataFrame.append` failing to retain dtypes when appended columns do not match (:issue:`43392`)
-

Sparse
^^^^^^
-
-

ExtensionArray
^^^^^^^^^^^^^^
-
-

Styler
^^^^^^
- Minor bug in :class:`.Styler` where the ``uuid`` at initialization maintained a floating underscore (:issue:`43037`)
- Bug in :meth:`.Styler.to_html` where the ``Styler`` object was updated if the ``to_html`` method was called with some args (:issue:`43034`)
- Bug in :meth:`.Styler.copy` where ``uuid`` was not previously copied (:issue:`40675`)
- Bug in :meth:`Styler.apply` where functions which returned Series objects were not correctly handled in terms of aligning their index labels (:issue:`13657`, :issue:`42014`)
- Bug when rendering an empty DataFrame with a named index (:issue:`43305`).
- Bug when rendering a single level MultiIndex (:issue:`43383`).

Other
^^^^^
- Bug in :meth:`CustomBusinessMonthBegin.__add__` (:meth:`CustomBusinessMonthEnd.__add__`) not applying the extra ``offset`` parameter when beginning (end) of the target month is already a business day (:issue:`41356`)

.. ***DO NOT USE THIS SECTION***

-
-

.. ---------------------------------------------------------------------------

.. _whatsnew_140.contributors:

Contributors
~~~~~~~~~~~~<|MERGE_RESOLUTION|>--- conflicted
+++ resolved
@@ -376,12 +376,8 @@
 - Bug in :func:`read_csv` with multi-header input and arguments referencing column names as tuples (:issue:`42446`)
 - Bug in :func:`read_fwf`, where difference in lengths of ``colspecs`` and ``names`` was not raising ``ValueError`` (:issue:`40830`)
 - Bug in :func:`Series.to_json` and :func:`DataFrame.to_json` where some attributes were skipped when serialising plain Python objects to JSON (:issue:`42768`, :issue:`33043`)
-<<<<<<< HEAD
+- Column headers are dropped when constructing a :class:`DataFrame` from a sqlalchemy's ``Row`` object (:issue:`40682`)
 - Bug in :func:`read_csv` where reading multi-header input with unequal lengths incorrectly raising uncontrolled ``IndexError`` (:issue:`43102`)
-=======
-- Column headers are dropped when constructing a :class:`DataFrame` from a sqlalchemy's ``Row`` object (:issue:`40682`)
--
->>>>>>> 8eb2425d
 
 Period
 ^^^^^^
