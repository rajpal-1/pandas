--- conflicted
+++ resolved
@@ -81,10 +81,7 @@
   - Naive sparsification is now possible for LaTeX without the multirow package (:issue:`43369`)
   - :meth:`Styler.to_html` omits CSSStyle rules for hidden table elements (:issue:`43619`)
   - Custom CSS classes can now be directly specified without string replacement (:issue:`43686`)
-<<<<<<< HEAD
   - Bug where row trimming failed to reflect hidden rows (:issue:`43703`)
-=======
->>>>>>> 445bb9f5
 
 Formerly Styler relied on ``display.html.use_mathjax``, which has now been replaced by ``styler.html.mathjax``.
 
