--- conflicted
+++ resolved
@@ -244,11 +244,8 @@
 
 Groupby/resample/rolling
 ^^^^^^^^^^^^^^^^^^^^^^^^
-<<<<<<< HEAD
 - Fixed bug in :meth:`SeriesGroupBy.apply` where passing an unrecognized string argument failed to raise ``TypeError`` when the underlying ``Series`` is empty (:issue:`42021`)
-=======
 - Bug in :meth:`Series.rolling.apply`, :meth:`DataFrame.rolling.apply`, :meth:`Series.expanding.apply` and :meth:`DataFrame.expanding.apply` with ``engine="numba"`` where ``*args`` were being cached with the user passed function (:issue:`42287`)
->>>>>>> 03331439
 -
 
 Reshaping
