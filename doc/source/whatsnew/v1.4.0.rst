--- conflicted
+++ resolved
@@ -614,11 +614,6 @@
 - Deprecated silent dropping of columns that raised a ``TypeError``, ``DataError``, and some cases of ``ValueError`` in :meth:`Series.aggregate`, :meth:`DataFrame.aggregate`, :meth:`Series.groupby.aggregate`, and :meth:`DataFrame.groupby.aggregate` when used with a list (:issue:`43740`)
 - Deprecated casting behavior when setting timezone-aware value(s) into a timezone-aware :class:`Series` or :class:`DataFrame` column when the timezones do not match. Previously this cast to object dtype. In a future version, the values being inserted will be converted to the series or column's existing timezone (:issue:`37605`)
 - Deprecated casting behavior when passing an item with mismatched-timezone to :meth:`DatetimeIndex.insert`, :meth:`DatetimeIndex.putmask`, :meth:`DatetimeIndex.where` :meth:`DatetimeIndex.fillna`, :meth:`Series.mask`, :meth:`Series.where`, :meth:`Series.fillna`, :meth:`Series.shift`, :meth:`Series.replace`, :meth:`Series.reindex` (and :class:`DataFrame` column analogues). In the past this has cast to object dtype. In a future version, these will cast the passed item to the index or series's timezone (:issue:`37605`,:issue:`44940`)
-<<<<<<< HEAD
-- Deprecated the 'errors' keyword argument in :meth:`Series.where`, :meth:`DataFrame.where`, :meth:`Series.mask`, and :meth:`DataFrame.mask`; in a future version the argument will be removed (:issue:`44294`)
-- Deprecated the fallback behavior for :meth:`Series.where`, :meth:`Series.mask`, :meth:`DataFrame.where` and :meth:`DataFrame.mask` with ``PeriodDtype`` when an incompatible value is passed. In a future version, this will coerce to a common dtype instead of raising, matching other datetime-like dtypes (:issue:`45148`)
-=======
->>>>>>> 96f2f2af
 - Deprecated the ``prefix`` keyword argument in :func:`read_csv` and :func:`read_table`, in a future version the argument will be removed (:issue:`43396`)
 - Deprecated passing non boolean argument to sort in :func:`concat` (:issue:`41518`)
 - Deprecated passing arguments as positional for :func:`read_fwf` other than ``filepath_or_buffer`` (:issue:`41485`):
