.. _whatsnew_211:

What's new in 2.1.1 (September XX, 2023)
----------------------------------------

These are the changes in pandas 2.1.1. See :ref:`release` for a full changelog
including other versions of pandas.

{{ header }}

.. ---------------------------------------------------------------------------
.. _whatsnew_211.regressions:

Fixed regressions
~~~~~~~~~~~~~~~~~
<<<<<<< HEAD
- Fixed regression in :func:`concat` when :class:`DataFrame` 's have two different extension dtypes (:issue:`54848`)
=======
- Fixed regression in :func:`merge` when merging over a PyArrow string index (:issue:`54894`)
>>>>>>> ac8d34dd
- Fixed regression in :func:`read_csv` when ``usecols`` is given and ``dtypes`` is a dict for ``engine="python"`` (:issue:`54868`)
- Fixed regression in :meth:`.GroupBy.get_group` raising for ``axis=1`` (:issue:`54858`)
- Fixed regression in :meth:`DataFrame.__setitem__` raising ``AssertionError`` when setting a :class:`Series` with a partial :class:`MultiIndex` (:issue:`54875`)
- Fixed regression in :meth:`Series.value_counts` raising for numeric data if ``bins`` was specified (:issue:`54857`)
- Fixed regression when comparing a :class:`Series` with ``datetime64`` dtype with ``None`` (:issue:`54870`)

.. ---------------------------------------------------------------------------
.. _whatsnew_211.bug_fixes:

Bug fixes
~~~~~~~~~
-

.. ---------------------------------------------------------------------------
.. _whatsnew_211.other:

Other
~~~~~
-

.. ---------------------------------------------------------------------------
.. _whatsnew_211.contributors:

Contributors
~~~~~~~~~~~~<|MERGE_RESOLUTION|>--- conflicted
+++ resolved
@@ -13,11 +13,8 @@
 
 Fixed regressions
 ~~~~~~~~~~~~~~~~~
-<<<<<<< HEAD
 - Fixed regression in :func:`concat` when :class:`DataFrame` 's have two different extension dtypes (:issue:`54848`)
-=======
 - Fixed regression in :func:`merge` when merging over a PyArrow string index (:issue:`54894`)
->>>>>>> ac8d34dd
 - Fixed regression in :func:`read_csv` when ``usecols`` is given and ``dtypes`` is a dict for ``engine="python"`` (:issue:`54868`)
 - Fixed regression in :meth:`.GroupBy.get_group` raising for ``axis=1`` (:issue:`54858`)
 - Fixed regression in :meth:`DataFrame.__setitem__` raising ``AssertionError`` when setting a :class:`Series` with a partial :class:`MultiIndex` (:issue:`54875`)
