.. _whatsnew_142:

What's new in 1.4.2 (March ??, 2022)
------------------------------------

These are the changes in pandas 1.4.2. See :ref:`release` for a full changelog
including other versions of pandas.

{{ header }}

.. ---------------------------------------------------------------------------

.. _whatsnew_142.regressions:

Fixed regressions
~~~~~~~~~~~~~~~~~
- Fixed regression in :meth:`DataFrame.drop` and :meth:`Series.drop` when :class:`Index` had extension dtype and duplicates (:issue:`45860`)
- Fixed regression in :func:`read_csv` killing python process when invalid file input was given for ``engine="c"`` (:issue:`45957`)
- Fixed memory performance regression in :meth:`Series.fillna` when called on a :class:`DataFrame` column with ``inplace=True`` (:issue:`46149`)
- Provided an alternative solution for passing custom Excel formats in :meth:`.Styler.to_excel`, which was a regression based on stricter CSS validation. Examples available in the documentation for :meth:`.Styler.format` (:issue:`46152`)
<<<<<<< HEAD
- Fixed regression in :meth:`DataFrame.replace` when a replacement value was also a target for replacement (:issue:`46335`)
- Fixed regression in :meth:`DataFrame.loc.__setitem__` losing :class:`MultiIndex` names if :class:`DataFrame`  was empty before (:issue:`46317`)
=======
- Fixed regression in :meth:`DataFrame.replace` when a replacement value was also a target for replacement (:issue:`46306`)
- Fixed regression when setting values with :meth:`DataFrame.loc` losing :class:`MultiIndex` names if :class:`DataFrame`  was empty before (:issue:`46317`)
>>>>>>> 6a03ab76
-

.. ---------------------------------------------------------------------------

.. _whatsnew_142.bug_fixes:

Bug fixes
~~~~~~~~~
- Fix some cases for subclasses that define their ``_constructor`` properties as general callables (:issue:`46018`)
- Fixed "longtable" formatting in :meth:`.Styler.to_latex` when ``column_format`` is given in extended format (:issue:`46037`)
-

.. ---------------------------------------------------------------------------

.. _whatsnew_142.other:

Other
~~~~~
-
-

.. ---------------------------------------------------------------------------

.. _whatsnew_142.contributors:

Contributors
~~~~~~~~~~~~

.. contributors:: v1.4.1..v1.4.2|HEAD<|MERGE_RESOLUTION|>--- conflicted
+++ resolved
@@ -18,13 +18,8 @@
 - Fixed regression in :func:`read_csv` killing python process when invalid file input was given for ``engine="c"`` (:issue:`45957`)
 - Fixed memory performance regression in :meth:`Series.fillna` when called on a :class:`DataFrame` column with ``inplace=True`` (:issue:`46149`)
 - Provided an alternative solution for passing custom Excel formats in :meth:`.Styler.to_excel`, which was a regression based on stricter CSS validation. Examples available in the documentation for :meth:`.Styler.format` (:issue:`46152`)
-<<<<<<< HEAD
-- Fixed regression in :meth:`DataFrame.replace` when a replacement value was also a target for replacement (:issue:`46335`)
-- Fixed regression in :meth:`DataFrame.loc.__setitem__` losing :class:`MultiIndex` names if :class:`DataFrame`  was empty before (:issue:`46317`)
-=======
 - Fixed regression in :meth:`DataFrame.replace` when a replacement value was also a target for replacement (:issue:`46306`)
 - Fixed regression when setting values with :meth:`DataFrame.loc` losing :class:`MultiIndex` names if :class:`DataFrame`  was empty before (:issue:`46317`)
->>>>>>> 6a03ab76
 -
 
 .. ---------------------------------------------------------------------------
