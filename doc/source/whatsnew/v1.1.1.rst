.. _whatsnew_111:

What's new in 1.1.1 (?)
-----------------------

These are the changes in pandas 1.1.1. See :ref:`release` for a full changelog
including other versions of pandas.

{{ header }}

.. ---------------------------------------------------------------------------

.. _whatsnew_111.regressions:

Fixed regressions
~~~~~~~~~~~~~~~~~

- Fixed regression where :func:`read_csv` would raise a ``ValueError`` when ``pandas.options.mode.use_inf_as_na`` was set to ``True`` (:issue:`35493`).
<<<<<<< HEAD
- Fixed regression in :meth:`DataFrame.shift` with ``axis=1`` and heterogeneous dtypes (:issue:`35488`)
-
=======
- Fixed regression in :class:`pandas.core.groupby.RollingGroupby` where column selection was ignored (:issue:`35486`)
>>>>>>> 71b5650f

.. ---------------------------------------------------------------------------

.. _whatsnew_111.bug_fixes:

Bug fixes
~~~~~~~~~


Categorical
^^^^^^^^^^^

- Bug in :meth:`CategoricalIndex.format` where, when stringified scalars had different lengths, the shorter string would be right-filled with spaces, so it had the same length as the longest string (:issue:`35439`)


**Datetimelike**

-
-

**Numeric**

-
-

**Plotting**

-

**Indexing**

-

<<<<<<< HEAD
=======
**DataFrame**
- Bug in :class:`DataFrame` constructor failing to raise ``ValueError`` in some cases when data and index have mismatched lengths (:issue:`33437`)
-
>>>>>>> 71b5650f

.. ---------------------------------------------------------------------------

.. _whatsnew_111.contributors:

Contributors
~~~~~~~~~~~~

.. contributors:: v1.1.0..v1.1.1|HEAD<|MERGE_RESOLUTION|>--- conflicted
+++ resolved
@@ -16,12 +16,9 @@
 ~~~~~~~~~~~~~~~~~
 
 - Fixed regression where :func:`read_csv` would raise a ``ValueError`` when ``pandas.options.mode.use_inf_as_na`` was set to ``True`` (:issue:`35493`).
-<<<<<<< HEAD
+- Fixed regression in :class:`pandas.core.groupby.RollingGroupby` where column selection was ignored (:issue:`35486`)
 - Fixed regression in :meth:`DataFrame.shift` with ``axis=1`` and heterogeneous dtypes (:issue:`35488`)
 -
-=======
-- Fixed regression in :class:`pandas.core.groupby.RollingGroupby` where column selection was ignored (:issue:`35486`)
->>>>>>> 71b5650f
 
 .. ---------------------------------------------------------------------------
 
@@ -55,12 +52,9 @@
 
 -
 
-<<<<<<< HEAD
-=======
 **DataFrame**
 - Bug in :class:`DataFrame` constructor failing to raise ``ValueError`` in some cases when data and index have mismatched lengths (:issue:`33437`)
 -
->>>>>>> 71b5650f
 
 .. ---------------------------------------------------------------------------
 
