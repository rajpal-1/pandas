.. _whatsnew_0170:

v0.17.0 (???)
-------------

This is a major release from 0.16.2 and includes a small number of API changes, several new features,
enhancements, and performance improvements along with a large number of bug fixes. We recommend that all
users upgrade to this version.

.. warning::

   pandas >= 0.17.0 will no longer support compatibility with Python version 3.2 (:issue:`9118`)

Highlights include:

- Release the Global Interpreter Lock (GIL) on some cython operations, see :ref:`here <whatsnew_0170.gil>`
- The default for ``to_datetime`` will now be to ``raise`` when presented with unparseable formats,
  previously this would return the original input, see :ref:`here <whatsnew_0170.api_breaking.to_datetime>`
- The default for ``dropna`` in ``HDFStore`` has changed to ``False``, to store by default all rows even
  if they are all ``NaN``, see :ref:`here <whatsnew_0170.api_breaking.hdf_dropna>`
- Support for ``Series.dt.strftime`` to generate formatted strings for datetime-likes, see :ref:`here <whatsnew_0170.strftime>`
- Development installed versions of pandas will now have ``PEP440`` compliant version strings (:issue:`9518`)

Check the :ref:`API Changes <whatsnew_0170.api>` and :ref:`deprecations <whatsnew_0170.deprecations>` before updating.

.. contents:: What's new in v0.17.0
    :local:
    :backlinks: none

.. _whatsnew_0170.enhancements:

New features
~~~~~~~~~~~~

- ``DataFrame`` has the ``nlargest`` and ``nsmallest`` methods (:issue:`10393`)
- SQL io functions now accept a SQLAlchemy connectable. (:issue:`7877`)
- Enable writing complex values to HDF stores when using table format (:issue:`10447`)
- Enable reading gzip compressed files via URL, either by explicitly setting the compression parameter or by inferring from the presence of the HTTP Content-Encoding header in the response (:issue:`8685`)


.. _whatsnew_0170.gil:

Releasing the GIL
^^^^^^^^^^^^^^^^^

We are releasing the global-interpreter-lock (GIL) on some cython operations.
This will allow other threads to run simultaneously during computation, potentially allowing performance improvements
from multi-threading. Notably ``groupby`` and some indexing operations are a benefit from this. (:issue:`8882`)

For example the groupby expression in the following code will have the GIL released during the factorization step, e.g. ``df.groupby('key')``
as well as the ``.sum()`` operation.

.. code-block:: python

   N = 1e6
   df = DataFrame({'key' : np.random.randint(0,ngroups,size=N),
                   'data' : np.random.randn(N) })
   df.groupby('key')['data'].sum()

Releasing of the GIL could benefit an application that uses threads for user interactions (e.g. QT_), or performaning multi-threaded computations. A nice example of a library that can handle these types of computation-in-parallel is the dask_ library.

.. _dask: https://dask.readthedocs.org/en/latest/
.. _QT: https://wiki.python.org/moin/PyQt

.. _whatsnew_0170.strftime:

Support strftime for Datetimelikes
^^^^^^^^^^^^^^^^^^^^^^^^^^^^^^^^^^

We are now supporting a ``Series.dt.strftime`` method for datetime-likes to generate a formatted string (:issue:`10110`). Examples:

  .. ipython:: python

     # DatetimeIndex
     s = pd.Series(pd.date_range('20130101', periods=4))
     s
     s.dt.strftime('%Y/%m/%d')

  .. ipython:: python

     # PeriodIndex
     s = pd.Series(pd.period_range('20130101', periods=4))
     s
     s.dt.strftime('%Y/%m/%d')

The string format is as the python standard library and details can be found `here <https://docs.python.org/2/library/datetime.html#strftime-and-strptime-behavior>`_

.. _whatsnew_0170.enhancements.other:

Other enhancements
^^^^^^^^^^^^^^^^^^

- `read_sql` and `to_sql` can accept database URI as con parameter (:issue:`10214`)

- Enable `read_hdf` to be used without specifying a key when the HDF file contains a single dataset (:issue:`10443`)

- ``DatetimeIndex`` can be instantiated using strings contains ``NaT`` (:issue:`7599`)
- The string parsing of ``to_datetime``, ``Timestamp`` and ``DatetimeIndex`` has been made consistent. (:issue:`7599`)

  Prior to v0.17.0, ``Timestamp`` and ``to_datetime`` may parse year-only datetime-string incorrectly using today's date, otherwise ``DatetimeIndex``
  uses the beginning of the year. ``Timestamp`` and ``to_datetime`` may raise ``ValueError`` in some types of datetime-string which ``DatetimeIndex``
  can parse, such as a quarterly string.

  Previous Behavior

  .. code-block:: python

     In [1]: Timestamp('2012Q2')
     Traceback
        ...
     ValueError: Unable to parse 2012Q2

     # Results in today's date.
     In [2]: Timestamp('2014')
     Out [2]: 2014-08-12 00:00:00

  v0.17.0 can parse them as below. It works on ``DatetimeIndex`` also.

  New Behaviour

  .. ipython:: python

     Timestamp('2012Q2')
     Timestamp('2014')
     DatetimeIndex(['2012Q2', '2014'])

  .. note:: If you want to perform calculations based on today's date, use ``Timestamp.now()`` and ``pandas.tseries.offsets``.

  .. ipython:: python

     import pandas.tseries.offsets as offsets
     Timestamp.now()
     Timestamp.now() + offsets.DateOffset(years=1)

- ``to_datetime`` can now accept ``yearfirst`` keyword (:issue:`7599`)

- ``.as_blocks`` will now take a ``copy`` optional argument to return a copy of the data, default is to copy (no change in behavior from prior versions), (:issue:`9607`)

- ``regex`` argument to ``DataFrame.filter`` now handles numeric column names instead of raising ``ValueError`` (:issue:`10384`).
- ``pd.read_stata`` will now read Stata 118 type files. (:issue:`9882`)

- ``pd.merge`` will now allow duplicate column names if they are not merged upon (:issue:`10639`).

- ``pd.pivot`` will now allow passing index as ``None`` (:issue:`3962`).

.. _whatsnew_0170.api:

.. _whatsnew_0170.api_breaking:

Backwards incompatible API changes
~~~~~~~~~~~~~~~~~~~~~~~~~~~~~~~~~~

.. _whatsnew_0170.api_breaking.to_datetime:

Changes to to_datetime and to_timedelta
^^^^^^^^^^^^^^^^^^^^^^^^^^^^^^^^^^^^^^^

The default for ``pd.to_datetime`` error handling has changed to ``errors='raise'``. In prior versions it was ``errors='ignore'``.
Furthermore, the ``coerce`` argument has been deprecated in favor of ``errors='coerce'``. This means that invalid parsing will raise rather that return the original
input as in previous versions. (:issue:`10636`)

Previous Behavior:

.. code-block:: python

   In [2]: pd.to_datetime(['2009-07-31', 'asd'])
   Out[2]: array(['2009-07-31', 'asd'], dtype=object)

New Behavior:

.. code-block:: python

   In [3]: pd.to_datetime(['2009-07-31', 'asd'])
   ValueError: Unknown string format

.. ipython:: python

Of course you can coerce this as well.

.. ipython:: python

   to_datetime(['2009-07-31', 'asd'], errors='coerce')

To keep the previous behaviour, you can use ``errors='ignore'``:

.. ipython:: python

   to_datetime(['2009-07-31', 'asd'], errors='ignore')

Furthermore, ``pd.to_timedelta`` has gained a similar API, of ``errors='raise'|'ignore'|'coerce'``, and the ``coerce`` keyword
has been deprecated in favor of ``errors='coerce'``.

.. _whatsnew_0170.api_breaking.convert_objects:

Changes to convert_objects
^^^^^^^^^^^^^^^^^^^^^^^^^^

``DataFrame.convert_objects`` keyword arguments have been shortened. (:issue:`10265`)

  =====================   =============
  Old                     New
  =====================   =============
  ``convert_dates``       ``datetime``
  ``convert_numeric``     ``numeric``
  ``convert_timedelta``   ``timedelta``
  =====================   =============

Coercing types with ``DataFrame.convert_objects`` is now implemented using the
keyword argument ``coerce=True``.  Previously types were coerced by setting a
keyword argument to ``'coerce'`` instead of ``True``, as in ``convert_dates='coerce'``.

.. ipython:: python

   df = pd.DataFrame({'i': ['1','2'],
                      'f': ['apple', '4.2'],
                      's': ['apple','banana']})
   df

The old usage of ``DataFrame.convert_objects`` used `'coerce'` along with the
type.

.. code-block:: python

   In [2]: df.convert_objects(convert_numeric='coerce')

Now the ``coerce`` keyword must be explicitly used.

.. ipython:: python

   df.convert_objects(numeric=True, coerce=True)

In earlier versions of pandas, ``DataFrame.convert_objects`` would not coerce
numeric types when there were no values convertible to a numeric type. This returns
the original DataFrame with no conversion. This change alters
this behavior so that converts all non-number-like strings to ``NaN``.

.. code-block:: python

   In [1]: df = pd.DataFrame({'s': ['a','b']})
   In [2]: df.convert_objects(convert_numeric='coerce')
   Out[2]:
          s
       0  a
       1  b

.. ipython:: python

   pd.DataFrame({'s': ['a','b']})
   df.convert_objects(numeric=True, coerce=True)

In earlier versions of pandas, the default behavior was to try and convert
datetimes and timestamps. The new default is for ``DataFrame.convert_objects``
to do nothing, and so it is necessary to pass at least one conversion target
in the method call.

Changes to Index Comparisons
^^^^^^^^^^^^^^^^^^^^^^^^^^^^

Operator equal on Index should behavior similarly to Series (:issue:`9947`, :issue:`10637`)

Starting in v0.17.0, comparing ``Index`` objects of different lengths will raise
a ``ValueError``. This is to be consistent with the behavior of ``Series``.

Previous behavior:

.. code-block:: python

   In [2]: pd.Index([1, 2, 3]) == pd.Index([1, 4, 5])
   Out[2]: array([ True, False, False], dtype=bool)

   In [3]: pd.Index([1, 2, 3]) == pd.Index([2])
   Out[3]: array([False,  True, False], dtype=bool)

   In [4]: pd.Index([1, 2, 3]) == pd.Index([1, 2])
   Out[4]: False

   In [5]: pd.Series([1, 2, 3]) == pd.Series([1, 4, 5])
   Out[5]:
   0     True
   1    False
   2    False
   dtype: bool

   In [6]: pd.Series([1, 2, 3]) == pd.Series([2])
   ValueError: Series lengths must match to compare

   In [7]: pd.Series([1, 2, 3]) == pd.Series([1, 2])
   ValueError: Series lengths must match to compare

New behavior:

.. code-block:: python

   In [8]: pd.Index([1, 2, 3]) == pd.Index([1, 4, 5])
   Out[8]: array([ True, False, False], dtype=bool)

   In [9]: pd.Index([1, 2, 3]) == pd.Index([2])
   ValueError: Lengths must match to compare

   In [10]: pd.Index([1, 2, 3]) == pd.Index([1, 2])
   ValueError: Lengths must match to compare

   In [11]: pd.Series([1, 2, 3]) == pd.Series([1, 4, 5])
   Out[11]:
   0     True
   1    False
   2    False
   dtype: bool

   In [12]: pd.Series([1, 2, 3]) == pd.Series([2])
   ValueError: Series lengths must match to compare

   In [13]: pd.Series([1, 2, 3]) == pd.Series([1, 2])
   ValueError: Series lengths must match to compare

Note that this is different from the ``numpy`` behavior where a comparison can
be broadcast:

.. ipython:: python

   np.array([1, 2, 3]) == np.array([1])

or it can return False if broadcasting can not be done:

.. ipython:: python

   np.array([1, 2, 3]) == np.array([1, 2])

Changes to Boolean Comparisons vs. None
^^^^^^^^^^^^^^^^^^^^^^^^^^^^^^^^^^^^^^^

Boolean comparisons of a ``Series`` vs ``None`` will now be equivalent to comparing with ``np.nan``, rather than raise ``TypeError``. xref (:issue:`1079`).

.. ipython:: python

   s = Series(range(3))
   s.iloc[1] = None
   s

Previous behavior:

.. code-block:: python

   In [5]: s==None
   TypeError: Could not compare <type 'NoneType'> type with Series

New behavior:

.. ipython:: python

   s==None

Usually you simply want to know which values are null.

.. ipython:: python

   s.isnull()

.. warning::

   You generally will want to use ``isnull/notnull`` for these types of comparisons, as ``isnull/notnull`` tells you which elements are null. One has to be
   mindful that ``nan's`` don't compare equal, but ``None's`` do. Note that Pandas/numpy uses the fact that ``np.nan != np.nan``, and treats ``None`` like ``np.nan``.

   .. ipython:: python

      None == None
      np.nan == np.nan

.. _whatsnew_0170.api_breaking.hdf_dropna:

HDFStore dropna behavior
^^^^^^^^^^^^^^^^^^^^^^^^

The default behavior for HDFStore write functions with ``format='table'`` is now to keep rows that are all missing. Previously, the behavior was to drop rows that were all missing save the index. The previous behavior can be replicated using the ``dropna=True`` option. (:issue:`9382`)

Previously:

.. ipython:: python

   df_with_missing = pd.DataFrame({'col1':[0, np.nan, 2],
                                   'col2':[1, np.nan, np.nan]})

   df_with_missing


.. code-block:: python

   In [28]:
   df_with_missing.to_hdf('file.h5', 'df_with_missing', format='table', mode='w')

   pd.read_hdf('file.h5', 'df_with_missing')

   Out [28]:
         col1  col2
     0     0     1
     2     2   NaN


New behavior:

.. ipython:: python
   :suppress:

   import os

.. ipython:: python

   df_with_missing.to_hdf('file.h5', 'df_with_missing', format = 'table', mode='w')

   pd.read_hdf('file.h5', 'df_with_missing')

.. ipython:: python
   :suppress:

   os.remove('file.h5')

See :ref:`documentation <io.hdf5>` for more details.

Changes to ``display.precision`` option
^^^^^^^^^^^^^^^^^^^^^^^^^^^^^^^^^^^^^^^

The ``display.precision`` option has been clarified to refer to decimal places (:issue:`10451`).

Earlier versions of pandas would format floating point numbers to have one less decimal place than the value in
``display.precision``.

.. code-block:: python

  In [1]: pd.set_option('display.precision', 2)

  In [2]: pd.DataFrame({'x': [123.456789]})
  Out[2]:
         x
  0  123.5

If interpreting precision as "significant figures" this did work for scientific notation but that same interpretation
did not work for values with standard formatting. It was also out of step with how numpy handles formatting.

Going forward the value of ``display.precision`` will directly control the number of places after the decimal, for
regular formatting as well as scientific notation, similar to how numpy's ``precision`` print option works.

.. ipython:: python

  pd.set_option('display.precision', 2)
  pd.DataFrame({'x': [123.456789]})

To preserve output behavior with prior versions the default value of ``display.precision`` has been reduced to ``6``
from ``7``.

.. ipython:: python
  :suppress:

  pd.set_option('display.precision', 6)


.. _whatsnew_0170.api_breaking.other:

Other API Changes
^^^^^^^^^^^^^^^^^

- Line and kde plot with ``subplots=True`` now uses default colors, not all black. Specify ``color='k'`` to draw all lines in black (:issue:`9894`)
- Calling the ``.value_counts`` method on a Series with ``categorical`` dtype now returns a
Series with a ``CategoricalIndex`` (:issue:`10704`)
- Enable writing Excel files in :ref:`memory <_io.excel_writing_buffer>` using StringIO/BytesIO (:issue:`7074`)
- Enable serialization of lists and dicts to strings in ExcelWriter (:issue:`8188`)
- Allow passing `kwargs` to the interpolation methods (:issue:`10378`).
- Serialize metadata properties of subclasses of pandas objects (:issue:`10553`).
- ``Categorical.unique`` now returns new ``Categorical`` which ``categories`` and ``codes`` are unique, rather than returning ``np.array`` (:issue:`10508`)

   - unordered category: values and categories are sorted by appearance order.
   - ordered category: values are sorted by appearance order, categories keeps existing order.

   .. ipython :: python

      cat = pd.Categorical(['C', 'A', 'B', 'C'], categories=['A', 'B', 'C'], ordered=True)
      cat
      cat.unique()

      cat = pd.Categorical(['C', 'A', 'B', 'C'], categories=['A', 'B', 'C'])
      cat
      cat.unique()

- ``groupby`` using ``Categorical`` follows the same rule as ``Categorical.unique`` described above  (:issue:`10508`)
- ``NaT``'s methods now either raise ``ValueError``, or return ``np.nan`` or ``NaT`` (:issue:`9513`)

   ===============================     ===============================================================
   Behavior                            Methods
   ===============================     ===============================================================
   ``return np.nan``                   ``weekday``, ``isoweekday``
   ``return NaT``                      ``date``, ``now``, ``replace``, ``to_datetime``, ``today``
   ``return np.datetime64('NaT')``     ``to_datetime64`` (unchanged)
   ``raise ValueError``                All other public methods (names not beginning with underscores)
   ===============================     ===============================================================

.. _whatsnew_0170.deprecations:

Deprecations
^^^^^^^^^^^^

.. note:: These indexing function have been deprecated in the documentation since 0.11.0.

- For ``Series`` the following indexing functions are deprecated (:issue:`10177`).

  =====================  =================================
  Deprecated Function    Replacement
  =====================  =================================
  ``.irow(i)``           ``.iloc[i]`` or ``.iat[i]``
  ``.iget(i)``           ``.iloc[i]``
  ``.iget_value(i)``     ``.iloc[i]`` or ``.iat[i]``
  =====================  =================================

- For ``DataFrame`` the following indexing functions are deprecated (:issue:`10177`).

  =====================  =================================
  Deprecated Function    Replacement
  =====================  =================================
  ``.irow(i)``           ``.iloc[i]``
  ``.iget_value(i, j)``  ``.iloc[i, j]`` or ``.iat[i, j]``
  ``.icol(j)``           ``.iloc[:, j]``
  =====================  =================================

- ``Categorical.name`` was deprecated to make ``Categorical`` more ``numpy.ndarray`` like. Use ``Series(cat, name="whatever")`` instead (:issue:`10482`).

.. _whatsnew_0170.prior_deprecations:

Removal of prior version deprecations/changes
^^^^^^^^^^^^^^^^^^^^^^^^^^^^^^^^^^^^^^^^^^^^^

- Remove use of some deprecated numpy comparison operations, mainly in tests. (:issue:`10569`)


.. _whatsnew_0170.performance:

Performance Improvements
~~~~~~~~~~~~~~~~~~~~~~~~
- Added vbench benchmarks for alternative ExcelWriter engines and reading Excel files (:issue:`7171`)

- 4x improvement in ``timedelta`` string parsing (:issue:`6755`, :issue:`10426`)
- 8x improvement in ``timedelta64`` and ``datetime64`` ops (:issue:`6755`)
- Significantly improved performance of indexing ``MultiIndex`` with slicers (:issue:`10287`)
- Improved performance of ``Series.isin`` for datetimelike/integer Series (:issue:`10287`)
- 20x improvement in ``concat`` of Categoricals when categories are identical (:issue:`10587`)
- Improved performance of ``to_datetime`` when specified format string is ISO8601 (:issue:`10178`)


.. _whatsnew_0170.bug_fixes:

Bug Fixes
~~~~~~~~~


- Bug in ``DataFrame.to_html(index=False)`` renders unnecessary ``name`` row (:issue:`10344`)
- Bug in ``DataFrame.apply`` when function returns categorical series. (:issue:`9573`)
- Bug in ``to_datetime`` with invalid dates and formats supplied (:issue:`10154`)
- Bug in ``Index.drop_duplicates`` dropping name(s) (:issue:`10115`)
- Bug in ``pd.Series`` when setting a value on an empty ``Series`` whose index has a frequency. (:issue:`10193`)
- Bug in ``DataFrame.plot`` raises ``ValueError`` when color name is specified by multiple characters (:issue:`10387`)
- Bug in ``Index`` construction with a mixed list of tuples (:issue:`10697`)
- Bug in ``DataFrame.reset_index`` when index contains `NaT`. (:issue:`10388`)
- Bug in ``ExcelReader`` when worksheet is empty (:issue:`6403`)
- Bug in ``Table.select_column`` where name is not preserved (:issue:`10392`)
- Bug in ``offsets.generate_range`` where ``start`` and ``end`` have finer precision than ``offset`` (:issue:`9907`)
- Bug in ``pd.rolling_*`` where ``Series.name`` would be lost in the output (:issue:`10565`)




- Bug in ``DataFrame.interpolate`` with ``axis=1`` and ``inplace=True`` (:issue:`10395`)
- Bug in ``io.sql.get_schema`` when specifying multiple columns as primary
  key (:issue:`10385`).

- Bug in ``groupby(sort=False)`` with datetime-like ``Categorical`` raises ``ValueError`` (:issue:`10505`)

- Bug in ``test_categorical`` on big-endian builds (:issue:`10425`)
- Bug in ``Series.shift`` and ``DataFrame.shift`` not supporting categorical data (:issue:`9416`)
- Bug in ``Series.map`` using categorical ``Series`` raises ``AttributeError`` (:issue:`10324`)
- Bug in ``MultiIndex.get_level_values`` including ``Categorical`` raises ``AttributeError`` (:issue:`10460`)
- Bug in ``pd.get_dummies`` with `sparse=True` not returning ``SparseDataFrame`` (:issue:`10531`)
- Bug in ``Index`` subtypes (such as ``PeriodIndex``) not returning their own type for ``.drop`` and ``.insert`` methods (:issue:`10620`)
- Bug in ``algos.outer_join_indexer`` when ``right`` array is empty (:issue:`10618`)

- Bug in ``filter`` (regression from 0.16.0) and ``transform`` when grouping on multiple keys, one of which is datetime-like (:issue:`10114`)





- Bug that caused segfault when resampling an empty Series (:issue:`10228`)
- Bug in ``DatetimeIndex`` and ``PeriodIndex.value_counts`` resets name from its result, but retains in result's ``Index``. (:issue:`10150`)
- Bug in ``pd.eval`` using ``numexpr`` engine coerces 1 element numpy array to scalar (:issue:`10546`)
- Bug in ``pd.concat`` with ``axis=0`` when column is of dtype ``category`` (:issue:`10177`)
- Bug in ``read_msgpack`` where input type is not always checked (:issue:`10369`, :issue:`10630`)
- Bug in ``pd.read_csv`` with kwargs ``index_col=False``, ``index_col=['a', 'b']`` or ``dtype``
  (:issue:`10413`, :issue:`10467`, :issue:`10577`)
- Bug in ``Series.from_csv`` with ``header`` kwarg not setting the ``Series.name`` or the ``Series.index.name`` (:issue:`10483`)
- Bug in ``groupby.var`` which caused variance to be inaccurate for small float values (:issue:`10448`)
- Bug in ``Series.plot(kind='hist')`` Y Label not informative (:issue:`10485`)
- Bug in ``read_csv`` when using a converter which generates a ``uint8`` type (:issue:`9266`)

- Bug causes memory leak in time-series line and area plot (:issue:`9003`)


- Bug in line and kde plot cannot accept multiple colors when ``subplots=True`` (:issue:`9894`)
- Bug in ``DataFrame.plot`` raises ``ValueError`` when color name is specified by multiple characters (:issue:`10387`)




- Reading "famafrench" data via ``DataReader`` results in HTTP 404 error because of the website url is changed (:issue:`10591`).
- Bug in ``read_msgpack`` where DataFrame to decode has duplicate column names (:issue:`9618`)
- Bug in ``io.common.get_filepath_or_buffer`` which caused reading of valid S3 files to fail if the bucket also contained keys for which the user does not have read permission (:issue:`10604`)
- Bug in vectorised setting of timestamp columns with python ``datetime.date`` and numpy ``datetime64`` (:issue:`10408`, :issue:`10412`)

- Bug in ``pd.DataFrame`` when constructing an empty DataFrame with a string dtype (:issue:`9428`)
<<<<<<< HEAD
- Bug in ``read_stata`` when reading a file with a different order set in ``columns`` (:issue:`10739`)
=======
- Bug in ``pd.unique`` for arrays with the ``datetime64`` or ``timedelta64`` dtype that meant an array with object dtype was returned instead the original dtype (:issue: `9431`)
>>>>>>> c74820e4
<|MERGE_RESOLUTION|>--- conflicted
+++ resolved
@@ -612,8 +612,5 @@
 - Bug in vectorised setting of timestamp columns with python ``datetime.date`` and numpy ``datetime64`` (:issue:`10408`, :issue:`10412`)
 
 - Bug in ``pd.DataFrame`` when constructing an empty DataFrame with a string dtype (:issue:`9428`)
-<<<<<<< HEAD
 - Bug in ``read_stata`` when reading a file with a different order set in ``columns`` (:issue:`10739`)
-=======
-- Bug in ``pd.unique`` for arrays with the ``datetime64`` or ``timedelta64`` dtype that meant an array with object dtype was returned instead the original dtype (:issue: `9431`)
->>>>>>> c74820e4
+- Bug in ``pd.unique`` for arrays with the ``datetime64`` or ``timedelta64`` dtype that meant an array with object dtype was returned instead the original dtype (:issue: `9431`)