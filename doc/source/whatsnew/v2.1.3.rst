--- conflicted
+++ resolved
@@ -22,11 +22,8 @@
 Bug fixes
 ~~~~~~~~~
 - Bug in :meth:`DatetimeIndex.diff` raising ``TypeError`` (:issue:`55080`)
-<<<<<<< HEAD
 - Bug in :meth:`Index.__getitem__` returning wrong result for Arrow dtypes and negative stepsize (:issue:`55832`)
-=======
 - Bug in :meth:`Index.isin` raising for Arrow backed string and ``None`` value (:issue:`55821`)
->>>>>>> 32b8cd2c
 
 .. ---------------------------------------------------------------------------
 .. _whatsnew_213.other:
