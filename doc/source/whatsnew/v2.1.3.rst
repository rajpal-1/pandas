--- conflicted
+++ resolved
@@ -22,10 +22,7 @@
 Bug fixes
 ~~~~~~~~~
 - Bug in :meth:`DatetimeIndex.diff` raising ``TypeError`` (:issue:`55080`)
-<<<<<<< HEAD
-=======
 - Bug in :meth:`Index.__getitem__` returning wrong result for Arrow dtypes and negative stepsize (:issue:`55832`)
->>>>>>> 7474cb2b
 - Bug in :meth:`Index.isin` raising for Arrow backed string and ``None`` value (:issue:`55821`)
 
 .. ---------------------------------------------------------------------------
