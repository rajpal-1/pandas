.. _whatsnew_203:

What's new in 2.0.3 (July XX, 2023)
-----------------------------------

These are the changes in pandas 2.0.3. See :ref:`release` for a full changelog
including other versions of pandas.

{{ header }}

.. ---------------------------------------------------------------------------
.. _whatsnew_203.regressions:

Fixed regressions
~~~~~~~~~~~~~~~~~
- Fixed performance regression in merging on datetime-like columns (:issue:`53231`)
- For external ExtensionArray implementations, restored the default use of ``_values_for_factorize`` for hashing arrays (:issue:`53475`)
-

.. ---------------------------------------------------------------------------
.. _whatsnew_203.bug_fixes:

Bug fixes
~~~~~~~~~
<<<<<<< HEAD
- Bug in :class:`DateOffset` which had inconsistent behavior when multiplying a :class:`DateOffset` object by a constant (:issue:`47953`)
=======
- Bug in :func:`DataFrame.convert_dtype` and :func:`Series.convert_dtype` when trying to convert :class:`ArrowDtype` with ``dtype_backend="nullable_numpy"`` (:issue:`53648`)
>>>>>>> 841ebb1f
- Bug in :func:`RangeIndex.union` when using ``sort=True`` with another :class:`RangeIndex` (:issue:`53490`)
- Bug in :func:`Series.reindex` when expanding a non-nanosecond datetime or timedelta :class:`Series` would not fill with ``NaT`` correctly (:issue:`53497`)
- Bug in :func:`read_csv` when defining ``dtype`` with ``bool[pyarrow]`` for the ``"c"`` and ``"python"`` engines (:issue:`53390`)
- Bug in :meth:`Series.str.split` and :meth:`Series.str.rsplit` with ``expand=True`` for :class:`ArrowDtype` with ``pyarrow.string`` (:issue:`53532`)
- Bug in indexing methods (e.g. :meth:`DataFrame.__getitem__`) where taking the entire :class:`DataFrame`/:class:`Series` would raise an ``OverflowError`` when Copy on Write was enabled and the length of the array was over the maximum size a 32-bit integer can hold (:issue:`53616`)
- Bug when constructing a :class:`DataFrame` with columns of an :class:`ArrowDtype` with a ``pyarrow.dictionary`` type that reindexes the data (:issue:`53617`)
- Bug when indexing a :class:`DataFrame` or :class:`Series` with an :class:`Index` with a timestamp :class:`ArrowDtype` would raise an ``AttributeError`` (:issue:`53644`)

.. ---------------------------------------------------------------------------
.. _whatsnew_203.other:

Other
~~~~~
-

.. ---------------------------------------------------------------------------
.. _whatsnew_203.contributors:

Contributors
~~~~~~~~~~~~

.. contributors:: v2.0.2..v2.0.3|HEAD<|MERGE_RESOLUTION|>--- conflicted
+++ resolved
@@ -22,11 +22,6 @@
 
 Bug fixes
 ~~~~~~~~~
-<<<<<<< HEAD
-- Bug in :class:`DateOffset` which had inconsistent behavior when multiplying a :class:`DateOffset` object by a constant (:issue:`47953`)
-=======
-- Bug in :func:`DataFrame.convert_dtype` and :func:`Series.convert_dtype` when trying to convert :class:`ArrowDtype` with ``dtype_backend="nullable_numpy"`` (:issue:`53648`)
->>>>>>> 841ebb1f
 - Bug in :func:`RangeIndex.union` when using ``sort=True`` with another :class:`RangeIndex` (:issue:`53490`)
 - Bug in :func:`Series.reindex` when expanding a non-nanosecond datetime or timedelta :class:`Series` would not fill with ``NaT`` correctly (:issue:`53497`)
 - Bug in :func:`read_csv` when defining ``dtype`` with ``bool[pyarrow]`` for the ``"c"`` and ``"python"`` engines (:issue:`53390`)
