.. _whatsnew_203:

What's new in 2.0.3 (July XX, 2023)
-----------------------------------

These are the changes in pandas 2.0.3. See :ref:`release` for a full changelog
including other versions of pandas.

{{ header }}

.. ---------------------------------------------------------------------------
.. _whatsnew_203.regressions:

Fixed regressions
~~~~~~~~~~~~~~~~~
- Fixed performance regression in merging on datetime-like columns (:issue:`53231`)
- For external ExtensionArray implementations, restored the default use of ``_values_for_factorize`` for hashing arrays (:issue:`53475`)
-

.. ---------------------------------------------------------------------------
.. _whatsnew_203.bug_fixes:

Bug fixes
~~~~~~~~~
- Bug in :func:`RangeIndex.union` when using ``sort=True`` with another :class:`RangeIndex` (:issue:`53490`)
- Bug in :func:`Series.reindex` when expanding a non-nanosecond datetime or timedelta :class:`Series` would not fill with ``NaT`` correctly (:issue:`53497`)
- Bug in :func:`read_csv` when defining ``dtype`` with ``bool[pyarrow]`` for the ``"c"`` and ``"python"`` engines (:issue:`53390`)
- Bug in :meth:`Series.str.split` and :meth:`Series.str.rsplit` with ``expand=True`` for :class:`ArrowDtype` with ``pyarrow.string`` (:issue:`53532`)
<<<<<<< HEAD
- Bug when indexing a :class:`DataFrame` or :class:`Series` with an :class:`Index` with a timestamp :class:`ArrowDtype` would raise an ``AttributeError`` (:issue:`53644`)
=======
- Bug in indexing methods (e.g. :meth:`DataFrame.__getitem__`) where taking the entire :class:`DataFrame`/:class:`Series` would raise an ``OverflowError`` when Copy on Write was enabled and the length of the array was over the maximum size a 32-bit integer can hold (:issue:`53616`)
-
>>>>>>> d2d830d6

.. ---------------------------------------------------------------------------
.. _whatsnew_203.other:

Other
~~~~~
-

.. ---------------------------------------------------------------------------
.. _whatsnew_203.contributors:

Contributors
~~~~~~~~~~~~

.. contributors:: v2.0.2..v2.0.3|HEAD<|MERGE_RESOLUTION|>--- conflicted
+++ resolved
@@ -26,12 +26,8 @@
 - Bug in :func:`Series.reindex` when expanding a non-nanosecond datetime or timedelta :class:`Series` would not fill with ``NaT`` correctly (:issue:`53497`)
 - Bug in :func:`read_csv` when defining ``dtype`` with ``bool[pyarrow]`` for the ``"c"`` and ``"python"`` engines (:issue:`53390`)
 - Bug in :meth:`Series.str.split` and :meth:`Series.str.rsplit` with ``expand=True`` for :class:`ArrowDtype` with ``pyarrow.string`` (:issue:`53532`)
-<<<<<<< HEAD
+- Bug in indexing methods (e.g. :meth:`DataFrame.__getitem__`) where taking the entire :class:`DataFrame`/:class:`Series` would raise an ``OverflowError`` when Copy on Write was enabled and the length of the array was over the maximum size a 32-bit integer can hold (:issue:`53616`)
 - Bug when indexing a :class:`DataFrame` or :class:`Series` with an :class:`Index` with a timestamp :class:`ArrowDtype` would raise an ``AttributeError`` (:issue:`53644`)
-=======
-- Bug in indexing methods (e.g. :meth:`DataFrame.__getitem__`) where taking the entire :class:`DataFrame`/:class:`Series` would raise an ``OverflowError`` when Copy on Write was enabled and the length of the array was over the maximum size a 32-bit integer can hold (:issue:`53616`)
--
->>>>>>> d2d830d6
 
 .. ---------------------------------------------------------------------------
 .. _whatsnew_203.other:
