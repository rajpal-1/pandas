--- conflicted
+++ resolved
@@ -29,11 +29,8 @@
 
 Bug fixes
 ~~~~~~~~~
-<<<<<<< HEAD
 - Bug in :meth:`SeriesGroupBy.first`, :meth:`SeriesGroupBy.last`, :meth:`SeriesGroupBy.min`, and :meth:`SeriesGroupBy.max` returning floats when applied to nullable Booleans (:issue:`33071`)
-=======
 - Bug in :meth:`Rolling.min` and :meth:`Rolling.max`: Growing memory usage after multiple calls when using a fixed window (:issue:`30726`)
->>>>>>> 84f5b4ea
 - 
 
 Contributors
