--- conflicted
+++ resolved
@@ -265,12 +265,9 @@
 I/O
 ^^^
 - Bug in :func:`read_sas` caused fragmentation of :class:`DataFrame` and raised :class:`.errors.PerformanceWarning` (:issue:`48595`)
-<<<<<<< HEAD
 - Bug when a pickling a subset PyArrow-backed data that would serialize the entire data instead of the subset (:issue:`42600`)
-=======
 - Bug in :func:`read_csv` for a single-line csv with fewer columns than ``names`` raised :class:`.errors.ParserError` with ``engine="c"`` (:issue:`47566`)
 -
->>>>>>> c1522887
 
 Period
 ^^^^^^
