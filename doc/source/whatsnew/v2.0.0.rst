.. _whatsnew_200:

What's new in 2.0.0 (??)
------------------------

These are the changes in pandas 2.0.0. See :ref:`release` for a full changelog
including other versions of pandas.

{{ header }}

.. ---------------------------------------------------------------------------
.. _whatsnew_200.enhancements:

Enhancements
~~~~~~~~~~~~

.. _whatsnew_200.enhancements.optional_dependency_management:

Optional dependencies version management
^^^^^^^^^^^^^^^^^^^^^^^^^^^^^^^^^^^^^^^^
Optional pandas dependencies can be managed as extras in a requirements/setup file, for example:

.. code-block:: python

  pandas[performance, aws]>=2.0.0

Available optional dependencies (listed in order of appearance at `install guide <https://pandas.pydata.org/docs/getting_started/install>`_) are
``[all, performance, computation, timezone, fss, aws, gcp, excel, parquet, feather, hdf5, spss, postgresql, mysql,
sql-other, html, xml, plot, output_formatting, clipboard, compression, test]`` (:issue:`39164`).

.. _whatsnew_200.enhancements.io_readers_nullable_pyarrow:

Configuration option, ``io.nullable_backend``, to return pyarrow-backed dtypes from IO functions
^^^^^^^^^^^^^^^^^^^^^^^^^^^^^^^^^^^^^^^^^^^^^^^^^^^^^^^^^^^^^^^^^^^^^^^^^^^^^^^^^^^^^^^^^^^^^^^^

A new global configuration, ``io.nullable_backend`` can now be used in conjunction with the parameter ``use_nullable_dtypes=True`` in :func:`read_parquet` and :func:`read_csv` (with ``engine="pyarrow"``)
to return pyarrow-backed dtypes when set to ``"pyarrow"`` (:issue:`48957`).

.. ipython:: python

    import io
    data = io.StringIO("""a,b,c,d,e,f,g,h,i
        1,2.5,True,a,,,,,
        3,4.5,False,b,6,7.5,True,a,
    """)
    with pd.option_context("io.nullable_backend", "pyarrow"):
        df = pd.read_csv(data, use_nullable_dtypes=True, engine="pyarrow")
    df

.. _whatsnew_200.enhancements.other:

Other enhancements
^^^^^^^^^^^^^^^^^^
- :func:`read_sas` now supports using ``encoding='infer'`` to correctly read and use the encoding specified by the sas file. (:issue:`48048`)
- :meth:`.DataFrameGroupBy.quantile` and :meth:`.SeriesGroupBy.quantile` now preserve nullable dtypes instead of casting to numpy dtypes (:issue:`37493`)
- :meth:`Series.add_suffix`, :meth:`DataFrame.add_suffix`, :meth:`Series.add_prefix` and :meth:`DataFrame.add_prefix` support an ``axis`` argument. If ``axis`` is set, the default behaviour of which axis to consider can be overwritten (:issue:`47819`)
- :func:`assert_frame_equal` now shows the first element where the DataFrames differ, analogously to ``pytest``'s output (:issue:`47910`)
- Added new argument ``use_nullable_dtypes`` to :func:`read_csv` and :func:`read_excel` to enable automatic conversion to nullable dtypes (:issue:`36712`)
- Added ``index`` parameter to :meth:`DataFrame.to_dict` (:issue:`46398`)
- Added metadata propagation for binary operators on :class:`DataFrame` (:issue:`28283`)
- :class:`.CategoricalConversionWarning`, :class:`.InvalidComparison`, :class:`.InvalidVersion`, :class:`.LossySetitemError`, and :class:`.NoBufferPresent` are now exposed in ``pandas.errors`` (:issue:`27656`)
- Fix ``test`` optional_extra by adding missing test package ``pytest-asyncio`` (:issue:`48361`)
- :func:`DataFrame.astype` exception message thrown improved to include column name when type conversion is not possible. (:issue:`47571`)
- :func:`date_range` now supports a ``unit`` keyword ("s", "ms", "us", or "ns") to specify the desired resolution of the output index (:issue:`49106`)
- :meth:`DataFrame.to_json` now supports a ``mode`` keyword with supported inputs 'w' and 'a'. Defaulting to 'w', 'a' can be used when lines=True and orient='records' to append record oriented json lines to an existing json file. (:issue:`35849`)
- Added ``name`` parameter to :meth:`IntervalIndex.from_breaks`, :meth:`IntervalIndex.from_arrays` and :meth:`IntervalIndex.from_tuples` (:issue:`48911`)
-

.. ---------------------------------------------------------------------------
.. _whatsnew_200.notable_bug_fixes:

Notable bug fixes
~~~~~~~~~~~~~~~~~

These are bug fixes that might have notable behavior changes.

.. _whatsnew_200.notable_bug_fixes.cumsum_cumprod_overflow:

:meth:`.GroupBy.cumsum` and :meth:`.GroupBy.cumprod` overflow instead of lossy casting to float
^^^^^^^^^^^^^^^^^^^^^^^^^^^^^^^^^^^^^^^^^^^^^^^^^^^^^^^^^^^^^^^^^^^^^^^^^^^^^^^^^^^^^^^^^^^^^^^

In previous versions we cast to float when applying ``cumsum`` and ``cumprod`` which
lead to incorrect results even if the result could be hold by ``int64`` dtype.
Additionally, the aggregation overflows consistent with numpy and the regular
:meth:`DataFrame.cumprod` and :meth:`DataFrame.cumsum` methods when the limit of
``int64`` is reached (:issue:`37493`).

*Old Behavior*

.. code-block:: ipython

    In [1]: df = pd.DataFrame({"key": ["b"] * 7, "value": 625})
    In [2]: df.groupby("key")["value"].cumprod()[5]
    Out[2]: 5.960464477539062e+16

We return incorrect results with the 6th value.

*New Behavior*

.. ipython:: python

    df = pd.DataFrame({"key": ["b"] * 7, "value": 625})
    df.groupby("key")["value"].cumprod()

We overflow with the 7th value, but the 6th value is still correct.

.. _whatsnew_200.notable_bug_fixes.groupby_nth_filter:

:meth:`.DataFrameGroupBy.nth` and :meth:`.SeriesGroupBy.nth` now behave as filtrations
^^^^^^^^^^^^^^^^^^^^^^^^^^^^^^^^^^^^^^^^^^^^^^^^^^^^^^^^^^^^^^^^^^^^^^^^^^^^^^^^^^^^^^

In previous versions of pandas, :meth:`.DataFrameGroupBy.nth` and
:meth:`.SeriesGroupBy.nth` acted as if they were aggregations. However, for most
inputs ``n``, they may return either zero or multiple rows per group. This means
that they are filtrations, similar to e.g. :meth:`.DataFrameGroupBy.head`. pandas
now treats them as filtrations (:issue:`13666`).

.. ipython:: python

    df = pd.DataFrame({"a": [1, 1, 2, 1, 2], "b": [np.nan, 2.0, 3.0, 4.0, 5.0]})
    gb = df.groupby("a")

*Old Behavior*

.. code-block:: ipython

    In [5]: gb.nth(n=1)
    Out[5]:
       A    B
    1  1  2.0
    4  2  5.0

*New Behavior*

.. ipython:: python

    gb.nth(n=1)

In particular, the index of the result is derived from the input by selecting
the appropriate rows. Also, when ``n`` is larger than the group, no rows instead of
``NaN`` is returned.

*Old Behavior*

.. code-block:: ipython

    In [5]: gb.nth(n=3, dropna="any")
    Out[5]:
        B
    A
    1 NaN
    2 NaN

*New Behavior*

.. ipython:: python

    gb.nth(n=3, dropna="any")

.. ---------------------------------------------------------------------------
.. _whatsnew_200.api_breaking:

Backwards incompatible API changes
~~~~~~~~~~~~~~~~~~~~~~~~~~~~~~~~~~

.. _whatsnew_200.api_breaking.unsupported_datetimelike_dtype_arg:

Construction with datetime64 or timedelta64 dtype with unsupported resolution
^^^^^^^^^^^^^^^^^^^^^^^^^^^^^^^^^^^^^^^^^^^^^^^^^^^^^^^^^^^^^^^^^^^^^^^^^^^^^
In past versions, when constructing a :class:`Series` or :class:`DataFrame` and
passing a "datetime64" or "timedelta64" dtype with unsupported resolution
(i.e. anything other than "ns"), pandas would silently replace the given dtype
with its nanosecond analogue:

*Previous behavior*:

.. code-block:: ipython

   In [5]: pd.Series(["2016-01-01"], dtype="datetime64[s]")
   Out[5]:
   0   2016-01-01
   dtype: datetime64[ns]

   In [6] pd.Series(["2016-01-01"], dtype="datetime64[D]")
   Out[6]:
   0   2016-01-01
   dtype: datetime64[ns]

In pandas 2.0 we support resolutions "s", "ms", "us", and "ns". When passing
a supported dtype (e.g. "datetime64[s]"), the result now has exactly
the requested dtype:

*New behavior*:

.. ipython:: python

   pd.Series(["2016-01-01"], dtype="datetime64[s]")

With an un-supported dtype, pandas now raises instead of silently swapping in
a supported dtype:

*New behavior*:

.. ipython:: python
   :okexcept:

   pd.Series(["2016-01-01"], dtype="datetime64[D]")

.. _whatsnew_200.api_breaking.astype_to_unsupported_datetimelike:

Disallow astype conversion to non-supported datetime64/timedelta64 dtypes
^^^^^^^^^^^^^^^^^^^^^^^^^^^^^^^^^^^^^^^^^^^^^^^^^^^^^^^^^^^^^^^^^^^^^^^^^
In previous versions, converting a :class:`Series` or :class:`DataFrame`
from ``datetime64[ns]`` to a different ``datetime64[X]`` dtype would return
with ``datetime64[ns]`` dtype instead of the requested dtype. In pandas 2.0,
support is added for "datetime64[s]", "datetime64[ms]", and "datetime64[us]" dtypes,
so converting to those dtypes gives exactly the requested dtype:

*Previous behavior*:

.. ipython:: python

   idx = pd.date_range("2016-01-01", periods=3)
   ser = pd.Series(idx)

*Previous behavior*:

.. code-block:: ipython

   In [4]: ser.astype("datetime64[s]")
   Out[4]:
   0   2016-01-01
   1   2016-01-02
   2   2016-01-03
   dtype: datetime64[ns]

With the new behavior, we get exactly the requested dtype:

*New behavior*:

.. ipython:: python

   ser.astype("datetime64[s]")

For non-supported resolutions e.g. "datetime64[D]", we raise instead of silently
ignoring the requested dtype:

*New behavior*:

.. ipython:: python
   :okexcept:

   ser.astype("datetime64[D]")

For conversion from ``timedelta64[ns]`` dtypes, the old behavior converted
to a floating point format.

*Previous behavior*:

.. ipython:: python

   idx = pd.timedelta_range("1 Day", periods=3)
   ser = pd.Series(idx)

*Previous behavior*:

.. code-block:: ipython

   In [7]: ser.astype("timedelta64[s]")
   Out[7]:
   0     86400.0
   1    172800.0
   2    259200.0
   dtype: float64

   In [8]: ser.astype("timedelta64[D]")
   Out[8]:
   0    1.0
   1    2.0
   2    3.0
   dtype: float64

The new behavior, as for datetime64, either gives exactly the requested dtype or raises:

*New behavior*:

.. ipython:: python
   :okexcept:

   ser.astype("timedelta64[s]")
   ser.astype("timedelta64[D]")

.. _whatsnew_200.api_breaking.deps:

Increased minimum versions for dependencies
^^^^^^^^^^^^^^^^^^^^^^^^^^^^^^^^^^^^^^^^^^^
Some minimum supported versions of dependencies were updated.
If installed, we now require:

+-----------------+-----------------+----------+---------+
| Package         | Minimum Version | Required | Changed |
+=================+=================+==========+=========+
| mypy (dev)      | 0.990           |          |    X    |
+-----------------+-----------------+----------+---------+
| python-dateutil | 2.8.2           |    X     |    X    |
+-----------------+-----------------+----------+---------+

For `optional libraries <https://pandas.pydata.org/docs/getting_started/install.html>`_ the general recommendation is to use the latest version.
The following table lists the lowest version per library that is currently being tested throughout the development of pandas.
Optional libraries below the lowest tested version may still work, but are not considered supported.

+-----------------+-----------------+---------+
| Package         | Minimum Version | Changed |
+=================+=================+=========+
| pyarrow         | 6.0.0           |    X    |
+-----------------+-----------------+---------+
| matplotlib      | 3.6.1           |    X    |
+-----------------+-----------------+---------+
| fastparquet     | 0.6.3           |    X    |
+-----------------+-----------------+---------+

See :ref:`install.dependencies` and :ref:`install.optional_dependencies` for more.

.. _whatsnew_200.api_breaking.other:

Other API changes
^^^^^^^^^^^^^^^^^
- The ``freq``, ``tz``, ``nanosecond``, and ``unit`` keywords in the :class:`Timestamp` constructor are now keyword-only (:issue:`45307`)
- Passing ``nanoseconds`` greater than 999 or less than 0 in :class:`Timestamp` now raises a ``ValueError`` (:issue:`48538`, :issue:`48255`)
- :func:`read_csv`: specifying an incorrect number of columns with ``index_col`` of now raises ``ParserError`` instead of ``IndexError`` when using the c parser.
- Default value of ``dtype`` in :func:`get_dummies` is changed to ``bool`` from ``uint8`` (:issue:`45848`)
- :meth:`DataFrame.astype`, :meth:`Series.astype`, and :meth:`DatetimeIndex.astype` casting datetime64 data to any of "datetime64[s]", "datetime64[ms]", "datetime64[us]" will return an object with the given resolution instead of coercing back to "datetime64[ns]" (:issue:`48928`)
- :meth:`DataFrame.astype`, :meth:`Series.astype`, and :meth:`DatetimeIndex.astype` casting timedelta64 data to any of "timedelta64[s]", "timedelta64[ms]", "timedelta64[us]" will return an object with the given resolution instead of coercing to "float64" dtype (:issue:`48963`)
- :meth:`Index.astype` now allows casting from ``float64`` dtype to datetime-like dtypes, matching :class:`Series` behavior (:issue:`49660`)
- Passing data with dtype of "timedelta64[s]", "timedelta64[ms]", or "timedelta64[us]" to :class:`TimedeltaIndex`, :class:`Series`, or :class:`DataFrame` constructors will now retain that dtype instead of casting to "timedelta64[ns]"; timedelta64 data with lower resolution will be cast to the lowest supported resolution "timedelta64[s]" (:issue:`49014`)
- Passing ``dtype`` of "timedelta64[s]", "timedelta64[ms]", or "timedelta64[us]" to :class:`TimedeltaIndex`, :class:`Series`, or :class:`DataFrame` constructors will now retain that dtype instead of casting to "timedelta64[ns]"; passing a dtype with lower resolution for :class:`Series` or :class:`DataFrame` will be cast to the lowest supported resolution "timedelta64[s]" (:issue:`49014`)
- Passing a ``np.datetime64`` object with non-nanosecond resolution to :class:`Timestamp` will retain the input resolution if it is "s", "ms", or "ns"; otherwise it will be cast to the closest supported resolution (:issue:`49008`)
- The ``other`` argument in :meth:`DataFrame.mask` and :meth:`Series.mask` now defaults to ``no_default`` instead of ``np.nan`` consistent with :meth:`DataFrame.where` and :meth:`Series.where`. Entries will be filled with the corresponding NULL value (``np.nan`` for numpy dtypes, ``pd.NA`` for extension dtypes). (:issue:`49111`)
- When creating a :class:`Series` with a object-dtype :class:`Index` of datetime objects, pandas no longer silently converts the index to a :class:`DatetimeIndex` (:issue:`39307`, :issue:`23598`)
- :meth:`Series.unique` with dtype "timedelta64[ns]" or "datetime64[ns]" now returns :class:`TimedeltaArray` or :class:`DatetimeArray` instead of ``numpy.ndarray`` (:issue:`49176`)
- :func:`to_datetime` and :class:`DatetimeIndex` now allow sequences containing both ``datetime`` objects and numeric entries, matching :class:`Series` behavior (:issue:`49037`)
- :func:`pandas.api.dtypes.is_string_dtype` now only returns ``True`` for array-likes with ``dtype=object`` when the elements are inferred to be strings (:issue:`15585`)
- Passing a sequence containing ``datetime`` objects and ``date`` objects to :class:`Series` constructor will return with ``object`` dtype instead of ``datetime64[ns]`` dtype, consistent with :class:`Index` behavior (:issue:`49341`)
- Passing strings that cannot be parsed as datetimes to :class:`Series` or :class:`DataFrame` with ``dtype="datetime64[ns]"`` will raise instead of silently ignoring the keyword and returning ``object`` dtype (:issue:`24435`)
- Passing a sequence containing a type that cannot be converted to :class:`Timedelta` to :func:`to_timedelta` or to the :class:`Series` or :class:`DataFrame` constructor with ``dtype="timedelta64[ns]"`` or to :class:`TimedeltaIndex` now raises ``TypeError`` instead of ``ValueError`` (:issue:`49525`)
- Changed behavior of :class:`Index` constructor with sequence containing at least one ``NaT`` and everything else either ``None`` or ``NaN`` to infer ``datetime64[ns]`` dtype instead of ``object``, matching :class:`Series` behavior (:issue:`49340`)
- :func:`read_stata` with parameter ``index_col`` set to ``None`` (the default) will now set the index on the returned :class:`DataFrame` to a :class:`RangeIndex` instead of a :class:`Int64Index` (:issue:`49745`)
- Changed behavior of :class:`Index` constructor with an object-dtype ``numpy.ndarray`` containing all-``bool`` values or all-complex values, this will now retain object dtype, consistent with the :class:`Series` behavior (:issue:`49594`)
-

.. ---------------------------------------------------------------------------
.. _whatsnew_200.deprecations:

Deprecations
~~~~~~~~~~~~
-

.. ---------------------------------------------------------------------------

.. _whatsnew_200.prior_deprecations:

Removal of prior version deprecations/changes
~~~~~~~~~~~~~~~~~~~~~~~~~~~~~~~~~~~~~~~~~~~~~
- Removed deprecated :attr:`Timestamp.freq`, :attr:`Timestamp.freqstr` and argument ``freq`` from the :class:`Timestamp` constructor and :meth:`Timestamp.fromordinal` (:issue:`14146`)
- Removed deprecated :class:`CategoricalBlock`, :meth:`Block.is_categorical`, require datetime64 and timedelta64 values to be wrapped in :class:`DatetimeArray` or :class:`TimedeltaArray` before passing to :meth:`Block.make_block_same_class`, require ``DatetimeTZBlock.values`` to have the correct ndim when passing to the :class:`BlockManager` constructor, and removed the "fastpath" keyword from the :class:`SingleBlockManager` constructor (:issue:`40226`, :issue:`40571`)
- Removed deprecated module ``pandas.core.index`` (:issue:`30193`)
- Removed deprecated alias ``pandas.core.tools.datetimes.to_time``, import the function directly from ``pandas.core.tools.times`` instead (:issue:`34145`)
- Removed deprecated :meth:`Categorical.to_dense`, use ``np.asarray(cat)`` instead (:issue:`32639`)
- Removed deprecated :meth:`Categorical.take_nd` (:issue:`27745`)
- Removed deprecated :meth:`Categorical.mode`, use ``Series(cat).mode()`` instead (:issue:`45033`)
- Removed deprecated :meth:`Categorical.is_dtype_equal` and :meth:`CategoricalIndex.is_dtype_equal` (:issue:`37545`)
- Removed deprecated :meth:`CategoricalIndex.take_nd` (:issue:`30702`)
- Removed deprecated :meth:`Index.is_type_compatible` (:issue:`42113`)
- Removed deprecated :meth:`Index.is_mixed`, check ``index.inferred_type`` directly instead (:issue:`32922`)
- Removed deprecated :func:`pandas.api.types.is_categorical`; use :func:`pandas.api.types.is_categorical_dtype` instead  (:issue:`33385`)
- Removed deprecated :meth:`Index.asi8` (:issue:`37877`)
- Enforced deprecation changing behavior when passing ``datetime64[ns]`` dtype data and timezone-aware dtype to :class:`Series`, interpreting the values as wall-times instead of UTC times, matching :class:`DatetimeIndex` behavior (:issue:`41662`)
- Removed deprecated :meth:`DataFrame._AXIS_NUMBERS`, :meth:`DataFrame._AXIS_NAMES`, :meth:`Series._AXIS_NUMBERS`, :meth:`Series._AXIS_NAMES` (:issue:`33637`)
- Removed deprecated :meth:`Index.to_native_types`, use ``obj.astype(str)`` instead (:issue:`36418`)
- Removed deprecated :meth:`Series.iteritems`, :meth:`DataFrame.iteritems`, use ``obj.items`` instead (:issue:`45321`)
- Removed deprecated :meth:`DataFrame.lookup` (:issue:`35224`)
- Removed deprecated :meth:`Series.append`, :meth:`DataFrame.append`, use :func:`concat` instead (:issue:`35407`)
- Removed deprecated :meth:`Series.iteritems`, :meth:`DataFrame.iteritems` and :meth:`HDFStore.iteritems` use ``obj.items`` instead (:issue:`45321`)
- Removed deprecated :meth:`DatetimeIndex.union_many` (:issue:`45018`)
- Removed deprecated ``weekofyear`` and ``week`` attributes of :class:`DatetimeArray`, :class:`DatetimeIndex` and ``dt`` accessor in favor of ``isocalendar().week`` (:issue:`33595`)
- Removed deprecated :meth:`RangeIndex._start`, :meth:`RangeIndex._stop`, :meth:`RangeIndex._step`, use ``start``, ``stop``, ``step`` instead (:issue:`30482`)
- Removed deprecated :meth:`DatetimeIndex.to_perioddelta`, Use ``dtindex - dtindex.to_period(freq).to_timestamp()`` instead (:issue:`34853`)
- Removed deprecated :meth:`.Styler.hide_index` and :meth:`.Styler.hide_columns` (:issue:`49397`)
- Removed deprecated :meth:`.Styler.set_na_rep` and :meth:`.Styler.set_precision` (:issue:`49397`)
- Removed deprecated :meth:`.Styler.where` (:issue:`49397`)
- Removed deprecated :meth:`.Styler.render` (:issue:`49397`)
- Removed deprecated argument ``null_color`` in :meth:`.Styler.highlight_null` (:issue:`49397`)
- Removed deprecated argument ``check_less_precise`` in :meth:`.testing.assert_frame_equal`, :meth:`.testing.assert_extension_array_equal`, :meth:`.testing.assert_series_equal`,  :meth:`.testing.assert_index_equal` (:issue:`30562`)
- Removed deprecated ``null_counts`` argument in :meth:`DataFrame.info`. Use ``show_counts`` instead (:issue:`37999`)
- Removed deprecated :meth:`Index.is_monotonic`, and :meth:`Series.is_monotonic`; use ``obj.is_monotonic_increasing`` instead (:issue:`45422`)
- Removed deprecated :meth:`Index.is_all_dates` (:issue:`36697`)
- Enforced deprecation disallowing passing a timezone-aware :class:`Timestamp` and ``dtype="datetime64[ns]"`` to :class:`Series` or :class:`DataFrame` constructors (:issue:`41555`)
- Enforced deprecation disallowing passing a sequence of timezone-aware values and ``dtype="datetime64[ns]"`` to to :class:`Series` or :class:`DataFrame` constructors (:issue:`41555`)
- Enforced deprecation disallowing ``numpy.ma.mrecords.MaskedRecords`` in the :class:`DataFrame` constructor; pass ``"{name: data[name] for name in data.dtype.names}`` instead (:issue:`40363`)
- Enforced deprecation disallowing unit-less "datetime64" dtype in :meth:`Series.astype` and :meth:`DataFrame.astype` (:issue:`47844`)
- Enforced deprecation disallowing using ``.astype`` to convert a ``datetime64[ns]`` :class:`Series`, :class:`DataFrame`, or :class:`DatetimeIndex` to timezone-aware dtype, use ``obj.tz_localize`` or ``ser.dt.tz_localize`` instead (:issue:`39258`)
- Enforced deprecation disallowing using ``.astype`` to convert a timezone-aware :class:`Series`, :class:`DataFrame`, or :class:`DatetimeIndex` to timezone-naive ``datetime64[ns]`` dtype, use ``obj.tz_localize(None)`` or ``obj.tz_convert("UTC").tz_localize(None)`` instead (:issue:`39258`)
- Enforced deprecation disallowing passing non boolean argument to sort in :func:`concat` (:issue:`44629`)
- Removed Date parser functions :func:`~pandas.io.date_converters.parse_date_time`,
  :func:`~pandas.io.date_converters.parse_date_fields`, :func:`~pandas.io.date_converters.parse_all_fields`
  and :func:`~pandas.io.date_converters.generic_parser` (:issue:`24518`)
- Removed argument ``index`` from the :class:`core.arrays.SparseArray` constructor (:issue:`43523`)
- Remove argument ``squeeze`` from :meth:`DataFrame.groupby` and :meth:`Series.groupby` (:issue:`32380`)
- Removed deprecated ``apply``, ``apply_index``, ``__call__``, ``onOffset``, and ``isAnchored`` attributes from :class:`DateOffset` (:issue:`34171`)
- Removed ``keep_tz`` argument in :meth:`DatetimeIndex.to_series` (:issue:`29731`)
- Remove arguments ``names`` and ``dtype`` from :meth:`Index.copy` and ``levels`` and ``codes`` from :meth:`MultiIndex.copy` (:issue:`35853`, :issue:`36685`)
- Remove argument ``inplace`` from :meth:`MultiIndex.set_levels` and :meth:`MultiIndex.set_codes` (:issue:`35626`)
- Removed arguments ``verbose`` and ``encoding`` from :meth:`DataFrame.to_excel` and :meth:`Series.to_excel` (:issue:`47912`)
- Removed argument ``line_terminator`` from :meth:`DataFrame.to_csv` and :meth:`Series.to_csv`, use ``lineterminator`` instead (:issue:`45302`)
- Removed argument ``inplace`` from :meth:`DataFrame.set_axis` and :meth:`Series.set_axis`, use ``obj = obj.set_axis(..., copy=False)`` instead (:issue:`48130`)
- Disallow passing positional arguments to :meth:`MultiIndex.set_levels` and :meth:`MultiIndex.set_codes` (:issue:`41485`)
- Disallow parsing to Timedelta strings with components with units "Y", "y", or "M", as these do not represent unambiguous durations (:issue:`36838`)
- Removed :meth:`MultiIndex.is_lexsorted` and :meth:`MultiIndex.lexsort_depth` (:issue:`38701`)
- Removed argument ``how`` from :meth:`PeriodIndex.astype`, use :meth:`PeriodIndex.to_timestamp` instead (:issue:`37982`)
- Removed argument ``try_cast`` from :meth:`DataFrame.mask`, :meth:`DataFrame.where`, :meth:`Series.mask` and :meth:`Series.where` (:issue:`38836`)
- Removed argument ``tz`` from :meth:`Period.to_timestamp`, use ``obj.to_timestamp(...).tz_localize(tz)`` instead (:issue:`34522`)
- Removed argument ``sort_columns`` in :meth:`DataFrame.plot` and :meth:`Series.plot` (:issue:`47563`)
- Removed argument ``is_copy`` from :meth:`DataFrame.take` and :meth:`Series.take` (:issue:`30615`)
- Removed argument ``kind`` from :meth:`Index.get_slice_bound`, :meth:`Index.slice_indexer` and :meth:`Index.slice_locs` (:issue:`41378`)
- Removed arguments ``prefix``, ``squeeze``, ``error_bad_lines`` and ``warn_bad_lines`` from :func:`read_csv` (:issue:`40413`, :issue:`43427`)
- Removed argument ``datetime_is_numeric`` from :meth:`DataFrame.describe` and :meth:`Series.describe` as datetime data will always be summarized as numeric data (:issue:`34798`)
- Disallow passing list ``key`` to :meth:`Series.xs` and :meth:`DataFrame.xs`, pass a tuple instead (:issue:`41789`)
- Disallow subclass-specific keywords (e.g. "freq", "tz", "names", "closed") in the :class:`Index` constructor (:issue:`38597`)
- Removed argument ``inplace`` from :meth:`Categorical.remove_unused_categories` (:issue:`37918`)
- Disallow passing non-round floats to :class:`Timestamp` with ``unit="M"`` or ``unit="Y"`` (:issue:`47266`)
- Remove keywords ``convert_float`` and ``mangle_dupe_cols`` from :func:`read_excel` (:issue:`41176`)
- Removed ``errors`` keyword from :meth:`DataFrame.where`, :meth:`Series.where`, :meth:`DataFrame.mask` and :meth:`Series.mask` (:issue:`47728`)
- Disallow passing non-keyword arguments to :func:`read_excel` except ``io`` and ``sheet_name`` (:issue:`34418`)
- Disallow passing non-keyword arguments to :meth:`DataFrame.drop` and :meth:`Series.drop` except ``labels`` (:issue:`41486`)
- Disallow passing non-keyword arguments to :meth:`DataFrame.fillna` and :meth:`Series.fillna` except ``value`` (:issue:`41485`)
- Disallow passing non-keyword arguments to :meth:`StringMethods.split` and :meth:`StringMethods.rsplit` except for ``pat`` (:issue:`47448`)
- Disallow passing non-keyword arguments to :meth:`DataFrame.set_index` except ``keys`` (:issue:`41495`)
- Disallow passing non-keyword arguments to :meth:`Resampler.interpolate` except ``method`` (:issue:`41699`)
- Disallow passing non-keyword arguments to :meth:`DataFrame.reset_index` and :meth:`Series.reset_index` except ``level`` (:issue:`41496`)
- Disallow passing non-keyword arguments to :meth:`DataFrame.dropna` and :meth:`Series.dropna` (:issue:`41504`)
- Disallow passing non-keyword arguments to :meth:`ExtensionArray.argsort` (:issue:`46134`)
- Disallow passing non-keyword arguments to :meth:`Categorical.sort_values` (:issue:`47618`)
- Disallow passing non-keyword arguments to :meth:`Index.drop_duplicates` and :meth:`Series.drop_duplicates` (:issue:`41485`)
- Disallow passing non-keyword arguments to :meth:`DataFrame.drop_duplicates` except for ``subset`` (:issue:`41485`)
- Disallow passing non-keyword arguments to :meth:`DataFrame.sort_index` and :meth:`Series.sort_index` (:issue:`41506`)
- Disallow passing non-keyword arguments to :meth:`DataFrame.interpolate` and :meth:`Series.interpolate` except for ``method`` (:issue:`41510`)
- Disallow passing non-keyword arguments to :meth:`DataFrame.any` and :meth:`Series.any` (:issue:`44896`)
- Disallow passing non-keyword arguments to :meth:`Index.set_names` except for ``names`` (:issue:`41551`)
- Disallow passing non-keyword arguments to :meth:`Index.join` except for ``other`` (:issue:`46518`)
- Disallow passing non-keyword arguments to :func:`concat` except for ``objs`` (:issue:`41485`)
- Disallow passing non-keyword arguments to :func:`pivot` except for ``data`` (:issue:`48301`)
- Disallow passing non-keyword arguments to :meth:`DataFrame.pivot` (:issue:`48301`)
- Disallow passing non-keyword arguments to :func:`read_html` except for ``io`` (:issue:`27573`)
- Disallow passing non-keyword arguments to :func:`read_json` except for ``path_or_buf`` (:issue:`27573`)
- Disallow passing non-keyword arguments to :func:`read_sas` except for ``filepath_or_buffer`` (:issue:`47154`)
- Disallow passing non-keyword arguments to :func:`read_stata` except for ``filepath_or_buffer`` (:issue:`48128`)
- Disallow passing non-keyword arguments to :func:`read_csv` except ``filepath_or_buffer`` (:issue:`41485`)
- Disallow passing non-keyword arguments to :func:`read_table` except ``filepath_or_buffer`` (:issue:`41485`)
- Disallow passing non-keyword arguments to :func:`read_fwf` except ``filepath_or_buffer`` (:issue:`44710`)
- Disallow passing non-keyword arguments to :func:`read_xml` except for ``path_or_buffer`` (:issue:`45133`)
- Disallow passing non-keyword arguments to :meth:`Series.mask` and :meth:`DataFrame.mask` except ``cond`` and ``other`` (:issue:`41580`)
- Disallow passing non-keyword arguments to :meth:`DataFrame.to_stata` except for ``path`` (:issue:`48128`)
- Disallow passing non-keyword arguments to :meth:`DataFrame.where` and :meth:`Series.where` except for ``cond`` and ``other`` (:issue:`41523`)
- Disallow passing non-keyword arguments to :meth:`Series.set_axis` and :meth:`DataFrame.set_axis` except for ``labels`` (:issue:`41491`)
- Disallow passing non-keyword arguments to :meth:`Series.rename_axis` and :meth:`DataFrame.rename_axis` except for ``mapper`` (:issue:`47587`)
- Disallow :meth:`Index.reindex` with non-unique :class:`Index` objects (:issue:`42568`)
- Disallow passing non-keyword arguments to :meth:`Series.clip` and :meth:`DataFrame.clip` (:issue:`41511`)
- Disallow passing non-keyword arguments to :meth:`Series.bfill`, :meth:`Series.ffill`, :meth:`DataFrame.bfill` and :meth:`DataFrame.ffill` (:issue:`41508`)
- Disallow passing non-keyword arguments to :meth:`DataFrame.replace`, :meth:`Series.replace` except for ``to_replace`` and ``value`` (:issue:`47587`)
- Disallow passing non-keyword arguments to :meth:`DataFrame.sort_values` except for ``by`` (:issue:`41505`)
- Disallow passing non-keyword arguments to :meth:`Series.sort_values` (:issue:`41505`)
- Disallowed constructing :class:`Categorical` with scalar ``data`` (:issue:`38433`)
- Disallowed constructing :class:`CategoricalIndex` without passing ``data`` (:issue:`38944`)
- Removed :meth:`.Rolling.validate`, :meth:`.Expanding.validate`, and :meth:`.ExponentialMovingWindow.validate` (:issue:`43665`)
- Removed :attr:`Rolling.win_type` returning ``"freq"`` (:issue:`38963`)
- Removed :attr:`Rolling.is_datetimelike` (:issue:`38963`)
- Removed the ``level`` keyword in :class:`DataFrame` and :class:`Series` aggregations; use ``groupby`` instead (:issue:`39983`)
- Removed deprecated :meth:`Timedelta.delta`, :meth:`Timedelta.is_populated`, and :attr:`Timedelta.freq` (:issue:`46430`, :issue:`46476`)
- Removed deprecated :attr:`NaT.freq` (:issue:`45071`)
- Removed deprecated :meth:`Categorical.replace`, use :meth:`Series.replace` instead (:issue:`44929`)
- Removed the ``numeric_only`` keyword from :meth:`Categorical.min` and :meth:`Categorical.max` in favor of ``skipna`` (:issue:`48821`)
- Changed behavior of :meth:`DataFrame.median` and :meth:`DataFrame.mean` with ``numeric_only=None`` to not exclude datetime-like columns THIS NOTE WILL BE IRRELEVANT ONCE ``numeric_only=None`` DEPRECATION IS ENFORCED (:issue:`29941`)
- Removed :func:`is_extension_type` in favor of :func:`is_extension_array_dtype` (:issue:`29457`)
- Removed ``.ExponentialMovingWindow.vol`` (:issue:`39220`)
- Removed :meth:`Index.get_value` and :meth:`Index.set_value` (:issue:`33907`, :issue:`28621`)
- Removed :meth:`Series.slice_shift` and :meth:`DataFrame.slice_shift` (:issue:`37601`)
- Remove :meth:`DataFrameGroupBy.pad` and :meth:`DataFrameGroupBy.backfill` (:issue:`45076`)
- Remove ``numpy`` argument from :func:`read_json` (:issue:`30636`)
- Disallow passing abbreviations for ``orient`` in :meth:`DataFrame.to_dict` (:issue:`32516`)
- Disallow partial slicing on an non-monotonic :class:`DatetimeIndex` with keys which are not in Index. This now raises a ``KeyError`` (:issue:`18531`)
- Removed ``get_offset`` in favor of :func:`to_offset` (:issue:`30340`)
- Removed the ``warn`` keyword in :func:`infer_freq` (:issue:`45947`)
- Removed the ``include_start`` and ``include_end`` arguments in :meth:`DataFrame.between_time` in favor of ``inclusive`` (:issue:`43248`)
- Removed the ``closed`` argument in :meth:`date_range` and :meth:`bdate_range` in favor of ``inclusive`` argument (:issue:`40245`)
- Removed the ``center`` keyword in :meth:`DataFrame.expanding` (:issue:`20647`)
- Removed the ``truediv`` keyword from :func:`eval` (:issue:`29812`)
- Removed the ``pandas.datetime`` submodule (:issue:`30489`)
- Removed the ``pandas.np`` submodule (:issue:`30296`)
- Removed ``pandas.util.testing`` in favor of ``pandas.testing`` (:issue:`30745`)
- Removed :meth:`Series.str.__iter__` (:issue:`28277`)
- Removed ``pandas.SparseArray`` in favor of :class:`arrays.SparseArray` (:issue:`30642`)
- Removed ``pandas.SparseSeries`` and ``pandas.SparseDataFrame``, including pickle support. (:issue:`30642`)
- Enforced disallowing passing an integer ``fill_value`` to :meth:`DataFrame.shift` and :meth:`Series.shift`` with datetime64, timedelta64, or period dtypes (:issue:`32591`)
- Enforced disallowing a string column label into ``times`` in :meth:`DataFrame.ewm` (:issue:`43265`)
- Enforced disallowing passing ``True`` and ``False`` into ``inclusive`` in :meth:`Series.between` in favor of ``"both"`` and ``"neither"`` respectively (:issue:`40628`)
- Enforced disallowing using ``usecols`` with out of bounds indices for ``read_csv`` with ``engine="c"`` (:issue:`25623`)
- Enforced disallowing the use of ``**kwargs`` in :class:`.ExcelWriter`; use the keyword argument ``engine_kwargs`` instead (:issue:`40430`)
- Enforced disallowing a tuple of column labels into :meth:`.DataFrameGroupBy.__getitem__` (:issue:`30546`)
- Enforced disallowing missing labels when indexing with a sequence of labels on a level of a :class:`MultiIndex`. This now raises a ``KeyError`` (:issue:`42351`)
- Enforced disallowing setting values with ``.loc`` using a positional slice. Use ``.loc`` with labels or ``.iloc`` with positions instead (:issue:`31840`)
- Enforced disallowing positional indexing with a ``float`` key even if that key is a round number, manually cast to integer instead (:issue:`34193`)
- Enforced disallowing using a :class:`DataFrame` indexer with ``.iloc``, use ``.loc`` instead for automatic alignment (:issue:`39022`)
- Enforced disallowing ``set`` or ``dict`` indexers in ``__getitem__`` and ``__setitem__`` methods (:issue:`42825`)
- Enforced disallowing indexing on a :class:`Index` or positional indexing on a :class:`Series` producing multi-dimensional objects e.g. ``obj[:, None]``, convert to numpy before indexing instead (:issue:`35141`)
- Enforced disallowing ``dict`` or ``set`` objects in ``suffixes`` in :func:`merge` (:issue:`34810`)
- Enforced disallowing :func:`merge` to produce duplicated columns through the ``suffixes`` keyword and already existing columns (:issue:`22818`)
- Enforced disallowing using :func:`merge` or :func:`join` on a different number of levels (:issue:`34862`)
- Enforced disallowing ``value_name`` argument in :func:`DataFrame.melt` to match an element in the :class:`DataFrame` columns (:issue:`35003`)
- Enforced disallowing passing ``showindex`` into ``**kwargs`` in :func:`DataFrame.to_markdown` and :func:`Series.to_markdown` in favor of ``index`` (:issue:`33091`)
- Removed setting Categorical._codes directly (:issue:`41429`)
- Removed setting Categorical.categories directly (:issue:`47834`)
- Removed argument ``inplace`` from :meth:`Categorical.add_categories`, :meth:`Categorical.remove_categories`, :meth:`Categorical.set_categories`, :meth:`Categorical.rename_categories`, :meth:`Categorical.reorder_categories`, :meth:`Categorical.set_ordered`, :meth:`Categorical.as_ordered`, :meth:`Categorical.as_unordered` (:issue:`37981`, :issue:`41118`, :issue:`41133`, :issue:`47834`)
- Enforced :meth:`Rolling.count` with ``min_periods=None`` to default to the size of the window (:issue:`31302`)
- Renamed ``fname`` to ``path`` in :meth:`DataFrame.to_parquet`, :meth:`DataFrame.to_stata` and :meth:`DataFrame.to_feather` (:issue:`30338`)
- Enforced disallowing indexing a :class:`Series` with a single item list with a slice (e.g. ``ser[[slice(0, 2)]]``). Either convert the list to tuple, or pass the slice directly instead (:issue:`31333`)
- Changed behavior indexing on a :class:`DataFrame` with a :class:`DatetimeIndex` index using a string indexer, previously this operated as a slice on rows, now it operates like any other column key; use ``frame.loc[key]`` for the old behavior (:issue:`36179`)
- Enforced the ``display.max_colwidth`` option to not accept negative integers (:issue:`31569`)
- Removed the ``display.column_space`` option in favor of ``df.to_string(col_space=...)`` (:issue:`47280`)
- Removed the deprecated method ``mad`` from pandas classes (:issue:`11787`)
- Removed the deprecated method ``tshift`` from pandas classes (:issue:`11631`)
- Changed behavior of empty data passed into :class:`Series`; the default dtype will be ``object`` instead of ``float64`` (:issue:`29405`)
- Changed the behavior of :meth:`DatetimeIndex.union`, :meth:`DatetimeIndex.intersection`, and :meth:`DatetimeIndex.symmetric_difference` with mismatched timezones to convert to UTC instead of casting to object dtype (:issue:`39328`)
- Changed the behavior of :func:`to_datetime` with argument "now" with ``utc=False`` to match ``Timestamp("now")`` (:issue:`18705`)
- Changed the behavior of indexing on a timezone-aware :class:`DatetimeIndex` with a timezone-naive ``datetime`` object or vice-versa; these now behave like any other non-comparable type by raising ``KeyError`` (:issue:`36148`)
- Changed the behavior of :meth:`Index.reindex`, :meth:`Series.reindex`, and :meth:`DataFrame.reindex` with a ``datetime64`` dtype and a ``datetime.date`` object for ``fill_value``; these are no longer considered equivalent to ``datetime.datetime`` objects so the reindex casts to object dtype (:issue:`39767`)
- Changed behavior of :meth:`SparseArray.astype` when given a dtype that is not explicitly ``SparseDtype``, cast to the exact requested dtype rather than silently using a ``SparseDtype`` instead (:issue:`34457`)
- Changed behavior of :meth:`Index.ravel` to return a view on the original :class:`Index` instead of a ``np.ndarray`` (:issue:`36900`)
- Changed behavior of :meth:`Series.to_frame` and :meth:`Index.to_frame` with explicit ``name=None`` to use ``None`` for the column name instead of the index's name or default ``0`` (:issue:`45523`)
- Changed behavior of :class:`DataFrame` constructor given floating-point ``data`` and an integer ``dtype``, when the data cannot be cast losslessly, the floating point dtype is retained, matching :class:`Series` behavior (:issue:`41170`)
- Changed behavior of :class:`Index` constructor when given a ``np.ndarray`` with object-dtype containing numeric entries; this now retains object dtype rather than inferring a numeric dtype, consistent with :class:`Series` behavior (:issue:`42870`)
- Changed behavior of :meth:`Index.__and__`, :meth:`Index.__or__` and :meth:`Index.__xor__` to behave as logical operations (matching :class:`Series` behavior) instead of aliases for set operations (:issue:`37374`)
- Changed behavior of :class:`DataFrame` constructor when passed a list whose first element is a :class:`Categorical`, this now treats the elements as rows casting to ``object`` dtype, consistent with behavior for other types (:issue:`38845`)
- Changed behavior of :class:`DataFrame` constructor when passed a ``dtype`` (other than int) that the data cannot be cast to; it now raises instead of silently ignoring the dtype (:issue:`41733`)
- Changed the behavior of :class:`Series` constructor, it will no longer infer a datetime64 or timedelta64 dtype from string entries (:issue:`41731`)
- Changed behavior of :class:`Timestamp` constructor with a ``np.datetime64`` object and a ``tz`` passed to interpret the input as a wall-time as opposed to a UTC time (:issue:`42288`)
- Changed behavior of :meth:`Timestamp.utcfromtimestamp` to return a timezone-aware object satisfying ``Timestamp.utcfromtimestamp(val).timestamp() == val`` (:issue:`45083`)
- Changed behavior of :class:`Index` constructor when passed a ``SparseArray`` or ``SparseDtype`` to retain that dtype instead of casting to ``numpy.ndarray`` (:issue:`43930`)
- Changed behavior of setitem-like operations (``__setitem__``, ``fillna``, ``where``, ``mask``, ``replace``, ``insert``, fill_value for ``shift``) on an object with :class:`DatetimeTZDtype` when using a value with a non-matching timezone, the value will be cast to the object's timezone instead of casting both to object-dtype (:issue:`44243`)
- Changed behavior of :class:`Index`, :class:`Series`, :class:`DataFrame` constructors with floating-dtype data and a :class:`DatetimeTZDtype`, the data are now interpreted as UTC-times instead of wall-times, consistent with how integer-dtype data are treated (:issue:`45573`)
- Changed behavior of :class:`Series` and :class:`DataFrame` constructors with integer dtype and floating-point data containing ``NaN``, this now raises ``IntCastingNaNError`` (:issue:`40110`)
- Changed behavior of :class:`Series` and :class:`DataFrame` constructors with an integer ``dtype`` and values that are too large to losslessly cast to this dtype, this now raises ``ValueError`` (:issue:`41734`)
- Changed behavior of :class:`Series` and :class:`DataFrame` constructors with an integer ``dtype`` and values having either ``datetime64`` or ``timedelta64`` dtypes, this now raises ``TypeError``, use ``values.view("int64")`` instead (:issue:`41770`)
- Removed the deprecated ``base`` and ``loffset`` arguments from :meth:`pandas.DataFrame.resample`, :meth:`pandas.Series.resample` and :class:`pandas.Grouper`. Use ``offset`` or ``origin`` instead (:issue:`31809`)
- Changed behavior of :meth:`Series.fillna` and :meth:`DataFrame.fillna` with ``timedelta64[ns]`` dtype and an incompatible ``fill_value``; this now casts to ``object`` dtype instead of raising, consistent with the behavior with other dtypes (:issue:`45746`)
- Change the default argument of ``regex`` for :meth:`Series.str.replace` from ``True`` to ``False``. Additionally, a single character ``pat`` with ``regex=True`` is now treated as a regular expression instead of a string literal. (:issue:`36695`, :issue:`24804`)
- Changed behavior of :meth:`DataFrame.any` and :meth:`DataFrame.all` with ``bool_only=True``; object-dtype columns with all-bool values will no longer be included, manually cast to ``bool`` dtype first (:issue:`46188`)
- Changed behavior of comparison of a :class:`Timestamp` with a ``datetime.date`` object; these now compare as un-equal and raise on inequality comparisons, matching the ``datetime.datetime`` behavior (:issue:`36131`)
- Changed behavior of comparison of ``NaT`` with a ``datetime.date`` object; these now raise on inequality comparisons (:issue:`39196`)
- Enforced deprecation of silently dropping columns that raised a ``TypeError`` in :class:`Series.transform` and :class:`DataFrame.transform` when used with a list or dictionary (:issue:`43740`)
- Changed behavior of :meth:`DataFrame.apply` with list-like so that any partial failure will raise an error (:issue:`43740`)
- Changed behavior of :meth:`Series.__setitem__` with an integer key and a :class:`Float64Index` when the key is not present in the index; previously we treated the key as positional (behaving like ``series.iloc[key] = val``), now we treat it is a label (behaving like ``series.loc[key] = val``), consistent with :meth:`Series.__getitem__`` behavior (:issue:`33469`)
- Removed ``na_sentinel`` argument from :func:`factorize`, :meth:`.Index.factorize`, and :meth:`.ExtensionArray.factorize` (:issue:`47157`)
- Changed behavior of :meth:`Series.diff` and :meth:`DataFrame.diff` with :class:`ExtensionDtype` dtypes whose arrays do not implement ``diff``, these now raise ``TypeError`` rather than casting to numpy (:issue:`31025`)
- Enforced deprecation of calling numpy "ufunc"s on :class:`DataFrame` with ``method="outer"``; this now raises ``NotImplementedError`` (:issue:`36955`)
- Enforced deprecation disallowing passing ``numeric_only=True`` to :class:`Series` reductions (``rank``, ``any``, ``all``, ...) with non-numeric dtype (:issue:`47500`)
- Changed behavior of :meth:`DataFrameGroupBy.apply` and :meth:`SeriesGroupBy.apply` so that ``group_keys`` is respected even if a transformer is detected (:issue:`34998`)
- Enforced deprecation ``numeric_only=None`` (the default) in DataFrame reductions that would silently drop columns that raised; ``numeric_only`` now defaults to ``False`` (:issue:`41480`)
- Changed default of ``numeric_only`` to ``False`` in all DataFrame methods with that argument (:issue:`46096`, :issue:`46906`)
- Changed default of ``numeric_only`` to ``False`` in :meth:`Series.rank` (:issue:`47561`)
- Enforced deprecation of silently dropping nuisance columns in groupby and resample operations when ``numeric_only=False`` (:issue:`41475`)
-

.. ---------------------------------------------------------------------------
.. _whatsnew_200.performance:

Performance improvements
~~~~~~~~~~~~~~~~~~~~~~~~
- Performance improvement in :meth:`.DataFrameGroupBy.median` and :meth:`.SeriesGroupBy.median` and :meth:`.GroupBy.cumprod` for nullable dtypes (:issue:`37493`)
- Performance improvement in :meth:`MultiIndex.argsort` and :meth:`MultiIndex.sort_values` (:issue:`48406`)
- Performance improvement in :meth:`MultiIndex.size` (:issue:`48723`)
- Performance improvement in :meth:`MultiIndex.union` without missing values and without duplicates (:issue:`48505`, :issue:`48752`)
- Performance improvement in :meth:`MultiIndex.difference` (:issue:`48606`)
- Performance improvement in :class:`MultiIndex` set operations with sort=None (:issue:`49010`)
- Performance improvement in :meth:`.DataFrameGroupBy.mean`, :meth:`.SeriesGroupBy.mean`, :meth:`.DataFrameGroupBy.var`, and :meth:`.SeriesGroupBy.var` for extension array dtypes (:issue:`37493`)
- Performance improvement in :meth:`MultiIndex.isin` when ``level=None`` (:issue:`48622`, :issue:`49577`)
- Performance improvement in :meth:`Index.union` and :meth:`MultiIndex.union` when index contains duplicates (:issue:`48900`)
- Performance improvement for :meth:`Series.value_counts` with nullable dtype (:issue:`48338`)
- Performance improvement for :class:`Series` constructor passing integer numpy array with nullable dtype (:issue:`48338`)
- Performance improvement for :class:`DatetimeIndex` constructor passing a list (:issue:`48609`)
- Performance improvement in :func:`merge` and :meth:`DataFrame.join` when joining on a sorted :class:`MultiIndex` (:issue:`48504`)
- Performance improvement in :meth:`DataFrame.loc` and :meth:`Series.loc` for tuple-based indexing of a :class:`MultiIndex` (:issue:`48384`)
- Performance improvement for :meth:`MultiIndex.unique` (:issue:`48335`)
- Performance improvement for :func:`concat` with extension array backed indexes (:issue:`49128`, :issue:`49178`)
- Reduce memory usage of :meth:`DataFrame.to_pickle`/:meth:`Series.to_pickle` when using BZ2 or LZMA (:issue:`49068`)
- Performance improvement for :class:`~arrays.StringArray` constructor passing a numpy array with type ``np.str_`` (:issue:`49109`)
- Performance improvement in :meth:`~arrays.ArrowExtensionArray.factorize` (:issue:`49177`)
- Performance improvement in :meth:`DataFrame.join` when joining on a subset of a :class:`MultiIndex` (:issue:`48611`)
- Performance improvement for :meth:`MultiIndex.intersection` (:issue:`48604`)
- Performance improvement in ``var`` for nullable dtypes (:issue:`48379`).
- Performance improvements to :func:`read_sas` (:issue:`47403`, :issue:`47405`, :issue:`47656`, :issue:`48502`)
- Memory improvement in :meth:`RangeIndex.sort_values` (:issue:`48801`)
- Performance improvement in :class:`DataFrameGroupBy` and :class:`SeriesGroupBy` when ``by`` is a categorical type and ``sort=False`` (:issue:`48976`)
- Performance improvement in :class:`DataFrameGroupBy` and :class:`SeriesGroupBy` when ``by`` is a categorical type and ``observed=False`` (:issue:`49596`)
- Performance improvement in :func:`read_stata` with parameter ``index_col`` set to ``None`` (the default). Now the index will be a :class:`RangeIndex` instead of :class:`Int64Index` (:issue:`49745`)
- Performance improvement in :func:`merge` when not merging on the index - the new index will now be :class:`RangeIndex` instead of :class:`Int64Index` (:issue:`49478`)

.. ---------------------------------------------------------------------------
.. _whatsnew_200.bug_fixes:

Bug fixes
~~~~~~~~~

Categorical
^^^^^^^^^^^
- Bug in :meth:`Categorical.set_categories` losing dtype information (:issue:`48812`)
- Bug in :meth:`DataFrame.groupby` and :meth:`Series.groupby` would reorder categories when used as a grouper (:issue:`48749`)

Datetimelike
^^^^^^^^^^^^
- Bug in :func:`pandas.infer_freq`, raising ``TypeError`` when inferred on :class:`RangeIndex` (:issue:`47084`)
- Bug in :func:`to_datetime` was raising on invalid offsets with ``errors='coerce'`` and ``infer_datetime_format=True`` (:issue:`48633`)
- Bug in :class:`DatetimeIndex` constructor failing to raise when ``tz=None`` is explicitly specified in conjunction with timezone-aware ``dtype`` or data (:issue:`48659`)
- Bug in subtracting a ``datetime`` scalar from :class:`DatetimeIndex` failing to retain the original ``freq`` attribute (:issue:`48818`)
- Bug in ``pandas.tseries.holiday.Holiday`` where a half-open date interval causes inconsistent return types from :meth:`USFederalHolidayCalendar.holidays` (:issue:`49075`)
- Bug in rendering :class:`DatetimeIndex` and :class:`Series` and :class:`DataFrame` with timezone-aware dtypes with ``dateutil`` or ``zoneinfo`` timezones near daylight-savings transitions (:issue:`49684`)
-

Timedelta
^^^^^^^^^
- Bug in :func:`to_timedelta` raising error when input has nullable dtype ``Float64`` (:issue:`48796`)
- Bug in :class:`Timedelta` constructor incorrectly raising instead of returning ``NaT`` when given a ``np.timedelta64("nat")`` (:issue:`48898`)
- Bug in :class:`Timedelta` constructor failing to raise when passed both a :class:`Timedelta` object and keywords (e.g. days, seconds) (:issue:`48898`)
-

Timezones
^^^^^^^^^
- Bug in :meth:`Series.astype` and :meth:`DataFrame.astype` with object-dtype containing multiple timezone-aware ``datetime`` objects with heterogeneous timezones to a :class:`DatetimeTZDtype` incorrectly raising (:issue:`32581`)
- Bug in :func:`to_datetime` was failing to parse date strings with timezone name when ``format`` was specified with ``%Z`` (:issue:`49748`)
-

Numeric
^^^^^^^
- Bug in :meth:`DataFrame.add` cannot apply ufunc when inputs contain mixed DataFrame type and Series type (:issue:`39853`)
- Bug in DataFrame reduction methods (e.g. :meth:`DataFrame.sum`) with object dtype, ``axis=1`` and ``numeric_only=False`` would not be coerced to float (:issue:`49551`)
-

Conversion
^^^^^^^^^^
- Bug in constructing :class:`Series` with ``int64`` dtype from a string list raising instead of casting (:issue:`44923`)
- Bug in :meth:`DataFrame.eval` incorrectly raising an ``AttributeError`` when there are negative values in function call (:issue:`46471`)
- Bug in :meth:`Series.convert_dtypes` not converting dtype to nullable dtype when :class:`Series` contains ``NA`` and has dtype ``object`` (:issue:`48791`)
- Bug where any :class:`ExtensionDtype` subclass with ``kind="M"`` would be interpreted as a timezone type (:issue:`34986`)
- Bug in :class:`.arrays.ArrowExtensionArray` that would raise ``NotImplementedError`` when passed a sequence of strings or binary (:issue:`49172`)
- Bug in :func:`to_datetime` was not respecting ``exact`` argument when ``format`` was an ISO8601 format (:issue:`12649`)

Strings
^^^^^^^
- Bug in :func:`pandas.api.dtypes.is_string_dtype` that would not return ``True`` for :class:`StringDtype` (:issue:`15585`)
-

Interval
^^^^^^^^
-
-

Indexing
^^^^^^^^
- Bug in :meth:`DataFrame.reindex` filling with wrong values when indexing columns and index for ``uint`` dtypes (:issue:`48184`)
- Bug in :meth:`DataFrame.loc` coercing dtypes when setting values with a list indexer (:issue:`49159`)
- Bug in :meth:`DataFrame.loc` raising ``ValueError`` with ``bool`` indexer and :class:`MultiIndex` (:issue:`47687`)
- Bug in :meth:`DataFrame.__setitem__` raising ``ValueError`` when right hand side is :class:`DataFrame` with :class:`MultiIndex` columns (:issue:`49121`)
- Bug in :meth:`DataFrame.reindex` casting dtype to ``object`` when :class:`DataFrame` has single extension array column when re-indexing ``columns`` and ``index`` (:issue:`48190`)
- Bug in :func:`~DataFrame.describe` when formatting percentiles in the resulting index showed more decimals than needed (:issue:`46362`)
- Bug in :meth:`DataFrame.compare` does not recognize differences when comparing ``NA`` with value in nullable dtypes (:issue:`48939`)
-

Missing
^^^^^^^
- Bug in :meth:`Index.equals` raising ``TypeError`` when :class:`Index` consists of tuples that contain ``NA`` (:issue:`48446`)
- Bug in :meth:`Series.map` caused incorrect result when data has NaNs and defaultdict mapping was used (:issue:`48813`)
- Bug in :class:`NA` raising a ``TypeError`` instead of return :class:`NA` when performing a binary operation with a ``bytes`` object (:issue:`49108`)
- Bug in :meth:`DataFrame.update` with ``overwrite=False`` raising ``TypeError`` when ``self`` has column with ``NaT`` values and column not present in ``other`` (:issue:`16713`)

MultiIndex
^^^^^^^^^^
- Bug in :meth:`MultiIndex.get_indexer` not matching ``NaN`` values (:issue:`29252`, :issue:`37222`, :issue:`38623`, :issue:`42883`, :issue:`43222`, :issue:`46173`, :issue:`48905`)
- Bug in :meth:`MultiIndex.argsort` raising ``TypeError`` when index contains :attr:`NA` (:issue:`48495`)
- Bug in :meth:`MultiIndex.difference` losing extension array dtype (:issue:`48606`)
- Bug in :class:`MultiIndex.set_levels` raising ``IndexError`` when setting empty level (:issue:`48636`)
- Bug in :meth:`MultiIndex.unique` losing extension array dtype (:issue:`48335`)
- Bug in :meth:`MultiIndex.intersection` losing extension array (:issue:`48604`)
- Bug in :meth:`MultiIndex.union` losing extension array (:issue:`48498`, :issue:`48505`, :issue:`48900`)
- Bug in :meth:`MultiIndex.union` not sorting when sort=None and index contains missing values (:issue:`49010`)
- Bug in :meth:`MultiIndex.append` not checking names for equality (:issue:`48288`)
- Bug in :meth:`MultiIndex.symmetric_difference` losing extension array (:issue:`48607`)
- Bug in :meth:`MultiIndex.value_counts` returning a :class:`Series` indexed by flat index of tuples instead of a :class:`MultiIndex` (:issue:`49558`)
-

I/O
^^^
- Bug in :func:`read_sas` caused fragmentation of :class:`DataFrame` and raised :class:`.errors.PerformanceWarning` (:issue:`48595`)
- Improved error message in :func:`read_excel` by including the offending sheet name when an exception is raised while reading a file (:issue:`48706`)
- Bug when a pickling a subset PyArrow-backed data that would serialize the entire data instead of the subset (:issue:`42600`)
- Bug in :func:`read_csv` for a single-line csv with fewer columns than ``names`` raised :class:`.errors.ParserError` with ``engine="c"`` (:issue:`47566`)
- Bug in :func:`DataFrame.to_string` with ``header=False`` that printed the index name on the same line as the first row of the data (:issue:`49230`)
- Fixed memory leak which stemmed from the initialization of the internal JSON module (:issue:`49222`)
-

Period
^^^^^^
- Bug in :meth:`Period.strftime` and :meth:`PeriodIndex.strftime`, raising ``UnicodeDecodeError`` when a locale-specific directive was passed (:issue:`46319`)
-

Plotting
^^^^^^^^
- ``ax.set_xlim`` was sometimes raising ``UserWarning`` which users couldn't address due to ``set_xlim`` not accepting parsing arguments - the converter now uses :func:`Timestamp` instead (:issue:`49148`)
-

Groupby/resample/rolling
^^^^^^^^^^^^^^^^^^^^^^^^
- Bug in :class:`.ExponentialMovingWindow` with ``online`` not raising a ``NotImplementedError`` for unsupported operations (:issue:`48834`)
- Bug in :meth:`DataFrameGroupBy.sample` raises ``ValueError`` when the object is empty (:issue:`48459`)
- Bug in :meth:`Series.groupby` raises ``ValueError`` when an entry of the index is equal to the name of the index (:issue:`48567`)
- Bug in :meth:`DataFrameGroupBy.resample` produces inconsistent results when passing empty DataFrame (:issue:`47705`)
- Bug in :class:`.DataFrameGroupBy` and :class:`.SeriesGroupBy` would not include unobserved categories in result when grouping by categorical indexes (:issue:`49354`)
- Bug in :class:`.DataFrameGroupBy` and :class:`.SeriesGroupBy` would change result order depending on the input index when grouping by categoricals (:issue:`49223`)
- Bug in :class:`.DataFrameGroupBy` and :class:`.SeriesGroupBy` when grouping on categorical data would sort result values even when used with ``sort=False`` (:issue:`42482`)
<<<<<<< HEAD
- Bug in :class:`.DataFrameGroupBy` and :class:`.SeriesGroupBy` with ``dropna=False`` would drop NA values when the grouper was categorical (:issue:`36327`)
=======
- Bug in :meth:`.DataFrameGroupBy.apply` and :class:`SeriesGroupBy.apply` with ``as_index=False`` would not attempt the computation without using the grouping keys when using them failed with a ``TypeError`` (:issue:`49256`)
- Bug in :meth:`.DataFrameGroupBy.describe` would describe the group keys (:issue:`49256`)
- Bug in :meth:`.SeriesGroupBy.describe` with ``as_index=False`` would have the incorrect shape (:issue:`49256`)
>>>>>>> cbade64f

Reshaping
^^^^^^^^^
- Bug in :meth:`DataFrame.pivot_table` raising ``TypeError`` for nullable dtype and ``margins=True`` (:issue:`48681`)
- Bug in :meth:`DataFrame.unstack` and :meth:`Series.unstack` unstacking wrong level of :class:`MultiIndex` when :class:`MultiIndex` has mixed names (:issue:`48763`)
- Bug in :meth:`DataFrame.pivot` not respecting ``None`` as column name (:issue:`48293`)
- Bug in :func:`join` when ``left_on`` or ``right_on`` is or includes a :class:`CategoricalIndex` incorrectly raising ``AttributeError`` (:issue:`48464`)
- Bug in :meth:`DataFrame.pivot_table` raising ``ValueError`` with parameter ``margins=True`` when result is an empty :class:`DataFrame` (:issue:`49240`)
- Clarified error message in :func:`merge` when passing invalid ``validate`` option (:issue:`49417`)
- Bug in :meth:`DataFrame.explode` raising ``ValueError`` on multiple columns with ``NaN`` values or empty lists (:issue:`46084`)

Sparse
^^^^^^
- Bug in :meth:`Series.astype` when converting a ``SparseDtype`` with ``datetime64[ns]`` subtype to ``int64`` dtype raising, inconsistent with the non-sparse behavior (:issue:`49631`)
-

ExtensionArray
^^^^^^^^^^^^^^
- Bug in :meth:`Series.mean` overflowing unnecessarily with nullable integers (:issue:`48378`)
- Bug when concatenating an empty DataFrame with an ExtensionDtype to another DataFrame with the same ExtensionDtype, the resulting dtype turned into object (:issue:`48510`)
-

Styler
^^^^^^
-
-

Metadata
^^^^^^^^
- Fixed metadata propagation in :meth:`DataFrame.corr` and :meth:`DataFrame.cov` (:issue:`28283`)
-

Other
^^^^^

.. ***DO NOT USE THIS SECTION***

-
-

.. ---------------------------------------------------------------------------
.. _whatsnew_200.contributors:

Contributors
~~~~~~~~~~~~<|MERGE_RESOLUTION|>--- conflicted
+++ resolved
@@ -725,13 +725,10 @@
 - Bug in :class:`.DataFrameGroupBy` and :class:`.SeriesGroupBy` would not include unobserved categories in result when grouping by categorical indexes (:issue:`49354`)
 - Bug in :class:`.DataFrameGroupBy` and :class:`.SeriesGroupBy` would change result order depending on the input index when grouping by categoricals (:issue:`49223`)
 - Bug in :class:`.DataFrameGroupBy` and :class:`.SeriesGroupBy` when grouping on categorical data would sort result values even when used with ``sort=False`` (:issue:`42482`)
-<<<<<<< HEAD
-- Bug in :class:`.DataFrameGroupBy` and :class:`.SeriesGroupBy` with ``dropna=False`` would drop NA values when the grouper was categorical (:issue:`36327`)
-=======
 - Bug in :meth:`.DataFrameGroupBy.apply` and :class:`SeriesGroupBy.apply` with ``as_index=False`` would not attempt the computation without using the grouping keys when using them failed with a ``TypeError`` (:issue:`49256`)
 - Bug in :meth:`.DataFrameGroupBy.describe` would describe the group keys (:issue:`49256`)
 - Bug in :meth:`.SeriesGroupBy.describe` with ``as_index=False`` would have the incorrect shape (:issue:`49256`)
->>>>>>> cbade64f
+- Bug in :class:`.DataFrameGroupBy` and :class:`.SeriesGroupBy` with ``dropna=False`` would drop NA values when the grouper was categorical (:issue:`36327`)
 
 Reshaping
 ^^^^^^^^^
