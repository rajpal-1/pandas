--- conflicted
+++ resolved
@@ -1214,14 +1214,9 @@
 - Bug in :func:`DataFrame.from_records` when given a :class:`DataFrame` input with timezone-aware datetime64 columns incorrectly dropping the timezone-awareness (:issue:`51162`)
 - Bug in :func:`to_datetime` was raising ``decimal.InvalidOperation`` when parsing date strings with ``errors='coerce'`` (:issue:`51084`)
 - Bug in :func:`to_datetime` with both ``unit`` and ``origin`` specified returning incorrect results (:issue:`42624`)
-<<<<<<< HEAD
-- Bug in :meth:`GroupBy.quantile` with datetime or timedelta dtypes giving incorrect results for groups containing ``NaT`` (:issue:`51373`)
-- Bug in :meth:`Groupby.quantile` incorrectly raising with :class:`PeriodDtype` or :class:`DatetimeTZDtype` (:issue:`51373`)
-- Bug in :meth:`Timestamp.round` with values close to the implementation bounds returning incorrect results instead of raising ``OutOfBoundsDatetime`` (:issue:`51494`)
-=======
 - Bug in :meth:`.DataFrameGroupBy.quantile` and :meth:`.SeriesGroupBy.quantile` with datetime or timedelta dtypes giving incorrect results for groups containing ``NaT`` (:issue:`51373`)
 - Bug in :meth:`.DataFrameGroupBy.quantile` and :meth:`.SeriesGroupBy.quantile` incorrectly raising with :class:`PeriodDtype` or :class:`DatetimeTZDtype` (:issue:`51373`)
->>>>>>> ae7b6d6b
+- Bug in :meth:`Timestamp.round` with values close to the implementation bounds returning incorrect results instead of raising ``OutOfBoundsDatetime`` (:issue:`51494`)
 
 Timedelta
 ^^^^^^^^^
