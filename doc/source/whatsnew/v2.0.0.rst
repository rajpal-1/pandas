--- conflicted
+++ resolved
@@ -265,16 +265,13 @@
 - Removed argument ``inplace`` from :meth:`Categorical.add_categories`, :meth:`Categorical.remove_categories`, :meth:`Categorical.set_categories`, :meth:`Categorical.rename_categories`, :meth:`Categorical.reorder_categories`, :meth:`Categorical.set_ordered`, :meth:`Categorical.as_ordered`, :meth:`Categorical.as_unordered` (:issue:`37981`, :issue:`41118`, :issue:`41133`, :issue:`47834`)
 - Enforced :meth:`Rolling.count` with ``min_periods=None`` to default to the size of the window (:issue:`31302`)
 - Renamed ``fname`` to ``path`` in :meth:`DataFrame.to_parquet`, :meth:`DataFrame.to_stata` and :meth:`DataFrame.to_feather` (:issue:`30338`)
-<<<<<<< HEAD
-- Changed behavior of :meth:`SparseArray.astype` when given a dtype that is not explicitly ``SparseDtype``, cast to the exact requested dtype rather than silently using a ``SparseDtype`` instead (:issue:`34457`)
-=======
 - Enforced disallowing indexing a :class:`Series` with a single item list with a slice (e.g. ``ser[[slice(0, 2)]]``). Either convert the list to tuple, or pass the slice directly instead (:issue:`31333`)
->>>>>>> 38725725
 - Enforced the ``display.max_colwidth`` option to not accept negative integers (:issue:`31569`)
 - Removed the ``display.column_space`` option in favor of ``df.to_string(col_space=...)`` (:issue:`47280`)
 - Removed the deprecated method ``mad`` from pandas classes (:issue:`11787`)
 - Removed the deprecated method ``tshift`` from pandas classes (:issue:`11631`)
 - Changed the behavior of :func:`to_datetime` with argument "now" with ``utc=False`` to match ``Timestamp("now")`` (:issue:`18705`)
+- Changed behavior of :meth:`SparseArray.astype` when given a dtype that is not explicitly ``SparseDtype``, cast to the exact requested dtype rather than silently using a ``SparseDtype`` instead (:issue:`34457`)
 - Changed behavior of :class:`DataFrame` constructor given floating-point ``data`` and an integer ``dtype``, when the data cannot be cast losslessly, the floating point dtype is retained, matching :class:`Series` behavior (:issue:`41170`)
 - Changed behavior of :class:`DataFrame` constructor when passed a ``dtype`` (other than int) that the data cannot be cast to; it now raises instead of silently ignoring the dtype (:issue:`41733`)
 - Changed the behavior of :class:`Series` constructor, it will no longer infer a datetime64 or timedelta64 dtype from string entries (:issue:`41731`)
