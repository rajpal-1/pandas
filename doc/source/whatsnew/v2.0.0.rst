.. _whatsnew_200:

What's new in 2.0.0 (??)
------------------------

These are the changes in pandas 2.0.0. See :ref:`release` for a full changelog
including other versions of pandas.

{{ header }}

.. ---------------------------------------------------------------------------
.. _whatsnew_200.enhancements:

Enhancements
~~~~~~~~~~~~

.. _whatsnew_200.enhancements.optional_dependency_management:

Optional dependencies version management
^^^^^^^^^^^^^^^^^^^^^^^^^^^^^^^^^^^^^^^^
Optional pandas dependencies can be managed as extras in a requirements/setup file, for example:

.. code-block:: python

  pandas[performance, aws]>=2.0.0

Available optional dependencies (listed in order of appearance at `install guide <https://pandas.pydata.org/docs/getting_started/install>`_) are
``[all, performance, computation, timezone, fss, aws, gcp, excel, parquet, feather, hdf5, spss, postgresql, mysql,
sql-other, html, xml, plot, output_formatting, clipboard, compression, test]`` (:issue:`39164`).

.. _whatsnew_200.enhancements.io_readers_nullable_pyarrow:

Configuration option, ``io.nullable_backend``, to return pyarrow-backed dtypes from IO functions
^^^^^^^^^^^^^^^^^^^^^^^^^^^^^^^^^^^^^^^^^^^^^^^^^^^^^^^^^^^^^^^^^^^^^^^^^^^^^^^^^^^^^^^^^^^^^^^^

A new global configuration, ``io.nullable_backend`` can now be used in conjunction with the parameter ``use_nullable_dtypes=True`` in :func:`read_parquet` and :func:`read_csv` (with ``engine="pyarrow"``)
to return pyarrow-backed dtypes when set to ``"pyarrow"`` (:issue:`48957`).

.. ipython:: python

    import io
    data = io.StringIO("""a,b,c,d,e,f,g,h,i
        1,2.5,True,a,,,,,
        3,4.5,False,b,6,7.5,True,a,
    """)
    with pd.option_context("io.nullable_backend", "pyarrow"):
        df = pd.read_csv(data, use_nullable_dtypes=True, engine="pyarrow")
    df

.. _whatsnew_200.enhancements.other:

Other enhancements
^^^^^^^^^^^^^^^^^^
- :func:`read_sas` now supports using ``encoding='infer'`` to correctly read and use the encoding specified by the sas file. (:issue:`48048`)
- :meth:`.DataFrameGroupBy.quantile` and :meth:`.SeriesGroupBy.quantile` now preserve nullable dtypes instead of casting to numpy dtypes (:issue:`37493`)
- :meth:`Series.add_suffix`, :meth:`DataFrame.add_suffix`, :meth:`Series.add_prefix` and :meth:`DataFrame.add_prefix` support an ``axis`` argument. If ``axis`` is set, the default behaviour of which axis to consider can be overwritten (:issue:`47819`)
- :func:`assert_frame_equal` now shows the first element where the DataFrames differ, analogously to ``pytest``'s output (:issue:`47910`)
- Added new argument ``use_nullable_dtypes`` to :func:`read_csv` and :func:`read_excel` to enable automatic conversion to nullable dtypes (:issue:`36712`)
- Added ``index`` parameter to :meth:`DataFrame.to_dict` (:issue:`46398`)
- Added metadata propagation for binary operators on :class:`DataFrame` (:issue:`28283`)
- :class:`.CategoricalConversionWarning`, :class:`.InvalidComparison`, :class:`.InvalidVersion`, :class:`.LossySetitemError`, and :class:`.NoBufferPresent` are now exposed in ``pandas.errors`` (:issue:`27656`)
- Fix ``test`` optional_extra by adding missing test package ``pytest-asyncio`` (:issue:`48361`)
- :func:`DataFrame.astype` exception message thrown improved to include column name when type conversion is not possible. (:issue:`47571`)
- :meth:`DataFrame.to_json` now supports a ``mode`` keyword with supported inputs 'w' and 'a'. Defaulting to 'w', 'a' can be used when lines=True and orient='records' to append record oriented json lines to an existing json file. (:issue:`35849`)
- Added ``name`` parameter to :meth:`IntervalIndex.from_breaks`, :meth:`IntervalIndex.from_arrays` and :meth:`IntervalIndex.from_tuples` (:issue:`48911`)

.. ---------------------------------------------------------------------------
.. _whatsnew_200.notable_bug_fixes:

Notable bug fixes
~~~~~~~~~~~~~~~~~

These are bug fixes that might have notable behavior changes.

.. _whatsnew_200.notable_bug_fixes.cumsum_cumprod_overflow:

:meth:`.GroupBy.cumsum` and :meth:`.GroupBy.cumprod` overflow instead of lossy casting to float
^^^^^^^^^^^^^^^^^^^^^^^^^^^^^^^^^^^^^^^^^^^^^^^^^^^^^^^^^^^^^^^^^^^^^^^^^^^^^^^^^^^^^^^^^^^^^^^

In previous versions we cast to float when applying ``cumsum`` and ``cumprod`` which
lead to incorrect results even if the result could be hold by ``int64`` dtype.
Additionally, the aggregation overflows consistent with numpy and the regular
:meth:`DataFrame.cumprod` and :meth:`DataFrame.cumsum` methods when the limit of
``int64`` is reached (:issue:`37493`).

*Old Behavior*

.. code-block:: ipython

    In [1]: df = pd.DataFrame({"key": ["b"] * 7, "value": 625})
    In [2]: df.groupby("key")["value"].cumprod()[5]
    Out[2]: 5.960464477539062e+16

We return incorrect results with the 6th value.

*New Behavior*

.. ipython:: python

    df = pd.DataFrame({"key": ["b"] * 7, "value": 625})
    df.groupby("key")["value"].cumprod()

We overflow with the 7th value, but the 6th value is still correct.

.. _whatsnew_200.notable_bug_fixes.groupby_nth_filter:

:meth:`.DataFrameGroupBy.nth` and :meth:`.SeriesGroupBy.nth` now behave as filtrations
^^^^^^^^^^^^^^^^^^^^^^^^^^^^^^^^^^^^^^^^^^^^^^^^^^^^^^^^^^^^^^^^^^^^^^^^^^^^^^^^^^^^^^

In previous versions of pandas, :meth:`.DataFrameGroupBy.nth` and
:meth:`.SeriesGroupBy.nth` acted as if they were aggregations. However, for most
inputs ``n``, they may return either zero or multiple rows per group. This means
that they are filtrations, similar to e.g. :meth:`.DataFrameGroupBy.head`. pandas
now treats them as filtrations (:issue:`13666`).

.. ipython:: python

    df = pd.DataFrame({"a": [1, 1, 2, 1, 2], "b": [np.nan, 2.0, 3.0, 4.0, 5.0]})
    gb = df.groupby("a")

*Old Behavior*

.. code-block:: ipython

    In [5]: gb.nth(n=1)
    Out[5]:
       A    B
    1  1  2.0
    4  2  5.0

*New Behavior*

.. ipython:: python

    gb.nth(n=1)

In particular, the index of the result is derived from the input by selecting
the appropriate rows. Also, when ``n`` is larger than the group, no rows instead of
``NaN`` is returned.

*Old Behavior*

.. code-block:: ipython

    In [5]: gb.nth(n=3, dropna="any")
    Out[5]:
        B
    A
    1 NaN
    2 NaN

*New Behavior*

.. ipython:: python

    gb.nth(n=3, dropna="any")

.. ---------------------------------------------------------------------------
.. _whatsnew_200.api_breaking:

Backwards incompatible API changes
~~~~~~~~~~~~~~~~~~~~~~~~~~~~~~~~~~

.. _whatsnew_200.api_breaking.unsupported_datetimelike_dtype_arg:

Construction with datetime64 or timedelta64 dtype with unsupported resolution
^^^^^^^^^^^^^^^^^^^^^^^^^^^^^^^^^^^^^^^^^^^^^^^^^^^^^^^^^^^^^^^^^^^^^^^^^^^^^
In past versions, when constructing a :class:`Series` or :class:`DataFrame` and
passing a "datetime64" or "timedelta64" dtype with unsupported resolution
(i.e. anything other than "ns"), pandas would silently replace the given dtype
with its nanosecond analogue:

*Previous behavior*:

.. code-block:: ipython

   In [5]: pd.Series(["2016-01-01"], dtype="datetime64[s]")
   Out[5]:
   0   2016-01-01
   dtype: datetime64[ns]

   In [6] pd.Series(["2016-01-01"], dtype="datetime64[D]")
   Out[6]:
   0   2016-01-01
   dtype: datetime64[ns]

In pandas 2.0 we support resolutions "s", "ms", "us", and "ns". When passing
a supported dtype (e.g. "datetime64[s]"), the result now has exactly
the requested dtype:

*New behavior*:

.. ipython:: python

   pd.Series(["2016-01-01"], dtype="datetime64[s]")

With an un-supported dtype, pandas now raises instead of silently swapping in
a supported dtype:

*New behavior*:

.. ipython:: python
   :okexcept:

   pd.Series(["2016-01-01"], dtype="datetime64[D]")

.. _whatsnew_200.api_breaking.astype_to_unsupported_datetimelike:

Disallow astype conversion to non-supported datetime64/timedelta64 dtypes
^^^^^^^^^^^^^^^^^^^^^^^^^^^^^^^^^^^^^^^^^^^^^^^^^^^^^^^^^^^^^^^^^^^^^^^^^
In previous versions, converting a :class:`Series` or :class:`DataFrame`
from ``datetime64[ns]`` to a different ``datetime64[X]`` dtype would return
with ``datetime64[ns]`` dtype instead of the requested dtype. In pandas 2.0,
support is added for "datetime64[s]", "datetime64[ms]", and "datetime64[us]" dtypes,
so converting to those dtypes gives exactly the requested dtype:

*Previous behavior*:

.. ipython:: python

   idx = pd.date_range("2016-01-01", periods=3)
   ser = pd.Series(idx)

*Previous behavior*:

.. code-block:: ipython

   In [4]: ser.astype("datetime64[s]")
   Out[4]:
   0   2016-01-01
   1   2016-01-02
   2   2016-01-03
   dtype: datetime64[ns]

With the new behavior, we get exactly the requested dtype:

*New behavior*:

.. ipython:: python

   ser.astype("datetime64[s]")

For non-supported resolutions e.g. "datetime64[D]", we raise instead of silently
ignoring the requested dtype:

*New behavior*:

.. ipython:: python
   :okexcept:

   ser.astype("datetime64[D]")

For conversion from ``timedelta64[ns]`` dtypes, the old behavior converted
to a floating point format.

*Previous behavior*:

.. ipython:: python

   idx = pd.timedelta_range("1 Day", periods=3)
   ser = pd.Series(idx)

*Previous behavior*:

.. code-block:: ipython

   In [7]: ser.astype("timedelta64[s]")
   Out[7]:
   0     86400.0
   1    172800.0
   2    259200.0
   dtype: float64

   In [8]: ser.astype("timedelta64[D]")
   Out[8]:
   0    1.0
   1    2.0
   2    3.0
   dtype: float64

The new behavior, as for datetime64, either gives exactly the requested dtype or raises:

*New behavior*:

.. ipython:: python
   :okexcept:

   ser.astype("timedelta64[s]")
   ser.astype("timedelta64[D]")

.. _whatsnew_200.api_breaking.deps:

Increased minimum versions for dependencies
^^^^^^^^^^^^^^^^^^^^^^^^^^^^^^^^^^^^^^^^^^^
Some minimum supported versions of dependencies were updated.
If installed, we now require:

+-----------------+-----------------+----------+---------+
| Package         | Minimum Version | Required | Changed |
+=================+=================+==========+=========+
| mypy (dev)      | 0.990           |          |    X    |
+-----------------+-----------------+----------+---------+
| python-dateutil | 2.8.2           |    X     |    X    |
+-----------------+-----------------+----------+---------+

For `optional libraries <https://pandas.pydata.org/docs/getting_started/install.html>`_ the general recommendation is to use the latest version.
The following table lists the lowest version per library that is currently being tested throughout the development of pandas.
Optional libraries below the lowest tested version may still work, but are not considered supported.

+-----------------+-----------------+---------+
| Package         | Minimum Version | Changed |
+=================+=================+=========+
| pyarrow         | 6.0.0           |    X    |
+-----------------+-----------------+---------+
| matplotlib      | 3.6.1           |    X    |
+-----------------+-----------------+---------+
| fastparquet     | 0.6.3           |    X    |
+-----------------+-----------------+---------+

See :ref:`install.dependencies` and :ref:`install.optional_dependencies` for more.

.. _whatsnew_200.api_breaking.other:

Other API changes
^^^^^^^^^^^^^^^^^
- The ``freq``, ``tz``, ``nanosecond``, and ``unit`` keywords in the :class:`Timestamp` constructor are now keyword-only (:issue:`45307`)
- Passing ``nanoseconds`` greater than 999 or less than 0 in :class:`Timestamp` now raises a ``ValueError`` (:issue:`48538`, :issue:`48255`)
- :func:`read_csv`: specifying an incorrect number of columns with ``index_col`` of now raises ``ParserError`` instead of ``IndexError`` when using the c parser.
- Default value of ``dtype`` in :func:`get_dummies` is changed to ``bool`` from ``uint8`` (:issue:`45848`)
- :meth:`DataFrame.astype`, :meth:`Series.astype`, and :meth:`DatetimeIndex.astype` casting datetime64 data to any of "datetime64[s]", "datetime64[ms]", "datetime64[us]" will return an object with the given resolution instead of coercing back to "datetime64[ns]" (:issue:`48928`)
- :meth:`DataFrame.astype`, :meth:`Series.astype`, and :meth:`DatetimeIndex.astype` casting timedelta64 data to any of "timedelta64[s]", "timedelta64[ms]", "timedelta64[us]" will return an object with the given resolution instead of coercing to "float64" dtype (:issue:`48963`)
- Passing data with dtype of "timedelta64[s]", "timedelta64[ms]", or "timedelta64[us]" to :class:`TimedeltaIndex`, :class:`Series`, or :class:`DataFrame` constructors will now retain that dtype instead of casting to "timedelta64[ns]"; timedelta64 data with lower resolution will be cast to the lowest supported resolution "timedelta64[s]" (:issue:`49014`)
- Passing ``dtype`` of "timedelta64[s]", "timedelta64[ms]", or "timedelta64[us]" to :class:`TimedeltaIndex`, :class:`Series`, or :class:`DataFrame` constructors will now retain that dtype instead of casting to "timedelta64[ns]"; passing a dtype with lower resolution for :class:`Series` or :class:`DataFrame` will be cast to the lowest supported resolution "timedelta64[s]" (:issue:`49014`)
- Passing a ``np.datetime64`` object with non-nanosecond resolution to :class:`Timestamp` will retain the input resolution if it is "s", "ms", or "ns"; otherwise it will be cast to the closest supported resolution (:issue:`49008`)
- The ``other`` argument in :meth:`DataFrame.mask` and :meth:`Series.mask` now defaults to ``no_default`` instead of ``np.nan`` consistent with :meth:`DataFrame.where` and :meth:`Series.where`. Entries will be filled with the corresponding NULL value (``np.nan`` for numpy dtypes, ``pd.NA`` for extension dtypes). (:issue:`49111`)
- When creating a :class:`Series` with a object-dtype :class:`Index` of datetime objects, pandas no longer silently converts the index to a :class:`DatetimeIndex` (:issue:`39307`, :issue:`23598`)
- :meth:`Series.unique` with dtype "timedelta64[ns]" or "datetime64[ns]" now returns :class:`TimedeltaArray` or :class:`DatetimeArray` instead of ``numpy.ndarray`` (:issue:`49176`)
- :func:`to_datetime` and :class:`DatetimeIndex` now allow sequences containing both ``datetime`` objects and numeric entries, matching :class:`Series` behavior (:issue:`49037`)
- :func:`pandas.api.dtypes.is_string_dtype` now only returns ``True`` for array-likes with ``dtype=object`` when the elements are inferred to be strings (:issue:`15585`)
- Passing a sequence containing ``datetime`` objects and ``date`` objects to :class:`Series` constructor will return with ``object`` dtype instead of ``datetime64[ns]`` dtype, consistent with :class:`Index` behavior (:issue:`49341`)
- Passing strings that cannot be parsed as datetimes to :class:`Series` or :class:`DataFrame` with ``dtype="datetime64[ns]"`` will raise instead of silently ignoring the keyword and returning ``object`` dtype (:issue:`24435`)
- Passing a sequence containing a type that cannot be converted to :class:`Timedelta` to :func:`to_timedelta` or to the :class:`Series` or :class:`DataFrame` constructor with ``dtype="timedelta64[ns]"`` or to :class:`TimedeltaIndex` now raises ``TypeError`` instead of ``ValueError`` (:issue:`49525`)
- Changed behavior of :class:`Index` constructor with sequence containing at least one ``NaT`` and everything else either ``None`` or ``NaN`` to infer ``datetime64[ns]`` dtype instead of ``object``, matching :class:`Series` behavior (:issue:`49340`)
- Changed behavior of :class:`Index` constructor with an object-dtype ``numpy.ndarray`` containing all-``bool`` values or all-complex values, this will now retain object dtype, consistent with the :class:`Series` behavior (:issue:`49594`)
-

.. ---------------------------------------------------------------------------
.. _whatsnew_200.deprecations:

Deprecations
~~~~~~~~~~~~
-

.. ---------------------------------------------------------------------------

.. _whatsnew_200.prior_deprecations:

Removal of prior version deprecations/changes
~~~~~~~~~~~~~~~~~~~~~~~~~~~~~~~~~~~~~~~~~~~~~
- Removed deprecated :attr:`Timestamp.freq`, :attr:`Timestamp.freqstr` and argument ``freq`` from the :class:`Timestamp` constructor and :meth:`Timestamp.fromordinal` (:issue:`14146`)
- Removed deprecated :class:`CategoricalBlock`, :meth:`Block.is_categorical`, require datetime64 and timedelta64 values to be wrapped in :class:`DatetimeArray` or :class:`TimedeltaArray` before passing to :meth:`Block.make_block_same_class`, require ``DatetimeTZBlock.values`` to have the correct ndim when passing to the :class:`BlockManager` constructor, and removed the "fastpath" keyword from the :class:`SingleBlockManager` constructor (:issue:`40226`, :issue:`40571`)
- Removed deprecated module ``pandas.core.index`` (:issue:`30193`)
- Removed deprecated alias ``pandas.core.tools.datetimes.to_time``, import the function directly from ``pandas.core.tools.times`` instead (:issue:`34145`)
- Removed deprecated :meth:`Categorical.to_dense`, use ``np.asarray(cat)`` instead (:issue:`32639`)
- Removed deprecated :meth:`Categorical.take_nd` (:issue:`27745`)
- Removed deprecated :meth:`Categorical.mode`, use ``Series(cat).mode()`` instead (:issue:`45033`)
- Removed deprecated :meth:`Categorical.is_dtype_equal` and :meth:`CategoricalIndex.is_dtype_equal` (:issue:`37545`)
- Removed deprecated :meth:`CategoricalIndex.take_nd` (:issue:`30702`)
- Removed deprecated :meth:`Index.is_type_compatible` (:issue:`42113`)
- Removed deprecated :meth:`Index.is_mixed`, check ``index.inferred_type`` directly instead (:issue:`32922`)
- Removed deprecated :func:`pandas.api.types.is_categorical`; use :func:`pandas.api.types.is_categorical_dtype` instead  (:issue:`33385`)
- Removed deprecated :meth:`Index.asi8` (:issue:`37877`)
- Enforced deprecation changing behavior when passing ``datetime64[ns]`` dtype data and timezone-aware dtype to :class:`Series`, interpreting the values as wall-times instead of UTC times, matching :class:`DatetimeIndex` behavior (:issue:`41662`)
- Removed deprecated :meth:`DataFrame._AXIS_NUMBERS`, :meth:`DataFrame._AXIS_NAMES`, :meth:`Series._AXIS_NUMBERS`, :meth:`Series._AXIS_NAMES` (:issue:`33637`)
- Removed deprecated :meth:`Index.to_native_types`, use ``obj.astype(str)`` instead (:issue:`36418`)
- Removed deprecated :meth:`Series.iteritems`, :meth:`DataFrame.iteritems`, use ``obj.items`` instead (:issue:`45321`)
- Removed deprecated :meth:`DataFrame.lookup` (:issue:`35224`)
- Removed deprecated :meth:`Series.append`, :meth:`DataFrame.append`, use :func:`concat` instead (:issue:`35407`)
- Removed deprecated :meth:`Series.iteritems`, :meth:`DataFrame.iteritems` and :meth:`HDFStore.iteritems` use ``obj.items`` instead (:issue:`45321`)
- Removed deprecated :meth:`DatetimeIndex.union_many` (:issue:`45018`)
- Removed deprecated ``weekofyear`` and ``week`` attributes of :class:`DatetimeArray`, :class:`DatetimeIndex` and ``dt`` accessor in favor of ``isocalendar().week`` (:issue:`33595`)
- Removed deprecated :meth:`RangeIndex._start`, :meth:`RangeIndex._stop`, :meth:`RangeIndex._step`, use ``start``, ``stop``, ``step`` instead (:issue:`30482`)
- Removed deprecated :meth:`DatetimeIndex.to_perioddelta`, Use ``dtindex - dtindex.to_period(freq).to_timestamp()`` instead (:issue:`34853`)
- Removed deprecated :meth:`.Styler.hide_index` and :meth:`.Styler.hide_columns` (:issue:`49397`)
- Removed deprecated :meth:`.Styler.set_na_rep` and :meth:`.Styler.set_precision` (:issue:`49397`)
- Removed deprecated :meth:`.Styler.where` (:issue:`49397`)
- Removed deprecated :meth:`.Styler.render` (:issue:`49397`)
- Removed deprecated argument ``null_color`` in :meth:`.Styler.highlight_null` (:issue:`49397`)
- Removed deprecated argument ``check_less_precise`` in :meth:`.testing.assert_frame_equal`, :meth:`.testing.assert_extension_array_equal`, :meth:`.testing.assert_series_equal`,  :meth:`.testing.assert_index_equal` (:issue:`30562`)
- Removed deprecated ``null_counts`` argument in :meth:`DataFrame.info`. Use ``show_counts`` instead (:issue:`37999`)
- Removed deprecated :meth:`Index.is_monotonic`, and :meth:`Series.is_monotonic`; use ``obj.is_monotonic_increasing`` instead (:issue:`45422`)
- Removed deprecated :meth:`Index.is_all_dates` (:issue:`36697`)
- Enforced deprecation disallowing passing a timezone-aware :class:`Timestamp` and ``dtype="datetime64[ns]"`` to :class:`Series` or :class:`DataFrame` constructors (:issue:`41555`)
- Enforced deprecation disallowing passing a sequence of timezone-aware values and ``dtype="datetime64[ns]"`` to to :class:`Series` or :class:`DataFrame` constructors (:issue:`41555`)
- Enforced deprecation disallowing ``numpy.ma.mrecords.MaskedRecords`` in the :class:`DataFrame` constructor; pass ``"{name: data[name] for name in data.dtype.names}`` instead (:issue:`40363`)
- Enforced deprecation disallowing unit-less "datetime64" dtype in :meth:`Series.astype` and :meth:`DataFrame.astype` (:issue:`47844`)
- Enforced deprecation disallowing using ``.astype`` to convert a ``datetime64[ns]`` :class:`Series`, :class:`DataFrame`, or :class:`DatetimeIndex` to timezone-aware dtype, use ``obj.tz_localize`` or ``ser.dt.tz_localize`` instead (:issue:`39258`)
- Enforced deprecation disallowing using ``.astype`` to convert a timezone-aware :class:`Series`, :class:`DataFrame`, or :class:`DatetimeIndex` to timezone-naive ``datetime64[ns]`` dtype, use ``obj.tz_localize(None)`` or ``obj.tz_convert("UTC").tz_localize(None)`` instead (:issue:`39258`)
- Enforced deprecation disallowing passing non boolean argument to sort in :func:`concat` (:issue:`44629`)
- Removed Date parser functions :func:`~pandas.io.date_converters.parse_date_time`,
  :func:`~pandas.io.date_converters.parse_date_fields`, :func:`~pandas.io.date_converters.parse_all_fields`
  and :func:`~pandas.io.date_converters.generic_parser` (:issue:`24518`)
- Removed argument ``index`` from the :class:`core.arrays.SparseArray` constructor (:issue:`43523`)
- Remove argument ``squeeze`` from :meth:`DataFrame.groupby` and :meth:`Series.groupby` (:issue:`32380`)
- Removed deprecated ``apply``, ``apply_index``, ``__call__``, ``onOffset``, and ``isAnchored`` attributes from :class:`DateOffset` (:issue:`34171`)
- Removed ``keep_tz`` argument in :meth:`DatetimeIndex.to_series` (:issue:`29731`)
- Remove arguments ``names`` and ``dtype`` from :meth:`Index.copy` and ``levels`` and ``codes`` from :meth:`MultiIndex.copy` (:issue:`35853`, :issue:`36685`)
- Remove argument ``inplace`` from :meth:`MultiIndex.set_levels` and :meth:`MultiIndex.set_codes` (:issue:`35626`)
- Removed arguments ``verbose`` and ``encoding`` from :meth:`DataFrame.to_excel` and :meth:`Series.to_excel` (:issue:`47912`)
- Removed argument ``line_terminator`` from :meth:`DataFrame.to_csv` and :meth:`Series.to_csv`, use ``lineterminator`` instead (:issue:`45302`)
- Removed argument ``inplace`` from :meth:`DataFrame.set_axis` and :meth:`Series.set_axis`, use ``obj = obj.set_axis(..., copy=False)`` instead (:issue:`48130`)
- Disallow passing positional arguments to :meth:`MultiIndex.set_levels` and :meth:`MultiIndex.set_codes` (:issue:`41485`)
- Disallow parsing to Timedelta strings with components with units "Y", "y", or "M", as these do not represent unambiguous durations (:issue:`36838`)
- Removed :meth:`MultiIndex.is_lexsorted` and :meth:`MultiIndex.lexsort_depth` (:issue:`38701`)
- Removed argument ``how`` from :meth:`PeriodIndex.astype`, use :meth:`PeriodIndex.to_timestamp` instead (:issue:`37982`)
- Removed argument ``try_cast`` from :meth:`DataFrame.mask`, :meth:`DataFrame.where`, :meth:`Series.mask` and :meth:`Series.where` (:issue:`38836`)
- Removed argument ``tz`` from :meth:`Period.to_timestamp`, use ``obj.to_timestamp(...).tz_localize(tz)`` instead (:issue:`34522`)
- Removed argument ``sort_columns`` in :meth:`DataFrame.plot` and :meth:`Series.plot` (:issue:`47563`)
- Removed argument ``is_copy`` from :meth:`DataFrame.take` and :meth:`Series.take` (:issue:`30615`)
- Removed argument ``kind`` from :meth:`Index.get_slice_bound`, :meth:`Index.slice_indexer` and :meth:`Index.slice_locs` (:issue:`41378`)
- Removed arguments ``prefix``, ``squeeze``, ``error_bad_lines`` and ``warn_bad_lines`` from :func:`read_csv` (:issue:`40413`, :issue:`43427`)
- Removed argument ``datetime_is_numeric`` from :meth:`DataFrame.describe` and :meth:`Series.describe` as datetime data will always be summarized as numeric data (:issue:`34798`)
- Disallow passing list ``key`` to :meth:`Series.xs` and :meth:`DataFrame.xs`, pass a tuple instead (:issue:`41789`)
- Disallow subclass-specific keywords (e.g. "freq", "tz", "names", "closed") in the :class:`Index` constructor (:issue:`38597`)
- Removed argument ``inplace`` from :meth:`Categorical.remove_unused_categories` (:issue:`37918`)
- Disallow passing non-round floats to :class:`Timestamp` with ``unit="M"`` or ``unit="Y"`` (:issue:`47266`)
- Remove keywords ``convert_float`` and ``mangle_dupe_cols`` from :func:`read_excel` (:issue:`41176`)
- Removed ``errors`` keyword from :meth:`DataFrame.where`, :meth:`Series.where`, :meth:`DataFrame.mask` and :meth:`Series.mask` (:issue:`47728`)
- Disallow passing non-keyword arguments to :func:`read_excel` except ``io`` and ``sheet_name`` (:issue:`34418`)
- Disallow passing non-keyword arguments to :meth:`DataFrame.drop` and :meth:`Series.drop` except ``labels`` (:issue:`41486`)
- Disallow passing non-keyword arguments to :meth:`DataFrame.fillna` and :meth:`Series.fillna` except ``value`` (:issue:`41485`)
- Disallow passing non-keyword arguments to :meth:`StringMethods.split` and :meth:`StringMethods.rsplit` except for ``pat`` (:issue:`47448`)
- Disallow passing non-keyword arguments to :meth:`DataFrame.set_index` except ``keys`` (:issue:`41495`)
- Disallow passing non-keyword arguments to :meth:`Resampler.interpolate` except ``method`` (:issue:`41699`)
- Disallow passing non-keyword arguments to :meth:`DataFrame.reset_index` and :meth:`Series.reset_index` except ``level`` (:issue:`41496`)
- Disallow passing non-keyword arguments to :meth:`DataFrame.dropna` and :meth:`Series.dropna` (:issue:`41504`)
- Disallow passing non-keyword arguments to :meth:`ExtensionArray.argsort` (:issue:`46134`)
- Disallow passing non-keyword arguments to :meth:`Categorical.sort_values` (:issue:`47618`)
- Disallow passing non-keyword arguments to :meth:`Index.drop_duplicates` and :meth:`Series.drop_duplicates` (:issue:`41485`)
- Disallow passing non-keyword arguments to :meth:`DataFrame.drop_duplicates` except for ``subset`` (:issue:`41485`)
- Disallow passing non-keyword arguments to :meth:`DataFrame.sort_index` and :meth:`Series.sort_index` (:issue:`41506`)
- Disallow passing non-keyword arguments to :meth:`DataFrame.interpolate` and :meth:`Series.interpolate` except for ``method`` (:issue:`41510`)
- Disallow passing non-keyword arguments to :meth:`DataFrame.any` and :meth:`Series.any` (:issue:`44896`)
- Disallow passing non-keyword arguments to :meth:`Index.set_names` except for ``names`` (:issue:`41551`)
- Disallow passing non-keyword arguments to :meth:`Index.join` except for ``other`` (:issue:`46518`)
- Disallow passing non-keyword arguments to :func:`concat` except for ``objs`` (:issue:`41485`)
- Disallow passing non-keyword arguments to :func:`pivot` except for ``data`` (:issue:`48301`)
- Disallow passing non-keyword arguments to :meth:`DataFrame.pivot` (:issue:`48301`)
- Disallow passing non-keyword arguments to :func:`read_html` except for ``io`` (:issue:`27573`)
- Disallow passing non-keyword arguments to :func:`read_json` except for ``path_or_buf`` (:issue:`27573`)
- Disallow passing non-keyword arguments to :func:`read_sas` except for ``filepath_or_buffer`` (:issue:`47154`)
- Disallow passing non-keyword arguments to :func:`read_stata` except for ``filepath_or_buffer`` (:issue:`48128`)
- Disallow passing non-keyword arguments to :func:`read_csv` except ``filepath_or_buffer`` (:issue:`41485`)
- Disallow passing non-keyword arguments to :func:`read_table` except ``filepath_or_buffer`` (:issue:`41485`)
- Disallow passing non-keyword arguments to :func:`read_fwf` except ``filepath_or_buffer`` (:issue:`44710`)
- Disallow passing non-keyword arguments to :func:`read_xml` except for ``path_or_buffer`` (:issue:`45133`)
- Disallow passing non-keyword arguments to :meth:`Series.mask` and :meth:`DataFrame.mask` except ``cond`` and ``other`` (:issue:`41580`)
- Disallow passing non-keyword arguments to :meth:`DataFrame.to_stata` except for ``path`` (:issue:`48128`)
- Disallow passing non-keyword arguments to :meth:`DataFrame.where` and :meth:`Series.where` except for ``cond`` and ``other`` (:issue:`41523`)
- Disallow passing non-keyword arguments to :meth:`Series.set_axis` and :meth:`DataFrame.set_axis` except for ``labels`` (:issue:`41491`)
- Disallow passing non-keyword arguments to :meth:`Series.rename_axis` and :meth:`DataFrame.rename_axis` except for ``mapper`` (:issue:`47587`)
- Disallow :meth:`Index.reindex` with non-unique :class:`Index` objects (:issue:`42568`)
- Disallow passing non-keyword arguments to :meth:`Series.clip` and :meth:`DataFrame.clip` (:issue:`41511`)
- Disallow passing non-keyword arguments to :meth:`Series.bfill`, :meth:`Series.ffill`, :meth:`DataFrame.bfill` and :meth:`DataFrame.ffill` (:issue:`41508`)
- Disallow passing non-keyword arguments to :meth:`DataFrame.replace`, :meth:`Series.replace` except for ``to_replace`` and ``value`` (:issue:`47587`)
- Disallow passing non-keyword arguments to :meth:`DataFrame.sort_values` except for ``by`` (:issue:`41505`)
- Disallow passing non-keyword arguments to :meth:`Series.sort_values` (:issue:`41505`)
- Disallowed constructing :class:`Categorical` with scalar ``data`` (:issue:`38433`)
- Disallowed constructing :class:`CategoricalIndex` without passing ``data`` (:issue:`38944`)
- Removed :meth:`.Rolling.validate`, :meth:`.Expanding.validate`, and :meth:`.ExponentialMovingWindow.validate` (:issue:`43665`)
- Removed :attr:`Rolling.win_type` returning ``"freq"`` (:issue:`38963`)
- Removed :attr:`Rolling.is_datetimelike` (:issue:`38963`)
- Removed the ``level`` keyword in :class:`DataFrame` and :class:`Series` aggregations; use ``groupby`` instead (:issue:`39983`)
- Removed deprecated :meth:`Timedelta.delta`, :meth:`Timedelta.is_populated`, and :attr:`Timedelta.freq` (:issue:`46430`, :issue:`46476`)
- Removed deprecated :attr:`NaT.freq` (:issue:`45071`)
- Removed deprecated :meth:`Categorical.replace`, use :meth:`Series.replace` instead (:issue:`44929`)
- Removed the ``numeric_only`` keyword from :meth:`Categorical.min` and :meth:`Categorical.max` in favor of ``skipna`` (:issue:`48821`)
- Changed behavior of :meth:`DataFrame.median` and :meth:`DataFrame.mean` with ``numeric_only=None`` to not exclude datetime-like columns THIS NOTE WILL BE IRRELEVANT ONCE ``numeric_only=None`` DEPRECATION IS ENFORCED (:issue:`29941`)
- Removed :func:`is_extension_type` in favor of :func:`is_extension_array_dtype` (:issue:`29457`)
- Removed ``.ExponentialMovingWindow.vol`` (:issue:`39220`)
- Removed :meth:`Index.get_value` and :meth:`Index.set_value` (:issue:`33907`, :issue:`28621`)
- Removed :meth:`Series.slice_shift` and :meth:`DataFrame.slice_shift` (:issue:`37601`)
- Remove :meth:`DataFrameGroupBy.pad` and :meth:`DataFrameGroupBy.backfill` (:issue:`45076`)
- Remove ``numpy`` argument from :func:`read_json` (:issue:`30636`)
- Disallow passing abbreviations for ``orient`` in :meth:`DataFrame.to_dict` (:issue:`32516`)
- Disallow partial slicing on an non-monotonic :class:`DatetimeIndex` with keys which are not in Index. This now raises a ``KeyError`` (:issue:`18531`)
- Removed ``get_offset`` in favor of :func:`to_offset` (:issue:`30340`)
- Removed the ``warn`` keyword in :func:`infer_freq` (:issue:`45947`)
- Removed the ``include_start`` and ``include_end`` arguments in :meth:`DataFrame.between_time` in favor of ``inclusive`` (:issue:`43248`)
- Removed the ``closed`` argument in :meth:`date_range` and :meth:`bdate_range` in favor of ``inclusive`` argument (:issue:`40245`)
- Removed the ``center`` keyword in :meth:`DataFrame.expanding` (:issue:`20647`)
- Removed the ``truediv`` keyword from :func:`eval` (:issue:`29812`)
- Removed the ``pandas.datetime`` submodule (:issue:`30489`)
- Removed the ``pandas.np`` submodule (:issue:`30296`)
- Removed ``pandas.util.testing`` in favor of ``pandas.testing`` (:issue:`30745`)
- Removed :meth:`Series.str.__iter__` (:issue:`28277`)
- Removed ``pandas.SparseArray`` in favor of :class:`arrays.SparseArray` (:issue:`30642`)
- Removed ``pandas.SparseSeries`` and ``pandas.SparseDataFrame``, including pickle support. (:issue:`30642`)
- Enforced disallowing passing an integer ``fill_value`` to :meth:`DataFrame.shift` and :meth:`Series.shift`` with datetime64, timedelta64, or period dtypes (:issue:`32591`)
- Enforced disallowing a string column label into ``times`` in :meth:`DataFrame.ewm` (:issue:`43265`)
- Enforced disallowing passing ``True`` and ``False`` into ``inclusive`` in :meth:`Series.between` in favor of ``"both"`` and ``"neither"`` respectively (:issue:`40628`)
- Enforced disallowing using ``usecols`` with out of bounds indices for ``read_csv`` with ``engine="c"`` (:issue:`25623`)
- Enforced disallowing the use of ``**kwargs`` in :class:`.ExcelWriter`; use the keyword argument ``engine_kwargs`` instead (:issue:`40430`)
- Enforced disallowing a tuple of column labels into :meth:`.DataFrameGroupBy.__getitem__` (:issue:`30546`)
- Enforced disallowing missing labels when indexing with a sequence of labels on a level of a :class:`MultiIndex`. This now raises a ``KeyError`` (:issue:`42351`)
- Enforced disallowing setting values with ``.loc`` using a positional slice. Use ``.loc`` with labels or ``.iloc`` with positions instead (:issue:`31840`)
- Enforced disallowing positional indexing with a ``float`` key even if that key is a round number, manually cast to integer instead (:issue:`34193`)
- Enforced disallowing using a :class:`DataFrame` indexer with ``.iloc``, use ``.loc`` instead for automatic alignment (:issue:`39022`)
- Enforced disallowing ``set`` or ``dict`` indexers in ``__getitem__`` and ``__setitem__`` methods (:issue:`42825`)
- Enforced disallowing indexing on a :class:`Index` or positional indexing on a :class:`Series` producing multi-dimensional objects e.g. ``obj[:, None]``, convert to numpy before indexing instead (:issue:`35141`)
- Enforced disallowing ``dict`` or ``set`` objects in ``suffixes`` in :func:`merge` (:issue:`34810`)
- Enforced disallowing :func:`merge` to produce duplicated columns through the ``suffixes`` keyword and already existing columns (:issue:`22818`)
- Enforced disallowing using :func:`merge` or :func:`join` on a different number of levels (:issue:`34862`)
- Enforced disallowing ``value_name`` argument in :func:`DataFrame.melt` to match an element in the :class:`DataFrame` columns (:issue:`35003`)
- Enforced disallowing passing ``showindex`` into ``**kwargs`` in :func:`DataFrame.to_markdown` and :func:`Series.to_markdown` in favor of ``index`` (:issue:`33091`)
- Removed setting Categorical._codes directly (:issue:`41429`)
- Removed setting Categorical.categories directly (:issue:`47834`)
- Removed argument ``inplace`` from :meth:`Categorical.add_categories`, :meth:`Categorical.remove_categories`, :meth:`Categorical.set_categories`, :meth:`Categorical.rename_categories`, :meth:`Categorical.reorder_categories`, :meth:`Categorical.set_ordered`, :meth:`Categorical.as_ordered`, :meth:`Categorical.as_unordered` (:issue:`37981`, :issue:`41118`, :issue:`41133`, :issue:`47834`)
- Enforced :meth:`Rolling.count` with ``min_periods=None`` to default to the size of the window (:issue:`31302`)
- Renamed ``fname`` to ``path`` in :meth:`DataFrame.to_parquet`, :meth:`DataFrame.to_stata` and :meth:`DataFrame.to_feather` (:issue:`30338`)
- Enforced disallowing indexing a :class:`Series` with a single item list with a slice (e.g. ``ser[[slice(0, 2)]]``). Either convert the list to tuple, or pass the slice directly instead (:issue:`31333`)
- Changed behavior indexing on a :class:`DataFrame` with a :class:`DatetimeIndex` index using a string indexer, previously this operated as a slice on rows, now it operates like any other column key; use ``frame.loc[key]`` for the old behavior (:issue:`36179`)
- Enforced the ``display.max_colwidth`` option to not accept negative integers (:issue:`31569`)
- Removed the ``display.column_space`` option in favor of ``df.to_string(col_space=...)`` (:issue:`47280`)
- Removed the deprecated method ``mad`` from pandas classes (:issue:`11787`)
- Removed the deprecated method ``tshift`` from pandas classes (:issue:`11631`)
- Changed behavior of empty data passed into :class:`Series`; the default dtype will be ``object`` instead of ``float64`` (:issue:`29405`)
- Changed the behavior of :meth:`DatetimeIndex.union`, :meth:`DatetimeIndex.intersection`, and :meth:`DatetimeIndex.symmetric_difference` with mismatched timezones to convert to UTC instead of casting to object dtype (:issue:`39328`)
- Changed the behavior of :func:`to_datetime` with argument "now" with ``utc=False`` to match ``Timestamp("now")`` (:issue:`18705`)
- Changed the behavior of indexing on a timezone-aware :class:`DatetimeIndex` with a timezone-naive ``datetime`` object or vice-versa; these now behave like any other non-comparable type by raising ``KeyError`` (:issue:`36148`)
- Changed the behavior of :meth:`Index.reindex`, :meth:`Series.reindex`, and :meth:`DataFrame.reindex` with a ``datetime64`` dtype and a ``datetime.date`` object for ``fill_value``; these are no longer considered equivalent to ``datetime.datetime`` objects so the reindex casts to object dtype (:issue:`39767`)
- Changed behavior of :meth:`SparseArray.astype` when given a dtype that is not explicitly ``SparseDtype``, cast to the exact requested dtype rather than silently using a ``SparseDtype`` instead (:issue:`34457`)
- Changed behavior of :meth:`Index.ravel` to return a view on the original :class:`Index` instead of a ``np.ndarray`` (:issue:`36900`)
- Changed behavior of :meth:`Series.to_frame` and :meth:`Index.to_frame` with explicit ``name=None`` to use ``None`` for the column name instead of the index's name or default ``0`` (:issue:`45523`)
- Changed behavior of :class:`DataFrame` constructor given floating-point ``data`` and an integer ``dtype``, when the data cannot be cast losslessly, the floating point dtype is retained, matching :class:`Series` behavior (:issue:`41170`)
- Changed behavior of :class:`Index` constructor when given a ``np.ndarray`` with object-dtype containing numeric entries; this now retains object dtype rather than inferring a numeric dtype, consistent with :class:`Series` behavior (:issue:`42870`)
- Changed behavior of :meth:`Index.__and__`, :meth:`Index.__or__` and :meth:`Index.__xor__` to behave as logical operations (matching :class:`Series` behavior) instead of aliases for set operations (:issue:`37374`)
- Changed behavior of :class:`DataFrame` constructor when passed a list whose first element is a :class:`Categorical`, this now treats the elements as rows casting to ``object`` dtype, consistent with behavior for other types (:issue:`38845`)
- Changed behavior of :class:`DataFrame` constructor when passed a ``dtype`` (other than int) that the data cannot be cast to; it now raises instead of silently ignoring the dtype (:issue:`41733`)
- Changed the behavior of :class:`Series` constructor, it will no longer infer a datetime64 or timedelta64 dtype from string entries (:issue:`41731`)
- Changed behavior of :class:`Timestamp` constructor with a ``np.datetime64`` object and a ``tz`` passed to interpret the input as a wall-time as opposed to a UTC time (:issue:`42288`)
- Changed behavior of :meth:`Timestamp.utcfromtimestamp` to return a timezone-aware object satisfying ``Timestamp.utcfromtimestamp(val).timestamp() == val`` (:issue:`45083`)
- Changed behavior of :class:`Index` constructor when passed a ``SparseArray`` or ``SparseDtype`` to retain that dtype instead of casting to ``numpy.ndarray`` (:issue:`43930`)
- Changed behavior of setitem-like operations (``__setitem__``, ``fillna``, ``where``, ``mask``, ``replace``, ``insert``, fill_value for ``shift``) on an object with :class:`DatetimeTZDtype` when using a value with a non-matching timezone, the value will be cast to the object's timezone instead of casting both to object-dtype (:issue:`44243`)
- Changed behavior of :class:`Index`, :class:`Series`, :class:`DataFrame` constructors with floating-dtype data and a :class:`DatetimeTZDtype`, the data are now interpreted as UTC-times instead of wall-times, consistent with how integer-dtype data are treated (:issue:`45573`)
- Changed behavior of :class:`Series` and :class:`DataFrame` constructors with integer dtype and floating-point data containing ``NaN``, this now raises ``IntCastingNaNError`` (:issue:`40110`)
- Removed the deprecated ``base`` and ``loffset`` arguments from :meth:`pandas.DataFrame.resample`, :meth:`pandas.Series.resample` and :class:`pandas.Grouper`. Use ``offset`` or ``origin`` instead (:issue:`31809`)
- Changed behavior of :meth:`Series.fillna` and :meth:`DataFrame.fillna` with ``timedelta64[ns]`` dtype and an incompatible ``fill_value``; this now casts to ``object`` dtype instead of raising, consistent with the behavior with other dtypes (:issue:`45746`)
- Change the default argument of ``regex`` for :meth:`Series.str.replace` from ``True`` to ``False``. Additionally, a single character ``pat`` with ``regex=True`` is now treated as a regular expression instead of a string literal. (:issue:`36695`, :issue:`24804`)
- Changed behavior of :meth:`DataFrame.any` and :meth:`DataFrame.all` with ``bool_only=True``; object-dtype columns with all-bool values will no longer be included, manually cast to ``bool`` dtype first (:issue:`46188`)
- Changed behavior of comparison of a :class:`Timestamp` with a ``datetime.date`` object; these now compare as un-equal and raise on inequality comparisons, matching the ``datetime.datetime`` behavior (:issue:`36131`)
- Changed behavior of comparison of ``NaT`` with a ``datetime.date`` object; these now raise on inequality comparisons (:issue:`39196`)
- Enforced deprecation of silently dropping columns that raised a ``TypeError`` in :class:`Series.transform` and :class:`DataFrame.transform` when used with a list or dictionary (:issue:`43740`)
- Changed behavior of :meth:`DataFrame.apply` with list-like so that any partial failure will raise an error (:issue:`43740`)
- Changed behavior of :meth:`Series.__setitem__` with an integer key and a :class:`Float64Index` when the key is not present in the index; previously we treated the key as positional (behaving like ``series.iloc[key] = val``), now we treat it is a label (behaving like ``series.loc[key] = val``), consistent with :meth:`Series.__getitem__`` behavior (:issue:`33469`)
- Removed ``na_sentinel`` argument from :func:`factorize`, :meth:`.Index.factorize`, and :meth:`.ExtensionArray.factorize` (:issue:`47157`)
- Changed behavior of :meth:`Series.diff` and :meth:`DataFrame.diff` with :class:`ExtensionDtype` dtypes whose arrays do not implement ``diff``, these now raise ``TypeError`` rather than casting to numpy (:issue:`31025`)
- Enforced deprecation of calling numpy "ufunc"s on :class:`DataFrame` with ``method="outer"``; this now raises ``NotImplementedError`` (:issue:`36955`)
- Enforced deprecation disallowing passing ``numeric_only=True`` to :class:`Series` reductions (``rank``, ``any``, ``all``, ...) with non-numeric dtype (:issue:`47500`)
- Changed behavior of :meth:`DataFrameGroupBy.apply` and :meth:`SeriesGroupBy.apply` so that ``group_keys`` is respected even if a transformer is detected (:issue:`34998`)
- Enforced deprecation ``numeric_only=None`` (the default) in DataFrame reductions that would silently drop columns that raised; ``numeric_only`` now defaults to ``False`` (:issue:`41480`)
- Changed default of ``numeric_only`` to ``False`` in all DataFrame methods with that argument (:issue:`46096`, :issue:`46906`)
- Changed default of ``numeric_only`` to ``False`` in :meth:`Series.rank` (:issue:`47561`)
- Enforced deprecation of silently dropping nuisance columns in groupby and resample operations when ``numeric_only=False`` (:issue:`41475`)
-

.. ---------------------------------------------------------------------------
.. _whatsnew_200.performance:

Performance improvements
~~~~~~~~~~~~~~~~~~~~~~~~
- Performance improvement in :meth:`.DataFrameGroupBy.median` and :meth:`.SeriesGroupBy.median` and :meth:`.GroupBy.cumprod` for nullable dtypes (:issue:`37493`)
- Performance improvement in :meth:`MultiIndex.argsort` and :meth:`MultiIndex.sort_values` (:issue:`48406`)
- Performance improvement in :meth:`MultiIndex.size` (:issue:`48723`)
- Performance improvement in :meth:`MultiIndex.union` without missing values and without duplicates (:issue:`48505`, :issue:`48752`)
- Performance improvement in :meth:`MultiIndex.difference` (:issue:`48606`)
- Performance improvement in :class:`MultiIndex` set operations with sort=None (:issue:`49010`)
- Performance improvement in :meth:`.DataFrameGroupBy.mean`, :meth:`.SeriesGroupBy.mean`, :meth:`.DataFrameGroupBy.var`, and :meth:`.SeriesGroupBy.var` for extension array dtypes (:issue:`37493`)
- Performance improvement in :meth:`MultiIndex.isin` when ``level=None`` (:issue:`48622`, :issue:`49577`)
- Performance improvement in :meth:`Index.union` and :meth:`MultiIndex.union` when index contains duplicates (:issue:`48900`)
- Performance improvement for :meth:`Series.value_counts` with nullable dtype (:issue:`48338`)
- Performance improvement for :class:`Series` constructor passing integer numpy array with nullable dtype (:issue:`48338`)
- Performance improvement for :class:`DatetimeIndex` constructor passing a list (:issue:`48609`)
- Performance improvement in :func:`merge` and :meth:`DataFrame.join` when joining on a sorted :class:`MultiIndex` (:issue:`48504`)
- Performance improvement in :meth:`DataFrame.loc` and :meth:`Series.loc` for tuple-based indexing of a :class:`MultiIndex` (:issue:`48384`)
- Performance improvement for :meth:`MultiIndex.unique` (:issue:`48335`)
- Performance improvement for :func:`concat` with extension array backed indexes (:issue:`49128`, :issue:`49178`)
- Reduce memory usage of :meth:`DataFrame.to_pickle`/:meth:`Series.to_pickle` when using BZ2 or LZMA (:issue:`49068`)
- Performance improvement for :class:`~arrays.StringArray` constructor passing a numpy array with type ``np.str_`` (:issue:`49109`)
- Performance improvement in :meth:`~arrays.ArrowExtensionArray.factorize` (:issue:`49177`)
- Performance improvement in :meth:`DataFrame.join` when joining on a subset of a :class:`MultiIndex` (:issue:`48611`)
- Performance improvement for :meth:`MultiIndex.intersection` (:issue:`48604`)
- Performance improvement in ``var`` for nullable dtypes (:issue:`48379`).
- Performance improvements to :func:`read_sas` (:issue:`47403`, :issue:`47405`, :issue:`47656`, :issue:`48502`)
- Memory improvement in :meth:`RangeIndex.sort_values` (:issue:`48801`)
- Performance improvement in :class:`DataFrameGroupBy` and :class:`SeriesGroupBy` when ``by`` is a categorical type and ``sort=False`` (:issue:`48976`)
- Performance improvement in :class:`DataFrameGroupBy` and :class:`SeriesGroupBy` when ``by`` is a categorical type and ``observed=False`` (:issue:`49596`)
- Performance improvement in :func:`merge` when not merging on the index - the new index will now be :class:`RangeIndex` instead of :class:`Int64Index` (:issue:`49478`)

.. ---------------------------------------------------------------------------
.. _whatsnew_200.bug_fixes:

Bug fixes
~~~~~~~~~

Categorical
^^^^^^^^^^^
- Bug in :meth:`Categorical.set_categories` losing dtype information (:issue:`48812`)
- Bug in :meth:`DataFrame.groupby` and :meth:`Series.groupby` would reorder categories when used as a grouper (:issue:`48749`)

Datetimelike
^^^^^^^^^^^^
- Bug in :func:`pandas.infer_freq`, raising ``TypeError`` when inferred on :class:`RangeIndex` (:issue:`47084`)
- Bug in :func:`to_datetime` was raising on invalid offsets with ``errors='coerce'`` and ``infer_datetime_format=True`` (:issue:`48633`)
- Bug in :class:`DatetimeIndex` constructor failing to raise when ``tz=None`` is explicitly specified in conjunction with timezone-aware ``dtype`` or data (:issue:`48659`)
- Bug in subtracting a ``datetime`` scalar from :class:`DatetimeIndex` failing to retain the original ``freq`` attribute (:issue:`48818`)
- Bug in ``pandas.tseries.holiday.Holiday`` where a half-open date interval causes inconsistent return types from :meth:`USFederalHolidayCalendar.holidays` (:issue:`49075`)
- Bug in rendering :class:`DatetimeIndex` and :class:`Series` and :class:`DataFrame` with timezone-aware dtypes with ``dateutil`` or ``zoneinfo`` timezones near daylight-savings transitions (:issue:`49684`)
-

Timedelta
^^^^^^^^^
- Bug in :func:`to_timedelta` raising error when input has nullable dtype ``Float64`` (:issue:`48796`)
- Bug in :class:`Timedelta` constructor incorrectly raising instead of returning ``NaT`` when given a ``np.timedelta64("nat")`` (:issue:`48898`)
- Bug in :class:`Timedelta` constructor failing to raise when passed both a :class:`Timedelta` object and keywords (e.g. days, seconds) (:issue:`48898`)
-

Timezones
^^^^^^^^^
- Bug in :meth:`Series.astype` and :meth:`DataFrame.astype` with object-dtype containing multiple timezone-aware ``datetime`` objects with heterogeneous timezones to a :class:`DatetimeTZDtype` incorrectly raising (:issue:`32581`)
-

Numeric
^^^^^^^
- Bug in :meth:`DataFrame.add` cannot apply ufunc when inputs contain mixed DataFrame type and Series type (:issue:`39853`)
- Bug in DataFrame reduction methods (e.g. :meth:`DataFrame.sum`) with object dtype, ``axis=1`` and ``numeric_only=False`` would not be coerced to float (:issue:`49551`)
-

Conversion
^^^^^^^^^^
- Bug in constructing :class:`Series` with ``int64`` dtype from a string list raising instead of casting (:issue:`44923`)
- Bug in :meth:`DataFrame.eval` incorrectly raising an ``AttributeError`` when there are negative values in function call (:issue:`46471`)
- Bug in :meth:`Series.convert_dtypes` not converting dtype to nullable dtype when :class:`Series` contains ``NA`` and has dtype ``object`` (:issue:`48791`)
- Bug where any :class:`ExtensionDtype` subclass with ``kind="M"`` would be interpreted as a timezone type (:issue:`34986`)
- Bug in :class:`.arrays.ArrowExtensionArray` that would raise ``NotImplementedError`` when passed a sequence of strings or binary (:issue:`49172`)

Strings
^^^^^^^
- Bug in :func:`pandas.api.dtypes.is_string_dtype` that would not return ``True`` for :class:`StringDtype` (:issue:`15585`)
-

Interval
^^^^^^^^
-
-

Indexing
^^^^^^^^
- Bug in :meth:`DataFrame.reindex` filling with wrong values when indexing columns and index for ``uint`` dtypes (:issue:`48184`)
- Bug in :meth:`DataFrame.loc` coercing dtypes when setting values with a list indexer (:issue:`49159`)
- Bug in :meth:`DataFrame.__setitem__` raising ``ValueError`` when right hand side is :class:`DataFrame` with :class:`MultiIndex` columns (:issue:`49121`)
- Bug in :meth:`DataFrame.reindex` casting dtype to ``object`` when :class:`DataFrame` has single extension array column when re-indexing ``columns`` and ``index`` (:issue:`48190`)
- Bug in :func:`~DataFrame.describe` when formatting percentiles in the resulting index showed more decimals than needed (:issue:`46362`)
- Bug in :meth:`DataFrame.compare` does not recognize differences when comparing ``NA`` with value in nullable dtypes (:issue:`48939`)
-

Missing
^^^^^^^
- Bug in :meth:`Index.equals` raising ``TypeError`` when :class:`Index` consists of tuples that contain ``NA`` (:issue:`48446`)
- Bug in :meth:`Series.map` caused incorrect result when data has NaNs and defaultdict mapping was used (:issue:`48813`)
- Bug in :class:`NA` raising a ``TypeError`` instead of return :class:`NA` when performing a binary operation with a ``bytes`` object (:issue:`49108`)
- Bug in :meth:`DataFrame.update` with ``overwrite=False`` raising ``TypeError`` when ``self`` has column with ``NaT`` values and column not present in ``other`` (:issue:`16713`)

MultiIndex
^^^^^^^^^^
- Bug in :meth:`MultiIndex.get_indexer` not matching ``NaN`` values (:issue:`29252`, :issue:`37222`, :issue:`38623`, :issue:`42883`, :issue:`43222`, :issue:`46173`, :issue:`48905`)
- Bug in :meth:`MultiIndex.argsort` raising ``TypeError`` when index contains :attr:`NA` (:issue:`48495`)
- Bug in :meth:`MultiIndex.difference` losing extension array dtype (:issue:`48606`)
- Bug in :class:`MultiIndex.set_levels` raising ``IndexError`` when setting empty level (:issue:`48636`)
- Bug in :meth:`MultiIndex.unique` losing extension array dtype (:issue:`48335`)
- Bug in :meth:`MultiIndex.intersection` losing extension array (:issue:`48604`)
- Bug in :meth:`MultiIndex.union` losing extension array (:issue:`48498`, :issue:`48505`, :issue:`48900`)
- Bug in :meth:`MultiIndex.union` not sorting when sort=None and index contains missing values (:issue:`49010`)
- Bug in :meth:`MultiIndex.append` not checking names for equality (:issue:`48288`)
- Bug in :meth:`MultiIndex.symmetric_difference` losing extension array (:issue:`48607`)
- Bug in :meth:`MultiIndex.value_counts` returning a :class:`Series` indexed by flat index of tuples instead of a :class:`MultiIndex` (:issue:`49558`)
-

I/O
^^^
- Bug in :func:`read_sas` caused fragmentation of :class:`DataFrame` and raised :class:`.errors.PerformanceWarning` (:issue:`48595`)
- Improved error message in :func:`read_excel` by including the offending sheet name when an exception is raised while reading a file (:issue:`48706`)
- Bug when a pickling a subset PyArrow-backed data that would serialize the entire data instead of the subset (:issue:`42600`)
- Bug in :func:`read_csv` for a single-line csv with fewer columns than ``names`` raised :class:`.errors.ParserError` with ``engine="c"`` (:issue:`47566`)
<<<<<<< HEAD
- Bug in :func:`adjoin` used for DataFrame.to_string(header=False) printed index.name on the same line as the first row of the data (:issue: ``49230``)
-
=======
- Fixed memory leak which stemmed from the initialization of the internal JSON module (:issue:`49222`)
>>>>>>> 8d8d3cf9

Period
^^^^^^
- Bug in :meth:`Period.strftime` and :meth:`PeriodIndex.strftime`, raising ``UnicodeDecodeError`` when a locale-specific directive was passed (:issue:`46319`)
-

Plotting
^^^^^^^^
- ``ax.set_xlim`` was sometimes raising ``UserWarning`` which users couldn't address due to ``set_xlim`` not accepting parsing arguments - the converter now uses :func:`Timestamp` instead (:issue:`49148`)
-

Groupby/resample/rolling
^^^^^^^^^^^^^^^^^^^^^^^^
- Bug in :class:`.ExponentialMovingWindow` with ``online`` not raising a ``NotImplementedError`` for unsupported operations (:issue:`48834`)
- Bug in :meth:`DataFrameGroupBy.sample` raises ``ValueError`` when the object is empty (:issue:`48459`)
- Bug in :meth:`Series.groupby` raises ``ValueError`` when an entry of the index is equal to the name of the index (:issue:`48567`)
- Bug in :meth:`DataFrameGroupBy.resample` produces inconsistent results when passing empty DataFrame (:issue:`47705`)
- Bug in :class:`.DataFrameGroupBy` and :class:`.SeriesGroupBy` would not include unobserved categories in result when grouping by categorical indexes (:issue:`49354`)
- Bug in :class:`.DataFrameGroupBy` and :class:`.SeriesGroupBy` would change result order depending on the input index when grouping by categoricals (:issue:`49223`)
- Bug in :class:`.DataFrameGroupBy` and :class:`.SeriesGroupBy` when grouping on categorical data would sort result values even when used with ``sort=False`` (:issue:`42482`)
-

Reshaping
^^^^^^^^^
- Bug in :meth:`DataFrame.pivot_table` raising ``TypeError`` for nullable dtype and ``margins=True`` (:issue:`48681`)
- Bug in :meth:`DataFrame.unstack` and :meth:`Series.unstack` unstacking wrong level of :class:`MultiIndex` when :class:`MultiIndex` has mixed names (:issue:`48763`)
- Bug in :meth:`DataFrame.pivot` not respecting ``None`` as column name (:issue:`48293`)
- Bug in :func:`join` when ``left_on`` or ``right_on`` is or includes a :class:`CategoricalIndex` incorrectly raising ``AttributeError`` (:issue:`48464`)
- Bug in :meth:`DataFrame.pivot_table` raising ``ValueError`` with parameter ``margins=True`` when result is an empty :class:`DataFrame` (:issue:`49240`)
- Clarified error message in :func:`merge` when passing invalid ``validate`` option (:issue:`49417`)
- Bug in :meth:`DataFrame.explode` raising ``ValueError`` on multiple columns with ``NaN`` values or empty lists (:issue:`46084`)

Sparse
^^^^^^
-
-

ExtensionArray
^^^^^^^^^^^^^^
- Bug in :meth:`Series.mean` overflowing unnecessarily with nullable integers (:issue:`48378`)
- Bug when concatenating an empty DataFrame with an ExtensionDtype to another DataFrame with the same ExtensionDtype, the resulting dtype turned into object (:issue:`48510`)
-

Styler
^^^^^^
-
-

Metadata
^^^^^^^^
- Fixed metadata propagation in :meth:`DataFrame.corr` and :meth:`DataFrame.cov` (:issue:`28283`)
-

Other
^^^^^

.. ***DO NOT USE THIS SECTION***

-
-

.. ---------------------------------------------------------------------------
.. _whatsnew_200.contributors:

Contributors
~~~~~~~~~~~~<|MERGE_RESOLUTION|>--- conflicted
+++ resolved
@@ -692,12 +692,9 @@
 - Improved error message in :func:`read_excel` by including the offending sheet name when an exception is raised while reading a file (:issue:`48706`)
 - Bug when a pickling a subset PyArrow-backed data that would serialize the entire data instead of the subset (:issue:`42600`)
 - Bug in :func:`read_csv` for a single-line csv with fewer columns than ``names`` raised :class:`.errors.ParserError` with ``engine="c"`` (:issue:`47566`)
-<<<<<<< HEAD
 - Bug in :func:`adjoin` used for DataFrame.to_string(header=False) printed index.name on the same line as the first row of the data (:issue: ``49230``)
--
-=======
 - Fixed memory leak which stemmed from the initialization of the internal JSON module (:issue:`49222`)
->>>>>>> 8d8d3cf9
+-
 
 Period
 ^^^^^^
