--- conflicted
+++ resolved
@@ -113,7 +113,6 @@
 Backwards incompatible API changes
 ~~~~~~~~~~~~~~~~~~~~~~~~~~~~~~~~~~
 
-<<<<<<< HEAD
 .. _whatsnew_200.api_breaking.unsupported_datetimelike_dtype_arg:
 
 Construction with datetime64 or timedelta64 dtype with unsupported resolution
@@ -122,7 +121,40 @@
 passing a "datetime64" or "timedelta64" dtype with unsupported resolution
 (i.e. anything other than "ns"), pandas would silently replace the given dtype
 with its nanosecond analogue:
-=======
+
+*Previous behavior*:
+
+.. code-block:: ipython
+
+   pd.Series(["2016-01-01"], dtype="datetime64[s]")
+   Out[5]:
+   0   2016-01-01
+   dtype: datetime64[ns]
+
+   pd.Series(["2016-01-01"], dtype="datetime64[D]")
+   Out[6]:
+   0   2016-01-01
+   dtype: datetime64[ns]
+
+In pandas 2.0 we support resolutions "s", "ms", "us", and "ns". When passing
+a supported dtype (e.g. "datetime64[s]"), the result now has exactly
+the requested dtype:
+
+*New behavior*:
+
+.. ipython:: python
+
+   pd.Series(["2016-01-01"], dtype="datetime64[s]")
+
+With an un-supported dtype, pandas now raises instead of silently swapping in
+a supported dtype:
+
+*New behavior*:
+
+.. ipython:: python
+   :okexcept:
+
+   pd.Series(["2016-01-01"], dtype="datetime64[D]")
 
 .. _whatsnew_200.api_breaking.astype_to_unsupported_datetimelike:
 
@@ -140,27 +172,11 @@
 
    idx = pd.date_range("2016-01-01", periods=3)
    ser = pd.Series(idx)
->>>>>>> 4bea2994
 
 *Previous behavior*:
 
 .. code-block:: ipython
 
-<<<<<<< HEAD
-   pd.Series(["2016-01-01"], dtype="datetime64[s]")
-   Out[5]:
-   0   2016-01-01
-   dtype: datetime64[ns]
-
-   pd.Series(["2016-01-01"], dtype="datetime64[D]")
-   Out[6]:
-   0   2016-01-01
-   dtype: datetime64[ns]
-
-In pandas 2.0 we support resolutions "s", "ms", "us", and "ns". When passing
-a supported dtype (e.g. "datetime64[s]"), the result now has exactly
-the requested dtype:
-=======
    In [4]: ser.astype("datetime64[s]")
    Out[4]:
    0   2016-01-01
@@ -178,21 +194,10 @@
 
 For non-supported resolutions e.g. "datetime64[D]", we raise instead of silently
 ignoring the requested dtype:
->>>>>>> 4bea2994
 
 *New behavior*:
 
 .. ipython:: python
-<<<<<<< HEAD
-
-   In [5]: pd.Series(["2016-01-01"], dtype="datetime64[s]")
-   Out[5]:
-   0   2016-01-01
-   dtype: datetime64[s]
-
-With an un-supported dtype, pandas now raises instead of silently swapping in
-a supported dtype:
-=======
    :okexcept:
 
    ser.astype("datetime64[D]")
@@ -226,19 +231,14 @@
    dtype: float64
 
 The new behavior, as for datetime64, either gives exactly the requested dtype or raises:
->>>>>>> 4bea2994
 
 *New behavior*:
 
 .. ipython:: python
    :okexcept:
 
-<<<<<<< HEAD
-   pd.Series(["2016-01-01"], dtype="datetime64[D]")
-=======
    ser.astype("timedelta64[s]")
    ser.astype("timedelta64[D]")
->>>>>>> 4bea2994
 
 .. _whatsnew_200.api_breaking.deps:
 
