--- conflicted
+++ resolved
@@ -843,14 +843,11 @@
 - Performance improvement in :func:`merge` when not merging on the index - the new index will now be :class:`RangeIndex` instead of :class:`Int64Index` (:issue:`49478`)
 - Performance improvement in :meth:`DataFrame.to_dict` and :meth:`Series.to_dict` when using any non-object dtypes (:issue:`46470`)
 - Performance improvement in :func:`read_html` when there are multiple tables (:issue:`49929`)
-<<<<<<< HEAD
 - Performance improvement in :class:`Period` constructor when constructing from a string or integer (:issue:`38312`)
-=======
 - Performance improvement in :func:`to_datetime` when using ``'%Y%m%d'`` format (:issue:`17410`)
 - Performance improvement in :func:`to_datetime` when format is given or can be inferred (:issue:`50465`)
 - Performance improvement in :func:`read_csv` when passing :func:`to_datetime` lambda-function to ``date_parser`` and inputs have mixed timezone offsetes (:issue:`35296`)
 - Performance improvement in :meth:`.SeriesGroupBy.value_counts` with categorical dtype (:issue:`46202`)
->>>>>>> 710b83bf
 
 .. ---------------------------------------------------------------------------
 .. _whatsnew_200.bug_fixes:
