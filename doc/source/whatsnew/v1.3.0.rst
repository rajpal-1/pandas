--- conflicted
+++ resolved
@@ -795,11 +795,8 @@
 - Bug in :func:`read_sas` raising ``ValueError`` when ``datetimes`` were null (:issue:`39725`)
 - Bug in :func:`read_excel` dropping empty values from single-column spreadsheets (:issue:`39808`)
 - Bug in :meth:`DataFrame.to_string` misplacing the truncation column when ``index=False`` (:issue:`40907`)
-<<<<<<< HEAD
 - Bug in :func:`read_json` reading large integers incorrectly if dtype is not specified (:issue:`20608`)
-=======
 - Bug in :func:`read_orc` always raising ``AttributeError`` (:issue:`40918`)
->>>>>>> 6b6d8fd0
 
 Period
 ^^^^^^
