--- conflicted
+++ resolved
@@ -161,11 +161,6 @@
 The default behavior when not passing ``copy`` will remain unchanged, i.e.
 a copy will be made.
 
-<<<<<<< HEAD
-.. _whatsnew_130.centered_datetimelike_rolling_window:
-
-Centered datetime-like rolling windows
-=======
 .. _whatsnew_130.arrow_string:
 
 PyArrow backed string data type
@@ -218,8 +213,9 @@
 
    s.str.count("a")
 
-Centered Datetime-Like Rolling Windows
->>>>>>> 4d101948
+.. _whatsnew_130.centered_datetimelike_rolling_window:
+
+Centered datetime-like rolling windows
 ^^^^^^^^^^^^^^^^^^^^^^^^^^^^^^^^^^^^^^
 
 When performing rolling calculations on DataFrame and Series
