.. _whatsnew_130:

What's new in 1.3.0 (??)
------------------------

These are the changes in pandas 1.3.0. See :ref:`release` for a full changelog
including other versions of pandas.

{{ header }}

.. warning::

   When reading new Excel 2007+ (``.xlsx``) files, the default argument
   ``engine=None`` to :func:`read_excel` will now result in using the
   `openpyxl <https://openpyxl.readthedocs.io/en/stable/>`_ engine in all cases
   when the option :attr:`io.excel.xlsx.reader` is set to ``"auto"``.
   Previously, some cases would use the
   `xlrd <https://xlrd.readthedocs.io/en/latest/>`_ engine instead. See
   :ref:`What's new 1.2.0 <whatsnew_120>` for background on this change.

.. ---------------------------------------------------------------------------

Enhancements
~~~~~~~~~~~~

.. _whatsnew_130.read_csv_json_http_headers:

Custom HTTP(s) headers when reading csv or json files
^^^^^^^^^^^^^^^^^^^^^^^^^^^^^^^^^^^^^^^^^^^^^^^^^^^^^

When reading from a remote URL that is not handled by fsspec (e.g. HTTP and
HTTPS) the dictionary passed to ``storage_options`` will be used to create the
headers included in the request.  This can be used to control the User-Agent
header or send other custom headers (:issue:`36688`).
For example:

.. ipython:: python

    headers = {"User-Agent": "pandas"}
    df = pd.read_csv(
        "https://download.bls.gov/pub/time.series/cu/cu.item",
        sep="\t",
        storage_options=headers
    )

.. _whatsnew_130.read_to_xml:

Read and write XML documents
^^^^^^^^^^^^^^^^^^^^^^^^^^^^

We added I/O support to read and render shallow versions of `XML`_ documents with
:func:`read_xml` and :meth:`DataFrame.to_xml`. Using `lxml`_ as parser,
both XPath 1.0 and XSLT 1.0 are available. (:issue:`27554`)

.. _XML: https://www.w3.org/standards/xml/core
.. _lxml: https://lxml.de

.. code-block:: ipython

    In [1]: xml = """<?xml version='1.0' encoding='utf-8'?>
       ...: <data>
       ...:  <row>
       ...:     <shape>square</shape>
       ...:     <degrees>360</degrees>
       ...:     <sides>4.0</sides>
       ...:  </row>
       ...:  <row>
       ...:     <shape>circle</shape>
       ...:     <degrees>360</degrees>
       ...:     <sides/>
       ...:  </row>
       ...:  <row>
       ...:     <shape>triangle</shape>
       ...:     <degrees>180</degrees>
       ...:     <sides>3.0</sides>
       ...:  </row>
       ...:  </data>"""

    In [2]: df = pd.read_xml(xml)
    In [3]: df
    Out[3]:
          shape  degrees  sides
    0    square      360    4.0
    1    circle      360    NaN
    2  triangle      180    3.0

    In [4]: df.to_xml()
    Out[4]:
    <?xml version='1.0' encoding='utf-8'?>
    <data>
      <row>
        <index>0</index>
        <shape>square</shape>
        <degrees>360</degrees>
        <sides>4.0</sides>
      </row>
      <row>
        <index>1</index>
        <shape>circle</shape>
        <degrees>360</degrees>
        <sides/>
      </row>
      <row>
        <index>2</index>
        <shape>triangle</shape>
        <degrees>180</degrees>
        <sides>3.0</sides>
      </row>
    </data>

For more, see :ref:`io.xml` in the user guide on IO tools.

<<<<<<< HEAD
Styler Upgrades
^^^^^^^^^^^^^^^

We provided some focused development on :class:`.Styler`, including altering methods
to accept more universal CSS language for arguments, such as ``'color:red;'`` instead of
``[('color', 'red')]`` (:issue:`39564`). This is also added to the built-in methods
to allow custom CSS highlighting instead of default background coloring (:issue:`40242`).
Enhancements to other built-in methods include extending the :meth:`.Styler.background_gradient`
method to shade elements based on a given gradient map and not be restricted only to
values in the DataFrame (:issue:`39930` :issue:`22727` :issue:`28901`). Additional
built-in methods such as :meth:`.Styler.highlight_between`, :meth:`.Styler.highlight_quantile`
and :math:`.Styler.text_gradient` have been added (:issue:`39821`, :issue:`40926`, :issue:`41098`).

The :meth:`.Styler.apply` now consistently allows functions with ``ndarray`` output to
allow more flexible development of UDFs when ``axis`` is ``None`` ``0`` or ``1`` (:issue:`39393`).

:meth:`.Styler.set_tooltips` is a new method that allows adding on hover tooltips to
enhance interactive displays (:issue:`35643`). :meth:`.Styler.set_td_classes`, which was recently
introduced in v1.2.0 (:issue:`36159`) to allow adding specific CSS classes to data cells, has
been made as performant as :meth:`.Styler.apply` and :meth:`.Styler.applymap` (:issue:`40453`),
if not more performant in some cases. The overall performance of HTML
render times has been considerably improved to
match :meth:`DataFrame.to_html` (:issue:`39952` :issue:`37792` :issue:`40425`).

The :meth:`.Styler.format` has had upgrades to easily format missing data,
precision, and perform HTML escaping (:issue:`40437` :issue:`40134`). There have been numerous other bug fixes to
properly format HTML and eliminate some inconsistencies (:issue:`39942` :issue:`40356` :issue:`39807` :issue:`39889` :issue:`39627`)

:class:`.Styler` has also been compatible with non-unique index or columns, at least for as many features as are fully compatible, others made only partially compatible (:issue:`41269`).
One also has greater control of the display through separate sparsification of the index or columns, using the new 'styler' options context (:issue:`41142`).
Render trimming has also been added for large numbers of data elements to avoid browser overload (:issue:`40712`).

We have added an extension to allow LaTeX styling as an alternative to CSS styling and a method :meth:`.Styler.to_latex`
which renders the necessary LaTeX format including built-up styles (:issue:`21673`, :issue:`41659`). It can also convert some limited HTML-CSS styles to LaTeX format (:issue:`40731`).
An additional file io function :meth:`Styler.to_html` has been added for convenience (:issue:`40312`).

Documentation has also seen major revisions in light of new features (:issue:`39720` :issue:`39317` :issue:`40493`)
=======
.. _whatsnew_130.styler_enhancements:

Styler enhancements
^^^^^^^^^^^^^^^^^^^

We provided some focused development on :class:`.Styler`. See also the `Styler documentation <../user_guide/style.ipynb>`_
which has been revised and improved (:issue:`39720`, :issue:`39317`, :issue:`40493`).

 - The method :meth:`.Styler.set_table_styles` can now accept more natural CSS language for arguments, such as ``'color:red;'`` instead of ``[('color', 'red')]`` (:issue:`39563`)
 - The methods :meth:`.Styler.highlight_null`, :meth:`.Styler.highlight_min`, and :meth:`.Styler.highlight_max` now allow custom CSS highlighting instead of the default background coloring (:issue:`40242`)
 - :meth:`.Styler.apply` now accepts functions that return an ``ndarray`` when ``axis=None``, making it now consistent with the ``axis=0`` and ``axis=1`` behavior (:issue:`39359`)
 - When incorrectly formatted CSS is given via :meth:`.Styler.apply` or :meth:`.Styler.applymap`, an error is now raised upon rendering (:issue:`39660`)
 - :meth:`.Styler.format` now accepts the keyword argument ``escape`` for optional HTML and LaTex escaping (:issue:`40388`, :issue:`41619`)
 - :meth:`.Styler.background_gradient` has gained the argument ``gmap`` to supply a specific gradient map for shading (:issue:`22727`)
 - :meth:`.Styler.clear` now clears :attr:`Styler.hidden_index` and :attr:`Styler.hidden_columns` as well (:issue:`40484`)
 - Added the method :meth:`.Styler.highlight_between` (:issue:`39821`)
 - Added the method :meth:`.Styler.highlight_quantile` (:issue:`40926`)
 - Added the method :meth:`.Styler.text_gradient` (:issue:`41098`)
 - Added the method :meth:`.Styler.set_tooltips` to allow hover tooltips; this can be used enhance interactive displays (:issue:`21266`, :issue:`40284`)
 - Added the parameter ``precision`` to the method :meth:`.Styler.format` to control the display of floating point numbers (:issue:`40134`)
 - :class:`.Styler` rendered HTML output now follows the `w3 HTML Style Guide <https://www.w3schools.com/html/html5_syntax.asp>`_ (:issue:`39626`)
 - Many features of the :class:`.Styler` class are now either partially or fully usable on a DataFrame with a non-unique indexes or columns (:issue:`41143`)
 - One has greater control of the display through separate sparsification of the index or columns using the :ref:`new styler options <options.available>`, which are also usable via :func:`option_context` (:issue:`41142`)
 - Added the option ``styler.render.max_elements`` to avoid browser overload when styling large DataFrames (:issue:`40712`)
 - Added the method :meth:`.Styler.to_latex` (:issue:`21673`)
 - Added the method :meth:`.Styler.to_html` (:issue:`13379`)
>>>>>>> 8b9b1a1d

.. _whatsnew_130.dataframe_honors_copy_with_dict:

DataFrame constructor honors ``copy=False`` with dict
^^^^^^^^^^^^^^^^^^^^^^^^^^^^^^^^^^^^^^^^^^^^^^^^^^^^^

When passing a dictionary to :class:`DataFrame` with ``copy=False``,
a copy will no longer be made (:issue:`32960`).

.. ipython:: python

    arr = np.array([1, 2, 3])
    df = pd.DataFrame({"A": arr, "B": arr.copy()}, copy=False)
    df

``df["A"]`` remains a view on ``arr``:

.. ipython:: python

    arr[0] = 0
    assert df.iloc[0, 0] == 0

The default behavior when not passing ``copy`` will remain unchanged, i.e.
a copy will be made.

.. _whatsnew_130.arrow_string:

PyArrow backed string data type
^^^^^^^^^^^^^^^^^^^^^^^^^^^^^^^

We've enhanced the :class:`StringDtype`, an extension type dedicated to string data.
(:issue:`39908`)

It is now possible to specify a ``storage`` keyword option to :class:`StringDtype`. Use
pandas options or specify the dtype using ``dtype='string[pyarrow]'`` to allow the
StringArray to be backed by a PyArrow array instead of a NumPy array of Python objects.

The PyArrow backed StringArray requires pyarrow 1.0.0 or greater to be installed.

.. warning::

   ``string[pyarrow]`` is currently considered experimental. The implementation
   and parts of the API may change without warning.

.. ipython:: python

   pd.Series(['abc', None, 'def'], dtype=pd.StringDtype(storage="pyarrow"))

You can use the alias ``"string[pyarrow]"`` as well.

.. ipython:: python

   s = pd.Series(['abc', None, 'def'], dtype="string[pyarrow]")
   s

You can also create a PyArrow backed string array using pandas options.

.. ipython:: python

    with pd.option_context("string_storage", "pyarrow"):
        s = pd.Series(['abc', None, 'def'], dtype="string")
    s

The usual string accessor methods work. Where appropriate, the return type of the Series
or columns of a DataFrame will also have string dtype.

.. ipython:: python

   s.str.upper()
   s.str.split('b', expand=True).dtypes

String accessor methods returning integers will return a value with :class:`Int64Dtype`

.. ipython:: python

   s.str.count("a")

.. _whatsnew_130.centered_datetimelike_rolling_window:

Centered datetime-like rolling windows
^^^^^^^^^^^^^^^^^^^^^^^^^^^^^^^^^^^^^^

When performing rolling calculations on DataFrame and Series
objects with a datetime-like index, a centered datetime-like window can now be
used (:issue:`38780`).
For example:

.. ipython:: python

    df = pd.DataFrame(
        {"A": [0, 1, 2, 3, 4]}, index=pd.date_range("2020", periods=5, freq="1D")
    )
    df
    df.rolling("2D", center=True).mean()


.. _whatsnew_130.enhancements.other:

Other enhancements
^^^^^^^^^^^^^^^^^^

- :meth:`DataFrame.rolling`, :meth:`Series.rolling`, :meth:`DataFrame.expanding`, and :meth:`Series.expanding` now support a ``method`` argument with a ``'table'`` option that performs the windowing operation over an entire DataFrame. See :ref:`Window Overview <window.overview>` for performance and functional benefits (:issue:`15095`, :issue:`38995`)
- Added :meth:`MultiIndex.dtypes` (:issue:`37062`)
- Added ``end`` and ``end_day`` options for the ``origin`` argument in :meth:`DataFrame.resample` (:issue:`37804`)
- Improved error message when ``usecols`` and ``names`` do not match for :func:`read_csv` and ``engine="c"`` (:issue:`29042`)
- Improved consistency of error messages when passing an invalid ``win_type`` argument in :ref:`Window methods <api.window>` (:issue:`15969`)
- :func:`read_sql_query` now accepts a ``dtype`` argument to cast the columnar data from the SQL database based on user input (:issue:`10285`)
- Improved integer type mapping from pandas to SQLAlchemy when using :meth:`DataFrame.to_sql` (:issue:`35076`)
- :func:`to_numeric` now supports downcasting of nullable ``ExtensionDtype`` objects (:issue:`33013`)
- Added support for dict-like names in :class:`MultiIndex.set_names` and :class:`MultiIndex.rename` (:issue:`20421`)
- :func:`read_excel` can now auto-detect .xlsb files and older .xls files (:issue:`35416`, :issue:`41225`)
- :class:`ExcelWriter` now accepts an ``if_sheet_exists`` parameter to control the behaviour of append mode when writing to existing sheets (:issue:`40230`)
- :meth:`.Rolling.sum`, :meth:`.Expanding.sum`, :meth:`.Rolling.mean`, :meth:`.Expanding.mean`, :meth:`.ExponentialMovingWindow.mean`, :meth:`.Rolling.median`, :meth:`.Expanding.median`, :meth:`.Rolling.max`, :meth:`.Expanding.max`, :meth:`.Rolling.min`, and :meth:`.Expanding.min` now support `Numba <http://numba.pydata.org/>`_ execution with the ``engine`` keyword (:issue:`38895`, :issue:`41267`)
- :meth:`DataFrame.apply` can now accept NumPy unary operators as strings, e.g. ``df.apply("sqrt")``, which was already the case for :meth:`Series.apply` (:issue:`39116`)
- :meth:`DataFrame.apply` can now accept non-callable DataFrame properties as strings, e.g. ``df.apply("size")``, which was already the case for :meth:`Series.apply` (:issue:`39116`)
- :meth:`DataFrame.applymap` can now accept kwargs to pass on to the user-provided ``func`` (:issue:`39987`)
- Passing a :class:`DataFrame` indexer to ``iloc`` is now disallowed for :meth:`Series.__getitem__` and :meth:`DataFrame.__getitem__` (:issue:`39004`)
- :meth:`Series.apply` can now accept list-like or dictionary-like arguments that aren't lists or dictionaries, e.g. ``ser.apply(np.array(["sum", "mean"]))``, which was already the case for :meth:`DataFrame.apply` (:issue:`39140`)
- :meth:`DataFrame.plot.scatter` can now accept a categorical column for the argument ``c`` (:issue:`12380`, :issue:`31357`)
- :meth:`Series.loc` now raises a helpful error message when the Series has a :class:`MultiIndex` and the indexer has too many dimensions (:issue:`35349`)
- :func:`read_stata` now supports reading data from compressed files (:issue:`26599`)
- Added support for parsing ``ISO 8601``-like timestamps with negative signs to :class:`Timedelta` (:issue:`37172`)
- Added support for unary operators in :class:`FloatingArray` (:issue:`38749`)
- :class:`RangeIndex` can now be constructed by passing a ``range`` object directly e.g. ``pd.RangeIndex(range(3))`` (:issue:`12067`)
- :meth:`Series.round` and :meth:`DataFrame.round` now work with nullable integer and floating dtypes (:issue:`38844`)
- :meth:`read_csv` and :meth:`read_json` expose the argument ``encoding_errors`` to control how encoding errors are handled (:issue:`39450`)
- :meth:`.GroupBy.any` and :meth:`.GroupBy.all` use Kleene logic with nullable data types (:issue:`37506`)
- :meth:`.GroupBy.any` and :meth:`.GroupBy.all` return a ``BooleanDtype`` for columns with nullable data types (:issue:`33449`)
- :meth:`.GroupBy.rank` now supports object-dtype data (:issue:`38278`)
- Constructing a :class:`DataFrame` or :class:`Series` with the ``data`` argument being a Python iterable that is *not* a NumPy ``ndarray`` consisting of NumPy scalars will now result in a dtype with a precision the maximum of the NumPy scalars; this was already the case when ``data`` is a NumPy ``ndarray`` (:issue:`40908`)
- Add keyword ``sort`` to :func:`pivot_table` to allow non-sorting of the result (:issue:`39143`)
- Add keyword ``dropna`` to :meth:`DataFrame.value_counts` to allow counting rows that include ``NA`` values (:issue:`41325`)
- :meth:`Series.replace` will now cast results to ``PeriodDtype`` where possible instead of ``object`` dtype (:issue:`41526`)
- Improved error message in ``corr`` and ``cov`` methods on :class:`.Rolling`, :class:`.Expanding`, and :class:`.ExponentialMovingWindow` when ``other`` is not a :class:`DataFrame` or :class:`Series` (:issue:`41741`)

.. ---------------------------------------------------------------------------

.. _whatsnew_130.notable_bug_fixes:

Notable bug fixes
~~~~~~~~~~~~~~~~~

These are bug fixes that might have notable behavior changes.

``Categorical.unique`` now always maintains same dtype as original
^^^^^^^^^^^^^^^^^^^^^^^^^^^^^^^^^^^^^^^^^^^^^^^^^^^^^^^^^^^^^^^^^^

Previously, when calling :meth:`Categorical.unique` with categorical data, unused categories in the new array
would be removed, making the dtype of the new array different than the
original (:issue:`18291`)

As an example of this, given:

.. ipython:: python

        dtype = pd.CategoricalDtype(['bad', 'neutral', 'good'], ordered=True)
        cat = pd.Categorical(['good', 'good', 'bad', 'bad'], dtype=dtype)
        original = pd.Series(cat)
        unique = original.unique()

*pandas < 1.3.0*:

.. code-block:: ipython

    In [1]: unique
    ['good', 'bad']
    Categories (2, object): ['bad' < 'good']
    In [2]: original.dtype == unique.dtype
    False

*pandas >= 1.3.0*

.. ipython:: python

        unique
        original.dtype == unique.dtype

Preserve dtypes in :meth:`DataFrame.combine_first`
^^^^^^^^^^^^^^^^^^^^^^^^^^^^^^^^^^^^^^^^^^^^^^^^^^

:meth:`DataFrame.combine_first` will now preserve dtypes (:issue:`7509`)

.. ipython:: python

   df1 = pd.DataFrame({"A": [1, 2, 3], "B": [1, 2, 3]}, index=[0, 1, 2])
   df1
   df2 = pd.DataFrame({"B": [4, 5, 6], "C": [1, 2, 3]}, index=[2, 3, 4])
   df2
   combined = df1.combine_first(df2)

*pandas 1.2.x*

.. code-block:: ipython

   In [1]: combined.dtypes
   Out[2]:
   A    float64
   B    float64
   C    float64
   dtype: object

*pandas 1.3.0*

.. ipython:: python

   combined.dtypes

Group by methods agg and transform no longer changes return dtype for callables
^^^^^^^^^^^^^^^^^^^^^^^^^^^^^^^^^^^^^^^^^^^^^^^^^^^^^^^^^^^^^^^^^^^^^^^^^^^^^^^

Previously the methods :meth:`.DataFrameGroupBy.aggregate`,
:meth:`.SeriesGroupBy.aggregate`, :meth:`.DataFrameGroupBy.transform`, and
:meth:`.SeriesGroupBy.transform` might cast the result dtype when the argument ``func``
is callable, possibly leading to undesirable results (:issue:`21240`). The cast would
occur if the result is numeric and casting back to the input dtype does not change any
values as measured by ``np.allclose``. Now no such casting occurs.

.. ipython:: python

    df = pd.DataFrame({'key': [1, 1], 'a': [True, False], 'b': [True, True]})
    df

*pandas 1.2.x*

.. code-block:: ipython

    In [5]: df.groupby('key').agg(lambda x: x.sum())
    Out[5]:
            a  b
    key
    1    True  2

*pandas 1.3.0*

.. ipython:: python

    df.groupby('key').agg(lambda x: x.sum())

``float`` result for :meth:`.GroupBy.mean`, :meth:`.GroupBy.median`, and :meth:`.GroupBy.var`
^^^^^^^^^^^^^^^^^^^^^^^^^^^^^^^^^^^^^^^^^^^^^^^^^^^^^^^^^^^^^^^^^^^^^^^^^^^^^^^^^^^^^^^^^^^^^

Previously, these methods could result in different dtypes depending on the input values.
Now, these methods will always return a float dtype. (:issue:`41137`)

.. ipython:: python

    df = pd.DataFrame({'a': [True], 'b': [1], 'c': [1.0]})

*pandas 1.2.x*

.. code-block:: ipython

    In [5]: df.groupby(df.index).mean()
    Out[5]:
            a  b    c
    0    True  1  1.0

*pandas 1.3.0*

.. ipython:: python

    df.groupby(df.index).mean()

Try operating inplace when setting values with ``loc`` and ``iloc``
^^^^^^^^^^^^^^^^^^^^^^^^^^^^^^^^^^^^^^^^^^^^^^^^^^^^^^^^^^^^^^^^^^^

When setting an entire column using ``loc`` or ``iloc``, pandas will try to
insert the values into the existing data rather than create an entirely new array.

.. ipython:: python

   df = pd.DataFrame(range(3), columns=["A"], dtype="float64")
   values = df.values
   new = np.array([5, 6, 7], dtype="int64")
   df.loc[[0, 1, 2], "A"] = new

In both the new and old behavior, the data in ``values`` is overwritten, but in
the old behavior the dtype of ``df["A"]`` changed to ``int64``.

*pandas 1.2.x*

.. code-block:: ipython

   In [1]: df.dtypes
   Out[1]:
   A    int64
   dtype: object
   In [2]: np.shares_memory(df["A"].values, new)
   Out[2]: False
   In [3]: np.shares_memory(df["A"].values, values)
   Out[3]: False

In pandas 1.3.0, ``df`` continues to share data with ``values``

*pandas 1.3.0*

.. ipython:: python

   df.dtypes
   np.shares_memory(df["A"], new)
   np.shares_memory(df["A"], values)


.. _whatsnew_130.notable_bug_fixes.setitem_never_inplace:

Never operate inplace when setting ``frame[keys] = values``
^^^^^^^^^^^^^^^^^^^^^^^^^^^^^^^^^^^^^^^^^^^^^^^^^^^^^^^^^^^

When setting multiple columns using ``frame[keys] = values`` new arrays will
replace pre-existing arrays for these keys, which will *not* be over-written
(:issue:`39510`).  As a result, the columns will retain the dtype(s) of ``values``,
never casting to the dtypes of the existing arrays.

.. ipython:: python

   df = pd.DataFrame(range(3), columns=["A"], dtype="float64")
   df[["A"]] = 5

In the old behavior, ``5`` was cast to ``float64`` and inserted into the existing
array backing ``df``:

*pandas 1.2.x*

.. code-block:: ipython

   In [1]: df.dtypes
   Out[1]:
   A    float64

In the new behavior, we get a new array, and retain an integer-dtyped ``5``:

*pandas 1.3.0*

.. ipython:: python

   df.dtypes


.. _whatsnew_130.notable_bug_fixes.setitem_with_bool_casting:

Consistent casting with setting into Boolean Series
^^^^^^^^^^^^^^^^^^^^^^^^^^^^^^^^^^^^^^^^^^^^^^^^^^^

Setting non-boolean values into a :class:`Series` with ``dtype=bool`` now consistently
casts to ``dtype=object`` (:issue:`38709`)

.. ipython:: python

   orig = pd.Series([True, False])
   ser = orig.copy()
   ser.iloc[1] = np.nan
   ser2 = orig.copy()
   ser2.iloc[1] = 2.0

*pandas 1.2.x*

.. code-block:: ipython

   In [1]: ser
   Out [1]:
   0    1.0
   1    NaN
   dtype: float64

   In [2]:ser2
   Out [2]:
   0    True
   1     2.0
   dtype: object

*pandas 1.3.0*

.. ipython:: python

   ser
   ser2


.. _whatsnew_130.notable_bug_fixes.rolling_groupby_column:

GroupBy.rolling no longer returns grouped-by column in values
^^^^^^^^^^^^^^^^^^^^^^^^^^^^^^^^^^^^^^^^^^^^^^^^^^^^^^^^^^^^^

The group-by column will now be dropped from the result of a
``groupby.rolling`` operation (:issue:`32262`)

.. ipython:: python

    df = pd.DataFrame({"A": [1, 1, 2, 3], "B": [0, 1, 2, 3]})
    df

*Previous behavior*:

.. code-block:: ipython

    In [1]: df.groupby("A").rolling(2).sum()
    Out[1]:
           A    B
    A
    1 0  NaN  NaN
    1    2.0  1.0
    2 2  NaN  NaN
    3 3  NaN  NaN

*New behavior*:

.. ipython:: python

    df.groupby("A").rolling(2).sum()

.. _whatsnew_130.notable_bug_fixes.rolling_var_precision:

Removed artificial truncation in rolling variance and standard deviation
^^^^^^^^^^^^^^^^^^^^^^^^^^^^^^^^^^^^^^^^^^^^^^^^^^^^^^^^^^^^^^^^^^^^^^^^

:meth:`.Rolling.std` and :meth:`.Rolling.var` will no longer
artificially truncate results that are less than ``~1e-8`` and ``~1e-15`` respectively to
zero (:issue:`37051`, :issue:`40448`, :issue:`39872`).

However, floating point artifacts may now exist in the results when rolling over larger values.

.. ipython:: python

   s = pd.Series([7, 5, 5, 5])
   s.rolling(3).var()

.. _whatsnew_130.notable_bug_fixes.rolling_groupby_multiindex:

GroupBy.rolling with MultiIndex no longer drops levels in the result
^^^^^^^^^^^^^^^^^^^^^^^^^^^^^^^^^^^^^^^^^^^^^^^^^^^^^^^^^^^^^^^^^^^^

:meth:`GroupBy.rolling` will no longer drop levels of a :class:`DataFrame`
with a :class:`MultiIndex` in the result. This can lead to a perceived duplication of levels in the resulting
:class:`MultiIndex`, but this change restores the behavior that was present in version 1.1.3 (:issue:`38787`, :issue:`38523`).


.. ipython:: python

   index = pd.MultiIndex.from_tuples([('idx1', 'idx2')], names=['label1', 'label2'])
   df = pd.DataFrame({'a': [1], 'b': [2]}, index=index)
   df

*Previous behavior*:

.. code-block:: ipython

    In [1]: df.groupby('label1').rolling(1).sum()
    Out[1]:
              a    b
    label1
    idx1    1.0  2.0

*New behavior*:

.. ipython:: python

    df.groupby('label1').rolling(1).sum()


.. _whatsnew_130.api_breaking.deps:

Increased minimum versions for dependencies
^^^^^^^^^^^^^^^^^^^^^^^^^^^^^^^^^^^^^^^^^^^
Some minimum supported versions of dependencies were updated.
If installed, we now require:

+-----------------+-----------------+----------+---------+
| Package         | Minimum Version | Required | Changed |
+=================+=================+==========+=========+
| numpy           | 1.17.3          |    X     |    X    |
+-----------------+-----------------+----------+---------+
| pytz            | 2017.3          |    X     |         |
+-----------------+-----------------+----------+---------+
| python-dateutil | 2.7.3           |    X     |         |
+-----------------+-----------------+----------+---------+
| bottleneck      | 1.2.1           |          |         |
+-----------------+-----------------+----------+---------+
| numexpr         | 2.7.0           |          |    X    |
+-----------------+-----------------+----------+---------+
| pytest (dev)    | 6.0             |          |    X    |
+-----------------+-----------------+----------+---------+
| mypy (dev)      | 0.800           |          |    X    |
+-----------------+-----------------+----------+---------+
| setuptools      | 38.6.0          |          |    X    |
+-----------------+-----------------+----------+---------+

For `optional libraries <https://pandas.pydata.org/docs/getting_started/install.html>`_ the general recommendation is to use the latest version.
The following table lists the lowest version per library that is currently being tested throughout the development of pandas.
Optional libraries below the lowest tested version may still work, but are not considered supported.

+-----------------+-----------------+---------+
| Package         | Minimum Version | Changed |
+=================+=================+=========+
| beautifulsoup4  | 4.6.0           |         |
+-----------------+-----------------+---------+
| fastparquet     | 0.4.0           |    X    |
+-----------------+-----------------+---------+
| fsspec          | 0.7.4           |         |
+-----------------+-----------------+---------+
| gcsfs           | 0.6.0           |         |
+-----------------+-----------------+---------+
| lxml            | 4.3.0           |         |
+-----------------+-----------------+---------+
| matplotlib      | 2.2.3           |         |
+-----------------+-----------------+---------+
| numba           | 0.46.0          |         |
+-----------------+-----------------+---------+
| openpyxl        | 3.0.0           |    X    |
+-----------------+-----------------+---------+
| pyarrow         | 0.17.0          |    X    |
+-----------------+-----------------+---------+
| pymysql         | 0.8.1           |    X    |
+-----------------+-----------------+---------+
| pytables        | 3.5.1           |         |
+-----------------+-----------------+---------+
| s3fs            | 0.4.0           |         |
+-----------------+-----------------+---------+
| scipy           | 1.2.0           |         |
+-----------------+-----------------+---------+
| sqlalchemy      | 1.3.0           |    X    |
+-----------------+-----------------+---------+
| tabulate        | 0.8.7           |    X    |
+-----------------+-----------------+---------+
| xarray          | 0.12.0          |         |
+-----------------+-----------------+---------+
| xlrd            | 1.2.0           |         |
+-----------------+-----------------+---------+
| xlsxwriter      | 1.0.2           |         |
+-----------------+-----------------+---------+
| xlwt            | 1.3.0           |         |
+-----------------+-----------------+---------+
| pandas-gbq      | 0.12.0          |         |
+-----------------+-----------------+---------+

See :ref:`install.dependencies` and :ref:`install.optional_dependencies` for more.

.. _whatsnew_130.api.other:

Other API changes
^^^^^^^^^^^^^^^^^
- Partially initialized :class:`CategoricalDtype` objects (i.e. those with ``categories=None``) will no longer compare as equal to fully initialized dtype objects (:issue:`38516`)
- Accessing ``_constructor_expanddim`` on a :class:`DataFrame` and ``_constructor_sliced`` on a :class:`Series` now raise an ``AttributeError``. Previously a ``NotImplementedError`` was raised (:issue:`38782`)
- Added new ``engine`` and ``**engine_kwargs`` parameters to :meth:`DataFrame.to_sql` to support other future "SQL engines". Currently we still only use ``SQLAlchemy`` under the hood, but more engines are planned to be supported such as `turbodbc <https://turbodbc.readthedocs.io/en/latest/>`_ (:issue:`36893`)
- Removed redundant ``freq`` from :class:`PeriodIndex` string representation (:issue:`41653`)
- :meth:`ExtensionDtype.construct_array_type` is now a required method instead of an optional one for :class:`ExtensionDtype` subclasses (:issue:`24860`)

Build
^^^^^

- Documentation in ``.pptx`` and ``.pdf`` formats are no longer included in wheels or source distributions. (:issue:`30741`)

.. ---------------------------------------------------------------------------

.. _whatsnew_130.deprecations:

Deprecations
~~~~~~~~~~~~
- Deprecated allowing scalars to be passed to the :class:`Categorical` constructor (:issue:`38433`)
- Deprecated constructing :class:`CategoricalIndex` without passing list-like data (:issue:`38944`)
- Deprecated allowing subclass-specific keyword arguments in the :class:`Index` constructor, use the specific subclass directly instead (:issue:`14093`, :issue:`21311`, :issue:`22315`, :issue:`26974`)
- Deprecated the :meth:`astype` method of datetimelike (``timedelta64[ns]``, ``datetime64[ns]``, ``Datetime64TZDtype``, ``PeriodDtype``) to convert to integer dtypes, use ``values.view(...)`` instead (:issue:`38544`)
- Deprecated :meth:`MultiIndex.is_lexsorted` and :meth:`MultiIndex.lexsort_depth`, use :meth:`MultiIndex.is_monotonic_increasing` instead (:issue:`32259`)
- Deprecated keyword ``try_cast`` in :meth:`Series.where`, :meth:`Series.mask`, :meth:`DataFrame.where`, :meth:`DataFrame.mask`; cast results manually if desired (:issue:`38836`)
- Deprecated comparison of :class:`Timestamp` objects with ``datetime.date`` objects.  Instead of e.g. ``ts <= mydate`` use ``ts <= pd.Timestamp(mydate)`` or ``ts.date() <= mydate`` (:issue:`36131`)
- Deprecated :attr:`Rolling.win_type` returning ``"freq"`` (:issue:`38963`)
- Deprecated :attr:`Rolling.is_datetimelike` (:issue:`38963`)
- Deprecated :class:`DataFrame` indexer for :meth:`Series.__setitem__` and :meth:`DataFrame.__setitem__` (:issue:`39004`)
- Deprecated :meth:`ExponentialMovingWindow.vol` (:issue:`39220`)
- Using ``.astype`` to convert between ``datetime64[ns]`` dtype and :class:`DatetimeTZDtype` is deprecated and will raise in a future version, use ``obj.tz_localize`` or ``obj.dt.tz_localize`` instead (:issue:`38622`)
- Deprecated casting ``datetime.date`` objects to ``datetime64`` when used as ``fill_value`` in :meth:`DataFrame.unstack`, :meth:`DataFrame.shift`, :meth:`Series.shift`, and :meth:`DataFrame.reindex`, pass ``pd.Timestamp(dateobj)`` instead (:issue:`39767`)
- Deprecated :meth:`.Styler.set_na_rep` and :meth:`.Styler.set_precision` in favour of :meth:`.Styler.format` with ``na_rep`` and ``precision`` as existing and new input arguments respectively (:issue:`40134`, :issue:`40425`)
- Deprecated allowing partial failure in :meth:`Series.transform` and :meth:`DataFrame.transform` when ``func`` is list-like or dict-like and raises anything but ``TypeError``; ``func`` raising anything but a ``TypeError`` will raise in a future version (:issue:`40211`)
- Deprecated arguments ``error_bad_lines`` and ``warn_bad_lines`` in :meth:`read_csv` and :meth:`read_table` in favor of argument ``on_bad_lines`` (:issue:`15122`)
- Deprecated support for ``np.ma.mrecords.MaskedRecords`` in the :class:`DataFrame` constructor, pass ``{name: data[name] for name in data.dtype.names}`` instead (:issue:`40363`)
- Deprecated using :func:`merge`, :meth:`DataFrame.merge`, and :meth:`DataFrame.join` on a different number of levels (:issue:`34862`)
- Deprecated the use of ``**kwargs`` in :class:`.ExcelWriter`; use the keyword argument ``engine_kwargs`` instead (:issue:`40430`)
- Deprecated the ``level`` keyword for :class:`DataFrame` and :class:`Series` aggregations; use groupby instead (:issue:`39983`)
- Deprecated the ``inplace`` parameter of :meth:`Categorical.remove_categories`, :meth:`Categorical.add_categories`, :meth:`Categorical.reorder_categories`, :meth:`Categorical.rename_categories`, :meth:`Categorical.set_categories` and will be removed in a future version (:issue:`37643`)
- Deprecated :func:`merge` producing duplicated columns through the ``suffixes`` keyword  and already existing columns (:issue:`22818`)
- Deprecated setting :attr:`Categorical._codes`, create a new :class:`Categorical` with the desired codes instead (:issue:`40606`)
- Deprecated the ``convert_float`` optional argument in :func:`read_excel` and :meth:`ExcelFile.parse` (:issue:`41127`)
- Deprecated behavior of :meth:`DatetimeIndex.union` with mixed timezones; in a future version both will be cast to UTC instead of object dtype (:issue:`39328`)
- Deprecated using ``usecols`` with out of bounds indices for :func:`read_csv` with ``engine="c"`` (:issue:`25623`)
- Deprecated passing arguments as positional (except for ``"codes"``) in :meth:`MultiIndex.codes` (:issue:`41485`)
- Deprecated passing arguments as positional in :meth:`Index.set_names` and :meth:`MultiIndex.set_names` (except for ``names``) (:issue:`41485`)
- Deprecated passing arguments (apart from ``cond`` and ``other``) as positional in :meth:`DataFrame.mask` and :meth:`Series.mask` (:issue:`41485`)
- Deprecated passing arguments as positional in :meth:`Resampler.interpolate` (other than ``"method"``) (:issue:`41485`)
- Deprecated passing arguments as positional in :meth:`DataFrame.clip` and :meth:`Series.clip` (other than ``"upper"`` and ``"lower"``) (:issue:`41485`)
- Deprecated special treatment of lists with first element a Categorical in the :class:`DataFrame` constructor; pass as ``pd.DataFrame({col: categorical, ...})`` instead (:issue:`38845`)
- Deprecated behavior of :class:`DataFrame` constructor when a ``dtype`` is passed and the data cannot be cast to that dtype. In a future version, this will raise instead of being silently ignored (:issue:`24435`)
- Deprecated passing arguments as positional (except for ``"method"``) in :meth:`DataFrame.interpolate` and :meth:`Series.interpolate` (:issue:`41485`)
- Deprecated the :attr:`Timestamp.freq` attribute.  For the properties that use it (``is_month_start``, ``is_month_end``, ``is_quarter_start``, ``is_quarter_end``, ``is_year_start``, ``is_year_end``), when you have a ``freq``, use e.g. ``freq.is_month_start(ts)`` (:issue:`15146`)
- Deprecated passing arguments as positional in :meth:`DataFrame.ffill`, :meth:`Series.ffill`, :meth:`DataFrame.bfill`, and :meth:`Series.bfill` (:issue:`41485`)
- Deprecated passing arguments as positional in :meth:`DataFrame.sort_values` (other than ``"by"``) and :meth:`Series.sort_values` (:issue:`41485`)
- Deprecated passing arguments as positional in :meth:`DataFrame.dropna` and :meth:`Series.dropna` (:issue:`41485`)
- Deprecated passing arguments as positional in :meth:`DataFrame.set_index` (other than ``"keys"``) (:issue:`41485`)
- Deprecated passing arguments as positional (except for ``"levels"``) in :meth:`MultiIndex.set_levels` (:issue:`41485`)
- Deprecated passing arguments as positional in :meth:`DataFrame.sort_index` and :meth:`Series.sort_index` (:issue:`41485`)
- Deprecated passing arguments as positional in :meth:`DataFrame.drop_duplicates` (except for ``subset``), :meth:`Series.drop_duplicates`, :meth:`Index.drop_duplicates` and :meth:`MultiIndex.drop_duplicates` (:issue:`41485`)
- Deprecated passing arguments (apart from ``value``) as positional in :meth:`DataFrame.fillna` and :meth:`Series.fillna` (:issue:`41485`)
- Deprecated passing arguments as positional in :meth:`DataFrame.reset_index` (other than ``"level"``) and :meth:`Series.reset_index` (:issue:`41485`)
- Deprecated construction of :class:`Series` or :class:`DataFrame` with ``DatetimeTZDtype`` data and ``datetime64[ns]`` dtype.  Use ``Series(data).dt.tz_localize(None)`` instead (:issue:`41555`, :issue:`33401`)
- Deprecated behavior of :class:`Series` construction with large-integer values and small-integer dtype silently overflowing; use ``Series(data).astype(dtype)`` instead (:issue:`41734`)
- Deprecated behavior of :class:`DataFrame` construction with floating data and integer dtype casting even when lossy; in a future version this will remain floating, matching :class:`Series` behavior (:issue:`41770`)
- Deprecated inference of ``timedelta64[ns]``, ``datetime64[ns]``, or ``DatetimeTZDtype`` dtypes in :class:`Series` construction when data containing strings is passed and no ``dtype`` is passed (:issue:`33558`)
- In a future version, constructing :class:`Series` or :class:`DataFrame` with ``datetime64[ns]`` data and ``DatetimeTZDtype`` will treat the data as wall-times instead of as UTC times (matching DatetimeIndex behavior). To treat the data as UTC times, use ``pd.Series(data).dt.tz_localize("UTC").dt.tz_convert(dtype.tz)`` or ``pd.Series(data.view("int64"), dtype=dtype)`` (:issue:`33401`)
- Deprecated passing arguments as positional in :meth:`DataFrame.set_axis` and :meth:`Series.set_axis` (other than ``"labels"``) (:issue:`41485`)
- Deprecated passing arguments as positional in :meth:`DataFrame.where` and :meth:`Series.where` (other than ``"cond"`` and ``"other"``) (:issue:`41485`)
- Deprecated passing arguments as positional (other than ``filepath_or_buffer``) in :func:`read_csv` (:issue:`41485`)
- Deprecated passing lists as ``key`` to :meth:`DataFrame.xs` and :meth:`Series.xs` (:issue:`41760`)
- Deprecated passing arguments as positional in :meth:`DataFrame.drop` (other than ``"labels"``) and :meth:`Series.drop` (:issue:`41485`)
- Deprecated passing arguments as positional (other than ``filepath_or_buffer``) in :func:`read_table` (:issue:`41485`)
- Deprecated passing arguments as positional (other than ``objs``) in :func:`concat` (:issue:`41485`)


.. _whatsnew_130.deprecations.nuisance_columns:

Deprecated dropping nuisance columns in DataFrame reductions and DataFrameGroupBy operations
~~~~~~~~~~~~~~~~~~~~~~~~~~~~~~~~~~~~~~~~~~~~~~~~~~~~~~~~~~~~~~~~~~~~~~~~~~~~~~~~~~~~~~~~~~~~
Calling a reduction (e.g. ``.min``, ``.max``, ``.sum``) on a :class:`DataFrame` with
``numeric_only=None`` (the default), columns where the reduction raises a ``TypeError``
are silently ignored and dropped from the result.

This behavior is deprecated. In a future version, the ``TypeError`` will be raised,
and users will need to select only valid columns before calling the function.

For example:

.. ipython:: python

   df = pd.DataFrame({"A": [1, 2, 3, 4], "B": pd.date_range("2016-01-01", periods=4)})
   df

*Old behavior*:

.. code-block:: ipython

    In [3]: df.prod()
    Out[3]:
    Out[3]:
    A    24
    dtype: int64

*Future behavior*:

.. code-block:: ipython

    In [4]: df.prod()
    ...
    TypeError: 'DatetimeArray' does not implement reduction 'prod'

    In [5]: df[["A"]].prod()
    Out[5]:
    A    24
    dtype: int64


Similarly, when applying a function to :class:`DataFrameGroupBy`, columns on which
the function raises ``TypeError`` are currently silently ignored and dropped
from the result.

This behavior is deprecated.  In a future version, the ``TypeError``
will be raised, and users will need to select only valid columns before calling
the function.

For example:

.. ipython:: python

   df = pd.DataFrame({"A": [1, 2, 3, 4], "B": pd.date_range("2016-01-01", periods=4)})
   gb = df.groupby([1, 1, 2, 2])

*Old behavior*:

.. code-block:: ipython

    In [4]: gb.prod(numeric_only=False)
    Out[4]:
    A
    1   2
    2  12

.. code-block:: ipython

    In [5]: gb.prod(numeric_only=False)
    ...
    TypeError: datetime64 type does not support prod operations

    In [6]: gb[["A"]].prod(numeric_only=False)
    Out[6]:
        A
    1   2
    2  12

.. ---------------------------------------------------------------------------


.. _whatsnew_130.performance:

Performance improvements
~~~~~~~~~~~~~~~~~~~~~~~~
- Performance improvement in :meth:`IntervalIndex.isin` (:issue:`38353`)
- Performance improvement in :meth:`Series.mean` for nullable data types (:issue:`34814`)
- Performance improvement in :meth:`Series.isin` for nullable data types (:issue:`38340`)
- Performance improvement in :meth:`DataFrame.fillna` with ``method="pad"`` or ``method="backfill"`` for nullable floating and nullable integer dtypes (:issue:`39953`)
- Performance improvement in :meth:`DataFrame.corr` for ``method=kendall`` (:issue:`28329`)
- Performance improvement in :meth:`DataFrame.corr` for ``method=spearman`` (:issue:`40956`)
- Performance improvement in :meth:`.Rolling.corr` and :meth:`.Rolling.cov` (:issue:`39388`)
- Performance improvement in :meth:`.RollingGroupby.corr`, :meth:`.ExpandingGroupby.corr`, :meth:`.ExpandingGroupby.corr` and :meth:`.ExpandingGroupby.cov` (:issue:`39591`)
- Performance improvement in :func:`unique` for object data type (:issue:`37615`)
- Performance improvement in :func:`json_normalize` for basic cases (including separators) (:issue:`40035` :issue:`15621`)
- Performance improvement in :class:`.ExpandingGroupby` aggregation methods (:issue:`39664`)
- Performance improvement in :class:`.Styler` where render times are more than 50% reduced and now matches :meth:`DataFrame.to_html` (:issue:`39972` :issue:`39952`, :issue:`40425`)
- The method :meth:`.Styler.set_td_classes` is now as performant as :meth:`.Styler.apply` and :meth:`.Styler.applymap`, and even more so in some cases (:issue:`40453`)
- Performance improvement in :meth:`.ExponentialMovingWindow.mean` with ``times`` (:issue:`39784`)
- Performance improvement in :meth:`.GroupBy.apply` when requiring the python fallback implementation (:issue:`40176`)
- Performance improvement in the conversion of a PyArrow Boolean array to a pandas nullable Boolean array (:issue:`41051`)
- Performance improvement for concatenation of data with type :class:`CategoricalDtype` (:issue:`40193`)
- Performance improvement in :meth:`.GroupBy.cummin` and :meth:`.GroupBy.cummax` with nullable data types (:issue:`37493`)
- Performance improvement in :meth:`Series.nunique` with nan values (:issue:`40865`)
- Performance improvement in :meth:`DataFrame.transpose`, :meth:`Series.unstack` with ``DatetimeTZDtype`` (:issue:`40149`)
- Performance improvement in :meth:`Series.plot` and :meth:`DataFrame.plot` with entry point lazy loading (:issue:`41492`)

.. ---------------------------------------------------------------------------

.. _whatsnew_130.bug_fixes:

Bug fixes
~~~~~~~~~

Categorical
^^^^^^^^^^^
- Bug in :class:`CategoricalIndex` incorrectly failing to raise ``TypeError`` when scalar data is passed (:issue:`38614`)
- Bug in ``CategoricalIndex.reindex`` failed when the :class:`Index` passed was not categorical but whose values were all labels in the category (:issue:`28690`)
- Bug where constructing a :class:`Categorical` from an object-dtype array of ``date`` objects did not round-trip correctly with ``astype`` (:issue:`38552`)
- Bug in constructing a :class:`DataFrame` from an ``ndarray`` and a :class:`CategoricalDtype` (:issue:`38857`)
- Bug in setting categorical values into an object-dtype column in a :class:`DataFrame` (:issue:`39136`)
- Bug in :meth:`DataFrame.reindex` was raising an ``IndexError`` when the new index contained duplicates and the old index was a :class:`CategoricalIndex` (:issue:`38906`)

Datetimelike
^^^^^^^^^^^^
- Bug in :class:`DataFrame` and :class:`Series` constructors sometimes dropping nanoseconds from :class:`Timestamp` (resp. :class:`Timedelta`) ``data``, with ``dtype=datetime64[ns]`` (resp. ``timedelta64[ns]``) (:issue:`38032`)
- Bug in :meth:`DataFrame.first` and :meth:`Series.first` with an offset of one month returning an incorrect result when the first day is the last day of a month (:issue:`29623`)
- Bug in constructing a :class:`DataFrame` or :class:`Series` with mismatched ``datetime64`` data and ``timedelta64`` dtype, or vice-versa, failing to raise a ``TypeError`` (:issue:`38575`, :issue:`38764`, :issue:`38792`)
- Bug in constructing a :class:`Series` or :class:`DataFrame` with a ``datetime`` object out of bounds for ``datetime64[ns]`` dtype or a ``timedelta`` object out of bounds for ``timedelta64[ns]`` dtype (:issue:`38792`, :issue:`38965`)
- Bug in :meth:`DatetimeIndex.intersection`, :meth:`DatetimeIndex.symmetric_difference`, :meth:`PeriodIndex.intersection`, :meth:`PeriodIndex.symmetric_difference` always returning object-dtype when operating with :class:`CategoricalIndex` (:issue:`38741`)
- Bug in :meth:`Series.where` incorrectly casting ``datetime64`` values to ``int64`` (:issue:`37682`)
- Bug in :class:`Categorical` incorrectly typecasting ``datetime`` object to ``Timestamp`` (:issue:`38878`)
- Bug in comparisons between :class:`Timestamp` object and ``datetime64`` objects just outside the implementation bounds for nanosecond ``datetime64`` (:issue:`39221`)
- Bug in :meth:`Timestamp.round`, :meth:`Timestamp.floor`, :meth:`Timestamp.ceil` for values near the implementation bounds of :class:`Timestamp` (:issue:`39244`)
- Bug in :meth:`Timedelta.round`, :meth:`Timedelta.floor`, :meth:`Timedelta.ceil` for values near the implementation bounds of :class:`Timedelta` (:issue:`38964`)
- Bug in :func:`date_range` incorrectly creating :class:`DatetimeIndex` containing ``NaT`` instead of raising ``OutOfBoundsDatetime`` in corner cases (:issue:`24124`)
- Bug in :func:`infer_freq` incorrectly fails to infer 'H' frequency of :class:`DatetimeIndex` if the latter has a timezone and crosses DST boundaries (:issue:`39556`)

Timedelta
^^^^^^^^^
- Bug in constructing :class:`Timedelta` from ``np.timedelta64`` objects with non-nanosecond units that are out of bounds for ``timedelta64[ns]`` (:issue:`38965`)
- Bug in constructing a :class:`TimedeltaIndex` incorrectly accepting ``np.datetime64("NaT")`` objects (:issue:`39462`)
- Bug in constructing :class:`Timedelta` from an input string with only symbols and no digits failed to raise an error (:issue:`39710`)
- Bug in :class:`TimedeltaIndex` and :func:`to_timedelta` failing to raise when passed non-nanosecond ``timedelta64`` arrays that overflow when converting to ``timedelta64[ns]`` (:issue:`40008`)

Timezones
^^^^^^^^^
- Bug in different ``tzinfo`` objects representing UTC not being treated as equivalent (:issue:`39216`)
- Bug in ``dateutil.tz.gettz("UTC")`` not being recognized as equivalent to other UTC-representing tzinfos (:issue:`39276`)
-

Numeric
^^^^^^^
- Bug in :meth:`DataFrame.quantile`, :meth:`DataFrame.sort_values` causing incorrect subsequent indexing behavior (:issue:`38351`)
- Bug in :meth:`DataFrame.sort_values` raising an :class:`IndexError` for empty ``by`` (:issue:`40258`)
- Bug in :meth:`DataFrame.select_dtypes` with ``include=np.number`` would drop numeric ``ExtensionDtype`` columns (:issue:`35340`)
- Bug in :meth:`DataFrame.mode` and :meth:`Series.mode` not keeping consistent integer :class:`Index` for empty input (:issue:`33321`)
- Bug in :meth:`DataFrame.rank` when the DataFrame contained ``np.inf`` (:issue:`32593`)
- Bug in :meth:`DataFrame.rank` with ``axis=0`` and columns holding incomparable types raising an ``IndexError`` (:issue:`38932`)
- Bug in :meth:`Series.rank`, :meth:`DataFrame.rank`, and :meth:`.GroupBy.rank` treating the most negative ``int64`` value as missing (:issue:`32859`)
- Bug in :meth:`DataFrame.select_dtypes` different behavior between Windows and Linux with ``include="int"`` (:issue:`36596`)
- Bug in :meth:`DataFrame.apply` and :meth:`DataFrame.agg` when passed the argument ``func="size"`` would operate on the entire ``DataFrame`` instead of rows or columns (:issue:`39934`)
- Bug in :meth:`DataFrame.transform` would raise a ``SpecificationError`` when passed a dictionary and columns were missing; will now raise a ``KeyError`` instead (:issue:`40004`)
- Bug in :meth:`.GroupBy.rank` giving incorrect results with ``pct=True`` and equal values between consecutive groups (:issue:`40518`)
- Bug in :meth:`Series.count` would result in an ``int32`` result on 32-bit platforms when argument ``level=None`` (:issue:`40908`)
- Bug in :class:`Series` and :class:`DataFrame` reductions with methods ``any`` and ``all`` not returning Boolean results for object data (:issue:`12863`, :issue:`35450`, :issue:`27709`)
- Bug in :meth:`Series.clip` would fail if the Series contains NA values and has nullable int or float as a data type (:issue:`40851`)

Conversion
^^^^^^^^^^
- Bug in :meth:`Series.to_dict` with ``orient='records'`` now returns Python native types (:issue:`25969`)
- Bug in :meth:`Series.view` and :meth:`Index.view` when converting between datetime-like (``datetime64[ns]``, ``datetime64[ns, tz]``, ``timedelta64``, ``period``) dtypes (:issue:`39788`)
- Bug in creating a :class:`DataFrame` from an empty ``np.recarray`` not retaining the original dtypes (:issue:`40121`)
- Bug in :class:`DataFrame` failing to raise a ``TypeError`` when constructing from a ``frozenset`` (:issue:`40163`)
- Bug in :class:`Index` construction silently ignoring a passed ``dtype`` when the data cannot be cast to that dtype (:issue:`21311`)
- Bug in :meth:`StringArray.astype` falling back to NumPy and raising when converting to ``dtype='categorical'`` (:issue:`40450`)
- Bug in :func:`factorize` where, when given an array with a numeric NumPy dtype lower than int64, uint64 and float64, the unique values did not keep their original dtype (:issue:`41132`)
- Bug in :class:`DataFrame` construction with a dictionary containing an array-like with ``ExtensionDtype`` and ``copy=True`` failing to make a copy (:issue:`38939`)
- Bug in :meth:`qcut` raising error when taking ``Float64DType`` as input (:issue:`40730`)
- Bug in :class:`DataFrame` and :class:`Series` construction with ``datetime64[ns]`` data and ``dtype=object`` resulting in ``datetime`` objects instead of :class:`Timestamp` objects (:issue:`41599`)
- Bug in :class:`DataFrame` and :class:`Series` construction with ``timedelta64[ns]`` data and ``dtype=object`` resulting in ``np.timedelta64`` objects instead of :class:`Timedelta` objects (:issue:`41599`)
- Bug in :class:`DataFrame` construction when given a two-dimensional object-dtype ``np.ndarray`` of :class:`Period` or :class:`Interval` objects failing to cast to :class:`PeriodDtype` or :class:`IntervalDtype`, respectively (:issue:`41812`)

Strings
^^^^^^^

- Bug in the conversion from ``pyarrow.ChunkedArray`` to :class:`~arrays.StringArray` when the original had zero chunks (:issue:`41040`)
- Bug in :meth:`Series.replace` and :meth:`DataFrame.replace` ignoring replacements with ``regex=True`` for ``StringDType`` data (:issue:`41333`, :issue:`35977`)
- Bug in :meth:`Series.str.extract` with :class:`~arrays.StringArray` returning object dtype for an empty :class:`DataFrame` (:issue:`41441`)
- Bug in :meth:`Series.str.replace` where the ``case`` argument was ignored when ``regex=False`` (:issue:`41602`)

Interval
^^^^^^^^
- Bug in :meth:`IntervalIndex.intersection` and :meth:`IntervalIndex.symmetric_difference` always returning object-dtype when operating with :class:`CategoricalIndex` (:issue:`38653`, :issue:`38741`)
- Bug in :meth:`IntervalIndex.intersection` returning duplicates when at least one of the :class:`Index` objects have duplicates which are present in the other (:issue:`38743`)
- :meth:`IntervalIndex.union`, :meth:`IntervalIndex.intersection`, :meth:`IntervalIndex.difference`, and :meth:`IntervalIndex.symmetric_difference` now cast to the appropriate dtype instead of raising a ``TypeError`` when operating with another :class:`IntervalIndex` with incompatible dtype (:issue:`39267`)
- :meth:`PeriodIndex.union`, :meth:`PeriodIndex.intersection`, :meth:`PeriodIndex.symmetric_difference`, :meth:`PeriodIndex.difference` now cast to object dtype instead of raising ``IncompatibleFrequency`` when operating with another :class:`PeriodIndex` with incompatible dtype (:issue:`39306`)

Indexing
^^^^^^^^

- Bug in :meth:`Index.union` and :meth:`MultiIndex.union` dropping duplicate ``Index`` values when ``Index`` was not monotonic or ``sort`` was set to ``False`` (:issue:`36289`, :issue:`31326`, :issue:`40862`)
- Bug in :meth:`CategoricalIndex.get_indexer` failing to raise ``InvalidIndexError`` when non-unique (:issue:`38372`)
- Bug in :meth:`Series.loc` raising a ``ValueError`` when input was filtered with a Boolean list and values to set were a list with lower dimension (:issue:`20438`)
- Bug in inserting many new columns into a :class:`DataFrame` causing incorrect subsequent indexing behavior (:issue:`38380`)
- Bug in :meth:`DataFrame.__setitem__` raising a ``ValueError`` when setting multiple values to duplicate columns (:issue:`15695`)
- Bug in :meth:`DataFrame.loc`, :meth:`Series.loc`, :meth:`DataFrame.__getitem__` and :meth:`Series.__getitem__` returning incorrect elements for non-monotonic :class:`DatetimeIndex` for string slices (:issue:`33146`)
- Bug in :meth:`DataFrame.reindex` and :meth:`Series.reindex` with timezone aware indexes raising a ``TypeError`` for ``method="ffill"`` and ``method="bfill"`` and specified ``tolerance`` (:issue:`38566`)
- Bug in :meth:`DataFrame.reindex` with ``datetime64[ns]`` or ``timedelta64[ns]`` incorrectly casting to integers when the ``fill_value`` requires casting to object dtype (:issue:`39755`)
- Bug in :meth:`DataFrame.__setitem__` raising a ``ValueError`` when setting on an empty :class:`DataFrame` using specified columns and a nonempty :class:`DataFrame` value (:issue:`38831`)
- Bug in :meth:`DataFrame.loc.__setitem__` raising a ``ValueError`` when operating on a unique column when the :class:`DataFrame` has duplicate columns (:issue:`38521`)
- Bug in :meth:`DataFrame.iloc.__setitem__` and :meth:`DataFrame.loc.__setitem__` with mixed dtypes when setting with a dictionary value (:issue:`38335`)
- Bug in :meth:`Series.loc.__setitem__` and :meth:`DataFrame.loc.__setitem__` raising ``KeyError`` when provided a Boolean generator (:issue:`39614`)
- Bug in :meth:`Series.iloc` and :meth:`DataFrame.iloc` raising a ``KeyError`` when provided a generator (:issue:`39614`)
- Bug in :meth:`DataFrame.__setitem__` not raising a ``ValueError`` when the right hand side is a :class:`DataFrame` with wrong number of columns (:issue:`38604`)
- Bug in :meth:`Series.__setitem__` raising a ``ValueError`` when setting a :class:`Series` with a scalar indexer (:issue:`38303`)
- Bug in :meth:`DataFrame.loc` dropping levels of a :class:`MultiIndex` when the :class:`DataFrame` used as input has only one row (:issue:`10521`)
- Bug in :meth:`DataFrame.__getitem__` and :meth:`Series.__getitem__` always raising ``KeyError`` when slicing with existing strings where the :class:`Index` has milliseconds (:issue:`33589`)
- Bug in setting ``timedelta64`` or ``datetime64`` values into numeric :class:`Series` failing to cast to object dtype (:issue:`39086`, :issue:`39619`)
- Bug in setting :class:`Interval` values into a :class:`Series` or :class:`DataFrame` with mismatched :class:`IntervalDtype` incorrectly casting the new values to the existing dtype (:issue:`39120`)
- Bug in setting ``datetime64`` values into a :class:`Series` with integer-dtype incorrectly casting the datetime64 values to integers (:issue:`39266`)
- Bug in setting ``np.datetime64("NaT")`` into a :class:`Series` with :class:`Datetime64TZDtype` incorrectly treating the timezone-naive value as timezone-aware (:issue:`39769`)
- Bug in :meth:`Index.get_loc` not raising ``KeyError`` when ``key=NaN`` and ``method`` is specified but ``NaN`` is not in the :class:`Index` (:issue:`39382`)
- Bug in :meth:`DatetimeIndex.insert` when inserting ``np.datetime64("NaT")`` into a timezone-aware index incorrectly treating the timezone-naive value as timezone-aware (:issue:`39769`)
- Bug in incorrectly raising in :meth:`Index.insert`, when setting a new column that cannot be held in the existing ``frame.columns``, or in :meth:`Series.reset_index` or :meth:`DataFrame.reset_index` instead of casting to a compatible dtype (:issue:`39068`)
- Bug in :meth:`RangeIndex.append` where a single object of length 1 was concatenated incorrectly (:issue:`39401`)
- Bug in :meth:`RangeIndex.astype` where when converting to :class:`CategoricalIndex`, the categories became a :class:`Int64Index` instead of a :class:`RangeIndex` (:issue:`41263`)
- Bug in setting ``numpy.timedelta64`` values into an object-dtype :class:`Series` using a Boolean indexer (:issue:`39488`)
- Bug in setting numeric values into a into a boolean-dtypes :class:`Series` using ``at`` or ``iat`` failing to cast to object-dtype (:issue:`39582`)
- Bug in :meth:`DataFrame.__setitem__` and :meth:`DataFrame.iloc.__setitem__` raising ``ValueError`` when trying to index with a row-slice and setting a list as values (:issue:`40440`)
- Bug in :meth:`DataFrame.loc` not raising ``KeyError`` when the key was not found in :class:`MultiIndex` and the levels were not fully specified (:issue:`41170`)
- Bug in :meth:`DataFrame.loc.__setitem__` when setting-with-expansion incorrectly raising when the index in the expanding axis contained duplicates (:issue:`40096`)
- Bug in :meth:`DataFrame.loc.__getitem__` with :class:`MultiIndex` casting to float when at least one index column has float dtype and we retrieve a scalar (:issue:`41369`)
- Bug in :meth:`DataFrame.loc` incorrectly matching non-Boolean index elements (:issue:`20432`)
- Bug in :meth:`Series.__delitem__` with ``ExtensionDtype`` incorrectly casting to ``ndarray`` (:issue:`40386`)
- Bug in :meth:`DataFrame.loc` returning a :class:`MultiIndex` in the wrong order if an indexer has duplicates (:issue:`40978`)
- Bug in :meth:`DataFrame.__setitem__` raising a ``TypeError`` when using a ``str`` subclass as the column name with a :class:`DatetimeIndex` (:issue:`37366`)
- Bug in :meth:`PeriodIndex.get_loc` failing to raise a ``KeyError`` when given a :class:`Period` with a mismatched ``freq`` (:issue:`41670`)
- Bug ``.loc.__getitem__`` with a :class:`UInt64Index` and negative-integer keys raising ``OverflowError`` instead of ``KeyError`` in some cases, wrapping around to positive integers in others (:issue:`41777`)

Missing
^^^^^^^

- Bug in :class:`Grouper` did not correctly propagate the ``dropna`` argument; :meth:`.DataFrameGroupBy.transform` now correctly handles missing values for ``dropna=True`` (:issue:`35612`)
- Bug in :func:`isna`, :meth:`Series.isna`, :meth:`Index.isna`, :meth:`DataFrame.isna`, and the corresponding ``notna`` functions not recognizing ``Decimal("NaN")`` objects (:issue:`39409`)
- Bug in :meth:`DataFrame.fillna` not accepting a dictionary for the ``downcast`` keyword (:issue:`40809`)
- Bug in :func:`isna` not returning a copy of the mask for nullable types, causing any subsequent mask modification to change the original array (:issue:`40935`)
- Bug in :class:`DataFrame` construction with float data containing ``NaN`` and an integer ``dtype`` casting instead of retaining the ``NaN`` (:issue:`26919`)

MultiIndex
^^^^^^^^^^

- Bug in :meth:`DataFrame.drop` raising a ``TypeError`` when the :class:`MultiIndex` is non-unique and ``level`` is not provided (:issue:`36293`)
- Bug in :meth:`MultiIndex.intersection` duplicating ``NaN`` in the result (:issue:`38623`)
- Bug in :meth:`MultiIndex.equals` incorrectly returning ``True`` when the :class:`MultiIndex` contained ``NaN`` even when they are differently ordered (:issue:`38439`)
- Bug in :meth:`MultiIndex.intersection` always returning an empty result when intersecting with :class:`CategoricalIndex` (:issue:`38653`)
- Bug in :meth:`MultiIndex.reindex` raising a ``ValueError`` when used on an empty :class:`MultiIndex` and indexing only a specific level (:issue:`41170`)
- Bug in :meth:`MultiIndex.reindex` raising ``TypeError`` when reindexing against a flat :class:`Index` (:issue:`41707`)

I/O
^^^

- Bug in :meth:`Index.__repr__` when ``display.max_seq_items=1`` (:issue:`38415`)
- Bug in :func:`read_csv` not recognizing scientific notation if the argument ``decimal`` is set and ``engine="python"`` (:issue:`31920`)
- Bug in :func:`read_csv` interpreting ``NA`` value as comment, when ``NA`` does contain the comment string fixed for ``engine="python"`` (:issue:`34002`)
- Bug in :func:`read_csv` raising an ``IndexError`` with multiple header columns and ``index_col`` is specified when the file has no data rows (:issue:`38292`)
- Bug in :func:`read_csv` not accepting ``usecols`` with a different length than ``names`` for ``engine="python"`` (:issue:`16469`)
- Bug in :meth:`read_csv` returning object dtype when ``delimiter=","`` with ``usecols`` and ``parse_dates`` specified for ``engine="python"`` (:issue:`35873`)
- Bug in :func:`read_csv` raising a ``TypeError`` when ``names`` and ``parse_dates`` is specified for ``engine="c"`` (:issue:`33699`)
- Bug in :func:`read_clipboard` and :func:`DataFrame.to_clipboard` not working in WSL (:issue:`38527`)
- Allow custom error values for the ``parse_dates`` argument of :func:`read_sql`, :func:`read_sql_query` and :func:`read_sql_table` (:issue:`35185`)
- Bug in :meth:`DataFrame.to_hdf` and :meth:`Series.to_hdf` raising a ``KeyError`` when trying to apply for subclasses of ``DataFrame`` or ``Series`` (:issue:`33748`)
- Bug in :meth:`.HDFStore.put` raising a wrong ``TypeError`` when saving a DataFrame with non-string dtype (:issue:`34274`)
- Bug in :func:`json_normalize` resulting in the first element of a generator object not being included in the returned DataFrame (:issue:`35923`)
- Bug in :func:`read_csv` applying the thousands separator to date columns when the column should be parsed for dates and ``usecols`` is specified for ``engine="python"`` (:issue:`39365`)
- Bug in :func:`read_excel` forward filling :class:`MultiIndex` names when multiple header and index columns are specified (:issue:`34673`)
- Bug in :func:`read_excel` not respecting :func:`set_option` (:issue:`34252`)
- Bug in :func:`read_csv` not switching ``true_values`` and ``false_values`` for nullable Boolean dtype (:issue:`34655`)
- Bug in :func:`read_json` when ``orient="split"`` not maintaining a numeric string index (:issue:`28556`)
- :meth:`read_sql` returned an empty generator if ``chunksize`` was non-zero and the query returned no results. Now returns a generator with a single empty DataFrame (:issue:`34411`)
- Bug in :func:`read_hdf` returning unexpected records when filtering on categorical string columns using the ``where`` parameter (:issue:`39189`)
- Bug in :func:`read_sas` raising a ``ValueError`` when ``datetimes`` were null (:issue:`39725`)
- Bug in :func:`read_excel` dropping empty values from single-column spreadsheets (:issue:`39808`)
- Bug in :func:`read_excel` loading trailing empty rows/columns for some filetypes (:issue:`41167`)
- Bug in :func:`read_excel` raising an ``AttributeError`` when the excel file had a ``MultiIndex`` header followed by two empty rows and no index (:issue:`40442`)
- Bug in :func:`read_excel`, :func:`read_csv`, :func:`read_table`, :func:`read_fwf`, and :func:`read_clipboard` where one blank row after a ``MultiIndex`` header with no index would be dropped (:issue:`40442`)
- Bug in :meth:`DataFrame.to_string` misplacing the truncation column when ``index=False`` (:issue:`40904`)
- Bug in :meth:`DataFrame.to_string` adding an extra dot and misaligning the truncation row when ``index=False`` (:issue:`40904`)
- Bug in :func:`read_orc` always raising an ``AttributeError`` (:issue:`40918`)
- Bug in :func:`read_csv` and :func:`read_table` silently ignoring ``prefix`` if ``names`` and ``prefix`` are defined, now raising a ``ValueError`` (:issue:`39123`)
- Bug in :func:`read_csv` and :func:`read_excel` not respecting the dtype for a duplicated column name when ``mangle_dupe_cols`` is set to ``True`` (:issue:`35211`)
- Bug in :func:`read_csv` silently ignoring ``sep`` if ``delimiter`` and ``sep`` are defined, now raising a ``ValueError`` (:issue:`39823`)
- Bug in :func:`read_csv` and :func:`read_table` misinterpreting arguments when ``sys.setprofile`` had been previously called (:issue:`41069`)
- Bug in the conversion from PyArrow to pandas (e.g. for reading Parquet) with nullable dtypes and a PyArrow array whose data buffer size is not a multiple of the dtype size (:issue:`40896`)
- Bug in :func:`read_excel` would raise an error when pandas could not determine the file type even though the user specified the ``engine`` argument (:issue:`41225`)
- Bug in :func:`read_clipboard` copying from an excel file shifts values into the wrong column if there are null values in first column (:issue:`41108`)

Period
^^^^^^
- Comparisons of :class:`Period` objects or :class:`Index`, :class:`Series`, or :class:`DataFrame` with mismatched ``PeriodDtype`` now behave like other mismatched-type comparisons, returning ``False`` for equals, ``True`` for not-equal, and raising ``TypeError`` for inequality checks (:issue:`39274`)
-
-

Plotting
^^^^^^^^

- Bug in :func:`plotting.scatter_matrix` raising when 2d ``ax`` argument passed (:issue:`16253`)
- Prevent warnings when Matplotlib's ``constrained_layout`` is enabled (:issue:`25261`)
- Bug in :func:`DataFrame.plot` was showing the wrong colors in the legend if the function was called repeatedly and some calls used ``yerr`` while others didn't (:issue:`39522`)
- Bug in :func:`DataFrame.plot` was showing the wrong colors in the legend if the function was called repeatedly and some calls used ``secondary_y`` and others use ``legend=False`` (:issue:`40044`)
- Bug in :meth:`DataFrame.plot.box` when ``dark_background`` theme was selected, caps or min/max markers for the plot were not visible (:issue:`40769`)


Groupby/resample/rolling
^^^^^^^^^^^^^^^^^^^^^^^^
- Bug in :meth:`.GroupBy.agg` with :class:`PeriodDtype` columns incorrectly casting results too aggressively (:issue:`38254`)
- Bug in :meth:`.SeriesGroupBy.value_counts` where unobserved categories in a grouped categorical Series were not tallied (:issue:`38672`)
- Bug in :meth:`.SeriesGroupBy.value_counts` where an error was raised on an empty Series (:issue:`39172`)
- Bug in :meth:`.GroupBy.indices` would contain non-existent indices when null values were present in the groupby keys (:issue:`9304`)
- Fixed bug in :meth:`.GroupBy.sum` causing a loss of precision by now using Kahan summation (:issue:`38778`)
- Fixed bug in :meth:`.GroupBy.cumsum` and :meth:`.GroupBy.mean` causing loss of precision through using Kahan summation (:issue:`38934`)
- Bug in :meth:`.Resampler.aggregate` and :meth:`DataFrame.transform` raising a ``TypeError`` instead of ``SpecificationError`` when missing keys had mixed dtypes (:issue:`39025`)
- Bug in :meth:`.DataFrameGroupBy.idxmin` and :meth:`.DataFrameGroupBy.idxmax` with ``ExtensionDtype`` columns (:issue:`38733`)
- Bug in :meth:`Series.resample` would raise when the index was a :class:`PeriodIndex` consisting of ``NaT`` (:issue:`39227`)
- Bug in :meth:`.RollingGroupby.corr` and :meth:`.ExpandingGroupby.corr` where the groupby column would return ``0`` instead of ``np.nan`` when providing ``other`` that was longer than each group (:issue:`39591`)
- Bug in :meth:`.ExpandingGroupby.corr` and :meth:`.ExpandingGroupby.cov` where ``1`` would be returned instead of ``np.nan`` when providing ``other`` that was longer than each group (:issue:`39591`)
- Bug in :meth:`.GroupBy.mean`, :meth:`.GroupBy.median` and :meth:`DataFrame.pivot_table` not propagating metadata (:issue:`28283`)
- Bug in :meth:`Series.rolling` and :meth:`DataFrame.rolling` not calculating window bounds correctly when window is an offset and dates are in descending order (:issue:`40002`)
- Bug in :meth:`Series.groupby` and :meth:`DataFrame.groupby` on an empty ``Series`` or ``DataFrame`` would lose index, columns, and/or data types when directly using the methods ``idxmax``, ``idxmin``, ``mad``, ``min``, ``max``, ``sum``, ``prod``, and ``skew`` or using them through ``apply``, ``aggregate``, or ``resample`` (:issue:`26411`)
- Bug in :meth:`.GroupBy.apply` where a :class:`MultiIndex` would be created instead of an :class:`Index` when used on a :class:`.RollingGroupby` object (:issue:`39732`)
- Bug in :meth:`.DataFrameGroupBy.sample` where an error was raised when ``weights`` was specified and the index was an :class:`Int64Index` (:issue:`39927`)
- Bug in :meth:`.DataFrameGroupBy.aggregate` and :meth:`.Resampler.aggregate` would sometimes raise a ``SpecificationError`` when passed a dictionary and columns were missing; will now always raise a ``KeyError`` instead (:issue:`40004`)
- Bug in :meth:`.DataFrameGroupBy.sample` where column selection was not applied before computing the result (:issue:`39928`)
- Bug in :class:`.ExponentialMovingWindow` when calling ``__getitem__`` would incorrectly raise a ``ValueError`` when providing ``times`` (:issue:`40164`)
- Bug in :class:`.ExponentialMovingWindow` when calling ``__getitem__`` would not retain ``com``, ``span``, ``alpha`` or ``halflife`` attributes  (:issue:`40164`)
- :class:`.ExponentialMovingWindow` now raises a ``NotImplementedError`` when specifying ``times`` with ``adjust=False`` due to an incorrect calculation (:issue:`40098`)
- Bug in :meth:`.ExponentialMovingWindowGroupby.mean` where the ``times`` argument was ignored when ``engine='numba'`` (:issue:`40951`)
- Bug in :meth:`.ExponentialMovingWindowGroupby.mean` where the wrong times were used the in case of multiple groups (:issue:`40951`)
- Bug in :class:`.ExponentialMovingWindowGroupby` where the times vector and values became out of sync for non-trivial groups (:issue:`40951`)
- Bug in :meth:`Series.asfreq` and :meth:`DataFrame.asfreq` dropping rows when the index was not sorted (:issue:`39805`)
- Bug in aggregation functions for :class:`DataFrame` not respecting ``numeric_only`` argument when ``level`` keyword was given (:issue:`40660`)
- Bug in :meth:`.SeriesGroupBy.aggregate` where using a user-defined function to aggregate a Series with an object-typed :class:`Index` causes an incorrect :class:`Index` shape (:issue:`40014`)
- Bug in :class:`.RollingGroupby` where ``as_index=False`` argument in ``groupby`` was ignored (:issue:`39433`)
- Bug in :meth:`.GroupBy.any` and :meth:`.GroupBy.all` raising a ``ValueError`` when using with nullable type columns holding ``NA`` even with ``skipna=True`` (:issue:`40585`)
- Bug in :meth:`.GroupBy.cummin` and :meth:`.GroupBy.cummax` incorrectly rounding integer values near the ``int64`` implementations bounds (:issue:`40767`)
- Bug in :meth:`.GroupBy.rank` with nullable dtypes incorrectly raising a ``TypeError`` (:issue:`41010`)
- Bug in :meth:`.GroupBy.cummin` and :meth:`.GroupBy.cummax` computing wrong result with nullable data types too large to roundtrip when casting to float (:issue:`37493`)
- Bug in :meth:`DataFrame.rolling` returning mean zero for all ``NaN`` window with ``min_periods=0`` if calculation is not numerical stable (:issue:`41053`)
- Bug in :meth:`DataFrame.rolling` returning sum not zero for all ``NaN`` window with ``min_periods=0`` if calculation is not numerical stable (:issue:`41053`)
- Bug in :meth:`.SeriesGroupBy.agg` failing to retain ordered :class:`CategoricalDtype` on order-preserving aggregations (:issue:`41147`)
- Bug in :meth:`.GroupBy.min` and :meth:`.GroupBy.max` with multiple object-dtype columns and ``numeric_only=False`` incorrectly raising a ``ValueError`` (:issue:`41111`)
- Bug in :meth:`.DataFrameGroupBy.rank` with the GroupBy object's ``axis=0`` and the ``rank`` method's keyword ``axis=1`` (:issue:`41320`)
- Bug in :meth:`DataFrameGroupBy.__getitem__` with non-unique columns incorrectly returning a malformed :class:`SeriesGroupBy` instead of :class:`DataFrameGroupBy` (:issue:`41427`)
- Bug in :meth:`.DataFrameGroupBy.transform` with non-unique columns incorrectly raising an ``AttributeError`` (:issue:`41427`)
- Bug in :meth:`.Resampler.apply` with non-unique columns incorrectly dropping duplicated columns (:issue:`41445`)
- Bug in :meth:`Series.groupby` aggregations incorrectly returning empty :class:`Series` instead of raising ``TypeError`` on aggregations that are invalid for its dtype, e.g. ``.prod`` with ``datetime64[ns]`` dtype (:issue:`41342`)
- Bug in :class:`DataFrameGroupBy` aggregations incorrectly failing to drop columns with invalid dtypes for that aggregation when there are no valid columns (:issue:`41291`)
- Bug in :meth:`DataFrame.rolling.__iter__` where ``on`` was not assigned to the index of the resulting objects (:issue:`40373`)
- Bug in :meth:`.DataFrameGroupBy.transform` and :meth:`.DataFrameGroupBy.agg` with ``engine="numba"`` where ``*args`` were being cached with the user passed function (:issue:`41647`)

Reshaping
^^^^^^^^^
- Bug in :func:`merge` raising error when performing an inner join with partial index and ``right_index=True`` when there was no overlap between indices (:issue:`33814`)
- Bug in :meth:`DataFrame.unstack` with missing levels led to incorrect index names (:issue:`37510`)
- Bug in :func:`merge_asof` propagating the right Index with ``left_index=True`` and ``right_on`` specification instead of left Index (:issue:`33463`)
- Bug in :meth:`DataFrame.join` on a DataFrame with a :class:`MultiIndex` returned the wrong result when one of both indexes had only one level (:issue:`36909`)
- :func:`merge_asof` now raises a ``ValueError`` instead of a cryptic ``TypeError`` in case of non-numerical merge columns (:issue:`29130`)
- Bug in :meth:`DataFrame.join` not assigning values correctly when the DataFrame had a :class:`MultiIndex` where at least one dimension had dtype ``Categorical`` with non-alphabetically sorted categories (:issue:`38502`)
- :meth:`Series.value_counts` and :meth:`Series.mode` now return consistent keys in original order (:issue:`12679`, :issue:`11227` and :issue:`39007`)
- Bug in :meth:`DataFrame.stack` not handling ``NaN`` in :class:`MultiIndex` columns correctly (:issue:`39481`)
- Bug in :meth:`DataFrame.apply` would give incorrect results when the argument ``func`` was a string, ``axis=1``, and the axis argument was not supported; now raises a ``ValueError`` instead (:issue:`39211`)
- Bug in :meth:`DataFrame.sort_values` not reshaping the index correctly after sorting on columns when ``ignore_index=True`` (:issue:`39464`)
- Bug in :meth:`DataFrame.append` returning incorrect dtypes with combinations of ``ExtensionDtype`` dtypes (:issue:`39454`)
- Bug in :meth:`DataFrame.append` returning incorrect dtypes when used with combinations of ``datetime64`` and ``timedelta64`` dtypes (:issue:`39574`)
- Bug in :meth:`DataFrame.append` with a :class:`DataFrame` with a :class:`MultiIndex` and appending a :class:`Series` whose :class:`Index` is not a :class:`MultiIndex` (:issue:`41707`)
- Bug in :meth:`DataFrame.pivot_table` returning a :class:`MultiIndex` for a single value when operating on an empty DataFrame (:issue:`13483`)
- :class:`Index` can now be passed to the :func:`numpy.all` function (:issue:`40180`)
- Bug in :meth:`DataFrame.stack` not preserving ``CategoricalDtype`` in a :class:`MultiIndex` (:issue:`36991`)
- Bug in :func:`to_datetime` raising an error when the input sequence contained unhashable items (:issue:`39756`)
- Bug in :meth:`Series.explode` preserving the index when ``ignore_index`` was ``True`` and values were scalars (:issue:`40487`)
- Bug in :func:`to_datetime` raising a ``ValueError`` when :class:`Series` contains ``None`` and ``NaT`` and has more than 50 elements (:issue:`39882`)

Sparse
^^^^^^

- Bug in :meth:`DataFrame.sparse.to_coo` raising a ``KeyError`` with columns that are a numeric :class:`Index` without a ``0`` (:issue:`18414`)
- Bug in :meth:`SparseArray.astype` with ``copy=False`` producing incorrect results when going from integer dtype to floating dtype (:issue:`34456`)
- Bug in :meth:`SparseArray.max` and :meth:`SparseArray.min` would always return an empty result (:issue:`40921`)

ExtensionArray
^^^^^^^^^^^^^^

- Bug in :meth:`DataFrame.where` when ``other`` is a Series with an :class:`ExtensionDtype` (:issue:`38729`)
- Fixed bug where :meth:`Series.idxmax`, :meth:`Series.idxmin`, :meth:`Series.argmax`, and :meth:`Series.argmin` would fail when the underlying data is an :class:`ExtensionArray` (:issue:`32749`, :issue:`33719`, :issue:`36566`)
- Fixed bug where some properties of subclasses of :class:`PandasExtensionDtype` where improperly cached (:issue:`40329`)
- Bug in :meth:`DataFrame.mask` where masking a DataFrame with an :class:`ExtensionDtype` raises a ``ValueError`` (:issue:`40941`)

Styler
^^^^^^

- Bug in :class:`.Styler` where the ``subset`` argument in methods raised an error for some valid MultiIndex slices (:issue:`33562`)
- :class:`.Styler` rendered HTML output has seen minor alterations to support w3 good code standards (:issue:`39626`)
- Bug in :class:`.Styler` where rendered HTML was missing a column class identifier for certain header cells (:issue:`39716`)
- Bug in :meth:`.Styler.background_gradient` where text-color was not determined correctly (:issue:`39888`)
- Bug in :meth:`.Styler.set_table_styles` where multiple elements in CSS-selectors of the ``table_styles`` argument were not correctly added (:issue:`34061`)
- Bug in :class:`.Styler` where copying from Jupyter dropped the top left cell and misaligned headers (:issue:`12147`)
- Bug in :class:`Styler.where` where ``kwargs`` were not passed to the applicable callable (:issue:`40845`)
- Bug in :class:`.Styler` causing CSS to duplicate on multiple renders (:issue:`39395`, :issue:`40334`)


Other
^^^^^
- Bug in :class:`Index` constructor sometimes silently ignoring a specified ``dtype`` (:issue:`38879`)
- Bug in :func:`.infer_dtype` not recognizing Series, Index, or array with a Period dtype (:issue:`23553`)
- Bug in :func:`.infer_dtype` raising an error for general :class:`.ExtensionArray` objects. It will now return ``"unknown-array"`` instead of raising (:issue:`37367`)
- Bug in constructing a :class:`Series` from a list and a :class:`PandasDtype` (:issue:`39357`)
- ``inspect.getmembers(Series)`` no longer raises an ``AbstractMethodError`` (:issue:`38782`)
- Bug in :meth:`Series.where` with numeric dtype and ``other=None`` not casting to ``nan`` (:issue:`39761`)
- :meth:`Index.where` behavior now mirrors :meth:`Index.putmask` behavior, i.e. ``index.where(mask, other)`` matches ``index.putmask(~mask, other)`` (:issue:`39412`)
- Bug in :func:`.assert_series_equal`, :func:`.assert_frame_equal`, :func:`.assert_index_equal` and :func:`.assert_extension_array_equal` incorrectly raising when an attribute has an unrecognized NA type (:issue:`39461`)
- Bug in :func:`.assert_index_equal` with ``exact=True`` not raising when comparing :class:`CategoricalIndex` instances with ``Int64Index`` and ``RangeIndex`` categories (:issue:`41263`)
- Bug in :meth:`DataFrame.equals`, :meth:`Series.equals`, and :meth:`Index.equals` with object-dtype containing ``np.datetime64("NaT")`` or ``np.timedelta64("NaT")`` (:issue:`39650`)
- Bug in :func:`show_versions` where console JSON output was not proper JSON (:issue:`39701`)
- pandas can now compile on z/OS when using `xlc <https://www.ibm.com/products/xl-cpp-compiler-zos>`_ (:issue:`35826`)
- Bug in :meth:`DataFrame.convert_dtypes` incorrectly raised a ``ValueError`` when called on an empty DataFrame (:issue:`40393`)
- Bug in :meth:`DataFrame.agg()` not sorting the aggregated axis in the order of the provided aggragation functions when one or more aggregation function fails to produce results (:issue:`33634`)
- Bug in :meth:`DataFrame.clip` not interpreting missing values as no threshold (:issue:`40420`)
- Bug in :class:`Series` backed by :class:`DatetimeArray` or :class:`TimedeltaArray` sometimes failing to set the array's ``freq`` to ``None`` (:issue:`41425`)
- Bug in creating a :class:`Series` from a ``range`` object that does not fit in the bounds of ``int64`` dtype (:issue:`30173`)
- Bug in creating a :class:`Series` from a ``dict`` with all-tuple keys and an :class:`Index` that requires reindexing (:issue:`41707`)

.. ---------------------------------------------------------------------------

.. _whatsnew_130.contributors:

Contributors
~~~~~~~~~~~~<|MERGE_RESOLUTION|>--- conflicted
+++ resolved
@@ -110,45 +110,6 @@
 
 For more, see :ref:`io.xml` in the user guide on IO tools.
 
-<<<<<<< HEAD
-Styler Upgrades
-^^^^^^^^^^^^^^^
-
-We provided some focused development on :class:`.Styler`, including altering methods
-to accept more universal CSS language for arguments, such as ``'color:red;'`` instead of
-``[('color', 'red')]`` (:issue:`39564`). This is also added to the built-in methods
-to allow custom CSS highlighting instead of default background coloring (:issue:`40242`).
-Enhancements to other built-in methods include extending the :meth:`.Styler.background_gradient`
-method to shade elements based on a given gradient map and not be restricted only to
-values in the DataFrame (:issue:`39930` :issue:`22727` :issue:`28901`). Additional
-built-in methods such as :meth:`.Styler.highlight_between`, :meth:`.Styler.highlight_quantile`
-and :math:`.Styler.text_gradient` have been added (:issue:`39821`, :issue:`40926`, :issue:`41098`).
-
-The :meth:`.Styler.apply` now consistently allows functions with ``ndarray`` output to
-allow more flexible development of UDFs when ``axis`` is ``None`` ``0`` or ``1`` (:issue:`39393`).
-
-:meth:`.Styler.set_tooltips` is a new method that allows adding on hover tooltips to
-enhance interactive displays (:issue:`35643`). :meth:`.Styler.set_td_classes`, which was recently
-introduced in v1.2.0 (:issue:`36159`) to allow adding specific CSS classes to data cells, has
-been made as performant as :meth:`.Styler.apply` and :meth:`.Styler.applymap` (:issue:`40453`),
-if not more performant in some cases. The overall performance of HTML
-render times has been considerably improved to
-match :meth:`DataFrame.to_html` (:issue:`39952` :issue:`37792` :issue:`40425`).
-
-The :meth:`.Styler.format` has had upgrades to easily format missing data,
-precision, and perform HTML escaping (:issue:`40437` :issue:`40134`). There have been numerous other bug fixes to
-properly format HTML and eliminate some inconsistencies (:issue:`39942` :issue:`40356` :issue:`39807` :issue:`39889` :issue:`39627`)
-
-:class:`.Styler` has also been compatible with non-unique index or columns, at least for as many features as are fully compatible, others made only partially compatible (:issue:`41269`).
-One also has greater control of the display through separate sparsification of the index or columns, using the new 'styler' options context (:issue:`41142`).
-Render trimming has also been added for large numbers of data elements to avoid browser overload (:issue:`40712`).
-
-We have added an extension to allow LaTeX styling as an alternative to CSS styling and a method :meth:`.Styler.to_latex`
-which renders the necessary LaTeX format including built-up styles (:issue:`21673`, :issue:`41659`). It can also convert some limited HTML-CSS styles to LaTeX format (:issue:`40731`).
-An additional file io function :meth:`Styler.to_html` has been added for convenience (:issue:`40312`).
-
-Documentation has also seen major revisions in light of new features (:issue:`39720` :issue:`39317` :issue:`40493`)
-=======
 .. _whatsnew_130.styler_enhancements:
 
 Styler enhancements
@@ -173,9 +134,8 @@
  - Many features of the :class:`.Styler` class are now either partially or fully usable on a DataFrame with a non-unique indexes or columns (:issue:`41143`)
  - One has greater control of the display through separate sparsification of the index or columns using the :ref:`new styler options <options.available>`, which are also usable via :func:`option_context` (:issue:`41142`)
  - Added the option ``styler.render.max_elements`` to avoid browser overload when styling large DataFrames (:issue:`40712`)
- - Added the method :meth:`.Styler.to_latex` (:issue:`21673`)
+ - Added the method :meth:`.Styler.to_latex` (:issue:`21673`), which also allows some limited CSS conversion (:issue:`40731`)
  - Added the method :meth:`.Styler.to_html` (:issue:`13379`)
->>>>>>> 8b9b1a1d
 
 .. _whatsnew_130.dataframe_honors_copy_with_dict:
 
