--- conflicted
+++ resolved
@@ -301,11 +301,8 @@
 - Bug in :meth:`SeriesGroupBy.value_counts` where unobserved categories in a grouped categorical series were not tallied (:issue:`38672`)
 - Bug in :meth:`.GroupBy.indices` would contain non-existent indices when null values were present in the groupby keys (:issue:`9304`)
 - Fixed bug in :meth:`DataFrameGroupBy.sum` and :meth:`SeriesGroupBy.sum` causing loss of precision through using Kahan summation (:issue:`38778`)
-<<<<<<< HEAD
--
-=======
 - Fixed bug in :meth:`DataFrameGroupBy.cumsum`, :meth:`SeriesGroupBy.cumsum`, :meth:`DataFrameGroupBy.mean` and :meth:`SeriesGroupBy.mean` causing loss of precision through using Kahan summation (:issue:`38934`)
->>>>>>> bbffcb95
+-
 
 Reshaping
 ^^^^^^^^^
