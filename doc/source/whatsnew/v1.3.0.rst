--- conflicted
+++ resolved
@@ -33,12 +33,6 @@
         storage_options=headers
     )
 
-<<<<<<< HEAD
-.. _whatsnew_130.window_method_table:
-
-:class:`Rolling` and :class:`Expanding` now support a ``method`` argument with a
-``'table'`` option that performs the windowing operation over an entire :class:`DataFrame`.
-See ref:`window.overview` for performance and functional benefits. (:issue:`15095`, :issue:`38995`)
 
 .. _whatsnew_130.dataframe_honors_copy_with_dict:
 
@@ -52,11 +46,15 @@
 
     arr = np.array([1, 2, 3])
     df = pd.DataFrame({"A": arr, "B": arr.copy()})
+    df
+
+``df["A"]`` remains a view on ``arr``:
+
+.. ipython:: python
+
     arr[0] = 0
     assert df.iloc[0, 0] == 0
 
-=======
->>>>>>> ae71dc1c
 .. _whatsnew_130.enhancements.other:
 
 Other enhancements
