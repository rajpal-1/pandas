--- conflicted
+++ resolved
@@ -269,9 +269,6 @@
 - :meth:`read_csv` and :meth:`read_json` expose the argument ``encoding_errors`` to control how encoding errors are handled (:issue:`39450`)
 - :meth:`.GroupBy.any` and :meth:`.GroupBy.all` use Kleene logic with nullable data types (:issue:`37506`)
 - :meth:`.GroupBy.any` and :meth:`.GroupBy.all` return a ``BooleanDtype`` for columns with nullable data types (:issue:`33449`)
-<<<<<<< HEAD
-- :meth:`DataFrame.dropna` now accepts a single label as ``subset`` along with array-like.
-=======
 - :meth:`.GroupBy.any` and :meth:`.GroupBy.all` raising with ``object`` data containing ``pd.NA`` even when ``skipna=True`` (:issue:`37501`)
 - :meth:`.GroupBy.rank` now supports object-dtype data (:issue:`38278`)
 - Constructing a :class:`DataFrame` or :class:`Series` with the ``data`` argument being a Python iterable that is *not* a NumPy ``ndarray`` consisting of NumPy scalars will now result in a dtype with a precision the maximum of the NumPy scalars; this was already the case when ``data`` is a NumPy ``ndarray`` (:issue:`40908`)
@@ -282,7 +279,6 @@
 - :meth:`Series.between` can now accept ``left`` or ``right`` as arguments to ``inclusive`` to include only the left or right boundary (:issue:`40245`)
 - :meth:`DataFrame.explode` now supports exploding multiple columns. Its ``column`` argument now also accepts a list of str or tuples for exploding on multiple columns at the same time (:issue:`39240`)
 - :meth:`DataFrame.sample` now accepts the ``ignore_index`` argument to reset the index after sampling, similar to :meth:`DataFrame.drop_duplicates` and :meth:`DataFrame.sort_values` (:issue:`38581`)
->>>>>>> d30aeeba
 
 .. ---------------------------------------------------------------------------
 
