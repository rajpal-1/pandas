--- conflicted
+++ resolved
@@ -127,11 +127,8 @@
 
 Indexing
 ^^^^^^^^
-<<<<<<< HEAD
+- Bug in inserting many new columns into a :class:`DataFrame` causing incorrect subsequent indexing behavior (:issue:`38380`)
 - Bug in :meth:`DataFrame.iloc.__setitem__` and :meth:`DataFrame.loc.__setitem__` with mixed dtypes when setting with a dictionary value (:issue:`38335`)
-=======
-- Bug in inserting many new columns into a :class:`DataFrame` causing incorrect subsequent indexing behavior (:issue:`38380`)
->>>>>>> d0db0098
 -
 -
 
