--- conflicted
+++ resolved
@@ -136,11 +136,7 @@
  - Many features of the :class:`.Styler` class are now either partially or fully usable on a DataFrame with a non-unique indexes or columns (:issue:`41143`)
  - One has greater control of the display through separate sparsification of the index or columns using the :ref:`new styler options <options.available>`, which are also usable via :func:`option_context` (:issue:`41142`)
  - Added the option ``styler.render.max_elements`` to avoid browser overload when styling large DataFrames (:issue:`40712`)
-<<<<<<< HEAD
- - Added the method :meth:`.Styler.to_latex` (:issue:`21673`, :issue:`41866`), which also allows some limited CSS conversion (:issue:`40731`)
-=======
- - Added the method :meth:`.Styler.to_latex` (:issue:`21673`, :issue:`42320`), which also allows some limited CSS conversion (:issue:`40731`)
->>>>>>> 29094b6a
+ - Added the method :meth:`.Styler.to_latex` (:issue:`21673`, :issue:`42320`, :issue:`41866`), which also allows some limited CSS conversion (:issue:`40731`)
  - Added the method :meth:`.Styler.to_html` (:issue:`13379`)
  - Added the method :meth:`.Styler.set_sticky` to make index and column headers permanently visible in scrolling HTML frames (:issue:`29072`)
 
