.. _whatsnew_130:

What's new in 1.3.0 (??)
------------------------

These are the changes in pandas 1.3.0. See :ref:`release` for a full changelog
including other versions of pandas.

{{ header }}

.. ---------------------------------------------------------------------------

Enhancements
~~~~~~~~~~~~

.. _whatsnew_130.read_csv_json_http_headers:

Custom HTTP(s) headers when reading csv or json files
^^^^^^^^^^^^^^^^^^^^^^^^^^^^^^^^^^^^^^^^^^^^^^^^^^^^^

When reading from a remote URL that is not handled by fsspec (ie. HTTP and
HTTPS) the dictionary passed to ``storage_options`` will be used to create the
headers included in the request.  This can be used to control the User-Agent
header or send other custom headers (:issue:`36688`).
For example:

.. ipython:: python

    headers = {"User-Agent": "pandas"}
    df = pd.read_csv(
        "https://download.bls.gov/pub/time.series/cu/cu.item",
        sep="\t",
        storage_options=headers
    )

.. _whatsnew_130.enhancements.other:

Other enhancements
^^^^^^^^^^^^^^^^^^

- :class:`Rolling` and :class:`Expanding` now support a ``method`` argument with a ``'table'`` option that performs the windowing operation over an entire :class:`DataFrame`. See ref:`window.overview` for performance and functional benefits (:issue:`15095`, :issue:`38995`)
- Added :meth:`MultiIndex.dtypes` (:issue:`37062`)
- Added ``end`` and ``end_day`` options for ``origin`` in :meth:`DataFrame.resample` (:issue:`37804`)
- Improve error message when ``usecols`` and ``names`` do not match for :func:`read_csv` and ``engine="c"`` (:issue:`29042`)
- Improved consistency of error message when passing an invalid ``win_type`` argument in :class:`Window` (:issue:`15969`)
- :func:`pandas.read_sql_query` now accepts a ``dtype`` argument to cast the columnar data from the SQL database based on user input (:issue:`10285`)
- Improved integer type mapping from pandas to SQLAlchemy when using :meth:`DataFrame.to_sql` (:issue:`35076`)
- :func:`to_numeric` now supports downcasting of nullable ``ExtensionDtype`` objects (:issue:`33013`)
- Add support for dict-like names in :class:`MultiIndex.set_names` and :class:`MultiIndex.rename` (:issue:`20421`)
- :func:`pandas.read_excel` can now auto detect .xlsb files (:issue:`35416`)
- :meth:`.Rolling.sum`, :meth:`.Expanding.sum`, :meth:`.Rolling.mean`, :meth:`.Expanding.mean`, :meth:`.Rolling.median`, :meth:`.Expanding.median`, :meth:`.Rolling.max`, :meth:`.Expanding.max`, :meth:`.Rolling.min`, and :meth:`.Expanding.min` now support ``Numba`` execution with the ``engine`` keyword (:issue:`38895`)
- :meth:`DataFrame.apply` can now accept NumPy unary operators as strings, e.g. ``df.apply("sqrt")``, which was already the case for :meth:`Series.apply` (:issue:`39116`)
- :meth:`DataFrame.apply` can now accept non-callable DataFrame properties as strings, e.g. ``df.apply("size")``, which was already the case for :meth:`Series.apply` (:issue:`39116`)
- :meth:`Series.apply` can now accept list-like or dictionary-like arguments that aren't lists or dictionaries, e.g. ``ser.apply(np.array(["sum", "mean"]))``, which was already the case for :meth:`DataFrame.apply` (:issue:`39140`)
<<<<<<< HEAD
- Added :meth:`Series.str.removeprefix` to remove prefixes from string type Series, which has the same functionality as ``str.removeprefix`` from the Python standard library.
=======
- :meth:`.Styler.set_tooltips` allows on hover tooltips to be added to styled HTML dataframes.
>>>>>>> 97ce3fb5

.. ---------------------------------------------------------------------------

.. _whatsnew_130.notable_bug_fixes:

Notable bug fixes
~~~~~~~~~~~~~~~~~

These are bug fixes that might have notable behavior changes.


Preserve dtypes in  :meth:`~pandas.DataFrame.combine_first`
^^^^^^^^^^^^^^^^^^^^^^^^^^^^^^^^^^^^^^^^^^^^^^^^^^^^^^^^^^^

:meth:`~pandas.DataFrame.combine_first` will now preserve dtypes (:issue:`7509`)

.. ipython:: python

   df1 = pd.DataFrame({"A": [1, 2, 3], "B": [1, 2, 3]}, index=[0, 1, 2])
   df1
   df2 = pd.DataFrame({"B": [4, 5, 6], "C": [1, 2, 3]}, index=[2, 3, 4])
   df2
   combined = df1.combine_first(df2)

*pandas 1.2.x*

.. code-block:: ipython

   In [1]: combined.dtypes
   Out[2]:
   A    float64
   B    float64
   C    float64
   dtype: object

*pandas 1.3.0*

.. ipython:: python

   combined.dtypes


.. _whatsnew_130.api_breaking.deps:

Increased minimum versions for dependencies
^^^^^^^^^^^^^^^^^^^^^^^^^^^^^^^^^^^^^^^^^^^
Some minimum supported versions of dependencies were updated.
If installed, we now require:

+-----------------+-----------------+----------+---------+
| Package         | Minimum Version | Required | Changed |
+=================+=================+==========+=========+
| numpy           | 1.16.5          |    X     |         |
+-----------------+-----------------+----------+---------+
| pytz            | 2017.3          |    X     |         |
+-----------------+-----------------+----------+---------+
| python-dateutil | 2.7.3           |    X     |         |
+-----------------+-----------------+----------+---------+
| bottleneck      | 1.2.1           |          |         |
+-----------------+-----------------+----------+---------+
| numexpr         | 2.6.8           |          |         |
+-----------------+-----------------+----------+---------+
| pytest (dev)    | 5.0.1           |          |         |
+-----------------+-----------------+----------+---------+
| mypy (dev)      | 0.790           |          |    X    |
+-----------------+-----------------+----------+---------+

For `optional libraries <https://dev.pandas.io/docs/install.html#dependencies>`_ the general recommendation is to use the latest version.
The following table lists the lowest version per library that is currently being tested throughout the development of pandas.
Optional libraries below the lowest tested version may still work, but are not considered supported.

+-----------------+-----------------+---------+
| Package         | Minimum Version | Changed |
+=================+=================+=========+
| beautifulsoup4  | 4.6.0           |         |
+-----------------+-----------------+---------+
| fastparquet     | 0.3.2           |         |
+-----------------+-----------------+---------+
| fsspec          | 0.7.4           |         |
+-----------------+-----------------+---------+
| gcsfs           | 0.6.0           |         |
+-----------------+-----------------+---------+
| lxml            | 4.3.0           |         |
+-----------------+-----------------+---------+
| matplotlib      | 2.2.3           |         |
+-----------------+-----------------+---------+
| numba           | 0.46.0          |         |
+-----------------+-----------------+---------+
| openpyxl        | 2.6.0           |         |
+-----------------+-----------------+---------+
| pyarrow         | 0.15.0          |         |
+-----------------+-----------------+---------+
| pymysql         | 0.7.11          |         |
+-----------------+-----------------+---------+
| pytables        | 3.5.1           |         |
+-----------------+-----------------+---------+
| s3fs            | 0.4.0           |         |
+-----------------+-----------------+---------+
| scipy           | 1.2.0           |         |
+-----------------+-----------------+---------+
| sqlalchemy      | 1.2.8           |         |
+-----------------+-----------------+---------+
| tabulate        | 0.8.7           |    X    |
+-----------------+-----------------+---------+
| xarray          | 0.12.0          |         |
+-----------------+-----------------+---------+
| xlrd            | 1.2.0           |         |
+-----------------+-----------------+---------+
| xlsxwriter      | 1.0.2           |         |
+-----------------+-----------------+---------+
| xlwt            | 1.3.0           |         |
+-----------------+-----------------+---------+
| pandas-gbq      | 0.12.0          |         |
+-----------------+-----------------+---------+

See :ref:`install.dependencies` and :ref:`install.optional_dependencies` for more.

.. _whatsnew_130.api.other:

Other API changes
^^^^^^^^^^^^^^^^^
- Partially initialized :class:`CategoricalDtype` (i.e. those with ``categories=None`` objects will no longer compare as equal to fully initialized dtype objects.
-
-

.. ---------------------------------------------------------------------------

.. _whatsnew_130.deprecations:

Deprecations
~~~~~~~~~~~~
- Deprecated allowing scalars to be passed to the :class:`Categorical` constructor (:issue:`38433`)
- Deprecated allowing subclass-specific keyword arguments in the :class:`Index` constructor, use the specific subclass directly instead (:issue:`14093`, :issue:`21311`, :issue:`22315`, :issue:`26974`)
- Deprecated ``astype`` of datetimelike (``timedelta64[ns]``, ``datetime64[ns]``, ``Datetime64TZDtype``, ``PeriodDtype``) to integer dtypes, use ``values.view(...)`` instead (:issue:`38544`)
- Deprecated :meth:`MultiIndex.is_lexsorted` and :meth:`MultiIndex.lexsort_depth`, use :meth:`MultiIndex.is_monotonic_increasing` instead (:issue:`32259`)
- Deprecated keyword ``try_cast`` in :meth:`Series.where`, :meth:`Series.mask`, :meth:`DataFrame.where`, :meth:`DataFrame.mask`; cast results manually if desired (:issue:`38836`)
- Deprecated comparison of :class:`Timestamp` object with ``datetime.date`` objects.  Instead of e.g. ``ts <= mydate`` use ``ts <= pd.Timestamp(mydate)`` or ``ts.date() <= mydate`` (:issue:`36131`)
- Deprecated :attr:`Rolling.win_type` returning ``"freq"`` (:issue:`38963`)
- Deprecated :attr:`Rolling.is_datetimelike` (:issue:`38963`)
-

.. ---------------------------------------------------------------------------


.. _whatsnew_130.performance:

Performance improvements
~~~~~~~~~~~~~~~~~~~~~~~~
- Performance improvement in :meth:`IntervalIndex.isin` (:issue:`38353`)
- Performance improvement in :meth:`Series.mean` for nullable data types (:issue:`34814`)
-

.. ---------------------------------------------------------------------------

.. _whatsnew_130.bug_fixes:

Bug fixes
~~~~~~~~~

Categorical
^^^^^^^^^^^
- Bug in :class:`CategoricalIndex` incorrectly failing to raise ``TypeError`` when scalar data is passed (:issue:`38614`)
- Bug in ``CategoricalIndex.reindex`` failed when ``Index`` passed with elements all in category (:issue:`28690`)
- Bug where constructing a :class:`Categorical` from an object-dtype array of ``date`` objects did not round-trip correctly with ``astype`` (:issue:`38552`)
- Bug in constructing a :class:`DataFrame` from an ``ndarray`` and a :class:`CategoricalDtype` (:issue:`38857`)
- Bug in :meth:`DataFrame.reindex` was throwing ``IndexError`` when new index contained duplicates and old index was :class:`CategoricalIndex` (:issue:`38906`)
- Bug in setting categorical values into an object-dtype column in a :class:`DataFrame` (:issue:`39136`)
- Bug in :meth:`DataFrame.reindex` was raising ``IndexError`` when new index contained duplicates and old index was :class:`CategoricalIndex` (:issue:`38906`)

Datetimelike
^^^^^^^^^^^^
- Bug in :class:`DataFrame` and :class:`Series` constructors sometimes dropping nanoseconds from :class:`Timestamp` (resp. :class:`Timedelta`) ``data``, with ``dtype=datetime64[ns]`` (resp. ``timedelta64[ns]``) (:issue:`38032`)
- Bug in :meth:`DataFrame.first` and :meth:`Series.first` returning two months for offset one month when first day is last calendar day (:issue:`29623`)
- Bug in constructing a :class:`DataFrame` or :class:`Series` with mismatched ``datetime64`` data and ``timedelta64`` dtype, or vice-versa, failing to raise ``TypeError`` (:issue:`38575`, :issue:`38764`, :issue:`38792`)
- Bug in constructing a :class:`Series` or :class:`DataFrame` with a ``datetime`` object out of bounds for ``datetime64[ns]`` dtype or a ``timedelta`` object out of bounds for ``timedelta64[ns]`` dtype (:issue:`38792`, :issue:`38965`)
- Bug in :meth:`DatetimeIndex.intersection`, :meth:`DatetimeIndex.symmetric_difference`, :meth:`PeriodIndex.intersection`, :meth:`PeriodIndex.symmetric_difference` always returning object-dtype when operating with :class:`CategoricalIndex` (:issue:`38741`)
- Bug in :meth:`Series.where` incorrectly casting ``datetime64`` values to ``int64`` (:issue:`37682`)
- Bug in :class:`Categorical` incorrectly typecasting ``datetime`` object to ``Timestamp`` (:issue:`38878`)

Timedelta
^^^^^^^^^
- Bug in constructing :class:`Timedelta` from ``np.timedelta64`` objects with non-nanosecond units that are out of bounds for ``timedelta64[ns]`` (:issue:`38965`)
-
-

Timezones
^^^^^^^^^

-
-

Numeric
^^^^^^^
- Bug in :meth:`DataFrame.quantile`, :meth:`DataFrame.sort_values` causing incorrect subsequent indexing behavior (:issue:`38351`)
- Bug in :meth:`DataFrame.select_dtypes` with ``include=np.number`` now retains numeric ``ExtensionDtype`` columns (:issue:`35340`)
- Bug in :meth:`DataFrame.mode` and :meth:`Series.mode` not keeping consistent integer :class:`Index` for empty input (:issue:`33321`)
- Bug in :meth:`DataFrame.rank` with ``np.inf`` and mixture of ``np.nan`` and ``np.inf`` (:issue:`32593`)
- Bug in :meth:`DataFrame.rank` with ``axis=0`` and columns holding incomparable types raising ``IndexError`` (:issue:`38932`)
-

Conversion
^^^^^^^^^^
-
-

Strings
^^^^^^^

-
-

Interval
^^^^^^^^
- Bug in :meth:`IntervalIndex.intersection` and :meth:`IntervalIndex.symmetric_difference` always returning object-dtype when operating with :class:`CategoricalIndex` (:issue:`38653`, :issue:`38741`)
- Bug in :meth:`IntervalIndex.intersection` returning duplicates when at least one of both Indexes has duplicates which are present in the other (:issue:`38743`)
-

Indexing
^^^^^^^^
- Bug in :meth:`CategoricalIndex.get_indexer` failing to raise ``InvalidIndexError`` when non-unique (:issue:`38372`)
- Bug in inserting many new columns into a :class:`DataFrame` causing incorrect subsequent indexing behavior (:issue:`38380`)
- Bug in :meth:`DataFrame.loc`, :meth:`Series.loc`, :meth:`DataFrame.__getitem__` and :meth:`Series.__getitem__` returning incorrect elements for non-monotonic :class:`DatetimeIndex` for string slices (:issue:`33146`)
- Bug in :meth:`DataFrame.reindex` and :meth:`Series.reindex` with timezone aware indexes raising ``TypeError`` for ``method="ffill"`` and ``method="bfill"`` and specified ``tolerance`` (:issue:`38566`)
- Bug in :meth:`DataFrame.__setitem__` raising ``ValueError`` with empty :class:`DataFrame` and specified columns for string indexer and non empty :class:`DataFrame` to set (:issue:`38831`)
- Bug in :meth:`DataFrame.iloc.__setitem__` and :meth:`DataFrame.loc.__setitem__` with mixed dtypes when setting with a dictionary value (:issue:`38335`)
- Bug in :meth:`DataFrame.loc` dropping levels of :class:`MultiIndex` when :class:`DataFrame` used as input has only one row (:issue:`10521`)
- Bug in setting ``timedelta64`` values into numeric :class:`Series` failing to cast to object dtype (:issue:`39086`)
- Bug in setting :class:`Interval` values into a :class:`Series` or :class:`DataFrame` with mismatched :class:`IntervalDtype` incorrectly casting the new values to the existing dtype (:issue:`39120`)

Missing
^^^^^^^

- Bug in :class:`Grouper` now correctly propagates ``dropna`` argument and :meth:`DataFrameGroupBy.transform` now correctly handles missing values for ``dropna=True`` (:issue:`35612`)
-
-

MultiIndex
^^^^^^^^^^

- Bug in :meth:`DataFrame.drop` raising ``TypeError`` when :class:`MultiIndex` is non-unique and ``level`` is not provided (:issue:`36293`)
- Bug in :meth:`MultiIndex.intersection` duplicating ``NaN`` in result (:issue:`38623`)
- Bug in :meth:`MultiIndex.equals` incorrectly returning ``True`` when :class:`MultiIndex` containing ``NaN`` even when they are differently ordered (:issue:`38439`)
- Bug in :meth:`MultiIndex.intersection` always returning empty when intersecting with :class:`CategoricalIndex` (:issue:`38653`)

I/O
^^^

- Bug in :meth:`Index.__repr__` when ``display.max_seq_items=1`` (:issue:`38415`)
- Bug in :func:`read_csv` not recognizing scientific notation if decimal is set for ``engine="python"`` (:issue:`31920`)
- Bug in :func:`read_csv` interpreting ``NA`` value as comment, when ``NA`` does contain the comment string fixed for ``engine="python"`` (:issue:`34002`)
- Bug in :func:`read_csv` raising ``IndexError`` with multiple header columns and ``index_col`` specified when file has no data rows (:issue:`38292`)
- Bug in :func:`read_csv` not accepting ``usecols`` with different length than ``names`` for ``engine="python"`` (:issue:`16469`)
- Bug in :meth:`read_csv` returning object dtype when ``delimiter=","`` with ``usecols`` and ``parse_dates`` specified for ``engine="python"`` (:issue:`35873`)
- Bug in :func:`read_csv` raising ``TypeError`` when ``names`` and ``parse_dates`` is specified for ``engine="c"`` (:issue:`33699`)
- Bug in :func:`read_clipboard`, :func:`DataFrame.to_clipboard` not working in WSL (:issue:`38527`)
- Allow custom error values for parse_dates argument of :func:`read_sql`, :func:`read_sql_query` and :func:`read_sql_table` (:issue:`35185`)
- Bug in :func:`to_hdf` raising ``KeyError`` when trying to apply for subclasses of ``DataFrame`` or ``Series`` (:issue:`33748`)
- Bug in :meth:`~HDFStore.put` raising a wrong ``TypeError`` when saving a DataFrame with non-string dtype (:issue:`34274`)
- Bug in :func:`json_normalize` resulting in the first element of a generator object not being included in the returned ``DataFrame`` (:issue:`35923`)
- Bug in :func:`read_excel` forward filling :class:`MultiIndex` names with multiple header and index columns specified (:issue:`34673`)
- :func:`read_excel` now respects :func:`set_option` (:issue:`34252`)
- Bug in :func:`read_csv` not switching ``true_values`` and ``false_values`` for nullable ``boolean`` dtype (:issue:`34655`)
- Bug in :func:`read_json` when ``orient="split"`` does not maintain numeric string index (:issue:`28556`)
- :meth:`read_sql` returned an empty generator if ``chunksize`` was no-zero and the query returned no results. Now returns a generator with a single empty dataframe (:issue:`34411`)

Period
^^^^^^

-
-

Plotting
^^^^^^^^

- Bug in :func:`scatter_matrix` raising when 2d ``ax`` argument passed (:issue:`16253`)
-
-

Groupby/resample/rolling
^^^^^^^^^^^^^^^^^^^^^^^^

- Bug in :meth:`SeriesGroupBy.value_counts` where unobserved categories in a grouped categorical series were not tallied (:issue:`38672`)
- Bug in :meth:`.GroupBy.indices` would contain non-existent indices when null values were present in the groupby keys (:issue:`9304`)
- Fixed bug in :meth:`DataFrameGroupBy.sum` and :meth:`SeriesGroupBy.sum` causing loss of precision through using Kahan summation (:issue:`38778`)
- Fixed bug in :meth:`DataFrameGroupBy.cumsum`, :meth:`SeriesGroupBy.cumsum`, :meth:`DataFrameGroupBy.mean` and :meth:`SeriesGroupBy.mean` causing loss of precision through using Kahan summation (:issue:`38934`)
- Bug in :meth:`.Resampler.aggregate` and :meth:`DataFrame.transform` raising ``TypeError`` instead of ``SpecificationError`` when missing keys had mixed dtypes (:issue:`39025`)

Reshaping
^^^^^^^^^
- Bug in :func:`merge` raising error when performing an inner join with partial index and ``right_index`` when no overlap between indices (:issue:`33814`)
- Bug in :meth:`DataFrame.unstack` with missing levels led to incorrect index names (:issue:`37510`)
- Bug in :func:`join` over :class:`MultiIndex` returned wrong result, when one of both indexes had only one level (:issue:`36909`)
- :meth:`merge_asof` raises ``ValueError`` instead of cryptic ``TypeError`` in case of non-numerical merge columns (:issue:`29130`)
- Bug in :meth:`DataFrame.join` not assigning values correctly when having :class:`MultiIndex` where at least one dimension is from dtype ``Categorical`` with non-alphabetically sorted categories (:issue:`38502`)
-

Sparse
^^^^^^

- Bug in :meth:`DataFrame.sparse.to_coo` raising ``KeyError`` with columns that are a numeric :class:`Index` without a 0 (:issue:`18414`)
- Bug in :meth:`SparseArray.astype` with ``copy=False`` producing incorrect results when going from integer dtype to floating dtype (:issue:`34456`)
-

ExtensionArray
^^^^^^^^^^^^^^

- Bug in :meth:`DataFrame.where` when ``other`` is a :class:`Series` with :class:`ExtensionArray` dtype (:issue:`38729`)
- Fixed bug where :meth:`Series.idxmax`, :meth:`Series.idxmin` and ``argmax/min`` fail when the underlying data is :class:`ExtensionArray` (:issue:`32749`, :issue:`33719`, :issue:`36566`)
-

Other
^^^^^
- Bug in :class:`Index` constructor sometimes silently ignorning a specified ``dtype`` (:issue:`38879`)
-
-

.. ---------------------------------------------------------------------------

.. _whatsnew_130.contributors:

Contributors
~~~~~~~~~~~~<|MERGE_RESOLUTION|>--- conflicted
+++ resolved
@@ -52,11 +52,8 @@
 - :meth:`DataFrame.apply` can now accept NumPy unary operators as strings, e.g. ``df.apply("sqrt")``, which was already the case for :meth:`Series.apply` (:issue:`39116`)
 - :meth:`DataFrame.apply` can now accept non-callable DataFrame properties as strings, e.g. ``df.apply("size")``, which was already the case for :meth:`Series.apply` (:issue:`39116`)
 - :meth:`Series.apply` can now accept list-like or dictionary-like arguments that aren't lists or dictionaries, e.g. ``ser.apply(np.array(["sum", "mean"]))``, which was already the case for :meth:`DataFrame.apply` (:issue:`39140`)
-<<<<<<< HEAD
+- :meth:`.Styler.set_tooltips` allows on hover tooltips to be added to styled HTML dataframes.
 - Added :meth:`Series.str.removeprefix` to remove prefixes from string type Series, which has the same functionality as ``str.removeprefix`` from the Python standard library.
-=======
-- :meth:`.Styler.set_tooltips` allows on hover tooltips to be added to styled HTML dataframes.
->>>>>>> 97ce3fb5
 
 .. ---------------------------------------------------------------------------
 
