--- conflicted
+++ resolved
@@ -289,86 +289,7 @@
 
 These are bug fixes that might have notable behavior changes.
 
-<<<<<<< HEAD
-Assigning with ``DataFrame.__setitem__`` consistently creates a new array
-^^^^^^^^^^^^^^^^^^^^^^^^^^^^^^^^^^^^^^^^^^^^^^^^^^^^^^^^^^^^^^^^^^^^^^^^^
-
-Assigning values with ``DataFrame.__setitem__`` now consistently assigns a new array, rather than mutating inplace (:issue:`33457`, :issue:`35271`, :issue:`35266`)
-
-Previously, ``DataFrame.__setitem__`` would sometimes operate inplace on the
-underlying array, and sometimes assign a new array. Fixing this inconsistency
-can have behavior-changing implications for workloads that relied on inplace
-mutation. The two most common cases are creating a ``DataFrame`` from an array
-and slicing a ``DataFrame``.
-
-*Previous Behavior*
-
-The array would be mutated inplace for some dtypes, like NumPy's ``int64`` dtype.
-
-.. code-block:: python
-
-   >>> import pandas as pd
-   >>> import numpy as np
-   >>> a = np.array([1, 2, 3])
-   >>> df = pd.DataFrame(a, columns=['a'])
-   >>> df['a'] = 0
-   >>> a  # mutated inplace
-   array([0, 0, 0])
-
-But not others, like :class:`Int64Dtype`.
-
-.. code-block:: python
-
-   >>> import pandas as pd
-   >>> import numpy as np
-   >>> a = pd.array([1, 2, 3], dtype="Int64")
-   >>> df = pd.DataFrame(a, columns=['a'])
-   >>> df['a'] = 0
-   >>> a  # not mutated
-   <IntegerArray>
-   [1, 2, 3]
-   Length: 3, dtype: Int64
-
-
-*New Behavior*
-
-In pandas 1.3.0, ``DataFrame.__setitem__`` consistently sets on a new array rather than
-mutating the existing array inplace.
-
-For NumPy's int64 dtype
-
-.. ipython:: python
-
-   import pandas as pd
-   import numpy as np
-   a = np.array([1, 2, 3])
-   df = pd.DataFrame(a, columns=['a'])
-   df['a'] = 0
-   a  # not mutated
-
-For :class:`Int64Dtype`.
-
-.. ipython:: python
-
-   import pandas as pd
-   import numpy as np
-   a = pd.array([1, 2, 3], dtype="Int64")
-   df = pd.DataFrame(a, columns=['a'])
-   df['a'] = 0
-   a  # not mutated
-
-This also affects cases where a second ``Series`` or ``DataFrame`` is a view on a first ``DataFrame``.
-
-.. code-block:: python
-
-   df = pd.DataFrame({"A": [1, 2, 3]})
-   df2 = df[['A']]
-   df['A'] = np.array([0, 0, 0])
-
-Previously, whether ``df2`` was mutated depending on the dtype of the array being assigned to. Now, a new array is consistently assigned, so ``df2`` is not mutated.
-=======
 .. _whatsnew_130.notable_bug_fixes.categorical_unique_maintains_dtype:
->>>>>>> d64f1177
 
 ``Categorical.unique`` now always maintains same dtype as original
 ^^^^^^^^^^^^^^^^^^^^^^^^^^^^^^^^^^^^^^^^^^^^^^^^^^^^^^^^^^^^^^^^^^
