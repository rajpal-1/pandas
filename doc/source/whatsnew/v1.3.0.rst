--- conflicted
+++ resolved
@@ -254,11 +254,8 @@
 I/O
 ^^^
 
-<<<<<<< HEAD
+- Bug in :meth:`Index.__repr__` when ``display.max_seq_items=1`` (:issue:`38415`)
 - Bug in :func:`read_csv` not recognizing scientific notation if decimal is set (:issue:`31920`)
-=======
-- Bug in :meth:`Index.__repr__` when ``display.max_seq_items=1`` (:issue:`38415`)
->>>>>>> 9415d10f
 - Bug in :func:`read_csv` interpreting ``NA`` value as comment, when ``NA`` does contain the comment string fixed for ``engine="python"`` (:issue:`34002`)
 - Bug in :func:`read_csv` raising ``IndexError`` with multiple header columns and ``index_col`` specified when file has no data rows (:issue:`38292`)
 - Bug in :func:`read_csv` not accepting ``usecols`` with different length than ``names`` for ``engine="python"`` (:issue:`16469`)
