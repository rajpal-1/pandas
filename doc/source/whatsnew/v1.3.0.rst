--- conflicted
+++ resolved
@@ -779,11 +779,8 @@
 - Bug in :meth:`Timestamp.round`, :meth:`Timestamp.floor`, :meth:`Timestamp.ceil` for values near the implementation bounds of :class:`Timestamp` (:issue:`39244`)
 - Bug in :meth:`Timedelta.round`, :meth:`Timedelta.floor`, :meth:`Timedelta.ceil` for values near the implementation bounds of :class:`Timedelta` (:issue:`38964`)
 - Bug in :func:`date_range` incorrectly creating :class:`DatetimeIndex` containing ``NaT`` instead of raising ``OutOfBoundsDatetime`` in corner cases (:issue:`24124`)
-<<<<<<< HEAD
+- Bug in :func:`infer_freq` incorrectly fails to infer 'H' frequency of :class:`DatetimeIndex` if the latter has a timezone and crosses DST boundaries (:issue:`39556`)
 - Bug in :class:`DataFrame` constructor always copying 2D object arrays (:issue:`39272`)
-=======
-- Bug in :func:`infer_freq` incorrectly fails to infer 'H' frequency of :class:`DatetimeIndex` if the latter has a timezone and crosses DST boundaries (:issue:`39556`)
->>>>>>> 1ad99acc
 
 Timedelta
 ^^^^^^^^^
