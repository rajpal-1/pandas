--- conflicted
+++ resolved
@@ -440,12 +440,8 @@
 - Bug in :meth:`core.window.expanding.ExpandingGroupby.corr` and :meth:`core.window.expanding.ExpandingGroupby.cov` where 1 would be returned instead of ``np.nan`` when providing ``other`` that was longer than each group (:issue:`39591`)
 - Bug in :meth:`.GroupBy.mean`, :meth:`.GroupBy.median` and :meth:`DataFrame.pivot_table` not propagating metadata (:issue:`28283`)
 - Bug in :meth:`Series.rolling` and :meth:`DataFrame.rolling` not calculating window bounds correctly when window is an offset and dates are in descending order (:issue:`40002`)
-<<<<<<< HEAD
+- Bug in :class:`SeriesGroupBy` and :class:`DataFrameGroupBy` on an empty ``Series`` or ``DataFrame`` would lose index, columns, and/or data types when directly using the methods ``idxmax``, ``idxmin``, ``mad``, ``min``, ``max``, ``sum``, ``prod``, and ``skew`` or using them through ``apply``, ``aggregate``, or ``resample`` (:issue:`26411`)
 - Bug in :meth:`DataFrameGroupBy.apply` where a :class:`MultiIndex` would be created instead of an :class:`Index` if a :class:`:meth:`core.window.rolling.RollingGroupby` object was created (:issue:`39732`)
-=======
-- Bug in :class:`SeriesGroupBy` and :class:`DataFrameGroupBy` on an empty ``Series`` or ``DataFrame`` would lose index, columns, and/or data types when directly using the methods ``idxmax``, ``idxmin``, ``mad``, ``min``, ``max``, ``sum``, ``prod``, and ``skew`` or using them through ``apply``, ``aggregate``, or ``resample`` (:issue:`26411`)
--
->>>>>>> 686b807d
 
 Reshaping
 ^^^^^^^^^
