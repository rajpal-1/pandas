.. _whatsnew_0220:

v0.22.0
-------

This is a major release from 0.21.1 and includes a number of API changes,
deprecations, new features, enhancements, and performance improvements along
with a large number of bug fixes. We recommend that all users upgrade to this
version.

.. _whatsnew_0220.enhancements:

New features
~~~~~~~~~~~~

-
-
-


.. _whatsnew_0210.enhancements.get_dummies_dtype:

``get_dummies`` now supports ``dtype`` argument
^^^^^^^^^^^^^^^^^^^^^^^^^^^^^^^^^^^^^^^^^^^^^^^

The :func:`get_dummies` now accepts a ``dtype`` argument, which specifies a dtype for the new columns. The default remains uint8. (:issue:`18330`)

.. ipython:: python

   df = pd.DataFrame({'a': [1, 2], 'b': [3, 4], 'c': [5, 6]})
   pd.get_dummies(df, columns=['c']).dtypes
   pd.get_dummies(df, columns=['c'], dtype=bool).dtypes


.. _whatsnew_0220.enhancements.merge_on_columns_and_levels:

Merging on a combination of columns and index levels
^^^^^^^^^^^^^^^^^^^^^^^^^^^^^^^^^^^^^^^^^^^^^^^^^^^^

Strings passed to :meth:`DataFrame.merge` as the ``on``, ``left_on``, and ``right_on``
parameters may now refer to either column names or index level names.
This enables merging ``DataFrame`` instances on a combination of index levels
and columns without resetting indexes. See the :ref:`Merge on columns and
levels <merging.merge_on_columns_and_levels>` documentation section.
(:issue:`14355`)

.. ipython:: python

   left_index = pd.Index(['K0', 'K0', 'K1', 'K2'], name='key1')

   left = pd.DataFrame({'A': ['A0', 'A1', 'A2', 'A3'],
                        'B': ['B0', 'B1', 'B2', 'B3'],
                        'key2': ['K0', 'K1', 'K0', 'K1']},
                       index=left_index)

   right_index = pd.Index(['K0', 'K1', 'K2', 'K2'], name='key1')

   right = pd.DataFrame({'C': ['C0', 'C1', 'C2', 'C3'],
                         'D': ['D0', 'D1', 'D2', 'D3'],
                         'key2': ['K0', 'K0', 'K0', 'K1']},
                        index=right_index)

   left.merge(right, on=['key1', 'key2'])


.. _whatsnew_0220.enhancements.ran_inf:

``.rank()`` handles ``inf`` values when ``NaN`` are present
^^^^^^^^^^^^^^^^^^^^^^^^^^^^^^^^^^^^^^^^^^^^^^^^^^^^^^^^^^^

In previous versions, ``.rank()`` would assign ``inf`` elements ``NaN`` as their ranks. Now ranks are calculated properly. (:issue:`6945`)

.. ipython:: python

    s = pd.Series([-np.inf, 0, 1, np.nan, np.inf])
    s

Previous Behavior:

.. code-block:: ipython

    In [11]: s.rank()
    Out[11]:
    0    1.0
    1    2.0
    2    3.0
    3    NaN
    4    NaN
    dtype: float64

Current Behavior

.. ipython:: python

    s.rank()

Furthermore, previously if you rank ``inf`` or ``-inf`` values together with ``NaN`` values, the calculation won't distinguish ``NaN`` from infinity when using 'top' or 'bottom' argument.

.. ipython:: python

    s = pd.Series([np.nan, np.nan, -np.inf, -np.inf])
    s

Previous Behavior:

.. code-block:: ipython

    In [15]: s.rank(na_option='top')
    Out[15]:
    0    2.5
    1    2.5
    2    2.5
    3    2.5
    dtype: float64

Current Behavior

.. ipython:: python

    s.rank(na_option='top')

.. _whatsnew_0220.enhancements.other:

Other Enhancements
^^^^^^^^^^^^^^^^^^

- Better support for :func:`Dataframe.style.to_excel` output with the ``xlsxwriter`` engine. (:issue:`16149`)
- :func:`pandas.tseries.frequencies.to_offset` now accepts leading '+' signs e.g. '+1h'. (:issue:`18171`)
- :func:`MultiIndex.unique` now supports the ``level=`` argument, to get unique values from a specific index level (:issue:`17896`)
- :class:`pandas.io.formats.style.Styler` now has method ``hide_index()`` to determine whether the index will be rendered in ouptut (:issue:`14194`)
- :class:`pandas.io.formats.style.Styler` now has method ``hide_columns()`` to determine whether columns will be hidden in output (:issue:`14194`)
- Improved wording of ``ValueError`` raised in :func:`to_datetime` when ``unit=`` is passed with a non-convertible value (:issue:`14350`)
- :func:`Series.fillna` now accepts a Series or a dict as a ``value`` for a categorical dtype (:issue:`17033`)
- :func:`pandas.read_clipboard` updated to use qtpy, falling back to PyQt5 and then PyQt4, adding compatibility with Python3 and multiple python-qt bindings (:issue:`17722`)
- Improved wording of ``ValueError`` raised in :func:`read_csv` when the ``usecols`` argument cannot match all columns. (:issue:`17301`)
- :func:`DataFrame.corrwith` now silently drops non-numeric columns when passed a Series. Before, an exception was raised (:issue:`18570`).
- :class:`IntervalIndex` now supports time zone aware ``Interval`` objects (:issue:`18537`, :issue:`18538`)
- :func:`Series` / :func:`DataFrame` tab completion also returns identifiers in the first level of a :func:`MultiIndex`. (:issue:`16326`)
- :func:`read_excel()` has gained the ``nrows`` parameter (:issue:`16645`)
- :func:``DataFrame.to_json`` and ``Series.to_json`` now accept an ``index`` argument which allows the user to exclude the index from the JSON output (:issue:`17394`)
- ``IntervalIndex.to_tuples()`` has gained the ``na_tuple`` parameter to control whether NA is returned as a tuple of NA, or NA itself (:issue:`18756`)

.. _whatsnew_0220.api_breaking:

Backwards incompatible API changes
~~~~~~~~~~~~~~~~~~~~~~~~~~~~~~~~~~

.. _whatsnew_0220.api_breaking.deps:

Dependencies have increased minimum versions
^^^^^^^^^^^^^^^^^^^^^^^^^^^^^^^^^^^^^^^^^^^^

We have updated our minimum supported versions of dependencies (:issue:`15184`).
If installed, we now require:

   +-----------------+-----------------+----------+
   | Package         | Minimum Version | Required |
   +=================+=================+==========+
   | python-dateutil | 2.5.0           |    X     |
   +-----------------+-----------------+----------+
   | openpyxl        | 2.4.0           |          |
   +-----------------+-----------------+----------+


Build Changes
^^^^^^^^^^^^^

- Building pandas for development now requires ``cython >= 0.24`` (:issue:`18613`)
- Building from source now explicity requires ``setuptools`` in ``setup.py`` (:issue:`18113`)
- Updated conda recipe to be in compliance with conda-build 3.0+ (:issue:`18002`)

.. _whatsnew_0220.api:

Other API Changes
^^^^^^^^^^^^^^^^^

- :func:`Series.astype` and :func:`Index.astype` with an incompatible dtype will now raise a ``TypeError`` rather than a ``ValueError`` (:issue:`18231`)
- ``Series`` construction with an ``object`` dtyped tz-aware datetime and ``dtype=object`` specified, will now return an ``object`` dtyped ``Series``, previously this would infer the datetime dtype (:issue:`18231`)
- A :class:`Series` of ``dtype=category`` constructed from an empty ``dict`` will now have categories of ``dtype=object`` rather than ``dtype=float64``, consistently with the case in which an empty list is passed (:issue:`18515`)
- ``NaT`` division with :class:`datetime.timedelta` will now return ``NaN`` instead of raising (:issue:`17876`)
- All-NaN levels in a ``MultiIndex`` are now assigned ``float`` rather than ``object`` dtype, promoting consistency with ``Index`` (:issue:`17929`).
- :class:`Timestamp` will no longer silently ignore unused or invalid ``tz`` or ``tzinfo`` keyword arguments (:issue:`17690`)
- :class:`Timestamp` will no longer silently ignore invalid ``freq`` arguments (:issue:`5168`)
- :class:`CacheableOffset` and :class:`WeekDay` are no longer available in the ``pandas.tseries.offsets`` module (:issue:`17830`)
- ``pandas.tseries.frequencies.get_freq_group()`` and ``pandas.tseries.frequencies.DAYS`` are removed from the public API (:issue:`18034`)
- :func:`Series.truncate` and :func:`DataFrame.truncate` will raise a ``ValueError`` if the index is not sorted instead of an unhelpful ``KeyError`` (:issue:`17935`)
- :func:`Index.map` can now accept ``Series`` and dictionary input objects (:issue:`12756`, :issue:`18482`, :issue:`18509`).
- :func:`Dataframe.unstack` will now default to filling with ``np.nan`` for ``object`` columns. (:issue:`12815`)
- :class:`IntervalIndex` constructor will raise if the ``closed`` parameter conflicts with how the input data is inferred to be closed (:issue:`18421`)
- Inserting missing values into indexes will work for all types of indexes and automatically insert the correct type of missing value (``NaN``, ``NaT``, etc.) regardless of the type passed in (:issue:`18295`)
- Restricted ``DateOffset`` keyword arguments. Previously, ``DateOffset`` subclasses allowed arbitrary keyword arguments which could lead to unexpected behavior. Now, only valid arguments will be accepted. (:issue:`17176`, :issue:`18226`).
- :func:`DataFrame.from_items` provides a more informative error message when passed scalar values (:issue:`17312`)
- When created with duplicate labels, ``MultiIndex`` now raises a ``ValueError``. (:issue:`17464`)
- :func:`Series.fillna` now raises a ``TypeError`` instead of a ``ValueError`` when passed a list, tuple or DataFrame as a ``value`` (:issue:`18293`)
- :func:`pandas.DataFrame.merge` no longer casts a ``float`` column to ``object`` when merging on ``int`` and ``float`` columns (:issue:`16572`)
- The default NA value for :class:`UInt64Index` has changed from 0 to ``NaN``, which impacts methods that mask with NA, such as ``UInt64Index.where()`` (:issue:`18398`)
- Refactored ``setup.py`` to use ``find_packages`` instead of explicitly listing out all subpackages (:issue:`18535`)
- Rearranged the order of keyword arguments in :func:`read_excel()` to align with :func:`read_csv()` (:issue:`16672`)
- :func:`pandas.merge` now raises a ``ValueError`` when trying to merge on incompatible data types (:issue:`9780`)
- :func:`wide_to_long` previously kept numeric-like suffixes as ``object`` dtype. Now they are cast to numeric if possible (:issue:`17627`)

.. _whatsnew_0220.deprecations:

Deprecations
~~~~~~~~~~~~

- ``Series.from_array`` and ``SparseSeries.from_array`` are deprecated. Use the normal constructor ``Series(..)`` and ``SparseSeries(..)`` instead (:issue:`18213`).
- ``DataFrame.as_matrix`` is deprecated. Use ``DataFrame.values`` instead (:issue:`18458`).
- ``Series.asobject``, ``DatetimeIndex.asobject``, ``PeriodIndex.asobject`` and ``TimeDeltaIndex.asobject`` have been deprecated. Use ``.astype(object)`` instead (:issue:`18572`)
- Grouping by a tuple of keys now emits a ``FutureWarning`` and is deprecated.
  In the future, a tuple passed to ``'by'`` will always refer to a single key
  that is the actual tuple, instead of treating the tuple as multiple keys. To
  retain the previous behavior, use a list instead of a tuple (:issue:`18314`)
- ``Series.valid`` is deprecated. Use :meth:`Series.dropna` instead (:issue:`18800`).
- :func:`read_excel` has deprecated the ``skip_footer`` parameter. Use ``skipfooter`` instead (:issue:`18836`)

.. _whatsnew_0220.prior_deprecations:

Removal of prior version deprecations/changes
~~~~~~~~~~~~~~~~~~~~~~~~~~~~~~~~~~~~~~~~~~~~~

- Warnings against the obsolete usage ``Categorical(codes, categories)``, which were emitted for instance when the first two arguments to ``Categorical()`` had different dtypes, and recommended the use of ``Categorical.from_codes``, have now been removed (:issue:`8074`)
- The ``levels`` and ``labels`` attributes of a ``MultiIndex`` can no longer be set directly (:issue:`4039`).
- ``pd.tseries.util.pivot_annual`` has been  removed (deprecated since v0.19). Use ``pivot_table`` instead (:issue:`18370`)
- ``pd.tseries.util.isleapyear`` has been removed (deprecated since v0.19). Use ``.is_leap_year`` property in Datetime-likes instead (:issue:`18370`)
- ``pd.ordered_merge`` has been removed (deprecated since v0.19). Use ``pd.merge_ordered`` instead (:issue:`18459`)
- The ``SparseList`` class has been removed (:issue:`14007`)
- The ``pandas.io.wb`` and ``pandas.io.data`` stub modules have been removed (:issue:`13735`)
- ``Categorical.from_array`` has been removed (:issue:`13854`)
- The ``freq`` and ``how`` parameters have been removed from the ``rolling``/``expanding``/``ewm`` methods of DataFrame
  and Series (deprecated since v0.18). Instead, resample before calling the methods. (:issue:18601 & :issue:18668)
- ``DatetimeIndex.to_datetime``, ``Timestamp.to_datetime``, ``PeriodIndex.to_datetime``, and ``Index.to_datetime`` have been removed (:issue:`8254`, :issue:`14096`, :issue:`14113`)
- :func:`read_csv` has dropped the ``skip_footer`` parameter (:issue:`13386`)
- :func:`read_csv` has dropped the ``as_recarray`` parameter (:issue:`13373`)
- :func:`read_csv` has dropped the ``buffer_lines`` parameter (:issue:`13360`)

.. _whatsnew_0220.performance:

Performance Improvements
~~~~~~~~~~~~~~~~~~~~~~~~

- Indexers on ``Series`` or ``DataFrame`` no longer create a reference cycle (:issue:`17956`)
- Added a keyword argument, ``cache``, to :func:`to_datetime` that improved the performance of converting duplicate datetime arguments (:issue:`11665`)
- :class`DateOffset` arithmetic performance is improved (:issue:`18218`)
- Converting a ``Series`` of ``Timedelta`` objects to days, seconds, etc... sped up through vectorization of underlying methods (:issue:`18092`)
- Improved performance of ``.map()`` with a ``Series/dict`` input (:issue:`15081`)
- The overriden ``Timedelta`` properties of days, seconds and microseconds have been removed, leveraging their built-in Python versions instead (:issue:`18242`)
- ``Series`` construction will reduce the number of copies made of the input data in certain cases (:issue:`17449`)
- Improved performance of :func:`Series.dt.date` and :func:`DatetimeIndex.date` (:issue:`18058`)
- Improved performance of :func:`Series.dt.time` and :func:`DatetimeIndex.time` (:issue:`18461`)
- Improved performance of :func:`IntervalIndex.symmetric_difference()` (:issue:`18475`)
- Improved performance of ``DatetimeIndex`` and ``Series`` arithmetic operations with Business-Month and Business-Quarter frequencies (:issue:`18489`)
- :func:`Series` / :func:`DataFrame` tab completion limits to 100 values, for better performance. (:issue:`18587`)

.. _whatsnew_0220.docs:

Documentation Changes
~~~~~~~~~~~~~~~~~~~~~

-
-
-

.. _whatsnew_0220.bug_fixes:

Bug Fixes
~~~~~~~~~


Conversion
^^^^^^^^^^

- Bug in :class:`Index` constructor with ``dtype='uint64'`` where int-like floats were not coerced to :class:`UInt64Index` (:issue:`18400`)
- Bug in the :class:`DataFrame` constructor in which data containing very large positive or very large negative numbers was causing ``OverflowError`` (:issue:`18584`)
- Fixed a bug where creating a Series from an array that contains both tz-naive and tz-aware values will result in a Series whose dtype is tz-aware instead of object (:issue:`16406`)
- Adding a ``Period`` object to a ``datetime`` or ``Timestamp`` object will now correctly raise a ``TypeError`` (:issue:`17983`)
- Fixed a bug where ``FY5253`` date offsets could incorrectly raise an ``AssertionError`` in arithmetic operatons (:issue:`14774`)
- Bug in :meth:`Index.astype` with a categorical dtype where the resultant index is not converted to a :class:`CategoricalIndex` for all types of index (:issue:`18630`)
- Bug in :meth:`Series.astype` and ``Categorical.astype()`` where an existing categorical data does not get updated (:issue:`10696`, :issue:`18593`)


Indexing
^^^^^^^^

- Bug in :func:`Series.truncate` which raises ``TypeError`` with a monotonic ``PeriodIndex`` (:issue:`17717`)
- Bug in :func:`DataFrame.groupby` where tuples were interpreted as lists of keys rather than as keys (:issue:`17979`, :issue:`18249`)
- Bug in :func:`MultiIndex.get_level_values` which would return an invalid index on level of ints with missing values (:issue:`17924`)
- Bug in :func:`MultiIndex.remove_unused_levels` which would fill nan values (:issue:`18417`)
- Bug in :func:`MultiIndex.from_tuples`` which would fail to take zipped tuples in python3 (:issue:`18434`)
- Bug in :class:`Index` construction from list of mixed type tuples (:issue:`18505`)
- Bug in :class:`IntervalIndex` where empty and purely NA data was constructed inconsistently depending on the construction method (:issue:`18421`)
- Bug in :func:`IntervalIndex.symmetric_difference` where the symmetric difference with a non-``IntervalIndex`` did not raise (:issue:`18475`)
- Bug in indexing a datetimelike ``Index`` that raised ``ValueError`` instead of ``IndexError`` (:issue:`18386`).
- Bug in tz-aware :class:`DatetimeIndex` where addition/subtraction with a :class:`TimedeltaIndex` or array with ``dtype='timedelta64[ns]'`` was incorrect (:issue:`17558`)
- :func:`Index.to_series` now accepts ``index`` and ``name`` kwargs (:issue:`18699`)
- :func:`DatetimeIndex.to_series` now accepts ``index`` and ``name`` kwargs (:issue:`18699`)

I/O
^^^

- :func:`read_html` now rewinds seekable IO objects after parse failure, before attempting to parse with a new parser. If a parser errors and the object is non-seekable, an informative error is raised suggesting the use of a different parser (:issue:`17975`)
- Bug in :func:`read_msgpack` with a non existent file is passed in Python 2 (:issue:`15296`)
- Bug in :func:`read_csv` where a ``MultiIndex`` with duplicate columns was not being mangled appropriately (:issue:`18062`)
- Bug in :func:`read_sas` where a file with 0 variables gave an ``AttributeError`` incorrectly. Now it gives an ``EmptyDataError`` (:issue:`18184`)
-
-

Plotting
^^^^^^^^

- :func: `DataFrame.plot` now raises a ``ValueError`` when the ``x`` or ``y`` argument is improperly formed (:issue:`18671`)
-
-

Groupby/Resample/Rolling
^^^^^^^^^^^^^^^^^^^^^^^^

- Bug when grouping by a single column and aggregating with a class like ``list`` or ``tuple`` (:issue:`18079`)
- Fixed regression in :func:`DataFrame.groupby` which would not emit an error when called with a tuple key not in the index (:issue:`18798`)
-
-

Sparse
^^^^^^

-
-
-

Reshaping
^^^^^^^^^

- Bug in :func:`DataFrame.stack` which fails trying to sort mixed type levels under Python 3 (:issue:`18310`)
- Fixed construction of a :class:`Series` from a ``dict`` containing ``NaN`` as key (:issue:`18480`)
- Bug in :func:`Series.rank` where ``Series`` containing ``NaT`` modifies the ``Series`` inplace (:issue:`18521`)
-

Numeric
^^^^^^^

-
-
-

Categorical
^^^^^^^^^^^

-
-
-

Other
^^^^^

- Improved error message when attempting to use a Python keyword as an identifier in a ``numexpr`` backed query (:issue:`18221`)
<<<<<<< HEAD
- Bug in :func:`Series.__floordiv__`  and :func:`Series.__rfloordiv__` where operating on a scalar ``timedelta`` raises an exception (:issue:`18824`)
=======
- Bug in :class:`Timestamp` where comparison with an array of ``Timestamp`` objects would result in a ``RecursionError`` (:issue:`15183`)
>>>>>>> 07d8c2d9
<|MERGE_RESOLUTION|>--- conflicted
+++ resolved
@@ -353,8 +353,5 @@
 ^^^^^
 
 - Improved error message when attempting to use a Python keyword as an identifier in a ``numexpr`` backed query (:issue:`18221`)
-<<<<<<< HEAD
-- Bug in :func:`Series.__floordiv__`  and :func:`Series.__rfloordiv__` where operating on a scalar ``timedelta`` raises an exception (:issue:`18824`)
-=======
 - Bug in :class:`Timestamp` where comparison with an array of ``Timestamp`` objects would result in a ``RecursionError`` (:issue:`15183`)
->>>>>>> 07d8c2d9
+- Bug in :func:`Series.__floordiv__`  and :func:`Series.__rfloordiv__` where operating on a scalar ``timedelta`` raises an exception (:issue:`18824`)