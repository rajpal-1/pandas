.. _whatsnew_150:

What's new in 1.5.0 (??)
------------------------

These are the changes in pandas 1.5.0. See :ref:`release` for a full changelog
including other versions of pandas.

{{ header }}

.. ---------------------------------------------------------------------------
.. _whatsnew_150.enhancements:

Enhancements
~~~~~~~~~~~~

.. _whatsnew_150.enhancements.styler:

Styler
^^^^^^

  - New method :meth:`.Styler.to_string` for alternative customisable output methods (:issue:`44502`)
  - Added the ability to render ``border`` and ``border-{side}`` CSS properties in Excel (:issue:`42276`)
  - Added a new method :meth:`.Styler.concat` which allows adding customised footer rows to visualise additional calculations on the data, e.g. totals and counts etc. (:issue:`43875`, :issue:`46186`)
  - :meth:`.Styler.highlight_null` now accepts ``color`` consistently with other builtin methods and deprecates ``null_color`` although this remains backwards compatible (:issue:`45907`)

.. _whatsnew_150.enhancements.resample_group_keys:

Control of index with ``group_keys`` in :meth:`DataFrame.resample`
^^^^^^^^^^^^^^^^^^^^^^^^^^^^^^^^^^^^^^^^^^^^^^^^^^^^^^^^^^^^^^^^^^

The argument ``group_keys`` has been added to the method :meth:`DataFrame.resample`.
As with :meth:`DataFrame.groupby`, this argument controls the whether each group is added
to the index in the resample when :meth:`.Resampler.apply` is used.

.. warning::
   Not specifying the ``group_keys`` argument will retain the
   previous behavior and emit a warning if the result will change
   by specifying ``group_keys=False``. In a future version
   of pandas, not specifying ``group_keys`` will default to
   the same behavior as ``group_keys=False``.

.. ipython:: python

    df = pd.DataFrame(
        {'a': range(6)},
        index=pd.date_range("2021-01-01", periods=6, freq="8H")
    )
    df.resample("D", group_keys=True).apply(lambda x: x)
    df.resample("D", group_keys=False).apply(lambda x: x)

Previously, the resulting index would depend upon the values returned by ``apply``,
as seen in the following example.

.. code-block:: ipython

    In [1]: # pandas 1.3
    In [2]: df.resample("D").apply(lambda x: x)
    Out[2]:
                         a
    2021-01-01 00:00:00  0
    2021-01-01 08:00:00  1
    2021-01-01 16:00:00  2
    2021-01-02 00:00:00  3
    2021-01-02 08:00:00  4
    2021-01-02 16:00:00  5

    In [3]: df.resample("D").apply(lambda x: x.reset_index())
    Out[3]:
                               index  a
    2021-01-01 0 2021-01-01 00:00:00  0
               1 2021-01-01 08:00:00  1
               2 2021-01-01 16:00:00  2
    2021-01-02 0 2021-01-02 00:00:00  3
               1 2021-01-02 08:00:00  4
               2 2021-01-02 16:00:00  5

.. _whatsnew_150.enhancements.other:

Other enhancements
^^^^^^^^^^^^^^^^^^
- :meth:`MultiIndex.to_frame` now supports the argument ``allow_duplicates`` and raises on duplicate labels if it is missing or False (:issue:`45245`)
- :class:`StringArray` now accepts array-likes containing nan-likes (``None``, ``np.nan``) for the ``values`` parameter in its constructor in addition to strings and :attr:`pandas.NA`. (:issue:`40839`)
- Improved the rendering of ``categories`` in :class:`CategoricalIndex` (:issue:`45218`)
- :meth:`to_numeric` now preserves float64 arrays when downcasting would generate values not representable in float32 (:issue:`43693`)
- :meth:`Series.reset_index` and :meth:`DataFrame.reset_index` now support the argument ``allow_duplicates`` (:issue:`44410`)
- :meth:`.GroupBy.min` and :meth:`.GroupBy.max` now supports `Numba <https://numba.pydata.org/>`_ execution with the ``engine`` keyword (:issue:`45428`)
- :func:`read_csv` now supports ``defaultdict`` as a ``dtype`` parameter (:issue:`41574`)
- :meth:`DataFrame.rolling` and :meth:`Series.rolling` now support a ``step`` parameter with fixed-length windows (:issue:`15354`)
- Implemented a ``bool``-dtype :class:`Index`, passing a bool-dtype array-like to ``pd.Index`` will now retain ``bool`` dtype instead of casting to ``object`` (:issue:`45061`)
- Implemented a complex-dtype :class:`Index`, passing a complex-dtype array-like to ``pd.Index`` will now retain complex dtype instead of casting to ``object`` (:issue:`45845`)
- :class:`Series` and :class:`DataFrame` with ``IntegerDtype`` now supports bitwise operations (:issue:`34463`)
- Add ``milliseconds`` field support for :class:`~pandas.DateOffset` (:issue:`43371`)
- :meth:`DataFrame.reset_index` now accepts a ``names`` argument which renames the index names (:issue:`6878`)

.. ---------------------------------------------------------------------------
.. _whatsnew_150.notable_bug_fixes:

Notable bug fixes
~~~~~~~~~~~~~~~~~

These are bug fixes that might have notable behavior changes.

.. _whatsnew_150.notable_bug_fixes.notable_bug_fix1:

Styler
^^^^^^

- Fixed bug in :class:`CSSToExcelConverter` leading to ``TypeError`` when border color provided without border style for ``xlsxwriter`` engine (:issue:`42276`)

.. _whatsnew_150.notable_bug_fixes.groupby_transform_dropna:

Using ``dropna=True`` with ``groupby`` transforms
^^^^^^^^^^^^^^^^^^^^^^^^^^^^^^^^^^^^^^^^^^^^^^^^^

A transform is an operation whose result has the same size as its input. When the
result is a :class:`DataFrame` or :class:`Series`, it is also required that the
index of the result matches that of the input. In pandas 1.4, using
:meth:`.DataFrameGroupBy.transform` or :meth:`.SeriesGroupBy.transform` with null
values in the groups and ``dropna=True`` gave incorrect results. Demonstrated by the
examples below, the incorrect results either contained incorrect values, or the result
did not have the same index as the input.

.. ipython:: python

    df = pd.DataFrame({'a': [1, 1, np.nan], 'b': [2, 3, 4]})

*Old behavior*:

.. code-block:: ipython

    In [3]: # Value in the last row should be np.nan
            df.groupby('a', dropna=True).transform('sum')
    Out[3]:
       b
    0  5
    1  5
    2  5

    In [3]: # Should have one additional row with the value np.nan
            df.groupby('a', dropna=True).transform(lambda x: x.sum())
    Out[3]:
       b
    0  5
    1  5

    In [3]: # The value in the last row is np.nan interpreted as an integer
            df.groupby('a', dropna=True).transform('ffill')
    Out[3]:
                         b
    0                    2
    1                    3
    2 -9223372036854775808

    In [3]: # Should have one additional row with the value np.nan
            df.groupby('a', dropna=True).transform(lambda x: x)
    Out[3]:
       b
    0  2
    1  3

*New behavior*:

.. ipython:: python

    df.groupby('a', dropna=True).transform('sum')
    df.groupby('a', dropna=True).transform(lambda x: x.sum())
    df.groupby('a', dropna=True).transform('ffill')
    df.groupby('a', dropna=True).transform(lambda x: x)

.. _whatsnew_150.notable_bug_fixes.visualization:

Styler
^^^^^^

- Fix showing "None" as ylabel in :meth:`Series.plot` when not setting ylabel (:issue:`46129`)

.. _whatsnew_150.notable_bug_fixes.notable_bug_fix2:

notable_bug_fix2
^^^^^^^^^^^^^^^^

.. ---------------------------------------------------------------------------
.. _whatsnew_150.api_breaking:

Backwards incompatible API changes
~~~~~~~~~~~~~~~~~~~~~~~~~~~~~~~~~~

.. _whatsnew_150.api_breaking.read_xml_dtypes:

read_xml now supports ``dtype``, ``converters``, and ``parse_dates``
^^^^^^^^^^^^^^^^^^^^^^^^^^^^^^^^^^^^^^^^^^^^^^^^^^^^^^^^^^^^^^^^^^^^

Similar to other IO methods, :func:`pandas.read_xml` now supports assigning specific dtypes to columns,
apply converter methods, and parse dates (:issue:`43567`).

.. ipython:: python

    xml_dates = """<?xml version='1.0' encoding='utf-8'?>
    <data>
      <row>
        <shape>square</shape>
        <degrees>00360</degrees>
        <sides>4.0</sides>
        <date>2020-01-01</date>
       </row>
      <row>
        <shape>circle</shape>
        <degrees>00360</degrees>
        <sides/>
        <date>2021-01-01</date>
      </row>
      <row>
        <shape>triangle</shape>
        <degrees>00180</degrees>
        <sides>3.0</sides>
        <date>2022-01-01</date>
      </row>
    </data>"""

    df = pd.read_xml(
        xml_dates,
        dtype={'sides': 'Int64'},
        converters={'degrees': str},
        parse_dates=['date']
    )
    df
    df.dtypes

.. _whatsnew_150.read_xml_iterparse:

read_xml now supports large XML using ``iterparse``
^^^^^^^^^^^^^^^^^^^^^^^^^^^^^^^^^^^^^^^^^^^^^^^^^^^

For very large XML files that can range in hundreds of megabytes to gigabytes, :func:`pandas.read_xml`
now supports parsing such sizeable files using `lxml's iterparse`_ and `etree's iterparse`_
which are memory-efficient methods to iterate through XML trees and extract specific elements
and attributes without holding entire tree in memory (:issue:`#45442`).

.. code-block:: ipython

    In [1]: df = pd.read_xml(
    ...      "/path/to/downloaded/enwikisource-latest-pages-articles.xml",
    ...      iterparse = {"page": ["title", "ns", "id"]})
    ...  )
    df
    Out[2]:
                                                         title   ns        id
    0                                       Gettysburg Address    0     21450
    1                                                Main Page    0     42950
    2                            Declaration by United Nations    0      8435
    3             Constitution of the United States of America    0      8435
    4                     Declaration of Independence (Israel)    0     17858
    ...                                                    ...  ...       ...
    3578760               Page:Black cat 1897 07 v2 n10.pdf/17  104    219649
    3578761               Page:Black cat 1897 07 v2 n10.pdf/43  104    219649
    3578762               Page:Black cat 1897 07 v2 n10.pdf/44  104    219649
    3578763      The History of Tom Jones, a Foundling/Book IX    0  12084291
    3578764  Page:Shakespeare of Stratford (1926) Yale.djvu/91  104     21450

    [3578765 rows x 3 columns]


.. _`lxml's iterparse`: https://lxml.de/3.2/parsing.html#iterparse-and-iterwalk
.. _`etree's iterparse`: https://docs.python.org/3/library/xml.etree.elementtree.html#xml.etree.ElementTree.iterparse

.. _whatsnew_150.api_breaking.api_breaking2:

api_breaking_change2
^^^^^^^^^^^^^^^^^^^^

.. _whatsnew_150.api_breaking.deps:

Increased minimum versions for dependencies
^^^^^^^^^^^^^^^^^^^^^^^^^^^^^^^^^^^^^^^^^^^
Some minimum supported versions of dependencies were updated.
If installed, we now require:

+-----------------+-----------------+----------+---------+
| Package         | Minimum Version | Required | Changed |
+=================+=================+==========+=========+
| mypy (dev)      | 0.941           |          |    X    |
+-----------------+-----------------+----------+---------+


For `optional libraries <https://pandas.pydata.org/docs/getting_started/install.html>`_ the general recommendation is to use the latest version.
The following table lists the lowest version per library that is currently being tested throughout the development of pandas.
Optional libraries below the lowest tested version may still work, but are not considered supported.

+-----------------+-----------------+---------+
| Package         | Minimum Version | Changed |
+=================+=================+=========+
|                 |                 |    X    |
+-----------------+-----------------+---------+

See :ref:`install.dependencies` and :ref:`install.optional_dependencies` for more.

.. _whatsnew_150.api_breaking.other:

Other API changes
^^^^^^^^^^^^^^^^^

- BigQuery I/O methods :func:`read_gbq` and :meth:`DataFrame.to_gbq` default to
  ``auth_local_webserver = True``. Google has deprecated the
  ``auth_local_webserver = False`` `"out of band" (copy-paste) flow
  <https://developers.googleblog.com/2022/02/making-oauth-flows-safer.html?m=1#disallowed-oob>`_.
  The ``auth_local_webserver = False`` option is planned to stop working in
  October 2022. (:issue:`46312`)
-

.. ---------------------------------------------------------------------------
.. _whatsnew_150.deprecations:

Deprecations
~~~~~~~~~~~~

.. _whatsnew_150.deprecations.int_slicing_series:

In a future version, integer slicing on a :class:`Series` with a :class:`Int64Index` or :class:`RangeIndex` will be treated as *label-based*, not positional. This will make the behavior consistent with other :meth:`Series.__getitem__` and :meth:`Series.__setitem__` behaviors (:issue:`45162`).

For example:

.. ipython:: python

   ser = pd.Series([1, 2, 3, 4, 5], index=[2, 3, 5, 7, 11])

In the old behavior, ``ser[2:4]`` treats the slice as positional:

*Old behavior*:

.. code-block:: ipython

    In [3]: ser[2:4]
    Out[3]:
    5    3
    7    4
    dtype: int64

In a future version, this will be treated as label-based:

*Future behavior*:

.. code-block:: ipython

    In [4]: ser.loc[2:4]
    Out[4]:
    2    1
    3    2
    dtype: int64

To retain the old behavior, use ``series.iloc[i:j]``. To get the future behavior,
use ``series.loc[i:j]``.

Slicing on a :class:`DataFrame` will not be affected.

.. _whatsnew_150.deprecations.excel_writer_attributes:

:class:`ExcelWriter` attributes
^^^^^^^^^^^^^^^^^^^^^^^^^^^^^^^

All attributes of :class:`ExcelWriter` were previously documented as not
public. However some third party Excel engines documented accessing
``ExcelWriter.book`` or ``ExcelWriter.sheets``, and users were utilizing these
and possibly other attributes. Previously these attributes were not safe to use;
e.g. modifications to ``ExcelWriter.book`` would not update ``ExcelWriter.sheets``
and conversely. In order to support this, pandas has made some attributes public
and improved their implementations so that they may now be safely used. (:issue:`45572`)

The following attributes are now public and considered safe to access.

 - ``book``
 - ``check_extension``
 - ``close``
 - ``date_format``
 - ``datetime_format``
 - ``engine``
 - ``if_sheet_exists``
 - ``sheets``
 - ``supported_extensions``

The following attributes have been deprecated. They now raise a ``FutureWarning``
when accessed and will be removed in a future version. Users should be aware
that their usage is considered unsafe, and can lead to unexpected results.

 - ``cur_sheet``
 - ``handles``
 - ``path``
 - ``save``
 - ``write_cells``

See the documentation of :class:`ExcelWriter` for further details.

.. _whatsnew_150.deprecations.group_keys_in_apply:

Using ``group_keys`` with transformers in :meth:`.GroupBy.apply`
^^^^^^^^^^^^^^^^^^^^^^^^^^^^^^^^^^^^^^^^^^^^^^^^^^^^^^^^^^^^^^^^

In previous versions of pandas, if it was inferred that the function passed to
:meth:`.GroupBy.apply` was a transformer (i.e. the resulting index was equal to
the input index), the ``group_keys`` argument of :meth:`DataFrame.groupby` and
:meth:`Series.groupby` was ignored and the group keys would never be added to
the index of the result. In the future, the group keys will be added to the index
when the user specifies ``group_keys=True``.

As ``group_keys=True`` is the default value of :meth:`DataFrame.groupby` and
:meth:`Series.groupby`, not specifying ``group_keys`` with a transformer will
raise a ``FutureWarning``. This can be silenced and the previous behavior
retained by specifying ``group_keys=False``.

.. _whatsnew_150.deprecations.other:

Other Deprecations
^^^^^^^^^^^^^^^^^^
- Deprecated the keyword ``line_terminator`` in :meth:`DataFrame.to_csv` and :meth:`Series.to_csv`, use ``lineterminator`` instead; this is for consistency with :func:`read_csv` and the standard library 'csv' module (:issue:`9568`)
- Deprecated behavior of :meth:`SparseArray.astype`, :meth:`Series.astype`, and :meth:`DataFrame.astype` with :class:`SparseDtype` when passing a non-sparse ``dtype``. In a future version, this will cast to that non-sparse dtype instead of wrapping it in a :class:`SparseDtype` (:issue:`34457`)
- Deprecated behavior of :meth:`DatetimeIndex.intersection` and :meth:`DatetimeIndex.symmetric_difference` (``union`` behavior was already deprecated in version 1.3.0) with mixed time zones; in a future version both will be cast to UTC instead of object dtype (:issue:`39328`, :issue:`45357`)
- Deprecated :meth:`DataFrame.iteritems`, :meth:`Series.iteritems`, :meth:`HDFStore.iteritems` in favor of :meth:`DataFrame.items`, :meth:`Series.items`, :meth:`HDFStore.items`  (:issue:`45321`)
- Deprecated :meth:`Series.is_monotonic` and :meth:`Index.is_monotonic` in favor of :meth:`Series.is_monotonic_increasing` and :meth:`Index.is_monotonic_increasing` (:issue:`45422`, :issue:`21335`)
- Deprecated behavior of :meth:`DatetimeIndex.astype`, :meth:`TimedeltaIndex.astype`, :meth:`PeriodIndex.astype` when converting to an integer dtype other than ``int64``. In a future version, these will convert to exactly the specified dtype (instead of always ``int64``) and will raise if the conversion overflows (:issue:`45034`)
- Deprecated the ``__array_wrap__`` method of DataFrame and Series, rely on standard numpy ufuncs instead (:issue:`45451`)
- Deprecated treating float-dtype data as wall-times when passed with a timezone to :class:`Series` or :class:`DatetimeIndex` (:issue:`45573`)
- Deprecated the behavior of :meth:`Series.fillna` and :meth:`DataFrame.fillna` with ``timedelta64[ns]`` dtype and incompatible fill value; in a future version this will cast to a common dtype (usually object) instead of raising, matching the behavior of other dtypes (:issue:`45746`)
- Deprecated the ``warn`` parameter in :func:`infer_freq` (:issue:`45947`)
- Deprecated allowing non-keyword arguments in :meth:`ExtensionArray.argsort` (:issue:`46134`)
- Deprecated treating all-bool ``object``-dtype columns as bool-like in :meth:`DataFrame.any` and :meth:`DataFrame.all` with ``bool_only=True``, explicitly cast to bool instead (:issue:`46188`)
- Deprecated behavior of method :meth:`DataFrame.quantile`, attribute ``numeric_only`` will default False. Including datetime/timedelta columns in the result (:issue:`7308`).
- Deprecated :attr:`Timedelta.freq` and :attr:`Timedelta.is_populated` (:issue:`46430`)
- Deprecated :attr:`Timedelta.delta` (:issue:`46476`)
<<<<<<< HEAD
- Deprecated the ``closed`` argument in :meth:`Interval.__init__` in favor of ``inclusive`` argument; In a future version passing ``closed`` will raise (:issue:`40245`)
- Deprecated the ``closed`` argument in :meth:`IntervalIndex.__new__`, :meth:`IntervalIndex.from_breaks`, :meth:`IntervalIndex.from_arrays` and :meth:`IntervalIndex.from_tuples` in favor of ``inclusive`` argument; In a future version passing ``closed`` will raise (:issue:`40245`)
- Deprecated the ``closed`` argument in :meth:`IntervalDtype.__new__` in favor of ``inclusive`` argument; In a future version passing ``closed`` will raise (:issue:`40245`)
- Deprecated the ``closed`` argument in :meth:`IntervalArray.__new__` and :meth:`IntervalArray._simple_new`,  in favor of ``inclusive`` argument; In a future version passing ``closed`` will raise (:issue:`40245`)
- Deprecated the ``closed`` argument in :meth:`intervaltree.__init__` in favor of ``inclusive`` argument; In a future version passing ``closed`` will raise (:issue:`40245`)
- Deprecated the ``closed`` argument in :meth:`ArrowInterval.__init__` in favor of ``inclusive`` argument; In a future version passing ``closed`` will raise (:issue:`40245`)
=======
- Deprecated the ``closed`` argument in :meth:`interval_range` in favor of ``inclusive`` argument; In a future version passing ``closed`` will raise (:issue:`40245`)
-
>>>>>>> 073b3535

.. ---------------------------------------------------------------------------
.. _whatsnew_150.performance:

Performance improvements
~~~~~~~~~~~~~~~~~~~~~~~~
- Performance improvement in :meth:`DataFrame.corrwith` for column-wise (axis=0) Pearson and Spearman correlation when other is a :class:`Series` (:issue:`46174`)
- Performance improvement in :meth:`.GroupBy.transform` for some user-defined DataFrame -> Series functions (:issue:`45387`)
- Performance improvement in :meth:`DataFrame.duplicated` when subset consists of only one column (:issue:`45236`)
- Performance improvement in :meth:`.GroupBy.diff` (:issue:`16706`)
- Performance improvement in :meth:`.GroupBy.transform` when broadcasting values for user-defined functions (:issue:`45708`)
- Performance improvement in :meth:`.GroupBy.transform` for user-defined functions when only a single group exists (:issue:`44977`)
- Performance improvement in :meth:`DataFrame.loc` and :meth:`Series.loc` for tuple-based indexing of a :class:`MultiIndex` (:issue:`45681`, :issue:`46040`, :issue:`46330`)
- Performance improvement in :attr:`MultiIndex.values` when the MultiIndex contains levels of type DatetimeIndex, TimedeltaIndex or ExtensionDtypes (:issue:`46288`)
- Performance improvement in :func:`merge` when left and/or right are empty (:issue:`45838`)
- Performance improvement in :meth:`DataFrame.join` when left and/or right are empty (:issue:`46015`)
- Performance improvement in :meth:`DataFrame.reindex` and :meth:`Series.reindex` when target is a :class:`MultiIndex` (:issue:`46235`)
- Performance improvement when setting values in a pyarrow backed string array (:issue:`46400`)
- Performance improvement in :func:`factorize` (:issue:`46109`)
- Performance improvement in :class:`DataFrame` and :class:`Series` constructors for extension dtype scalars (:issue:`45854`)

.. ---------------------------------------------------------------------------
.. _whatsnew_150.bug_fixes:

Bug fixes
~~~~~~~~~

Categorical
^^^^^^^^^^^
- Bug in :meth:`Categorical.view` not accepting integer dtypes (:issue:`25464`)
- Bug in :meth:`CategoricalIndex.union` when the index's categories are integer-dtype and the index contains ``NaN`` values incorrectly raising instead of casting to ``float64`` (:issue:`45362`)
-

Datetimelike
^^^^^^^^^^^^
- Bug in :meth:`DataFrame.quantile` with datetime-like dtypes and no rows incorrectly returning ``float64`` dtype instead of retaining datetime-like dtype (:issue:`41544`)
- Bug in :func:`to_datetime` with sequences of ``np.str_`` objects incorrectly raising (:issue:`32264`)
- Bug in :class:`Timestamp` construction when passing datetime components as positional arguments and ``tzinfo`` as a keyword argument incorrectly raising (:issue:`31929`)
- Bug in :meth:`Index.astype` when casting from object dtype to ``timedelta64[ns]`` dtype incorrectly casting ``np.datetime64("NaT")`` values to ``np.timedelta64("NaT")`` instead of raising (:issue:`45722`)
- Bug in :meth:`SeriesGroupBy.value_counts` index when passing categorical column (:issue:`44324`)
- Bug in :meth:`DatetimeIndex.tz_localize` localizing to UTC failing to make a copy of the underlying data (:issue:`46460`)
-

Timedelta
^^^^^^^^^
- Bug in :func:`astype_nansafe` astype("timedelta64[ns]") fails when np.nan is included (:issue:`45798`)

Time Zones
^^^^^^^^^^
-
-

Numeric
^^^^^^^
- Bug in operations with array-likes with ``dtype="boolean"`` and :attr:`NA` incorrectly altering the array in-place (:issue:`45421`)
- Bug in division, ``pow`` and ``mod`` operations on array-likes with ``dtype="boolean"`` not being like their ``np.bool_`` counterparts (:issue:`46063`)
- Bug in multiplying a :class:`Series` with ``IntegerDtype`` or ``FloatingDtype`` by an array-like with ``timedelta64[ns]`` dtype incorrectly raising (:issue:`45622`)
-

Conversion
^^^^^^^^^^
- Bug in :meth:`DataFrame.astype` not preserving subclasses (:issue:`40810`)
- Bug in constructing a :class:`Series` from a float-containing list or a floating-dtype ndarray-like (e.g. ``dask.Array``) and an integer dtype raising instead of casting like we would with an ``np.ndarray`` (:issue:`40110`)
- Bug in :meth:`Float64Index.astype` to unsigned integer dtype incorrectly casting to ``np.int64`` dtype (:issue:`45309`)
- Bug in :meth:`Series.astype` and :meth:`DataFrame.astype` from floating dtype to unsigned integer dtype failing to raise in the presence of negative values (:issue:`45151`)
- Bug in :func:`array` with ``FloatingDtype`` and values containing float-castable strings incorrectly raising (:issue:`45424`)
- Bug when comparing string and datetime64ns objects causing ``OverflowError`` exception. (:issue:`45506`)

Strings
^^^^^^^
- Bug in :meth:`str.startswith` and :meth:`str.endswith` when using other series as parameter _pat_. Now raises ``TypeError`` (:issue:`3485`)
-

Interval
^^^^^^^^
- Bug in :meth:`IntervalArray.__setitem__` when setting ``np.nan`` into an integer-backed array raising ``ValueError`` instead of ``TypeError`` (:issue:`45484`)
-

Indexing
^^^^^^^^
- Bug in :meth:`loc.__getitem__` with a list of keys causing an internal inconsistency that could lead to a disconnect between ``frame.at[x, y]`` vs ``frame[y].loc[x]`` (:issue:`22372`)
- Bug in :meth:`DataFrame.iloc` where indexing a single row on a :class:`DataFrame` with a single ExtensionDtype column gave a copy instead of a view on the underlying data (:issue:`45241`)
- Bug in :meth:`Series.align` does not create :class:`MultiIndex` with union of levels when both MultiIndexes intersections are identical (:issue:`45224`)
- Bug in setting a NA value (``None`` or ``np.nan``) into a :class:`Series` with int-based :class:`IntervalDtype` incorrectly casting to object dtype instead of a float-based :class:`IntervalDtype` (:issue:`45568`)
- Bug in indexing setting values into an ``ExtensionDtype`` column with ``df.iloc[:, i] = values`` with ``values`` having the same dtype as ``df.iloc[:, i]`` incorrectly inserting a new array instead of setting in-place (:issue:`33457`)
- Bug in :meth:`Series.__setitem__` with a non-integer :class:`Index` when using an integer key to set a value that cannot be set inplace where a ``ValueError`` was raised instead of casting to a common dtype (:issue:`45070`)
- Bug in :meth:`Series.__setitem__` when setting incompatible values into a ``PeriodDtype`` or ``IntervalDtype`` :class:`Series` raising when indexing with a boolean mask but coercing when indexing with otherwise-equivalent indexers; these now consistently coerce, along with :meth:`Series.mask` and :meth:`Series.where` (:issue:`45768`)
- Bug in :meth:`DataFrame.where` with multiple columns with datetime-like dtypes failing to downcast results consistent with other dtypes (:issue:`45837`)
- Bug in :meth:`Series.loc.__setitem__` and :meth:`Series.loc.__getitem__` not raising when using multiple keys without using a :class:`MultiIndex` (:issue:`13831`)
- Bug in :meth:`Index.reindex` raising ``AssertionError`` when ``level`` was specified but no :class:`MultiIndex` was given; level is ignored now (:issue:`35132`)
- Bug when setting a value too large for a :class:`Series` dtype failing to coerce to a common type (:issue:`26049`, :issue:`32878`)
- Bug in :meth:`loc.__setitem__` treating ``range`` keys as positional instead of label-based (:issue:`45479`)
- Bug in :meth:`Series.__setitem__` when setting ``boolean`` dtype values containing ``NA`` incorrectly raising instead of casting to ``boolean`` dtype (:issue:`45462`)
- Bug in :meth:`Series.__setitem__` where setting :attr:`NA` into a numeric-dtpye :class:`Series` would incorrectly upcast to object-dtype rather than treating the value as ``np.nan`` (:issue:`44199`)
- Bug in :meth:`Series.__setitem__` with ``datetime64[ns]`` dtype, an all-``False`` boolean mask, and an incompatible value incorrectly casting to ``object`` instead of retaining ``datetime64[ns]`` dtype (:issue:`45967`)
- Bug in :meth:`Index.__getitem__`  raising ``ValueError`` when indexer is from boolean dtype with ``NA`` (:issue:`45806`)
- Bug in :meth:`Series.mask` with ``inplace=True`` or setting values with a boolean mask with small integer dtypes incorrectly raising (:issue:`45750`)
- Bug in :meth:`DataFrame.mask` with ``inplace=True`` and ``ExtensionDtype`` columns incorrectly raising (:issue:`45577`)
- Bug in getting a column from a DataFrame with an object-dtype row index with datetime-like values: the resulting Series now preserves the exact object-dtype Index from the parent DataFrame (:issue:`42950`)
- Bug in :meth:`DataFrame.__getattribute__` raising ``AttributeError`` if columns have ``"string"`` dtype (:issue:`46185`)
- Bug in indexing on a :class:`DatetimeIndex` with a ``np.str_`` key incorrectly raising (:issue:`45580`)
- Bug in :meth:`CategoricalIndex.get_indexer` when index contains ``NaN`` values, resulting in elements that are in target but not present in the index to be mapped to the index of the NaN element, instead of -1 (:issue:`45361`)
- Bug in setting large integer values into :class:`Series` with ``float32`` or ``float16`` dtype incorrectly altering these values instead of coercing to ``float64`` dtype (:issue:`45844`)
- Bug in :meth:`Series.asof` and :meth:`DataFrame.asof` incorrectly casting bool-dtype results to ``float64`` dtype (:issue:`16063`)
-

Missing
^^^^^^^
- Bug in :meth:`Series.fillna` and :meth:`DataFrame.fillna` with ``downcast`` keyword not being respected in some cases where there are no NA values present (:issue:`45423`)
- Bug in :meth:`Series.fillna` and :meth:`DataFrame.fillna` with :class:`IntervalDtype` and incompatible value raising instead of casting to a common (usually object) dtype (:issue:`45796`)
- Bug in :meth:`DataFrame.interpolate` with object-dtype column not returning a copy with ``inplace=False`` (:issue:`45791`)
-

MultiIndex
^^^^^^^^^^
- Bug in :meth:`DataFrame.loc` returning empty result when slicing a :class:`MultiIndex` with a negative step size and non-null start/stop values (:issue:`46156`)
- Bug in :meth:`DataFrame.loc` raising when slicing a :class:`MultiIndex` with a negative step size other than -1 (:issue:`46156`)
- Bug in :meth:`DataFrame.loc` raising when slicing a :class:`MultiIndex` with a negative step size and slicing a non-int labeled index level (:issue:`46156`)
- Bug in :meth:`Series.to_numpy` where multiindexed Series could not be converted to numpy arrays when an ``na_value`` was supplied (:issue:`45774`)
- Bug in :class:`MultiIndex.equals` not commutative when only one side has extension array dtype (:issue:`46026`)
- Bug in :meth:`MultiIndex.from_tuples` cannot construct Index of empty tuples (:issue:`45608`)

I/O
^^^
- Bug in :meth:`DataFrame.to_stata` where no error is raised if the :class:`DataFrame` contains ``-np.inf`` (:issue:`45350`)
- Bug in :func:`read_excel` results in an infinite loop with certain ``skiprows`` callables (:issue:`45585`)
- Bug in :meth:`DataFrame.info` where a new line at the end of the output is omitted when called on an empty :class:`DataFrame` (:issue:`45494`)
- Bug in :func:`read_csv` not recognizing line break for ``on_bad_lines="warn"`` for ``engine="c"`` (:issue:`41710`)
- Bug in :meth:`DataFrame.to_csv` not respecting ``float_format`` for ``Float64`` dtype (:issue:`45991`)
- Bug in :func:`read_csv` not respecting a specified converter to index columns in all cases (:issue:`40589`)
- Bug in :func:`read_parquet` when ``engine="pyarrow"`` which caused partial write to disk when column of unsupported datatype was passed (:issue:`44914`)
- Bug in :func:`DataFrame.to_excel` and :class:`ExcelWriter` would raise when writing an empty DataFrame to a ``.ods`` file (:issue:`45793`)
- Bug in Parquet roundtrip for Interval dtype with ``datetime64[ns]`` subtype (:issue:`45881`)
- Bug in :func:`read_excel` when reading a ``.ods`` file with newlines between xml elements (:issue:`45598`)
- Bug in :func:`read_parquet` when ``engine="fastparquet"`` where the file was not closed on error (:issue:`46555`)

Period
^^^^^^
- Bug in subtraction of :class:`Period` from :class:`PeriodArray` returning wrong results (:issue:`45999`)
- Bug in :meth:`Period.strftime` and :meth:`PeriodIndex.strftime`, directives ``%l`` and ``%u`` were giving wrong results (:issue:`46252`)
-

Plotting
^^^^^^^^
- Bug in :meth:`DataFrame.plot.barh` that prevented labeling the x-axis and ``xlabel`` updating the y-axis label (:issue:`45144`)
- Bug in :meth:`DataFrame.plot.box` that prevented labeling the x-axis (:issue:`45463`)
- Bug in :meth:`DataFrame.boxplot` that prevented passing in ``xlabel`` and ``ylabel`` (:issue:`45463`)
- Bug in :meth:`DataFrame.boxplot` that prevented specifying ``vert=False`` (:issue:`36918`)
- Bug in :meth:`DataFrame.plot.scatter` that prevented specifying ``norm`` (:issue:`45809`)

Groupby/resample/rolling
^^^^^^^^^^^^^^^^^^^^^^^^
- Bug in :meth:`DataFrame.resample` ignoring ``closed="right"`` on :class:`TimedeltaIndex` (:issue:`45414`)
- Bug in :meth:`.DataFrameGroupBy.transform` fails when ``func="size"`` and the input DataFrame has multiple columns (:issue:`27469`)
- Bug in :meth:`.DataFrameGroupBy.size` and :meth:`.DataFrameGroupBy.transform` with ``func="size"`` produced incorrect results when ``axis=1`` (:issue:`45715`)
- Bug in :meth:`.ExponentialMovingWindow.mean` with ``axis=1`` and ``engine='numba'`` when the :class:`DataFrame` has more columns than rows (:issue:`46086`)
- Bug when using ``engine="numba"`` would return the same jitted function when modifying ``engine_kwargs`` (:issue:`46086`)
- Bug in :meth:`.DataFrameGroupby.transform` fails when ``axis=1`` and ``func`` is ``"first"`` or ``"last"`` (:issue:`45986`)
- Bug in :meth:`DataFrameGroupby.cumsum` with ``skipna=False`` giving incorrect results (:issue:`46216`)
- Bug in :meth:`.GroupBy.cumsum` with ``timedelta64[ns]`` dtype failing to recognize ``NaT`` as a null value (:issue:`46216`)
- Bug in :meth:`GroupBy.cummin` and :meth:`GroupBy.cummax` with nullable dtypes incorrectly altering the original data in place (:issue:`46220`)
- Bug in :meth:`GroupBy.cummax` with ``int64`` dtype with leading value being the smallest possible int64 (:issue:`46382`)
- Bug in :meth:`GroupBy.max` with empty groups and ``uint64`` dtype incorrectly raising ``RuntimeError`` (:issue:`46408`)
- Bug in :meth:`.GroupBy.apply` would fail when ``func`` was a string and args or kwargs were supplied (:issue:`46479`)
-

Reshaping
^^^^^^^^^
- Bug in :func:`concat` between a :class:`Series` with integer dtype and another with :class:`CategoricalDtype` with integer categories and containing ``NaN`` values casting to object dtype instead of ``float64`` (:issue:`45359`)
- Bug in :func:`get_dummies` that selected object and categorical dtypes but not string (:issue:`44965`)
- Bug in :meth:`DataFrame.align` when aligning a :class:`MultiIndex` to a :class:`Series` with another :class:`MultiIndex` (:issue:`46001`)
- Bug in concanenation with ``IntegerDtype``, or ``FloatingDtype`` arrays where the resulting dtype did not mirror the behavior of the non-nullable dtypes (:issue:`46379`)
-

Sparse
^^^^^^
- Bug in :meth:`Series.where` and :meth:`DataFrame.where` with ``SparseDtype`` failing to retain the array's ``fill_value`` (:issue:`45691`)
-

ExtensionArray
^^^^^^^^^^^^^^
- Bug in :meth:`IntegerArray.searchsorted` and :meth:`FloatingArray.searchsorted` returning inconsistent results when acting on ``np.nan`` (:issue:`45255`)
-

Styler
^^^^^^
- Bug when attempting to apply styling functions to an empty DataFrame subset (:issue:`45313`)
-

Other
^^^^^

.. ***DO NOT USE THIS SECTION***

-
-

.. ---------------------------------------------------------------------------
.. _whatsnew_150.contributors:

Contributors
~~~~~~~~~~~~<|MERGE_RESOLUTION|>--- conflicted
+++ resolved
@@ -426,17 +426,14 @@
 - Deprecated behavior of method :meth:`DataFrame.quantile`, attribute ``numeric_only`` will default False. Including datetime/timedelta columns in the result (:issue:`7308`).
 - Deprecated :attr:`Timedelta.freq` and :attr:`Timedelta.is_populated` (:issue:`46430`)
 - Deprecated :attr:`Timedelta.delta` (:issue:`46476`)
-<<<<<<< HEAD
+- Deprecated the ``closed`` argument in :meth:`interval_range` in favor of ``inclusive`` argument; In a future version passing ``closed`` will raise (:issue:`40245`)
 - Deprecated the ``closed`` argument in :meth:`Interval.__init__` in favor of ``inclusive`` argument; In a future version passing ``closed`` will raise (:issue:`40245`)
 - Deprecated the ``closed`` argument in :meth:`IntervalIndex.__new__`, :meth:`IntervalIndex.from_breaks`, :meth:`IntervalIndex.from_arrays` and :meth:`IntervalIndex.from_tuples` in favor of ``inclusive`` argument; In a future version passing ``closed`` will raise (:issue:`40245`)
 - Deprecated the ``closed`` argument in :meth:`IntervalDtype.__new__` in favor of ``inclusive`` argument; In a future version passing ``closed`` will raise (:issue:`40245`)
 - Deprecated the ``closed`` argument in :meth:`IntervalArray.__new__` and :meth:`IntervalArray._simple_new`,  in favor of ``inclusive`` argument; In a future version passing ``closed`` will raise (:issue:`40245`)
 - Deprecated the ``closed`` argument in :meth:`intervaltree.__init__` in favor of ``inclusive`` argument; In a future version passing ``closed`` will raise (:issue:`40245`)
 - Deprecated the ``closed`` argument in :meth:`ArrowInterval.__init__` in favor of ``inclusive`` argument; In a future version passing ``closed`` will raise (:issue:`40245`)
-=======
-- Deprecated the ``closed`` argument in :meth:`interval_range` in favor of ``inclusive`` argument; In a future version passing ``closed`` will raise (:issue:`40245`)
--
->>>>>>> 073b3535
+-
 
 .. ---------------------------------------------------------------------------
 .. _whatsnew_150.performance:
