--- conflicted
+++ resolved
@@ -193,11 +193,8 @@
 - Deprecated :meth:`DataFrame.iteritems`, :meth:`Series.iteritems`, :meth:`HDFStore.iteritems` in favor of :meth:`DataFrame.items`, :meth:`Series.items`, :meth:`HDFStore.items`  (:issue:`45321`)
 - Deprecated :meth:`Series.is_monotonic` and :meth:`Index.is_monotonic` in favor of :meth:`Series.is_monotonic_increasing` and :meth:`Index.is_monotonic_increasing` (:issue:`45422`, :issue:`21335`)
 - Deprecated the ``__array_wrap__`` method of DataFrame and Series, rely on standard numpy ufuncs instead (:issue:`45451`)
-<<<<<<< HEAD
 - Deprecated treating float-dtype data as wall-times when passed with a timezone to :class:`Series` or :class:`DatetimeIndex` (:issue:`45573`)
-=======
 - Deprecated the behavior of :meth:`Series.fillna` and :meth:`DataFrame.fillna` with ``timedelta64[ns]`` dtype and incompatible fill value; in a future version this will cast to a common dtype (usually object) instead of raising, matching the behavior of other dtypes (:issue:`45746`)
->>>>>>> da0156a3
 -
 
 
