.. _whatsnew_150:

What's new in 1.5.0 (??)
------------------------

These are the changes in pandas 1.5.0. See :ref:`release` for a full changelog
including other versions of pandas.

{{ header }}

.. ---------------------------------------------------------------------------
.. _whatsnew_150.enhancements:

Enhancements
~~~~~~~~~~~~

.. _whatsnew_150.enhancements.styler:

Styler
^^^^^^

  - New method :meth:`.Styler.to_string` for alternative customisable output methods (:issue:`44502`)

.. _whatsnew_150.enhancements.enhancement2:

enhancement2
^^^^^^^^^^^^

.. _whatsnew_150.enhancements.other:

Other enhancements
^^^^^^^^^^^^^^^^^^
<<<<<<< HEAD
- :meth:`MultiIndex.to_frame` now supports the argument ``allow_duplicates`` and raises on duplicate labels if it is missing or False (:issue:`45245`)
=======
- Improved the rendering of ``categories`` in :class:`CategoricalIndex` (:issue:`45218`)
>>>>>>> 6cc5584b
-

.. ---------------------------------------------------------------------------
.. _whatsnew_150.notable_bug_fixes:

Notable bug fixes
~~~~~~~~~~~~~~~~~

These are bug fixes that might have notable behavior changes.

.. _whatsnew_150.notable_bug_fixes.notable_bug_fix1:

notable_bug_fix1
^^^^^^^^^^^^^^^^

.. _whatsnew_150.notable_bug_fixes.notable_bug_fix2:

notable_bug_fix2
^^^^^^^^^^^^^^^^

.. ---------------------------------------------------------------------------
.. _whatsnew_150.api_breaking:

Backwards incompatible API changes
~~~~~~~~~~~~~~~~~~~~~~~~~~~~~~~~~~

.. _whatsnew_150.api_breaking.deps:

Increased minimum versions for dependencies
^^^^^^^^^^^^^^^^^^^^^^^^^^^^^^^^^^^^^^^^^^^
Some minimum supported versions of dependencies were updated.
If installed, we now require:

+-----------------+-----------------+----------+---------+
| Package         | Minimum Version | Required | Changed |
+=================+=================+==========+=========+
|                 |                 |    X     |    X    |
+-----------------+-----------------+----------+---------+

For `optional libraries <https://pandas.pydata.org/docs/getting_started/install.html>`_ the general recommendation is to use the latest version.
The following table lists the lowest version per library that is currently being tested throughout the development of pandas.
Optional libraries below the lowest tested version may still work, but are not considered supported.

+-----------------+-----------------+---------+
| Package         | Minimum Version | Changed |
+=================+=================+=========+
|                 |                 |    X    |
+-----------------+-----------------+---------+

See :ref:`install.dependencies` and :ref:`install.optional_dependencies` for more.

.. _whatsnew_150.api_breaking.other:

Other API changes
^^^^^^^^^^^^^^^^^
-
-

.. ---------------------------------------------------------------------------
.. _whatsnew_150.deprecations:

Deprecations
~~~~~~~~~~~~

.. _whatsnew_150.deprecations.int_slicing_series:

In a future version, integer slicing on a :class:`Series` with a :class:`Int64Index` or :class:`RangeIndex` will be treated as *label-based*, not positional. This will make the behavior consistent with other :meth:`Series.__getitem__` and :meth:`Series.__setitem__` behaviors (:issue:`45162`).

For example:

.. ipython:: python

   ser = pd.Series([1, 2, 3, 4, 5], index=[2, 3, 5, 7, 11])

In the old behavior, ``ser[2:4]`` treats the slice as positional:

*Old behavior*:

.. code-block:: ipython

    In [3]: ser[2:4]
    Out[3]:
    5    3
    7    4
    dtype: int64

In a future version, this will be treated as label-based:

*Future behavior*:

.. code-block:: ipython

    In [4]: ser.loc[2:4]
    Out[4]:
    2    1
    3    2
    dtype: int64

To retain the old behavior, use ``series.iloc[i:j]``. To get the future behavior,
use ``series.loc[i:j]``.

Slicing on a :class:`DataFrame` will not be affected.

.. _whatsnew_150.deprecations.other:

Other Deprecations
^^^^^^^^^^^^^^^^^^
- Deprecated the keyword ``line_terminator`` in :meth:`DataFrame.to_csv` and :meth:`Series.to_csv`, use ``lineterminator`` instead; this is for consistency with :func:`read_csv` and the standard library 'csv' module (:issue:`9568`)
- Deprecated :meth:`DataFrame.iteritems`, :meth:`Series.iteritems`, :meth:`HDFStore.iteritems` in favor of :meth:`DataFrame.items`, :meth:`Series.items`, :meth:`HDFStore.items`  (:issue:`45321`)
-

.. ---------------------------------------------------------------------------
.. _whatsnew_150.performance:

Performance improvements
~~~~~~~~~~~~~~~~~~~~~~~~
-
-

.. ---------------------------------------------------------------------------
.. _whatsnew_150.bug_fixes:

Bug fixes
~~~~~~~~~

Categorical
^^^^^^^^^^^
- Bug in :meth:`CategoricalIndex.union` when the index's categories are integer-dtype and the index contains ``NaN`` values incorrectly raising instead of casting to ``float64`` (:issue:`45362`)
-

Datetimelike
^^^^^^^^^^^^
- Bug in :meth:`DataFrame.quantile` with datetime-like dtypes and no rows incorrectly returning ``float64`` dtype instead of retaining datetime-like dtype (:issue:`41544`)
- Bug in :func:`to_datetime` with sequences of ``np.str_`` objects incorrectly raising (:issue:`32264`)
- Bug in :class:`Timestamp` construction when passing datetime components as positional arguments and ``tzinfo`` as a keyword argument incorrectly raising (:issue:`31929`)
-

Timedelta
^^^^^^^^^
-

Timezones
^^^^^^^^^
-
-

Numeric
^^^^^^^
-
-

Conversion
^^^^^^^^^^
- Bug in :meth:`DataFrame.astype` not preserving subclasses (:issue:`40810`)
- Bug in constructing a :class:`Series` from a float-containing list or a floating-dtype ndarray-like (e.g. ``dask.Array``) and an integer dtype raising instead of casting like we would with an ``np.ndarray`` (:issue:`40110`)
- Bug in :meth:`Float64Index.astype` to unsigned integer dtype incorrectly casting to ``np.int64`` dtype (:issue:`45309`)
- Bug in :meth:`Series.astype` and :meth:`DataFrame.astype` from floating dtype to unsigned integer dtype failing to raise in the presence of negative values (:issue:`45151`)
-

Strings
^^^^^^^
-
-

Interval
^^^^^^^^
-
-

Indexing
^^^^^^^^
- Bug in :meth:`loc.__getitem__` with a list of keys causing an internal inconsistency that could lead to a disconnect between ``frame.at[x, y]`` vs ``frame[y].loc[x]`` (:issue:`22372`)
- Bug in :meth:`DataFrame.iloc` where indexing a single row on a :class:`DataFrame` with a single ExtensionDtype column gave a copy instead of a view on the underlying data (:issue:`45241`)
- Bug in :meth:`Series.__setitem__` with a non-integer :class:`Index` when using an integer key to set a value that cannot be set inplace where a ``ValueError`` was raised insead of casting to a common dtype (:issue:`45070`)
- Bug when setting a value too large for a :class:`Series` dtype failing to coerce to a common type (:issue:`26049`, :issue:`32878`)
-

Missing
^^^^^^^
-
-

MultiIndex
^^^^^^^^^^
-
-

I/O
^^^
- Bug in :meth:`DataFrame.to_stata` where no error is raised if the :class:`DataFrame` contains ``-np.inf`` (:issue:`45350`)
-

Period
^^^^^^
-
-

Plotting
^^^^^^^^
- Bug in :meth:`DataFrame.plot.barh` that prevented labeling the x-axis and ``xlabel`` updating the y-axis label (:issue:`45144`)
-

Groupby/resample/rolling
^^^^^^^^^^^^^^^^^^^^^^^^
-
-

Reshaping
^^^^^^^^^
- Bug in :func:`concat` between a :class:`Series` with integer dtype and another with :class:`CategoricalDtype` with integer categories and containing ``NaN`` values casting to object dtype instead of ``float64`` (:issue:`45359`)
-

Sparse
^^^^^^
-
-

ExtensionArray
^^^^^^^^^^^^^^
- Bug in :meth:`IntegerArray.searchsorted` and :meth:`FloatingArray.searchsorted` returning inconsistent results when acting on ``np.nan`` (:issue:`45255`)
-

Styler
^^^^^^
-
-

Other
^^^^^
- Bug in :meth:`Series.asof` and :meth:`DataFrame.asof` incorrectly casting bool-dtype results to ``float64`` dtype (:issue:`16063`)
-

.. ***DO NOT USE THIS SECTION***

-
-

.. ---------------------------------------------------------------------------
.. _whatsnew_150.contributors:

Contributors
~~~~~~~~~~~~<|MERGE_RESOLUTION|>--- conflicted
+++ resolved
@@ -30,11 +30,8 @@
 
 Other enhancements
 ^^^^^^^^^^^^^^^^^^
-<<<<<<< HEAD
 - :meth:`MultiIndex.to_frame` now supports the argument ``allow_duplicates`` and raises on duplicate labels if it is missing or False (:issue:`45245`)
-=======
 - Improved the rendering of ``categories`` in :class:`CategoricalIndex` (:issue:`45218`)
->>>>>>> 6cc5584b
 -
 
 .. ---------------------------------------------------------------------------
