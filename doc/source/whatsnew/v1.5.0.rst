.. _whatsnew_150:

What's new in 1.5.0 (??)
------------------------

These are the changes in pandas 1.5.0. See :ref:`release` for a full changelog
including other versions of pandas.

{{ header }}

.. ---------------------------------------------------------------------------
.. _whatsnew_150.enhancements:

Enhancements
~~~~~~~~~~~~

.. _whatsnew_150.enhancements.pandas-stubs:

``pandas-stubs``
^^^^^^^^^^^^^^^^

The ``pandas-stubs`` library is now supported by the pandas development team, providing type stubs for the pandas API. Please visit
https://github.com/pandas-dev/pandas-stubs for more information.

We thank VirtusLab and Microsoft for their initial, significant contributions to ``pandas-stubs``

.. _whatsnew_150.enhancements.dataframe_interchange:

DataFrame interchange protocol implementation
^^^^^^^^^^^^^^^^^^^^^^^^^^^^^^^^^^^^^^^^^^^^^

Pandas now implement the DataFrame interchange API spec.
See the full details on the API at https://data-apis.org/dataframe-protocol/latest/index.html

The protocol consists of two parts:

- New method :meth:`DataFrame.__dataframe__` which produces the interchange object.
  It effectively "exports" the pandas dataframe as an interchange object so
  any other library which has the protocol implemented can "import" that dataframe
  without knowing anything about the producer except that it makes an interchange object.
- New function :func:`pandas.api.interchange.from_dataframe` which can take
  an arbitrary interchange object from any conformant library and construct a
  pandas DataFrame out of it.

.. _whatsnew_150.enhancements.styler:

Styler
^^^^^^

The most notable development is the new method :meth:`.Styler.concat` which
allows adding customised footer rows to visualise additional calculations on the data,
e.g. totals and counts etc. (:issue:`43875`, :issue:`46186`)

Additionally there is an alternative output method :meth:`.Styler.to_string`,
which allows using the Styler's formatting methods to create, for example, CSVs (:issue:`44502`).

A new feature :meth:`.Styler.relabel_index` is also made available to provide full customisation of the display of
index or column headers (:issue:`47864`)

Minor feature improvements are:

  - Adding the ability to render ``border`` and ``border-{side}`` CSS properties in Excel (:issue:`42276`)
  - Making keyword arguments consist: :meth:`.Styler.highlight_null` now accepts ``color`` and deprecates ``null_color`` although this remains backwards compatible (:issue:`45907`)

.. _whatsnew_150.enhancements.resample_group_keys:

Control of index with ``group_keys`` in :meth:`DataFrame.resample`
^^^^^^^^^^^^^^^^^^^^^^^^^^^^^^^^^^^^^^^^^^^^^^^^^^^^^^^^^^^^^^^^^^

The argument ``group_keys`` has been added to the method :meth:`DataFrame.resample`.
As with :meth:`DataFrame.groupby`, this argument controls the whether each group is added
to the index in the resample when :meth:`.Resampler.apply` is used.

.. warning::
   Not specifying the ``group_keys`` argument will retain the
   previous behavior and emit a warning if the result will change
   by specifying ``group_keys=False``. In a future version
   of pandas, not specifying ``group_keys`` will default to
   the same behavior as ``group_keys=False``.

.. ipython:: python

    df = pd.DataFrame(
        {'a': range(6)},
        index=pd.date_range("2021-01-01", periods=6, freq="8H")
    )
    df.resample("D", group_keys=True).apply(lambda x: x)
    df.resample("D", group_keys=False).apply(lambda x: x)

Previously, the resulting index would depend upon the values returned by ``apply``,
as seen in the following example.

.. code-block:: ipython

    In [1]: # pandas 1.3
    In [2]: df.resample("D").apply(lambda x: x)
    Out[2]:
                         a
    2021-01-01 00:00:00  0
    2021-01-01 08:00:00  1
    2021-01-01 16:00:00  2
    2021-01-02 00:00:00  3
    2021-01-02 08:00:00  4
    2021-01-02 16:00:00  5

    In [3]: df.resample("D").apply(lambda x: x.reset_index())
    Out[3]:
                               index  a
    2021-01-01 0 2021-01-01 00:00:00  0
               1 2021-01-01 08:00:00  1
               2 2021-01-01 16:00:00  2
    2021-01-02 0 2021-01-02 00:00:00  3
               1 2021-01-02 08:00:00  4
               2 2021-01-02 16:00:00  5

.. _whatsnew_150.enhancements.from_dummies:

from_dummies
^^^^^^^^^^^^

Added new function :func:`~pandas.from_dummies` to convert a dummy coded :class:`DataFrame` into a categorical :class:`DataFrame`.

Example::

.. ipython:: python

    import pandas as pd

    df = pd.DataFrame({"col1_a": [1, 0, 1], "col1_b": [0, 1, 0],
                       "col2_a": [0, 1, 0], "col2_b": [1, 0, 0],
                       "col2_c": [0, 0, 1]})

    pd.from_dummies(df, sep="_")

.. _whatsnew_150.enhancements.orc:

Writing to ORC files
^^^^^^^^^^^^^^^^^^^^

The new method :meth:`DataFrame.to_orc` allows writing to ORC files (:issue:`43864`).

This functionality depends the `pyarrow <http://arrow.apache.org/docs/python/>`__ library. For more details, see :ref:`the IO docs on ORC <io.orc>`.

.. warning::

   * It is *highly recommended* to install pyarrow using conda due to some issues occurred by pyarrow.
   * :func:`~pandas.DataFrame.to_orc` requires pyarrow>=7.0.0.
   * :func:`~pandas.DataFrame.to_orc` is not supported on Windows yet, you can find valid environments on :ref:`install optional dependencies <install.warn_orc>`.
   * For supported dtypes please refer to `supported ORC features in Arrow <https://arrow.apache.org/docs/cpp/orc.html#data-types>`__.
   * Currently timezones in datetime columns are not preserved when a dataframe is converted into ORC files.

.. code-block:: python

    df = pd.DataFrame(data={"col1": [1, 2], "col2": [3, 4]})
    df.to_orc("./out.orc")

.. _whatsnew_150.enhancements.tar:

Reading directly from TAR archives
^^^^^^^^^^^^^^^^^^^^^^^^^^^^^^^^^^

I/O methods like :func:`read_csv` or :meth:`DataFrame.to_json` now allow reading and writing
directly on TAR archives (:issue:`44787`).

.. code-block:: python

   df = pd.read_csv("./movement.tar.gz")
   # ...
   df.to_csv("./out.tar.gz")

This supports ``.tar``, ``.tar.gz``, ``.tar.bz`` and ``.tar.xz2`` archives.
The used compression method is inferred from the filename.
If the compression method cannot be inferred, use the ``compression`` argument:

.. code-block:: python

   df = pd.read_csv(some_file_obj, compression={"method": "tar", "mode": "r:gz"}) # noqa F821

(``mode`` being one of ``tarfile.open``'s modes: https://docs.python.org/3/library/tarfile.html#tarfile.open)


.. _whatsnew_150.enhancements.read_xml_dtypes:

read_xml now supports ``dtype``, ``converters``, and ``parse_dates``
^^^^^^^^^^^^^^^^^^^^^^^^^^^^^^^^^^^^^^^^^^^^^^^^^^^^^^^^^^^^^^^^^^^^

Similar to other IO methods, :func:`pandas.read_xml` now supports assigning specific dtypes to columns,
apply converter methods, and parse dates (:issue:`43567`).

.. ipython:: python

    xml_dates = """<?xml version='1.0' encoding='utf-8'?>
    <data>
      <row>
        <shape>square</shape>
        <degrees>00360</degrees>
        <sides>4.0</sides>
        <date>2020-01-01</date>
       </row>
      <row>
        <shape>circle</shape>
        <degrees>00360</degrees>
        <sides/>
        <date>2021-01-01</date>
      </row>
      <row>
        <shape>triangle</shape>
        <degrees>00180</degrees>
        <sides>3.0</sides>
        <date>2022-01-01</date>
      </row>
    </data>"""

    df = pd.read_xml(
        xml_dates,
        dtype={'sides': 'Int64'},
        converters={'degrees': str},
        parse_dates=['date']
    )
    df
    df.dtypes


.. _whatsnew_150.enhancements.read_xml_iterparse:

read_xml now supports large XML using ``iterparse``
^^^^^^^^^^^^^^^^^^^^^^^^^^^^^^^^^^^^^^^^^^^^^^^^^^^

For very large XML files that can range in hundreds of megabytes to gigabytes, :func:`pandas.read_xml`
now supports parsing such sizeable files using `lxml's iterparse`_ and `etree's iterparse`_
which are memory-efficient methods to iterate through XML trees and extract specific elements
and attributes without holding entire tree in memory (:issue:`45442`).

.. code-block:: ipython

    In [1]: df = pd.read_xml(
    ...      "/path/to/downloaded/enwikisource-latest-pages-articles.xml",
    ...      iterparse = {"page": ["title", "ns", "id"]})
    ...  )
    df
    Out[2]:
                                                         title   ns        id
    0                                       Gettysburg Address    0     21450
    1                                                Main Page    0     42950
    2                            Declaration by United Nations    0      8435
    3             Constitution of the United States of America    0      8435
    4                     Declaration of Independence (Israel)    0     17858
    ...                                                    ...  ...       ...
    3578760               Page:Black cat 1897 07 v2 n10.pdf/17  104    219649
    3578761               Page:Black cat 1897 07 v2 n10.pdf/43  104    219649
    3578762               Page:Black cat 1897 07 v2 n10.pdf/44  104    219649
    3578763      The History of Tom Jones, a Foundling/Book IX    0  12084291
    3578764  Page:Shakespeare of Stratford (1926) Yale.djvu/91  104     21450

    [3578765 rows x 3 columns]


.. _`lxml's iterparse`: https://lxml.de/3.2/parsing.html#iterparse-and-iterwalk
.. _`etree's iterparse`: https://docs.python.org/3/library/xml.etree.elementtree.html#xml.etree.ElementTree.iterparse

.. _whatsnew_150.enhancements.other:

Other enhancements
^^^^^^^^^^^^^^^^^^
- :meth:`Series.map` now raises when ``arg`` is dict but ``na_action`` is not either ``None`` or ``'ignore'`` (:issue:`46588`)
- :meth:`MultiIndex.to_frame` now supports the argument ``allow_duplicates`` and raises on duplicate labels if it is missing or False (:issue:`45245`)
- :class:`.StringArray` now accepts array-likes containing nan-likes (``None``, ``np.nan``) for the ``values`` parameter in its constructor in addition to strings and :attr:`pandas.NA`. (:issue:`40839`)
- Improved the rendering of ``categories`` in :class:`CategoricalIndex` (:issue:`45218`)
- :meth:`DataFrame.plot` will now allow the ``subplots`` parameter to be a list of iterables specifying column groups, so that columns may be grouped together in the same subplot (:issue:`29688`).
- :meth:`to_numeric` now preserves float64 arrays when downcasting would generate values not representable in float32 (:issue:`43693`)
- :meth:`Series.reset_index` and :meth:`DataFrame.reset_index` now support the argument ``allow_duplicates`` (:issue:`44410`)
- :meth:`.GroupBy.min` and :meth:`.GroupBy.max` now supports `Numba <https://numba.pydata.org/>`_ execution with the ``engine`` keyword (:issue:`45428`)
- :func:`read_csv` now supports ``defaultdict`` as a ``dtype`` parameter (:issue:`41574`)
- :meth:`DataFrame.rolling` and :meth:`Series.rolling` now support a ``step`` parameter with fixed-length windows (:issue:`15354`)
- Implemented a ``bool``-dtype :class:`Index`, passing a bool-dtype array-like to ``pd.Index`` will now retain ``bool`` dtype instead of casting to ``object`` (:issue:`45061`)
- Implemented a complex-dtype :class:`Index`, passing a complex-dtype array-like to ``pd.Index`` will now retain complex dtype instead of casting to ``object`` (:issue:`45845`)
- :class:`Series` and :class:`DataFrame` with ``IntegerDtype`` now supports bitwise operations (:issue:`34463`)
- Add ``milliseconds`` field support for :class:`.DateOffset` (:issue:`43371`)
- :meth:`DataFrame.reset_index` now accepts a ``names`` argument which renames the index names (:issue:`6878`)
- :func:`concat` now raises when ``levels`` is given but ``keys`` is None (:issue:`46653`)
- :func:`concat` now raises when ``levels`` contains duplicate values (:issue:`46653`)
- Added ``numeric_only`` argument to :meth:`DataFrame.corr`, :meth:`DataFrame.corrwith`, :meth:`DataFrame.cov`, :meth:`DataFrame.idxmin`, :meth:`DataFrame.idxmax`, :meth:`.DataFrameGroupBy.idxmin`, :meth:`.DataFrameGroupBy.idxmax`, :meth:`.GroupBy.var`, :meth:`.GroupBy.std`, :meth:`.GroupBy.sem`, and :meth:`.DataFrameGroupBy.quantile` (:issue:`46560`)
- A :class:`errors.PerformanceWarning` is now thrown when using ``string[pyarrow]`` dtype with methods that don't dispatch to ``pyarrow.compute`` methods (:issue:`42613`, :issue:`46725`)
- Added ``validate`` argument to :meth:`DataFrame.join` (:issue:`46622`)
- A :class:`errors.PerformanceWarning` is now thrown when using ``string[pyarrow]`` dtype with methods that don't dispatch to ``pyarrow.compute`` methods (:issue:`42613`)
- Added ``numeric_only`` argument to :meth:`Resampler.sum`, :meth:`Resampler.prod`, :meth:`Resampler.min`, :meth:`Resampler.max`, :meth:`Resampler.first`, and :meth:`Resampler.last` (:issue:`46442`)
- ``times`` argument in :class:`.ExponentialMovingWindow` now accepts ``np.timedelta64`` (:issue:`47003`)
- :class:`.DataError`, :class:`.SpecificationError`, :class:`.SettingWithCopyError`, :class:`.SettingWithCopyWarning`, :class:`.NumExprClobberingError`, :class:`.UndefinedVariableError`, :class:`.IndexingError`, :class:`.PyperclipException`, :class:`.PyperclipWindowsException`, :class:`.CSSWarning`, :class:`.PossibleDataLossError`, :class:`.ClosedFileError`, :class:`.IncompatibilityWarning`, :class:`.AttributeConflictWarning`, :class:`.DatabaseError, :class:`.PossiblePrecisionLoss, :class:`.ValueLabelTypeMismatch, :class:`.InvalidColumnName, and :class:`.CategoricalConversionWarning` are now exposed in ``pandas.errors`` (:issue:`27656`)
- Added ``check_like`` argument to :func:`testing.assert_series_equal` (:issue:`47247`)
- Add support for :meth:`GroupBy.ohlc` for extension array dtypes (:issue:`37493`)
- Allow reading compressed SAS files with :func:`read_sas` (e.g., ``.sas7bdat.gz`` files)
- :meth:`DatetimeIndex.astype` now supports casting timezone-naive indexes to ``datetime64[s]``, ``datetime64[ms]``, and ``datetime64[us]``, and timezone-aware indexes to the corresponding ``datetime64[unit, tzname]`` dtypes (:issue:`47579`)
- :class:`Series` reducers (e.g. ``min``, ``max``, ``sum``, ``mean``) will now successfully operate when the dtype is numeric and ``numeric_only=True`` is provided; previously this would raise a ``NotImplementedError`` (:issue:`47500`)
- :meth:`RangeIndex.union` now can return a :class:`RangeIndex` instead of a :class:`Int64Index` if the resulting values are equally spaced (:issue:`47557`, :issue:`43885`)
- :meth:`DataFrame.compare` now accepts an argument ``result_names`` to allow the user to specify the result's names of both left and right DataFrame which are being compared. This is by default ``'self'`` and ``'other'`` (:issue:`44354`)
- :class:`Interval` now supports checking whether one interval is contained by another interval (:issue:`46613`)
- :meth:`Series.add_suffix`, :meth:`DataFrame.add_suffix`, :meth:`Series.add_prefix` and :meth:`DataFrame.add_prefix` support a ``copy`` argument. If ``False``, the underlying data is not copied in the returned object (:issue:`47934`)
- :meth:`DataFrame.set_index` now supports a ``copy`` keyword. If ``False``, the underlying data is not copied when a new :class:`DataFrame` is returned (:issue:`48043`)

.. ---------------------------------------------------------------------------
.. _whatsnew_150.notable_bug_fixes:

Notable bug fixes
~~~~~~~~~~~~~~~~~

These are bug fixes that might have notable behavior changes.

.. _whatsnew_150.notable_bug_fixes.groupby_transform_dropna:

Using ``dropna=True`` with ``groupby`` transforms
^^^^^^^^^^^^^^^^^^^^^^^^^^^^^^^^^^^^^^^^^^^^^^^^^

A transform is an operation whose result has the same size as its input. When the
result is a :class:`DataFrame` or :class:`Series`, it is also required that the
index of the result matches that of the input. In pandas 1.4, using
:meth:`.DataFrameGroupBy.transform` or :meth:`.SeriesGroupBy.transform` with null
values in the groups and ``dropna=True`` gave incorrect results. Demonstrated by the
examples below, the incorrect results either contained incorrect values, or the result
did not have the same index as the input.

.. ipython:: python

    df = pd.DataFrame({'a': [1, 1, np.nan], 'b': [2, 3, 4]})

*Old behavior*:

.. code-block:: ipython

    In [3]: # Value in the last row should be np.nan
            df.groupby('a', dropna=True).transform('sum')
    Out[3]:
       b
    0  5
    1  5
    2  5

    In [3]: # Should have one additional row with the value np.nan
            df.groupby('a', dropna=True).transform(lambda x: x.sum())
    Out[3]:
       b
    0  5
    1  5

    In [3]: # The value in the last row is np.nan interpreted as an integer
            df.groupby('a', dropna=True).transform('ffill')
    Out[3]:
                         b
    0                    2
    1                    3
    2 -9223372036854775808

    In [3]: # Should have one additional row with the value np.nan
            df.groupby('a', dropna=True).transform(lambda x: x)
    Out[3]:
       b
    0  2
    1  3

*New behavior*:

.. ipython:: python

    df.groupby('a', dropna=True).transform('sum')
    df.groupby('a', dropna=True).transform(lambda x: x.sum())
    df.groupby('a', dropna=True).transform('ffill')
    df.groupby('a', dropna=True).transform(lambda x: x)

.. _whatsnew_150.notable_bug_fixes.to_json_incorrectly_localizing_naive_timestamps:

Serializing tz-naive Timestamps with to_json() with ``iso_dates=True``
^^^^^^^^^^^^^^^^^^^^^^^^^^^^^^^^^^^^^^^^^^^^^^^^^^^^^^^^^^^^^^^^^^^^^^

:meth:`DataFrame.to_json`, :meth:`Series.to_json`, and :meth:`Index.to_json`
would incorrectly localize DatetimeArrays/DatetimeIndexes with tz-naive Timestamps
to UTC. (:issue:`38760`)

Note that this patch does not fix the localization of tz-aware Timestamps to UTC
upon serialization. (Related issue :issue:`12997`)

*Old Behavior*

.. ipython:: python

    index = pd.date_range(
        start='2020-12-28 00:00:00',
        end='2020-12-28 02:00:00',
        freq='1H',
    )
    a = pd.Series(
        data=range(3),
        index=index,
    )

.. code-block:: ipython

    In [4]: a.to_json(date_format='iso')
    Out[4]: '{"2020-12-28T00:00:00.000Z":0,"2020-12-28T01:00:00.000Z":1,"2020-12-28T02:00:00.000Z":2}'

    In [5]: pd.read_json(a.to_json(date_format='iso'), typ="series").index == a.index
    Out[5]: array([False, False, False])

*New Behavior*

.. ipython:: python

    a.to_json(date_format='iso')
    # Roundtripping now works
    pd.read_json(a.to_json(date_format='iso'), typ="series").index == a.index

<<<<<<< HEAD
=======

>>>>>>> 8b72297c
.. _whatsnew_150.notable_bug_fixes.groupby_value_counts_categorical:

DataFrameGroupBy.value_counts with non-grouping categorical columns and ``observed=True``
^^^^^^^^^^^^^^^^^^^^^^^^^^^^^^^^^^^^^^^^^^^^^^^^^^^^^^^^^^^^^^^^^^^^^^^^^^^^^^^^^^^^^^^^^

Calling :meth:`.DataFrameGroupBy.value_counts` with ``observed=True`` would incorrectly drop non-observed categories of non-grouping columns (:issue:`46357`).

.. code-block:: ipython

    In [6]: df = pd.DataFrame(["a", "b", "c"], dtype="category").iloc[0:2]
    In [7]: df
    Out[7]:
       0
    0  a
    1  b

*Old Behavior*

.. code-block:: ipython

    In [8]: df.groupby(level=0, observed=True).value_counts()
    Out[8]:
    0  a    1
    1  b    1
    dtype: int64


*New Behavior*

.. code-block:: ipython

    In [9]: df.groupby(level=0, observed=True).value_counts()
    Out[9]:
    0  a    1
    1  a    0
       b    1
    0  b    0
       c    0
    1  c    0
    dtype: int64

.. ---------------------------------------------------------------------------
.. _whatsnew_150.api_breaking:

Backwards incompatible API changes
~~~~~~~~~~~~~~~~~~~~~~~~~~~~~~~~~~

.. _whatsnew_150.api_breaking.api_breaking1:

api_breaking_change1
^^^^^^^^^^^^^^^^^^^^

.. _whatsnew_150.api_breaking.api_breaking2:

api_breaking_change2
^^^^^^^^^^^^^^^^^^^^

.. _whatsnew_150.api_breaking.deps:

Increased minimum versions for dependencies
^^^^^^^^^^^^^^^^^^^^^^^^^^^^^^^^^^^^^^^^^^^
Some minimum supported versions of dependencies were updated.
If installed, we now require:

+-----------------+-----------------+----------+---------+
| Package         | Minimum Version | Required | Changed |
+=================+=================+==========+=========+
| numpy           | 1.20.3          |    X     |    X    |
+-----------------+-----------------+----------+---------+
| mypy (dev)      | 0.971           |          |    X    |
+-----------------+-----------------+----------+---------+
| beautifulsoup4  | 4.9.3           |          |    X    |
+-----------------+-----------------+----------+---------+
| blosc           | 1.21.0          |          |    X    |
+-----------------+-----------------+----------+---------+
| bottleneck      | 1.3.2           |          |    X    |
+-----------------+-----------------+----------+---------+
| fsspec          | 2021.05.0       |          |    X    |
+-----------------+-----------------+----------+---------+
| hypothesis      | 6.13.0          |          |    X    |
+-----------------+-----------------+----------+---------+
| gcsfs           | 2021.05.0       |          |    X    |
+-----------------+-----------------+----------+---------+
| jinja2          | 3.0.0           |          |    X    |
+-----------------+-----------------+----------+---------+
| lxml            | 4.6.3           |          |    X    |
+-----------------+-----------------+----------+---------+
| numba           | 0.53.1          |          |    X    |
+-----------------+-----------------+----------+---------+
| numexpr         | 2.7.3           |          |    X    |
+-----------------+-----------------+----------+---------+
| openpyxl        | 3.0.7           |          |    X    |
+-----------------+-----------------+----------+---------+
| pandas-gbq      | 0.15.0          |          |    X    |
+-----------------+-----------------+----------+---------+
| psycopg2        | 2.8.6           |          |    X    |
+-----------------+-----------------+----------+---------+
| pymysql         | 1.0.2           |          |    X    |
+-----------------+-----------------+----------+---------+
| pyreadstat      | 1.1.2           |          |    X    |
+-----------------+-----------------+----------+---------+
| pyxlsb          | 1.0.8           |          |    X    |
+-----------------+-----------------+----------+---------+
| s3fs            | 2021.05.0       |          |    X    |
+-----------------+-----------------+----------+---------+
| scipy           | 1.7.1           |          |    X    |
+-----------------+-----------------+----------+---------+
| sqlalchemy      | 1.4.16          |          |    X    |
+-----------------+-----------------+----------+---------+
| tabulate        | 0.8.9           |          |    X    |
+-----------------+-----------------+----------+---------+
| xarray          | 0.19.0          |          |    X    |
+-----------------+-----------------+----------+---------+
| xlsxwriter      | 1.4.3           |          |    X    |
+-----------------+-----------------+----------+---------+

For `optional libraries <https://pandas.pydata.org/docs/getting_started/install.html>`_ the general recommendation is to use the latest version.
The following table lists the lowest version per library that is currently being tested throughout the development of pandas.
Optional libraries below the lowest tested version may still work, but are not considered supported.

+-----------------+-----------------+---------+
| Package         | Minimum Version | Changed |
+=================+=================+=========+
|                 |                 |    X    |
+-----------------+-----------------+---------+

See :ref:`install.dependencies` and :ref:`install.optional_dependencies` for more.

.. _whatsnew_150.api_breaking.other:

Other API changes
^^^^^^^^^^^^^^^^^

- BigQuery I/O methods :func:`read_gbq` and :meth:`DataFrame.to_gbq` default to
  ``auth_local_webserver = True``. Google has deprecated the
  ``auth_local_webserver = False`` `"out of band" (copy-paste) flow
  <https://developers.googleblog.com/2022/02/making-oauth-flows-safer.html?m=1#disallowed-oob>`_.
  The ``auth_local_webserver = False`` option is planned to stop working in
  October 2022. (:issue:`46312`)
- :func:`read_json` now raises ``FileNotFoundError`` (previously ``ValueError``) when input is a string ending in ``.json``, ``.json.gz``, ``.json.bz2``, etc. but no such file exists. (:issue:`29102`)
- Operations with :class:`Timestamp` or :class:`Timedelta` that would previously raise ``OverflowError`` instead raise ``OutOfBoundsDatetime`` or ``OutOfBoundsTimedelta`` where appropriate (:issue:`47268`)
- When :func:`read_sas` previously returned ``None``, it now returns an empty :class:`DataFrame` (:issue:`47410`)
- :class:`DataFrame` constructor raises if ``index`` or ``columns`` arguments are sets (:issue:`47215`)

.. ---------------------------------------------------------------------------
.. _whatsnew_150.deprecations:

Deprecations
~~~~~~~~~~~~

.. warning::

    In the next major version release, 2.0, several larger API changes are being considered without a formal deprecation such as
    making the standard library `zoneinfo <https://docs.python.org/3/library/zoneinfo.html>`_ the default timezone implementation instead of ``pytz``,
    having the :class:`Index` support all data types instead of having multiple subclasses (:class:`CategoricalIndex`, :class:`Int64Index`, etc.), and more.
    The changes under consideration are logged in `this Github issue <https://github.com/pandas-dev/pandas/issues/44823>`_, and any
    feedback or concerns are welcome.

.. _whatsnew_150.deprecations.int_slicing_series:

Label-based integer slicing on a Series with an Int64Index or RangeIndex
^^^^^^^^^^^^^^^^^^^^^^^^^^^^^^^^^^^^^^^^^^^^^^^^^^^^^^^^^^^^^^^^^^^^^^^^

In a future version, integer slicing on a :class:`Series` with a :class:`Int64Index` or :class:`RangeIndex` will be treated as *label-based*, not positional. This will make the behavior consistent with other :meth:`Series.__getitem__` and :meth:`Series.__setitem__` behaviors (:issue:`45162`).

For example:

.. ipython:: python

   ser = pd.Series([1, 2, 3, 4, 5], index=[2, 3, 5, 7, 11])

In the old behavior, ``ser[2:4]`` treats the slice as positional:

*Old behavior*:

.. code-block:: ipython

    In [3]: ser[2:4]
    Out[3]:
    5    3
    7    4
    dtype: int64

In a future version, this will be treated as label-based:

*Future behavior*:

.. code-block:: ipython

    In [4]: ser.loc[2:4]
    Out[4]:
    2    1
    3    2
    dtype: int64

To retain the old behavior, use ``series.iloc[i:j]``. To get the future behavior,
use ``series.loc[i:j]``.

Slicing on a :class:`DataFrame` will not be affected.

.. _whatsnew_150.deprecations.excel_writer_attributes:

:class:`ExcelWriter` attributes
^^^^^^^^^^^^^^^^^^^^^^^^^^^^^^^

All attributes of :class:`ExcelWriter` were previously documented as not
public. However some third party Excel engines documented accessing
``ExcelWriter.book`` or ``ExcelWriter.sheets``, and users were utilizing these
and possibly other attributes. Previously these attributes were not safe to use;
e.g. modifications to ``ExcelWriter.book`` would not update ``ExcelWriter.sheets``
and conversely. In order to support this, pandas has made some attributes public
and improved their implementations so that they may now be safely used. (:issue:`45572`)

The following attributes are now public and considered safe to access.

 - ``book``
 - ``check_extension``
 - ``close``
 - ``date_format``
 - ``datetime_format``
 - ``engine``
 - ``if_sheet_exists``
 - ``sheets``
 - ``supported_extensions``

The following attributes have been deprecated. They now raise a ``FutureWarning``
when accessed and will be removed in a future version. Users should be aware
that their usage is considered unsafe, and can lead to unexpected results.

 - ``cur_sheet``
 - ``handles``
 - ``path``
 - ``save``
 - ``write_cells``

See the documentation of :class:`ExcelWriter` for further details.

.. _whatsnew_150.deprecations.group_keys_in_apply:

Using ``group_keys`` with transformers in :meth:`.GroupBy.apply`
^^^^^^^^^^^^^^^^^^^^^^^^^^^^^^^^^^^^^^^^^^^^^^^^^^^^^^^^^^^^^^^^

In previous versions of pandas, if it was inferred that the function passed to
:meth:`.GroupBy.apply` was a transformer (i.e. the resulting index was equal to
the input index), the ``group_keys`` argument of :meth:`DataFrame.groupby` and
:meth:`Series.groupby` was ignored and the group keys would never be added to
the index of the result. In the future, the group keys will be added to the index
when the user specifies ``group_keys=True``.

As ``group_keys=True`` is the default value of :meth:`DataFrame.groupby` and
:meth:`Series.groupby`, not specifying ``group_keys`` with a transformer will
raise a ``FutureWarning``. This can be silenced and the previous behavior
retained by specifying ``group_keys=False``.

.. _whatsnew_150.deprecations.setitem_column_try_inplace:
   _ see also _whatsnew_130.notable_bug_fixes.setitem_column_try_inplace

Inplace operation when setting values with ``loc`` and ``iloc``
^^^^^^^^^^^^^^^^^^^^^^^^^^^^^^^^^^^^^^^^^^^^^^^^^^^^^^^^^^^^^^^
Most of the time setting values with ``frame.iloc`` attempts to set values
inplace, only falling back to inserting a new array if necessary. There are
some cases where this rule is not followed, for example when setting an entire
column from an array with different dtype:

.. ipython:: python

   df = pd.DataFrame({'price': [11.1, 12.2]}, index=['book1', 'book2'])
   original_prices = df['price']
   new_prices = np.array([98, 99])

*Old behavior*:

.. code-block:: ipython

    In [3]: df.iloc[:, 0] = new_prices
    In [4]: df.iloc[:, 0]
    Out[4]:
    book1    98
    book2    99
    Name: price, dtype: int64
    In [5]: original_prices
    Out[5]:
    book1    11.1
    book2    12.2
    Name: price, float: 64

This behavior is deprecated. In a future version, setting an entire column with
iloc will attempt to operate inplace.

*Future behavior*:

.. code-block:: ipython

    In [3]: df.iloc[:, 0] = new_prices
    In [4]: df.iloc[:, 0]
    Out[4]:
    book1    98.0
    book2    99.0
    Name: price, dtype: float64
    In [5]: original_prices
    Out[5]:
    book1    98.0
    book2    99.0
    Name: price, dtype: float64

To get the old behavior, use :meth:`DataFrame.__setitem__` directly:

.. code-block:: ipython

    In [3]: df[df.columns[0]] = new_prices
    In [4]: df.iloc[:, 0]
    Out[4]
    book1    98
    book2    99
    Name: price, dtype: int64
    In [5]: original_prices
    Out[5]:
    book1    11.1
    book2    12.2
    Name: price, dtype: float64

To get the old behaviour when ``df.columns`` is not unique and you want to
change a single column by index, you can use :meth:`DataFrame.isetitem`, which
has been added in pandas 1.5:

.. code-block:: ipython

    In [3]: df_with_duplicated_cols = pd.concat([df, df], axis='columns')
    In [3]: df_with_duplicated_cols.isetitem(0, new_prices)
    In [4]: df_with_duplicated_cols.iloc[:, 0]
    Out[4]:
    book1    98
    book2    99
    Name: price, dtype: int64
    In [5]: original_prices
    Out[5]:
    book1    11.1
    book2    12.2
    Name: 0, dtype: float64

.. _whatsnew_150.deprecations.numeric_only_default:

``numeric_only`` default value
^^^^^^^^^^^^^^^^^^^^^^^^^^^^^^

Across the :class:`DataFrame`, :class:`.DataFrameGroupBy`, and :class:`.Resampler` operations such as
``min``, ``sum``, and ``idxmax``, the default
value of the ``numeric_only`` argument, if it exists at all, was inconsistent.
Furthermore, operations with the default value ``None`` can lead to surprising
results. (:issue:`46560`)

.. code-block:: ipython

    In [1]: df = pd.DataFrame({"a": [1, 2], "b": ["x", "y"]})

    In [2]: # Reading the next line without knowing the contents of df, one would
            # expect the result to contain the products for both columns a and b.
            df[["a", "b"]].prod()
    Out[2]:
    a    2
    dtype: int64

To avoid this behavior, the specifying the value ``numeric_only=None`` has been
deprecated, and will be removed in a future version of pandas. In the future,
all operations with a ``numeric_only`` argument will default to ``False``. Users
should either call the operation only with columns that can be operated on, or
specify ``numeric_only=True`` to operate only on Boolean, integer, and float columns.

In order to support the transition to the new behavior, the following methods have
gained the ``numeric_only`` argument.

- :meth:`DataFrame.corr`
- :meth:`DataFrame.corrwith`
- :meth:`DataFrame.cov`
- :meth:`DataFrame.idxmin`
- :meth:`DataFrame.idxmax`
- :meth:`.DataFrameGroupBy.cummin`
- :meth:`.DataFrameGroupBy.cummax`
- :meth:`.DataFrameGroupBy.idxmin`
- :meth:`.DataFrameGroupBy.idxmax`
- :meth:`.GroupBy.var`
- :meth:`.GroupBy.std`
- :meth:`.GroupBy.sem`
- :meth:`.DataFrameGroupBy.quantile`
- :meth:`.Resampler.mean`
- :meth:`.Resampler.median`
- :meth:`.Resampler.sem`
- :meth:`.Resampler.std`
- :meth:`.Resampler.var`
- :meth:`DataFrame.rolling` operations
- :meth:`DataFrame.expanding` operations
- :meth:`DataFrame.ewm` operations

.. _whatsnew_150.deprecations.other:

Other Deprecations
^^^^^^^^^^^^^^^^^^
- Deprecated the keyword ``line_terminator`` in :meth:`DataFrame.to_csv` and :meth:`Series.to_csv`, use ``lineterminator`` instead; this is for consistency with :func:`read_csv` and the standard library 'csv' module (:issue:`9568`)
- Deprecated behavior of :meth:`SparseArray.astype`, :meth:`Series.astype`, and :meth:`DataFrame.astype` with :class:`SparseDtype` when passing a non-sparse ``dtype``. In a future version, this will cast to that non-sparse dtype instead of wrapping it in a :class:`SparseDtype` (:issue:`34457`)
- Deprecated behavior of :meth:`DatetimeIndex.intersection` and :meth:`DatetimeIndex.symmetric_difference` (``union`` behavior was already deprecated in version 1.3.0) with mixed time zones; in a future version both will be cast to UTC instead of object dtype (:issue:`39328`, :issue:`45357`)
- Deprecated :meth:`DataFrame.iteritems`, :meth:`Series.iteritems`, :meth:`HDFStore.iteritems` in favor of :meth:`DataFrame.items`, :meth:`Series.items`, :meth:`HDFStore.items`  (:issue:`45321`)
- Deprecated :meth:`Series.is_monotonic` and :meth:`Index.is_monotonic` in favor of :meth:`Series.is_monotonic_increasing` and :meth:`Index.is_monotonic_increasing` (:issue:`45422`, :issue:`21335`)
- Deprecated behavior of :meth:`DatetimeIndex.astype`, :meth:`TimedeltaIndex.astype`, :meth:`PeriodIndex.astype` when converting to an integer dtype other than ``int64``. In a future version, these will convert to exactly the specified dtype (instead of always ``int64``) and will raise if the conversion overflows (:issue:`45034`)
- Deprecated the ``__array_wrap__`` method of DataFrame and Series, rely on standard numpy ufuncs instead (:issue:`45451`)
- Deprecated treating float-dtype data as wall-times when passed with a timezone to :class:`Series` or :class:`DatetimeIndex` (:issue:`45573`)
- Deprecated the behavior of :meth:`Series.fillna` and :meth:`DataFrame.fillna` with ``timedelta64[ns]`` dtype and incompatible fill value; in a future version this will cast to a common dtype (usually object) instead of raising, matching the behavior of other dtypes (:issue:`45746`)
- Deprecated the ``warn`` parameter in :func:`infer_freq` (:issue:`45947`)
- Deprecated allowing non-keyword arguments in :meth:`.ExtensionArray.argsort` (:issue:`46134`)
- Deprecated treating all-bool ``object``-dtype columns as bool-like in :meth:`DataFrame.any` and :meth:`DataFrame.all` with ``bool_only=True``, explicitly cast to bool instead (:issue:`46188`)
- Deprecated behavior of method :meth:`DataFrame.quantile`, attribute ``numeric_only`` will default False. Including datetime/timedelta columns in the result (:issue:`7308`).
- Deprecated :attr:`Timedelta.freq` and :attr:`Timedelta.is_populated` (:issue:`46430`)
- Deprecated :attr:`Timedelta.delta` (:issue:`46476`)
- Deprecated passing arguments as positional in :meth:`DataFrame.any` and :meth:`Series.any` (:issue:`44802`)
- Deprecated the ``closed`` argument in :meth:`interval_range` in favor of ``inclusive`` argument; In a future version passing ``closed`` will raise (:issue:`40245`)
- Deprecated the methods :meth:`DataFrame.mad`, :meth:`Series.mad`, and the corresponding groupby methods (:issue:`11787`)
- Deprecated positional arguments to :meth:`Index.join` except for ``other``, use keyword-only arguments instead of positional arguments (:issue:`46518`)
- Deprecated positional arguments to :meth:`StringMethods.rsplit` and :meth:`StringMethods.split` except for ``pat``, use keyword-only arguments instead of positional arguments (:issue:`47423`)
- Deprecated indexing on a timezone-naive :class:`DatetimeIndex` using a string representing a timezone-aware datetime (:issue:`46903`, :issue:`36148`)
- Deprecated the ``closed`` argument in :class:`Interval` in favor of ``inclusive`` argument; In a future version passing ``closed`` will raise (:issue:`40245`)
- Deprecated the ``closed`` argument in :class:`IntervalIndex` in favor of ``inclusive`` argument; In a future version passing ``closed`` will raise (:issue:`40245`)
- Deprecated the ``closed`` argument in :class:`IntervalDtype` in favor of ``inclusive`` argument; In a future version passing ``closed`` will raise (:issue:`40245`)
- Deprecated the ``closed`` argument in :class:`.IntervalArray` in favor of ``inclusive`` argument; In a future version passing ``closed`` will raise (:issue:`40245`)
- Deprecated :meth:`.IntervalArray.set_closed` and :meth:`.IntervalIndex.set_closed` in favor of ``set_inclusive``; In a future version ``set_closed`` will get removed (:issue:`40245`)
- Deprecated the ``closed`` argument in :class:`ArrowInterval` in favor of ``inclusive`` argument; In a future version passing ``closed`` will raise (:issue:`40245`)
- Deprecated allowing ``unit="M"`` or ``unit="Y"`` in :class:`Timestamp` constructor with a non-round float value (:issue:`47267`)
- Deprecated the ``display.column_space`` global configuration option (:issue:`7576`)
- Deprecated the argument ``na_sentinel`` in :func:`factorize`, :meth:`Index.factorize`, and :meth:`.ExtensionArray.factorize`; pass ``use_na_sentinel=True`` instead to use the sentinel ``-1`` for NaN values and ``use_na_sentinel=False`` instead of ``na_sentinel=None`` to encode NaN values (:issue:`46910`)
- Deprecated :meth:`DataFrameGroupBy.transform` not aligning the result when the UDF returned DataFrame (:issue:`45648`)
- Clarified warning from :func:`to_datetime` when delimited dates can't be parsed in accordance to specified ``dayfirst`` argument (:issue:`46210`)
- Emit warning from :func:`to_datetime` when delimited dates can't be parsed in accordance to specified ``dayfirst`` argument even for dates where leading zero is omitted (e.g. ``31/1/2001``) (:issue:`47880`)
- Deprecated :class:`Series` and :class:`Resampler` reducers (e.g. ``min``, ``max``, ``sum``, ``mean``) raising a ``NotImplementedError`` when the dtype is non-numric and ``numeric_only=True`` is provided; this will raise a ``TypeError`` in a future version (:issue:`47500`)
- Deprecated :meth:`Series.rank` returning an empty result when the dtype is non-numeric and ``numeric_only=True`` is provided; this will raise a ``TypeError`` in a future version (:issue:`47500`)
- Deprecated argument ``errors`` for :meth:`Series.mask`, :meth:`Series.where`, :meth:`DataFrame.mask`, and :meth:`DataFrame.where` as ``errors`` had no effect on this methods (:issue:`47728`)
- Deprecated arguments ``*args`` and ``**kwargs`` in :class:`Rolling`, :class:`Expanding`, and :class:`ExponentialMovingWindow` ops. (:issue:`47836`)
- Deprecated the ``inplace`` keyword in :meth:`Categorical.set_ordered`, :meth:`Categorical.as_ordered`, and :meth:`Categorical.as_unordered` (:issue:`37643`)
- Deprecated setting a categorical's categories with ``cat.categories = ['a', 'b', 'c']``, use :meth:`Categorical.rename_categories` instead (:issue:`37643`)
- Deprecated unused arguments ``encoding`` and ``verbose`` in :meth:`Series.to_excel` and :meth:`DataFrame.to_excel` (:issue:`47912`)
- Deprecated producing a single element when iterating over a :class:`DataFrameGroupBy` or a :class:`SeriesGroupBy` that has been grouped by a list of length 1; A tuple of length one will be returned instead (:issue:`42795`)
- Fixed up warning message of deprecation of :meth:`MultiIndex.lesort_depth` as public method, as the message previously referred to :meth:`MultiIndex.is_lexsorted` instead (:issue:`38701`)
- Deprecated the ``sort_columns`` argument in :meth:`DataFrame.plot` and :meth:`Series.plot` (:issue:`47563`).

.. ---------------------------------------------------------------------------
.. _whatsnew_150.performance:

Performance improvements
~~~~~~~~~~~~~~~~~~~~~~~~
- Performance improvement in :meth:`DataFrame.corrwith` for column-wise (axis=0) Pearson and Spearman correlation when other is a :class:`Series` (:issue:`46174`)
- Performance improvement in :meth:`.GroupBy.transform` for some user-defined DataFrame -> Series functions (:issue:`45387`)
- Performance improvement in :meth:`DataFrame.duplicated` when subset consists of only one column (:issue:`45236`)
- Performance improvement in :meth:`.GroupBy.diff` (:issue:`16706`)
- Performance improvement in :meth:`.GroupBy.transform` when broadcasting values for user-defined functions (:issue:`45708`)
- Performance improvement in :meth:`.GroupBy.transform` for user-defined functions when only a single group exists (:issue:`44977`)
- Performance improvement in :meth:`.GroupBy.apply` when grouping on a non-unique unsorted index (:issue:`46527`)
- Performance improvement in :meth:`DataFrame.loc` and :meth:`Series.loc` for tuple-based indexing of a :class:`MultiIndex` (:issue:`45681`, :issue:`46040`, :issue:`46330`)
- Performance improvement in :meth:`DataFrame.to_records` when the index is a :class:`MultiIndex` (:issue:`47263`)
- Performance improvement in :attr:`MultiIndex.values` when the MultiIndex contains levels of type DatetimeIndex, TimedeltaIndex or ExtensionDtypes (:issue:`46288`)
- Performance improvement in :func:`merge` when left and/or right are empty (:issue:`45838`)
- Performance improvement in :meth:`DataFrame.join` when left and/or right are empty (:issue:`46015`)
- Performance improvement in :meth:`DataFrame.reindex` and :meth:`Series.reindex` when target is a :class:`MultiIndex` (:issue:`46235`)
- Performance improvement when setting values in a pyarrow backed string array (:issue:`46400`)
- Performance improvement in :func:`factorize` (:issue:`46109`)
- Performance improvement in :class:`DataFrame` and :class:`Series` constructors for extension dtype scalars (:issue:`45854`)
- Performance improvement in :func:`read_excel` when ``nrows`` argument provided (:issue:`32727`)
- Performance improvement in :meth:`.Styler.to_excel` when applying repeated CSS formats (:issue:`47371`)
- Performance improvement in :meth:`MultiIndex.is_monotonic_increasing`  (:issue:`47458`)
- Performance improvement in :class:`BusinessHour` ``str`` and ``repr`` (:issue:`44764`)
- Performance improvement in datetime arrays string formatting when one of the default strftime formats ``"%Y-%m-%d %H:%M:%S"`` or ``"%Y-%m-%d %H:%M:%S.%f"`` is used. (:issue:`44764`)
- Performance improvement in :meth:`Series.to_sql` and :meth:`DataFrame.to_sql` (:class:`SQLiteTable`) when processing time arrays. (:issue:`44764`)
- Performance improvements to :func:`read_sas` (:issue:`47403`, :issue:`47404`, :issue:`47405`)
- Performance improvement in ``argmax`` and ``argmin`` for :class:`arrays.SparseArray` (:issue:`34197`)
-

.. ---------------------------------------------------------------------------
.. _whatsnew_150.bug_fixes:

Bug fixes
~~~~~~~~~

Categorical
^^^^^^^^^^^
<<<<<<< HEAD
- Bug in :meth:`.Categorical.view` not accepting integer dtypes (:issue:`25464`)
- Bug in :meth:`.CategoricalIndex.union` when the index's categories are integer-dtype and the index contains ``NaN`` values incorrectly raising instead of casting to ``float64`` (:issue:`45362`)
- Bug in :meth:`DataFrame.concat` when concatenating two (or more) unordered ``CategoricalIndex`` variables, whose categories are permutations, yields incorrect index values (:issue:`24845`)
=======
- Bug in :meth:`Categorical.view` not accepting integer dtypes (:issue:`25464`)
- Bug in :meth:`CategoricalIndex.union` when the index's categories are integer-dtype and the index contains ``NaN`` values incorrectly raising instead of casting to ``float64`` (:issue:`45362`)
>>>>>>> 8b72297c

Datetimelike
^^^^^^^^^^^^
- Bug in :meth:`DataFrame.quantile` with datetime-like dtypes and no rows incorrectly returning ``float64`` dtype instead of retaining datetime-like dtype (:issue:`41544`)
- Bug in :func:`to_datetime` with sequences of ``np.str_`` objects incorrectly raising (:issue:`32264`)
- Bug in :class:`Timestamp` construction when passing datetime components as positional arguments and ``tzinfo`` as a keyword argument incorrectly raising (:issue:`31929`)
- Bug in :meth:`Index.astype` when casting from object dtype to ``timedelta64[ns]`` dtype incorrectly casting ``np.datetime64("NaT")`` values to ``np.timedelta64("NaT")`` instead of raising (:issue:`45722`)
- Bug in :meth:`SeriesGroupBy.value_counts` index when passing categorical column (:issue:`44324`)
- Bug in :meth:`DatetimeIndex.tz_localize` localizing to UTC failing to make a copy of the underlying data (:issue:`46460`)
- Bug in :meth:`DatetimeIndex.resolution` incorrectly returning "day" instead of "nanosecond" for nanosecond-resolution indexes (:issue:`46903`)
- Bug in :class:`Timestamp` with an integer or float value and ``unit="Y"`` or ``unit="M"`` giving slightly-wrong results (:issue:`47266`)
- Bug in :class:`.DatetimeArray` construction when passed another :class:`.DatetimeArray` and ``freq=None`` incorrectly inferring the freq from the given array (:issue:`47296`)
- Bug in :func:`to_datetime` where ``OutOfBoundsDatetime`` would be thrown even if ``errors=coerce`` if there were more than 50 rows (:issue:`45319`)
- Bug when adding a :class:`DateOffset` to a :class:`Series` would not add the ``nanoseconds`` field (:issue:`47856`)
-

Timedelta
^^^^^^^^^
- Bug in :func:`astype_nansafe` astype("timedelta64[ns]") fails when np.nan is included (:issue:`45798`)
- Bug in constructing a :class:`Timedelta` with a ``np.timedelta64`` object and a ``unit`` sometimes silently overflowing and returning incorrect results instead of raising ``OutOfBoundsTimedelta`` (:issue:`46827`)
- Bug in constructing a :class:`Timedelta` from a large integer or float with ``unit="W"`` silently overflowing and returning incorrect results instead of raising ``OutOfBoundsTimedelta`` (:issue:`47268`)
-

Time Zones
^^^^^^^^^^
- Bug in :class:`Timestamp` constructor raising when passed a ``ZoneInfo`` tzinfo object (:issue:`46425`)
-

Numeric
^^^^^^^
- Bug in operations with array-likes with ``dtype="boolean"`` and :attr:`NA` incorrectly altering the array in-place (:issue:`45421`)
- Bug in division, ``pow`` and ``mod`` operations on array-likes with ``dtype="boolean"`` not being like their ``np.bool_`` counterparts (:issue:`46063`)
- Bug in multiplying a :class:`Series` with ``IntegerDtype`` or ``FloatingDtype`` by an array-like with ``timedelta64[ns]`` dtype incorrectly raising (:issue:`45622`)
- Bug in :meth:`mean` where the optional dependency ``bottleneck`` causes precision loss linear in the length of the array. ``bottleneck`` has been disabled for :meth:`mean` improving the loss to log-linear but may result in a performance decrease. (:issue:`42878`)

Conversion
^^^^^^^^^^
- Bug in :meth:`DataFrame.astype` not preserving subclasses (:issue:`40810`)
- Bug in constructing a :class:`Series` from a float-containing list or a floating-dtype ndarray-like (e.g. ``dask.Array``) and an integer dtype raising instead of casting like we would with an ``np.ndarray`` (:issue:`40110`)
- Bug in :meth:`Float64Index.astype` to unsigned integer dtype incorrectly casting to ``np.int64`` dtype (:issue:`45309`)
- Bug in :meth:`Series.astype` and :meth:`DataFrame.astype` from floating dtype to unsigned integer dtype failing to raise in the presence of negative values (:issue:`45151`)
- Bug in :func:`array` with ``FloatingDtype`` and values containing float-castable strings incorrectly raising (:issue:`45424`)
- Bug when comparing string and datetime64ns objects causing ``OverflowError`` exception. (:issue:`45506`)
- Bug in metaclass of generic abstract dtypes causing :meth:`DataFrame.apply` and :meth:`Series.apply` to raise for the built-in function ``type`` (:issue:`46684`)
- Bug in :meth:`DataFrame.to_records` returning inconsistent numpy types if the index was a :class:`MultiIndex` (:issue:`47263`)
- Bug in :meth:`DataFrame.to_dict` for ``orient="list"`` or ``orient="index"`` was not returning native types (:issue:`46751`)
- Bug in :meth:`DataFrame.apply` that returns a :class:`DataFrame` instead of a :class:`Series` when applied to an empty :class:`DataFrame` and ``axis=1`` (:issue:`39111`)
- Bug when inferring the dtype from an iterable that is *not* a NumPy ``ndarray`` consisting of all NumPy unsigned integer scalars did not result in an unsigned integer dtype (:issue:`47294`)
- Bug in :meth:`DataFrame.eval` when pandas objects (e.g. ``'Timestamp'``) were column names (:issue:`44603`)
-

Strings
^^^^^^^
- Bug in :meth:`str.startswith` and :meth:`str.endswith` when using other series as parameter _pat_. Now raises ``TypeError`` (:issue:`3485`)
- Bug in :meth:`Series.str.zfill` when strings contain leading signs, padding '0' before the sign character rather than after as ``str.zfill`` from standard library (:issue:`20868`)
-

Interval
^^^^^^^^
- Bug in :meth:`IntervalArray.__setitem__` when setting ``np.nan`` into an integer-backed array raising ``ValueError`` instead of ``TypeError`` (:issue:`45484`)
- Bug in :class:`IntervalDtype` when using datetime64[ns, tz] as a dtype string (:issue:`46999`)

Indexing
^^^^^^^^
- Bug in :meth:`DataFrame.iloc` where indexing a single row on a :class:`DataFrame` with a single ExtensionDtype column gave a copy instead of a view on the underlying data (:issue:`45241`)
- Bug in :meth:`DataFrame.__getitem__` returning copy when :class:`DataFrame` has duplicated columns even if a unique column is selected (:issue:`45316`, :issue:`41062`)
- Bug in :meth:`Series.align` does not create :class:`MultiIndex` with union of levels when both MultiIndexes intersections are identical (:issue:`45224`)
- Bug in setting a NA value (``None`` or ``np.nan``) into a :class:`Series` with int-based :class:`IntervalDtype` incorrectly casting to object dtype instead of a float-based :class:`IntervalDtype` (:issue:`45568`)
- Bug in indexing setting values into an ``ExtensionDtype`` column with ``df.iloc[:, i] = values`` with ``values`` having the same dtype as ``df.iloc[:, i]`` incorrectly inserting a new array instead of setting in-place (:issue:`33457`)
- Bug in :meth:`Series.__setitem__` with a non-integer :class:`Index` when using an integer key to set a value that cannot be set inplace where a ``ValueError`` was raised instead of casting to a common dtype (:issue:`45070`)
- Bug in :meth:`DataFrame.loc` not casting ``None`` to ``NA`` when setting value as a list into :class:`DataFrame` (:issue:`47987`)
- Bug in :meth:`Series.__setitem__` when setting incompatible values into a ``PeriodDtype`` or ``IntervalDtype`` :class:`Series` raising when indexing with a boolean mask but coercing when indexing with otherwise-equivalent indexers; these now consistently coerce, along with :meth:`Series.mask` and :meth:`Series.where` (:issue:`45768`)
- Bug in :meth:`DataFrame.where` with multiple columns with datetime-like dtypes failing to downcast results consistent with other dtypes (:issue:`45837`)
- Bug in :func:`isin` upcasting to ``float64`` with unsigned integer dtype and list-like argument without a dtype (:issue:`46485`)
- Bug in :meth:`Series.loc.__setitem__` and :meth:`Series.loc.__getitem__` not raising when using multiple keys without using a :class:`MultiIndex` (:issue:`13831`)
- Bug in :meth:`Index.reindex` raising ``AssertionError`` when ``level`` was specified but no :class:`MultiIndex` was given; level is ignored now (:issue:`35132`)
- Bug when setting a value too large for a :class:`Series` dtype failing to coerce to a common type (:issue:`26049`, :issue:`32878`)
- Bug in :meth:`loc.__setitem__` treating ``range`` keys as positional instead of label-based (:issue:`45479`)
- Bug in :meth:`Series.__setitem__` when setting ``boolean`` dtype values containing ``NA`` incorrectly raising instead of casting to ``boolean`` dtype (:issue:`45462`)
- Bug in :meth:`Series.loc` raising with boolean indexer containing ``NA`` when :class:`Index` did not match (:issue:`46551`)
- Bug in :meth:`Series.__setitem__` where setting :attr:`NA` into a numeric-dtype :class:`Series` would incorrectly upcast to object-dtype rather than treating the value as ``np.nan`` (:issue:`44199`)
- Bug in :meth:`DataFrame.loc` when setting values to a column and right hand side is a dictionary (:issue:`47216`)
- Bug in :meth:`Series.__setitem__` with ``datetime64[ns]`` dtype, an all-``False`` boolean mask, and an incompatible value incorrectly casting to ``object`` instead of retaining ``datetime64[ns]`` dtype (:issue:`45967`)
- Bug in :meth:`Index.__getitem__`  raising ``ValueError`` when indexer is from boolean dtype with ``NA`` (:issue:`45806`)
- Bug in :meth:`Series.__setitem__` losing precision when enlarging :class:`Series` with scalar (:issue:`32346`)
- Bug in :meth:`Series.mask` with ``inplace=True`` or setting values with a boolean mask with small integer dtypes incorrectly raising (:issue:`45750`)
- Bug in :meth:`DataFrame.mask` with ``inplace=True`` and ``ExtensionDtype`` columns incorrectly raising (:issue:`45577`)
- Bug in getting a column from a DataFrame with an object-dtype row index with datetime-like values: the resulting Series now preserves the exact object-dtype Index from the parent DataFrame (:issue:`42950`)
- Bug in :meth:`DataFrame.__getattribute__` raising ``AttributeError`` if columns have ``"string"`` dtype (:issue:`46185`)
- Bug in :meth:`DataFrame.compare` returning all ``NaN`` column when comparing extension array dtype and numpy dtype (:issue:`44014`)
- Bug in :meth:`DataFrame.where` setting wrong values with ``"boolean"`` mask for numpy dtype (:issue:`44014`)
- Bug in indexing on a :class:`DatetimeIndex` with a ``np.str_`` key incorrectly raising (:issue:`45580`)
- Bug in :meth:`CategoricalIndex.get_indexer` when index contains ``NaN`` values, resulting in elements that are in target but not present in the index to be mapped to the index of the NaN element, instead of -1 (:issue:`45361`)
- Bug in setting large integer values into :class:`Series` with ``float32`` or ``float16`` dtype incorrectly altering these values instead of coercing to ``float64`` dtype (:issue:`45844`)
- Bug in :meth:`Series.asof` and :meth:`DataFrame.asof` incorrectly casting bool-dtype results to ``float64`` dtype (:issue:`16063`)
- Bug in :meth:`NDFrame.xs`, :meth:`DataFrame.iterrows`, :meth:`DataFrame.loc` and :meth:`DataFrame.iloc` not always propagating metadata (:issue:`28283`)
- Bug in :meth:`DataFrame.sum` min_count changes dtype if input contains NaNs (:issue:`46947`)
- Bug in :class:`IntervalTree` that lead to an infinite recursion. (:issue:`46658`)
- Bug in :class:`PeriodIndex` raising ``AttributeError`` when indexing on ``NA``, rather than putting ``NaT`` in its place. (:issue:`46673`)
-

Missing
^^^^^^^
- Bug in :meth:`Series.fillna` and :meth:`DataFrame.fillna` with ``downcast`` keyword not being respected in some cases where there are no NA values present (:issue:`45423`)
- Bug in :meth:`Series.fillna` and :meth:`DataFrame.fillna` with :class:`IntervalDtype` and incompatible value raising instead of casting to a common (usually object) dtype (:issue:`45796`)
- Bug in :meth:`Series.map` not respecting ``na_action`` argument if mapper is a ``dict`` or :class:`Series` (:issue:`47527`)
- Bug in :meth:`DataFrame.interpolate` with object-dtype column not returning a copy with ``inplace=False`` (:issue:`45791`)
- Bug in :meth:`DataFrame.dropna` allows to set both ``how`` and ``thresh`` incompatible arguments (:issue:`46575`)
- Bug in :meth:`DataFrame.fillna` ignored ``axis`` when :class:`DataFrame` is single block (:issue:`47713`)

MultiIndex
^^^^^^^^^^
- Bug in :meth:`DataFrame.loc` returning empty result when slicing a :class:`MultiIndex` with a negative step size and non-null start/stop values (:issue:`46156`)
- Bug in :meth:`DataFrame.loc` raising when slicing a :class:`MultiIndex` with a negative step size other than -1 (:issue:`46156`)
- Bug in :meth:`DataFrame.loc` raising when slicing a :class:`MultiIndex` with a negative step size and slicing a non-int labeled index level (:issue:`46156`)
- Bug in :meth:`Series.to_numpy` where multiindexed Series could not be converted to numpy arrays when an ``na_value`` was supplied (:issue:`45774`)
- Bug in :class:`MultiIndex.equals` not commutative when only one side has extension array dtype (:issue:`46026`)
- Bug in :meth:`MultiIndex.from_tuples` cannot construct Index of empty tuples (:issue:`45608`)

I/O
^^^
- Bug in :meth:`DataFrame.to_stata` where no error is raised if the :class:`DataFrame` contains ``-np.inf`` (:issue:`45350`)
- Bug in :func:`read_excel` results in an infinite loop with certain ``skiprows`` callables (:issue:`45585`)
- Bug in :meth:`DataFrame.info` where a new line at the end of the output is omitted when called on an empty :class:`DataFrame` (:issue:`45494`)
- Bug in :func:`read_csv` not recognizing line break for ``on_bad_lines="warn"`` for ``engine="c"`` (:issue:`41710`)
- Bug in :meth:`DataFrame.to_csv` not respecting ``float_format`` for ``Float64`` dtype (:issue:`45991`)
- Bug in :func:`read_csv` not respecting a specified converter to index columns in all cases (:issue:`40589`)
- Bug in :func:`read_csv` interpreting second row as :class:`Index` names even when ``index_col=False`` (:issue:`46569`)
- Bug in :func:`read_parquet` when ``engine="pyarrow"`` which caused partial write to disk when column of unsupported datatype was passed (:issue:`44914`)
- Bug in :func:`DataFrame.to_excel` and :class:`ExcelWriter` would raise when writing an empty DataFrame to a ``.ods`` file (:issue:`45793`)
- Bug in :func:`read_csv` ignoring non-existing header row for ``engine="python"`` (:issue:`47400`)
- Bug in :func:`read_excel` raising uncontrolled ``IndexError`` when ``header`` references non-existing rows (:issue:`43143`)
- Bug in :func:`read_html` where elements surrounding ``<br>`` were joined without a space between them (:issue:`29528`)
- Bug in :func:`read_csv` when data is longer than header leading to issues with callables in ``usecols`` expecting strings (:issue:`46997`)
- Bug in Parquet roundtrip for Interval dtype with ``datetime64[ns]`` subtype (:issue:`45881`)
- Bug in :func:`read_excel` when reading a ``.ods`` file with newlines between xml elements (:issue:`45598`)
- Bug in :func:`read_parquet` when ``engine="fastparquet"`` where the file was not closed on error (:issue:`46555`)
- :meth:`to_html` now excludes the ``border`` attribute from ``<table>`` elements when ``border`` keyword is set to ``False``.
- Bug in :func:`read_sas` with certain types of compressed SAS7BDAT files (:issue:`35545`)
- Bug in :func:`read_excel` not forward filling :class:`MultiIndex` when no names were given (:issue:`47487`)
- Bug in :func:`read_sas` returned ``None`` rather than an empty DataFrame for SAS7BDAT files with zero rows (:issue:`18198`)
- Bug in :meth:`DataFrame.to_string` using wrong missing value with extension arrays in :class:`MultiIndex` (:issue:`47986`)
- Bug in :class:`StataWriter` where value labels were always written with default encoding (:issue:`46750`)
- Bug in :class:`StataWriterUTF8` where some valid characters were removed from variable names (:issue:`47276`)
- Bug in :meth:`DataFrame.to_excel` when writing an empty dataframe with :class:`MultiIndex` (:issue:`19543`)
- Bug in :func:`read_sas` with RLE-compressed SAS7BDAT files that contain 0x40 control bytes (:issue:`31243`)
- Bug in :func:`read_sas` that scrambled column names (:issue:`31243`)
- Bug in :func:`read_sas` with RLE-compressed SAS7BDAT files that contain 0x00 control bytes (:issue:`47099`)
- Bug in :func:`read_parquet` with ``use_nullable_dtypes=True`` where ``float64`` dtype was returned instead of nullable ``Float64`` dtype (:issue:`45694`)
- Bug in :meth:`DataFrame.to_json` where ``PeriodDtype`` would not make the serialization roundtrip when read back with :meth:`read_json` (:issue:`44720`)
- Bug in :func:`read_xml` when reading XML files with Chinese character tags and would raise ``XMLSyntaxError`` (:issue:`47902`)

Period
^^^^^^
- Bug in subtraction of :class:`Period` from :class:`.PeriodArray` returning wrong results (:issue:`45999`)
- Bug in :meth:`Period.strftime` and :meth:`PeriodIndex.strftime`, directives ``%l`` and ``%u`` were giving wrong results (:issue:`46252`)
- Bug in inferring an incorrect ``freq`` when passing a string to :class:`Period` microseconds that are a multiple of 1000 (:issue:`46811`)
- Bug in constructing a :class:`Period` from a :class:`Timestamp` or ``np.datetime64`` object with non-zero nanoseconds and ``freq="ns"`` incorrectly truncating the nanoseconds (:issue:`46811`)
- Bug in adding ``np.timedelta64("NaT", "ns")`` to a :class:`Period` with a timedelta-like freq incorrectly raising ``IncompatibleFrequency`` instead of returning ``NaT`` (:issue:`47196`)
- Bug in adding an array of integers to an array with :class:`PeriodDtype` giving incorrect results when ``dtype.freq.n > 1`` (:issue:`47209`)
- Bug in subtracting a :class:`Period` from an array with :class:`PeriodDtype` returning incorrect results instead of raising ``OverflowError`` when the operation overflows (:issue:`47538`)
-

Plotting
^^^^^^^^
- Bug in :meth:`DataFrame.plot.barh` that prevented labeling the x-axis and ``xlabel`` updating the y-axis label (:issue:`45144`)
- Bug in :meth:`DataFrame.plot.box` that prevented labeling the x-axis (:issue:`45463`)
- Bug in :meth:`DataFrame.boxplot` that prevented passing in ``xlabel`` and ``ylabel`` (:issue:`45463`)
- Bug in :meth:`DataFrame.boxplot` that prevented specifying ``vert=False`` (:issue:`36918`)
- Bug in :meth:`DataFrame.plot.scatter` that prevented specifying ``norm`` (:issue:`45809`)
- The function :meth:`DataFrame.plot.scatter` now accepts ``color`` as an alias for ``c`` and ``size`` as an alias for ``s`` for consistency to other plotting functions (:issue:`44670`)
- Fix showing "None" as ylabel in :meth:`Series.plot` when not setting ylabel (:issue:`46129`)
- Bug in :meth:`DataFrame.plot` that led to xticks and vertical grids being improperly placed when plotting a quarterly series (:issue:`47602`)
- Bug in :meth:`DataFrame.plot` that prevented setting y-axis label, limits and ticks for a secondary y-axis (:issue:`47753`)

Groupby/resample/rolling
^^^^^^^^^^^^^^^^^^^^^^^^
- Bug in :meth:`DataFrame.resample` ignoring ``closed="right"`` on :class:`TimedeltaIndex` (:issue:`45414`)
- Bug in :meth:`.DataFrameGroupBy.transform` fails when ``func="size"`` and the input DataFrame has multiple columns (:issue:`27469`)
- Bug in :meth:`.DataFrameGroupBy.size` and :meth:`.DataFrameGroupBy.transform` with ``func="size"`` produced incorrect results when ``axis=1`` (:issue:`45715`)
- Bug in :meth:`.ExponentialMovingWindow.mean` with ``axis=1`` and ``engine='numba'`` when the :class:`DataFrame` has more columns than rows (:issue:`46086`)
- Bug when using ``engine="numba"`` would return the same jitted function when modifying ``engine_kwargs`` (:issue:`46086`)
- Bug in :meth:`.DataFrameGroupBy.transform` fails when ``axis=1`` and ``func`` is ``"first"`` or ``"last"`` (:issue:`45986`)
- Bug in :meth:`DataFrameGroupBy.cumsum` with ``skipna=False`` giving incorrect results (:issue:`46216`)
- Bug in :meth:`GroupBy.sum` with integer dtypes losing precision (:issue:`37493`)
- Bug in :meth:`.GroupBy.cumsum` with ``timedelta64[ns]`` dtype failing to recognize ``NaT`` as a null value (:issue:`46216`)
- Bug in :meth:`.GroupBy.cummin` and :meth:`.GroupBy.cummax` with nullable dtypes incorrectly altering the original data in place (:issue:`46220`)
- Bug in :meth:`DataFrame.groupby` raising error when ``None`` is in first level of :class:`MultiIndex` (:issue:`47348`)
- Bug in :meth:`.GroupBy.cummax` with ``int64`` dtype with leading value being the smallest possible int64 (:issue:`46382`)
- Bug in :meth:`GroupBy.cumprod` ``NaN`` influences calculation in different columns with ``skipna=False`` (:issue:`48064`)
- Bug in :meth:`.GroupBy.max` with empty groups and ``uint64`` dtype incorrectly raising ``RuntimeError`` (:issue:`46408`)
- Bug in :meth:`.GroupBy.apply` would fail when ``func`` was a string and args or kwargs were supplied (:issue:`46479`)
- Bug in :meth:`SeriesGroupBy.apply` would incorrectly name its result when there was a unique group (:issue:`46369`)
- Bug in :meth:`.Rolling.sum` and :meth:`.Rolling.mean` would give incorrect result with window of same values (:issue:`42064`, :issue:`46431`)
- Bug in :meth:`.Rolling.var` and :meth:`.Rolling.std` would give non-zero result with window of same values (:issue:`42064`)
- Bug in :meth:`.Rolling.skew` and :meth:`.Rolling.kurt` would give NaN with window of same values (:issue:`30993`)
- Bug in :meth:`.Rolling.var` would segfault calculating weighted variance when window size was larger than data size (:issue:`46760`)
- Bug in :meth:`Grouper.__repr__` where ``dropna`` was not included. Now it is (:issue:`46754`)
- Bug in :meth:`DataFrame.rolling` gives ValueError when center=True, axis=1 and win_type is specified (:issue:`46135`)
- Bug in :meth:`.DataFrameGroupBy.describe` and :meth:`.SeriesGroupBy.describe` produces inconsistent results for empty datasets (:issue:`41575`)
- Bug in :meth:`DataFrame.resample` reduction methods when used with ``on`` would attempt to aggregate the provided column (:issue:`47079`)
- Bug in :meth:`DataFrame.groupby` and :meth:`Series.groupby` would not respect ``dropna=False`` when the input DataFrame/Series had a NaN values in a :class:`MultiIndex` (:issue:`46783`)
- Bug in :meth:`DataFrameGroupBy.resample` raises ``KeyError`` when getting the result from a key list which misses the resample key (:issue:`47362`)
-

Reshaping
^^^^^^^^^
- Bug in :func:`concat` between a :class:`Series` with integer dtype and another with :class:`CategoricalDtype` with integer categories and containing ``NaN`` values casting to object dtype instead of ``float64`` (:issue:`45359`)
- Bug in :func:`get_dummies` that selected object and categorical dtypes but not string (:issue:`44965`)
- Bug in :meth:`DataFrame.align` when aligning a :class:`MultiIndex` to a :class:`Series` with another :class:`MultiIndex` (:issue:`46001`)
- Bug in concatenation with ``IntegerDtype``, or ``FloatingDtype`` arrays where the resulting dtype did not mirror the behavior of the non-nullable dtypes (:issue:`46379`)
- Bug in :func:`concat` losing dtype of columns when ``join="outer"`` and ``sort=True`` (:issue:`47329`)
- Bug in :func:`concat` not sorting the column names when ``None`` is included (:issue:`47331`)
- Bug in :func:`concat` with identical key leads to error when indexing :class:`MultiIndex` (:issue:`46519`)
- Bug in :func:`pivot_table` raising ``TypeError`` when ``dropna=True`` and aggregation column has extension array dtype (:issue:`47477`)
- Bug in :func:`merge` raising error for ``how="cross"`` when using ``FIPS`` mode in ssl library (:issue:`48024`)
- Bug in :meth:`DataFrame.join` with a list when using suffixes to join DataFrames with duplicate column names (:issue:`46396`)
- Bug in :meth:`DataFrame.pivot_table` with ``sort=False`` results in sorted index (:issue:`17041`)
- Bug in :meth:`concat` when ``axis=1`` and ``sort=False`` where the resulting Index was a :class:`Int64Index` instead of a :class:`RangeIndex` (:issue:`46675`)
- Bug in :meth:`wide_to_long` raises when ``stubnames`` is missing in columns and ``i`` contains string dtype column (:issue:`46044`)
- Bug in :meth:`DataFrame.join` with categorical index results in unexpected reordering (:issue:`47812`)

Sparse
^^^^^^
- Bug in :meth:`Series.where` and :meth:`DataFrame.where` with ``SparseDtype`` failing to retain the array's ``fill_value`` (:issue:`45691`)
- Bug in :meth:`SparseArray.unique` fails to keep original elements order (:issue:`47809`)
-

ExtensionArray
^^^^^^^^^^^^^^
- Bug in :meth:`IntegerArray.searchsorted` and :meth:`FloatingArray.searchsorted` returning inconsistent results when acting on ``np.nan`` (:issue:`45255`)
-

Styler
^^^^^^
- Bug when attempting to apply styling functions to an empty DataFrame subset (:issue:`45313`)
- Bug in :class:`CSSToExcelConverter` leading to ``TypeError`` when border color provided without border style for ``xlsxwriter`` engine (:issue:`42276`)
- Bug in :meth:`Styler.set_sticky` leading to white text on white background in dark mode (:issue:`46984`)
- Bug in :meth:`Styler.to_latex` causing ``UnboundLocalError`` when ``clines="all;data"`` and the ``DataFrame`` has no rows. (:issue:`47203`)
- Bug in :meth:`Styler.to_excel` when using ``vertical-align: middle;`` with ``xlsxwriter`` engine (:issue:`30107`)
- Bug when applying styles to a DataFrame with boolean column labels (:issue:`47838`)

Metadata
^^^^^^^^
- Fixed metadata propagation in :meth:`DataFrame.melt` (:issue:`28283`)
- Fixed metadata propagation in :meth:`DataFrame.explode` (:issue:`28283`)
-

Other
^^^^^

.. ***DO NOT USE THIS SECTION***

- Bug in :func:`.assert_index_equal` with ``names=True`` and ``check_order=False`` not checking names (:issue:`47328`)
-

.. ---------------------------------------------------------------------------
.. _whatsnew_150.contributors:

Contributors
~~~~~~~~~~~~<|MERGE_RESOLUTION|>--- conflicted
+++ resolved
@@ -407,10 +407,6 @@
     # Roundtripping now works
     pd.read_json(a.to_json(date_format='iso'), typ="series").index == a.index
 
-<<<<<<< HEAD
-=======
-
->>>>>>> 8b72297c
 .. _whatsnew_150.notable_bug_fixes.groupby_value_counts_categorical:
 
 DataFrameGroupBy.value_counts with non-grouping categorical columns and ``observed=True``
@@ -891,14 +887,9 @@
 
 Categorical
 ^^^^^^^^^^^
-<<<<<<< HEAD
 - Bug in :meth:`.Categorical.view` not accepting integer dtypes (:issue:`25464`)
 - Bug in :meth:`.CategoricalIndex.union` when the index's categories are integer-dtype and the index contains ``NaN`` values incorrectly raising instead of casting to ``float64`` (:issue:`45362`)
 - Bug in :meth:`DataFrame.concat` when concatenating two (or more) unordered ``CategoricalIndex`` variables, whose categories are permutations, yields incorrect index values (:issue:`24845`)
-=======
-- Bug in :meth:`Categorical.view` not accepting integer dtypes (:issue:`25464`)
-- Bug in :meth:`CategoricalIndex.union` when the index's categories are integer-dtype and the index contains ``NaN`` values incorrectly raising instead of casting to ``float64`` (:issue:`45362`)
->>>>>>> 8b72297c
 
 Datetimelike
 ^^^^^^^^^^^^
