.. _whatsnew_150:

What's new in 1.5.0 (??)
------------------------

These are the changes in pandas 1.5.0. See :ref:`release` for a full changelog
including other versions of pandas.

{{ header }}

.. ---------------------------------------------------------------------------
.. _whatsnew_150.enhancements:

Enhancements
~~~~~~~~~~~~

.. _whatsnew_150.enhancements.dataframe_exchange:

DataFrame exchange protocol implementation
^^^^^^^^^^^^^^^^^^^^^^^^^^^^^^^^^^^^^^^^^^

Pandas now implement the DataFrame exchange API spec.
See the full details on the API at https://data-apis.org/dataframe-protocol/latest/index.html

The protocol consists of two parts:

  - New method :meth:`DataFrame.__dataframe__` which produces the exchange object.
    It effectively "exports" the Pandas dataframe as an exchange object so
    any other library which has the protocol implemented can "import" that dataframe
    without knowing anything about the producer except that it makes an exchange object.
  - New function :func:`pandas.api.exchange.from_dataframe` which can take
    an arbitrary exchange object from any conformant library and construct a
    Pandas DataFrame out of it.

.. _whatsnew_150.enhancements.styler:

Styler
^^^^^^

The most notable development is the new method :meth:`.Styler.concat` which
allows adding customised footer rows to visualise additional calculations on the data,
e.g. totals and counts etc. (:issue:`43875`, :issue:`46186`)

Additionally there is an alternative output method :meth:`.Styler.to_string`,
which allows using the Styler's formatting methods to create, for example, CSVs (:issue:`44502`).

Minor feature improvements are:

  - Adding the ability to render ``border`` and ``border-{side}`` CSS properties in Excel (:issue:`42276`)
  - Making keyword arguments consist: :meth:`.Styler.highlight_null` now accepts ``color`` and deprecates ``null_color`` although this remains backwards compatible (:issue:`45907`)

.. _whatsnew_150.enhancements.resample_group_keys:

Control of index with ``group_keys`` in :meth:`DataFrame.resample`
^^^^^^^^^^^^^^^^^^^^^^^^^^^^^^^^^^^^^^^^^^^^^^^^^^^^^^^^^^^^^^^^^^

The argument ``group_keys`` has been added to the method :meth:`DataFrame.resample`.
As with :meth:`DataFrame.groupby`, this argument controls the whether each group is added
to the index in the resample when :meth:`.Resampler.apply` is used.

.. warning::
   Not specifying the ``group_keys`` argument will retain the
   previous behavior and emit a warning if the result will change
   by specifying ``group_keys=False``. In a future version
   of pandas, not specifying ``group_keys`` will default to
   the same behavior as ``group_keys=False``.

.. ipython:: python

    df = pd.DataFrame(
        {'a': range(6)},
        index=pd.date_range("2021-01-01", periods=6, freq="8H")
    )
    df.resample("D", group_keys=True).apply(lambda x: x)
    df.resample("D", group_keys=False).apply(lambda x: x)

Previously, the resulting index would depend upon the values returned by ``apply``,
as seen in the following example.

.. code-block:: ipython

    In [1]: # pandas 1.3
    In [2]: df.resample("D").apply(lambda x: x)
    Out[2]:
                         a
    2021-01-01 00:00:00  0
    2021-01-01 08:00:00  1
    2021-01-01 16:00:00  2
    2021-01-02 00:00:00  3
    2021-01-02 08:00:00  4
    2021-01-02 16:00:00  5

    In [3]: df.resample("D").apply(lambda x: x.reset_index())
    Out[3]:
                               index  a
    2021-01-01 0 2021-01-01 00:00:00  0
               1 2021-01-01 08:00:00  1
               2 2021-01-01 16:00:00  2
    2021-01-02 0 2021-01-02 00:00:00  3
               1 2021-01-02 08:00:00  4
               2 2021-01-02 16:00:00  5

.. _whatsnew_150.enhancements.from_dummies:

from_dummies
^^^^^^^^^^^^

Added new function :func:`~pandas.from_dummies` to convert a dummy coded :class:`DataFrame` into a categorical :class:`DataFrame`.

Example::

.. ipython:: python

    import pandas as pd

    df = pd.DataFrame({"col1_a": [1, 0, 1], "col1_b": [0, 1, 0],
                       "col2_a": [0, 1, 0], "col2_b": [1, 0, 0],
                       "col2_c": [0, 0, 1]})

    pd.from_dummies(df, sep="_")

.. _whatsnew_150.enhancements.orc:

Writing to ORC files
^^^^^^^^^^^^^^^^^^^^

The new method :meth:`DataFrame.to_orc` allows writing to ORC files (:issue:`43864`).

This functionality depends the `pyarrow <http://arrow.apache.org/docs/python/>`__ library. For more details, see :ref:`the IO docs on ORC <io.orc>`.

.. warning::

   * It is *highly recommended* to install pyarrow using conda due to some issues occurred by pyarrow.
   * :func:`~pandas.DataFrame.to_orc` requires pyarrow>=7.0.0.
   * :func:`~pandas.DataFrame.to_orc` is not supported on Windows yet, you can find valid environments on :ref:`install optional dependencies <install.warn_orc>`.
   * For supported dtypes please refer to `supported ORC features in Arrow <https://arrow.apache.org/docs/cpp/orc.html#data-types>`__.
   * Currently timezones in datetime columns are not preserved when a dataframe is converted into ORC files.

.. code-block:: python

    df = pd.DataFrame(data={"col1": [1, 2], "col2": [3, 4]})
    df.to_orc("./out.orc")

.. _whatsnew_150.enhancements.tar:

Reading directly from TAR archives
^^^^^^^^^^^^^^^^^^^^^^^^^^^^^^^^^^

I/O methods like :func:`read_csv` or :meth:`DataFrame.to_json` now allow reading and writing
directly on TAR archives (:issue:`44787`).

.. code-block:: python

   df = pd.read_csv("./movement.tar.gz")
   # ...
   df.to_csv("./out.tar.gz")

This supports ``.tar``, ``.tar.gz``, ``.tar.bz`` and ``.tar.xz2`` archives.
The used compression method is inferred from the filename.
If the compression method cannot be inferred, use the ``compression`` argument:

.. code-block:: python

   df = pd.read_csv(some_file_obj, compression={"method": "tar", "mode": "r:gz"}) # noqa F821

(``mode`` being one of ``tarfile.open``'s modes: https://docs.python.org/3/library/tarfile.html#tarfile.open)


.. _whatsnew_150.enhancements.read_xml_dtypes:

read_xml now supports ``dtype``, ``converters``, and ``parse_dates``
^^^^^^^^^^^^^^^^^^^^^^^^^^^^^^^^^^^^^^^^^^^^^^^^^^^^^^^^^^^^^^^^^^^^

Similar to other IO methods, :func:`pandas.read_xml` now supports assigning specific dtypes to columns,
apply converter methods, and parse dates (:issue:`43567`).

.. ipython:: python

    xml_dates = """<?xml version='1.0' encoding='utf-8'?>
    <data>
      <row>
        <shape>square</shape>
        <degrees>00360</degrees>
        <sides>4.0</sides>
        <date>2020-01-01</date>
       </row>
      <row>
        <shape>circle</shape>
        <degrees>00360</degrees>
        <sides/>
        <date>2021-01-01</date>
      </row>
      <row>
        <shape>triangle</shape>
        <degrees>00180</degrees>
        <sides>3.0</sides>
        <date>2022-01-01</date>
      </row>
    </data>"""

    df = pd.read_xml(
        xml_dates,
        dtype={'sides': 'Int64'},
        converters={'degrees': str},
        parse_dates=['date']
    )
    df
    df.dtypes


.. _whatsnew_150.enhancements.read_xml_iterparse:

read_xml now supports large XML using ``iterparse``
^^^^^^^^^^^^^^^^^^^^^^^^^^^^^^^^^^^^^^^^^^^^^^^^^^^

For very large XML files that can range in hundreds of megabytes to gigabytes, :func:`pandas.read_xml`
now supports parsing such sizeable files using `lxml's iterparse`_ and `etree's iterparse`_
which are memory-efficient methods to iterate through XML trees and extract specific elements
and attributes without holding entire tree in memory (:issue:`45442`).

.. code-block:: ipython

    In [1]: df = pd.read_xml(
    ...      "/path/to/downloaded/enwikisource-latest-pages-articles.xml",
    ...      iterparse = {"page": ["title", "ns", "id"]})
    ...  )
    df
    Out[2]:
                                                         title   ns        id
    0                                       Gettysburg Address    0     21450
    1                                                Main Page    0     42950
    2                            Declaration by United Nations    0      8435
    3             Constitution of the United States of America    0      8435
    4                     Declaration of Independence (Israel)    0     17858
    ...                                                    ...  ...       ...
    3578760               Page:Black cat 1897 07 v2 n10.pdf/17  104    219649
    3578761               Page:Black cat 1897 07 v2 n10.pdf/43  104    219649
    3578762               Page:Black cat 1897 07 v2 n10.pdf/44  104    219649
    3578763      The History of Tom Jones, a Foundling/Book IX    0  12084291
    3578764  Page:Shakespeare of Stratford (1926) Yale.djvu/91  104     21450

    [3578765 rows x 3 columns]


.. _`lxml's iterparse`: https://lxml.de/3.2/parsing.html#iterparse-and-iterwalk
.. _`etree's iterparse`: https://docs.python.org/3/library/xml.etree.elementtree.html#xml.etree.ElementTree.iterparse

.. _whatsnew_150.enhancements.other:

Other enhancements
^^^^^^^^^^^^^^^^^^
- :meth:`Series.map` now raises when ``arg`` is dict but ``na_action`` is not either ``None`` or ``'ignore'`` (:issue:`46588`)
- :meth:`MultiIndex.to_frame` now supports the argument ``allow_duplicates`` and raises on duplicate labels if it is missing or False (:issue:`45245`)
- :class:`.StringArray` now accepts array-likes containing nan-likes (``None``, ``np.nan``) for the ``values`` parameter in its constructor in addition to strings and :attr:`pandas.NA`. (:issue:`40839`)
- Improved the rendering of ``categories`` in :class:`CategoricalIndex` (:issue:`45218`)
- :meth:`DataFrame.plot` will now allow the ``subplots`` parameter to be a list of iterables specifying column groups, so that columns may be grouped together in the same subplot (:issue:`29688`).
- :meth:`to_numeric` now preserves float64 arrays when downcasting would generate values not representable in float32 (:issue:`43693`)
- :meth:`Series.reset_index` and :meth:`DataFrame.reset_index` now support the argument ``allow_duplicates`` (:issue:`44410`)
- :meth:`.GroupBy.min` and :meth:`.GroupBy.max` now supports `Numba <https://numba.pydata.org/>`_ execution with the ``engine`` keyword (:issue:`45428`)
- :func:`read_csv` now supports ``defaultdict`` as a ``dtype`` parameter (:issue:`41574`)
- :meth:`DataFrame.rolling` and :meth:`Series.rolling` now support a ``step`` parameter with fixed-length windows (:issue:`15354`)
- Implemented a ``bool``-dtype :class:`Index`, passing a bool-dtype array-like to ``pd.Index`` will now retain ``bool`` dtype instead of casting to ``object`` (:issue:`45061`)
- Implemented a complex-dtype :class:`Index`, passing a complex-dtype array-like to ``pd.Index`` will now retain complex dtype instead of casting to ``object`` (:issue:`45845`)
- :class:`Series` and :class:`DataFrame` with ``IntegerDtype`` now supports bitwise operations (:issue:`34463`)
- Add ``milliseconds`` field support for :class:`.DateOffset` (:issue:`43371`)
- :meth:`DataFrame.reset_index` now accepts a ``names`` argument which renames the index names (:issue:`6878`)
- :func:`concat` now raises when ``levels`` is given but ``keys`` is None (:issue:`46653`)
- :func:`concat` now raises when ``levels`` contains duplicate values (:issue:`46653`)
- Added ``numeric_only`` argument to :meth:`DataFrame.corr`, :meth:`DataFrame.corrwith`, :meth:`DataFrame.cov`, :meth:`DataFrame.idxmin`, :meth:`DataFrame.idxmax`, :meth:`.DataFrameGroupBy.idxmin`, :meth:`.DataFrameGroupBy.idxmax`, :meth:`.GroupBy.var`, :meth:`.GroupBy.std`, :meth:`.GroupBy.sem`, and :meth:`.DataFrameGroupBy.quantile` (:issue:`46560`)
- A :class:`errors.PerformanceWarning` is now thrown when using ``string[pyarrow]`` dtype with methods that don't dispatch to ``pyarrow.compute`` methods (:issue:`42613`, :issue:`46725`)
- Added ``validate`` argument to :meth:`DataFrame.join` (:issue:`46622`)
- A :class:`errors.PerformanceWarning` is now thrown when using ``string[pyarrow]`` dtype with methods that don't dispatch to ``pyarrow.compute`` methods (:issue:`42613`)
- Added ``numeric_only`` argument to :meth:`Resampler.sum`, :meth:`Resampler.prod`, :meth:`Resampler.min`, :meth:`Resampler.max`, :meth:`Resampler.first`, and :meth:`Resampler.last` (:issue:`46442`)
- ``times`` argument in :class:`.ExponentialMovingWindow` now accepts ``np.timedelta64`` (:issue:`47003`)
- :class:`.DataError`, :class:`.SpecificationError`, :class:`.SettingWithCopyError`, :class:`.SettingWithCopyWarning`, :class:`.NumExprClobberingError`, :class:`.UndefinedVariableError`, and :class:`.IndexingError` are now exposed in ``pandas.errors`` (:issue:`27656`)
- Added ``check_like`` argument to :func:`testing.assert_series_equal` (:issue:`47247`)
- Allow reading compressed SAS files with :func:`read_sas` (e.g., ``.sas7bdat.gz`` files)
- :meth:`DatetimeIndex.astype` now supports casting timezone-naive indexes to ``datetime64[s]``, ``datetime64[ms]``, and ``datetime64[us]``, and timezone-aware indexes to the corresponding ``datetime64[unit, tzname]`` dtypes (:issue:`47579`)
- :class:`Series` reducers (e.g. ``min``, ``max``, ``sum``, ``mean``) will now successfully operate when the dtype is numeric and ``numeric_only=True`` is provided; previously this would raise a ``NotImplementedError`` (:issue:`47500`)
- :meth:`RangeIndex.union` now can return a :class:`RangeIndex` instead of a :class:`Int64Index` if the resulting values are equally spaced (:issue:`47557`, :issue:`43885`)
- :meth:`DataFrame.compare` now accepts an argument ``result_names`` to allow the user to specify the result's names of both left and right DataFrame which are being compared. This is by default ``'self'`` and ``'other'`` (:issue:`44354`)

.. ---------------------------------------------------------------------------
.. _whatsnew_150.notable_bug_fixes:

Notable bug fixes
~~~~~~~~~~~~~~~~~

These are bug fixes that might have notable behavior changes.

.. _whatsnew_150.notable_bug_fixes.groupby_transform_dropna:

Using ``dropna=True`` with ``groupby`` transforms
^^^^^^^^^^^^^^^^^^^^^^^^^^^^^^^^^^^^^^^^^^^^^^^^^

A transform is an operation whose result has the same size as its input. When the
result is a :class:`DataFrame` or :class:`Series`, it is also required that the
index of the result matches that of the input. In pandas 1.4, using
:meth:`.DataFrameGroupBy.transform` or :meth:`.SeriesGroupBy.transform` with null
values in the groups and ``dropna=True`` gave incorrect results. Demonstrated by the
examples below, the incorrect results either contained incorrect values, or the result
did not have the same index as the input.

.. ipython:: python

    df = pd.DataFrame({'a': [1, 1, np.nan], 'b': [2, 3, 4]})

*Old behavior*:

.. code-block:: ipython

    In [3]: # Value in the last row should be np.nan
            df.groupby('a', dropna=True).transform('sum')
    Out[3]:
       b
    0  5
    1  5
    2  5

    In [3]: # Should have one additional row with the value np.nan
            df.groupby('a', dropna=True).transform(lambda x: x.sum())
    Out[3]:
       b
    0  5
    1  5

    In [3]: # The value in the last row is np.nan interpreted as an integer
            df.groupby('a', dropna=True).transform('ffill')
    Out[3]:
                         b
    0                    2
    1                    3
    2 -9223372036854775808

    In [3]: # Should have one additional row with the value np.nan
            df.groupby('a', dropna=True).transform(lambda x: x)
    Out[3]:
       b
    0  2
    1  3

*New behavior*:

.. ipython:: python

    df.groupby('a', dropna=True).transform('sum')
    df.groupby('a', dropna=True).transform(lambda x: x.sum())
    df.groupby('a', dropna=True).transform('ffill')
    df.groupby('a', dropna=True).transform(lambda x: x)

.. _whatsnew_150.notable_bug_fixes.to_json_incorrectly_localizing_naive_timestamps:

Serializing tz-naive Timestamps with to_json() with ``iso_dates=True``
^^^^^^^^^^^^^^^^^^^^^^^^^^^^^^^^^^^^^^^^^^^^^^^^^^^^^^^^^^^^^^^^^^^^^^

:meth:`DataFrame.to_json`, :meth:`Series.to_json`, and :meth:`Index.to_json`
would incorrectly localize DatetimeArrays/DatetimeIndexes with tz-naive Timestamps
to UTC. (:issue:`38760`)

Note that this patch does not fix the localization of tz-aware Timestamps to UTC
upon serialization. (Related issue :issue:`12997`)

*Old Behavior*

.. ipython:: python

    index = pd.date_range(
        start='2020-12-28 00:00:00',
        end='2020-12-28 02:00:00',
        freq='1H',
    )
    a = pd.Series(
        data=range(3),
        index=index,
    )

.. code-block:: ipython

    In [4]: a.to_json(date_format='iso')
    Out[4]: '{"2020-12-28T00:00:00.000Z":0,"2020-12-28T01:00:00.000Z":1,"2020-12-28T02:00:00.000Z":2}'

    In [5]: pd.read_json(a.to_json(date_format='iso'), typ="series").index == a.index
    Out[5]: array([False, False, False])

*New Behavior*

.. ipython:: python

    a.to_json(date_format='iso')
    # Roundtripping now works
    pd.read_json(a.to_json(date_format='iso'), typ="series").index == a.index

.. ---------------------------------------------------------------------------
.. _whatsnew_150.api_breaking:

Backwards incompatible API changes
~~~~~~~~~~~~~~~~~~~~~~~~~~~~~~~~~~

.. _whatsnew_150.api_breaking.api_breaking1:

api_breaking_change1
^^^^^^^^^^^^^^^^^^^^

.. _whatsnew_150.api_breaking.api_breaking2:

api_breaking_change2
^^^^^^^^^^^^^^^^^^^^

.. _whatsnew_150.api_breaking.deps:

Increased minimum versions for dependencies
^^^^^^^^^^^^^^^^^^^^^^^^^^^^^^^^^^^^^^^^^^^
Some minimum supported versions of dependencies were updated.
If installed, we now require:

+-----------------+-----------------+----------+---------+
| Package         | Minimum Version | Required | Changed |
+=================+=================+==========+=========+
| numpy           | 1.19.5          |    X     |    X    |
+-----------------+-----------------+----------+---------+
| mypy (dev)      | 0.960           |          |    X    |
+-----------------+-----------------+----------+---------+
| beautifulsoup4  | 4.9.3           |          |    X    |
+-----------------+-----------------+----------+---------+
| blosc           | 1.21.0          |          |    X    |
+-----------------+-----------------+----------+---------+
| bottleneck      | 1.3.2           |          |    X    |
+-----------------+-----------------+----------+---------+
| fsspec          | 2021.05.0       |          |    X    |
+-----------------+-----------------+----------+---------+
| hypothesis      | 6.13.0          |          |    X    |
+-----------------+-----------------+----------+---------+
| gcsfs           | 2021.05.0       |          |    X    |
+-----------------+-----------------+----------+---------+
| jinja2          | 3.0.0           |          |    X    |
+-----------------+-----------------+----------+---------+
| lxml            | 4.6.3           |          |    X    |
+-----------------+-----------------+----------+---------+
| numba           | 0.53.1          |          |    X    |
+-----------------+-----------------+----------+---------+
| numexpr         | 2.7.3           |          |    X    |
+-----------------+-----------------+----------+---------+
| openpyxl        | 3.0.7           |          |    X    |
+-----------------+-----------------+----------+---------+
| pandas-gbq      | 0.15.0          |          |    X    |
+-----------------+-----------------+----------+---------+
| psycopg2        | 2.8.6           |          |    X    |
+-----------------+-----------------+----------+---------+
| pymysql         | 1.0.2           |          |    X    |
+-----------------+-----------------+----------+---------+
| pyreadstat      | 1.1.2           |          |    X    |
+-----------------+-----------------+----------+---------+
| pyxlsb          | 1.0.8           |          |    X    |
+-----------------+-----------------+----------+---------+
| s3fs            | 2021.05.0       |          |    X    |
+-----------------+-----------------+----------+---------+
| scipy           | 1.7.1           |          |    X    |
+-----------------+-----------------+----------+---------+
| sqlalchemy      | 1.4.16          |          |    X    |
+-----------------+-----------------+----------+---------+
| tabulate        | 0.8.9           |          |    X    |
+-----------------+-----------------+----------+---------+
| xarray          | 0.19.0          |          |    X    |
+-----------------+-----------------+----------+---------+
| xlsxwriter      | 1.4.3           |          |    X    |
+-----------------+-----------------+----------+---------+

For `optional libraries <https://pandas.pydata.org/docs/getting_started/install.html>`_ the general recommendation is to use the latest version.
The following table lists the lowest version per library that is currently being tested throughout the development of pandas.
Optional libraries below the lowest tested version may still work, but are not considered supported.

+-----------------+-----------------+---------+
| Package         | Minimum Version | Changed |
+=================+=================+=========+
|                 |                 |    X    |
+-----------------+-----------------+---------+

See :ref:`install.dependencies` and :ref:`install.optional_dependencies` for more.

.. _whatsnew_150.api_breaking.other:

Other API changes
^^^^^^^^^^^^^^^^^

- BigQuery I/O methods :func:`read_gbq` and :meth:`DataFrame.to_gbq` default to
  ``auth_local_webserver = True``. Google has deprecated the
  ``auth_local_webserver = False`` `"out of band" (copy-paste) flow
  <https://developers.googleblog.com/2022/02/making-oauth-flows-safer.html?m=1#disallowed-oob>`_.
  The ``auth_local_webserver = False`` option is planned to stop working in
  October 2022. (:issue:`46312`)
- :func:`read_json` now raises ``FileNotFoundError`` (previously ``ValueError``) when input is a string ending in ``.json``, ``.json.gz``, ``.json.bz2``, etc. but no such file exists. (:issue:`29102`)
- Operations with :class:`Timestamp` or :class:`Timedelta` that would previously raise ``OverflowError`` instead raise ``OutOfBoundsDatetime`` or ``OutOfBoundsTimedelta`` where appropriate (:issue:`47268`)
- When :func:`read_sas` previously returned ``None``, it now returns an empty :class:`DataFrame` (:issue:`47410`)
-

.. ---------------------------------------------------------------------------
.. _whatsnew_150.deprecations:

Deprecations
~~~~~~~~~~~~

.. _whatsnew_150.deprecations.int_slicing_series:

Label-based integer slicing on a Series with an Int64Index or RangeIndex
^^^^^^^^^^^^^^^^^^^^^^^^^^^^^^^^^^^^^^^^^^^^^^^^^^^^^^^^^^^^^^^^^^^^^^^^

In a future version, integer slicing on a :class:`Series` with a :class:`Int64Index` or :class:`RangeIndex` will be treated as *label-based*, not positional. This will make the behavior consistent with other :meth:`Series.__getitem__` and :meth:`Series.__setitem__` behaviors (:issue:`45162`).

For example:

.. ipython:: python

   ser = pd.Series([1, 2, 3, 4, 5], index=[2, 3, 5, 7, 11])

In the old behavior, ``ser[2:4]`` treats the slice as positional:

*Old behavior*:

.. code-block:: ipython

    In [3]: ser[2:4]
    Out[3]:
    5    3
    7    4
    dtype: int64

In a future version, this will be treated as label-based:

*Future behavior*:

.. code-block:: ipython

    In [4]: ser.loc[2:4]
    Out[4]:
    2    1
    3    2
    dtype: int64

To retain the old behavior, use ``series.iloc[i:j]``. To get the future behavior,
use ``series.loc[i:j]``.

Slicing on a :class:`DataFrame` will not be affected.

.. _whatsnew_150.deprecations.excel_writer_attributes:

:class:`ExcelWriter` attributes
^^^^^^^^^^^^^^^^^^^^^^^^^^^^^^^

All attributes of :class:`ExcelWriter` were previously documented as not
public. However some third party Excel engines documented accessing
``ExcelWriter.book`` or ``ExcelWriter.sheets``, and users were utilizing these
and possibly other attributes. Previously these attributes were not safe to use;
e.g. modifications to ``ExcelWriter.book`` would not update ``ExcelWriter.sheets``
and conversely. In order to support this, pandas has made some attributes public
and improved their implementations so that they may now be safely used. (:issue:`45572`)

The following attributes are now public and considered safe to access.

 - ``book``
 - ``check_extension``
 - ``close``
 - ``date_format``
 - ``datetime_format``
 - ``engine``
 - ``if_sheet_exists``
 - ``sheets``
 - ``supported_extensions``

The following attributes have been deprecated. They now raise a ``FutureWarning``
when accessed and will be removed in a future version. Users should be aware
that their usage is considered unsafe, and can lead to unexpected results.

 - ``cur_sheet``
 - ``handles``
 - ``path``
 - ``save``
 - ``write_cells``

See the documentation of :class:`ExcelWriter` for further details.

.. _whatsnew_150.deprecations.group_keys_in_apply:

Using ``group_keys`` with transformers in :meth:`.GroupBy.apply`
^^^^^^^^^^^^^^^^^^^^^^^^^^^^^^^^^^^^^^^^^^^^^^^^^^^^^^^^^^^^^^^^

In previous versions of pandas, if it was inferred that the function passed to
:meth:`.GroupBy.apply` was a transformer (i.e. the resulting index was equal to
the input index), the ``group_keys`` argument of :meth:`DataFrame.groupby` and
:meth:`Series.groupby` was ignored and the group keys would never be added to
the index of the result. In the future, the group keys will be added to the index
when the user specifies ``group_keys=True``.

As ``group_keys=True`` is the default value of :meth:`DataFrame.groupby` and
:meth:`Series.groupby`, not specifying ``group_keys`` with a transformer will
raise a ``FutureWarning``. This can be silenced and the previous behavior
retained by specifying ``group_keys=False``.

.. _whatsnew_150.deprecations.setitem_column_try_inplace:
   _ see also _whatsnew_130.notable_bug_fixes.setitem_column_try_inplace

Inplace operation when setting values with ``loc`` and ``iloc``
^^^^^^^^^^^^^^^^^^^^^^^^^^^^^^^^^^^^^^^^^^^^^^^^^^^^^^^^^^^^^^^
Most of the time setting values with ``frame.iloc`` attempts to set values
inplace, only falling back to inserting a new array if necessary. There are
some cases where this rule is not followed, for example when setting an entire
column from an array with different dtype:

.. ipython:: python

   df = pd.DataFrame({'price': [11.1, 12.2]}, index=['book1', 'book2'])
   original_prices = df['price']
   new_prices = np.array([98, 99])

*Old behavior*:

.. code-block:: ipython

    In [3]: df.iloc[:, 0] = new_prices
    In [4]: df.iloc[:, 0]
    Out[4]:
    book1    98
    book2    99
    Name: price, dtype: int64
    In [5]: original_prices
    Out[5]:
    book1    11.1
    book2    12.2
    Name: price, float: 64

This behavior is deprecated. In a future version, setting an entire column with
iloc will attempt to operate inplace.

*Future behavior*:

.. code-block:: ipython

    In [3]: df.iloc[:, 0] = new_prices
    In [4]: df.iloc[:, 0]
    Out[4]:
    book1    98.0
    book2    99.0
    Name: price, dtype: float64
    In [5]: original_prices
    Out[5]:
    book1    98.0
    book2    99.0
    Name: price, dtype: float64

To get the old behavior, use :meth:`DataFrame.__setitem__` directly:

.. code-block:: ipython

    In [3]: df[df.columns[0]] = new_prices
    In [4]: df.iloc[:, 0]
    Out[4]
    book1    98
    book2    99
    Name: price, dtype: int64
    In [5]: original_prices
    Out[5]:
    book1    11.1
    book2    12.2
    Name: price, dtype: float64

To get the old behaviour when ``df.columns`` is not unique and you want to
change a single column by index, you can use :meth:`DataFrame.isetitem`, which
has been added in pandas 1.5:

.. code-block:: ipython

    In [3]: df_with_duplicated_cols = pd.concat([df, df], axis='columns')
    In [3]: df_with_duplicated_cols.isetitem(0, new_prices)
    In [4]: df_with_duplicated_cols.iloc[:, 0]
    Out[4]:
    book1    98
    book2    99
    Name: price, dtype: int64
    In [5]: original_prices
    Out[5]:
    book1    11.1
    book2    12.2
    Name: 0, dtype: float64

.. _whatsnew_150.deprecations.numeric_only_default:

``numeric_only`` default value
^^^^^^^^^^^^^^^^^^^^^^^^^^^^^^

Across the :class:`DataFrame`, :class:`.DataFrameGroupBy`, and :class:`.Resampler` operations such as
``min``, ``sum``, and ``idxmax``, the default
value of the ``numeric_only`` argument, if it exists at all, was inconsistent.
Furthermore, operations with the default value ``None`` can lead to surprising
results. (:issue:`46560`)

.. code-block:: ipython

    In [1]: df = pd.DataFrame({"a": [1, 2], "b": ["x", "y"]})

    In [2]: # Reading the next line without knowing the contents of df, one would
            # expect the result to contain the products for both columns a and b.
            df[["a", "b"]].prod()
    Out[2]:
    a    2
    dtype: int64

To avoid this behavior, the specifying the value ``numeric_only=None`` has been
deprecated, and will be removed in a future version of pandas. In the future,
all operations with a ``numeric_only`` argument will default to ``False``. Users
should either call the operation only with columns that can be operated on, or
specify ``numeric_only=True`` to operate only on Boolean, integer, and float columns.

In order to support the transition to the new behavior, the following methods have
gained the ``numeric_only`` argument.

- :meth:`DataFrame.corr`
- :meth:`DataFrame.corrwith`
- :meth:`DataFrame.cov`
- :meth:`DataFrame.idxmin`
- :meth:`DataFrame.idxmax`
- :meth:`.DataFrameGroupBy.cummin`
- :meth:`.DataFrameGroupBy.cummax`
- :meth:`.DataFrameGroupBy.idxmin`
- :meth:`.DataFrameGroupBy.idxmax`
- :meth:`.GroupBy.var`
- :meth:`.GroupBy.std`
- :meth:`.GroupBy.sem`
- :meth:`.DataFrameGroupBy.quantile`
- :meth:`.Resampler.mean`
- :meth:`.Resampler.median`
- :meth:`.Resampler.sem`
- :meth:`.Resampler.std`
- :meth:`.Resampler.var`
- :meth:`DataFrame.rolling` operations
- :meth:`DataFrame.expanding` operations
- :meth:`DataFrame.ewm` operations

.. _whatsnew_150.deprecations.other:

Other Deprecations
^^^^^^^^^^^^^^^^^^
- Deprecated the keyword ``line_terminator`` in :meth:`DataFrame.to_csv` and :meth:`Series.to_csv`, use ``lineterminator`` instead; this is for consistency with :func:`read_csv` and the standard library 'csv' module (:issue:`9568`)
- Deprecated behavior of :meth:`SparseArray.astype`, :meth:`Series.astype`, and :meth:`DataFrame.astype` with :class:`SparseDtype` when passing a non-sparse ``dtype``. In a future version, this will cast to that non-sparse dtype instead of wrapping it in a :class:`SparseDtype` (:issue:`34457`)
- Deprecated behavior of :meth:`DatetimeIndex.intersection` and :meth:`DatetimeIndex.symmetric_difference` (``union`` behavior was already deprecated in version 1.3.0) with mixed time zones; in a future version both will be cast to UTC instead of object dtype (:issue:`39328`, :issue:`45357`)
- Deprecated :meth:`DataFrame.iteritems`, :meth:`Series.iteritems`, :meth:`HDFStore.iteritems` in favor of :meth:`DataFrame.items`, :meth:`Series.items`, :meth:`HDFStore.items`  (:issue:`45321`)
- Deprecated :meth:`Series.is_monotonic` and :meth:`Index.is_monotonic` in favor of :meth:`Series.is_monotonic_increasing` and :meth:`Index.is_monotonic_increasing` (:issue:`45422`, :issue:`21335`)
- Deprecated behavior of :meth:`DatetimeIndex.astype`, :meth:`TimedeltaIndex.astype`, :meth:`PeriodIndex.astype` when converting to an integer dtype other than ``int64``. In a future version, these will convert to exactly the specified dtype (instead of always ``int64``) and will raise if the conversion overflows (:issue:`45034`)
- Deprecated the ``__array_wrap__`` method of DataFrame and Series, rely on standard numpy ufuncs instead (:issue:`45451`)
- Deprecated treating float-dtype data as wall-times when passed with a timezone to :class:`Series` or :class:`DatetimeIndex` (:issue:`45573`)
- Deprecated the behavior of :meth:`Series.fillna` and :meth:`DataFrame.fillna` with ``timedelta64[ns]`` dtype and incompatible fill value; in a future version this will cast to a common dtype (usually object) instead of raising, matching the behavior of other dtypes (:issue:`45746`)
- Deprecated the ``warn`` parameter in :func:`infer_freq` (:issue:`45947`)
- Deprecated allowing non-keyword arguments in :meth:`.ExtensionArray.argsort` (:issue:`46134`)
- Deprecated treating all-bool ``object``-dtype columns as bool-like in :meth:`DataFrame.any` and :meth:`DataFrame.all` with ``bool_only=True``, explicitly cast to bool instead (:issue:`46188`)
- Deprecated behavior of method :meth:`DataFrame.quantile`, attribute ``numeric_only`` will default False. Including datetime/timedelta columns in the result (:issue:`7308`).
- Deprecated :attr:`Timedelta.freq` and :attr:`Timedelta.is_populated` (:issue:`46430`)
- Deprecated :attr:`Timedelta.delta` (:issue:`46476`)
- Deprecated passing arguments as positional in :meth:`DataFrame.any` and :meth:`Series.any` (:issue:`44802`)
- Deprecated the ``closed`` argument in :meth:`interval_range` in favor of ``inclusive`` argument; In a future version passing ``closed`` will raise (:issue:`40245`)
- Deprecated the methods :meth:`DataFrame.mad`, :meth:`Series.mad`, and the corresponding groupby methods (:issue:`11787`)
- Deprecated positional arguments to :meth:`Index.join` except for ``other``, use keyword-only arguments instead of positional arguments (:issue:`46518`)
- Deprecated positional arguments to :meth:`StringMethods.rsplit` and :meth:`StringMethods.split` except for ``pat``, use keyword-only arguments instead of positional arguments (:issue:`47423`)
- Deprecated indexing on a timezone-naive :class:`DatetimeIndex` using a string representing a timezone-aware datetime (:issue:`46903`, :issue:`36148`)
- Deprecated the ``closed`` argument in :class:`Interval` in favor of ``inclusive`` argument; In a future version passing ``closed`` will raise (:issue:`40245`)
- Deprecated the ``closed`` argument in :class:`IntervalIndex` in favor of ``inclusive`` argument; In a future version passing ``closed`` will raise (:issue:`40245`)
- Deprecated the ``closed`` argument in :class:`IntervalDtype` in favor of ``inclusive`` argument; In a future version passing ``closed`` will raise (:issue:`40245`)
- Deprecated the ``closed`` argument in :class:`.IntervalArray` in favor of ``inclusive`` argument; In a future version passing ``closed`` will raise (:issue:`40245`)
- Deprecated :meth:`.IntervalArray.set_closed` and :meth:`.IntervalIndex.set_closed` in favor of ``set_inclusive``; In a future version ``set_closed`` will get removed (:issue:`40245`)
- Deprecated the ``closed`` argument in :class:`ArrowInterval` in favor of ``inclusive`` argument; In a future version passing ``closed`` will raise (:issue:`40245`)
- Deprecated allowing ``unit="M"`` or ``unit="Y"`` in :class:`Timestamp` constructor with a non-round float value (:issue:`47267`)
- Deprecated the ``display.column_space`` global configuration option (:issue:`7576`)
- Deprecated the argument ``na_sentinel`` in :func:`factorize`, :meth:`Index.factorize`, and :meth:`.ExtensionArray.factorize`; pass ``use_na_sentinel=True`` instead to use the sentinel ``-1`` for NaN values and ``use_na_sentinel=False`` instead of ``na_sentinel=None`` to encode NaN values (:issue:`46910`)
- Deprecated :meth:`DataFrameGroupBy.transform` not aligning the result when the UDF returned DataFrame (:issue:`45648`)
- Clarified warning from :func:`to_datetime` when delimited dates can't be parsed in accordance to specified ``dayfirst`` argument (:issue:`46210`)
- Deprecated :class:`Series` and :class:`Resampler` reducers (e.g. ``min``, ``max``, ``sum``, ``mean``) raising a ``NotImplementedError`` when the dtype is non-numric and ``numeric_only=True`` is provided; this will raise a ``TypeError`` in a future version (:issue:`47500`)
- Deprecated :meth:`Series.rank` returning an empty result when the dtype is non-numeric and ``numeric_only=True`` is provided; this will raise a ``TypeError`` in a future version (:issue:`47500`)
- Deprecated argument ``errors`` for :meth:`Series.mask`, :meth:`Series.where`, :meth:`DataFrame.mask`, and :meth:`DataFrame.where` as ``errors`` had no effect on this methods (:issue:`47728`)

.. ---------------------------------------------------------------------------
.. _whatsnew_150.performance:

Performance improvements
~~~~~~~~~~~~~~~~~~~~~~~~
- Performance improvement in :meth:`DataFrame.corrwith` for column-wise (axis=0) Pearson and Spearman correlation when other is a :class:`Series` (:issue:`46174`)
- Performance improvement in :meth:`.GroupBy.transform` for some user-defined DataFrame -> Series functions (:issue:`45387`)
- Performance improvement in :meth:`DataFrame.duplicated` when subset consists of only one column (:issue:`45236`)
- Performance improvement in :meth:`.GroupBy.diff` (:issue:`16706`)
- Performance improvement in :meth:`.GroupBy.transform` when broadcasting values for user-defined functions (:issue:`45708`)
- Performance improvement in :meth:`.GroupBy.transform` for user-defined functions when only a single group exists (:issue:`44977`)
- Performance improvement in :meth:`.GroupBy.apply` when grouping on a non-unique unsorted index (:issue:`46527`)
- Performance improvement in :meth:`DataFrame.loc` and :meth:`Series.loc` for tuple-based indexing of a :class:`MultiIndex` (:issue:`45681`, :issue:`46040`, :issue:`46330`)
- Performance improvement in :meth:`DataFrame.to_records` when the index is a :class:`MultiIndex` (:issue:`47263`)
- Performance improvement in :attr:`MultiIndex.values` when the MultiIndex contains levels of type DatetimeIndex, TimedeltaIndex or ExtensionDtypes (:issue:`46288`)
- Performance improvement in :func:`merge` when left and/or right are empty (:issue:`45838`)
- Performance improvement in :meth:`DataFrame.join` when left and/or right are empty (:issue:`46015`)
- Performance improvement in :meth:`DataFrame.reindex` and :meth:`Series.reindex` when target is a :class:`MultiIndex` (:issue:`46235`)
- Performance improvement when setting values in a pyarrow backed string array (:issue:`46400`)
- Performance improvement in :func:`factorize` (:issue:`46109`)
- Performance improvement in :class:`DataFrame` and :class:`Series` constructors for extension dtype scalars (:issue:`45854`)
- Performance improvement in :func:`read_excel` when ``nrows`` argument provided (:issue:`32727`)
- Performance improvement in :meth:`.Styler.to_excel` when applying repeated CSS formats (:issue:`47371`)
- Performance improvement in :meth:`MultiIndex.is_monotonic_increasing`  (:issue:`47458`)
- Performance improvement in :class:`BusinessHour` ``str`` and ``repr`` (:issue:`44764`)
- Performance improvement in datetime arrays string formatting when one of the default strftime formats ``"%Y-%m-%d %H:%M:%S"`` or ``"%Y-%m-%d %H:%M:%S.%f"`` is used. (:issue:`44764`)
- Performance improvement in :meth:`Series.to_sql` and :meth:`DataFrame.to_sql` (:class:`SQLiteTable`) when processing time arrays. (:issue:`44764`)
- Performance improvements to :func:`read_sas` (:issue:`47403`, :issue:`47404`, :issue:`47405`)
-

.. ---------------------------------------------------------------------------
.. _whatsnew_150.bug_fixes:

Bug fixes
~~~~~~~~~

Categorical
^^^^^^^^^^^
- Bug in :meth:`.Categorical.view` not accepting integer dtypes (:issue:`25464`)
- Bug in :meth:`.CategoricalIndex.union` when the index's categories are integer-dtype and the index contains ``NaN`` values incorrectly raising instead of casting to ``float64`` (:issue:`45362`)
-

Datetimelike
^^^^^^^^^^^^
- Bug in :meth:`DataFrame.quantile` with datetime-like dtypes and no rows incorrectly returning ``float64`` dtype instead of retaining datetime-like dtype (:issue:`41544`)
- Bug in :func:`to_datetime` with sequences of ``np.str_`` objects incorrectly raising (:issue:`32264`)
- Bug in :class:`Timestamp` construction when passing datetime components as positional arguments and ``tzinfo`` as a keyword argument incorrectly raising (:issue:`31929`)
- Bug in :meth:`Index.astype` when casting from object dtype to ``timedelta64[ns]`` dtype incorrectly casting ``np.datetime64("NaT")`` values to ``np.timedelta64("NaT")`` instead of raising (:issue:`45722`)
- Bug in :meth:`SeriesGroupBy.value_counts` index when passing categorical column (:issue:`44324`)
- Bug in :meth:`DatetimeIndex.tz_localize` localizing to UTC failing to make a copy of the underlying data (:issue:`46460`)
- Bug in :meth:`DatetimeIndex.resolution` incorrectly returning "day" instead of "nanosecond" for nanosecond-resolution indexes (:issue:`46903`)
- Bug in :class:`Timestamp` with an integer or float value and ``unit="Y"`` or ``unit="M"`` giving slightly-wrong results (:issue:`47266`)
- Bug in :class:`.DatetimeArray` construction when passed another :class:`.DatetimeArray` and ``freq=None`` incorrectly inferring the freq from the given array (:issue:`47296`)
-

Timedelta
^^^^^^^^^
- Bug in :func:`astype_nansafe` astype("timedelta64[ns]") fails when np.nan is included (:issue:`45798`)
- Bug in constructing a :class:`Timedelta` with a ``np.timedelta64`` object and a ``unit`` sometimes silently overflowing and returning incorrect results instead of raising ``OutOfBoundsTimedelta`` (:issue:`46827`)
- Bug in constructing a :class:`Timedelta` from a large integer or float with ``unit="W"`` silently overflowing and returning incorrect results instead of raising ``OutOfBoundsTimedelta`` (:issue:`47268`)
-

Time Zones
^^^^^^^^^^
- Bug in :class:`Timestamp` constructor raising when passed a ``ZoneInfo`` tzinfo object (:issue:`46425`)
-

Numeric
^^^^^^^
- Bug in operations with array-likes with ``dtype="boolean"`` and :attr:`NA` incorrectly altering the array in-place (:issue:`45421`)
- Bug in division, ``pow`` and ``mod`` operations on array-likes with ``dtype="boolean"`` not being like their ``np.bool_`` counterparts (:issue:`46063`)
- Bug in multiplying a :class:`Series` with ``IntegerDtype`` or ``FloatingDtype`` by an array-like with ``timedelta64[ns]`` dtype incorrectly raising (:issue:`45622`)
- Bug in :meth:`mean` where the optional dependency ``bottleneck`` causes precision loss linear in the length of the array. ``bottleneck`` has been disabled for :meth:`mean` improving the loss to log-linear but may result in a performance decrease. (:issue:`42878`)

Conversion
^^^^^^^^^^
- Bug in :meth:`DataFrame.astype` not preserving subclasses (:issue:`40810`)
- Bug in constructing a :class:`Series` from a float-containing list or a floating-dtype ndarray-like (e.g. ``dask.Array``) and an integer dtype raising instead of casting like we would with an ``np.ndarray`` (:issue:`40110`)
- Bug in :meth:`Float64Index.astype` to unsigned integer dtype incorrectly casting to ``np.int64`` dtype (:issue:`45309`)
- Bug in :meth:`Series.astype` and :meth:`DataFrame.astype` from floating dtype to unsigned integer dtype failing to raise in the presence of negative values (:issue:`45151`)
- Bug in :func:`array` with ``FloatingDtype`` and values containing float-castable strings incorrectly raising (:issue:`45424`)
- Bug when comparing string and datetime64ns objects causing ``OverflowError`` exception. (:issue:`45506`)
- Bug in metaclass of generic abstract dtypes causing :meth:`DataFrame.apply` and :meth:`Series.apply` to raise for the built-in function ``type`` (:issue:`46684`)
- Bug in :meth:`DataFrame.to_records` returning inconsistent numpy types if the index was a :class:`MultiIndex` (:issue:`47263`)
- Bug in :meth:`DataFrame.to_dict` for ``orient="list"`` or ``orient="index"`` was not returning native types (:issue:`46751`)
- Bug in :meth:`DataFrame.apply` that returns a :class:`DataFrame` instead of a :class:`Series` when applied to an empty :class:`DataFrame` and ``axis=1`` (:issue:`39111`)
- Bug when inferring the dtype from an iterable that is *not* a NumPy ``ndarray`` consisting of all NumPy unsigned integer scalars did not result in an unsigned integer dtype (:issue:`47294`)

Strings
^^^^^^^
- Bug in :meth:`str.startswith` and :meth:`str.endswith` when using other series as parameter _pat_. Now raises ``TypeError`` (:issue:`3485`)
- Bug in :meth:`Series.str.zfill` when strings contain leading signs, padding '0' before the sign character rather than after as ``str.zfill`` from standard library (:issue:`20868`)
-

Interval
^^^^^^^^
- Bug in :meth:`IntervalArray.__setitem__` when setting ``np.nan`` into an integer-backed array raising ``ValueError`` instead of ``TypeError`` (:issue:`45484`)
- Bug in :class:`IntervalDtype` when using datetime64[ns, tz] as a dtype string (:issue:`46999`)

Indexing
^^^^^^^^
- Bug in :meth:`loc.__getitem__` with a list of keys causing an internal inconsistency that could lead to a disconnect between ``frame.at[x, y]`` vs ``frame[y].loc[x]`` (:issue:`22372`)
- Bug in :meth:`DataFrame.iloc` where indexing a single row on a :class:`DataFrame` with a single ExtensionDtype column gave a copy instead of a view on the underlying data (:issue:`45241`)
- Bug in :meth:`DataFrame.__getitem__` returning copy when :class:`DataFrame` has duplicated columns even if a unique column is selected (:issue:`45316`, :issue:`41062`)
- Bug in :meth:`Series.align` does not create :class:`MultiIndex` with union of levels when both MultiIndexes intersections are identical (:issue:`45224`)
- Bug in setting a NA value (``None`` or ``np.nan``) into a :class:`Series` with int-based :class:`IntervalDtype` incorrectly casting to object dtype instead of a float-based :class:`IntervalDtype` (:issue:`45568`)
- Bug in indexing setting values into an ``ExtensionDtype`` column with ``df.iloc[:, i] = values`` with ``values`` having the same dtype as ``df.iloc[:, i]`` incorrectly inserting a new array instead of setting in-place (:issue:`33457`)
- Bug in :meth:`Series.__setitem__` with a non-integer :class:`Index` when using an integer key to set a value that cannot be set inplace where a ``ValueError`` was raised instead of casting to a common dtype (:issue:`45070`)
- Bug in :meth:`Series.__setitem__` when setting incompatible values into a ``PeriodDtype`` or ``IntervalDtype`` :class:`Series` raising when indexing with a boolean mask but coercing when indexing with otherwise-equivalent indexers; these now consistently coerce, along with :meth:`Series.mask` and :meth:`Series.where` (:issue:`45768`)
- Bug in :meth:`DataFrame.where` with multiple columns with datetime-like dtypes failing to downcast results consistent with other dtypes (:issue:`45837`)
- Bug in :func:`isin` upcasting to ``float64`` with unsigned integer dtype and list-like argument without a dtype (:issue:`46485`)
- Bug in :meth:`Series.loc.__setitem__` and :meth:`Series.loc.__getitem__` not raising when using multiple keys without using a :class:`MultiIndex` (:issue:`13831`)
- Bug in :meth:`Index.reindex` raising ``AssertionError`` when ``level`` was specified but no :class:`MultiIndex` was given; level is ignored now (:issue:`35132`)
- Bug when setting a value too large for a :class:`Series` dtype failing to coerce to a common type (:issue:`26049`, :issue:`32878`)
- Bug in :meth:`loc.__setitem__` treating ``range`` keys as positional instead of label-based (:issue:`45479`)
- Bug in :meth:`Series.__setitem__` when setting ``boolean`` dtype values containing ``NA`` incorrectly raising instead of casting to ``boolean`` dtype (:issue:`45462`)
- Bug in :meth:`Series.loc` raising with boolean indexer containing ``NA`` when :class:`Index` did not match (:issue:`46551`)
- Bug in :meth:`Series.__setitem__` where setting :attr:`NA` into a numeric-dtype :class:`Series` would incorrectly upcast to object-dtype rather than treating the value as ``np.nan`` (:issue:`44199`)
- Bug in :meth:`DataFrame.loc` when setting values to a column and right hand side is a dictionary (:issue:`47216`)
- Bug in :meth:`DataFrame.loc` when setting a :class:`DataFrame` not aligning index in some cases (:issue:`47578`)
- Bug in :meth:`Series.__setitem__` with ``datetime64[ns]`` dtype, an all-``False`` boolean mask, and an incompatible value incorrectly casting to ``object`` instead of retaining ``datetime64[ns]`` dtype (:issue:`45967`)
- Bug in :meth:`Index.__getitem__`  raising ``ValueError`` when indexer is from boolean dtype with ``NA`` (:issue:`45806`)
- Bug in :meth:`Series.__setitem__` losing precision when enlarging :class:`Series` with scalar (:issue:`32346`)
- Bug in :meth:`Series.mask` with ``inplace=True`` or setting values with a boolean mask with small integer dtypes incorrectly raising (:issue:`45750`)
- Bug in :meth:`DataFrame.mask` with ``inplace=True`` and ``ExtensionDtype`` columns incorrectly raising (:issue:`45577`)
- Bug in getting a column from a DataFrame with an object-dtype row index with datetime-like values: the resulting Series now preserves the exact object-dtype Index from the parent DataFrame (:issue:`42950`)
- Bug in :meth:`DataFrame.__getattribute__` raising ``AttributeError`` if columns have ``"string"`` dtype (:issue:`46185`)
- Bug in indexing on a :class:`DatetimeIndex` with a ``np.str_`` key incorrectly raising (:issue:`45580`)
- Bug in :meth:`CategoricalIndex.get_indexer` when index contains ``NaN`` values, resulting in elements that are in target but not present in the index to be mapped to the index of the NaN element, instead of -1 (:issue:`45361`)
- Bug in setting large integer values into :class:`Series` with ``float32`` or ``float16`` dtype incorrectly altering these values instead of coercing to ``float64`` dtype (:issue:`45844`)
- Bug in :meth:`Series.asof` and :meth:`DataFrame.asof` incorrectly casting bool-dtype results to ``float64`` dtype (:issue:`16063`)
- Bug in :meth:`NDFrame.xs`, :meth:`DataFrame.iterrows`, :meth:`DataFrame.loc` and :meth:`DataFrame.iloc` not always propagating metadata (:issue:`28283`)
- Bug in :meth:`DataFrame.sum` min_count changes dtype if input contains NaNs (:issue:`46947`)
- Bug in :class:`IntervalTree` that lead to an infinite recursion. (:issue:`46658`)
-

Missing
^^^^^^^
- Bug in :meth:`Series.fillna` and :meth:`DataFrame.fillna` with ``downcast`` keyword not being respected in some cases where there are no NA values present (:issue:`45423`)
- Bug in :meth:`Series.fillna` and :meth:`DataFrame.fillna` with :class:`IntervalDtype` and incompatible value raising instead of casting to a common (usually object) dtype (:issue:`45796`)
- Bug in :meth:`Series.map` not respecting ``na_action`` argument if mapper is a ``dict`` or :class:`Series` (:issue:`47527`)
- Bug in :meth:`DataFrame.interpolate` with object-dtype column not returning a copy with ``inplace=False`` (:issue:`45791`)
- Bug in :meth:`DataFrame.dropna` allows to set both ``how`` and ``thresh`` incompatible arguments (:issue:`46575`)
- Bug in :meth:`DataFrame.fillna` ignored ``axis`` when :class:`DataFrame` is single block (:issue:`47713`)

MultiIndex
^^^^^^^^^^
- Bug in :meth:`DataFrame.loc` returning empty result when slicing a :class:`MultiIndex` with a negative step size and non-null start/stop values (:issue:`46156`)
- Bug in :meth:`DataFrame.loc` raising when slicing a :class:`MultiIndex` with a negative step size other than -1 (:issue:`46156`)
- Bug in :meth:`DataFrame.loc` raising when slicing a :class:`MultiIndex` with a negative step size and slicing a non-int labeled index level (:issue:`46156`)
- Bug in :meth:`Series.to_numpy` where multiindexed Series could not be converted to numpy arrays when an ``na_value`` was supplied (:issue:`45774`)
- Bug in :class:`MultiIndex.equals` not commutative when only one side has extension array dtype (:issue:`46026`)
- Bug in :meth:`MultiIndex.from_tuples` cannot construct Index of empty tuples (:issue:`45608`)

I/O
^^^
- Bug in :meth:`DataFrame.to_stata` where no error is raised if the :class:`DataFrame` contains ``-np.inf`` (:issue:`45350`)
- Bug in :func:`read_excel` results in an infinite loop with certain ``skiprows`` callables (:issue:`45585`)
- Bug in :meth:`DataFrame.info` where a new line at the end of the output is omitted when called on an empty :class:`DataFrame` (:issue:`45494`)
- Bug in :func:`read_csv` not recognizing line break for ``on_bad_lines="warn"`` for ``engine="c"`` (:issue:`41710`)
- Bug in :meth:`DataFrame.to_csv` not respecting ``float_format`` for ``Float64`` dtype (:issue:`45991`)
- Bug in :func:`read_csv` not respecting a specified converter to index columns in all cases (:issue:`40589`)
- Bug in :func:`read_csv` interpreting second row as :class:`Index` names even when ``index_col=False`` (:issue:`46569`)
- Bug in :func:`read_parquet` when ``engine="pyarrow"`` which caused partial write to disk when column of unsupported datatype was passed (:issue:`44914`)
- Bug in :func:`DataFrame.to_excel` and :class:`ExcelWriter` would raise when writing an empty DataFrame to a ``.ods`` file (:issue:`45793`)
- Bug in :func:`read_csv` ignoring non-existing header row for ``engine="python"`` (:issue:`47400`)
- Bug in :func:`read_excel` raising uncontrolled ``IndexError`` when ``header`` references non-existing rows (:issue:`43143`)
- Bug in :func:`read_html` where elements surrounding ``<br>`` were joined without a space between them (:issue:`29528`)
- Bug in :func:`read_csv` when data is longer than header leading to issues with callables in ``usecols`` expecting strings (:issue:`46997`)
- Bug in Parquet roundtrip for Interval dtype with ``datetime64[ns]`` subtype (:issue:`45881`)
- Bug in :func:`read_excel` when reading a ``.ods`` file with newlines between xml elements (:issue:`45598`)
- Bug in :func:`read_parquet` when ``engine="fastparquet"`` where the file was not closed on error (:issue:`46555`)
- :meth:`to_html` now excludes the ``border`` attribute from ``<table>`` elements when ``border`` keyword is set to ``False``.
- Bug in :func:`read_sas` with certain types of compressed SAS7BDAT files (:issue:`35545`)
- Bug in :func:`read_excel` not forward filling :class:`MultiIndex` when no names were given (:issue:`47487`)
- Bug in :func:`read_sas` returned ``None`` rather than an empty DataFrame for SAS7BDAT files with zero rows (:issue:`18198`)
<<<<<<< HEAD
- Bug in :meth:`TextReader.read` with specified (non-extension) integer ``dtype`` can cause silent overflow or unexpected return dtype (:issue:`47167`)
-
=======
- Bug in :class:`StataWriter` where value labels were always written with default encoding (:issue:`46750`)
- Bug in :class:`StataWriterUTF8` where some valid characters were removed from variable names (:issue:`47276`)
- Bug in :meth:`DataFrame.to_excel` when writing an empty dataframe with :class:`MultiIndex` (:issue:`19543`)
- Bug in :func:`read_sas` with RLE-compressed SAS7BDAT files that contain 0x40 control bytes (:issue:`31243`)
- Bug in :func:`read_sas` that scrambled column names (:issue:`31243`)
- Bug in :func:`read_sas` with RLE-compressed SAS7BDAT files that contain 0x00 control bytes (:issue:`47099`)
- Bug in :func:`read_parquet` with ``use_nullable_dtypes=True`` where ``float64`` dtype was returned instead of nullable ``Float64`` dtype (:issue:`45694`)
- Bug in :meth:`DataFrame.to_json` where ``PeriodDtype`` would not make the serialization roundtrip when read back with :meth:`read_json` (:issue:`44720`)
>>>>>>> 8c7b0b26

Period
^^^^^^
- Bug in subtraction of :class:`Period` from :class:`.PeriodArray` returning wrong results (:issue:`45999`)
- Bug in :meth:`Period.strftime` and :meth:`PeriodIndex.strftime`, directives ``%l`` and ``%u`` were giving wrong results (:issue:`46252`)
- Bug in inferring an incorrect ``freq`` when passing a string to :class:`Period` microseconds that are a multiple of 1000 (:issue:`46811`)
- Bug in constructing a :class:`Period` from a :class:`Timestamp` or ``np.datetime64`` object with non-zero nanoseconds and ``freq="ns"`` incorrectly truncating the nanoseconds (:issue:`46811`)
- Bug in adding ``np.timedelta64("NaT", "ns")`` to a :class:`Period` with a timedelta-like freq incorrectly raising ``IncompatibleFrequency`` instead of returning ``NaT`` (:issue:`47196`)
- Bug in adding an array of integers to an array with :class:`PeriodDtype` giving incorrect results when ``dtype.freq.n > 1`` (:issue:`47209`)
- Bug in subtracting a :class:`Period` from an array with :class:`PeriodDtype` returning incorrect results instead of raising ``OverflowError`` when the operation overflows (:issue:`47538`)
-

Plotting
^^^^^^^^
- Bug in :meth:`DataFrame.plot.barh` that prevented labeling the x-axis and ``xlabel`` updating the y-axis label (:issue:`45144`)
- Bug in :meth:`DataFrame.plot.box` that prevented labeling the x-axis (:issue:`45463`)
- Bug in :meth:`DataFrame.boxplot` that prevented passing in ``xlabel`` and ``ylabel`` (:issue:`45463`)
- Bug in :meth:`DataFrame.boxplot` that prevented specifying ``vert=False`` (:issue:`36918`)
- Bug in :meth:`DataFrame.plot.scatter` that prevented specifying ``norm`` (:issue:`45809`)
- The function :meth:`DataFrame.plot.scatter` now accepts ``color`` as an alias for ``c`` and ``size`` as an alias for ``s`` for consistency to other plotting functions (:issue:`44670`)
- Fix showing "None" as ylabel in :meth:`Series.plot` when not setting ylabel (:issue:`46129`)
- Bug in :meth:`DataFrame.plot` that led to xticks and vertical grids being improperly placed when plotting a quarterly series (:issue:`47602`)
- Bug in :meth:`DataFrame.plot` that prevented setting y-axis label, limits and ticks for a secondary y-axis (:issue:`47753`)

Groupby/resample/rolling
^^^^^^^^^^^^^^^^^^^^^^^^
- Bug in :meth:`DataFrame.resample` ignoring ``closed="right"`` on :class:`TimedeltaIndex` (:issue:`45414`)
- Bug in :meth:`.DataFrameGroupBy.transform` fails when ``func="size"`` and the input DataFrame has multiple columns (:issue:`27469`)
- Bug in :meth:`.DataFrameGroupBy.size` and :meth:`.DataFrameGroupBy.transform` with ``func="size"`` produced incorrect results when ``axis=1`` (:issue:`45715`)
- Bug in :meth:`.ExponentialMovingWindow.mean` with ``axis=1`` and ``engine='numba'`` when the :class:`DataFrame` has more columns than rows (:issue:`46086`)
- Bug when using ``engine="numba"`` would return the same jitted function when modifying ``engine_kwargs`` (:issue:`46086`)
- Bug in :meth:`.DataFrameGroupBy.transform` fails when ``axis=1`` and ``func`` is ``"first"`` or ``"last"`` (:issue:`45986`)
- Bug in :meth:`DataFrameGroupBy.cumsum` with ``skipna=False`` giving incorrect results (:issue:`46216`)
- Bug in :meth:`.GroupBy.cumsum` with ``timedelta64[ns]`` dtype failing to recognize ``NaT`` as a null value (:issue:`46216`)
- Bug in :meth:`.GroupBy.cummin` and :meth:`.GroupBy.cummax` with nullable dtypes incorrectly altering the original data in place (:issue:`46220`)
- Bug in :meth:`DataFrame.groupby` raising error when ``None`` is in first level of :class:`MultiIndex` (:issue:`47348`)
- Bug in :meth:`.GroupBy.cummax` with ``int64`` dtype with leading value being the smallest possible int64 (:issue:`46382`)
- Bug in :meth:`.GroupBy.max` with empty groups and ``uint64`` dtype incorrectly raising ``RuntimeError`` (:issue:`46408`)
- Bug in :meth:`.GroupBy.apply` would fail when ``func`` was a string and args or kwargs were supplied (:issue:`46479`)
- Bug in :meth:`SeriesGroupBy.apply` would incorrectly name its result when there was a unique group (:issue:`46369`)
- Bug in :meth:`.Rolling.sum` and :meth:`.Rolling.mean` would give incorrect result with window of same values (:issue:`42064`, :issue:`46431`)
- Bug in :meth:`.Rolling.var` and :meth:`.Rolling.std` would give non-zero result with window of same values (:issue:`42064`)
- Bug in :meth:`.Rolling.skew` and :meth:`.Rolling.kurt` would give NaN with window of same values (:issue:`30993`)
- Bug in :meth:`.Rolling.var` would segfault calculating weighted variance when window size was larger than data size (:issue:`46760`)
- Bug in :meth:`Grouper.__repr__` where ``dropna`` was not included. Now it is (:issue:`46754`)
- Bug in :meth:`DataFrame.rolling` gives ValueError when center=True, axis=1 and win_type is specified (:issue:`46135`)
- Bug in :meth:`.DataFrameGroupBy.describe` and :meth:`.SeriesGroupBy.describe` produces inconsistent results for empty datasets (:issue:`41575`)
- Bug in :meth:`DataFrame.resample` reduction methods when used with ``on`` would attempt to aggregate the provided column (:issue:`47079`)
- Bug in :meth:`DataFrame.groupby` and :meth:`Series.groupby` would not respect ``dropna=False`` when the input DataFrame/Series had a NaN values in a :class:`MultiIndex` (:issue:`46783`)
- Bug in :meth:`DataFrameGroupBy.resample` raises ``KeyError`` when getting the result from a key list which misses the resample key (:issue:`47362`)
-

Reshaping
^^^^^^^^^
- Bug in :func:`concat` between a :class:`Series` with integer dtype and another with :class:`CategoricalDtype` with integer categories and containing ``NaN`` values casting to object dtype instead of ``float64`` (:issue:`45359`)
- Bug in :func:`get_dummies` that selected object and categorical dtypes but not string (:issue:`44965`)
- Bug in :meth:`DataFrame.align` when aligning a :class:`MultiIndex` to a :class:`Series` with another :class:`MultiIndex` (:issue:`46001`)
- Bug in concatenation with ``IntegerDtype``, or ``FloatingDtype`` arrays where the resulting dtype did not mirror the behavior of the non-nullable dtypes (:issue:`46379`)
- Bug in :func:`concat` losing dtype of columns when ``join="outer"`` and ``sort=True`` (:issue:`47329`)
- Bug in :func:`concat` not sorting the column names when ``None`` is included (:issue:`47331`)
- Bug in :func:`concat` with identical key leads to error when indexing :class:`MultiIndex` (:issue:`46519`)
- Bug in :meth:`DataFrame.join` with a list when using suffixes to join DataFrames with duplicate column names (:issue:`46396`)
- Bug in :meth:`DataFrame.pivot_table` with ``sort=False`` results in sorted index (:issue:`17041`)
- Bug in :meth:`concat` when ``axis=1`` and ``sort=False`` where the resulting Index was a :class:`Int64Index` instead of a :class:`RangeIndex` (:issue:`46675`)
- Bug in :meth:`wide_to_long` raises when ``stubnames`` is missing in columns and ``i`` contains string dtype column (:issue:`46044`)

Sparse
^^^^^^
- Bug in :meth:`Series.where` and :meth:`DataFrame.where` with ``SparseDtype`` failing to retain the array's ``fill_value`` (:issue:`45691`)
- Bug in :meth:`SparseArray.unique` fails to keep original elements order (:issue:`47809`)
-

ExtensionArray
^^^^^^^^^^^^^^
- Bug in :meth:`IntegerArray.searchsorted` and :meth:`FloatingArray.searchsorted` returning inconsistent results when acting on ``np.nan`` (:issue:`45255`)
-

Styler
^^^^^^
- Bug when attempting to apply styling functions to an empty DataFrame subset (:issue:`45313`)
- Bug in :class:`CSSToExcelConverter` leading to ``TypeError`` when border color provided without border style for ``xlsxwriter`` engine (:issue:`42276`)
- Bug in :meth:`Styler.set_sticky` leading to white text on white background in dark mode (:issue:`46984`)
- Bug in :meth:`Styler.to_latex` causing ``UnboundLocalError`` when ``clines="all;data"`` and the ``DataFrame`` has no rows. (:issue:`47203`)
- Bug in :meth:`Styler.to_excel` when using ``vertical-align: middle;`` with ``xlsxwriter`` engine (:issue:`30107`)

Metadata
^^^^^^^^
- Fixed metadata propagation in :meth:`DataFrame.melt` (:issue:`28283`)
- Fixed metadata propagation in :meth:`DataFrame.explode` (:issue:`28283`)
-

Other
^^^^^

.. ***DO NOT USE THIS SECTION***

- Bug in :func:`.assert_index_equal` with ``names=True`` and ``check_order=False`` not checking names (:issue:`47328`)
-

.. ---------------------------------------------------------------------------
.. _whatsnew_150.contributors:

Contributors
~~~~~~~~~~~~<|MERGE_RESOLUTION|>--- conflicted
+++ resolved
@@ -950,10 +950,6 @@
 - Bug in :func:`read_sas` with certain types of compressed SAS7BDAT files (:issue:`35545`)
 - Bug in :func:`read_excel` not forward filling :class:`MultiIndex` when no names were given (:issue:`47487`)
 - Bug in :func:`read_sas` returned ``None`` rather than an empty DataFrame for SAS7BDAT files with zero rows (:issue:`18198`)
-<<<<<<< HEAD
-- Bug in :meth:`TextReader.read` with specified (non-extension) integer ``dtype`` can cause silent overflow or unexpected return dtype (:issue:`47167`)
--
-=======
 - Bug in :class:`StataWriter` where value labels were always written with default encoding (:issue:`46750`)
 - Bug in :class:`StataWriterUTF8` where some valid characters were removed from variable names (:issue:`47276`)
 - Bug in :meth:`DataFrame.to_excel` when writing an empty dataframe with :class:`MultiIndex` (:issue:`19543`)
@@ -962,7 +958,7 @@
 - Bug in :func:`read_sas` with RLE-compressed SAS7BDAT files that contain 0x00 control bytes (:issue:`47099`)
 - Bug in :func:`read_parquet` with ``use_nullable_dtypes=True`` where ``float64`` dtype was returned instead of nullable ``Float64`` dtype (:issue:`45694`)
 - Bug in :meth:`DataFrame.to_json` where ``PeriodDtype`` would not make the serialization roundtrip when read back with :meth:`read_json` (:issue:`44720`)
->>>>>>> 8c7b0b26
+- Bug in :meth:`TextReader.read` with specified (non-extension) integer ``dtype`` can cause silent overflow or unexpected return dtype (:issue:`47167`)
 
 Period
 ^^^^^^
