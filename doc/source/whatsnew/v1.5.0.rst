--- conflicted
+++ resolved
@@ -831,11 +831,8 @@
 - Bug in :func:`read_parquet` when ``engine="fastparquet"`` where the file was not closed on error (:issue:`46555`)
 - :meth:`to_html` now excludes the ``border`` attribute from ``<table>`` elements when ``border`` keyword is set to ``False``.
 - Bug in :func:`read_sas` returned ``None`` rather than an empty DataFrame for SAS7BDAT files with zero rows (:issue:`18198`)
-<<<<<<< HEAD
+- Bug in :class:`StataWriter` where value labels were always written with default encoding (:issue:`46750`)
 - Bug in :func:`to_excel` when writing an empty dataframe with row :class:`MultiIndex` (:issue:`19543`)
-=======
-- Bug in :class:`StataWriter` where value labels were always written with default encoding (:issue:`46750`)
->>>>>>> 19b2772e
 
 Period
 ^^^^^^
