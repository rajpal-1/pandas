.. _whatsnew_150:

What's new in 1.5.0 (??)
------------------------

These are the changes in pandas 1.5.0. See :ref:`release` for a full changelog
including other versions of pandas.

{{ header }}

.. ---------------------------------------------------------------------------
.. _whatsnew_150.enhancements:

Enhancements
~~~~~~~~~~~~

.. _whatsnew_150.enhancements.styler:

Styler
^^^^^^

  - New method :meth:`.Styler.to_string` for alternative customisable output methods (:issue:`44502`)
  - Various bug fixes, see below.

.. _whatsnew_150.enhancements.enhancement2:

enhancement2
^^^^^^^^^^^^

.. _whatsnew_150.enhancements.other:

Other enhancements
^^^^^^^^^^^^^^^^^^
- :meth:`MultiIndex.to_frame` now supports the argument ``allow_duplicates`` and raises on duplicate labels if it is missing or False (:issue:`45245`)
- :class:`StringArray` now accepts array-likes containing nan-likes (``None``, ``np.nan``) for the ``values`` parameter in its constructor in addition to strings and :attr:`pandas.NA`. (:issue:`40839`)
- Improved the rendering of ``categories`` in :class:`CategoricalIndex` (:issue:`45218`)
- :meth:`to_numeric` now preserves float64 arrays when downcasting would generate values not representable in float32 (:issue:`43693`)
- :meth:`Series.reset_index` and :meth:`DataFrame.reset_index` now support the argument ``allow_duplicates`` (:issue:`44410`)
- :meth:`.GroupBy.min` and :meth:`.GroupBy.max` now supports `Numba <https://numba.pydata.org/>`_ execution with the ``engine`` keyword (:issue:`45428`)
-

.. ---------------------------------------------------------------------------
.. _whatsnew_150.notable_bug_fixes:

Notable bug fixes
~~~~~~~~~~~~~~~~~

These are bug fixes that might have notable behavior changes.

.. _whatsnew_150.notable_bug_fixes.notable_bug_fix1:

notable_bug_fix1
^^^^^^^^^^^^^^^^

.. _whatsnew_150.notable_bug_fixes.notable_bug_fix2:

notable_bug_fix2
^^^^^^^^^^^^^^^^

.. ---------------------------------------------------------------------------
.. _whatsnew_150.api_breaking:

Backwards incompatible API changes
~~~~~~~~~~~~~~~~~~~~~~~~~~~~~~~~~~

.. _whatsnew_150.api_breaking.deps:

Increased minimum versions for dependencies
^^^^^^^^^^^^^^^^^^^^^^^^^^^^^^^^^^^^^^^^^^^
Some minimum supported versions of dependencies were updated.
If installed, we now require:

+-----------------+-----------------+----------+---------+
| Package         | Minimum Version | Required | Changed |
+=================+=================+==========+=========+
| mypy (dev)      | 0.931           |          |    X    |
+-----------------+-----------------+----------+---------+


For `optional libraries <https://pandas.pydata.org/docs/getting_started/install.html>`_ the general recommendation is to use the latest version.
The following table lists the lowest version per library that is currently being tested throughout the development of pandas.
Optional libraries below the lowest tested version may still work, but are not considered supported.

+-----------------+-----------------+---------+
| Package         | Minimum Version | Changed |
+=================+=================+=========+
|                 |                 |    X    |
+-----------------+-----------------+---------+

See :ref:`install.dependencies` and :ref:`install.optional_dependencies` for more.


.. _whatsnew_150.read_xml_dtypes:

read_xml now supports ``dtype``, ``converters``, and ``parse_dates``
^^^^^^^^^^^^^^^^^^^^^^^^^^^^^^^^^^^^^^^^^^^^^^^^^^^^^^^^^^^^^^^^^^^^

Similar to other IO methods, :func:`pandas.read_xml` now supports assigning specific dtypes to columns,
apply converter methods, and parse dates (:issue:`43567`).

.. ipython:: python

    xml_dates = """<?xml version='1.0' encoding='utf-8'?>
    <data>
      <row>
        <shape>square</shape>
        <degrees>00360</degrees>
        <sides>4.0</sides>
        <date>2020-01-01</date>
       </row>
      <row>
        <shape>circle</shape>
        <degrees>00360</degrees>
        <sides/>
        <date>2021-01-01</date>
      </row>
      <row>
        <shape>triangle</shape>
        <degrees>00180</degrees>
        <sides>3.0</sides>
        <date>2022-01-01</date>
      </row>
    </data>"""

    df = pd.read_xml(
        xml_dates,
        dtype={'sides': 'Int64'},
        converters={'degrees': str},
        parse_dates=['date']
    )
    df
    df.dtypes

.. _whatsnew_150.api_breaking.other:

Other API changes
^^^^^^^^^^^^^^^^^
-
-

.. ---------------------------------------------------------------------------
.. _whatsnew_150.deprecations:

Deprecations
~~~~~~~~~~~~

.. _whatsnew_150.deprecations.int_slicing_series:

In a future version, integer slicing on a :class:`Series` with a :class:`Int64Index` or :class:`RangeIndex` will be treated as *label-based*, not positional. This will make the behavior consistent with other :meth:`Series.__getitem__` and :meth:`Series.__setitem__` behaviors (:issue:`45162`).

For example:

.. ipython:: python

   ser = pd.Series([1, 2, 3, 4, 5], index=[2, 3, 5, 7, 11])

In the old behavior, ``ser[2:4]`` treats the slice as positional:

*Old behavior*:

.. code-block:: ipython

    In [3]: ser[2:4]
    Out[3]:
    5    3
    7    4
    dtype: int64

In a future version, this will be treated as label-based:

*Future behavior*:

.. code-block:: ipython

    In [4]: ser.loc[2:4]
    Out[4]:
    2    1
    3    2
    dtype: int64

To retain the old behavior, use ``series.iloc[i:j]``. To get the future behavior,
use ``series.loc[i:j]``.

Slicing on a :class:`DataFrame` will not be affected.

.. _whatsnew_150.deprecations.other:

Other Deprecations
^^^^^^^^^^^^^^^^^^
- Deprecated the keyword ``line_terminator`` in :meth:`DataFrame.to_csv` and :meth:`Series.to_csv`, use ``lineterminator`` instead; this is for consistency with :func:`read_csv` and the standard library 'csv' module (:issue:`9568`)
- Deprecated behavior of :meth:`SparseArray.astype`, :meth:`Series.astype`, and :meth:`DataFrame.astype` with :class:`SparseDtype` when passing a non-sparse ``dtype``. In a future version, this will cast to that non-sparse dtype instead of wrapping it in a :class:`SparseDtype` (:issue:`34457`)
- Deprecated behavior of :meth:`DatetimeIndex.intersection` and :meth:`DatetimeIndex.symmetric_difference` (``union`` behavior was already deprecated in version 1.3.0) with mixed timezones; in a future version both will be cast to UTC instead of object dtype (:issue:`39328`, :issue:`45357`)
- Deprecated :meth:`DataFrame.iteritems`, :meth:`Series.iteritems`, :meth:`HDFStore.iteritems` in favor of :meth:`DataFrame.items`, :meth:`Series.items`, :meth:`HDFStore.items`  (:issue:`45321`)
- Deprecated :meth:`Series.is_monotonic` and :meth:`Index.is_monotonic` in favor of :meth:`Series.is_monotonic_increasing` and :meth:`Index.is_monotonic_increasing` (:issue:`45422`, :issue:`21335`)
- Deprecated the ``__array_wrap__`` method of DataFrame and Series, rely on standard numpy ufuncs instead (:issue:`45451`)
-


.. ---------------------------------------------------------------------------
.. _whatsnew_150.performance:

Performance improvements
~~~~~~~~~~~~~~~~~~~~~~~~
- Performance improvement in :meth:`.GroupBy.transform` for some user-defined DataFrame -> Series functions (:issue:`45387`)
- Performance improvement in :meth:`DataFrame.duplicated` when subset consists of only one column (:issue:`45236`)
- Performance improvement in :meth:`.GroupBy.transform` when broadcasting values for user-defined functions (:issue:`45708`)
-

.. ---------------------------------------------------------------------------
.. _whatsnew_150.bug_fixes:

Bug fixes
~~~~~~~~~

Categorical
^^^^^^^^^^^
- Bug in :meth:`CategoricalIndex.union` when the index's categories are integer-dtype and the index contains ``NaN`` values incorrectly raising instead of casting to ``float64`` (:issue:`45362`)
-

Datetimelike
^^^^^^^^^^^^
- Bug in :meth:`DataFrame.quantile` with datetime-like dtypes and no rows incorrectly returning ``float64`` dtype instead of retaining datetime-like dtype (:issue:`41544`)
- Bug in :func:`to_datetime` with sequences of ``np.str_`` objects incorrectly raising (:issue:`32264`)
- Bug in :class:`Timestamp` construction when passing datetime components as positional arguments and ``tzinfo`` as a keyword argument incorrectly raising (:issue:`31929`)
<<<<<<< HEAD
- Bug in :meth:`SeriesGroupBy.value_counts` index when passing categorical column (:issue:`44324`)
=======
- Bug in :meth:`Index.astype` when casting from object dtype to ``timedelta64[ns]`` dtype incorrectly casting ``np.datetime64("NaT")`` values to ``np.timedelta64("NaT")`` instead of raising (:issue:`45722`)
>>>>>>> 4f0e22c1
-

Timedelta
^^^^^^^^^
-

Timezones
^^^^^^^^^
-
-

Numeric
^^^^^^^
- Bug in operations with array-likes with ``dtype="boolean"`` and :attr:`NA` incorrectly altering the array in-place (:issue:`45421`)
- Bug in multiplying a :class:`Series` with ``IntegerDtype`` or ``FloatingDtype`` by an arraylike with ``timedelta64[ns]`` dtype incorrectly raising (:issue:`45622`)
-

Conversion
^^^^^^^^^^
- Bug in :meth:`DataFrame.astype` not preserving subclasses (:issue:`40810`)
- Bug in constructing a :class:`Series` from a float-containing list or a floating-dtype ndarray-like (e.g. ``dask.Array``) and an integer dtype raising instead of casting like we would with an ``np.ndarray`` (:issue:`40110`)
- Bug in :meth:`Float64Index.astype` to unsigned integer dtype incorrectly casting to ``np.int64`` dtype (:issue:`45309`)
- Bug in :meth:`Series.astype` and :meth:`DataFrame.astype` from floating dtype to unsigned integer dtype failing to raise in the presence of negative values (:issue:`45151`)
- Bug in :func:`array` with ``FloatingDtype`` and values containing float-castable strings incorrectly raising (:issue:`45424`)
-

Strings
^^^^^^^
-
-

Interval
^^^^^^^^
- Bug in :meth:`IntervalArray.__setitem__` when setting ``np.nan`` into an integer-backed array raising ``ValueError`` instead of ``TypeError`` (:issue:`45484`)
-

Indexing
^^^^^^^^
- Bug in :meth:`loc.__getitem__` with a list of keys causing an internal inconsistency that could lead to a disconnect between ``frame.at[x, y]`` vs ``frame[y].loc[x]`` (:issue:`22372`)
- Bug in :meth:`DataFrame.iloc` where indexing a single row on a :class:`DataFrame` with a single ExtensionDtype column gave a copy instead of a view on the underlying data (:issue:`45241`)
- Bug in setting a NA value (``None`` or ``np.nan``) into a :class:`Series` with int-based :class:`IntervalDtype` incorrectly casting to object dtype instead of a float-based :class:`IntervalDtype` (:issue:`45568`)
- Bug in :meth:`Series.__setitem__` with a non-integer :class:`Index` when using an integer key to set a value that cannot be set inplace where a ``ValueError`` was raised insead of casting to a common dtype (:issue:`45070`)
- Bug in :meth:`Series.loc.__setitem__` and :meth:`Series.loc.__getitem__` not raising when using multiple keys without using a :class:`MultiIndex` (:issue:`13831`)
- Bug when setting a value too large for a :class:`Series` dtype failing to coerce to a common type (:issue:`26049`, :issue:`32878`)
- Bug in :meth:`loc.__setitem__` treating ``range`` keys as positional instead of label-based (:issue:`45479`)
- Bug in :meth:`Series.__setitem__` when setting ``boolean`` dtype values containing ``NA`` incorrectly raising instead of casting to ``boolean`` dtype (:issue:`45462`)
- Bug in :meth:`Series.__setitem__` where setting :attr:`NA` into a numeric-dtpye :class:`Series` would incorrectly upcast to object-dtype rather than treating the value as ``np.nan`` (:issue:`44199`)
- Bug in :meth:`DataFrame.mask` with ``inplace=True`` and ``ExtensionDtype`` columns incorrectly raising (:issue:`45577`)
- Bug in getting a column from a DataFrame with an object-dtype row index with datetime-like values: the resulting Series now preserves the exact object-dtype Index from the parent DataFrame (:issue:`42950`)
- Bug in indexing on a :class:`DatetimeIndex` with a ``np.str_`` key incorrectly raising (:issue:`45580`)
- Bug in :meth:`CategoricalIndex.get_indexer` when index contains ``NaN`` values, resulting in elements that are in target but not present in the index to be mapped to the index of the NaN element, instead of -1 (:issue:`45361`)
-

Missing
^^^^^^^
-
-

MultiIndex
^^^^^^^^^^
-
-

I/O
^^^
- Bug in :meth:`DataFrame.to_stata` where no error is raised if the :class:`DataFrame` contains ``-np.inf`` (:issue:`45350`)
- Bug in :meth:`DataFrame.info` where a new line at the end of the output is omitted when called on an empty :class:`DataFrame` (:issue:`45494`)
- Bug in :func:`read_csv` not recognizing line break for ``on_bad_lines="warn"`` for ``engine="c"`` (:issue:`41710`)
- Bug in :func:`read_parquet` when ``engine="pyarrow"`` which caused partial write to disk when column of unsupported datatype was passed (:issue:`44914`)
-

Period
^^^^^^
-
-

Plotting
^^^^^^^^
- Bug in :meth:`DataFrame.plot.barh` that prevented labeling the x-axis and ``xlabel`` updating the y-axis label (:issue:`45144`)
- Bug in :meth:`DataFrame.plot.box` that prevented labeling the x-axis (:issue:`45463`)
- Bug in :meth:`DataFrame.boxplot` that prevented passing in ``xlabel`` and ``ylabel`` (:issue:`45463`)
- Bug in :meth:`DataFrame.boxplot` that prevented specifying ``vert=False`` (:issue:`36918`)
-

Groupby/resample/rolling
^^^^^^^^^^^^^^^^^^^^^^^^
- Bug in :meth:`DataFrame.resample` ignoring ``closed="right"`` on :class:`TimedeltaIndex` (:issue:`45414`)
- Bug in :meth:`.DataFrameGroupBy.transform` fails when the input DataFrame has multiple columns (:issue:`27469`)

Reshaping
^^^^^^^^^
- Bug in :func:`concat` between a :class:`Series` with integer dtype and another with :class:`CategoricalDtype` with integer categories and containing ``NaN`` values casting to object dtype instead of ``float64`` (:issue:`45359`)
- Bug in :func:`get_dummies` that selected object and categorical dtypes but not string (:issue:`44965`)
-

Sparse
^^^^^^
- Bug in :meth:`Series.where` and :meth:`DataFrame.where` with ``SparseDtype`` failing to retain the array's ``fill_value`` (:issue:`45691`)
-

ExtensionArray
^^^^^^^^^^^^^^
- Bug in :meth:`IntegerArray.searchsorted` and :meth:`FloatingArray.searchsorted` returning inconsistent results when acting on ``np.nan`` (:issue:`45255`)
-

Styler
^^^^^^
- Minor bug when attempting to apply styling functions to an empty DataFrame subset (:issue:`45313`)
-

Other
^^^^^
- Bug in :meth:`Series.asof` and :meth:`DataFrame.asof` incorrectly casting bool-dtype results to ``float64`` dtype (:issue:`16063`)
-

.. ***DO NOT USE THIS SECTION***

-
-

.. ---------------------------------------------------------------------------
.. _whatsnew_150.contributors:

Contributors
~~~~~~~~~~~~<|MERGE_RESOLUTION|>--- conflicted
+++ resolved
@@ -222,11 +222,8 @@
 - Bug in :meth:`DataFrame.quantile` with datetime-like dtypes and no rows incorrectly returning ``float64`` dtype instead of retaining datetime-like dtype (:issue:`41544`)
 - Bug in :func:`to_datetime` with sequences of ``np.str_`` objects incorrectly raising (:issue:`32264`)
 - Bug in :class:`Timestamp` construction when passing datetime components as positional arguments and ``tzinfo`` as a keyword argument incorrectly raising (:issue:`31929`)
-<<<<<<< HEAD
+- Bug in :meth:`Index.astype` when casting from object dtype to ``timedelta64[ns]`` dtype incorrectly casting ``np.datetime64("NaT")`` values to ``np.timedelta64("NaT")`` instead of raising (:issue:`45722`)
 - Bug in :meth:`SeriesGroupBy.value_counts` index when passing categorical column (:issue:`44324`)
-=======
-- Bug in :meth:`Index.astype` when casting from object dtype to ``timedelta64[ns]`` dtype incorrectly casting ``np.datetime64("NaT")`` values to ``np.timedelta64("NaT")`` instead of raising (:issue:`45722`)
->>>>>>> 4f0e22c1
 -
 
 Timedelta
