.. _whatsnew_150:

What's new in 1.5.0 (??)
------------------------

These are the changes in pandas 1.5.0. See :ref:`release` for a full changelog
including other versions of pandas.

{{ header }}

.. ---------------------------------------------------------------------------
.. _whatsnew_150.enhancements:

Enhancements
~~~~~~~~~~~~

.. _whatsnew_150.enhancements.styler:

Styler
^^^^^^

  - New method :meth:`.Styler.to_string` for alternative customisable output methods (:issue:`44502`)
<<<<<<< HEAD
  - New keyword argument ``alias`` added to :meth:`.Styler.format_index` to allow simple label string replacement (:issue:`45288`)
  - Various bug fixes, see below.
=======
  - Added the ability to render ``border`` and ``border-{side}`` CSS properties in Excel (:issue:`42276`)
>>>>>>> 0a7507d1

.. _whatsnew_150.enhancements.enhancement2:

enhancement2
^^^^^^^^^^^^

.. _whatsnew_150.enhancements.other:

Other enhancements
^^^^^^^^^^^^^^^^^^
- :meth:`MultiIndex.to_frame` now supports the argument ``allow_duplicates`` and raises on duplicate labels if it is missing or False (:issue:`45245`)
- :class:`StringArray` now accepts array-likes containing nan-likes (``None``, ``np.nan``) for the ``values`` parameter in its constructor in addition to strings and :attr:`pandas.NA`. (:issue:`40839`)
- Improved the rendering of ``categories`` in :class:`CategoricalIndex` (:issue:`45218`)
- :meth:`to_numeric` now preserves float64 arrays when downcasting would generate values not representable in float32 (:issue:`43693`)
- :meth:`Series.reset_index` and :meth:`DataFrame.reset_index` now support the argument ``allow_duplicates`` (:issue:`44410`)
- :meth:`.GroupBy.min` and :meth:`.GroupBy.max` now supports `Numba <https://numba.pydata.org/>`_ execution with the ``engine`` keyword (:issue:`45428`)
- Implemented a ``bool``-dtype :class:`Index`, passing a bool-dtype arraylike to ``pd.Index`` will now retain ``bool`` dtype instead of casting to ``object`` (:issue:`45061`)
- Implemented a complex-dtype :class:`Index`, passing a complex-dtype arraylike to ``pd.Index`` will now retain complex dtype instead of casting to ``object`` (:issue:`45845`)

-

.. ---------------------------------------------------------------------------
.. _whatsnew_150.notable_bug_fixes:

Notable bug fixes
~~~~~~~~~~~~~~~~~

These are bug fixes that might have notable behavior changes.

.. _whatsnew_150.notable_bug_fixes.notable_bug_fix1:

Styler
^^^^^^

- Fixed bug in :class:`CSSToExcelConverter` leading to ``TypeError`` when border color provided without border style for ``xlsxwriter`` engine (:issue:`42276`)

.. _whatsnew_150.notable_bug_fixes.notable_bug_fix2:

notable_bug_fix2
^^^^^^^^^^^^^^^^

.. ---------------------------------------------------------------------------
.. _whatsnew_150.api_breaking:

Backwards incompatible API changes
~~~~~~~~~~~~~~~~~~~~~~~~~~~~~~~~~~

.. _whatsnew_150.api_breaking.deps:

Increased minimum versions for dependencies
^^^^^^^^^^^^^^^^^^^^^^^^^^^^^^^^^^^^^^^^^^^
Some minimum supported versions of dependencies were updated.
If installed, we now require:

+-----------------+-----------------+----------+---------+
| Package         | Minimum Version | Required | Changed |
+=================+=================+==========+=========+
| mypy (dev)      | 0.931           |          |    X    |
+-----------------+-----------------+----------+---------+


For `optional libraries <https://pandas.pydata.org/docs/getting_started/install.html>`_ the general recommendation is to use the latest version.
The following table lists the lowest version per library that is currently being tested throughout the development of pandas.
Optional libraries below the lowest tested version may still work, but are not considered supported.

+-----------------+-----------------+---------+
| Package         | Minimum Version | Changed |
+=================+=================+=========+
|                 |                 |    X    |
+-----------------+-----------------+---------+

See :ref:`install.dependencies` and :ref:`install.optional_dependencies` for more.


.. _whatsnew_150.read_xml_dtypes:

read_xml now supports ``dtype``, ``converters``, and ``parse_dates``
^^^^^^^^^^^^^^^^^^^^^^^^^^^^^^^^^^^^^^^^^^^^^^^^^^^^^^^^^^^^^^^^^^^^

Similar to other IO methods, :func:`pandas.read_xml` now supports assigning specific dtypes to columns,
apply converter methods, and parse dates (:issue:`43567`).

.. ipython:: python

    xml_dates = """<?xml version='1.0' encoding='utf-8'?>
    <data>
      <row>
        <shape>square</shape>
        <degrees>00360</degrees>
        <sides>4.0</sides>
        <date>2020-01-01</date>
       </row>
      <row>
        <shape>circle</shape>
        <degrees>00360</degrees>
        <sides/>
        <date>2021-01-01</date>
      </row>
      <row>
        <shape>triangle</shape>
        <degrees>00180</degrees>
        <sides>3.0</sides>
        <date>2022-01-01</date>
      </row>
    </data>"""

    df = pd.read_xml(
        xml_dates,
        dtype={'sides': 'Int64'},
        converters={'degrees': str},
        parse_dates=['date']
    )
    df
    df.dtypes

.. _whatsnew_150.api_breaking.other:

Other API changes
^^^^^^^^^^^^^^^^^
-
-

.. ---------------------------------------------------------------------------
.. _whatsnew_150.deprecations:

Deprecations
~~~~~~~~~~~~

.. _whatsnew_150.deprecations.int_slicing_series:

In a future version, integer slicing on a :class:`Series` with a :class:`Int64Index` or :class:`RangeIndex` will be treated as *label-based*, not positional. This will make the behavior consistent with other :meth:`Series.__getitem__` and :meth:`Series.__setitem__` behaviors (:issue:`45162`).

For example:

.. ipython:: python

   ser = pd.Series([1, 2, 3, 4, 5], index=[2, 3, 5, 7, 11])

In the old behavior, ``ser[2:4]`` treats the slice as positional:

*Old behavior*:

.. code-block:: ipython

    In [3]: ser[2:4]
    Out[3]:
    5    3
    7    4
    dtype: int64

In a future version, this will be treated as label-based:

*Future behavior*:

.. code-block:: ipython

    In [4]: ser.loc[2:4]
    Out[4]:
    2    1
    3    2
    dtype: int64

To retain the old behavior, use ``series.iloc[i:j]``. To get the future behavior,
use ``series.loc[i:j]``.

Slicing on a :class:`DataFrame` will not be affected.

.. _whatsnew_150.deprecations.excel_writer_attributes:

:class:`ExcelWriter` attributes
^^^^^^^^^^^^^^^^^^^^^^^^^^^^^^^

All attributes of :class:`ExcelWriter` were previously documented as not
public. However some third party Excel engines documented accessing
``ExcelWriter.book`` or ``ExcelWriter.sheets``, and users were utilizing these
and possibly other attributes. Previously these attributes were not safe to use;
e.g. modifications to ``ExcelWriter.book`` would not update ``ExcelWriter.sheets``
and conversely. In order to support this, pandas has made some attributes public
and improved their implementations so that they may now be safely used. (:issue:`45572`)

The following attributes are now public and considered safe to access.

 - ``book``
 - ``check_extension``
 - ``close``
 - ``date_format``
 - ``datetime_format``
 - ``engine``
 - ``if_sheet_exists``
 - ``sheets``
 - ``supported_extensions``

The following attributes have been deprecated. They now raise a ``FutureWarning``
when accessed and will removed in a future version. Users should be aware
that their usage is considered unsafe, and can lead to unexpected results.

 - ``cur_sheet``
 - ``handles``
 - ``path``
 - ``save``
 - ``write_cells``

See the documentation of :class:`ExcelWriter` for further details.

.. _whatsnew_150.deprecations.other:

Other Deprecations
^^^^^^^^^^^^^^^^^^
- Deprecated the keyword ``line_terminator`` in :meth:`DataFrame.to_csv` and :meth:`Series.to_csv`, use ``lineterminator`` instead; this is for consistency with :func:`read_csv` and the standard library 'csv' module (:issue:`9568`)
- Deprecated behavior of :meth:`SparseArray.astype`, :meth:`Series.astype`, and :meth:`DataFrame.astype` with :class:`SparseDtype` when passing a non-sparse ``dtype``. In a future version, this will cast to that non-sparse dtype instead of wrapping it in a :class:`SparseDtype` (:issue:`34457`)
- Deprecated behavior of :meth:`DatetimeIndex.intersection` and :meth:`DatetimeIndex.symmetric_difference` (``union`` behavior was already deprecated in version 1.3.0) with mixed timezones; in a future version both will be cast to UTC instead of object dtype (:issue:`39328`, :issue:`45357`)
- Deprecated :meth:`DataFrame.iteritems`, :meth:`Series.iteritems`, :meth:`HDFStore.iteritems` in favor of :meth:`DataFrame.items`, :meth:`Series.items`, :meth:`HDFStore.items`  (:issue:`45321`)
- Deprecated :meth:`Series.is_monotonic` and :meth:`Index.is_monotonic` in favor of :meth:`Series.is_monotonic_increasing` and :meth:`Index.is_monotonic_increasing` (:issue:`45422`, :issue:`21335`)
- Deprecated the ``__array_wrap__`` method of DataFrame and Series, rely on standard numpy ufuncs instead (:issue:`45451`)
- Deprecated the behavior of :meth:`Series.fillna` and :meth:`DataFrame.fillna` with ``timedelta64[ns]`` dtype and incompatible fill value; in a future version this will cast to a common dtype (usually object) instead of raising, matching the behavior of other dtypes (:issue:`45746`)
-


.. ---------------------------------------------------------------------------
.. _whatsnew_150.performance:

Performance improvements
~~~~~~~~~~~~~~~~~~~~~~~~
- Performance improvement in :meth:`.GroupBy.transform` for some user-defined DataFrame -> Series functions (:issue:`45387`)
- Performance improvement in :meth:`DataFrame.duplicated` when subset consists of only one column (:issue:`45236`)
- Performance improvement in :meth:`.GroupBy.transform` when broadcasting values for user-defined functions (:issue:`45708`)
- Performance improvement in :meth:`.GroupBy.transform` for user-defined functions when only a single group exists (:issue:`44977`)
- Performance improvement in :func:`merge` when left and/or right are empty (:issue:`45838`)
- Performance improvement in :class:`DataFrame` and :class:`Series` constructors for extension dtype scalars (:issue:`45854`)
-

.. ---------------------------------------------------------------------------
.. _whatsnew_150.bug_fixes:

Bug fixes
~~~~~~~~~

Categorical
^^^^^^^^^^^
- Bug in :meth:`Categorical.view` not accepting integer dtypes (:issue:`25464`)
- Bug in :meth:`CategoricalIndex.union` when the index's categories are integer-dtype and the index contains ``NaN`` values incorrectly raising instead of casting to ``float64`` (:issue:`45362`)
-

Datetimelike
^^^^^^^^^^^^
- Bug in :meth:`DataFrame.quantile` with datetime-like dtypes and no rows incorrectly returning ``float64`` dtype instead of retaining datetime-like dtype (:issue:`41544`)
- Bug in :func:`to_datetime` with sequences of ``np.str_`` objects incorrectly raising (:issue:`32264`)
- Bug in :class:`Timestamp` construction when passing datetime components as positional arguments and ``tzinfo`` as a keyword argument incorrectly raising (:issue:`31929`)
- Bug in :meth:`Index.astype` when casting from object dtype to ``timedelta64[ns]`` dtype incorrectly casting ``np.datetime64("NaT")`` values to ``np.timedelta64("NaT")`` instead of raising (:issue:`45722`)
- Bug in :meth:`SeriesGroupBy.value_counts` index when passing categorical column (:issue:`44324`)
-

Timedelta
^^^^^^^^^
-

Timezones
^^^^^^^^^
-
-

Numeric
^^^^^^^
- Bug in operations with array-likes with ``dtype="boolean"`` and :attr:`NA` incorrectly altering the array in-place (:issue:`45421`)
- Bug in multiplying a :class:`Series` with ``IntegerDtype`` or ``FloatingDtype`` by an arraylike with ``timedelta64[ns]`` dtype incorrectly raising (:issue:`45622`)
-

Conversion
^^^^^^^^^^
- Bug in :meth:`DataFrame.astype` not preserving subclasses (:issue:`40810`)
- Bug in constructing a :class:`Series` from a float-containing list or a floating-dtype ndarray-like (e.g. ``dask.Array``) and an integer dtype raising instead of casting like we would with an ``np.ndarray`` (:issue:`40110`)
- Bug in :meth:`Float64Index.astype` to unsigned integer dtype incorrectly casting to ``np.int64`` dtype (:issue:`45309`)
- Bug in :meth:`Series.astype` and :meth:`DataFrame.astype` from floating dtype to unsigned integer dtype failing to raise in the presence of negative values (:issue:`45151`)
- Bug in :func:`array` with ``FloatingDtype`` and values containing float-castable strings incorrectly raising (:issue:`45424`)
- Bug when comparing string and datetime64ns objects causing ``OverflowError`` exception. (:issue:`45506`)

Strings
^^^^^^^
-
-

Interval
^^^^^^^^
- Bug in :meth:`IntervalArray.__setitem__` when setting ``np.nan`` into an integer-backed array raising ``ValueError`` instead of ``TypeError`` (:issue:`45484`)
-

Indexing
^^^^^^^^
- Bug in :meth:`loc.__getitem__` with a list of keys causing an internal inconsistency that could lead to a disconnect between ``frame.at[x, y]`` vs ``frame[y].loc[x]`` (:issue:`22372`)
- Bug in :meth:`DataFrame.iloc` where indexing a single row on a :class:`DataFrame` with a single ExtensionDtype column gave a copy instead of a view on the underlying data (:issue:`45241`)
- Bug in setting a NA value (``None`` or ``np.nan``) into a :class:`Series` with int-based :class:`IntervalDtype` incorrectly casting to object dtype instead of a float-based :class:`IntervalDtype` (:issue:`45568`)
- Bug in :meth:`Series.__setitem__` with a non-integer :class:`Index` when using an integer key to set a value that cannot be set inplace where a ``ValueError`` was raised insead of casting to a common dtype (:issue:`45070`)
- Bug in :meth:`Series.__setitem__` when setting incompatible values into a ``PeriodDtype`` or ``IntervalDtype`` :class:`Series` raising when indexing with a boolean mask but coercing when indexing with otherwise-equivalent indexers; these now consistently coerce, along with :meth:`Series.mask` and :meth:`Series.where` (:issue:`45768`)
- Bug in :meth:`Series.loc.__setitem__` and :meth:`Series.loc.__getitem__` not raising when using multiple keys without using a :class:`MultiIndex` (:issue:`13831`)
- Bug when setting a value too large for a :class:`Series` dtype failing to coerce to a common type (:issue:`26049`, :issue:`32878`)
- Bug in :meth:`loc.__setitem__` treating ``range`` keys as positional instead of label-based (:issue:`45479`)
- Bug in :meth:`Series.__setitem__` when setting ``boolean`` dtype values containing ``NA`` incorrectly raising instead of casting to ``boolean`` dtype (:issue:`45462`)
- Bug in :meth:`Series.__setitem__` where setting :attr:`NA` into a numeric-dtpye :class:`Series` would incorrectly upcast to object-dtype rather than treating the value as ``np.nan`` (:issue:`44199`)
- Bug in :meth:`Series.mask` with ``inplace=True`` or setting values with a boolean mask with small integer dtypes incorrectly raising (:issue:`45750`)
- Bug in :meth:`DataFrame.mask` with ``inplace=True`` and ``ExtensionDtype`` columns incorrectly raising (:issue:`45577`)
- Bug in getting a column from a DataFrame with an object-dtype row index with datetime-like values: the resulting Series now preserves the exact object-dtype Index from the parent DataFrame (:issue:`42950`)
- Bug in indexing on a :class:`DatetimeIndex` with a ``np.str_`` key incorrectly raising (:issue:`45580`)
- Bug in :meth:`CategoricalIndex.get_indexer` when index contains ``NaN`` values, resulting in elements that are in target but not present in the index to be mapped to the index of the NaN element, instead of -1 (:issue:`45361`)
- Bug in setting large integer values into :class:`Series` with ``float32`` or ``float16`` dtype incorrectly altering these values instead of coercing to ``float64`` dtype (:issue:`45844`)
-

Missing
^^^^^^^
- Bug in :meth:`Series.fillna` and :meth:`DataFrame.fillna` with ``downcast`` keyword not being respected in some cases where there are no NA values present (:issue:`45423`)
- Bug in :meth:`Series.fillna` and :meth:`DataFrame.fillna` with :class:`IntervalDtype` and incompatible value raising instead of casting to a common (usually object) dtype (:issue:`??`)
- Bug in :meth:`DataFrame.interpolate` with object-dtype column not returning a copy with ``inplace=False`` (:issue:`45791`)
-

MultiIndex
^^^^^^^^^^
-
-

I/O
^^^
- Bug in :meth:`DataFrame.to_stata` where no error is raised if the :class:`DataFrame` contains ``-np.inf`` (:issue:`45350`)
- Bug in :func:`read_excel` results in an infinite loop with certain ``skiprows`` callables (:issue:`45585`)
- Bug in :meth:`DataFrame.info` where a new line at the end of the output is omitted when called on an empty :class:`DataFrame` (:issue:`45494`)
- Bug in :func:`read_csv` not recognizing line break for ``on_bad_lines="warn"`` for ``engine="c"`` (:issue:`41710`)
- Bug in :func:`read_parquet` when ``engine="pyarrow"`` which caused partial write to disk when column of unsupported datatype was passed (:issue:`44914`)
- Bug in :func:`DataFrame.to_excel` and :class:`ExcelWriter` would raise when writing an empty DataFrame to a ``.ods`` file (:issue:`45793`)

Period
^^^^^^
-
-

Plotting
^^^^^^^^
- Bug in :meth:`DataFrame.plot.barh` that prevented labeling the x-axis and ``xlabel`` updating the y-axis label (:issue:`45144`)
- Bug in :meth:`DataFrame.plot.box` that prevented labeling the x-axis (:issue:`45463`)
- Bug in :meth:`DataFrame.boxplot` that prevented passing in ``xlabel`` and ``ylabel`` (:issue:`45463`)
- Bug in :meth:`DataFrame.boxplot` that prevented specifying ``vert=False`` (:issue:`36918`)
-

Groupby/resample/rolling
^^^^^^^^^^^^^^^^^^^^^^^^
- Bug in :meth:`DataFrame.resample` ignoring ``closed="right"`` on :class:`TimedeltaIndex` (:issue:`45414`)
- Bug in :meth:`.DataFrameGroupBy.transform` fails when the input DataFrame has multiple columns (:issue:`27469`)

Reshaping
^^^^^^^^^
- Bug in :func:`concat` between a :class:`Series` with integer dtype and another with :class:`CategoricalDtype` with integer categories and containing ``NaN`` values casting to object dtype instead of ``float64`` (:issue:`45359`)
- Bug in :func:`get_dummies` that selected object and categorical dtypes but not string (:issue:`44965`)
-

Sparse
^^^^^^
- Bug in :meth:`Series.where` and :meth:`DataFrame.where` with ``SparseDtype`` failing to retain the array's ``fill_value`` (:issue:`45691`)
-

ExtensionArray
^^^^^^^^^^^^^^
- Bug in :meth:`IntegerArray.searchsorted` and :meth:`FloatingArray.searchsorted` returning inconsistent results when acting on ``np.nan`` (:issue:`45255`)
-

Styler
^^^^^^
- Minor bug when attempting to apply styling functions to an empty DataFrame subset (:issue:`45313`)
-

Other
^^^^^
- Bug in :meth:`Series.asof` and :meth:`DataFrame.asof` incorrectly casting bool-dtype results to ``float64`` dtype (:issue:`16063`)
-

.. ***DO NOT USE THIS SECTION***

-
-

.. ---------------------------------------------------------------------------
.. _whatsnew_150.contributors:

Contributors
~~~~~~~~~~~~<|MERGE_RESOLUTION|>--- conflicted
+++ resolved
@@ -20,12 +20,9 @@
 ^^^^^^
 
   - New method :meth:`.Styler.to_string` for alternative customisable output methods (:issue:`44502`)
-<<<<<<< HEAD
   - New keyword argument ``alias`` added to :meth:`.Styler.format_index` to allow simple label string replacement (:issue:`45288`)
   - Various bug fixes, see below.
-=======
   - Added the ability to render ``border`` and ``border-{side}`` CSS properties in Excel (:issue:`42276`)
->>>>>>> 0a7507d1
 
 .. _whatsnew_150.enhancements.enhancement2:
 
