--- conflicted
+++ resolved
@@ -20,11 +20,8 @@
 ^^^^^^
 
   - New method :meth:`.Styler.to_string` for alternative customisable output methods (:issue:`44502`)
-<<<<<<< HEAD
   - Added a new method :meth:`.Styler.set_descriptors` which allows adding customised header rows to explore and make calculations on the data, e.g. totals and counts etc. (:issue:`43875`)
-=======
   - Various bug fixes, see below.
->>>>>>> 42a26ac5
 
 .. _whatsnew_150.enhancements.enhancement2:
 
