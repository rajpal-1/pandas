.. _whatsnew_0240:

v0.24.0 (Month XX, 2018)
------------------------

.. warning::

   Starting January 1, 2019, pandas feature releases will support Python 3 only.
   See :ref:`install.dropping-27` for more.

.. _whatsnew_0240.enhancements:

New features
~~~~~~~~~~~~
- :func:`merge` now directly allows merge between objects of type ``DataFrame`` and named ``Series``, without the need to convert the ``Series`` object into a ``DataFrame`` beforehand (:issue:`21220`)


- ``ExcelWriter`` now accepts ``mode`` as a keyword argument, enabling append to existing workbooks when using the ``openpyxl`` engine (:issue:`3441`)

.. _whatsnew_0240.enhancements.extension_array_operators:

``ExtensionArray`` operator support
^^^^^^^^^^^^^^^^^^^^^^^^^^^^^^^^^^^

A ``Series`` based on an ``ExtensionArray`` now supports arithmetic and comparison
operators (:issue:`19577`). There are two approaches for providing operator support for an ``ExtensionArray``:

1. Define each of the operators on your ``ExtensionArray`` subclass.
2. Use an operator implementation from pandas that depends on operators that are already defined
   on the underlying elements (scalars) of the ``ExtensionArray``.

See the :ref:`ExtensionArray Operator Support
<extending.extension.operator>` documentation section for details on both
ways of adding operator support.

.. _whatsnew_0240.enhancements.intna:

Optional Integer NA Support
^^^^^^^^^^^^^^^^^^^^^^^^^^^

Pandas has gained the ability to hold integer dtypes with missing values. This long requested feature is enabled through the use of :ref:`extension types <extending.extension-types>`.
Here is an example of the usage.

We can construct a ``Series`` with the specified dtype. The dtype string ``Int64`` is a pandas ``ExtensionDtype``. Specifying a list or array using the traditional missing value
marker of ``np.nan`` will infer to integer dtype. The display of the ``Series`` will also use the ``NaN`` to indicate missing values in string outputs. (:issue:`20700`, :issue:`20747`, :issue:`22441`)

.. ipython:: python

   s = pd.Series([1, 2, np.nan], dtype='Int64')
   s


Operations on these dtypes will propagate ``NaN`` as other pandas operations.

.. ipython:: python

   # arithmetic
   s + 1

   # comparison
   s == 1

   # indexing
   s.iloc[1:3]

   # operate with other dtypes
   s + s.iloc[1:3].astype('Int8')

   # coerce when needed
   s + 0.01

These dtypes can operate as part of of ``DataFrame``.

.. ipython:: python

   df = pd.DataFrame({'A': s, 'B': [1, 1, 3], 'C': list('aab')})
   df
   df.dtypes


These dtypes can be merged & reshaped & casted.

.. ipython:: python

   pd.concat([df[['A']], df[['B', 'C']]], axis=1).dtypes
   df['A'].astype(float)

.. warning::

   The Integer NA support currently uses the captilized dtype version, e.g. ``Int8`` as compared to the traditional ``int8``. This may be changed at a future date.

.. _whatsnew_0240.enhancements.read_html:

``read_html`` Enhancements
^^^^^^^^^^^^^^^^^^^^^^^^^^

:func:`read_html` previously ignored ``colspan`` and ``rowspan`` attributes.
Now it understands them, treating them as sequences of cells with the same
value. (:issue:`17054`)

.. ipython:: python

    result = pd.read_html("""
      <table>
        <thead>
          <tr>
            <th>A</th><th>B</th><th>C</th>
          </tr>
        </thead>
        <tbody>
          <tr>
            <td colspan="2">1</td><td>2</td>
          </tr>
        </tbody>
      </table>""")

Previous Behavior:

.. code-block:: ipython

    In [13]: result
    Out [13]:
    [   A  B   C
     0  1  2 NaN]

Current Behavior:

.. ipython:: python

    result


.. _whatsnew_0240.enhancements.interval:

Storing Interval Data in Series and DataFrame
^^^^^^^^^^^^^^^^^^^^^^^^^^^^^^^^^^^^^^^^^^^^^

Interval data may now be stored in a ``Series`` or ``DataFrame``, in addition to an
:class:`IntervalIndex` like previously (:issue:`19453`).

.. ipython:: python

   ser = pd.Series(pd.interval_range(0, 5))
   ser
   ser.dtype

Previously, these would be cast to a NumPy array of ``Interval`` objects. In general,
this should result in better performance when storing an array of intervals in
a :class:`Series`.

Note that the ``.values`` of a ``Series`` containing intervals is no longer a NumPy
array, but rather an ``ExtensionArray``:

.. ipython:: python

   ser.values

This is the same behavior as ``Series.values`` for categorical data. See
:ref:`whatsnew_0240.api_breaking.interval_values` for more.


.. _whatsnew_0240.enhancements.other:

Other Enhancements
^^^^^^^^^^^^^^^^^^
- :func:`to_datetime` now supports the ``%Z`` and ``%z`` directive when passed into ``format`` (:issue:`13486`)
- :func:`Series.mode` and :func:`DataFrame.mode` now support the ``dropna`` parameter which can be used to specify whether NaN/NaT values should be considered (:issue:`17534`)
- :func:`to_csv` now supports ``compression`` keyword when a file handle is passed. (:issue:`21227`)
- :meth:`Index.droplevel` is now implemented also for flat indexes, for compatibility with :class:`MultiIndex` (:issue:`21115`)
- :meth:`Series.droplevel` and :meth:`DataFrame.droplevel` are now implemented (:issue:`20342`)
- Added support for reading from Google Cloud Storage via the ``gcsfs`` library (:issue:`19454`)
- :func:`to_gbq` and :func:`read_gbq` signature and documentation updated to
  reflect changes from the `Pandas-GBQ library version 0.5.0
  <https://pandas-gbq.readthedocs.io/en/latest/changelog.html#changelog-0-5-0>`__.
  (:issue:`21627`)
- New method :meth:`HDFStore.walk` will recursively walk the group hierarchy of an HDF5 file (:issue:`10932`)
- :func:`read_html` copies cell data across ``colspan`` and ``rowspan``, and it treats all-``th`` table rows as headers if ``header`` kwarg is not given and there is no ``thead`` (:issue:`17054`)
- :meth:`Series.nlargest`, :meth:`Series.nsmallest`, :meth:`DataFrame.nlargest`, and :meth:`DataFrame.nsmallest` now accept the value ``"all"`` for the ``keep`` argument. This keeps all ties for the nth largest/smallest value (:issue:`16818`)
- :class:`IntervalIndex` has gained the :meth:`~IntervalIndex.set_closed` method to change the existing ``closed`` value (:issue:`21670`)
- :func:`~DataFrame.to_csv`, :func:`~Series.to_csv`, :func:`~DataFrame.to_json`, and :func:`~Series.to_json` now support ``compression='infer'`` to infer compression based on filename extension (:issue:`15008`).
  The default compression for ``to_csv``, ``to_json``, and ``to_pickle`` methods has been updated to ``'infer'`` (:issue:`22004`).
- :func:`to_timedelta` now supports iso-formated timedelta strings (:issue:`21877`)
- :class:`Series` and :class:`DataFrame` now support :class:`Iterable` in constructor (:issue:`2193`)
- :class:`DatetimeIndex` gained :attr:`DatetimeIndex.timetz` attribute. Returns local time with timezone information. (:issue:`21358`)
- :class:`Resampler` now is iterable like :class:`GroupBy` (:issue:`15314`).

.. _whatsnew_0240.api_breaking:

Backwards incompatible API changes
~~~~~~~~~~~~~~~~~~~~~~~~~~~~~~~~~~


.. _whatsnew_0240.api_breaking.interval_values:

``IntervalIndex.values`` is now an ``IntervalArray``
^^^^^^^^^^^^^^^^^^^^^^^^^^^^^^^^^^^^^^^^^^^^^^^^^^^^

The :attr:`~Interval.values` attribute of an :class:`IntervalIndex` now returns an
``IntervalArray``, rather than a NumPy array of :class:`Interval` objects (:issue:`19453`).

Previous Behavior:

.. code-block:: ipython

   In [1]: idx = pd.interval_range(0, 4)

   In [2]: idx.values
   Out[2]:
   array([Interval(0, 1, closed='right'), Interval(1, 2, closed='right'),
          Interval(2, 3, closed='right'), Interval(3, 4, closed='right')],
         dtype=object)

New Behavior:

.. ipython:: python

   idx = pd.interval_range(0, 4)
   idx.values

This mirrors ``CategoricalIndex.values``, which returns a ``Categorical``.

For situations where you need an ``ndarray`` of ``Interval`` objects, use
:meth:`numpy.asarray` or ``idx.astype(object)``.

.. ipython:: python

   np.asarray(idx)
   idx.values.astype(object)

.. _whatsnew_0240.api.timezone_offset_parsing:

Parsing Datetime Strings with Timezone Offsets
^^^^^^^^^^^^^^^^^^^^^^^^^^^^^^^^^^^^^^^^^^^^^^

Previously, parsing datetime strings with UTC offsets with :func:`to_datetime`
or :class:`DatetimeIndex` would automatically convert the datetime to UTC
without timezone localization. This is inconsistent from parsing the same
datetime string with :class:`Timestamp` which would preserve the UTC
offset in the ``tz`` attribute. Now, :func:`to_datetime` preserves the UTC
offset in the ``tz`` attribute when all the datetime strings have the same
UTC offset (:issue:`17697`, :issue:`11736`)

*Previous Behavior*:

.. code-block:: ipython


    In [2]: pd.to_datetime("2015-11-18 15:30:00+05:30")
    Out[2]: Timestamp('2015-11-18 10:00:00')

    In [3]: pd.Timestamp("2015-11-18 15:30:00+05:30")
    Out[3]: Timestamp('2015-11-18 15:30:00+0530', tz='pytz.FixedOffset(330)')

    # Different UTC offsets would automatically convert the datetimes to UTC (without a UTC timezone)
    In [4]: pd.to_datetime(["2015-11-18 15:30:00+05:30", "2015-11-18 16:30:00+06:30"])
    Out[4]: DatetimeIndex(['2015-11-18 10:00:00', '2015-11-18 10:00:00'], dtype='datetime64[ns]', freq=None)

*Current Behavior*:

.. ipython:: python

    pd.to_datetime("2015-11-18 15:30:00+05:30")
    pd.Timestamp("2015-11-18 15:30:00+05:30")

Parsing datetime strings with the same UTC offset will preserve the UTC offset in the ``tz``

.. ipython:: python

    pd.to_datetime(["2015-11-18 15:30:00+05:30"] * 2)

Parsing datetime strings with different UTC offsets will now create an Index of
``datetime.datetime`` objects with different UTC offsets

.. ipython:: python

    idx = pd.to_datetime(["2015-11-18 15:30:00+05:30", "2015-11-18 16:30:00+06:30"])
    idx
    idx[0]
    idx[1]

Passing ``utc=True`` will mimic the previous behavior but will correctly indicate
that the dates have been converted to UTC

.. ipython:: python
    pd.to_datetime(["2015-11-18 15:30:00+05:30", "2015-11-18 16:30:00+06:30"], utc=True)

.. _whatsnew_0240.api_breaking.period_end_time:

Time values in ``dt.end_time`` and ``to_timestamp(how='end')``
^^^^^^^^^^^^^^^^^^^^^^^^^^^^^^^^^^^^^^^^^^^^^^^^^^^^^^^^^^^^^^

The time values in :class:`Period` and :class:`PeriodIndex` objects are now set
to '23:59:59.999999999' when calling :attr:`Series.dt.end_time`, :attr:`Period.end_time`,
:attr:`PeriodIndex.end_time`, :func:`Period.to_timestamp()` with ``how='end'``,
or :func:`PeriodIndex.to_timestamp()` with ``how='end'`` (:issue:`17157`)

Previous Behavior:

.. code-block:: ipython

   In [2]: p = pd.Period('2017-01-01', 'D')
   In [3]: pi = pd.PeriodIndex([p])

   In [4]: pd.Series(pi).dt.end_time[0]
   Out[4]: Timestamp(2017-01-01 00:00:00)

   In [5]: p.end_time
   Out[5]: Timestamp(2017-01-01 23:59:59.999999999)

Current Behavior:

Calling :attr:`Series.dt.end_time` will now result in a time of '23:59:59.999999999' as
is the case with :attr:`Period.end_time`, for example

.. ipython:: python

   p = pd.Period('2017-01-01', 'D')
   pi = pd.PeriodIndex([p])

   pd.Series(pi).dt.end_time[0]

   p.end_time

.. _whatsnew_0240.api.datetimelike.normalize:

Tick DateOffset Normalize Restrictions
^^^^^^^^^^^^^^^^^^^^^^^^^^^^^^^^^^^^^^

Creating a ``Tick`` object (:class:`Day`, :class:`Hour`, :class:`Minute`,
:class:`Second`, :class:`Milli`, :class:`Micro`, :class:`Nano`) with
`normalize=True` is no longer supported.  This prevents unexpected behavior
where addition could fail to be monotone or associative.  (:issue:`21427`)

*Previous Behavior*:

.. code-block:: ipython


   In [2]: ts = pd.Timestamp('2018-06-11 18:01:14')

   In [3]: ts
   Out[3]: Timestamp('2018-06-11 18:01:14')

   In [4]: tic = pd.offsets.Hour(n=2, normalize=True)
      ...:

   In [5]: tic
   Out[5]: <2 * Hours>

   In [6]: ts + tic
   Out[6]: Timestamp('2018-06-11 00:00:00')

   In [7]: ts + tic + tic + tic == ts + (tic + tic + tic)
   Out[7]: False

*Current Behavior*:

.. ipython:: python

    ts = pd.Timestamp('2018-06-11 18:01:14')
    tic = pd.offsets.Hour(n=2)
    ts + tic + tic + tic == ts + (tic + tic + tic)


.. _whatsnew_0240.api.datetimelike:


.. _whatsnew_0240.api.period_subtraction:

Period Subtraction
^^^^^^^^^^^^^^^^^^

Subtraction of a ``Period`` from another ``Period`` will give a ``DateOffset``.
instead of an integer (:issue:`21314`)

.. ipython:: python

    june = pd.Period('June 2018')
    april = pd.Period('April 2018')
    june - april

Previous Behavior:

.. code-block:: ipython

    In [2]: june = pd.Period('June 2018')

    In [3]: april = pd.Period('April 2018')

    In [4]: june - april
    Out [4]: 2

Similarly, subtraction of a ``Period`` from a ``PeriodIndex`` will now return
an ``Index`` of ``DateOffset`` objects instead of an ``Int64Index``

.. ipython:: python

    pi = pd.period_range('June 2018', freq='M', periods=3)
    pi - pi[0]

Previous Behavior:

.. code-block:: ipython

    In [2]: pi = pd.period_range('June 2018', freq='M', periods=3)

    In [3]: pi - pi[0]
    Out[3]: Int64Index([0, 1, 2], dtype='int64')


.. _whatsnew_0240.api.timedelta64_subtract_nan

Addition/Subtraction of ``NaN`` from :class:``DataFrame``
^^^^^^^^^^^^^^^^^^^^^^^^^^^^^^^^^^^^^^^^^^^^^^^^^^^^^^^^^

Adding or subtracting ``NaN`` from a :class:`DataFrame` column with
`timedelta64[ns]` dtype will now raise a ``TypeError`` instead of returning
all-``NaT``.  This is for compatibility with ``TimedeltaIndex`` and
``Series`` behavior (:issue:`22163`)

.. ipython:: python

    df = pd.DataFrame([pd.Timedelta(days=1)])
    df - np.nan

Previous Behavior:

.. code-block:: ipython

    In [4]: df = pd.DataFrame([pd.Timedelta(days=1)])

    In [5]: df - np.nan
    Out[5]:
        0
    0 NaT


.. _whatsnew_0240.api.extension:

ExtensionType Changes
^^^^^^^^^^^^^^^^^^^^^

- ``ExtensionArray`` has gained the abstract methods ``.dropna()`` (:issue:`21185`)
- ``ExtensionDtype`` has gained the ability to instantiate from string dtypes, e.g. ``decimal`` would instantiate a registered ``DecimalDtype``; furthermore
  the ``ExtensionDtype`` has gained the method ``construct_array_type`` (:issue:`21185`)
- Added ``ExtensionDtype._is_numeric`` for controlling whether an extension dtype is considered numeric (:issue:`22290`).
- The ``ExtensionArray`` constructor, ``_from_sequence`` now take the keyword arg ``copy=False`` (:issue:`21185`)
- Bug in :meth:`Series.get` for ``Series`` using ``ExtensionArray`` and integer index (:issue:`21257`)
- :meth:`Series.combine()` works correctly with :class:`~pandas.api.extensions.ExtensionArray` inside of :class:`Series` (:issue:`20825`)
- :meth:`Series.combine()` with scalar argument now works for any function type (:issue:`21248`)
- :meth:`Series.astype` and :meth:`DataFrame.astype` now dispatch to :meth:`ExtensionArray.astype` (:issue:`21185:`).

.. _whatsnew_0240.api.incompatibilities:

Series and Index Data-Dtype Incompatibilities
^^^^^^^^^^^^^^^^^^^^^^^^^^^^^^^^^^^^^^^^^^^^^

``Series`` and ``Index`` constructors now raise when the
data is incompatible with a passed ``dtype=`` (:issue:`15832`)

Previous Behavior:

.. code-block:: ipython

    In [4]: pd.Series([-1], dtype="uint64")
    Out [4]:
    0    18446744073709551615
    dtype: uint64

Current Behavior:

.. code-block:: ipython

    In [4]: pd.Series([-1], dtype="uint64")
    Out [4]:
    ...
    OverflowError: Trying to coerce negative values to unsigned integers

Datetimelike API Changes
^^^^^^^^^^^^^^^^^^^^^^^^

- For :class:`DatetimeIndex` and :class:`TimedeltaIndex` with non-``None`` ``freq`` attribute, addition or subtraction of integer-dtyped array or ``Index`` will return an object of the same class (:issue:`19959`)
- :class:`DateOffset` objects are now immutable. Attempting to alter one of these will now raise ``AttributeError`` (:issue:`21341`)
- :class:`PeriodIndex` subtraction of another ``PeriodIndex`` will now return an object-dtype :class:`Index` of :class:`DateOffset` objects instead of raising a ``TypeError`` (:issue:`20049`)
- :func:`cut` and :func:`qcut` now returns a :class:`DatetimeIndex` or :class:`TimedeltaIndex` bins when the input is datetime or timedelta dtype respectively and ``retbins=True`` (:issue:`19891`)

.. _whatsnew_0240.api.other:

Other API Changes
^^^^^^^^^^^^^^^^^

- :class:`DatetimeIndex` now accepts :class:`Int64Index` arguments as epoch timestamps (:issue:`20997`)
- Accessing a level of a ``MultiIndex`` with a duplicate name (e.g. in
  :meth:~MultiIndex.get_level_values) now raises a ``ValueError`` instead of
  a ``KeyError`` (:issue:`21678`).
- Invalid construction of ``IntervalDtype`` will now always raise a ``TypeError`` rather than a ``ValueError`` if the subdtype is invalid (:issue:`21185`)
- Trying to reindex a ``DataFrame`` with a non unique ``MultiIndex`` now raises a ``ValueError`` instead of an ``Exception`` (:issue:`21770`)
- :meth:`PeriodIndex.tz_convert` and :meth:`PeriodIndex.tz_localize` have been removed (:issue:`21781`)
- :class:`Index` subtraction will attempt to operate element-wise instead of raising ``TypeError`` (:issue:`19369`)
- :class:`pandas.io.formats.style.Styler` supports a ``number-format`` property when using :meth:`~pandas.io.formats.style.Styler.to_excel` (:issue:`22015`)
- :meth:`DataFrame.corr` and :meth:`Series.corr` now raise a ``ValueError`` along with a helpful error message instead of a ``KeyError`` when supplied with an invalid method (:issue:`22298`)

.. _whatsnew_0240.deprecations:

Deprecations
~~~~~~~~~~~~

- :meth:`DataFrame.to_stata`, :meth:`read_stata`, :class:`StataReader` and :class:`StataWriter` have deprecated the ``encoding`` argument.  The encoding of a Stata dta file is determined by the file type and cannot be changed (:issue:`21244`).
- :meth:`MultiIndex.to_hierarchical` is deprecated and will be removed in a future version  (:issue:`21613`)
- :meth:`Series.ptp` is deprecated. Use ``numpy.ptp`` instead (:issue:`21614`)
- :meth:`Series.compress` is deprecated. Use ``Series[condition]`` instead (:issue:`18262`)
- The signature of :meth:`Series.to_csv` has been uniformed to that of doc:meth:`DataFrame.to_csv`: the name of the first argument is now 'path_or_buf', the order of subsequent arguments has changed, the 'header' argument now defaults to True. (:issue:`19715`)
- :meth:`Categorical.from_codes` has deprecated providing float values for the ``codes`` argument. (:issue:`21767`)
- :func:`pandas.read_table` is deprecated. Instead, use :func:`pandas.read_csv` passing ``sep='\t'`` if necessary (:issue:`21948`)

.. _whatsnew_0240.prior_deprecations:

Removal of prior version deprecations/changes
~~~~~~~~~~~~~~~~~~~~~~~~~~~~~~~~~~~~~~~~~~~~~

- The ``LongPanel`` and ``WidePanel`` classes have been removed (:issue:`10892`)
- :meth:`Series.repeat` has renamed the ``reps`` argument to ``repeats`` (:issue:`14645`)
- Several private functions were removed from the (non-public) module ``pandas.core.common`` (:issue:`22001`)
- Removal of the previously deprecated module ``pandas.core.datetools`` (:issue:`14105`, :issue:`14094`)
-

.. _whatsnew_0240.performance:

Performance Improvements
~~~~~~~~~~~~~~~~~~~~~~~~

- Very large improvement in performance of slicing when the index is a :class:`CategoricalIndex`,
  both when indexing by label (using .loc) and position(.iloc).
  Likewise, slicing a ``CategoricalIndex`` itself (i.e. ``ci[100:200]``) shows similar speed improvements (:issue:`21659`)
- Improved performance of :func:`Series.describe` in case of numeric dtpyes (:issue:`21274`)
- Improved performance of :func:`pandas.core.groupby.GroupBy.rank` when dealing with tied rankings (:issue:`21237`)
- Improved performance of :func:`DataFrame.set_index` with columns consisting of :class:`Period` objects (:issue:`21582`,:issue:`21606`)
- Improved performance of membership checks in :class:`Categorical` and :class:`CategoricalIndex`
  (i.e. ``x in cat``-style checks are much faster). :meth:`CategoricalIndex.contains`
  is likewise much faster (:issue:`21369`, :issue:`21508`)
- Improved performance of :meth:`HDFStore.groups` (and dependent functions like
  :meth:`~HDFStore.keys`.  (i.e. ``x in store`` checks are much faster)
  (:issue:`21372`)
- Improved the performance of :func:`pandas.get_dummies` with ``sparse=True`` (:issue:`21997`)

.. _whatsnew_0240.docs:

Documentation Changes
~~~~~~~~~~~~~~~~~~~~~

- Added sphinx spelling extension, updated documentation on how to use the spell check (:issue:`21079`)
-
-

.. _whatsnew_0240.bug_fixes:

Bug Fixes
~~~~~~~~~

Categorical
^^^^^^^^^^^

- Bug in :meth:`Categorical.from_codes` where ``NaN`` values in `codes` were silently converted to ``0`` (:issue:`21767`). In the future this will raise a ``ValueError``. Also changes the behavior of `.from_codes([1.1, 2.0])`.

Datetimelike
^^^^^^^^^^^^

- Fixed bug where two :class:`DateOffset` objects with different ``normalize`` attributes could evaluate as equal (:issue:`21404`)
- Fixed bug where :meth:`Timestamp.resolution` incorrectly returned 1-microsecond ``timedelta`` instead of 1-nanosecond :class:`Timedelta` (:issue:`21336`,:issue:`21365`)
- Bug in :func:`to_datetime` that did not consistently return an :class:`Index` when ``box=True`` was specified (:issue:`21864`)
- Bug in :class:`DatetimeIndex` comparisons where string comparisons incorrectly raises ``TypeError`` (:issue:`22074`)
- Bug in :class:`DatetimeIndex` comparisons when comparing against ``timedelta64[ns]`` dtyped arrays; in some cases ``TypeError`` was incorrectly raised, in others it incorrectly failed to raise (:issue:`22074`)
- Bug in :class:`DatetimeIndex` comparisons when comparing against object-dtyped arrays (:issue:`22074`)
- Bug in :class:`DataFrame` with ``datetime64[ns]`` dtype addition and subtraction with ``Timedelta``-like objects (:issue:`22005`,:issue:`22163`)
- Bug in :class:`DataFrame` with ``datetime64[ns]`` dtype addition and subtraction with ``DateOffset`` objects returning an ``object`` dtype instead of ``datetime64[ns]`` dtype (:issue:`21610`,:issue:`22163`)
- Bug in :class:`DataFrame` with ``datetime64[ns]`` dtype comparing against ``NaT`` incorrectly (:issue:`22242`,:issue:`22163`)
- Bug in :class:`DataFrame` with ``datetime64[ns]`` dtype subtracting ``Timestamp``-like object incorrectly returned ``datetime64[ns]`` dtype instead of ``timedelta64[ns]`` dtype (:issue:`8554`,:issue:`22163`)
- Bug in :class:`DataFrame` with ``datetime64[ns]`` dtype subtracting ``np.datetime64`` object with non-nanosecond unit failing to convert to nanoseconds (:issue:`18874`,:issue:`22163`)
- Bug in :class:`DataFrame` comparisons against ``Timestamp``-like objects failing to raise ``TypeError`` for inequality checks with mismatched types (:issue:`8932`,:issue:`22163`)
- Bug in :class:`DataFrame` with mixed dtypes including ``datetime64[ns]`` incorrectly raising ``TypeError`` on equality comparisons (:issue:`13128`,:issue:`22163`)
- Bug in :meth:`DataFrame.eq` comparison against ``NaT`` incorrectly returning ``True`` or ``NaN`` (:issue:`15697`,:issue:`22163`)
- Bug in :class:`DataFrame` with ``timedelta64[ns]`` dtype division by ``Timedelta``-like scalar incorrectly returning ``timedelta64[ns]`` dtype instead of ``float64`` dtype (:issue:`20088`,:issue:`22163`)
-

Timedelta
^^^^^^^^^

-
-
-

Timezones
^^^^^^^^^

- Bug in :meth:`DatetimeIndex.shift` where an ``AssertionError`` would raise when shifting across DST (:issue:`8616`)
- Bug in :class:`Timestamp` constructor where passing an invalid timezone offset designator (``Z``) would not raise a ``ValueError`` (:issue:`8910`)
- Bug in :meth:`Timestamp.replace` where replacing at a DST boundary would retain an incorrect offset (:issue:`7825`)
- Bug in :meth:`Series.replace` with ``datetime64[ns, tz]`` data when replacing ``NaT`` (:issue:`11792`)
- Bug in :class:`Timestamp` when passing different string date formats with a timezone offset would produce different timezone offsets (:issue:`12064`)
- Bug when comparing a tz-naive :class:`Timestamp` to a tz-aware :class:`DatetimeIndex` which would coerce the :class:`DatetimeIndex` to tz-naive (:issue:`12601`)
- Bug in :meth:`Series.truncate` with a tz-aware :class:`DatetimeIndex` which would cause a core dump (:issue:`9243`)
- Bug in :class:`Series` constructor which would coerce tz-aware and tz-naive :class:`Timestamp` to tz-aware (:issue:`13051`)
- Bug in :class:`Index` with ``datetime64[ns, tz]`` dtype that did not localize integer data correctly (:issue:`20964`)
- Bug in :class:`DatetimeIndex` where constructing with an integer and tz would not localize correctly (:issue:`12619`)
- Fixed bug where :meth:`DataFrame.describe` and :meth:`Series.describe` on tz-aware datetimes did not show `first` and `last` result (:issue:`21328`)
- Bug in :class:`DatetimeIndex` comparisons failing to raise ``TypeError`` when comparing timezone-aware ``DatetimeIndex`` against ``np.datetime64`` (:issue:`22074`)
- Bug in ``DataFrame`` assignment with a timezone-aware scalar (:issue:`19843`)
- Bug in :func:`Dataframe.asof` that raised a ``TypeError`` when attempting to compare tz-naive and tz-aware timestamps (:issue:`21194`)
- Bug when constructing a :class:`DatetimeIndex` with :class:`Timestamp`s constructed with the ``replace`` method across DST (:issue:`18785`)
- Bug when setting a new value with :meth:`DataFrame.loc` with a :class:`DatetimeIndex` with a DST transition (:issue:`18308`, :issue:`20724`)
- Bug in :meth:`DatetimeIndex.unique` that did not re-localize tz-aware dates correctly (:issue:`21737`)
- Bug when indexing a :class:`Series` with a DST transition (:issue:`21846`)

Offsets
^^^^^^^

- Bug in :class:`FY5253` where date offsets could incorrectly raise an ``AssertionError`` in arithmetic operatons (:issue:`14774`)
- Bug in :class:`DateOffset` where keyword arguments ``week`` and ``milliseconds`` were accepted and ignored.  Passing these will now raise ``ValueError`` (:issue:`19398`)
-

Numeric
^^^^^^^

- Bug in :class:`Series` ``__rmatmul__`` doesn't support matrix vector multiplication (:issue:`21530`)
- Bug in :func:`factorize` fails with read-only array (:issue:`12813`)
- Fixed bug in :func:`unique` handled signed zeros inconsistently: for some inputs 0.0 and -0.0 were treated as equal and for some inputs as different. Now they are treated as equal for all inputs (:issue:`21866`)
- Bug in :meth:`DataFrame.agg`, :meth:`DataFrame.transform` and :meth:`DataFrame.apply` where,
  when supplied with a list of functions and ``axis=1`` (e.g. ``df.apply(['sum', 'mean'], axis=1)``),
  a ``TypeError`` was wrongly raised. For all three methods such calculation are now done correctly. (:issue:`16679`).
- Bug in :class:`Series` comparison against datetime-like scalars and arrays (:issue:`22074`)
- Bug in :class:`DataFrame` multiplication between boolean dtype and integer returning ``object`` dtype instead of integer dtype (:issue:`22047`,:issue:`22163`)
-

Strings
^^^^^^^

-
-
-

Interval
^^^^^^^^

- Bug in the :class:`IntervalIndex` constructor where the ``closed`` parameter did not always override the inferred ``closed`` (:issue:`19370`)
- Bug in the ``IntervalIndex`` repr where a trailing comma was missing after the list of intervals (:issue:`20611`)
- Bug in :class:`Interval` where scalar arithmetic operations did not retain the ``closed`` value (:issue:`22313`)
-

Indexing
^^^^^^^^

- The traceback from a ``KeyError`` when asking ``.loc`` for a single missing label is now shorter and more clear (:issue:`21557`)
- When ``.ix`` is asked for a missing integer label in a :class:`MultiIndex` with a first level of integer type, it now raises a ``KeyError``, consistently with the case of a flat :class:`Int64Index, rather than falling back to positional indexing (:issue:`21593`)
- Bug in :meth:`DatetimeIndex.reindex` when reindexing a tz-naive and tz-aware :class:`DatetimeIndex` (:issue:`8306`)
- Bug in :class:`DataFrame` when setting values with ``.loc`` and a timezone aware :class:`DatetimeIndex` (:issue:`11365`)
- ``DataFrame.__getitem__`` now accepts dictionaries and dictionary keys as list-likes of labels, consistently with ``Series.__getitem__`` (:issue:`21294`)
- Fixed ``DataFrame[np.nan]`` when columns are non-unique (:issue:`21428`)
- Bug when indexing :class:`DatetimeIndex` with nanosecond resolution dates and timezones (:issue:`11679`)
- Bug where indexing with a Numpy array containing negative values would mutate the indexer (:issue:`21867`)
<<<<<<< HEAD
- Bug in `scalar in Index` if scalar is a float while the Index is of integer dtype (:issue:`22085`)
=======
- ``Float64Index.get_loc`` now raises ``KeyError`` when boolean key passed. (:issue:`19087`)
>>>>>>> 98e77e9c

Missing
^^^^^^^

- Bug in :func:`DataFrame.fillna` where a ``ValueError`` would raise when one column contained a ``datetime64[ns, tz]`` dtype (:issue:`15522`)
- Bug in :func:`Series.hasnans` that could be incorrectly cached and return incorrect answers if null elements are introduced after an initial call (:issue:`19700`)
- :func:`Series.isin` now treats all nans as equal also for `np.object`-dtype. This behavior is consistent with the behavior for float64 (:issue:`22119`)

MultiIndex
^^^^^^^^^^

- Removed compatibility for :class:`MultiIndex` pickles prior to version 0.8.0; compatibility with :class:`MultiIndex` pickles from version 0.13 forward is maintained (:issue:`21654`)
- :meth:`MultiIndex.get_loc_level` (and as a consequence, ``.loc`` on a :class:``MultiIndex``ed object) will now raise a ``KeyError``, rather than returning an empty ``slice``, if asked a label which is present in the ``levels`` but is unused (:issue:`22221`)
- Fix ``TypeError`` in Python 3 when creating :class:`MultiIndex` in which some levels have mixed types, e.g. when some labels are tuples (:issue:`15457`)

I/O
^^^

- :func:`read_html()` no longer ignores all-whitespace ``<tr>`` within ``<thead>`` when considering the ``skiprows`` and ``header`` arguments. Previously, users had to decrease their ``header`` and ``skiprows`` values on such tables to work around the issue. (:issue:`21641`)
- :func:`read_excel()` will correctly show the deprecation warning for previously deprecated ``sheetname`` (:issue:`17994`)
- :func:`read_csv()` will correctly parse timezone-aware datetimes (:issue:`22256`)
-

Plotting
^^^^^^^^

- Bug in :func:`DataFrame.plot.scatter` and :func:`DataFrame.plot.hexbin` caused x-axis label and ticklabels to disappear when colorbar was on in IPython inline backend (:issue:`10611`, :issue:`10678`, and :issue:`20455`)
- Bug in plotting a Series with datetimes using :func:`matplotlib.axes.Axes.scatter` (:issue:`22039`)

Groupby/Resample/Rolling
^^^^^^^^^^^^^^^^^^^^^^^^

- Bug in :func:`pandas.core.groupby.GroupBy.first` and :func:`pandas.core.groupby.GroupBy.last` with ``as_index=False`` leading to the loss of timezone information (:issue:`15884`)
- Bug in :meth:`DatetimeIndex.resample` when downsampling across a DST boundary (:issue:`8531`)
- Bug where ``ValueError`` is wrongly raised when calling :func:`~pandas.core.groupby.SeriesGroupBy.count` method of a
  ``SeriesGroupBy`` when the grouping variable only contains NaNs and numpy version < 1.13 (:issue:`21956`).
- Multiple bugs in :func:`pandas.core.Rolling.min` with ``closed='left'` and a
  datetime-like index leading to incorrect results and also segfault. (:issue:`21704`)
-

Sparse
^^^^^^

-
-
-

Reshaping
^^^^^^^^^

- Bug in :func:`pandas.concat` when joining resampled DataFrames with timezone aware index (:issue:`13783`)
- Bug in :meth:`Series.combine_first` with ``datetime64[ns, tz]`` dtype which would return tz-naive result (:issue:`21469`)
- Bug in :meth:`Series.where` and :meth:`DataFrame.where` with ``datetime64[ns, tz]`` dtype (:issue:`21546`)
- Bug in :meth:`Series.mask` and :meth:`DataFrame.mask` with ``list`` conditionals (:issue:`21891`)
- Bug in :meth:`DataFrame.replace` raises RecursionError when converting OutOfBounds ``datetime64[ns, tz]`` (:issue:`20380`)
- :func:`pandas.core.groupby.GroupBy.rank` now raises a ``ValueError`` when an invalid value is passed for argument ``na_option`` (:issue:`22124`)
- Bug in :func:`get_dummies` with Unicode attributes in Python 2 (:issue:`22084`)
- Bug in :meth:`DataFrame.replace` raises ``RecursionError`` when replacing empty lists (:issue:`22083`)
- Bug in :meth:`Series.replace` and meth:`DataFrame.replace` when dict is used as the `to_replace` value and one key in the dict is is another key's value, the results were inconsistent between using integer key and using string key (:issue:`20656`)
-

Build Changes
^^^^^^^^^^^^^

- Building pandas for development now requires ``cython >= 0.28.2`` (:issue:`21688`)
-

Other
^^^^^

- :meth: `~pandas.io.formats.style.Styler.background_gradient` now takes a ``text_color_threshold`` parameter to automatically lighten the text color based on the luminance of the background color. This improves readability with dark background colors without the need to limit the background colormap range. (:issue:`21258`)
- Require at least 0.28.2 version of ``cython`` to support read-only memoryviews (:issue:`21688`)
- :meth: `~pandas.io.formats.style.Styler.background_gradient` now also supports tablewise application (in addition to rowwise and columnwise) with ``axis=None`` (:issue:`15204`)
-
-
-<|MERGE_RESOLUTION|>--- conflicted
+++ resolved
@@ -657,11 +657,8 @@
 - Fixed ``DataFrame[np.nan]`` when columns are non-unique (:issue:`21428`)
 - Bug when indexing :class:`DatetimeIndex` with nanosecond resolution dates and timezones (:issue:`11679`)
 - Bug where indexing with a Numpy array containing negative values would mutate the indexer (:issue:`21867`)
-<<<<<<< HEAD
+- ``Float64Index.get_loc`` now raises ``KeyError`` when boolean key passed. (:issue:`19087`)
 - Bug in `scalar in Index` if scalar is a float while the Index is of integer dtype (:issue:`22085`)
-=======
-- ``Float64Index.get_loc`` now raises ``KeyError`` when boolean key passed. (:issue:`19087`)
->>>>>>> 98e77e9c
 
 Missing
 ^^^^^^^
