--- conflicted
+++ resolved
@@ -479,13 +479,10 @@
 - Bug in :class:`Series` ``__rmatmul__`` doesn't support matrix vector multiplication (:issue:`21530`)
 - Bug in :func:`factorize` fails with read-only array (:issue:`12813`)
 - Fixed bug in :func:`unique` handled signed zeros inconsistently: for some inputs 0.0 and -0.0 were treated as equal and for some inputs as different. Now they are treated as equal for all inputs (:issue:`21866`)
-<<<<<<< HEAD
-- Bug in :class:`Series` comparison against datetime-like scalars and arrays (:issue:`22074`)
-=======
 - Bug in :meth:`DataFrame.agg`, :meth:`DataFrame.transform` and :meth:`DataFrame.apply` where,
   when supplied with a list of functions and ``axis=1`` (e.g. ``df.apply(['sum', 'mean'], axis=1)``),
   a ``TypeError`` was wrongly raised. For all three methods such calculation are now done correctly. (:issue:`16679`).
->>>>>>> 0b7a08b7
+- Bug in :class:`Series` comparison against datetime-like scalars and arrays (:issue:`22074`)
 -
 
 Strings
