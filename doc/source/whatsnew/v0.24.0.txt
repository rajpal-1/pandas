.. _whatsnew_0240:

v0.24.0
-------

.. _whatsnew_0240.enhancements:

New features
~~~~~~~~~~~~

.. _whatsnew_0240.enhancements.other:

Other Enhancements
^^^^^^^^^^^^^^^^^^
- :func:`to_datetime` now supports the ``%Z`` and ``%z`` directive when passed into ``format`` (:issue:`13486`)
<<<<<<< HEAD
- :func:`Series.mode` and :func:`DataFrame.mode` now support the ``dropna`` parameter which can be used to specify whether NaN/NaT values should be considered (:issue:`17534`)
-
=======
- :func:`to_csv` now supports ``compression`` keyword when a file handle is passed. (:issue:`21227`)
>>>>>>> 7647969d
-

.. _whatsnew_0240.api_breaking:


Backwards incompatible API changes
~~~~~~~~~~~~~~~~~~~~~~~~~~~~~~~~~~

.. _whatsnew_0240.api.datetimelike:

Datetimelike API Changes
^^^^^^^^^^^^^^^^^^^^^^^^

- For :class:`DatetimeIndex` and :class:`TimedeltaIndex` with non-``None`` ``freq`` attribute, addition or subtraction of integer-dtyped array or ``Index`` will return an object of the same class (:issue:`19959`)

.. _whatsnew_0240.api.other:

Other API Changes
^^^^^^^^^^^^^^^^^

-
-
-

.. _whatsnew_0240.deprecations:

Deprecations
~~~~~~~~~~~~

-
-
-

.. _whatsnew_0240.prior_deprecations:

Removal of prior version deprecations/changes
~~~~~~~~~~~~~~~~~~~~~~~~~~~~~~~~~~~~~~~~~~~~~

- The ``LongPanel`` and ``WidePanel`` classes have been removed (:issue:`10892`)
-
-
-

.. _whatsnew_0240.performance:

Performance Improvements
~~~~~~~~~~~~~~~~~~~~~~~~

-
-
-

.. _whatsnew_0240.docs:

Documentation Changes
~~~~~~~~~~~~~~~~~~~~~

-
-
-

.. _whatsnew_0240.bug_fixes:

Bug Fixes
~~~~~~~~~

Categorical
^^^^^^^^^^^

-
-
-

Datetimelike
^^^^^^^^^^^^

-
-
-

Timedelta
^^^^^^^^^

-
-
-

Timezones
^^^^^^^^^

-
-
-

Offsets
^^^^^^^

-
-
-

Numeric
^^^^^^^

-
-
-

Strings
^^^^^^^

-
-
-

Indexing
^^^^^^^^

-
-
-

MultiIndex
^^^^^^^^^^

-
-
-

I/O
^^^

-
-
-

Plotting
^^^^^^^^

-
-
-

Groupby/Resample/Rolling
^^^^^^^^^^^^^^^^^^^^^^^^

-
-
-

Sparse
^^^^^^

-
-
-

Reshaping
^^^^^^^^^

-
-
-

Other
^^^^^

-
-
-<|MERGE_RESOLUTION|>--- conflicted
+++ resolved
@@ -13,12 +13,8 @@
 Other Enhancements
 ^^^^^^^^^^^^^^^^^^
 - :func:`to_datetime` now supports the ``%Z`` and ``%z`` directive when passed into ``format`` (:issue:`13486`)
-<<<<<<< HEAD
 - :func:`Series.mode` and :func:`DataFrame.mode` now support the ``dropna`` parameter which can be used to specify whether NaN/NaT values should be considered (:issue:`17534`)
--
-=======
 - :func:`to_csv` now supports ``compression`` keyword when a file handle is passed. (:issue:`21227`)
->>>>>>> 7647969d
 -
 
 .. _whatsnew_0240.api_breaking:
