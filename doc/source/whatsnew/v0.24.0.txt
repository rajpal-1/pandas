--- conflicted
+++ resolved
@@ -179,11 +179,7 @@
 - :class:`IntervalIndex` has gained the :meth:`~IntervalIndex.set_closed` method to change the existing ``closed`` value (:issue:`21670`)
 - :func:`~DataFrame.to_csv` and :func:`~DataFrame.to_json` now support ``compression='infer'`` to infer compression based on filename (:issue:`15008`)
 - :func:`to_timedelta` now supports iso-formated timedelta strings (:issue:`21877`)
-<<<<<<< HEAD
--
-=======
 - :class:`Series` and :class:`DataFrame` now support :class:`Iterable` in constructor (:issue:`2193`)
->>>>>>> be6ad724
 
 .. _whatsnew_0240.api_breaking:
 
