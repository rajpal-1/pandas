--- conflicted
+++ resolved
@@ -188,7 +188,7 @@
 :func:`DataFrame.rename_axis` now supports ``index`` and ``columns`` arguments
 and :func:`Series.rename_axis` supports ``index`` argument (:issue:`19978`)
 
-This change allows a dictionary to be passed so that some of the names 
+This change allows a dictionary to be passed so that some of the names
 of a ``MultiIndex`` can be changed.
 
 Example:
@@ -1069,12 +1069,9 @@
 - Bug in :class:`TimedeltaIndex` incorrectly allowing indexing with ``Timestamp`` object (:issue:`20464`)
 - Fixed bug where subtracting :class:`Timedelta` from an object-dtyped array would raise ``TypeError`` (:issue:`21980`)
 - Fixed bug in adding a :class:`DataFrame` with all-`timedelta64[ns]` dtypes to a :class:`DataFrame` with all-integer dtypes returning incorrect results instead of raising ``TypeError`` (:issue:`22696`)
-<<<<<<< HEAD
-- Bug in :class:`Timedelta`: where passing a string of a pure number would not take unit into account. Also raises for ambiguous/duplicate unit specification (:issue:`12136`)
-=======
 - Bug in :class:`TimedeltaIndex` where adding a timezone-aware datetime scalar incorrectly returned a timezone-naive :class:`DatetimeIndex` (:issue:`23215`)
 - Bug in :class:`TimedeltaIndex` where adding ``np.timedelta64('NaT')`` incorrectly returned an all-`NaT` :class:`DatetimeIndex` instead of an all-`NaT` :class:`TimedeltaIndex` (:issue:`23215`)
->>>>>>> de39bfc5
+- Bug in :class:`Timedelta`: where passing a string of a pure number would not take unit into account. Also raises for ambiguous/duplicate unit specification (:issue:`12136`)
 
 Timezones
 ^^^^^^^^^
