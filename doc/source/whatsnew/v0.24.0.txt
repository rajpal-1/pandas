.. _whatsnew_0240:

v0.24.0 (Month XX, 2018)
------------------------

.. warning::

   Starting January 1, 2019, pandas feature releases will support Python 3 only.
   See :ref:`install.dropping-27` for more.

.. _whatsnew_0240.enhancements:

New features
~~~~~~~~~~~~
- :func:`merge` now directly allows merge between objects of type ``DataFrame`` and named ``Series``, without the need to convert the ``Series`` object into a ``DataFrame`` beforehand (:issue:`21220`)


- ``ExcelWriter`` now accepts ``mode`` as a keyword argument, enabling append to existing workbooks when using the ``openpyxl`` engine (:issue:`3441`)

- :func:`DataFrame.to_parquet` now accepts ``index`` as an argument, allowing
the user to override the engine's default behavior to include or omit the
dataframe's indexes from the resulting Parquet file. (:issue:`20768`)
- :meth:`DataFrame.corr` and :meth:`Series.corr` now accept a callable for generic calculation methods of correlation, e.g. histogram intersection (:issue:`22684`)


.. _whatsnew_0240.enhancements.extension_array_operators:

``ExtensionArray`` operator support
^^^^^^^^^^^^^^^^^^^^^^^^^^^^^^^^^^^

A ``Series`` based on an ``ExtensionArray`` now supports arithmetic and comparison
operators (:issue:`19577`). There are two approaches for providing operator support for an ``ExtensionArray``:

1. Define each of the operators on your ``ExtensionArray`` subclass.
2. Use an operator implementation from pandas that depends on operators that are already defined
   on the underlying elements (scalars) of the ``ExtensionArray``.

See the :ref:`ExtensionArray Operator Support
<extending.extension.operator>` documentation section for details on both
ways of adding operator support.

.. _whatsnew_0240.enhancements.intna:

Optional Integer NA Support
^^^^^^^^^^^^^^^^^^^^^^^^^^^

Pandas has gained the ability to hold integer dtypes with missing values. This long requested feature is enabled through the use of :ref:`extension types <extending.extension-types>`.
Here is an example of the usage.

We can construct a ``Series`` with the specified dtype. The dtype string ``Int64`` is a pandas ``ExtensionDtype``. Specifying a list or array using the traditional missing value
marker of ``np.nan`` will infer to integer dtype. The display of the ``Series`` will also use the ``NaN`` to indicate missing values in string outputs. (:issue:`20700`, :issue:`20747`, :issue:`22441`, :issue:`21789`, :issue:`22346`)

.. ipython:: python

   s = pd.Series([1, 2, np.nan], dtype='Int64')
   s


Operations on these dtypes will propagate ``NaN`` as other pandas operations.

.. ipython:: python

   # arithmetic
   s + 1

   # comparison
   s == 1

   # indexing
   s.iloc[1:3]

   # operate with other dtypes
   s + s.iloc[1:3].astype('Int8')

   # coerce when needed
   s + 0.01

These dtypes can operate as part of of ``DataFrame``.

.. ipython:: python

   df = pd.DataFrame({'A': s, 'B': [1, 1, 3], 'C': list('aab')})
   df
   df.dtypes


These dtypes can be merged & reshaped & casted.

.. ipython:: python

   pd.concat([df[['A']], df[['B', 'C']]], axis=1).dtypes
   df['A'].astype(float)

Reduction and groupby operations such as 'sum' work.

.. ipython:: python

   df.sum()
   df.groupby('B').A.sum()

.. warning::

   The Integer NA support currently uses the captilized dtype version, e.g. ``Int8`` as compared to the traditional ``int8``. This may be changed at a future date.

.. _whatsnew_0240.enhancements.read_html:

``read_html`` Enhancements
^^^^^^^^^^^^^^^^^^^^^^^^^^

:func:`read_html` previously ignored ``colspan`` and ``rowspan`` attributes.
Now it understands them, treating them as sequences of cells with the same
value. (:issue:`17054`)

.. ipython:: python

    result = pd.read_html("""
      <table>
        <thead>
          <tr>
            <th>A</th><th>B</th><th>C</th>
          </tr>
        </thead>
        <tbody>
          <tr>
            <td colspan="2">1</td><td>2</td>
          </tr>
        </tbody>
      </table>""")

Previous Behavior:

.. code-block:: ipython

    In [13]: result
    Out [13]:
    [   A  B   C
     0  1  2 NaN]

Current Behavior:

.. ipython:: python

    result


.. _whatsnew_0240.enhancements.interval:

Storing Interval and Period Data in Series and DataFrame
^^^^^^^^^^^^^^^^^^^^^^^^^^^^^^^^^^^^^^^^^^^^^^^^^^^^^^^^

Interval and Period data may now be stored in a ``Series`` or ``DataFrame``, in addition to an
:class:`IntervalIndex` and :class:`PeriodIndex` like previously (:issue:`19453`, :issue:`22862`).

.. ipython:: python

   ser = pd.Series(pd.interval_range(0, 5))
   ser
   ser.dtype

And for periods:

.. ipython:: python

   pser = pd.Series(pd.date_range("2000", freq="D", periods=5))
   pser
   pser.dtype

Previously, these would be cast to a NumPy array with object dtype. In general,
this should result in better performance when storing an array of intervals or periods
in a :class:`Series` or column of a :class:`DataFrame`.

Note that the ``.values`` of a ``Series`` containing one of these types is no longer a NumPy
array, but rather an ``ExtensionArray``:

.. ipython:: python

   ser.values
   pser.values

This is the same behavior as ``Series.values`` for categorical data. See
:ref:`whatsnew_0240.api_breaking.interval_values` for more.

<<<<<<< HEAD
.. _whatsnew_0240.enhancements.rename_axis:

Renaming names in a MultiIndex
^^^^^^^^^^^^^^^^^^^^^^^^^^^^^^

:func:`DataFrame.rename_axis` now supports ``index`` and ``columns`` arguments
and :func:`Series.rename_axis` supports ``index`` argument (:issue:`19978`)

This change allows a dictionary to be passed so that some of the names 
of a ``MultiIndex`` can be changed.

Example:

.. ipython:: python

    mi = pd.MultiIndex.from_product([list('AB'), list('CD'), list('EF')],
                                    names=['AB', 'CD', 'EF'])
    df = pd.DataFrame([i for i in range(len(mi))], index=mi, columns=['N'])
    df
    df.rename_axis(index={'CD': 'New'})

=======
>>>>>>> caea25a8
.. _whatsnew_0240.enhancements.other:

Other Enhancements
^^^^^^^^^^^^^^^^^^
- :func:`to_datetime` now supports the ``%Z`` and ``%z`` directive when passed into ``format`` (:issue:`13486`)
- :func:`Series.mode` and :func:`DataFrame.mode` now support the ``dropna`` parameter which can be used to specify whether ``NaN``/``NaT`` values should be considered (:issue:`17534`)
- :func:`to_csv` now supports ``compression`` keyword when a file handle is passed. (:issue:`21227`)
- :meth:`Index.droplevel` is now implemented also for flat indexes, for compatibility with :class:`MultiIndex` (:issue:`21115`)
- :meth:`Series.droplevel` and :meth:`DataFrame.droplevel` are now implemented (:issue:`20342`)
- Added support for reading from/writing to Google Cloud Storage via the ``gcsfs`` library (:issue:`19454`, :issue:`23094`)
- :func:`to_gbq` and :func:`read_gbq` signature and documentation updated to
  reflect changes from the `Pandas-GBQ library version 0.6.0
  <https://pandas-gbq.readthedocs.io/en/latest/changelog.html#changelog-0-6-0>`__.
  (:issue:`21627`, :issue:`22557`)
- New method :meth:`HDFStore.walk` will recursively walk the group hierarchy of an HDF5 file (:issue:`10932`)
- :func:`read_html` copies cell data across ``colspan`` and ``rowspan``, and it treats all-``th`` table rows as headers if ``header`` kwarg is not given and there is no ``thead`` (:issue:`17054`)
- :meth:`Series.nlargest`, :meth:`Series.nsmallest`, :meth:`DataFrame.nlargest`, and :meth:`DataFrame.nsmallest` now accept the value ``"all"`` for the ``keep`` argument. This keeps all ties for the nth largest/smallest value (:issue:`16818`)
- :class:`IntervalIndex` has gained the :meth:`~IntervalIndex.set_closed` method to change the existing ``closed`` value (:issue:`21670`)
- :func:`~DataFrame.to_csv`, :func:`~Series.to_csv`, :func:`~DataFrame.to_json`, and :func:`~Series.to_json` now support ``compression='infer'`` to infer compression based on filename extension (:issue:`15008`).
  The default compression for ``to_csv``, ``to_json``, and ``to_pickle`` methods has been updated to ``'infer'`` (:issue:`22004`).
- :func:`to_timedelta` now supports iso-formated timedelta strings (:issue:`21877`)
- Comparing :class:`Timedelta` with unknown types now return ``NotImplemented`` instead of ``False`` (:issue:`20829`)
- :class:`Series` and :class:`DataFrame` now support :class:`Iterable` in constructor (:issue:`2193`)
- :class:`DatetimeIndex` gained :attr:`DatetimeIndex.timetz` attribute. Returns local time with timezone information. (:issue:`21358`)
- :meth:`round`, :meth:`ceil`, and meth:`floor` for :class:`DatetimeIndex` and :class:`Timestamp` now support an ``ambiguous`` argument for handling datetimes that are rounded to ambiguous times (:issue:`18946`)
- :class:`Resampler` now is iterable like :class:`GroupBy` (:issue:`15314`).
- :meth:`Series.resample` and :meth:`DataFrame.resample` have gained the :meth:`Resampler.quantile` (:issue:`15023`).
- :meth:`pandas.core.dtypes.is_list_like` has gained a keyword ``allow_sets`` which is ``True`` by default; if ``False``,
  all instances of ``set`` will not be considered "list-like" anymore (:issue:`23061`)
- :meth:`Index.to_frame` now supports overriding column name(s) (:issue:`22580`).
- New attribute :attr:`__git_version__` will return git commit sha of current build (:issue:`21295`).
- Compatibility with Matplotlib 3.0 (:issue:`22790`).
- Added :meth:`Interval.overlaps`, :meth:`IntervalArray.overlaps`, and :meth:`IntervalIndex.overlaps` for determining overlaps between interval-like objects (:issue:`21998`)
- :meth:`Timestamp.tz_localize`, :meth:`DatetimeIndex.tz_localize`, and :meth:`Series.tz_localize` have gained the ``nonexistent`` argument for alternative handling of nonexistent times. See :ref:`timeseries.timezone_nonexsistent` (:issue:`8917`)

.. _whatsnew_0240.api_breaking:

Backwards incompatible API changes
~~~~~~~~~~~~~~~~~~~~~~~~~~~~~~~~~~

- A newly constructed empty :class:`DataFrame` with integer as the ``dtype`` will now only be cast to ``float64`` if ``index`` is specified (:issue:`22858`)
- :meth:`Series.str.cat` will now raise if `others` is a `set` (:issue:`23009`)

.. _whatsnew_0240.api_breaking.deps:

Dependencies have increased minimum versions
^^^^^^^^^^^^^^^^^^^^^^^^^^^^^^^^^^^^^^^^^^^^

We have updated our minimum supported versions of dependencies (:issue:`21242`).
If installed, we now require:

+-----------------+-----------------+----------+
| Package         | Minimum Version | Required |
+=================+=================+==========+
| numpy           | 1.12.0          |    X     |
+-----------------+-----------------+----------+
| bottleneck      | 1.2.0           |          |
+-----------------+-----------------+----------+
| matplotlib      | 2.0.0           |          |
+-----------------+-----------------+----------+
| numexpr         | 2.6.1           |          |
+-----------------+-----------------+----------+
| pytables        | 3.4.2           |          |
+-----------------+-----------------+----------+
| scipy           | 0.18.1          |          |
+-----------------+-----------------+----------+

.. _whatsnew_0240.api_breaking.csv_line_terminator:

`os.linesep` is used for ``line_terminator`` of ``DataFrame.to_csv``
^^^^^^^^^^^^^^^^^^^^^^^^^^^^^^^^^^^^^^^^^^^^^^^^^^^^^^^^^^^^^^^^^^^

:func:`DataFrame.to_csv` now uses :func:`os.linesep` rather than ``'\n'``
 for the default line terminator (:issue:`20353`).
This change only affects when running on Windows, where ``'\r\n'`` was used for line terminator
even when ``'\n'`` was passed in ``line_terminator``.

Previous Behavior on Windows:

.. code-block:: ipython

In [1]: data = pd.DataFrame({
   ...:     "string_with_lf": ["a\nbc"],
   ...:     "string_with_crlf": ["a\r\nbc"]
   ...: })

In [2]: # When passing file PATH to to_csv, line_terminator does not work, and csv is saved with '\r\n'.
   ...: # Also, this converts all '\n's in the data to '\r\n'.
   ...: data.to_csv("test.csv", index=False, line_terminator='\n')

In [3]: with open("test.csv", mode='rb') as f:
   ...:     print(f.read())
b'string_with_lf,string_with_crlf\r\n"a\r\nbc","a\r\r\nbc"\r\n'

In [4]: # When passing file OBJECT with newline option to to_csv, line_terminator works.
   ...: with open("test2.csv", mode='w', newline='\n') as f:
   ...:     data.to_csv(f, index=False, line_terminator='\n')

In [5]: with open("test2.csv", mode='rb') as f:
   ...:     print(f.read())
b'string_with_lf,string_with_crlf\n"a\nbc","a\r\nbc"\n'


New Behavior on Windows:

- By passing ``line_terminator`` explicitly, line terminator is set to that character.
- The value of ``line_terminator`` only affects the line terminator of CSV,
  so it does not change the value inside the data.

.. code-block:: ipython

In [1]: data = pd.DataFrame({
   ...:     "string_with_lf": ["a\nbc"],
   ...:     "string_with_crlf": ["a\r\nbc"]
   ...: })

In [2]: data.to_csv("test.csv", index=False, line_terminator='\n')

In [3]: with open("test.csv", mode='rb') as f:
   ...:     print(f.read())
b'string_with_lf,string_with_crlf\n"a\nbc","a\r\nbc"\n'


- On Windows, the value of ``os.linesep`` is ``'\r\n'``,
  so if ``line_terminator`` is not set, ``'\r\n'`` is used for line terminator.
- Again, it does not affect the value inside the data.

.. code-block:: ipython

In [1]: data = pd.DataFrame({
   ...: "string_with_lf": ["a\nbc"],
   ...: "string_with_crlf": ["a\r\nbc"]
   ...: })

In [2]: data.to_csv("test.csv", index=False)

In [3]: with open("test.csv", mode='rb') as f:
   ...:     print(f.read())
b'string_with_lf,string_with_crlf\r\n"a\nbc","a\r\nbc"\r\n'


- For files objects, specifying ``newline`` is not sufficient to set the line terminator.
  You must pass in the ``line_terminator`` explicitly, even in this case.

.. code-block:: ipython

In [1]: data = pd.DataFrame({
   ...: "string_with_lf": ["a\nbc"],
   ...: "string_with_crlf": ["a\r\nbc"]
   ...: })

In [2]: with open("test2.csv", mode='w', newline='\n') as f:
   ...:     data.to_csv(f, index=False)

In [3]: with open("test2.csv", mode='rb') as f:
   ...:     print(f.read())
b'string_with_lf,string_with_crlf\r\n"a\nbc","a\r\nbc"\r\n'

.. _whatsnew_0240.api_breaking.interval_values:

``IntervalIndex.values`` is now an ``IntervalArray``
^^^^^^^^^^^^^^^^^^^^^^^^^^^^^^^^^^^^^^^^^^^^^^^^^^^^

The :attr:`~Interval.values` attribute of an :class:`IntervalIndex` now returns an
``IntervalArray``, rather than a NumPy array of :class:`Interval` objects (:issue:`19453`).

Previous Behavior:

.. code-block:: ipython

   In [1]: idx = pd.interval_range(0, 4)

   In [2]: idx.values
   Out[2]:
   array([Interval(0, 1, closed='right'), Interval(1, 2, closed='right'),
          Interval(2, 3, closed='right'), Interval(3, 4, closed='right')],
         dtype=object)

New Behavior:

.. ipython:: python

   idx = pd.interval_range(0, 4)
   idx.values

This mirrors ``CategoricalIndex.values``, which returns a ``Categorical``.

For situations where you need an ``ndarray`` of ``Interval`` objects, use
:meth:`numpy.asarray`.

.. ipython:: python

   np.asarray(idx)
   idx.values.astype(object)

.. _whatsnew_0240.api.timezone_offset_parsing:

Parsing Datetime Strings with Timezone Offsets
^^^^^^^^^^^^^^^^^^^^^^^^^^^^^^^^^^^^^^^^^^^^^^

Previously, parsing datetime strings with UTC offsets with :func:`to_datetime`
or :class:`DatetimeIndex` would automatically convert the datetime to UTC
without timezone localization. This is inconsistent from parsing the same
datetime string with :class:`Timestamp` which would preserve the UTC
offset in the ``tz`` attribute. Now, :func:`to_datetime` preserves the UTC
offset in the ``tz`` attribute when all the datetime strings have the same
UTC offset (:issue:`17697`, :issue:`11736`, :issue:`22457`)

*Previous Behavior*:

.. code-block:: ipython

    In [2]: pd.to_datetime("2015-11-18 15:30:00+05:30")
    Out[2]: Timestamp('2015-11-18 10:00:00')

    In [3]: pd.Timestamp("2015-11-18 15:30:00+05:30")
    Out[3]: Timestamp('2015-11-18 15:30:00+0530', tz='pytz.FixedOffset(330)')

    # Different UTC offsets would automatically convert the datetimes to UTC (without a UTC timezone)
    In [4]: pd.to_datetime(["2015-11-18 15:30:00+05:30", "2015-11-18 16:30:00+06:30"])
    Out[4]: DatetimeIndex(['2015-11-18 10:00:00', '2015-11-18 10:00:00'], dtype='datetime64[ns]', freq=None)

*Current Behavior*:

.. ipython:: python

    pd.to_datetime("2015-11-18 15:30:00+05:30")
    pd.Timestamp("2015-11-18 15:30:00+05:30")

Parsing datetime strings with the same UTC offset will preserve the UTC offset in the ``tz``

.. ipython:: python

    pd.to_datetime(["2015-11-18 15:30:00+05:30"] * 2)

Parsing datetime strings with different UTC offsets will now create an Index of
``datetime.datetime`` objects with different UTC offsets

.. ipython:: python

    idx = pd.to_datetime(["2015-11-18 15:30:00+05:30", "2015-11-18 16:30:00+06:30"])
    idx
    idx[0]
    idx[1]

Passing ``utc=True`` will mimic the previous behavior but will correctly indicate
that the dates have been converted to UTC

.. ipython:: python

    pd.to_datetime(["2015-11-18 15:30:00+05:30", "2015-11-18 16:30:00+06:30"], utc=True)

.. _whatsnew_0240.api_breaking.calendarday:

CalendarDay Offset
^^^^^^^^^^^^^^^^^^

:class:`Day` and associated frequency alias ``'D'`` were documented to represent
a calendar day; however, arithmetic and operations with :class:`Day` sometimes
respected absolute time instead (i.e. ``Day(n)`` and acted identically to ``Timedelta(days=n)``).

*Previous Behavior*:

.. code-block:: ipython


    In [2]: ts = pd.Timestamp('2016-10-30 00:00:00', tz='Europe/Helsinki')

    # Respects calendar arithmetic
    In [3]: pd.date_range(start=ts, freq='D', periods=3)
    Out[3]:
    DatetimeIndex(['2016-10-30 00:00:00+03:00', '2016-10-31 00:00:00+02:00',
                   '2016-11-01 00:00:00+02:00'],
                  dtype='datetime64[ns, Europe/Helsinki]', freq='D')

    # Respects absolute arithmetic
    In [4]: ts + pd.tseries.frequencies.to_offset('D')
    Out[4]: Timestamp('2016-10-30 23:00:00+0200', tz='Europe/Helsinki')

:class:`CalendarDay` and associated frequency alias ``'CD'`` are now available
and respect calendar day arithmetic while :class:`Day` and frequency alias ``'D'``
will now respect absolute time (:issue:`22274`, :issue:`20596`, :issue:`16980`, :issue:`8774`)
See the :ref:`documentation here <timeseries.dayvscalendarday>` for more information.

Addition with :class:`CalendarDay` across a daylight savings time transition:

.. ipython:: python

   ts = pd.Timestamp('2016-10-30 00:00:00', tz='Europe/Helsinki')
   ts + pd.offsets.Day(1)
   ts + pd.offsets.CalendarDay(1)

.. _whatsnew_0240.api_breaking.period_end_time:

Time values in ``dt.end_time`` and ``to_timestamp(how='end')``
^^^^^^^^^^^^^^^^^^^^^^^^^^^^^^^^^^^^^^^^^^^^^^^^^^^^^^^^^^^^^^

The time values in :class:`Period` and :class:`PeriodIndex` objects are now set
to '23:59:59.999999999' when calling :attr:`Series.dt.end_time`, :attr:`Period.end_time`,
:attr:`PeriodIndex.end_time`, :func:`Period.to_timestamp()` with ``how='end'``,
or :func:`PeriodIndex.to_timestamp()` with ``how='end'`` (:issue:`17157`)

Previous Behavior:

.. code-block:: ipython

   In [2]: p = pd.Period('2017-01-01', 'D')
   In [3]: pi = pd.PeriodIndex([p])

   In [4]: pd.Series(pi).dt.end_time[0]
   Out[4]: Timestamp(2017-01-01 00:00:00)

   In [5]: p.end_time
   Out[5]: Timestamp(2017-01-01 23:59:59.999999999)

Current Behavior:

Calling :attr:`Series.dt.end_time` will now result in a time of '23:59:59.999999999' as
is the case with :attr:`Period.end_time`, for example

.. ipython:: python

   p = pd.Period('2017-01-01', 'D')
   pi = pd.PeriodIndex([p])

   pd.Series(pi).dt.end_time[0]

   p.end_time

.. _whatsnew_0240.api_breaking.sparse_values:

Sparse Data Structure Refactor
^^^^^^^^^^^^^^^^^^^^^^^^^^^^^^

``SparseArray``, the array backing ``SparseSeries`` and the columns in a ``SparseDataFrame``,
is now an extension array (:issue:`21978`, :issue:`19056`, :issue:`22835`).
To conform to this interface and for consistency with the rest of pandas, some API breaking
changes were made:

- ``SparseArray`` is no longer a subclass of :class:`numpy.ndarray`. To convert a SparseArray to a NumPy array, use :meth:`numpy.asarray`.
- ``SparseArray.dtype`` and ``SparseSeries.dtype`` are now instances of :class:`SparseDtype`, rather than ``np.dtype``. Access the underlying dtype with ``SparseDtype.subtype``.
- :meth:`numpy.asarray(sparse_array)` now returns a dense array with all the values, not just the non-fill-value values (:issue:`14167`)
- ``SparseArray.take`` now matches the API of :meth:`pandas.api.extensions.ExtensionArray.take` (:issue:`19506`):

  * The default value of ``allow_fill`` has changed from ``False`` to ``True``.
  * The ``out`` and ``mode`` parameters are now longer accepted (previously, this raised if they were specified).
  * Passing a scalar for ``indices`` is no longer allowed.

- The result of concatenating a mix of sparse and dense Series is a Series with sparse values, rather than a ``SparseSeries``.
- ``SparseDataFrame.combine`` and ``DataFrame.combine_first`` no longer supports combining a sparse column with a dense column while preserving the sparse subtype. The result will be an object-dtype SparseArray.
- Setting :attr:`SparseArray.fill_value` to a fill value with a different dtype is now allowed.

Some new warnings are issued for operations that require or are likely to materialize a large dense array:

- A :class:`errors.PerformanceWarning` is issued when using fillna with a ``method``, as a dense array is constructed to create the filled array. Filling with a ``value`` is the efficient way to fill a sparse array.
- A :class:`errors.PerformanceWarning` is now issued when concatenating sparse Series with differing fill values. The fill value from the first sparse array continues to be used.

In addition to these API breaking changes, many :ref:`performance improvements and bug fixes have been made <whatsnew_0240.bug_fixes.sparse>`.

Finally, a ``Series.sparse`` accessor was added to provide sparse-specific methods like :meth:`Series.sparse.from_coo`.

.. ipython:: python

   s = pd.Series([0, 0, 1, 1, 1], dtype='Sparse[int]')
   s.sparse.density

.. _whatsnew_0240.api_breaking.frame_to_dict_index_orient:

Raise ValueError in ``DataFrame.to_dict(orient='index')``
^^^^^^^^^^^^^^^^^^^^^^^^^^^^^^^^^^^^^^^^^^^^^^^^^^^^^^^^^

Bug in :func:`DataFrame.to_dict` raises ``ValueError`` when used with
``orient='index'`` and a non-unique index instead of losing data (:issue:`22801`)

.. ipython:: python
    :okexcept:

    df = pd.DataFrame({'a': [1, 2], 'b': [0.5, 0.75]}, index=['A', 'A'])
    df

    df.to_dict(orient='index')

.. _whatsnew_0240.api.datetimelike.normalize:

Tick DateOffset Normalize Restrictions
^^^^^^^^^^^^^^^^^^^^^^^^^^^^^^^^^^^^^^

Creating a ``Tick`` object (:class:`Day`, :class:`Hour`, :class:`Minute`,
:class:`Second`, :class:`Milli`, :class:`Micro`, :class:`Nano`) with
``normalize=True`` is no longer supported.  This prevents unexpected behavior
where addition could fail to be monotone or associative.  (:issue:`21427`)

*Previous Behavior*:

.. code-block:: ipython


   In [2]: ts = pd.Timestamp('2018-06-11 18:01:14')

   In [3]: ts
   Out[3]: Timestamp('2018-06-11 18:01:14')

   In [4]: tic = pd.offsets.Hour(n=2, normalize=True)
      ...:

   In [5]: tic
   Out[5]: <2 * Hours>

   In [6]: ts + tic
   Out[6]: Timestamp('2018-06-11 00:00:00')

   In [7]: ts + tic + tic + tic == ts + (tic + tic + tic)
   Out[7]: False

*Current Behavior*:

.. ipython:: python

    ts = pd.Timestamp('2018-06-11 18:01:14')
    tic = pd.offsets.Hour(n=2)
    ts + tic + tic + tic == ts + (tic + tic + tic)


.. _whatsnew_0240.api.datetimelike:


.. _whatsnew_0240.api.period_subtraction:

Period Subtraction
^^^^^^^^^^^^^^^^^^

Subtraction of a ``Period`` from another ``Period`` will give a ``DateOffset``.
instead of an integer (:issue:`21314`)

.. ipython:: python

    june = pd.Period('June 2018')
    april = pd.Period('April 2018')
    june - april

Previous Behavior:

.. code-block:: ipython

    In [2]: june = pd.Period('June 2018')

    In [3]: april = pd.Period('April 2018')

    In [4]: june - april
    Out [4]: 2

Similarly, subtraction of a ``Period`` from a ``PeriodIndex`` will now return
an ``Index`` of ``DateOffset`` objects instead of an ``Int64Index``

.. ipython:: python

    pi = pd.period_range('June 2018', freq='M', periods=3)
    pi - pi[0]

Previous Behavior:

.. code-block:: ipython

    In [2]: pi = pd.period_range('June 2018', freq='M', periods=3)

    In [3]: pi - pi[0]
    Out[3]: Int64Index([0, 1, 2], dtype='int64')


.. _whatsnew_0240.api.timedelta64_subtract_nan:

Addition/Subtraction of ``NaN`` from :class:`DataFrame`
^^^^^^^^^^^^^^^^^^^^^^^^^^^^^^^^^^^^^^^^^^^^^^^^^^^^^^^

Adding or subtracting ``NaN`` from a :class:`DataFrame` column with
``timedelta64[ns]`` dtype will now raise a ``TypeError`` instead of returning
all-``NaT``.  This is for compatibility with ``TimedeltaIndex`` and
``Series`` behavior (:issue:`22163`)

.. ipython:: python
   :okexcept:

   df = pd.DataFrame([pd.Timedelta(days=1)])
   df - np.nan

Previous Behavior:

.. code-block:: ipython

    In [4]: df = pd.DataFrame([pd.Timedelta(days=1)])

    In [5]: df - np.nan
    Out[5]:
        0
    0 NaT

.. _whatsnew_0240.api.dataframe_cmp_broadcasting:

DataFrame Comparison Operations Broadcasting Changes
^^^^^^^^^^^^^^^^^^^^^^^^^^^^^^^^^^^^^^^^^^^^^^^^^^^^
Previously, the broadcasting behavior of :class:`DataFrame` comparison
operations (``==``, ``!=``, ...) was inconsistent with the behavior of
arithmetic operations (``+``, ``-``, ...).  The behavior of the comparison
operations has been changed to match the arithmetic operations in these cases.
(:issue:`22880`)

The affected cases are:

- operating against a 2-dimensional ``np.ndarray`` with either 1 row or 1 column will now broadcast the same way a ``np.ndarray`` would (:issue:`23000`).
- a list or tuple with length matching the number of rows in the :class:`DataFrame` will now raise ``ValueError`` instead of operating column-by-column (:issue:`22880`.
- a list or tuple with length matching the number of columns in the :class:`DataFrame` will now operate row-by-row instead of raising ``ValueError`` (:issue:`22880`).

Previous Behavior:

.. code-block:: ipython

   In [3]: arr = np.arange(6).reshape(3, 2)
   In [4]: df = pd.DataFrame(arr)

   In [5]: df == arr[[0], :]
      ...: # comparison previously broadcast where arithmetic would raise
   Out[5]:
          0      1
   0   True   True
   1  False  False
   2  False  False
   In [6]: df + arr[[0], :]
   ...
   ValueError: Unable to coerce to DataFrame, shape must be (3, 2): given (1, 2)

   In [7]: df == (1, 2)
      ...: # length matches number of columns;
      ...: # comparison previously raised where arithmetic would broadcast
   ...
   ValueError: Invalid broadcasting comparison [(1, 2)] with block values
   In [8]: df + (1, 2)
   Out[8]:
      0  1
   0  1  3
   1  3  5
   2  5  7

   In [9]: df == (1, 2, 3)
      ...: # length matches number of rows
      ...: # comparison previously broadcast where arithmetic would raise
   Out[9]:
          0      1
   0  False   True
   1   True  False
   2  False  False
   In [10]: df + (1, 2, 3)
   ...
   ValueError: Unable to coerce to Series, length must be 2: given 3

*Current Behavior*:

.. ipython:: python
   :okexcept:

   arr = np.arange(6).reshape(3, 2)
   df = pd.DataFrame(arr)

.. ipython:: python
   # Comparison operations and arithmetic operations both broadcast.
   df == arr[[0], :]
   df + arr[[0], :]

.. ipython:: python
   # Comparison operations and arithmetic operations both broadcast.
   df == (1, 2)
   df + (1, 2)

.. ipython:: python
   :okexcept:
   # Comparison operations and arithmetic opeartions both raise ValueError.
   df == (1, 2, 3)
   df + (1, 2, 3)


.. _whatsnew_0240.api.dataframe_arithmetic_broadcasting:

DataFrame Arithmetic Operations Broadcasting Changes
^^^^^^^^^^^^^^^^^^^^^^^^^^^^^^^^^^^^^^^^^^^^^^^^^^^^
:class:`DataFrame` arithmetic operations when operating with 2-dimensional
``np.ndarray`` objects now broadcast in the same way as ``np.ndarray``s
broadcast.  (:issue:`23000`)

Previous Behavior:

.. code-block:: ipython

   In [3]: arr = np.arange(6).reshape(3, 2)
   In [4]: df = pd.DataFrame(arr)
   In [5]: df + arr[[0], :]   # 1 row, 2 columns
   ...
   ValueError: Unable to coerce to DataFrame, shape must be (3, 2): given (1, 2)
   In [6]: df + arr[:, [1]]   # 1 column, 3 rows
   ...
   ValueError: Unable to coerce to DataFrame, shape must be (3, 2): given (3, 1)

*Current Behavior*:

.. ipython:: python
   arr = np.arange(6).reshape(3, 2)
   df = pd.DataFrame(arr)
   df

.. ipython:: python
   df + arr[[0], :]   # 1 row, 2 columns
   df + arr[:, [1]]   # 1 column, 3 rows


.. _whatsnew_0240.api.extension:

ExtensionType Changes
^^^^^^^^^^^^^^^^^^^^^

**:class:`pandas.api.extensions.ExtensionDtype` Equality and Hashability**

Pandas now requires that extension dtypes be hashable. The base class implements
a default ``__eq__`` and ``__hash__``. If you have a parametrized dtype, you should
update the ``ExtensionDtype._metadata`` tuple to match the signature of your
``__init__`` method. See :class:`pandas.api.extensions.ExtensionDtype` for more (:issue:`22476`).

**Other changes**

- ``ExtensionArray`` has gained the abstract methods ``.dropna()`` (:issue:`21185`)
- ``ExtensionDtype`` has gained the ability to instantiate from string dtypes, e.g. ``decimal`` would instantiate a registered ``DecimalDtype``; furthermore
  the ``ExtensionDtype`` has gained the method ``construct_array_type`` (:issue:`21185`)
- An ``ExtensionArray`` with a boolean dtype now works correctly as a boolean indexer. :meth:`pandas.api.types.is_bool_dtype` now properly considers them boolean (:issue:`22326`)
- Added ``ExtensionDtype._is_numeric`` for controlling whether an extension dtype is considered numeric (:issue:`22290`).
- The ``ExtensionArray`` constructor, ``_from_sequence`` now take the keyword arg ``copy=False`` (:issue:`21185`)
- Bug in :meth:`Series.get` for ``Series`` using ``ExtensionArray`` and integer index (:issue:`21257`)
- :meth:`~Series.shift` now dispatches to :meth:`ExtensionArray.shift` (:issue:`22386`)
- :meth:`Series.combine()` works correctly with :class:`~pandas.api.extensions.ExtensionArray` inside of :class:`Series` (:issue:`20825`)
- :meth:`Series.combine()` with scalar argument now works for any function type (:issue:`21248`)
- :meth:`Series.astype` and :meth:`DataFrame.astype` now dispatch to :meth:`ExtensionArray.astype` (:issue:`21185:`).
- Slicing a single row of a ``DataFrame`` with multiple ExtensionArrays of the same type now preserves the dtype, rather than coercing to object (:issue:`22784`)
- Added :meth:`pandas.api.types.register_extension_dtype` to register an extension type with pandas (:issue:`22664`)
- Bug when concatenating multiple ``Series`` with different extension dtypes not casting to object dtype (:issue:`22994`)
- Series backed by an ``ExtensionArray`` now work with :func:`util.hash_pandas_object` (:issue:`23066`)
- Updated the ``.type`` attribute for ``PeriodDtype``, ``DatetimeTZDtype``, and ``IntervalDtype`` to be instances of the dtype (``Period``, ``Timestamp``, and ``Interval`` respectively) (:issue:`22938`)
- :func:`ExtensionArray.isna` is allowed to return an ``ExtensionArray`` (:issue:`22325`).
- Support for reduction operations such as ``sum``, ``mean`` via opt-in base class method override (:issue:`22762`)
- :meth:`Series.unstack` no longer converts extension arrays to object-dtype ndarrays. The output ``DataFrame`` will now have the same dtype as the input. This changes behavior for Categorical and Sparse data (:issue:`23077`).

.. _whatsnew_0240.api.incompatibilities:

Series and Index Data-Dtype Incompatibilities
^^^^^^^^^^^^^^^^^^^^^^^^^^^^^^^^^^^^^^^^^^^^^

``Series`` and ``Index`` constructors now raise when the
data is incompatible with a passed ``dtype=`` (:issue:`15832`)

Previous Behavior:

.. code-block:: ipython

    In [4]: pd.Series([-1], dtype="uint64")
    Out [4]:
    0    18446744073709551615
    dtype: uint64

Current Behavior:

.. code-block:: ipython

    In [4]: pd.Series([-1], dtype="uint64")
    Out [4]:
    ...
    OverflowError: Trying to coerce negative values to unsigned integers

.. _whatsnew_0240.api.crosstab_dtypes

Crosstab Preserves Dtypes
^^^^^^^^^^^^^^^^^^^^^^^^^

:func:`crosstab` will preserve now dtypes in some cases that previously would
cast from integer dtype to floating dtype (:issue:`22019`)

Previous Behavior:

.. code-block:: ipython

    In [3]: df = pd.DataFrame({'a': [1, 2, 2, 2, 2], 'b': [3, 3, 4, 4, 4],
       ...:                    'c': [1, 1, np.nan, 1, 1]})
    In [4]: pd.crosstab(df.a, df.b, normalize='columns')
    Out[4]:
    b    3    4
    a
    1  0.5  0.0
    2  0.5  1.0

Current Behavior:

.. code-block:: ipython

    In [3]: df = pd.DataFrame({'a': [1, 2, 2, 2, 2], 'b': [3, 3, 4, 4, 4],
       ...:                    'c': [1, 1, np.nan, 1, 1]})
    In [4]: pd.crosstab(df.a, df.b, normalize='columns')

Datetimelike API Changes
^^^^^^^^^^^^^^^^^^^^^^^^

- For :class:`DatetimeIndex` and :class:`TimedeltaIndex` with non-``None`` ``freq`` attribute, addition or subtraction of integer-dtyped array or ``Index`` will return an object of the same class (:issue:`19959`)
- :class:`DateOffset` objects are now immutable. Attempting to alter one of these will now raise ``AttributeError`` (:issue:`21341`)
- :class:`PeriodIndex` subtraction of another ``PeriodIndex`` will now return an object-dtype :class:`Index` of :class:`DateOffset` objects instead of raising a ``TypeError`` (:issue:`20049`)
- :func:`cut` and :func:`qcut` now returns a :class:`DatetimeIndex` or :class:`TimedeltaIndex` bins when the input is datetime or timedelta dtype respectively and ``retbins=True`` (:issue:`19891`)
- :meth:`DatetimeIndex.to_period` and :meth:`Timestamp.to_period` will issue a warning when timezone information will be lost (:issue:`21333`)

.. _whatsnew_0240.api.other:

Other API Changes
^^^^^^^^^^^^^^^^^

- :class:`DatetimeIndex` now accepts :class:`Int64Index` arguments as epoch timestamps (:issue:`20997`)
- Accessing a level of a ``MultiIndex`` with a duplicate name (e.g. in
  :meth:`~MultiIndex.get_level_values`) now raises a ``ValueError`` instead of
  a ``KeyError`` (:issue:`21678`).
- Invalid construction of ``IntervalDtype`` will now always raise a ``TypeError`` rather than a ``ValueError`` if the subdtype is invalid (:issue:`21185`)
- Trying to reindex a ``DataFrame`` with a non unique ``MultiIndex`` now raises a ``ValueError`` instead of an ``Exception`` (:issue:`21770`)
- :meth:`PeriodIndex.tz_convert` and :meth:`PeriodIndex.tz_localize` have been removed (:issue:`21781`)
- :class:`Index` subtraction will attempt to operate element-wise instead of raising ``TypeError`` (:issue:`19369`)
- :class:`pandas.io.formats.style.Styler` supports a ``number-format`` property when using :meth:`~pandas.io.formats.style.Styler.to_excel` (:issue:`22015`)
- :meth:`DataFrame.corr` and :meth:`Series.corr` now raise a ``ValueError`` along with a helpful error message instead of a ``KeyError`` when supplied with an invalid method (:issue:`22298`)
- :meth:`shift` will now always return a copy, instead of the previous behaviour of returning self when shifting by 0 (:issue:`22397`)
- :meth:`DataFrame.set_index` now allows all one-dimensional list-likes, raises a ``TypeError`` for incorrect types,
  has an improved ``KeyError`` message, and will not fail on duplicate column names with ``drop=True``. (:issue:`22484`)
- Slicing a single row of a DataFrame with multiple ExtensionArrays of the same type now preserves the dtype, rather than coercing to object (:issue:`22784`)
- :class:`DateOffset` attribute `_cacheable` and method `_should_cache` have been removed (:issue:`23118`)

.. _whatsnew_0240.deprecations:

Deprecations
~~~~~~~~~~~~

- :meth:`DataFrame.to_stata`, :meth:`read_stata`, :class:`StataReader` and :class:`StataWriter` have deprecated the ``encoding`` argument. The encoding of a Stata dta file is determined by the file type and cannot be changed (:issue:`21244`)
- :meth:`MultiIndex.to_hierarchical` is deprecated and will be removed in a future version (:issue:`21613`)
- :meth:`Series.ptp` is deprecated. Use ``numpy.ptp`` instead (:issue:`21614`)
- :meth:`Series.compress` is deprecated. Use ``Series[condition]`` instead (:issue:`18262`)
- The signature of :meth:`Series.to_csv` has been uniformed to that of :meth:`DataFrame.to_csv`: the name of the first argument is now ``path_or_buf``, the order of subsequent arguments has changed, the ``header`` argument now defaults to ``True``. (:issue:`19715`)
- :meth:`Categorical.from_codes` has deprecated providing float values for the ``codes`` argument. (:issue:`21767`)
- :func:`pandas.read_table` is deprecated. Instead, use :func:`pandas.read_csv` passing ``sep='\t'`` if necessary (:issue:`21948`)
- :meth:`Series.str.cat` has deprecated using arbitrary list-likes *within* list-likes. A list-like container may still contain
  many ``Series``, ``Index`` or 1-dimensional ``np.ndarray``, or alternatively, only scalar values. (:issue:`21950`)
- :meth:`FrozenNDArray.searchsorted` has deprecated the ``v`` parameter in favor of ``value`` (:issue:`14645`)
- :func:`DatetimeIndex.shift` and :func:`PeriodIndex.shift` now accept ``periods`` argument instead of ``n`` for consistency with :func:`Index.shift` and :func:`Series.shift`. Using ``n`` throws a deprecation warning (:issue:`22458`, :issue:`22912`)
- The ``fastpath`` keyword of the different Index constructors is deprecated (:issue:`23110`).
- :meth:`Timestamp.tz_localize`, :meth:`DatetimeIndex.tz_localize`, and :meth:`Series.tz_localize` have deprecated the ``errors`` argument in favor of the ``nonexistent`` argument (:issue:`8917`)

.. _whatsnew_0240.prior_deprecations:

Removal of prior version deprecations/changes
~~~~~~~~~~~~~~~~~~~~~~~~~~~~~~~~~~~~~~~~~~~~~

- The ``LongPanel`` and ``WidePanel`` classes have been removed (:issue:`10892`)
- :meth:`Series.repeat` has renamed the ``reps`` argument to ``repeats`` (:issue:`14645`)
- Several private functions were removed from the (non-public) module ``pandas.core.common`` (:issue:`22001`)
- Removal of the previously deprecated module ``pandas.core.datetools`` (:issue:`14105`, :issue:`14094`)
- Strings passed into :meth:`DataFrame.groupby` that refer to both column and index levels will raise a ``ValueError`` (:issue:`14432`)
- :meth:`Index.repeat` and :meth:`MultiIndex.repeat` have renamed the ``n`` argument to ``repeats`` (:issue:`14645`)
- Removal of the previously deprecated ``as_indexer`` keyword completely from ``str.match()`` (:issue:`22356`, :issue:`6581`)
- Removed the ``pandas.formats.style`` shim for :class:`pandas.io.formats.style.Styler` (:issue:`16059`)
- :meth:`Categorical.searchsorted` and :meth:`Series.searchsorted` have renamed the ``v`` argument to ``value`` (:issue:`14645`)
- :meth:`TimedeltaIndex.searchsorted`, :meth:`DatetimeIndex.searchsorted`, and :meth:`PeriodIndex.searchsorted` have renamed the ``key`` argument to ``value`` (:issue:`14645`)
- Removal of the previously deprecated module ``pandas.json`` (:issue:`19944`)
- :meth:`SparseArray.get_values` and :meth:`SparseArray.to_dense` have dropped the ``fill`` parameter (:issue:`14686`)
- :meth:`SparseSeries.to_dense` has dropped the ``sparse_only`` parameter (:issue:`14686`)

.. _whatsnew_0240.performance:

Performance Improvements
~~~~~~~~~~~~~~~~~~~~~~~~

- Slicing Series and Dataframes with an monotonically increasing :class:`CategoricalIndex`
  is now very fast and has speed comparable to slicing with an ``Int64Index``.
  The speed increase is both when indexing by label (using .loc) and position(.iloc) (:issue:`20395`)
  Slicing a monotonically increasing :class:`CategoricalIndex` itself (i.e. ``ci[1000:2000]``)
  shows similar speed improvements as above (:issue:`21659`)
- Improved performance of :func:`Series.describe` in case of numeric dtpyes (:issue:`21274`)
- Improved performance of :func:`pandas.core.groupby.GroupBy.rank` when dealing with tied rankings (:issue:`21237`)
- Improved performance of :func:`DataFrame.set_index` with columns consisting of :class:`Period` objects (:issue:`21582`, :issue:`21606`)
- Improved performance of membership checks in :class:`Categorical` and :class:`CategoricalIndex`
  (i.e. ``x in cat``-style checks are much faster). :meth:`CategoricalIndex.contains`
  is likewise much faster (:issue:`21369`, :issue:`21508`)
- Improved performance of :meth:`HDFStore.groups` (and dependent functions like
  :meth:`~HDFStore.keys`.  (i.e. ``x in store`` checks are much faster)
  (:issue:`21372`)
- Improved the performance of :func:`pandas.get_dummies` with ``sparse=True`` (:issue:`21997`)
- Improved performance of :func:`IndexEngine.get_indexer_non_unique` for sorted, non-unique indexes (:issue:`9466`)
- Improved performance of :func:`PeriodIndex.unique` (:issue:`23083`)


.. _whatsnew_0240.docs:

Documentation Changes
~~~~~~~~~~~~~~~~~~~~~

- Added sphinx spelling extension, updated documentation on how to use the spell check (:issue:`21079`)
-
-

.. _whatsnew_0240.bug_fixes:

Bug Fixes
~~~~~~~~~

Categorical
^^^^^^^^^^^

- Bug in :meth:`Categorical.from_codes` where ``NaN`` values in ``codes`` were silently converted to ``0`` (:issue:`21767`). In the future this will raise a ``ValueError``. Also changes the behavior of ``.from_codes([1.1, 2.0])``.
- Bug in :meth:`Categorical.sort_values` where ``NaN`` values were always positioned in front regardless of ``na_position`` value. (:issue:`22556`).
- Bug when indexing with a boolean-valued ``Categorical``. Now a boolean-valued ``Categorical`` is treated as a boolean mask (:issue:`22665`)
- Constructing a :class:`CategoricalIndex` with empty values and boolean categories was raising a ``ValueError`` after a change to dtype coercion (:issue:`22702`).
- Bug in :meth:`Categorical.take` with a user-provided ``fill_value`` not encoding the ``fill_value``, which could result in a ``ValueError``, incorrect results, or a segmentation fault (:issue:`23296`).

Datetimelike
^^^^^^^^^^^^

- Fixed bug where two :class:`DateOffset` objects with different ``normalize`` attributes could evaluate as equal (:issue:`21404`)
- Fixed bug where :meth:`Timestamp.resolution` incorrectly returned 1-microsecond ``timedelta`` instead of 1-nanosecond :class:`Timedelta` (:issue:`21336`, :issue:`21365`)
- Bug in :func:`to_datetime` that did not consistently return an :class:`Index` when ``box=True`` was specified (:issue:`21864`)
- Bug in :class:`DatetimeIndex` comparisons where string comparisons incorrectly raises ``TypeError`` (:issue:`22074`)
- Bug in :class:`DatetimeIndex` comparisons when comparing against ``timedelta64[ns]`` dtyped arrays; in some cases ``TypeError`` was incorrectly raised, in others it incorrectly failed to raise (:issue:`22074`)
- Bug in :class:`DatetimeIndex` comparisons when comparing against object-dtyped arrays (:issue:`22074`)
- Bug in :class:`DataFrame` with ``datetime64[ns]`` dtype addition and subtraction with ``Timedelta``-like objects (:issue:`22005`, :issue:`22163`)
- Bug in :class:`DataFrame` with ``datetime64[ns]`` dtype addition and subtraction with ``DateOffset`` objects returning an ``object`` dtype instead of ``datetime64[ns]`` dtype (:issue:`21610`, :issue:`22163`)
- Bug in :class:`DataFrame` with ``datetime64[ns]`` dtype comparing against ``NaT`` incorrectly (:issue:`22242`, :issue:`22163`)
- Bug in :class:`DataFrame` with ``datetime64[ns]`` dtype subtracting ``Timestamp``-like object incorrectly returned ``datetime64[ns]`` dtype instead of ``timedelta64[ns]`` dtype (:issue:`8554`, :issue:`22163`)
- Bug in :class:`DataFrame` with ``datetime64[ns]`` dtype subtracting ``np.datetime64`` object with non-nanosecond unit failing to convert to nanoseconds (:issue:`18874`, :issue:`22163`)
- Bug in :class:`DataFrame` comparisons against ``Timestamp``-like objects failing to raise ``TypeError`` for inequality checks with mismatched types (:issue:`8932`, :issue:`22163`)
- Bug in :class:`DataFrame` with mixed dtypes including ``datetime64[ns]`` incorrectly raising ``TypeError`` on equality comparisons (:issue:`13128`, :issue:`22163`)
- Bug in :meth:`DataFrame.eq` comparison against ``NaT`` incorrectly returning ``True`` or ``NaN`` (:issue:`15697`, :issue:`22163`)
- Bug in :class:`DatetimeIndex` subtraction that incorrectly failed to raise ``OverflowError`` (:issue:`22492`, :issue:`22508`)
- Bug in :class:`DatetimeIndex` incorrectly allowing indexing with ``Timedelta`` object (:issue:`20464`)
- Bug in :class:`DatetimeIndex` where frequency was being set if original frequency was ``None`` (:issue:`22150`)
- Bug in rounding methods of :class:`DatetimeIndex` (:meth:`~DatetimeIndex.round`, :meth:`~DatetimeIndex.ceil`, :meth:`~DatetimeIndex.floor`) and :class:`Timestamp` (:meth:`~Timestamp.round`, :meth:`~Timestamp.ceil`, :meth:`~Timestamp.floor`) could give rise to loss of precision (:issue:`22591`)
- Bug in :func:`to_datetime` with an :class:`Index` argument that would drop the ``name`` from the result (:issue:`21697`)
- Bug in :class:`PeriodIndex` where adding or subtracting a :class:`timedelta` or :class:`Tick` object produced incorrect results (:issue:`22988`)
- Bug in :func:`date_range` when decrementing a start date to a past end date by a negative frequency (:issue:`23270`)
- Bug in :func:`DataFrame.combine` with datetimelike values raising a TypeError (:issue:`23079`)

Timedelta
^^^^^^^^^
- Bug in :class:`DataFrame` with ``timedelta64[ns]`` dtype division by ``Timedelta``-like scalar incorrectly returning ``timedelta64[ns]`` dtype instead of ``float64`` dtype (:issue:`20088`, :issue:`22163`)
- Bug in adding a :class:`Index` with object dtype to a :class:`Series` with ``timedelta64[ns]`` dtype incorrectly raising (:issue:`22390`)
- Bug in multiplying a :class:`Series` with numeric dtype against a ``timedelta`` object (:issue:`22390`)
- Bug in :class:`Series` with numeric dtype when adding or subtracting an an array or ``Series`` with ``timedelta64`` dtype (:issue:`22390`)
- Bug in :class:`Index` with numeric dtype when multiplying or dividing an array with dtype ``timedelta64`` (:issue:`22390`)
- Bug in :class:`TimedeltaIndex` incorrectly allowing indexing with ``Timestamp`` object (:issue:`20464`)
- Fixed bug where subtracting :class:`Timedelta` from an object-dtyped array would raise ``TypeError`` (:issue:`21980`)
- Fixed bug in adding a :class:`DataFrame` with all-`timedelta64[ns]` dtypes to a :class:`DataFrame` with all-integer dtypes returning incorrect results instead of raising ``TypeError`` (:issue:`22696`)


Timezones
^^^^^^^^^

- Bug in :meth:`DatetimeIndex.shift` where an ``AssertionError`` would raise when shifting across DST (:issue:`8616`)
- Bug in :class:`Timestamp` constructor where passing an invalid timezone offset designator (``Z``) would not raise a ``ValueError`` (:issue:`8910`)
- Bug in :meth:`Timestamp.replace` where replacing at a DST boundary would retain an incorrect offset (:issue:`7825`)
- Bug in :meth:`Series.replace` with ``datetime64[ns, tz]`` data when replacing ``NaT`` (:issue:`11792`)
- Bug in :class:`Timestamp` when passing different string date formats with a timezone offset would produce different timezone offsets (:issue:`12064`)
- Bug when comparing a tz-naive :class:`Timestamp` to a tz-aware :class:`DatetimeIndex` which would coerce the :class:`DatetimeIndex` to tz-naive (:issue:`12601`)
- Bug in :meth:`Series.truncate` with a tz-aware :class:`DatetimeIndex` which would cause a core dump (:issue:`9243`)
- Bug in :class:`Series` constructor which would coerce tz-aware and tz-naive :class:`Timestamp` to tz-aware (:issue:`13051`)
- Bug in :class:`Index` with ``datetime64[ns, tz]`` dtype that did not localize integer data correctly (:issue:`20964`)
- Bug in :class:`DatetimeIndex` where constructing with an integer and tz would not localize correctly (:issue:`12619`)
- Fixed bug where :meth:`DataFrame.describe` and :meth:`Series.describe` on tz-aware datetimes did not show `first` and `last` result (:issue:`21328`)
- Bug in :class:`DatetimeIndex` comparisons failing to raise ``TypeError`` when comparing timezone-aware ``DatetimeIndex`` against ``np.datetime64`` (:issue:`22074`)
- Bug in ``DataFrame`` assignment with a timezone-aware scalar (:issue:`19843`)
- Bug in :func:`Dataframe.asof` that raised a ``TypeError`` when attempting to compare tz-naive and tz-aware timestamps (:issue:`21194`)
- Bug when constructing a :class:`DatetimeIndex` with :class:`Timestamp`s constructed with the ``replace`` method across DST (:issue:`18785`)
- Bug when setting a new value with :meth:`DataFrame.loc` with a :class:`DatetimeIndex` with a DST transition (:issue:`18308`, :issue:`20724`)
- Bug in :meth:`DatetimeIndex.unique` that did not re-localize tz-aware dates correctly (:issue:`21737`)
- Bug when indexing a :class:`Series` with a DST transition (:issue:`21846`)
- Bug in :meth:`DataFrame.resample` and :meth:`Series.resample` where an ``AmbiguousTimeError`` or ``NonExistentTimeError`` would raise if a timezone aware timeseries ended on a DST transition (:issue:`19375`, :issue:`10117`)

Offsets
^^^^^^^

- Bug in :class:`FY5253` where date offsets could incorrectly raise an ``AssertionError`` in arithmetic operatons (:issue:`14774`)
- Bug in :class:`DateOffset` where keyword arguments ``week`` and ``milliseconds`` were accepted and ignored.  Passing these will now raise ``ValueError`` (:issue:`19398`)
-

Numeric
^^^^^^^

- Bug in :class:`Series` ``__rmatmul__`` doesn't support matrix vector multiplication (:issue:`21530`)
- Bug in :func:`factorize` fails with read-only array (:issue:`12813`)
- Fixed bug in :func:`unique` handled signed zeros inconsistently: for some inputs 0.0 and -0.0 were treated as equal and for some inputs as different. Now they are treated as equal for all inputs (:issue:`21866`)
- Bug in :meth:`DataFrame.agg`, :meth:`DataFrame.transform` and :meth:`DataFrame.apply` where,
  when supplied with a list of functions and ``axis=1`` (e.g. ``df.apply(['sum', 'mean'], axis=1)``),
  a ``TypeError`` was wrongly raised. For all three methods such calculation are now done correctly. (:issue:`16679`).
- Bug in :class:`Series` comparison against datetime-like scalars and arrays (:issue:`22074`)
- Bug in :class:`DataFrame` multiplication between boolean dtype and integer returning ``object`` dtype instead of integer dtype (:issue:`22047`, :issue:`22163`)
- Bug in :meth:`DataFrame.apply` where, when supplied with a string argument and additional positional or keyword arguments (e.g. ``df.apply('sum', min_count=1)``), a ``TypeError`` was wrongly raised (:issue:`22376`)
- Bug in :meth:`DataFrame.astype` to extension dtype may raise ``AttributeError`` (:issue:`22578`)
- Bug in :class:`DataFrame` with ``timedelta64[ns]`` dtype arithmetic operations with ``ndarray`` with integer dtype incorrectly treating the narray as ``timedelta64[ns]`` dtype (:issue:`23114`)
- Bug in :meth:`Series.rpow` with object dtype ``NaN`` for ``1 ** NA`` instead of ``1`` (:issue:`22922`).

Strings
^^^^^^^

-
-
-

Interval
^^^^^^^^

- Bug in the :class:`IntervalIndex` constructor where the ``closed`` parameter did not always override the inferred ``closed`` (:issue:`19370`)
- Bug in the ``IntervalIndex`` repr where a trailing comma was missing after the list of intervals (:issue:`20611`)
- Bug in :class:`Interval` where scalar arithmetic operations did not retain the ``closed`` value (:issue:`22313`)
- Bug in :class:`IntervalIndex` where indexing with datetime-like values raised a ``KeyError`` (:issue:`20636`)

Indexing
^^^^^^^^

- The traceback from a ``KeyError`` when asking ``.loc`` for a single missing label is now shorter and more clear (:issue:`21557`)
- When ``.ix`` is asked for a missing integer label in a :class:`MultiIndex` with a first level of integer type, it now raises a ``KeyError``, consistently with the case of a flat :class:`Int64Index`, rather than falling back to positional indexing (:issue:`21593`)
- Bug in :meth:`DatetimeIndex.reindex` when reindexing a tz-naive and tz-aware :class:`DatetimeIndex` (:issue:`8306`)
- Bug in :class:`DataFrame` when setting values with ``.loc`` and a timezone aware :class:`DatetimeIndex` (:issue:`11365`)
- ``DataFrame.__getitem__`` now accepts dictionaries and dictionary keys as list-likes of labels, consistently with ``Series.__getitem__`` (:issue:`21294`)
- Fixed ``DataFrame[np.nan]`` when columns are non-unique (:issue:`21428`)
- Bug when indexing :class:`DatetimeIndex` with nanosecond resolution dates and timezones (:issue:`11679`)
- Bug where indexing with a Numpy array containing negative values would mutate the indexer (:issue:`21867`)
- Bug where mixed indexes wouldn't allow integers for ``.at`` (:issue:`19860`)
- ``Float64Index.get_loc`` now raises ``KeyError`` when boolean key passed. (:issue:`19087`)
- Bug in :meth:`DataFrame.loc` when indexing with an :class:`IntervalIndex` (:issue:`19977`)
- :class:`Index` no longer mangles ``None``, ``NaN`` and ``NaT``, i.e. they are treated as three different keys. However, for numeric Index all three are still coerced to a ``NaN`` (:issue:`22332`)
- Bug in `scalar in Index` if scalar is a float while the ``Index`` is of integer dtype (:issue:`22085`)
- Bug in `MultiIndex.set_levels` when levels value is not subscriptable (:issue:`23273`)

Missing
^^^^^^^

- Bug in :func:`DataFrame.fillna` where a ``ValueError`` would raise when one column contained a ``datetime64[ns, tz]`` dtype (:issue:`15522`)
- Bug in :func:`Series.hasnans` that could be incorrectly cached and return incorrect answers if null elements are introduced after an initial call (:issue:`19700`)
- :func:`Series.isin` now treats all NaN-floats as equal also for `np.object`-dtype. This behavior is consistent with the behavior for float64 (:issue:`22119`)
- :func:`unique` no longer mangles NaN-floats and the ``NaT``-object for `np.object`-dtype, i.e. ``NaT`` is no longer coerced to a NaN-value and is treated as a different entity. (:issue:`22295`)


MultiIndex
^^^^^^^^^^

- Removed compatibility for :class:`MultiIndex` pickles prior to version 0.8.0; compatibility with :class:`MultiIndex` pickles from version 0.13 forward is maintained (:issue:`21654`)
- :meth:`MultiIndex.get_loc_level` (and as a consequence, ``.loc`` on a :class:`MultiIndex`ed object) will now raise a ``KeyError``, rather than returning an empty ``slice``, if asked a label which is present in the ``levels`` but is unused (:issue:`22221`)
- Fix ``TypeError`` in Python 3 when creating :class:`MultiIndex` in which some levels have mixed types, e.g. when some labels are tuples (:issue:`15457`)

I/O
^^^

.. _whatsnew_0240.bug_fixes.nan_with_str_dtype:

Proper handling of `np.NaN` in a string data-typed column with the Python engine
^^^^^^^^^^^^^^^^^^^^^^^^^^^^^^^^^^^^^^^^^^^^^^^^^^^^^^^^^^^^^^^^^^^^^^^^^^^^^^^^

There was bug in :func:`read_excel` and :func:`read_csv` with the Python
engine, where missing values turned to ``'nan'`` with ``dtype=str`` and
``na_filter=True``. Now, these missing values are converted to the string
missing indicator, ``np.nan``. (:issue `20377`)

.. ipython:: python
   :suppress:

   from pandas.compat import StringIO

Previous Behavior:

.. code-block:: ipython

   In [5]: data = 'a,b,c\n1,,3\n4,5,6'
   In [6]: df = pd.read_csv(StringIO(data), engine='python', dtype=str, na_filter=True)
   In [7]: df.loc[0, 'b']
   Out[7]:
   'nan'

Current Behavior:

.. ipython:: python

   data = 'a,b,c\n1,,3\n4,5,6'
   df = pd.read_csv(StringIO(data), engine='python', dtype=str, na_filter=True)
   df.loc[0, 'b']

Notice how we now instead output ``np.nan`` itself instead of a stringified form of it.

- :func:`read_html()` no longer ignores all-whitespace ``<tr>`` within ``<thead>`` when considering the ``skiprows`` and ``header`` arguments. Previously, users had to decrease their ``header`` and ``skiprows`` values on such tables to work around the issue. (:issue:`21641`)
- :func:`read_excel()` will correctly show the deprecation warning for previously deprecated ``sheetname`` (:issue:`17994`)
- :func:`read_csv()` and func:`read_table()` will throw ``UnicodeError`` and not coredump on badly encoded strings (:issue:`22748`)
- :func:`read_csv()` will correctly parse timezone-aware datetimes (:issue:`22256`)
- :func:`read_sas()` will parse numbers in sas7bdat-files that have width less than 8 bytes correctly. (:issue:`21616`)
- :func:`read_sas()` will correctly parse sas7bdat files with many columns (:issue:`22628`)
- :func:`read_sas()` will correctly parse sas7bdat files with data page types having also bit 7 set (so page type is 128 + 256 = 384) (:issue:`16615`)
- Bug in :meth:`detect_client_encoding` where potential ``IOError`` goes unhandled when importing in a mod_wsgi process due to restricted access to stdout. (:issue:`21552`)
- Bug in :func:`to_string()` that broke column alignment when ``index=False`` and width of first column's values is greater than the width of first column's header (:issue:`16839`, :issue:`13032`)

Plotting
^^^^^^^^

- Bug in :func:`DataFrame.plot.scatter` and :func:`DataFrame.plot.hexbin` caused x-axis label and ticklabels to disappear when colorbar was on in IPython inline backend (:issue:`10611`, :issue:`10678`, and :issue:`20455`)
- Bug in plotting a Series with datetimes using :func:`matplotlib.axes.Axes.scatter` (:issue:`22039`)

Groupby/Resample/Rolling
^^^^^^^^^^^^^^^^^^^^^^^^

- Bug in :func:`pandas.core.groupby.GroupBy.first` and :func:`pandas.core.groupby.GroupBy.last` with ``as_index=False`` leading to the loss of timezone information (:issue:`15884`)
- Bug in :meth:`DatetimeIndex.resample` when downsampling across a DST boundary (:issue:`8531`)
- Bug where ``ValueError`` is wrongly raised when calling :func:`~pandas.core.groupby.SeriesGroupBy.count` method of a
  ``SeriesGroupBy`` when the grouping variable only contains NaNs and numpy version < 1.13 (:issue:`21956`).
- Multiple bugs in :func:`pandas.core.Rolling.min` with ``closed='left'`` and a
  datetime-like index leading to incorrect results and also segfault. (:issue:`21704`)
- Bug in :meth:`Resampler.apply` when passing postiional arguments to applied func (:issue:`14615`).
- Bug in :meth:`Series.resample` when passing ``numpy.timedelta64`` to ``loffset`` kwarg (:issue:`7687`).
- Bug in :meth:`Resampler.asfreq` when frequency of ``TimedeltaIndex`` is a subperiod of a new frequency (:issue:`13022`).
- Bug in :meth:`SeriesGroupBy.mean` when values were integral but could not fit inside of int64, overflowing instead. (:issue:`22487`)
- :func:`RollingGroupby.agg` and :func:`ExpandingGroupby.agg` now support multiple aggregation functions as parameters (:issue:`15072`)
- Bug in :meth:`DataFrame.resample` and :meth:`Series.resample` when resampling by a weekly offset (``'W'``) across a DST transition (:issue:`9119`, :issue:`21459`)

Reshaping
^^^^^^^^^

- Bug in :func:`pandas.concat` when joining resampled DataFrames with timezone aware index (:issue:`13783`)
- Bug in :meth:`Series.combine_first` with ``datetime64[ns, tz]`` dtype which would return tz-naive result (:issue:`21469`)
- Bug in :meth:`Series.where` and :meth:`DataFrame.where` with ``datetime64[ns, tz]`` dtype (:issue:`21546`)
- Bug in :meth:`Series.mask` and :meth:`DataFrame.mask` with ``list`` conditionals (:issue:`21891`)
- Bug in :meth:`DataFrame.replace` raises RecursionError when converting OutOfBounds ``datetime64[ns, tz]`` (:issue:`20380`)
- :func:`pandas.core.groupby.GroupBy.rank` now raises a ``ValueError`` when an invalid value is passed for argument ``na_option`` (:issue:`22124`)
- Bug in :func:`get_dummies` with Unicode attributes in Python 2 (:issue:`22084`)
- Bug in :meth:`DataFrame.replace` raises ``RecursionError`` when replacing empty lists (:issue:`22083`)
- Bug in :meth:`Series.replace` and meth:`DataFrame.replace` when dict is used as the ``to_replace`` value and one key in the dict is is another key's value, the results were inconsistent between using integer key and using string key (:issue:`20656`)
- Bug in :meth:`DataFrame.drop_duplicates` for empty ``DataFrame`` which incorrectly raises an error (:issue:`20516`)
- Bug in :func:`pandas.wide_to_long` when a string is passed to the stubnames argument and a column name is a substring of that stubname (:issue:`22468`)
- Bug in :func:`merge` when merging ``datetime64[ns, tz]`` data that contained a DST transition (:issue:`18885`)
- Bug in :func:`merge_asof` when merging on float values within defined tolerance (:issue:`22981`)
- Bug in :func:`pandas.concat` when concatenating a multicolumn DataFrame with tz-aware data against a DataFrame with a different number of columns (:issue`22796`)
- Bug in :func:`merge_asof` where confusing error message raised when attempting to merge with missing values (:issue:`23189`)
- Bug in :meth:`DataFrame.nsmallest` and :meth:`DataFrame.nlargest` for dataframes that have :class:`MultiIndex`ed columns (:issue:`23033`).

.. _whatsnew_0240.bug_fixes.sparse:

Sparse
^^^^^^

- Updating a boolean, datetime, or timedelta column to be Sparse now works (:issue:`22367`)
- Bug in :meth:`Series.to_sparse` with Series already holding sparse data not constructing properly (:issue:`22389`)
- Providing a ``sparse_index`` to the SparseArray constructor no longer defaults the na-value to ``np.nan`` for all dtypes. The correct na_value for ``data.dtype`` is now used.
- Bug in ``SparseArray.nbytes`` under-reporting its memory usage by not including the size of its sparse index.
- Improved performance of :meth:`Series.shift` for non-NA ``fill_value``, as values are no longer converted to a dense array.
- Bug in ``DataFrame.groupby`` not including ``fill_value`` in the groups for non-NA ``fill_value`` when grouping by a sparse column (:issue:`5078`)
- Bug in unary inversion operator (``~``) on a ``SparseSeries`` with boolean values. The performance of this has also been improved (:issue:`22835`)
- Bug in :meth:`SparseArary.unique` not returning the unique values (:issue:`19595`)

Build Changes
^^^^^^^^^^^^^

- Building pandas for development now requires ``cython >= 0.28.2`` (:issue:`21688`)
- Testing pandas now requires ``hypothesis>=3.58``.  You can find `the Hypothesis docs here <https://hypothesis.readthedocs.io/en/latest/index.html>`_, and a pandas-specific introduction :ref:`in the contributing guide <using-hypothesis>`. (:issue:`22280`)
-

Other
^^^^^

- :meth:`~pandas.io.formats.style.Styler.background_gradient` now takes a ``text_color_threshold`` parameter to automatically lighten the text color based on the luminance of the background color. This improves readability with dark background colors without the need to limit the background colormap range. (:issue:`21258`)
- Require at least 0.28.2 version of ``cython`` to support read-only memoryviews (:issue:`21688`)
- :meth:`~pandas.io.formats.style.Styler.background_gradient` now also supports tablewise application (in addition to rowwise and columnwise) with ``axis=None`` (:issue:`15204`)
- :meth:`DataFrame.nlargest` and :meth:`DataFrame.nsmallest` now returns the correct n values when keep != 'all' also when tied on the first columns (:issue:`22752`)
- :meth:`~pandas.io.formats.style.Styler.bar` now also supports tablewise application (in addition to rowwise and columnwise) with ``axis=None`` and setting clipping range with ``vmin`` and ``vmax`` (:issue:`21548` and :issue:`21526`). ``NaN`` values are also handled properly.
- Logical operations ``&, |, ^`` between :class:`Series` and :class:`Index` will no longer raise ``ValueError`` (:issue:`22092`)
- Bug in :meth:`DataFrame.combine_first` in which column types were unexpectedly converted to float (:issue:`20699`)<|MERGE_RESOLUTION|>--- conflicted
+++ resolved
@@ -180,7 +180,6 @@
 This is the same behavior as ``Series.values`` for categorical data. See
 :ref:`whatsnew_0240.api_breaking.interval_values` for more.
 
-<<<<<<< HEAD
 .. _whatsnew_0240.enhancements.rename_axis:
 
 Renaming names in a MultiIndex
@@ -202,8 +201,8 @@
     df
     df.rename_axis(index={'CD': 'New'})
 
-=======
->>>>>>> caea25a8
+See the :ref:`advanced docs on renaming<advanced.index_names>` for more details.
+
 .. _whatsnew_0240.enhancements.other:
 
 Other Enhancements
