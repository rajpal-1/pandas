--- conflicted
+++ resolved
@@ -177,17 +177,13 @@
 - :func:`read_html` copies cell data across ``colspan`` and ``rowspan``, and it treats all-``th`` table rows as headers if ``header`` kwarg is not given and there is no ``thead`` (:issue:`17054`)
 - :meth:`Series.nlargest`, :meth:`Series.nsmallest`, :meth:`DataFrame.nlargest`, and :meth:`DataFrame.nsmallest` now accept the value ``"all"`` for the ``keep`` argument. This keeps all ties for the nth largest/smallest value (:issue:`16818`)
 - :class:`IntervalIndex` has gained the :meth:`~IntervalIndex.set_closed` method to change the existing ``closed`` value (:issue:`21670`)
-<<<<<<< HEAD
-- :func:`~DataFrame.to_csv` and :func:`~DataFrame.to_json` now support ``compression='infer'`` to infer compression based on filename (:issue:`15008`)
-- Implement interpolating ``NaT`` values in ``datetime`` series (:issue:`11701`)
--
-=======
 - :func:`~DataFrame.to_csv`, :func:`~Series.to_csv`, :func:`~DataFrame.to_json`, and :func:`~Series.to_json` now support ``compression='infer'`` to infer compression based on filename extension (:issue:`15008`).
   The default compression for ``to_csv``, ``to_json``, and ``to_pickle`` methods has been updated to ``'infer'`` (:issue:`22004`).
 - :func:`to_timedelta` now supports iso-formated timedelta strings (:issue:`21877`)
 - :class:`Series` and :class:`DataFrame` now support :class:`Iterable` in constructor (:issue:`2193`)
 - :class:`DatetimeIndex` gained :attr:`DatetimeIndex.timetz` attribute. Returns local time with timezone information. (:issue:`21358`)
->>>>>>> 4f11d1a9
+- Implement interpolating ``NaT`` values in ``datetime`` series (:issue:`11701`)
+-
 
 .. _whatsnew_0240.api_breaking:
 
