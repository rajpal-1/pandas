.. _whatsnew_0240:

v0.24.0 (Month XX, 2018)
------------------------

.. warning::

   Starting January 1, 2019, pandas feature releases will support Python 3 only.
   See :ref:`install.dropping-27` for more.

.. _whatsnew_0240.enhancements:

New features
~~~~~~~~~~~~
- :func:`merge` now directly allows merge between objects of type ``DataFrame`` and named ``Series``, without the need to convert the ``Series`` object into a ``DataFrame`` beforehand (:issue:`21220`)


- ``ExcelWriter`` now accepts ``mode`` as a keyword argument, enabling append to existing workbooks when using the ``openpyxl`` engine (:issue:`3441`)

- :func:`DataFrame.to_parquet` now accepts ``index`` as an argument, allowing
the user to override the engine's default behavior to include or omit the
dataframe's indexes from the resulting Parquet file. (:issue:`20768`)
- :meth:`DataFrame.corr` and :meth:`Series.corr` now accept a callable for generic calculation methods of correlation, e.g. histogram intersection (:issue:`22684`)


.. _whatsnew_0240.enhancements.extension_array_operators:

``ExtensionArray`` operator support
^^^^^^^^^^^^^^^^^^^^^^^^^^^^^^^^^^^

A ``Series`` based on an ``ExtensionArray`` now supports arithmetic and comparison
operators (:issue:`19577`). There are two approaches for providing operator support for an ``ExtensionArray``:

1. Define each of the operators on your ``ExtensionArray`` subclass.
2. Use an operator implementation from pandas that depends on operators that are already defined
   on the underlying elements (scalars) of the ``ExtensionArray``.

See the :ref:`ExtensionArray Operator Support
<extending.extension.operator>` documentation section for details on both
ways of adding operator support.

.. _whatsnew_0240.enhancements.intna:

Optional Integer NA Support
^^^^^^^^^^^^^^^^^^^^^^^^^^^

Pandas has gained the ability to hold integer dtypes with missing values. This long requested feature is enabled through the use of :ref:`extension types <extending.extension-types>`.
Here is an example of the usage.

We can construct a ``Series`` with the specified dtype. The dtype string ``Int64`` is a pandas ``ExtensionDtype``. Specifying a list or array using the traditional missing value
marker of ``np.nan`` will infer to integer dtype. The display of the ``Series`` will also use the ``NaN`` to indicate missing values in string outputs. (:issue:`20700`, :issue:`20747`, :issue:`22441`, :issue:`21789`, :issue:`22346`)

.. ipython:: python

   s = pd.Series([1, 2, np.nan], dtype='Int64')
   s


Operations on these dtypes will propagate ``NaN`` as other pandas operations.

.. ipython:: python

   # arithmetic
   s + 1

   # comparison
   s == 1

   # indexing
   s.iloc[1:3]

   # operate with other dtypes
   s + s.iloc[1:3].astype('Int8')

   # coerce when needed
   s + 0.01

These dtypes can operate as part of of ``DataFrame``.

.. ipython:: python

   df = pd.DataFrame({'A': s, 'B': [1, 1, 3], 'C': list('aab')})
   df
   df.dtypes


These dtypes can be merged & reshaped & casted.

.. ipython:: python

   pd.concat([df[['A']], df[['B', 'C']]], axis=1).dtypes
   df['A'].astype(float)

Reduction and groupby operations such as 'sum' work.

.. ipython:: python

   df.sum()
   df.groupby('B').A.sum()

.. warning::

   The Integer NA support currently uses the captilized dtype version, e.g. ``Int8`` as compared to the traditional ``int8``. This may be changed at a future date.

.. _whatsnew_0240.enhancements.read_html:

``read_html`` Enhancements
^^^^^^^^^^^^^^^^^^^^^^^^^^

:func:`read_html` previously ignored ``colspan`` and ``rowspan`` attributes.
Now it understands them, treating them as sequences of cells with the same
value. (:issue:`17054`)

.. ipython:: python

    result = pd.read_html("""
      <table>
        <thead>
          <tr>
            <th>A</th><th>B</th><th>C</th>
          </tr>
        </thead>
        <tbody>
          <tr>
            <td colspan="2">1</td><td>2</td>
          </tr>
        </tbody>
      </table>""")

Previous Behavior:

.. code-block:: ipython

    In [13]: result
    Out [13]:
    [   A  B   C
     0  1  2 NaN]

Current Behavior:

.. ipython:: python

    result


.. _whatsnew_0240.enhancements.interval:

Storing Interval Data in Series and DataFrame
^^^^^^^^^^^^^^^^^^^^^^^^^^^^^^^^^^^^^^^^^^^^^

Interval data may now be stored in a ``Series`` or ``DataFrame``, in addition to an
:class:`IntervalIndex` like previously (:issue:`19453`).

.. ipython:: python

   ser = pd.Series(pd.interval_range(0, 5))
   ser
   ser.dtype

Previously, these would be cast to a NumPy array of ``Interval`` objects. In general,
this should result in better performance when storing an array of intervals in
a :class:`Series`.

Note that the ``.values`` of a ``Series`` containing intervals is no longer a NumPy
array, but rather an ``ExtensionArray``:

.. ipython:: python

   ser.values

This is the same behavior as ``Series.values`` for categorical data. See
:ref:`whatsnew_0240.api_breaking.interval_values` for more.


.. _whatsnew_0240.enhancements.other:

Other Enhancements
^^^^^^^^^^^^^^^^^^
- :func:`to_datetime` now supports the ``%Z`` and ``%z`` directive when passed into ``format`` (:issue:`13486`)
- :func:`Series.mode` and :func:`DataFrame.mode` now support the ``dropna`` parameter which can be used to specify whether ``NaN``/``NaT`` values should be considered (:issue:`17534`)
- :func:`to_csv` now supports ``compression`` keyword when a file handle is passed. (:issue:`21227`)
- :meth:`Index.droplevel` is now implemented also for flat indexes, for compatibility with :class:`MultiIndex` (:issue:`21115`)
- :meth:`Series.droplevel` and :meth:`DataFrame.droplevel` are now implemented (:issue:`20342`)
- Added support for reading from/writing to Google Cloud Storage via the ``gcsfs`` library (:issue:`19454`, :issue:`23094`)
- :func:`to_gbq` and :func:`read_gbq` signature and documentation updated to
  reflect changes from the `Pandas-GBQ library version 0.6.0
  <https://pandas-gbq.readthedocs.io/en/latest/changelog.html#changelog-0-6-0>`__.
  (:issue:`21627`, :issue:`22557`)
- New method :meth:`HDFStore.walk` will recursively walk the group hierarchy of an HDF5 file (:issue:`10932`)
- :func:`read_html` copies cell data across ``colspan`` and ``rowspan``, and it treats all-``th`` table rows as headers if ``header`` kwarg is not given and there is no ``thead`` (:issue:`17054`)
- :meth:`Series.nlargest`, :meth:`Series.nsmallest`, :meth:`DataFrame.nlargest`, and :meth:`DataFrame.nsmallest` now accept the value ``"all"`` for the ``keep`` argument. This keeps all ties for the nth largest/smallest value (:issue:`16818`)
- :class:`IntervalIndex` has gained the :meth:`~IntervalIndex.set_closed` method to change the existing ``closed`` value (:issue:`21670`)
- :func:`~DataFrame.to_csv`, :func:`~Series.to_csv`, :func:`~DataFrame.to_json`, and :func:`~Series.to_json` now support ``compression='infer'`` to infer compression based on filename extension (:issue:`15008`).
  The default compression for ``to_csv``, ``to_json``, and ``to_pickle`` methods has been updated to ``'infer'`` (:issue:`22004`).
- :func:`to_timedelta` now supports iso-formated timedelta strings (:issue:`21877`)
- :class:`Series` and :class:`DataFrame` now support :class:`Iterable` in constructor (:issue:`2193`)
- :class:`DatetimeIndex` gained :attr:`DatetimeIndex.timetz` attribute. Returns local time with timezone information. (:issue:`21358`)
- :meth:`round`, :meth:`ceil`, and meth:`floor` for :class:`DatetimeIndex` and :class:`Timestamp` now support an ``ambiguous`` argument for handling datetimes that are rounded to ambiguous times (:issue:`18946`)
- :class:`Resampler` now is iterable like :class:`GroupBy` (:issue:`15314`).
- :meth:`Series.resample` and :meth:`DataFrame.resample` have gained the :meth:`Resampler.quantile` (:issue:`15023`).
- :meth:`pandas.core.dtypes.is_list_like` has gained a keyword ``allow_sets`` which is ``True`` by default; if ``False``,
  all instances of ``set`` will not be considered "list-like" anymore (:issue:`23061`)
- :meth:`Index.to_frame` now supports overriding column name(s) (:issue:`22580`).
- New attribute :attr:`__git_version__` will return git commit sha of current build (:issue:`21295`).
- Compatibility with Matplotlib 3.0 (:issue:`22790`).

.. _whatsnew_0240.api_breaking:

Backwards incompatible API changes
~~~~~~~~~~~~~~~~~~~~~~~~~~~~~~~~~~

- A newly constructed empty :class:`DataFrame` with integer as the ``dtype`` will now only be cast to ``float64`` if ``index`` is specified (:issue:`22858`)

.. _whatsnew_0240.api_breaking.deps:

Dependencies have increased minimum versions
^^^^^^^^^^^^^^^^^^^^^^^^^^^^^^^^^^^^^^^^^^^^

We have updated our minimum supported versions of dependencies (:issue:`21242`).
If installed, we now require:

+-----------------+-----------------+----------+
| Package         | Minimum Version | Required |
+=================+=================+==========+
| numpy           | 1.12.0          |    X     |
+-----------------+-----------------+----------+
| bottleneck      | 1.2.0           |          |
+-----------------+-----------------+----------+
| matplotlib      | 2.0.0           |          |
+-----------------+-----------------+----------+
| numexpr         | 2.6.1           |          |
+-----------------+-----------------+----------+
| pytables        | 3.4.2           |          |
+-----------------+-----------------+----------+
| scipy           | 0.18.1          |          |
+-----------------+-----------------+----------+

.. _whatsnew_0240.api_breaking.csv_line_terminator:

`os.linesep` is used for ``line_terminator`` of ``DataFrame.to_csv``
^^^^^^^^^^^^^^^^^^^^^^^^^^^^^^^^^^^^^^^^^^^^^^^^^^^^^^^^^^^^^^^^^^^

:func:`DataFrame.to_csv` now uses :func:`os.linesep` rather than ``'\n'``
 for the default line terminator (:issue:`20353`).
This change only affects when running on Windows, where ``'\r\n'`` was used for line terminator
even when ``'\n'`` was passed in ``line_terminator``.

Previous Behavior on Windows:

.. code-block:: ipython

In [1]: data = pd.DataFrame({
   ...:     "string_with_lf": ["a\nbc"],
   ...:     "string_with_crlf": ["a\r\nbc"]
   ...: })

In [2]: # When passing file PATH to to_csv, line_terminator does not work, and csv is saved with '\r\n'.
   ...: # Also, this converts all '\n's in the data to '\r\n'.
   ...: data.to_csv("test.csv", index=False, line_terminator='\n')

In [3]: with open("test.csv", mode='rb') as f:
   ...:     print(f.read())
b'string_with_lf,string_with_crlf\r\n"a\r\nbc","a\r\r\nbc"\r\n'

In [4]: # When passing file OBJECT with newline option to to_csv, line_terminator works.
   ...: with open("test2.csv", mode='w', newline='\n') as f:
   ...:     data.to_csv(f, index=False, line_terminator='\n')

In [5]: with open("test2.csv", mode='rb') as f:
   ...:     print(f.read())
b'string_with_lf,string_with_crlf\n"a\nbc","a\r\nbc"\n'


New Behavior on Windows:

- By passing ``line_terminator`` explicitly, line terminator is set to that character.
- The value of ``line_terminator`` only affects the line terminator of CSV,
  so it does not change the value inside the data.

.. code-block:: ipython

In [1]: data = pd.DataFrame({
   ...:     "string_with_lf": ["a\nbc"],
   ...:     "string_with_crlf": ["a\r\nbc"]
   ...: })

In [2]: data.to_csv("test.csv", index=False, line_terminator='\n')

In [3]: with open("test.csv", mode='rb') as f:
   ...:     print(f.read())
b'string_with_lf,string_with_crlf\n"a\nbc","a\r\nbc"\n'


- On Windows, the value of ``os.linesep`` is ``'\r\n'``,
  so if ``line_terminator`` is not set, ``'\r\n'`` is used for line terminator.
- Again, it does not affect the value inside the data.

.. code-block:: ipython

In [1]: data = pd.DataFrame({
   ...: "string_with_lf": ["a\nbc"],
   ...: "string_with_crlf": ["a\r\nbc"]
   ...: })

In [2]: data.to_csv("test.csv", index=False)

In [3]: with open("test.csv", mode='rb') as f:
   ...:     print(f.read())
b'string_with_lf,string_with_crlf\r\n"a\nbc","a\r\nbc"\r\n'


- For files objects, specifying ``newline`` is not sufficient to set the line terminator.
  You must pass in the ``line_terminator`` explicitly, even in this case.

.. code-block:: ipython

In [1]: data = pd.DataFrame({
   ...: "string_with_lf": ["a\nbc"],
   ...: "string_with_crlf": ["a\r\nbc"]
   ...: })

In [2]: with open("test2.csv", mode='w', newline='\n') as f:
   ...:     data.to_csv(f, index=False)

In [3]: with open("test2.csv", mode='rb') as f:
   ...:     print(f.read())
b'string_with_lf,string_with_crlf\r\n"a\nbc","a\r\nbc"\r\n'

.. _whatsnew_0240.api_breaking.interval_values:

``IntervalIndex.values`` is now an ``IntervalArray``
^^^^^^^^^^^^^^^^^^^^^^^^^^^^^^^^^^^^^^^^^^^^^^^^^^^^

The :attr:`~Interval.values` attribute of an :class:`IntervalIndex` now returns an
``IntervalArray``, rather than a NumPy array of :class:`Interval` objects (:issue:`19453`).

Previous Behavior:

.. code-block:: ipython

   In [1]: idx = pd.interval_range(0, 4)

   In [2]: idx.values
   Out[2]:
   array([Interval(0, 1, closed='right'), Interval(1, 2, closed='right'),
          Interval(2, 3, closed='right'), Interval(3, 4, closed='right')],
         dtype=object)

New Behavior:

.. ipython:: python

   idx = pd.interval_range(0, 4)
   idx.values

This mirrors ``CategoricalIndex.values``, which returns a ``Categorical``.

For situations where you need an ``ndarray`` of ``Interval`` objects, use
:meth:`numpy.asarray` or ``idx.astype(object)``.

.. ipython:: python

   np.asarray(idx)
   idx.values.astype(object)

.. _whatsnew_0240.api.timezone_offset_parsing:

Parsing Datetime Strings with Timezone Offsets
^^^^^^^^^^^^^^^^^^^^^^^^^^^^^^^^^^^^^^^^^^^^^^

Previously, parsing datetime strings with UTC offsets with :func:`to_datetime`
or :class:`DatetimeIndex` would automatically convert the datetime to UTC
without timezone localization. This is inconsistent from parsing the same
datetime string with :class:`Timestamp` which would preserve the UTC
offset in the ``tz`` attribute. Now, :func:`to_datetime` preserves the UTC
offset in the ``tz`` attribute when all the datetime strings have the same
UTC offset (:issue:`17697`, :issue:`11736`, :issue:`22457`)

*Previous Behavior*:

.. code-block:: ipython

    In [2]: pd.to_datetime("2015-11-18 15:30:00+05:30")
    Out[2]: Timestamp('2015-11-18 10:00:00')

    In [3]: pd.Timestamp("2015-11-18 15:30:00+05:30")
    Out[3]: Timestamp('2015-11-18 15:30:00+0530', tz='pytz.FixedOffset(330)')

    # Different UTC offsets would automatically convert the datetimes to UTC (without a UTC timezone)
    In [4]: pd.to_datetime(["2015-11-18 15:30:00+05:30", "2015-11-18 16:30:00+06:30"])
    Out[4]: DatetimeIndex(['2015-11-18 10:00:00', '2015-11-18 10:00:00'], dtype='datetime64[ns]', freq=None)

*Current Behavior*:

.. ipython:: python

    pd.to_datetime("2015-11-18 15:30:00+05:30")
    pd.Timestamp("2015-11-18 15:30:00+05:30")

Parsing datetime strings with the same UTC offset will preserve the UTC offset in the ``tz``

.. ipython:: python

    pd.to_datetime(["2015-11-18 15:30:00+05:30"] * 2)

Parsing datetime strings with different UTC offsets will now create an Index of
``datetime.datetime`` objects with different UTC offsets

.. ipython:: python

    idx = pd.to_datetime(["2015-11-18 15:30:00+05:30", "2015-11-18 16:30:00+06:30"])
    idx
    idx[0]
    idx[1]

Passing ``utc=True`` will mimic the previous behavior but will correctly indicate
that the dates have been converted to UTC

.. ipython:: python

    pd.to_datetime(["2015-11-18 15:30:00+05:30", "2015-11-18 16:30:00+06:30"], utc=True)

.. _whatsnew_0240.api_breaking.calendarday:

CalendarDay Offset
^^^^^^^^^^^^^^^^^^

:class:`Day` and associated frequency alias ``'D'`` were documented to represent
a calendar day; however, arithmetic and operations with :class:`Day` sometimes
respected absolute time instead (i.e. ``Day(n)`` and acted identically to ``Timedelta(days=n)``).

*Previous Behavior*:

.. code-block:: ipython


    In [2]: ts = pd.Timestamp('2016-10-30 00:00:00', tz='Europe/Helsinki')

    # Respects calendar arithmetic
    In [3]: pd.date_range(start=ts, freq='D', periods=3)
    Out[3]:
    DatetimeIndex(['2016-10-30 00:00:00+03:00', '2016-10-31 00:00:00+02:00',
                   '2016-11-01 00:00:00+02:00'],
                  dtype='datetime64[ns, Europe/Helsinki]', freq='D')

    # Respects absolute arithmetic
    In [4]: ts + pd.tseries.frequencies.to_offset('D')
    Out[4]: Timestamp('2016-10-30 23:00:00+0200', tz='Europe/Helsinki')

:class:`CalendarDay` and associated frequency alias ``'CD'`` are now available
and respect calendar day arithmetic while :class:`Day` and frequency alias ``'D'``
will now respect absolute time (:issue:`22274`, :issue:`20596`, :issue:`16980`, :issue:`8774`)
See the :ref:`documentation here <timeseries.dayvscalendarday>` for more information.

Addition with :class:`CalendarDay` across a daylight savings time transition:

.. ipython:: python

   ts = pd.Timestamp('2016-10-30 00:00:00', tz='Europe/Helsinki')
   ts + pd.offsets.Day(1)
   ts + pd.offsets.CalendarDay(1)

.. _whatsnew_0240.api_breaking.period_end_time:

Time values in ``dt.end_time`` and ``to_timestamp(how='end')``
^^^^^^^^^^^^^^^^^^^^^^^^^^^^^^^^^^^^^^^^^^^^^^^^^^^^^^^^^^^^^^

The time values in :class:`Period` and :class:`PeriodIndex` objects are now set
to '23:59:59.999999999' when calling :attr:`Series.dt.end_time`, :attr:`Period.end_time`,
:attr:`PeriodIndex.end_time`, :func:`Period.to_timestamp()` with ``how='end'``,
or :func:`PeriodIndex.to_timestamp()` with ``how='end'`` (:issue:`17157`)

Previous Behavior:

.. code-block:: ipython

   In [2]: p = pd.Period('2017-01-01', 'D')
   In [3]: pi = pd.PeriodIndex([p])

   In [4]: pd.Series(pi).dt.end_time[0]
   Out[4]: Timestamp(2017-01-01 00:00:00)

   In [5]: p.end_time
   Out[5]: Timestamp(2017-01-01 23:59:59.999999999)

Current Behavior:

Calling :attr:`Series.dt.end_time` will now result in a time of '23:59:59.999999999' as
is the case with :attr:`Period.end_time`, for example

.. ipython:: python

   p = pd.Period('2017-01-01', 'D')
   pi = pd.PeriodIndex([p])

   pd.Series(pi).dt.end_time[0]

   p.end_time

.. _whatsnew_0240.api_breaking.sparse_values:

Sparse Data Structure Refactor
^^^^^^^^^^^^^^^^^^^^^^^^^^^^^^

``SparseArray``, the array backing ``SparseSeries`` and the columns in a ``SparseDataFrame``,
is now an extension array (:issue:`21978`, :issue:`19056`, :issue:`22835`).
To conform to this interface and for consistency with the rest of pandas, some API breaking
changes were made:

- ``SparseArray`` is no longer a subclass of :class:`numpy.ndarray`. To convert a SparseArray to a NumPy array, use :meth:`numpy.asarray`.
- ``SparseArray.dtype`` and ``SparseSeries.dtype`` are now instances of :class:`SparseDtype`, rather than ``np.dtype``. Access the underlying dtype with ``SparseDtype.subtype``.
- :meth:`numpy.asarray(sparse_array)` now returns a dense array with all the values, not just the non-fill-value values (:issue:`14167`)
- ``SparseArray.take`` now matches the API of :meth:`pandas.api.extensions.ExtensionArray.take` (:issue:`19506`):

  * The default value of ``allow_fill`` has changed from ``False`` to ``True``.
  * The ``out`` and ``mode`` parameters are now longer accepted (previously, this raised if they were specified).
  * Passing a scalar for ``indices`` is no longer allowed.

- The result of concatenating a mix of sparse and dense Series is a Series with sparse values, rather than a ``SparseSeries``.
- ``SparseDataFrame.combine`` and ``DataFrame.combine_first`` no longer supports combining a sparse column with a dense column while preserving the sparse subtype. The result will be an object-dtype SparseArray.
- Setting :attr:`SparseArray.fill_value` to a fill value with a different dtype is now allowed.


Some new warnings are issued for operations that require or are likely to materialize a large dense array:

- A :class:`errors.PerformanceWarning` is issued when using fillna with a ``method``, as a dense array is constructed to create the filled array. Filling with a ``value`` is the efficient way to fill a sparse array.
- A :class:`errors.PerformanceWarning` is now issued when concatenating sparse Series with differing fill values. The fill value from the first sparse array continues to be used.

In addition to these API breaking changes, many :ref:`performance improvements and bug fixes have been made <whatsnew_0240.bug_fixes.sparse>`.

.. _whatsnew_0240.api_breaking.frame_to_dict_index_orient:

Raise ValueError in ``DataFrame.to_dict(orient='index')``
^^^^^^^^^^^^^^^^^^^^^^^^^^^^^^^^^^^^^^^^^^^^^^^^^^^^^^^^^

Bug in :func:`DataFrame.to_dict` raises ``ValueError`` when used with
``orient='index'`` and a non-unique index instead of losing data (:issue:`22801`)

.. ipython:: python
    :okexcept:

    df = pd.DataFrame({'a': [1, 2], 'b': [0.5, 0.75]}, index=['A', 'A'])
    df

    df.to_dict(orient='index')

.. _whatsnew_0240.api.datetimelike.normalize:

Tick DateOffset Normalize Restrictions
^^^^^^^^^^^^^^^^^^^^^^^^^^^^^^^^^^^^^^

Creating a ``Tick`` object (:class:`Day`, :class:`Hour`, :class:`Minute`,
:class:`Second`, :class:`Milli`, :class:`Micro`, :class:`Nano`) with
``normalize=True`` is no longer supported.  This prevents unexpected behavior
where addition could fail to be monotone or associative.  (:issue:`21427`)

*Previous Behavior*:

.. code-block:: ipython


   In [2]: ts = pd.Timestamp('2018-06-11 18:01:14')

   In [3]: ts
   Out[3]: Timestamp('2018-06-11 18:01:14')

   In [4]: tic = pd.offsets.Hour(n=2, normalize=True)
      ...:

   In [5]: tic
   Out[5]: <2 * Hours>

   In [6]: ts + tic
   Out[6]: Timestamp('2018-06-11 00:00:00')

   In [7]: ts + tic + tic + tic == ts + (tic + tic + tic)
   Out[7]: False

*Current Behavior*:

.. ipython:: python

    ts = pd.Timestamp('2018-06-11 18:01:14')
    tic = pd.offsets.Hour(n=2)
    ts + tic + tic + tic == ts + (tic + tic + tic)


.. _whatsnew_0240.api.datetimelike:


.. _whatsnew_0240.api.period_subtraction:

Period Subtraction
^^^^^^^^^^^^^^^^^^

Subtraction of a ``Period`` from another ``Period`` will give a ``DateOffset``.
instead of an integer (:issue:`21314`)

.. ipython:: python

    june = pd.Period('June 2018')
    april = pd.Period('April 2018')
    june - april

Previous Behavior:

.. code-block:: ipython

    In [2]: june = pd.Period('June 2018')

    In [3]: april = pd.Period('April 2018')

    In [4]: june - april
    Out [4]: 2

Similarly, subtraction of a ``Period`` from a ``PeriodIndex`` will now return
an ``Index`` of ``DateOffset`` objects instead of an ``Int64Index``

.. ipython:: python

    pi = pd.period_range('June 2018', freq='M', periods=3)
    pi - pi[0]

Previous Behavior:

.. code-block:: ipython

    In [2]: pi = pd.period_range('June 2018', freq='M', periods=3)

    In [3]: pi - pi[0]
    Out[3]: Int64Index([0, 1, 2], dtype='int64')


.. _whatsnew_0240.api.timedelta64_subtract_nan:

Addition/Subtraction of ``NaN`` from :class:`DataFrame`
^^^^^^^^^^^^^^^^^^^^^^^^^^^^^^^^^^^^^^^^^^^^^^^^^^^^^^^

Adding or subtracting ``NaN`` from a :class:`DataFrame` column with
``timedelta64[ns]`` dtype will now raise a ``TypeError`` instead of returning
all-``NaT``.  This is for compatibility with ``TimedeltaIndex`` and
``Series`` behavior (:issue:`22163`)

.. ipython:: python
   :okexcept:

   df = pd.DataFrame([pd.Timedelta(days=1)])
   df - np.nan

Previous Behavior:

.. code-block:: ipython

    In [4]: df = pd.DataFrame([pd.Timedelta(days=1)])

    In [5]: df - np.nan
    Out[5]:
        0
    0 NaT


.. _whatsnew_0240.api.dataframe_arithmetic_broadcasting:

DataFrame Arithmetic Operations Broadcasting Changes
^^^^^^^^^^^^^^^^^^^^^^^^^^^^^^^^^^^^^^^^^^^^^^^^^^^^
:class:`DataFrame` arithmetic operations when operating with 2-dimensional
``np.ndarray`` objects now broadcast in the same way as ``np.ndarray``s
broadcast.  (:issue:`23000`)

Previous Behavior:

.. code-block:: ipython

   In [3]: arr = np.arange(6).reshape(3, 2)
   In [4]: df = pd.DataFrame(arr)
   In [5]: df + arr[[0], :]   # 1 row, 2 columns
   ...
   ValueError: Unable to coerce to DataFrame, shape must be (3, 2): given (1, 2)
   In [6]: df + arr[:, [1]]   # 1 column, 3 rows
   ...
   ValueError: Unable to coerce to DataFrame, shape must be (3, 2): given (3, 1)

*Current Behavior*:

.. ipython:: python
   arr = np.arange(6).reshape(3, 2)
   df = pd.DataFrame(arr)
   df

.. ipython:: python
   df + arr[[0], :]   # 1 row, 2 columns
   df + arr[:, [1]]   # 1 column, 3 rows


.. _whatsnew_0240.api.extension:

ExtensionType Changes
^^^^^^^^^^^^^^^^^^^^^

**:class:`pandas.api.extensions.ExtensionDtype` Equality and Hashability**

Pandas now requires that extension dtypes be hashable. The base class implements
a default ``__eq__`` and ``__hash__``. If you have a parametrized dtype, you should
update the ``ExtensionDtype._metadata`` tuple to match the signature of your
``__init__`` method. See :class:`pandas.api.extensions.ExtensionDtype` for more (:issue:`22476`).

**Other changes**

- ``ExtensionArray`` has gained the abstract methods ``.dropna()`` (:issue:`21185`)
- ``ExtensionDtype`` has gained the ability to instantiate from string dtypes, e.g. ``decimal`` would instantiate a registered ``DecimalDtype``; furthermore
  the ``ExtensionDtype`` has gained the method ``construct_array_type`` (:issue:`21185`)
- An ``ExtensionArray`` with a boolean dtype now works correctly as a boolean indexer. :meth:`pandas.api.types.is_bool_dtype` now properly considers them boolean (:issue:`22326`)
- Added ``ExtensionDtype._is_numeric`` for controlling whether an extension dtype is considered numeric (:issue:`22290`).
- The ``ExtensionArray`` constructor, ``_from_sequence`` now take the keyword arg ``copy=False`` (:issue:`21185`)
- Bug in :meth:`Series.get` for ``Series`` using ``ExtensionArray`` and integer index (:issue:`21257`)
- :meth:`~Series.shift` now dispatches to :meth:`ExtensionArray.shift` (:issue:`22386`)
- :meth:`Series.combine()` works correctly with :class:`~pandas.api.extensions.ExtensionArray` inside of :class:`Series` (:issue:`20825`)
- :meth:`Series.combine()` with scalar argument now works for any function type (:issue:`21248`)
- :meth:`Series.astype` and :meth:`DataFrame.astype` now dispatch to :meth:`ExtensionArray.astype` (:issue:`21185:`).
- Slicing a single row of a ``DataFrame`` with multiple ExtensionArrays of the same type now preserves the dtype, rather than coercing to object (:issue:`22784`)
- Added :meth:`pandas.api.types.register_extension_dtype` to register an extension type with pandas (:issue:`22664`)
- Bug when concatenating multiple ``Series`` with different extension dtypes not casting to object dtype (:issue:`22994`)
- Series backed by an ``ExtensionArray`` now work with :func:`util.hash_pandas_object` (:issue:`23066`)
- Updated the ``.type`` attribute for ``PeriodDtype``, ``DatetimeTZDtype``, and ``IntervalDtype`` to be instances of the dtype (``Period``, ``Timestamp``, and ``Interval`` respectively) (:issue:`22938`)
- :func:`ExtensionArray.isna` is allowed to return an ``ExtensionArray`` (:issue:`22325`).
- Support for reduction operations such as ``sum``, ``mean`` via opt-in base class method override (:issue:`22762`)

.. _whatsnew_0240.api.incompatibilities:

Series and Index Data-Dtype Incompatibilities
^^^^^^^^^^^^^^^^^^^^^^^^^^^^^^^^^^^^^^^^^^^^^

``Series`` and ``Index`` constructors now raise when the
data is incompatible with a passed ``dtype=`` (:issue:`15832`)

Previous Behavior:

.. code-block:: ipython

    In [4]: pd.Series([-1], dtype="uint64")
    Out [4]:
    0    18446744073709551615
    dtype: uint64

Current Behavior:

.. code-block:: ipython

    In [4]: pd.Series([-1], dtype="uint64")
    Out [4]:
    ...
    OverflowError: Trying to coerce negative values to unsigned integers

.. _whatsnew_0240.api.crosstab_dtypes

Crosstab Preserves Dtypes
^^^^^^^^^^^^^^^^^^^^^^^^^

:func:`crosstab` will preserve now dtypes in some cases that previously would
cast from integer dtype to floating dtype (:issue:`22019`)

Previous Behavior:

.. code-block:: ipython

    In [3]: df = pd.DataFrame({'a': [1, 2, 2, 2, 2], 'b': [3, 3, 4, 4, 4],
       ...:                    'c': [1, 1, np.nan, 1, 1]})
    In [4]: pd.crosstab(df.a, df.b, normalize='columns')
    Out[4]:
    b    3    4
    a
    1  0.5  0.0
    2  0.5  1.0

Current Behavior:

.. code-block:: ipython

    In [3]: df = pd.DataFrame({'a': [1, 2, 2, 2, 2], 'b': [3, 3, 4, 4, 4],
       ...:                    'c': [1, 1, np.nan, 1, 1]})
    In [4]: pd.crosstab(df.a, df.b, normalize='columns')

Datetimelike API Changes
^^^^^^^^^^^^^^^^^^^^^^^^

- For :class:`DatetimeIndex` and :class:`TimedeltaIndex` with non-``None`` ``freq`` attribute, addition or subtraction of integer-dtyped array or ``Index`` will return an object of the same class (:issue:`19959`)
- :class:`DateOffset` objects are now immutable. Attempting to alter one of these will now raise ``AttributeError`` (:issue:`21341`)
- :class:`PeriodIndex` subtraction of another ``PeriodIndex`` will now return an object-dtype :class:`Index` of :class:`DateOffset` objects instead of raising a ``TypeError`` (:issue:`20049`)
- :func:`cut` and :func:`qcut` now returns a :class:`DatetimeIndex` or :class:`TimedeltaIndex` bins when the input is datetime or timedelta dtype respectively and ``retbins=True`` (:issue:`19891`)
- :meth:`DatetimeIndex.to_period` and :meth:`Timestamp.to_period` will issue a warning when timezone information will be lost (:issue:`21333`)

.. _whatsnew_0240.api.other:

Other API Changes
^^^^^^^^^^^^^^^^^

- :class:`DatetimeIndex` now accepts :class:`Int64Index` arguments as epoch timestamps (:issue:`20997`)
- Accessing a level of a ``MultiIndex`` with a duplicate name (e.g. in
  :meth:`~MultiIndex.get_level_values`) now raises a ``ValueError`` instead of
  a ``KeyError`` (:issue:`21678`).
- Invalid construction of ``IntervalDtype`` will now always raise a ``TypeError`` rather than a ``ValueError`` if the subdtype is invalid (:issue:`21185`)
- Trying to reindex a ``DataFrame`` with a non unique ``MultiIndex`` now raises a ``ValueError`` instead of an ``Exception`` (:issue:`21770`)
- :meth:`PeriodIndex.tz_convert` and :meth:`PeriodIndex.tz_localize` have been removed (:issue:`21781`)
- :class:`Index` subtraction will attempt to operate element-wise instead of raising ``TypeError`` (:issue:`19369`)
- :class:`pandas.io.formats.style.Styler` supports a ``number-format`` property when using :meth:`~pandas.io.formats.style.Styler.to_excel` (:issue:`22015`)
- :meth:`DataFrame.corr` and :meth:`Series.corr` now raise a ``ValueError`` along with a helpful error message instead of a ``KeyError`` when supplied with an invalid method (:issue:`22298`)
- :meth:`shift` will now always return a copy, instead of the previous behaviour of returning self when shifting by 0 (:issue:`22397`)
- :meth:`DataFrame.set_index` now allows all one-dimensional list-likes, raises a ``TypeError`` for incorrect types,
  has an improved ``KeyError`` message, and will not fail on duplicate column names with ``drop=True``. (:issue:`22484`)
- Slicing a single row of a DataFrame with multiple ExtensionArrays of the same type now preserves the dtype, rather than coercing to object (:issue:`22784`)
- :class:`DateOffset` attribute `_cacheable` and method `_should_cache` have been removed (:issue:`23118`)

.. _whatsnew_0240.deprecations:

Deprecations
~~~~~~~~~~~~

- :meth:`DataFrame.to_stata`, :meth:`read_stata`, :class:`StataReader` and :class:`StataWriter` have deprecated the ``encoding`` argument. The encoding of a Stata dta file is determined by the file type and cannot be changed (:issue:`21244`)
- :meth:`MultiIndex.to_hierarchical` is deprecated and will be removed in a future version (:issue:`21613`)
- :meth:`Series.ptp` is deprecated. Use ``numpy.ptp`` instead (:issue:`21614`)
- :meth:`Series.compress` is deprecated. Use ``Series[condition]`` instead (:issue:`18262`)
- The signature of :meth:`Series.to_csv` has been uniformed to that of :meth:`DataFrame.to_csv`: the name of the first argument is now ``path_or_buf``, the order of subsequent arguments has changed, the ``header`` argument now defaults to ``True``. (:issue:`19715`)
- :meth:`Categorical.from_codes` has deprecated providing float values for the ``codes`` argument. (:issue:`21767`)
- :func:`pandas.read_table` is deprecated. Instead, use :func:`pandas.read_csv` passing ``sep='\t'`` if necessary (:issue:`21948`)
- :meth:`Series.str.cat` has deprecated using arbitrary list-likes *within* list-likes. A list-like container may still contain
  many ``Series``, ``Index`` or 1-dimensional ``np.ndarray``, or alternatively, only scalar values. (:issue:`21950`)
- :meth:`FrozenNDArray.searchsorted` has deprecated the ``v`` parameter in favor of ``value`` (:issue:`14645`)
- :func:`DatetimeIndex.shift` and :func:`PeriodIndex.shift` now accept ``periods`` argument instead of ``n`` for consistency with :func:`Index.shift` and :func:`Series.shift`. Using ``n`` throws a deprecation warning (:issue:`22458`, :issue:`22912`)
- The ``fastpath`` keyword of the different Index constructors is deprecated (:issue:`23110`).

.. _whatsnew_0240.prior_deprecations:

Removal of prior version deprecations/changes
~~~~~~~~~~~~~~~~~~~~~~~~~~~~~~~~~~~~~~~~~~~~~

- The ``LongPanel`` and ``WidePanel`` classes have been removed (:issue:`10892`)
- :meth:`Series.repeat` has renamed the ``reps`` argument to ``repeats`` (:issue:`14645`)
- Several private functions were removed from the (non-public) module ``pandas.core.common`` (:issue:`22001`)
- Removal of the previously deprecated module ``pandas.core.datetools`` (:issue:`14105`, :issue:`14094`)
- Strings passed into :meth:`DataFrame.groupby` that refer to both column and index levels will raise a ``ValueError`` (:issue:`14432`)
- :meth:`Index.repeat` and :meth:`MultiIndex.repeat` have renamed the ``n`` argument to ``repeats`` (:issue:`14645`)
- Removal of the previously deprecated ``as_indexer`` keyword completely from ``str.match()`` (:issue:`22356`, :issue:`6581`)
- Removed the ``pandas.formats.style`` shim for :class:`pandas.io.formats.style.Styler` (:issue:`16059`)
- :meth:`Categorical.searchsorted` and :meth:`Series.searchsorted` have renamed the ``v`` argument to ``value`` (:issue:`14645`)
- :meth:`TimedeltaIndex.searchsorted`, :meth:`DatetimeIndex.searchsorted`, and :meth:`PeriodIndex.searchsorted` have renamed the ``key`` argument to ``value`` (:issue:`14645`)
- Removal of the previously deprecated module ``pandas.json`` (:issue:`19944`)
- :meth:`SparseArray.get_values` and :meth:`SparseArray.to_dense` have dropped the ``fill`` parameter (:issue:`14686`)
- :meth:`SparseSeries.to_dense` has dropped the ``sparse_only`` parameter (:issue:`14686`)

.. _whatsnew_0240.performance:

Performance Improvements
~~~~~~~~~~~~~~~~~~~~~~~~

- Very large improvement in performance of slicing when the index is a :class:`CategoricalIndex`,
  both when indexing by label (using .loc) and position(.iloc).
  Likewise, slicing a ``CategoricalIndex`` itself (i.e. ``ci[100:200]``) shows similar speed improvements (:issue:`21659`)
- Improved performance of :func:`Series.describe` in case of numeric dtpyes (:issue:`21274`)
- Improved performance of :func:`pandas.core.groupby.GroupBy.rank` when dealing with tied rankings (:issue:`21237`)
- Improved performance of :func:`DataFrame.set_index` with columns consisting of :class:`Period` objects (:issue:`21582`, :issue:`21606`)
- Improved performance of membership checks in :class:`Categorical` and :class:`CategoricalIndex`
  (i.e. ``x in cat``-style checks are much faster). :meth:`CategoricalIndex.contains`
  is likewise much faster (:issue:`21369`, :issue:`21508`)
- Improved performance of :meth:`HDFStore.groups` (and dependent functions like
  :meth:`~HDFStore.keys`.  (i.e. ``x in store`` checks are much faster)
  (:issue:`21372`)
- Improved the performance of :func:`pandas.get_dummies` with ``sparse=True`` (:issue:`21997`)
- Improved performance of :func:`IndexEngine.get_indexer_non_unique` for sorted, non-unique indexes (:issue:`9466`)
- Improved performance of :func:`PeriodIndex.unique` (:issue:`23083`)


.. _whatsnew_0240.docs:

Documentation Changes
~~~~~~~~~~~~~~~~~~~~~

- Added sphinx spelling extension, updated documentation on how to use the spell check (:issue:`21079`)
-
-

.. _whatsnew_0240.bug_fixes:

Bug Fixes
~~~~~~~~~

Categorical
^^^^^^^^^^^

- Bug in :meth:`Categorical.from_codes` where ``NaN`` values in ``codes`` were silently converted to ``0`` (:issue:`21767`). In the future this will raise a ``ValueError``. Also changes the behavior of ``.from_codes([1.1, 2.0])``.
- Bug in :meth:`Categorical.sort_values` where ``NaN`` values were always positioned in front regardless of ``na_position`` value. (:issue:`22556`).
- Bug when indexing with a boolean-valued ``Categorical``. Now a boolean-valued ``Categorical`` is treated as a boolean mask (:issue:`22665`)
- Constructing a :class:`CategoricalIndex` with empty values and boolean categories was raising a ``ValueError`` after a change to dtype coercion (:issue:`22702`).

Datetimelike
^^^^^^^^^^^^

- Fixed bug where two :class:`DateOffset` objects with different ``normalize`` attributes could evaluate as equal (:issue:`21404`)
- Fixed bug where :meth:`Timestamp.resolution` incorrectly returned 1-microsecond ``timedelta`` instead of 1-nanosecond :class:`Timedelta` (:issue:`21336`, :issue:`21365`)
- Bug in :func:`to_datetime` that did not consistently return an :class:`Index` when ``box=True`` was specified (:issue:`21864`)
- Bug in :class:`DatetimeIndex` comparisons where string comparisons incorrectly raises ``TypeError`` (:issue:`22074`)
- Bug in :class:`DatetimeIndex` comparisons when comparing against ``timedelta64[ns]`` dtyped arrays; in some cases ``TypeError`` was incorrectly raised, in others it incorrectly failed to raise (:issue:`22074`)
- Bug in :class:`DatetimeIndex` comparisons when comparing against object-dtyped arrays (:issue:`22074`)
- Bug in :class:`DataFrame` with ``datetime64[ns]`` dtype addition and subtraction with ``Timedelta``-like objects (:issue:`22005`, :issue:`22163`)
- Bug in :class:`DataFrame` with ``datetime64[ns]`` dtype addition and subtraction with ``DateOffset`` objects returning an ``object`` dtype instead of ``datetime64[ns]`` dtype (:issue:`21610`, :issue:`22163`)
- Bug in :class:`DataFrame` with ``datetime64[ns]`` dtype comparing against ``NaT`` incorrectly (:issue:`22242`, :issue:`22163`)
- Bug in :class:`DataFrame` with ``datetime64[ns]`` dtype subtracting ``Timestamp``-like object incorrectly returned ``datetime64[ns]`` dtype instead of ``timedelta64[ns]`` dtype (:issue:`8554`, :issue:`22163`)
- Bug in :class:`DataFrame` with ``datetime64[ns]`` dtype subtracting ``np.datetime64`` object with non-nanosecond unit failing to convert to nanoseconds (:issue:`18874`, :issue:`22163`)
- Bug in :class:`DataFrame` comparisons against ``Timestamp``-like objects failing to raise ``TypeError`` for inequality checks with mismatched types (:issue:`8932`, :issue:`22163`)
- Bug in :class:`DataFrame` with mixed dtypes including ``datetime64[ns]`` incorrectly raising ``TypeError`` on equality comparisons (:issue:`13128`, :issue:`22163`)
- Bug in :meth:`DataFrame.eq` comparison against ``NaT`` incorrectly returning ``True`` or ``NaN`` (:issue:`15697`, :issue:`22163`)
- Bug in :class:`DatetimeIndex` subtraction that incorrectly failed to raise ``OverflowError`` (:issue:`22492`, :issue:`22508`)
- Bug in :class:`DatetimeIndex` incorrectly allowing indexing with ``Timedelta`` object (:issue:`20464`)
- Bug in :class:`DatetimeIndex` where frequency was being set if original frequency was ``None`` (:issue:`22150`)
- Bug in rounding methods of :class:`DatetimeIndex` (:meth:`~DatetimeIndex.round`, :meth:`~DatetimeIndex.ceil`, :meth:`~DatetimeIndex.floor`) and :class:`Timestamp` (:meth:`~Timestamp.round`, :meth:`~Timestamp.ceil`, :meth:`~Timestamp.floor`) could give rise to loss of precision (:issue:`22591`)
- Bug in :func:`to_datetime` with an :class:`Index` argument that would drop the ``name`` from the result (:issue:`21697`)
- Bug in :class:`PeriodIndex` where adding or subtracting a :class:`timedelta` or :class:`Tick` object produced incorrect results (:issue:`22988`)

Timedelta
^^^^^^^^^
- Bug in :class:`DataFrame` with ``timedelta64[ns]`` dtype division by ``Timedelta``-like scalar incorrectly returning ``timedelta64[ns]`` dtype instead of ``float64`` dtype (:issue:`20088`, :issue:`22163`)
- Bug in adding a :class:`Index` with object dtype to a :class:`Series` with ``timedelta64[ns]`` dtype incorrectly raising (:issue:`22390`)
- Bug in multiplying a :class:`Series` with numeric dtype against a ``timedelta`` object (:issue:`22390`)
- Bug in :class:`Series` with numeric dtype when adding or subtracting an an array or ``Series`` with ``timedelta64`` dtype (:issue:`22390`)
- Bug in :class:`Index` with numeric dtype when multiplying or dividing an array with dtype ``timedelta64`` (:issue:`22390`)
- Bug in :class:`TimedeltaIndex` incorrectly allowing indexing with ``Timestamp`` object (:issue:`20464`)
- Fixed bug where subtracting :class:`Timedelta` from an object-dtyped array would raise ``TypeError`` (:issue:`21980`)
- Fixed bug in adding a :class:`DataFrame` with all-`timedelta64[ns]` dtypes to a :class:`DataFrame` with all-integer dtypes returning incorrect results instead of raising ``TypeError`` (:issue:`22696`)
-

Timezones
^^^^^^^^^

- Bug in :meth:`DatetimeIndex.shift` where an ``AssertionError`` would raise when shifting across DST (:issue:`8616`)
- Bug in :class:`Timestamp` constructor where passing an invalid timezone offset designator (``Z``) would not raise a ``ValueError`` (:issue:`8910`)
- Bug in :meth:`Timestamp.replace` where replacing at a DST boundary would retain an incorrect offset (:issue:`7825`)
- Bug in :meth:`Series.replace` with ``datetime64[ns, tz]`` data when replacing ``NaT`` (:issue:`11792`)
- Bug in :class:`Timestamp` when passing different string date formats with a timezone offset would produce different timezone offsets (:issue:`12064`)
- Bug when comparing a tz-naive :class:`Timestamp` to a tz-aware :class:`DatetimeIndex` which would coerce the :class:`DatetimeIndex` to tz-naive (:issue:`12601`)
- Bug in :meth:`Series.truncate` with a tz-aware :class:`DatetimeIndex` which would cause a core dump (:issue:`9243`)
- Bug in :class:`Series` constructor which would coerce tz-aware and tz-naive :class:`Timestamp` to tz-aware (:issue:`13051`)
- Bug in :class:`Index` with ``datetime64[ns, tz]`` dtype that did not localize integer data correctly (:issue:`20964`)
- Bug in :class:`DatetimeIndex` where constructing with an integer and tz would not localize correctly (:issue:`12619`)
- Fixed bug where :meth:`DataFrame.describe` and :meth:`Series.describe` on tz-aware datetimes did not show `first` and `last` result (:issue:`21328`)
- Bug in :class:`DatetimeIndex` comparisons failing to raise ``TypeError`` when comparing timezone-aware ``DatetimeIndex`` against ``np.datetime64`` (:issue:`22074`)
- Bug in ``DataFrame`` assignment with a timezone-aware scalar (:issue:`19843`)
- Bug in :func:`Dataframe.asof` that raised a ``TypeError`` when attempting to compare tz-naive and tz-aware timestamps (:issue:`21194`)
- Bug when constructing a :class:`DatetimeIndex` with :class:`Timestamp`s constructed with the ``replace`` method across DST (:issue:`18785`)
- Bug when setting a new value with :meth:`DataFrame.loc` with a :class:`DatetimeIndex` with a DST transition (:issue:`18308`, :issue:`20724`)
- Bug in :meth:`DatetimeIndex.unique` that did not re-localize tz-aware dates correctly (:issue:`21737`)
- Bug when indexing a :class:`Series` with a DST transition (:issue:`21846`)
- Bug in :meth:`DataFrame.resample` and :meth:`Series.resample` where an ``AmbiguousTimeError`` or ``NonExistentTimeError`` would raise if a timezone aware timeseries ended on a DST transition (:issue:`19375`, :issue:`10117`)

Offsets
^^^^^^^

- Bug in :class:`FY5253` where date offsets could incorrectly raise an ``AssertionError`` in arithmetic operatons (:issue:`14774`)
- Bug in :class:`DateOffset` where keyword arguments ``week`` and ``milliseconds`` were accepted and ignored.  Passing these will now raise ``ValueError`` (:issue:`19398`)
-

Numeric
^^^^^^^

- Bug in :class:`Series` ``__rmatmul__`` doesn't support matrix vector multiplication (:issue:`21530`)
- Bug in :func:`factorize` fails with read-only array (:issue:`12813`)
- Fixed bug in :func:`unique` handled signed zeros inconsistently: for some inputs 0.0 and -0.0 were treated as equal and for some inputs as different. Now they are treated as equal for all inputs (:issue:`21866`)
- Bug in :meth:`DataFrame.agg`, :meth:`DataFrame.transform` and :meth:`DataFrame.apply` where,
  when supplied with a list of functions and ``axis=1`` (e.g. ``df.apply(['sum', 'mean'], axis=1)``),
  a ``TypeError`` was wrongly raised. For all three methods such calculation are now done correctly. (:issue:`16679`).
- Bug in :class:`Series` comparison against datetime-like scalars and arrays (:issue:`22074`)
- Bug in :class:`DataFrame` multiplication between boolean dtype and integer returning ``object`` dtype instead of integer dtype (:issue:`22047`, :issue:`22163`)
- Bug in :meth:`DataFrame.apply` where, when supplied with a string argument and additional positional or keyword arguments (e.g. ``df.apply('sum', min_count=1)``), a ``TypeError`` was wrongly raised (:issue:`22376`)
- Bug in :meth:`DataFrame.astype` to extension dtype may raise ``AttributeError`` (:issue:`22578`)
- Bug in :class:`DataFrame` with ``timedelta64[ns]`` dtype arithmetic operations with ``ndarray`` with integer dtype incorrectly treating the narray as ``timedelta64[ns]`` dtype (:issue:`23114`)
- Bug in :meth:`Series.rpow` with object dtype ``NaN`` for ``1 ** NA`` instead of ``1`` (:issue:`22922`).

Strings
^^^^^^^

-
-
-

Interval
^^^^^^^^

- Bug in the :class:`IntervalIndex` constructor where the ``closed`` parameter did not always override the inferred ``closed`` (:issue:`19370`)
- Bug in the ``IntervalIndex`` repr where a trailing comma was missing after the list of intervals (:issue:`20611`)
- Bug in :class:`Interval` where scalar arithmetic operations did not retain the ``closed`` value (:issue:`22313`)
- Bug in :class:`IntervalIndex` where indexing with datetime-like values raised a ``KeyError`` (:issue:`20636`)

Indexing
^^^^^^^^

- The traceback from a ``KeyError`` when asking ``.loc`` for a single missing label is now shorter and more clear (:issue:`21557`)
- When ``.ix`` is asked for a missing integer label in a :class:`MultiIndex` with a first level of integer type, it now raises a ``KeyError``, consistently with the case of a flat :class:`Int64Index`, rather than falling back to positional indexing (:issue:`21593`)
- Bug in :meth:`DatetimeIndex.reindex` when reindexing a tz-naive and tz-aware :class:`DatetimeIndex` (:issue:`8306`)
- Bug in :class:`DataFrame` when setting values with ``.loc`` and a timezone aware :class:`DatetimeIndex` (:issue:`11365`)
- ``DataFrame.__getitem__`` now accepts dictionaries and dictionary keys as list-likes of labels, consistently with ``Series.__getitem__`` (:issue:`21294`)
- Fixed ``DataFrame[np.nan]`` when columns are non-unique (:issue:`21428`)
- Bug when indexing :class:`DatetimeIndex` with nanosecond resolution dates and timezones (:issue:`11679`)
- Bug where indexing with a Numpy array containing negative values would mutate the indexer (:issue:`21867`)
- Bug where mixed indexes wouldn't allow integers for ``.at`` (:issue:`19860`)
- ``Float64Index.get_loc`` now raises ``KeyError`` when boolean key passed. (:issue:`19087`)
- Bug in :meth:`DataFrame.loc` when indexing with an :class:`IntervalIndex` (:issue:`19977`)
- :class:`Index` no longer mangles ``None``, ``NaN`` and ``NaT``, i.e. they are treated as three different keys. However, for numeric Index all three are still coerced to a ``NaN`` (:issue:`22332`)
- Bug in `scalar in Index` if scalar is a float while the ``Index`` is of integer dtype (:issue:`22085`)

Missing
^^^^^^^

- Bug in :func:`DataFrame.fillna` where a ``ValueError`` would raise when one column contained a ``datetime64[ns, tz]`` dtype (:issue:`15522`)
- Bug in :func:`Series.hasnans` that could be incorrectly cached and return incorrect answers if null elements are introduced after an initial call (:issue:`19700`)
- :func:`Series.isin` now treats all NaN-floats as equal also for `np.object`-dtype. This behavior is consistent with the behavior for float64 (:issue:`22119`)
- :func:`unique` no longer mangles NaN-floats and the ``NaT``-object for `np.object`-dtype, i.e. ``NaT`` is no longer coerced to a NaN-value and is treated as a different entity. (:issue:`22295`)


MultiIndex
^^^^^^^^^^

- Removed compatibility for :class:`MultiIndex` pickles prior to version 0.8.0; compatibility with :class:`MultiIndex` pickles from version 0.13 forward is maintained (:issue:`21654`)
- :meth:`MultiIndex.get_loc_level` (and as a consequence, ``.loc`` on a :class:`MultiIndex`ed object) will now raise a ``KeyError``, rather than returning an empty ``slice``, if asked a label which is present in the ``levels`` but is unused (:issue:`22221`)
- Fix ``TypeError`` in Python 3 when creating :class:`MultiIndex` in which some levels have mixed types, e.g. when some labels are tuples (:issue:`15457`)

I/O
^^^

.. _whatsnew_0240.bug_fixes.nan_with_str_dtype:

Proper handling of `np.NaN` in a string data-typed column with the Python engine
^^^^^^^^^^^^^^^^^^^^^^^^^^^^^^^^^^^^^^^^^^^^^^^^^^^^^^^^^^^^^^^^^^^^^^^^^^^^^^^^

There was bug in :func:`read_excel` and :func:`read_csv` with the Python
engine, where missing values turned to ``'nan'`` with ``dtype=str`` and
``na_filter=True``. Now, these missing values are converted to the string
missing indicator, ``np.nan``. (:issue `20377`)

.. ipython:: python
   :suppress:

   from pandas.compat import StringIO

Previous Behavior:

.. code-block:: ipython

   In [5]: data = 'a,b,c\n1,,3\n4,5,6'
   In [6]: df = pd.read_csv(StringIO(data), engine='python', dtype=str, na_filter=True)
   In [7]: df.loc[0, 'b']
   Out[7]:
   'nan'

Current Behavior:

.. ipython:: python

   data = 'a,b,c\n1,,3\n4,5,6'
   df = pd.read_csv(StringIO(data), engine='python', dtype=str, na_filter=True)
   df.loc[0, 'b']

Notice how we now instead output ``np.nan`` itself instead of a stringified form of it.

- :func:`read_html()` no longer ignores all-whitespace ``<tr>`` within ``<thead>`` when considering the ``skiprows`` and ``header`` arguments. Previously, users had to decrease their ``header`` and ``skiprows`` values on such tables to work around the issue. (:issue:`21641`)
- :func:`read_excel()` will correctly show the deprecation warning for previously deprecated ``sheetname`` (:issue:`17994`)
- :func:`read_csv()` and func:`read_table()` will throw ``UnicodeError`` and not coredump on badly encoded strings (:issue:`22748`)
- :func:`read_csv()` will correctly parse timezone-aware datetimes (:issue:`22256`)
- :func:`read_sas()` will parse numbers in sas7bdat-files that have width less than 8 bytes correctly. (:issue:`21616`)
- :func:`read_sas()` will correctly parse sas7bdat files with many columns (:issue:`22628`)
- :func:`read_sas()` will correctly parse sas7bdat files with data page types having also bit 7 set (so page type is 128 + 256 = 384) (:issue:`16615`)
- Bug in :meth:`detect_client_encoding` where potential ``IOError`` goes unhandled when importing in a mod_wsgi process due to restricted access to stdout. (:issue:`21552`)
<<<<<<< HEAD
- Bug in :func:`to_html()` with ``index=False`` misses truncation indicators (...) on truncated DataFrame (:issue:`15019`, :issue:`22783`)
=======
- Bug in :func:`to_string()` that broke column alignment when ``index=False`` and width of first column's values is greater than the width of first column's header (:issue:`16839`, :issue:`13032`)
>>>>>>> a784aee9

Plotting
^^^^^^^^

- Bug in :func:`DataFrame.plot.scatter` and :func:`DataFrame.plot.hexbin` caused x-axis label and ticklabels to disappear when colorbar was on in IPython inline backend (:issue:`10611`, :issue:`10678`, and :issue:`20455`)
- Bug in plotting a Series with datetimes using :func:`matplotlib.axes.Axes.scatter` (:issue:`22039`)

Groupby/Resample/Rolling
^^^^^^^^^^^^^^^^^^^^^^^^

- Bug in :func:`pandas.core.groupby.GroupBy.first` and :func:`pandas.core.groupby.GroupBy.last` with ``as_index=False`` leading to the loss of timezone information (:issue:`15884`)
- Bug in :meth:`DatetimeIndex.resample` when downsampling across a DST boundary (:issue:`8531`)
- Bug where ``ValueError`` is wrongly raised when calling :func:`~pandas.core.groupby.SeriesGroupBy.count` method of a
  ``SeriesGroupBy`` when the grouping variable only contains NaNs and numpy version < 1.13 (:issue:`21956`).
- Multiple bugs in :func:`pandas.core.Rolling.min` with ``closed='left'`` and a
  datetime-like index leading to incorrect results and also segfault. (:issue:`21704`)
- Bug in :meth:`Resampler.apply` when passing postiional arguments to applied func (:issue:`14615`).
- Bug in :meth:`Series.resample` when passing ``numpy.timedelta64`` to ``loffset`` kwarg (:issue:`7687`).
- Bug in :meth:`Resampler.asfreq` when frequency of ``TimedeltaIndex`` is a subperiod of a new frequency (:issue:`13022`).
- Bug in :meth:`SeriesGroupBy.mean` when values were integral but could not fit inside of int64, overflowing instead. (:issue:`22487`)
- :func:`RollingGroupby.agg` and :func:`ExpandingGroupby.agg` now support multiple aggregation functions as parameters (:issue:`15072`)
- Bug in :meth:`DataFrame.resample` and :meth:`Series.resample` when resampling by a weekly offset (``'W'``) across a DST transition (:issue:`9119`, :issue:`21459`)

Reshaping
^^^^^^^^^

- Bug in :func:`pandas.concat` when joining resampled DataFrames with timezone aware index (:issue:`13783`)
- Bug in :meth:`Series.combine_first` with ``datetime64[ns, tz]`` dtype which would return tz-naive result (:issue:`21469`)
- Bug in :meth:`Series.where` and :meth:`DataFrame.where` with ``datetime64[ns, tz]`` dtype (:issue:`21546`)
- Bug in :meth:`Series.mask` and :meth:`DataFrame.mask` with ``list`` conditionals (:issue:`21891`)
- Bug in :meth:`DataFrame.replace` raises RecursionError when converting OutOfBounds ``datetime64[ns, tz]`` (:issue:`20380`)
- :func:`pandas.core.groupby.GroupBy.rank` now raises a ``ValueError`` when an invalid value is passed for argument ``na_option`` (:issue:`22124`)
- Bug in :func:`get_dummies` with Unicode attributes in Python 2 (:issue:`22084`)
- Bug in :meth:`DataFrame.replace` raises ``RecursionError`` when replacing empty lists (:issue:`22083`)
- Bug in :meth:`Series.replace` and meth:`DataFrame.replace` when dict is used as the ``to_replace`` value and one key in the dict is is another key's value, the results were inconsistent between using integer key and using string key (:issue:`20656`)
- Bug in :meth:`DataFrame.drop_duplicates` for empty ``DataFrame`` which incorrectly raises an error (:issue:`20516`)
- Bug in :func:`pandas.wide_to_long` when a string is passed to the stubnames argument and a column name is a substring of that stubname (:issue:`22468`)
- Bug in :func:`merge` when merging ``datetime64[ns, tz]`` data that contained a DST transition (:issue:`18885`)
- Bug in :func:`merge_asof` when merging on float values within defined tolerance (:issue:`22981`)
- Bug in :func:`pandas.concat` when concatenating a multicolumn DataFrame with tz-aware data against a DataFrame with a different number of columns (:issue`22796`)
- Bug in :func:`merge_asof` where confusing error message raised when attempting to merge with missing values (:issue:`23189`)

.. _whatsnew_0240.bug_fixes.sparse:

Sparse
^^^^^^

- Updating a boolean, datetime, or timedelta column to be Sparse now works (:issue:`22367`)
- Bug in :meth:`Series.to_sparse` with Series already holding sparse data not constructing properly (:issue:`22389`)
- Providing a ``sparse_index`` to the SparseArray constructor no longer defaults the na-value to ``np.nan`` for all dtypes. The correct na_value for ``data.dtype`` is now used.
- Bug in ``SparseArray.nbytes`` under-reporting its memory usage by not including the size of its sparse index.
- Improved performance of :meth:`Series.shift` for non-NA ``fill_value``, as values are no longer converted to a dense array.
- Bug in ``DataFrame.groupby`` not including ``fill_value`` in the groups for non-NA ``fill_value`` when grouping by a sparse column (:issue:`5078`)
- Bug in unary inversion operator (``~``) on a ``SparseSeries`` with boolean values. The performance of this has also been improved (:issue:`22835`)
- Bug in :meth:`SparseArary.unique` not returning the unique values (:issue:`19595`)

Build Changes
^^^^^^^^^^^^^

- Building pandas for development now requires ``cython >= 0.28.2`` (:issue:`21688`)
- Testing pandas now requires ``hypothesis>=3.58``.  You can find `the Hypothesis docs here <https://hypothesis.readthedocs.io/en/latest/index.html>`_, and a pandas-specific introduction :ref:`in the contributing guide <using-hypothesis>`. (:issue:`22280`)
-

Other
^^^^^

- :meth:`~pandas.io.formats.style.Styler.background_gradient` now takes a ``text_color_threshold`` parameter to automatically lighten the text color based on the luminance of the background color. This improves readability with dark background colors without the need to limit the background colormap range. (:issue:`21258`)
- Require at least 0.28.2 version of ``cython`` to support read-only memoryviews (:issue:`21688`)
- :meth:`~pandas.io.formats.style.Styler.background_gradient` now also supports tablewise application (in addition to rowwise and columnwise) with ``axis=None`` (:issue:`15204`)
- :meth:`DataFrame.nlargest` and :meth:`DataFrame.nsmallest` now returns the correct n values when keep != 'all' also when tied on the first columns (:issue:`22752`)
- :meth:`~pandas.io.formats.style.Styler.bar` now also supports tablewise application (in addition to rowwise and columnwise) with ``axis=None`` and setting clipping range with ``vmin`` and ``vmax`` (:issue:`21548` and :issue:`21526`). ``NaN`` values are also handled properly.
- Logical operations ``&, |, ^`` between :class:`Series` and :class:`Index` will no longer raise ``ValueError`` (:issue:`22092`)
- Bug in :meth:`DataFrame.combine_first` in which column types were unexpectedly converted to float (:issue:`20699`)<|MERGE_RESOLUTION|>--- conflicted
+++ resolved
@@ -1067,11 +1067,8 @@
 - :func:`read_sas()` will correctly parse sas7bdat files with many columns (:issue:`22628`)
 - :func:`read_sas()` will correctly parse sas7bdat files with data page types having also bit 7 set (so page type is 128 + 256 = 384) (:issue:`16615`)
 - Bug in :meth:`detect_client_encoding` where potential ``IOError`` goes unhandled when importing in a mod_wsgi process due to restricted access to stdout. (:issue:`21552`)
-<<<<<<< HEAD
 - Bug in :func:`to_html()` with ``index=False`` misses truncation indicators (...) on truncated DataFrame (:issue:`15019`, :issue:`22783`)
-=======
 - Bug in :func:`to_string()` that broke column alignment when ``index=False`` and width of first column's values is greater than the width of first column's header (:issue:`16839`, :issue:`13032`)
->>>>>>> a784aee9
 
 Plotting
 ^^^^^^^^
