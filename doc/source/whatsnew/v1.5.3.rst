--- conflicted
+++ resolved
@@ -27,11 +27,8 @@
 Bug fixes
 ~~~~~~~~~
 - Bug in :meth:`.Styler.to_excel` leading to error when unrecognized ``border-style`` (e.g. ``"hair"``) provided to Excel writers (:issue:`48649`)
-<<<<<<< HEAD
+- Bug when chaining several :meth:`.Styler.concat` calls, only the last styler was concatenated (:issue:`49207`)
 - Fixed bug when instantiating a :class:`DataFrame` subclass inheriting from ``typing.Generic`` that triggered a ``UserWarning`` on python 3.11 (:issue:`49649`)
-=======
-- Bug when chaining several :meth:`.Styler.concat` calls, only the last styler was concatenated (:issue:`49207`)
->>>>>>> e3143f61
 -
 
 .. ---------------------------------------------------------------------------
