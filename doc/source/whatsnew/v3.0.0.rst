--- conflicted
+++ resolved
@@ -354,7 +354,6 @@
 
 Bug fixes
 ~~~~~~~~~
-<<<<<<< HEAD
 - Fixed bug in :class:`SparseDtype` for equal comparison with na fill value. (:issue:`54770`)
 - Fixed bug in :meth:`.DataFrameGroupBy.median` where nat values gave an incorrect result. (:issue:`57926`)
 - Fixed bug in :meth:`DataFrame.cumsum` which was raising ``IndexError`` if dtype is ``timedelta64[ns]`` (:issue:`57956`)
@@ -367,8 +366,6 @@
 - Fixed bug in :meth:`Series.rank` that doesn't preserve missing values for nullable integers when ``na_option='keep'``. (:issue:`56976`)
 - Fixed bug in :meth:`Series.replace` and :meth:`DataFrame.replace` inconsistently replacing matching instances when ``regex=True`` and missing values are present. (:issue:`56599`)
 - Fixed bug in :meth:`Timestamp.replace` where it would not reflect changes into :meth:`Timestamp.unit`. (:issue:`57749`)
-=======
->>>>>>> cf0014ad
 
 Categorical
 ^^^^^^^^^^^
