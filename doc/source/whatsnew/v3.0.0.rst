.. _whatsnew_230:

What's new in 3.0.0 (Month XX, 2024)
------------------------------------

These are the changes in pandas 3.0.0. See :ref:`release` for a full changelog
including other versions of pandas.

{{ header }}

.. ---------------------------------------------------------------------------
.. _whatsnew_300.enhancements:

Enhancements
~~~~~~~~~~~~

.. _whatsnew_300.enhancements.enhancement1:

enhancement1
^^^^^^^^^^^^

.. _whatsnew_300.enhancements.enhancement2:

enhancement2
^^^^^^^^^^^^

.. _whatsnew_300.enhancements.other:

Other enhancements
^^^^^^^^^^^^^^^^^^
- :func:`DataFrame.to_excel` now raises an ``UserWarning`` when the character count in a cell exceeds Excel's limitation of 32767 characters (:issue:`56954`)
- :func:`read_stata` now returns ``datetime64`` resolutions better matching those natively stored in the stata format (:issue:`55642`)
- :meth:`Styler.set_tooltips` provides alternative method to storing tooltips by using title attribute of td elements. (:issue:`56981`)
- Allow dictionaries to be passed to :meth:`pandas.Series.str.replace` via ``pat`` parameter (:issue:`51748`)
- Support passing a :class:`Series` input to :func:`json_normalize` that retains the :class:`Series` :class:`Index` (:issue:`51452`)
- Users can globally disable any ``PerformanceWarning`` by setting the option ``mode.performance_warnings`` to ``False`` (:issue:`56920`)
-

.. ---------------------------------------------------------------------------
.. _whatsnew_300.notable_bug_fixes:

Notable bug fixes
~~~~~~~~~~~~~~~~~

These are bug fixes that might have notable behavior changes.

.. _whatsnew_300.notable_bug_fixes.groupby_unobs_and_na:

Improved behavior in groupby for ``observed=False``
^^^^^^^^^^^^^^^^^^^^^^^^^^^^^^^^^^^^^^^^^^^^^^^^^^^

A number of bugs have been fixed due to improved handling of unobserved groups (:issue:`55738`). All remarks in this section equally impact :class:`.SeriesGroupBy`.

In previous versions of pandas, a single grouping with :meth:`.DataFrameGroupBy.apply` or :meth:`.DataFrameGroupBy.agg` would pass the unobserved groups to the provided function, resulting in ``0`` below.

.. ipython:: python

    df = pd.DataFrame(
        {
            "key1": pd.Categorical(list("aabb"), categories=list("abc")),
            "key2": [1, 1, 1, 2],
            "values": [1, 2, 3, 4],
        }
    )
    df
    gb = df.groupby("key1", observed=False)
    gb[["values"]].apply(lambda x: x.sum())

However this was not the case when using multiple groupings, resulting in ``NaN`` below.

.. code-block:: ipython

    In [1]: gb = df.groupby(["key1", "key2"], observed=False)
    In [2]: gb[["values"]].apply(lambda x: x.sum())
    Out[2]:
               values
    key1 key2
    a    1        3.0
         2        NaN
    b    1        3.0
         2        4.0
    c    1        NaN
         2        NaN

Now using multiple groupings will also pass the unobserved groups to the provided function.

.. ipython:: python

    gb = df.groupby(["key1", "key2"], observed=False)
    gb[["values"]].apply(lambda x: x.sum())

Similarly:

  - In previous versions of pandas the method :meth:`.DataFrameGroupBy.sum` would result in ``0`` for unobserved groups, but :meth:`.DataFrameGroupBy.prod`, :meth:`.DataFrameGroupBy.all`, and :meth:`.DataFrameGroupBy.any` would all result in NA values. Now these methods result in ``1``, ``True``, and ``False`` respectively.
  - :meth:`.DataFrameGroupBy.groups` did not include unobserved groups and now does.

These improvements also fixed certain bugs in groupby:

 - :meth:`.DataFrameGroupBy.nunique` would fail when there are multiple groupings, unobserved groups, and ``as_index=False`` (:issue:`52848`)
 - :meth:`.DataFrameGroupBy.agg` would fail when there are multiple groupings, unobserved groups, and ``as_index=False`` (:issue:`36698`)
 - :meth:`.DataFrameGroupBy.sum` would have incorrect values when there are multiple groupings, unobserved groups, and non-numeric data (:issue:`43891`)
 - :meth:`.DataFrameGroupBy.groups` with ``sort=False`` would sort groups; they now occur in the order they are observed (:issue:`56966`)
 - :meth:`.DataFrameGroupBy.value_counts` would produce incorrect results when used with some categorical and some non-categorical groupings and ``observed=False`` (:issue:`56016`)

.. _whatsnew_300.notable_bug_fixes.notable_bug_fix2:

notable_bug_fix2
^^^^^^^^^^^^^^^^

.. ---------------------------------------------------------------------------
.. _whatsnew_300.api_breaking:

Backwards incompatible API changes
~~~~~~~~~~~~~~~~~~~~~~~~~~~~~~~~~~

.. _whatsnew_300.api_breaking.deps:

Increased minimum versions for dependencies
^^^^^^^^^^^^^^^^^^^^^^^^^^^^^^^^^^^^^^^^^^^
Some minimum supported versions of dependencies were updated.
If installed, we now require:

+-----------------+-----------------+----------+---------+
| Package         | Minimum Version | Required | Changed |
+=================+=================+==========+=========+
| numpy           | 1.23.5          |    X     |    X    |
+-----------------+-----------------+----------+---------+

For `optional libraries <https://pandas.pydata.org/docs/getting_started/install.html>`_ the general recommendation is to use the latest version.
The following table lists the lowest version per library that is currently being tested throughout the development of pandas.
Optional libraries below the lowest tested version may still work, but are not considered supported.

+-----------------+---------------------+
| Package         | New Minimum Version |
+=================+=====================+
| fastparquet     | 2023.04.0           |
+-----------------+---------------------+

See :ref:`install.dependencies` and :ref:`install.optional_dependencies` for more.

.. _whatsnew_300.api_breaking.other:

Other API changes
^^^^^^^^^^^^^^^^^
- 3rd party ``py.path`` objects are no longer explicitly supported in IO methods. Use :py:class:`pathlib.Path` objects instead (:issue:`57091`)
- :attr:`MultiIndex.codes`, :attr:`MultiIndex.levels`, and :attr:`MultiIndex.names` now returns a ``tuple`` instead of a ``FrozenList`` (:issue:`53531`)
- :func:`read_table`'s ``parse_dates`` argument defaults to ``None`` to improve consistency with :func:`read_csv` (:issue:`57476`)
- Made ``dtype`` a required argument in :meth:`ExtensionArray._from_sequence_of_strings` (:issue:`56519`)
- Updated :meth:`DataFrame.to_excel` so that the output spreadsheet has no styling. Custom styling can still be done using :meth:`Styler.to_excel` (:issue:`54154`)
- pickle and HDF (``.h5``) files created with Python 2 are no longer explicitly supported (:issue:`57387`)
- pickled objects from pandas version less than ``1.0.0`` are no longer supported (:issue:`57155`)

.. ---------------------------------------------------------------------------
.. _whatsnew_300.deprecations:

Deprecations
~~~~~~~~~~~~

Copy keyword
^^^^^^^^^^^^

The ``copy`` keyword argument in the following methods is deprecated and
will be removed in a future version:

- :meth:`DataFrame.truncate` / :meth:`Series.truncate`
- :meth:`DataFrame.tz_convert` / :meth:`Series.tz_convert`
- :meth:`DataFrame.tz_localize` / :meth:`Series.tz_localize`
- :meth:`DataFrame.infer_objects` / :meth:`Series.infer_objects`
- :meth:`DataFrame.align` / :meth:`Series.align`
- :meth:`DataFrame.astype` / :meth:`Series.astype`
- :meth:`DataFrame.reindex` / :meth:`Series.reindex`
- :meth:`DataFrame.reindex_like` / :meth:`Series.reindex_like`

Copy-on-Write utilizes a lazy copy mechanism that defers copying the data until
necessary. Use ``.copy`` to trigger an eager copy. The copy keyword has no effect
starting with 3.0, so it can be safely removed from your code.

Other Deprecations
^^^^^^^^^^^^^^^^^^

- Deprecated :meth:`Timestamp.utcfromtimestamp`, use ``Timestamp.fromtimestamp(ts, "UTC")`` instead (:issue:`56680`)
- Deprecated :meth:`Timestamp.utcnow`, use ``Timestamp.now("UTC")`` instead (:issue:`56680`)
- Deprecated allowing non-keyword arguments in :meth:`Series.to_markdown` except ``buf``. (:issue:`57280`)
- Deprecated allowing non-keyword arguments in :meth:`Series.to_string` except ``buf``. (:issue:`57280`)
-

.. ---------------------------------------------------------------------------
.. _whatsnew_300.prior_deprecations:

Removal of prior version deprecations/changes
~~~~~~~~~~~~~~~~~~~~~~~~~~~~~~~~~~~~~~~~~~~~~
- :func:`read_excel`, :func:`read_json`, :func:`read_html`, and :func:`read_xml` no longer accept raw string or byte representation of the data. That type of data must be wrapped in a :py:class:`StringIO` or :py:class:`BytesIO` (:issue:`53767`)
- :meth:`Series.dt.to_pydatetime` now returns a :class:`Series` of :py:class:`datetime.datetime` objects (:issue:`52459`)
- :meth:`SeriesGroupBy.agg` no longer pins the name of the group to the input passed to the provided ``func`` (:issue:`51703`)
- All arguments except ``name`` in :meth:`Index.rename` are now keyword only (:issue:`56493`)
- All arguments except the first ``path``-like argument in IO writers are now keyword only (:issue:`54229`)
- All arguments in :meth:`Index.sort_values` are now keyword only (:issue:`56493`)
- All arguments in :meth:`Series.to_dict` are now keyword only (:issue:`56493`)
- Changed the default value of ``observed`` in :meth:`DataFrame.groupby` and :meth:`Series.groupby` to ``True`` (:issue:`51811`)
- Enforced deprecation disallowing parsing datetimes with mixed time zones unless user passes ``utc=True`` to :func:`to_datetime` (:issue:`57275`)
<<<<<<< HEAD
- Enforced deprecation of :meth:`.DataFrameGroupBy.get_group` and :meth:`.SeriesGroupBy.get_group` allowing the ``name`` argument to be a non-tuple when grouping by a list of length 1 (:issue:`54155`)
=======
- Enforced deprecation of ``axis=None`` acting the same as ``axis=0`` in the DataFrame reductions ``sum``, ``prod``, ``std``, ``var``, and ``sem``, passing ``axis=None`` will now reduce over both axes; this is particularly the case when doing e.g. ``numpy.sum(df)`` (:issue:`21597`)
>>>>>>> a0784d2c
- Enforced silent-downcasting deprecation for :ref:`all relevant methods <whatsnew_220.silent_downcasting>` (:issue:`54710`)
- In :meth:`DataFrame.stack`, the default value of ``future_stack`` is now ``True``; specifying ``False`` will raise a ``FutureWarning`` (:issue:`55448`)
- Iterating over a :class:`.DataFrameGroupBy` or :class:`.SeriesGroupBy` will return tuples of length 1 for the groups when grouping by ``level`` a list of length 1 (:issue:`50064`)
- Methods ``apply``, ``agg``, and ``transform`` will no longer replace NumPy functions (e.g. ``np.sum``) and built-in functions (e.g. ``min``) with the equivalent pandas implementation; use string aliases (e.g. ``"sum"`` and ``"min"``) if you desire to use the pandas implementation (:issue:`53974`)
- Passing both ``freq`` and ``fill_value`` in :meth:`DataFrame.shift` and :meth:`Series.shift` and :meth:`.DataFrameGroupBy.shift` now raises a ``ValueError`` (:issue:`54818`)
- Removed :meth:`DateOffset.is_anchored` and :meth:`offsets.Tick.is_anchored` (:issue:`56594`)
- Removed ``DataFrame.applymap``, ``Styler.applymap`` and ``Styler.applymap_index`` (:issue:`52364`)
- Removed ``DataFrame.bool`` and ``Series.bool`` (:issue:`51756`)
- Removed ``DataFrame.first`` and ``DataFrame.last`` (:issue:`53710`)
- Removed ``DataFrame.swapaxes`` and ``Series.swapaxes`` (:issue:`51946`)
- Removed ``DataFrameGroupBy.grouper`` and ``SeriesGroupBy.grouper`` (:issue:`56521`)
- Removed ``DataFrameGroupby.fillna`` and ``SeriesGroupBy.fillna``` (:issue:`55719`)
- Removed ``Index.format``, use :meth:`Index.astype` with ``str`` or :meth:`Index.map` with a ``formatter`` function instead (:issue:`55439`)
- Removed ``Resample.fillna`` (:issue:`55719`)
- Removed ``Series.__int__`` and ``Series.__float__``. Call ``int(Series.iloc[0])`` or ``float(Series.iloc[0])`` instead. (:issue:`51131`)
- Removed ``Series.ravel`` (:issue:`56053`)
- Removed ``Series.view`` (:issue:`56054`)
- Removed ``StataReader.close`` (:issue:`49228`)
- Removed ``_data`` from :class:`DataFrame`, :class:`Series`, :class:`.arrays.ArrowExtensionArray` (:issue:`52003`)
- Removed ``axis`` argument from :meth:`DataFrame.groupby`, :meth:`Series.groupby`, :meth:`DataFrame.rolling`, :meth:`Series.rolling`, :meth:`DataFrame.resample`, and :meth:`Series.resample` (:issue:`51203`)
- Removed ``axis`` argument from all groupby operations (:issue:`50405`)
- Removed ``convert_dtype`` from :meth:`Series.apply` (:issue:`52257`)
- Removed ``method``, ``limit`` ``fill_axis`` and ``broadcast_axis`` keywords from :meth:`DataFrame.align` (:issue:`51968`)
- Removed ``pandas.api.types.is_interval`` and ``pandas.api.types.is_period``, use ``isinstance(obj, pd.Interval)`` and ``isinstance(obj, pd.Period)`` instead (:issue:`55264`)
- Removed ``pandas.io.sql.execute`` (:issue:`50185`)
- Removed ``pandas.value_counts``, use :meth:`Series.value_counts` instead (:issue:`53493`)
- Removed ``read_gbq`` and ``DataFrame.to_gbq``. Use ``pandas_gbq.read_gbq`` and ``pandas_gbq.to_gbq`` instead https://pandas-gbq.readthedocs.io/en/latest/api.html (:issue:`55525`)
- Removed ``use_nullable_dtypes`` from :func:`read_parquet` (:issue:`51853`)
- Removed ``year``, ``month``, ``quarter``, ``day``, ``hour``, ``minute``, and ``second`` keywords in the :class:`PeriodIndex` constructor, use :meth:`PeriodIndex.from_fields` instead (:issue:`55960`)
- Removed deprecated argument ``obj`` in :meth:`.DataFrameGroupBy.get_group` and :meth:`.SeriesGroupBy.get_group` (:issue:`53545`)
- Removed deprecated behavior of :meth:`Series.agg` using :meth:`Series.apply` (:issue:`53325`)
- Removed option ``mode.use_inf_as_na``, convert inf entries to ``NaN`` before instead (:issue:`51684`)
- Removed support for :class:`DataFrame` in :meth:`DataFrame.from_records`(:issue:`51697`)
- Removed support for ``errors="ignore"`` in :func:`to_datetime`, :func:`to_timedelta` and :func:`to_numeric` (:issue:`55734`)
- Removed support for ``slice`` in :meth:`DataFrame.take` (:issue:`51539`)
- Removed the ``ArrayManager`` (:issue:`55043`)
- Removed the ``fastpath`` argument from the :class:`Series` constructor (:issue:`55466`)
- Removed the ``is_boolean``, ``is_integer``, ``is_floating``, ``holds_integer``, ``is_numeric``, ``is_categorical``, ``is_object``, and ``is_interval`` attributes of :class:`Index` (:issue:`50042`)
- Removed the ``ordinal`` keyword in :class:`PeriodIndex`, use :meth:`PeriodIndex.from_ordinals` instead (:issue:`55960`)
- Removed unused arguments ``*args`` and ``**kwargs`` in :class:`Resampler` methods (:issue:`50977`)
- Unrecognized timezones when parsing strings to datetimes now raises a ``ValueError`` (:issue:`51477`)

.. ---------------------------------------------------------------------------
.. _whatsnew_300.performance:

Performance improvements
~~~~~~~~~~~~~~~~~~~~~~~~
- :meth:`RangeIndex.append` returns a :class:`RangeIndex` instead of a :class:`Index` when appending values that could continue the :class:`RangeIndex` (:issue:`57467`)
- :meth:`Series.str.extract` returns a :class:`RangeIndex` columns instead of an :class:`Index` column when possible (:issue:`57542`)
- Performance improvement in :class:`DataFrame` when ``data`` is a ``dict`` and ``columns`` is specified (:issue:`24368`)
- Performance improvement in :meth:`DataFrame.join` for sorted but non-unique indexes (:issue:`56941`)
- Performance improvement in :meth:`DataFrame.join` when left and/or right are non-unique and ``how`` is ``"left"``, ``"right"``, or ``"inner"`` (:issue:`56817`)
- Performance improvement in :meth:`DataFrame.join` with ``how="left"`` or ``how="right"`` and ``sort=True`` (:issue:`56919`)
- Performance improvement in :meth:`DataFrameGroupBy.ffill`, :meth:`DataFrameGroupBy.bfill`, :meth:`SeriesGroupBy.ffill`, and :meth:`SeriesGroupBy.bfill` (:issue:`56902`)
- Performance improvement in :meth:`Index.join` by propagating cached attributes in cases where the result matches one of the inputs (:issue:`57023`)
- Performance improvement in :meth:`Index.take` when ``indices`` is a full range indexer from zero to length of index (:issue:`56806`)
- Performance improvement in :meth:`MultiIndex.equals` for equal length indexes (:issue:`56990`)
- Performance improvement in :meth:`RangeIndex.__getitem__` with a boolean mask returning a :class:`RangeIndex` instead of a :class:`Index` when possible. (:issue:`57588`)
- Performance improvement in :meth:`RangeIndex.append` when appending the same index (:issue:`57252`)
- Performance improvement in :meth:`RangeIndex.join` returning a :class:`RangeIndex` instead of a :class:`Index` when possible. (:issue:`57651`)
- Performance improvement in :meth:`RangeIndex.reindex` returning a :class:`RangeIndex` instead of a :class:`Index` when possible. (:issue:`57647`)
- Performance improvement in :meth:`RangeIndex.take` returning a :class:`RangeIndex` instead of a :class:`Index` when possible. (:issue:`57445`)
- Performance improvement in ``DataFrameGroupBy.__len__`` and ``SeriesGroupBy.__len__`` (:issue:`57595`)
- Performance improvement in indexing operations for string dtypes (:issue:`56997`)

.. ---------------------------------------------------------------------------
.. _whatsnew_300.bug_fixes:

Bug fixes
~~~~~~~~~
- Fixed bug in :meth:`DataFrame.join` inconsistently setting result index name (:issue:`55815`)
- Fixed bug in :meth:`DataFrame.to_string` that raised ``StopIteration`` with nested DataFrames. (:issue:`16098`)
- Fixed bug in :meth:`DataFrame.update` bool dtype being converted to object (:issue:`55509`)
- Fixed bug in :meth:`Series.diff` allowing non-integer values for the ``periods`` argument. (:issue:`56607`)

Categorical
^^^^^^^^^^^
-
-

Datetimelike
^^^^^^^^^^^^
- Bug in :func:`date_range` where the last valid timestamp would sometimes not be produced (:issue:`56134`)
-

Timedelta
^^^^^^^^^
-
-

Timezones
^^^^^^^^^
-
-

Numeric
^^^^^^^
- Bug in ``np.matmul`` with :class:`Index` inputs raising a ``TypeError`` (:issue:`57079`)
-

Conversion
^^^^^^^^^^
- Bug in :meth:`Series.astype` might modify read-only array inplace when casting to a string dtype (:issue:`57212`)
- Bug in :meth:`Series.reindex` not maintaining ``float32`` type when a ``reindex`` introduces a missing value (:issue:`45857`)

Strings
^^^^^^^
- Bug in :meth:`Series.value_counts` would not respect ``sort=False`` for series having ``string`` dtype (:issue:`55224`)
-

Interval
^^^^^^^^
- Bug in :func:`interval_range` where start and end numeric types were always cast to 64 bit (:issue:`57268`)
-

Indexing
^^^^^^^^
-
-

Missing
^^^^^^^
-
-

MultiIndex
^^^^^^^^^^
-
-

I/O
^^^
- Bug in :meth:`DataFrame.to_excel` when writing empty :class:`DataFrame` with :class:`MultiIndex` on both axes (:issue:`57696`)
-
-

Period
^^^^^^
-
-

Plotting
^^^^^^^^
-
-

Groupby/resample/rolling
^^^^^^^^^^^^^^^^^^^^^^^^
- Bug in :meth:`.DataFrameGroupBy.groups` and :meth:`.SeriesGroupby.groups` that would not respect groupby argument ``dropna`` (:issue:`55919`)
- Bug in :meth:`.DataFrameGroupBy.quantile` when ``interpolation="nearest"`` is inconsistent with :meth:`DataFrame.quantile` (:issue:`47942`)
- Bug in :meth:`DataFrame.ewm` and :meth:`Series.ewm` when passed ``times`` and aggregation functions other than mean (:issue:`51695`)
-

Reshaping
^^^^^^^^^
-
-

Sparse
^^^^^^
-
-

ExtensionArray
^^^^^^^^^^^^^^
- Fixed bug in :meth:`api.types.is_datetime64_any_dtype` where a custom :class:`ExtensionDtype` would return ``False`` for array-likes (:issue:`57055`)
-

Styler
^^^^^^
-

Other
^^^^^
- Bug in :class:`DataFrame` when passing a ``dict`` with a NA scalar and ``columns`` that would always return ``np.nan`` (:issue:`57205`)
- Bug in :func:`tseries.api.guess_datetime_format` would fail to infer time format when "%Y" == "%H%M" (:issue:`57452`)
- Bug in :meth:`DataFrame.sort_index` when passing ``axis="columns"`` and ``ignore_index=True`` and ``ascending=False`` not returning a :class:`RangeIndex` columns (:issue:`57293`)
- Bug in :meth:`DataFrame.where` where using a non-bool type array in the function would return a ``ValueError`` instead of a ``TypeError`` (:issue:`56330`)
- Bug in Dataframe Interchange Protocol implementation was returning incorrect results for data buffers' associated dtype, for string and datetime columns (:issue:`54781`)

.. ***DO NOT USE THIS SECTION***

-
-

.. ---------------------------------------------------------------------------
.. _whatsnew_300.contributors:

Contributors
~~~~~~~~~~~~<|MERGE_RESOLUTION|>--- conflicted
+++ resolved
@@ -198,11 +198,8 @@
 - All arguments in :meth:`Series.to_dict` are now keyword only (:issue:`56493`)
 - Changed the default value of ``observed`` in :meth:`DataFrame.groupby` and :meth:`Series.groupby` to ``True`` (:issue:`51811`)
 - Enforced deprecation disallowing parsing datetimes with mixed time zones unless user passes ``utc=True`` to :func:`to_datetime` (:issue:`57275`)
-<<<<<<< HEAD
 - Enforced deprecation of :meth:`.DataFrameGroupBy.get_group` and :meth:`.SeriesGroupBy.get_group` allowing the ``name`` argument to be a non-tuple when grouping by a list of length 1 (:issue:`54155`)
-=======
 - Enforced deprecation of ``axis=None`` acting the same as ``axis=0`` in the DataFrame reductions ``sum``, ``prod``, ``std``, ``var``, and ``sem``, passing ``axis=None`` will now reduce over both axes; this is particularly the case when doing e.g. ``numpy.sum(df)`` (:issue:`21597`)
->>>>>>> a0784d2c
 - Enforced silent-downcasting deprecation for :ref:`all relevant methods <whatsnew_220.silent_downcasting>` (:issue:`54710`)
 - In :meth:`DataFrame.stack`, the default value of ``future_stack`` is now ``True``; specifying ``False`` will raise a ``FutureWarning`` (:issue:`55448`)
 - Iterating over a :class:`.DataFrameGroupBy` or :class:`.SeriesGroupBy` will return tuples of length 1 for the groups when grouping by ``level`` a list of length 1 (:issue:`50064`)
