--- conflicted
+++ resolved
@@ -29,12 +29,8 @@
 Other enhancements
 ^^^^^^^^^^^^^^^^^^
 - :func:`DataFrame.to_excel` now raises an ``UserWarning`` when the character count in a cell exceeds Excel's limitation of 32767 characters (:issue:`56954`)
-<<<<<<< HEAD
+- :func:`read_stata` now returns ``datetime64`` resolutions better matching those natively stored in the stata format (:issue:`55642`)
 - Users can globally disable any ``PerformanceWarning`` by setting the option ``mode.performance_warnings`` to ``False`` (:issue:`56920`)
-- Users can globally disable any ``PerformanceWarning`` by setting the option ``mode.performance_warnings`` to ``False`` (:issue:`???`)
-=======
-- :func:`read_stata` now returns ``datetime64`` resolutions better matching those natively stored in the stata format (:issue:`55642`)
->>>>>>> 8baee5de
 -
 
 .. ---------------------------------------------------------------------------
