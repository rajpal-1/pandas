--- conflicted
+++ resolved
@@ -379,21 +379,6 @@
 
 Bug fixes
 ~~~~~~~~~
-<<<<<<< HEAD
-- :meth:`DataFrame.melt` would not accept multiple names in ``var_name`` when the columns were a :class:`MultiIndex` (:issue:`58033`)
-- Fixed bug in :class:`SparseDtype` for equal comparison with na fill value. (:issue:`54770`)
-- Fixed bug in :meth:`.DataFrameGroupBy.median` where nat values gave an incorrect result. (:issue:`57926`)
-- Fixed bug in :meth:`DataFrame.cumsum` which was raising ``IndexError`` if dtype is ``timedelta64[ns]`` (:issue:`57956`)
-- Fixed bug in :meth:`DataFrame.join` inconsistently setting result index name (:issue:`55815`)
-- Fixed bug in :meth:`DataFrame.to_string` that raised ``StopIteration`` with nested DataFrames. (:issue:`16098`)
-- Fixed bug in :meth:`DataFrame.transform` that was returning the wrong order unless the index was monotonically increasing. (:issue:`57069`)
-- Fixed bug in :meth:`DataFrame.update` bool dtype being converted to object (:issue:`55509`)
-- Fixed bug in :meth:`DataFrameGroupBy.apply` that was returning a completely empty DataFrame when all return values of ``func`` were ``None`` instead of returning an empty DataFrame with the original columns and dtypes. (:issue:`57775`)
-- Fixed bug in :meth:`Series.diff` allowing non-integer values for the ``periods`` argument. (:issue:`56607`)
-- Fixed bug in :meth:`Series.rank` that doesn't preserve missing values for nullable integers when ``na_option='keep'``. (:issue:`56976`)
-- Fixed bug in :meth:`Series.replace` and :meth:`DataFrame.replace` inconsistently replacing matching instances when ``regex=True`` and missing values are present. (:issue:`56599`)
-=======
->>>>>>> 2aa155ae
 
 Categorical
 ^^^^^^^^^^^
@@ -455,6 +440,7 @@
 MultiIndex
 ^^^^^^^^^^
 - :func:`DataFrame.loc` with ``axis=0``  and :class:`MultiIndex` when setting a value adds extra columns (:issue:`58116`)
+- :meth:`DataFrame.melt` would not accept multiple names in ``var_name`` when the columns were a :class:`MultiIndex` (:issue:`58033`)
 -
 
 I/O
