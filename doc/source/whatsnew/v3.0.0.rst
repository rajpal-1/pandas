--- conflicted
+++ resolved
@@ -392,11 +392,9 @@
 
 Conversion
 ^^^^^^^^^^
-<<<<<<< HEAD
+
 - Bug in :class:`Series` constructor responsible for bad datetime to str dtype conversions in ``read_csv``. (:issue:`57512`)
-=======
 - Bug in :meth:`DataFrame.astype` not casting ``values`` for Arrow-based dictionary dtype correctly (:issue:`58479`)
->>>>>>> 086b0472
 - Bug in :meth:`DataFrame.update` bool dtype being converted to object (:issue:`55509`)
 - Bug in :meth:`Series.astype` might modify read-only array inplace when casting to a string dtype (:issue:`57212`)
 - Bug in :meth:`Series.reindex` not maintaining ``float32`` type when a ``reindex`` introduces a missing value (:issue:`45857`)
