.. _whatsnew_230:

What's new in 3.0.0 (Month XX, 2024)
------------------------------------

These are the changes in pandas 3.0.0. See :ref:`release` for a full changelog
including other versions of pandas.

{{ header }}

.. ---------------------------------------------------------------------------
.. _whatsnew_300.enhancements:

Enhancements
~~~~~~~~~~~~

.. _whatsnew_300.enhancements.enhancement1:

enhancement1
^^^^^^^^^^^^

.. _whatsnew_300.enhancements.enhancement2:

enhancement2
^^^^^^^^^^^^

.. _whatsnew_300.enhancements.other:

Other enhancements
^^^^^^^^^^^^^^^^^^
- :class:`pandas.api.typing.FrozenList` is available for typing the outputs of :attr:`MultiIndex.names`, :attr:`MultiIndex.codes` and :attr:`MultiIndex.levels` (:issue:`58237`)
- :class:`pandas.api.typing.SASReader` is available for typing the output of :func:`read_sas` (:issue:`55689`)
- :func:`DataFrame.to_excel` now raises an ``UserWarning`` when the character count in a cell exceeds Excel's limitation of 32767 characters (:issue:`56954`)
- :func:`read_stata` now returns ``datetime64`` resolutions better matching those natively stored in the stata format (:issue:`55642`)
- :meth:`Styler.set_tooltips` provides alternative method to storing tooltips by using title attribute of td elements. (:issue:`56981`)
- Allow dictionaries to be passed to :meth:`pandas.Series.str.replace` via ``pat`` parameter (:issue:`51748`)
- Support passing a :class:`Series` input to :func:`json_normalize` that retains the :class:`Series` :class:`Index` (:issue:`51452`)
- Support reading value labels from Stata 108-format (Stata 6) and earlier files (:issue:`58154`)
- Users can globally disable any ``PerformanceWarning`` by setting the option ``mode.performance_warnings`` to ``False`` (:issue:`56920`)
- :meth:`Styler.format_index_names` can now be used to format the index and column names (:issue:`48936` and :issue:`47489`)
- :class:`.errors.DtypeWarning` improved to include column names when mixed data types are detected (:issue:`58174`)
- :meth:`DataFrame.cummin`, :meth:`DataFrame.cummax`, :meth:`DataFrame.cumprod` and :meth:`DataFrame.cumsum` methods now have a ``numeric_only`` parameter (:issue:`53072`)
- :meth:`DataFrame.fillna` and :meth:`Series.fillna` can now accept ``value=None``; for non-object dtype the corresponding NA value will be used (:issue:`57723`)
- :meth:`Series.cummin` and :meth:`Series.cummax` now supports :class:`CategoricalDtype` (:issue:`52335`)

.. ---------------------------------------------------------------------------
.. _whatsnew_300.notable_bug_fixes:

Notable bug fixes
~~~~~~~~~~~~~~~~~

These are bug fixes that might have notable behavior changes.

.. _whatsnew_300.notable_bug_fixes.groupby_unobs_and_na:

Improved behavior in groupby for ``observed=False``
^^^^^^^^^^^^^^^^^^^^^^^^^^^^^^^^^^^^^^^^^^^^^^^^^^^

A number of bugs have been fixed due to improved handling of unobserved groups (:issue:`55738`). All remarks in this section equally impact :class:`.SeriesGroupBy`.

In previous versions of pandas, a single grouping with :meth:`.DataFrameGroupBy.apply` or :meth:`.DataFrameGroupBy.agg` would pass the unobserved groups to the provided function, resulting in ``0`` below.

.. ipython:: python

    df = pd.DataFrame(
        {
            "key1": pd.Categorical(list("aabb"), categories=list("abc")),
            "key2": [1, 1, 1, 2],
            "values": [1, 2, 3, 4],
        }
    )
    df
    gb = df.groupby("key1", observed=False)
    gb[["values"]].apply(lambda x: x.sum())

However this was not the case when using multiple groupings, resulting in ``NaN`` below.

.. code-block:: ipython

    In [1]: gb = df.groupby(["key1", "key2"], observed=False)
    In [2]: gb[["values"]].apply(lambda x: x.sum())
    Out[2]:
               values
    key1 key2
    a    1        3.0
         2        NaN
    b    1        3.0
         2        4.0
    c    1        NaN
         2        NaN

Now using multiple groupings will also pass the unobserved groups to the provided function.

.. ipython:: python

    gb = df.groupby(["key1", "key2"], observed=False)
    gb[["values"]].apply(lambda x: x.sum())

Similarly:

- In previous versions of pandas the method :meth:`.DataFrameGroupBy.sum` would result in ``0`` for unobserved groups, but :meth:`.DataFrameGroupBy.prod`, :meth:`.DataFrameGroupBy.all`, and :meth:`.DataFrameGroupBy.any` would all result in NA values. Now these methods result in ``1``, ``True``, and ``False`` respectively.
- :meth:`.DataFrameGroupBy.groups` did not include unobserved groups and now does.

These improvements also fixed certain bugs in groupby:

- :meth:`.DataFrameGroupBy.agg` would fail when there are multiple groupings, unobserved groups, and ``as_index=False`` (:issue:`36698`)
- :meth:`.DataFrameGroupBy.groups` with ``sort=False`` would sort groups; they now occur in the order they are observed (:issue:`56966`)
- :meth:`.DataFrameGroupBy.nunique` would fail when there are multiple groupings, unobserved groups, and ``as_index=False`` (:issue:`52848`)
- :meth:`.DataFrameGroupBy.sum` would have incorrect values when there are multiple groupings, unobserved groups, and non-numeric data (:issue:`43891`)
- :meth:`.DataFrameGroupBy.value_counts` would produce incorrect results when used with some categorical and some non-categorical groupings and ``observed=False`` (:issue:`56016`)

.. _whatsnew_300.notable_bug_fixes.notable_bug_fix2:

notable_bug_fix2
^^^^^^^^^^^^^^^^

.. ---------------------------------------------------------------------------
.. _whatsnew_300.api_breaking:

Backwards incompatible API changes
~~~~~~~~~~~~~~~~~~~~~~~~~~~~~~~~~~

.. _whatsnew_300.api_breaking.deps:

Increased minimum versions for dependencies
^^^^^^^^^^^^^^^^^^^^^^^^^^^^^^^^^^^^^^^^^^^
Some minimum supported versions of dependencies were updated.
If installed, we now require:

+-----------------+-----------------+----------+---------+
| Package         | Minimum Version | Required | Changed |
+=================+=================+==========+=========+
| numpy           | 1.23.5          |    X     |    X    |
+-----------------+-----------------+----------+---------+

For `optional libraries <https://pandas.pydata.org/docs/getting_started/install.html>`_ the general recommendation is to use the latest version.
The following table lists the lowest version per library that is currently being tested throughout the development of pandas.
Optional libraries below the lowest tested version may still work, but are not considered supported.

+------------------------+---------------------+
| Package                | New Minimum Version |
+========================+=====================+
| fastparquet            | 2023.10.0           |
+------------------------+---------------------+
| adbc-driver-postgresql | 0.10.0              |
+------------------------+---------------------+
| mypy (dev)             | 1.9.0               |
+------------------------+---------------------+

See :ref:`install.dependencies` and :ref:`install.optional_dependencies` for more.

.. _whatsnew_300.api_breaking.other:

Other API changes
^^^^^^^^^^^^^^^^^
- 3rd party ``py.path`` objects are no longer explicitly supported in IO methods. Use :py:class:`pathlib.Path` objects instead (:issue:`57091`)
- :func:`read_table`'s ``parse_dates`` argument defaults to ``None`` to improve consistency with :func:`read_csv` (:issue:`57476`)
- Made ``dtype`` a required argument in :meth:`ExtensionArray._from_sequence_of_strings` (:issue:`56519`)
- Updated :meth:`DataFrame.to_excel` so that the output spreadsheet has no styling. Custom styling can still be done using :meth:`Styler.to_excel` (:issue:`54154`)
- pickle and HDF (``.h5``) files created with Python 2 are no longer explicitly supported (:issue:`57387`)
- pickled objects from pandas version less than ``1.0.0`` are no longer supported (:issue:`57155`)

.. ---------------------------------------------------------------------------
.. _whatsnew_300.deprecations:

Deprecations
~~~~~~~~~~~~

Copy keyword
^^^^^^^^^^^^

The ``copy`` keyword argument in the following methods is deprecated and
will be removed in a future version:

- :meth:`DataFrame.truncate` / :meth:`Series.truncate`
- :meth:`DataFrame.tz_convert` / :meth:`Series.tz_convert`
- :meth:`DataFrame.tz_localize` / :meth:`Series.tz_localize`
- :meth:`DataFrame.infer_objects` / :meth:`Series.infer_objects`
- :meth:`DataFrame.align` / :meth:`Series.align`
- :meth:`DataFrame.astype` / :meth:`Series.astype`
- :meth:`DataFrame.reindex` / :meth:`Series.reindex`
- :meth:`DataFrame.reindex_like` / :meth:`Series.reindex_like`
- :meth:`DataFrame.set_axis` / :meth:`Series.set_axis`
- :meth:`DataFrame.to_period` / :meth:`Series.to_period`
- :meth:`DataFrame.to_timestamp` / :meth:`Series.to_timestamp`
- :meth:`DataFrame.rename` / :meth:`Series.rename`
- :meth:`DataFrame.transpose`
- :meth:`DataFrame.swaplevel`
- :meth:`DataFrame.merge` / :func:`pd.merge`

Copy-on-Write utilizes a lazy copy mechanism that defers copying the data until
necessary. Use ``.copy`` to trigger an eager copy. The copy keyword has no effect
starting with 3.0, so it can be safely removed from your code.

Other Deprecations
^^^^^^^^^^^^^^^^^^

- Deprecated :meth:`Timestamp.utcfromtimestamp`, use ``Timestamp.fromtimestamp(ts, "UTC")`` instead (:issue:`56680`)
- Deprecated :meth:`Timestamp.utcnow`, use ``Timestamp.now("UTC")`` instead (:issue:`56680`)
- Deprecated allowing non-keyword arguments in :meth:`DataFrame.all`, :meth:`DataFrame.min`, :meth:`DataFrame.max`, :meth:`DataFrame.sum`, :meth:`DataFrame.prod`, :meth:`DataFrame.mean`, :meth:`DataFrame.median`, :meth:`DataFrame.sem`, :meth:`DataFrame.var`, :meth:`DataFrame.std`, :meth:`DataFrame.skew`, :meth:`DataFrame.kurt`, :meth:`Series.all`,  :meth:`Series.min`, :meth:`Series.max`, :meth:`Series.sum`, :meth:`Series.prod`, :meth:`Series.mean`, :meth:`Series.median`, :meth:`Series.sem`, :meth:`Series.var`, :meth:`Series.std`, :meth:`Series.skew`, and :meth:`Series.kurt`. (:issue:`57087`)
- Deprecated allowing non-keyword arguments in :meth:`Series.to_markdown` except ``buf``. (:issue:`57280`)
- Deprecated allowing non-keyword arguments in :meth:`Series.to_string` except ``buf``. (:issue:`57280`)
- Deprecated behavior of :meth:`Series.dt.to_pytimedelta`, in a future version this will return a :class:`Series` containing python ``datetime.timedelta`` objects instead of an ``ndarray`` of timedelta; this matches the behavior of other :meth:`Series.dt` properties. (:issue:`57463`)
- Deprecated using ``epoch`` date format in :meth:`DataFrame.to_json` and :meth:`Series.to_json`, use ``iso`` instead. (:issue:`57063`)
-

.. ---------------------------------------------------------------------------
.. _whatsnew_300.prior_deprecations:

Removal of prior version deprecations/changes
~~~~~~~~~~~~~~~~~~~~~~~~~~~~~~~~~~~~~~~~~~~~~
- :class:`.DataFrameGroupBy.idxmin`, :class:`.DataFrameGroupBy.idxmax`, :class:`.SeriesGroupBy.idxmin`, and :class:`.SeriesGroupBy.idxmax` will now raise a ``ValueError`` when used with ``skipna=False`` and an NA value is encountered (:issue:`10694`)
- :func:`concat` no longer ignores empty objects when determining output dtypes (:issue:`39122`)
- :func:`concat` with all-NA entries no longer ignores the dtype of those entries when determining the result dtype (:issue:`40893`)
- :func:`read_excel`, :func:`read_json`, :func:`read_html`, and :func:`read_xml` no longer accept raw string or byte representation of the data. That type of data must be wrapped in a :py:class:`StringIO` or :py:class:`BytesIO` (:issue:`53767`)
- :meth:`DataFrame.groupby` with ``as_index=False`` and aggregation methods will no longer exclude from the result the groupings that do not arise from the input (:issue:`49519`)
- :meth:`Series.dt.to_pydatetime` now returns a :class:`Series` of :py:class:`datetime.datetime` objects (:issue:`52459`)
- :meth:`SeriesGroupBy.agg` no longer pins the name of the group to the input passed to the provided ``func`` (:issue:`51703`)
- All arguments except ``name`` in :meth:`Index.rename` are now keyword only (:issue:`56493`)
- All arguments except the first ``path``-like argument in IO writers are now keyword only (:issue:`54229`)
- Disallow allowing logical operations (``||``, ``&``, ``^``) between pandas objects and dtype-less sequences (e.g. ``list``, ``tuple``); wrap the objects in :class:`Series`, :class:`Index`, or ``np.array`` first instead (:issue:`52264`)
- Disallow automatic casting to object in :class:`Series` logical operations (``&``, ``^``, ``||``) between series with mismatched indexes and dtypes other than ``object`` or ``bool`` (:issue:`52538`)
- Disallow calling :meth:`Series.replace` or :meth:`DataFrame.replace` without a ``value`` and with non-dict-like ``to_replace`` (:issue:`33302`)
- Disallow constructing a :class:`arrays.SparseArray` with scalar data (:issue:`53039`)
- Disallow indexing an :class:`Index` with a boolean indexer of length zero, it now raises ``ValueError`` (:issue:`55820`)
- Disallow non-standard (``np.ndarray``, :class:`Index`, :class:`ExtensionArray`, or :class:`Series`) to :func:`isin`, :func:`unique`, :func:`factorize` (:issue:`52986`)
- Disallow passing a pandas type to :meth:`Index.view` (:issue:`55709`)
- Disallow units other than "s", "ms", "us", "ns" for datetime64 and timedelta64 dtypes in :func:`array` (:issue:`53817`)
- Removed "freq" keyword from :class:`PeriodArray` constructor, use "dtype" instead (:issue:`52462`)
- Removed 'fastpath' keyword in :class:`Categorical` constructor (:issue:`20110`)
- Removed 'kind' keyword in :meth:`Series.resample` and :meth:`DataFrame.resample` (:issue:`58125`)
- Removed alias :class:`arrays.PandasArray` for :class:`arrays.NumpyExtensionArray` (:issue:`53694`)
- Removed deprecated "method" and "limit" keywords from :meth:`Series.replace` and :meth:`DataFrame.replace` (:issue:`53492`)
- Removed extension test classes ``BaseNoReduceTests``, ``BaseNumericReduceTests``, ``BaseBooleanReduceTests`` (:issue:`54663`)
- Removed the "closed" and "normalize" keywords in :meth:`DatetimeIndex.__new__` (:issue:`52628`)
- Require :meth:`SparseDtype.fill_value` to be a valid value for the :meth:`SparseDtype.subtype` (:issue:`53043`)
- Stopped performing dtype inference with in :meth:`Index.insert` with object-dtype index; this often affects the index/columns that result when setting new entries into an empty :class:`Series` or :class:`DataFrame` (:issue:`51363`)
- Removed the "closed" and "unit" keywords in :meth:`TimedeltaIndex.__new__` (:issue:`52628`, :issue:`55499`)
- All arguments in :meth:`Index.sort_values` are now keyword only (:issue:`56493`)
- All arguments in :meth:`Series.to_dict` are now keyword only (:issue:`56493`)
- Changed the default value of ``observed`` in :meth:`DataFrame.groupby` and :meth:`Series.groupby` to ``True`` (:issue:`51811`)
- Enforce deprecation in :func:`testing.assert_series_equal` and :func:`testing.assert_frame_equal` with object dtype and mismatched null-like values, which are now considered not-equal (:issue:`18463`)
- Enforced deprecation ``all`` and ``any`` reductions with ``datetime64``, :class:`DatetimeTZDtype`, and :class:`PeriodDtype` dtypes (:issue:`58029`)
- Enforced deprecation disallowing ``float`` "periods" in :func:`date_range`, :func:`period_range`, :func:`timedelta_range`, :func:`interval_range`,  (:issue:`56036`)
- Enforced deprecation disallowing parsing datetimes with mixed time zones unless user passes ``utc=True`` to :func:`to_datetime` (:issue:`57275`)
- Enforced deprecation in :meth:`Series.value_counts` and :meth:`Index.value_counts` with object dtype performing dtype inference on the ``.index`` of the result (:issue:`56161`)
- Enforced deprecation of :meth:`.DataFrameGroupBy.get_group` and :meth:`.SeriesGroupBy.get_group` allowing the ``name`` argument to be a non-tuple when grouping by a list of length 1 (:issue:`54155`)
- Enforced deprecation of :meth:`Series.interpolate` and :meth:`DataFrame.interpolate` for object-dtype (:issue:`57820`)
- Enforced deprecation of :meth:`offsets.Tick.delta`, use ``pd.Timedelta(obj)`` instead (:issue:`55498`)
- Enforced deprecation of ``axis=None`` acting the same as ``axis=0`` in the DataFrame reductions ``sum``, ``prod``, ``std``, ``var``, and ``sem``, passing ``axis=None`` will now reduce over both axes; this is particularly the case when doing e.g. ``numpy.sum(df)`` (:issue:`21597`)
- Enforced deprecation of non-standard (``np.ndarray``, :class:`ExtensionArray`, :class:`Index`, or :class:`Series`) argument to :func:`api.extensions.take` (:issue:`52981`)
- Enforced deprecation of parsing system timezone strings to ``tzlocal``, which depended on system timezone, pass the 'tz' keyword instead (:issue:`50791`)
- Enforced deprecation of passing a dictionary to :meth:`SeriesGroupBy.agg` (:issue:`52268`)
- Enforced deprecation of string ``AS`` denoting frequency in :class:`YearBegin` and strings ``AS-DEC``, ``AS-JAN``, etc. denoting annual frequencies with various fiscal year starts (:issue:`57793`)
- Enforced deprecation of string ``A`` denoting frequency in :class:`YearEnd` and strings ``A-DEC``, ``A-JAN``, etc. denoting annual frequencies with various fiscal year ends (:issue:`57699`)
- Enforced deprecation of string ``BAS`` denoting frequency in :class:`BYearBegin` and strings ``BAS-DEC``, ``BAS-JAN``, etc. denoting annual frequencies with various fiscal year starts (:issue:`57793`)
- Enforced deprecation of string ``BA`` denoting frequency in :class:`BYearEnd` and strings ``BA-DEC``, ``BA-JAN``, etc. denoting annual frequencies with various fiscal year ends (:issue:`57793`)
- Enforced deprecation of strings ``T``, ``L``, ``U``, and ``N`` denoting frequencies in :class:`Minute`, :class:`Second`, :class:`Milli`, :class:`Micro`, :class:`Nano` (:issue:`57627`)
- Enforced deprecation of strings ``T``, ``L``, ``U``, and ``N`` denoting units in :class:`Timedelta` (:issue:`57627`)
- Enforced deprecation of the behavior of :func:`concat` when ``len(keys) != len(objs)`` would truncate to the shorter of the two. Now this raises a ``ValueError`` (:issue:`43485`)
- Enforced deprecation of values "pad", "ffill", "bfill", and "backfill" for :meth:`Series.interpolate` and :meth:`DataFrame.interpolate` (:issue:`57869`)
- Enforced deprecation removing :meth:`Categorical.to_list`, use ``obj.tolist()`` instead (:issue:`51254`)
- Enforced silent-downcasting deprecation for :ref:`all relevant methods <whatsnew_220.silent_downcasting>` (:issue:`54710`)
- In :meth:`DataFrame.stack`, the default value of ``future_stack`` is now ``True``; specifying ``False`` will raise a ``FutureWarning`` (:issue:`55448`)
- Iterating over a :class:`.DataFrameGroupBy` or :class:`.SeriesGroupBy` will return tuples of length 1 for the groups when grouping by ``level`` a list of length 1 (:issue:`50064`)
- Methods ``apply``, ``agg``, and ``transform`` will no longer replace NumPy functions (e.g. ``np.sum``) and built-in functions (e.g. ``min``) with the equivalent pandas implementation; use string aliases (e.g. ``"sum"`` and ``"min"``) if you desire to use the pandas implementation (:issue:`53974`)
- Passing both ``freq`` and ``fill_value`` in :meth:`DataFrame.shift` and :meth:`Series.shift` and :meth:`.DataFrameGroupBy.shift` now raises a ``ValueError`` (:issue:`54818`)
- Removed :meth:`.DataFrameGroupBy.quantile` and :meth:`.SeriesGroupBy.quantile` supporting bool dtype (:issue:`53975`)
- Removed :meth:`DateOffset.is_anchored` and :meth:`offsets.Tick.is_anchored` (:issue:`56594`)
- Removed ``DataFrame.applymap``, ``Styler.applymap`` and ``Styler.applymap_index`` (:issue:`52364`)
- Removed ``DataFrame.bool`` and ``Series.bool`` (:issue:`51756`)
- Removed ``DataFrame.first`` and ``DataFrame.last`` (:issue:`53710`)
- Removed ``DataFrame.swapaxes`` and ``Series.swapaxes`` (:issue:`51946`)
- Removed ``DataFrameGroupBy.grouper`` and ``SeriesGroupBy.grouper`` (:issue:`56521`)
- Removed ``DataFrameGroupby.fillna`` and ``SeriesGroupBy.fillna``` (:issue:`55719`)
- Removed ``Index.format``, use :meth:`Index.astype` with ``str`` or :meth:`Index.map` with a ``formatter`` function instead (:issue:`55439`)
- Removed ``Resample.fillna`` (:issue:`55719`)
- Removed ``Series.__int__`` and ``Series.__float__``. Call ``int(Series.iloc[0])`` or ``float(Series.iloc[0])`` instead. (:issue:`51131`)
- Removed ``Series.ravel`` (:issue:`56053`)
- Removed ``Series.view`` (:issue:`56054`)
- Removed ``StataReader.close`` (:issue:`49228`)
- Removed ``_data`` from :class:`DataFrame`, :class:`Series`, :class:`.arrays.ArrowExtensionArray` (:issue:`52003`)
- Removed ``axis`` argument from :meth:`DataFrame.groupby`, :meth:`Series.groupby`, :meth:`DataFrame.rolling`, :meth:`Series.rolling`, :meth:`DataFrame.resample`, and :meth:`Series.resample` (:issue:`51203`)
- Removed ``axis`` argument from all groupby operations (:issue:`50405`)
- Removed ``convert_dtype`` from :meth:`Series.apply` (:issue:`52257`)
- Removed ``method``, ``limit`` ``fill_axis`` and ``broadcast_axis`` keywords from :meth:`DataFrame.align` (:issue:`51968`)
- Removed ``pandas.api.types.is_interval`` and ``pandas.api.types.is_period``, use ``isinstance(obj, pd.Interval)`` and ``isinstance(obj, pd.Period)`` instead (:issue:`55264`)
- Removed ``pandas.io.sql.execute`` (:issue:`50185`)
- Removed ``pandas.value_counts``, use :meth:`Series.value_counts` instead (:issue:`53493`)
- Removed ``read_gbq`` and ``DataFrame.to_gbq``. Use ``pandas_gbq.read_gbq`` and ``pandas_gbq.to_gbq`` instead https://pandas-gbq.readthedocs.io/en/latest/api.html (:issue:`55525`)
- Removed ``use_nullable_dtypes`` from :func:`read_parquet` (:issue:`51853`)
- Removed ``year``, ``month``, ``quarter``, ``day``, ``hour``, ``minute``, and ``second`` keywords in the :class:`PeriodIndex` constructor, use :meth:`PeriodIndex.from_fields` instead (:issue:`55960`)
- Removed argument ``limit`` from :meth:`DataFrame.pct_change`, :meth:`Series.pct_change`, :meth:`.DataFrameGroupBy.pct_change`, and :meth:`.SeriesGroupBy.pct_change`; the argument ``method`` must be set to ``None`` and will be removed in a future version of pandas (:issue:`53520`)
- Removed deprecated argument ``obj`` in :meth:`.DataFrameGroupBy.get_group` and :meth:`.SeriesGroupBy.get_group` (:issue:`53545`)
- Removed deprecated behavior of :meth:`Series.agg` using :meth:`Series.apply` (:issue:`53325`)
- Removed deprecated keyword ``method`` on :meth:`Series.fillna`, :meth:`DataFrame.fillna` (:issue:`57760`)
- Removed option ``mode.use_inf_as_na``, convert inf entries to ``NaN`` before instead (:issue:`51684`)
- Removed support for :class:`DataFrame` in :meth:`DataFrame.from_records`(:issue:`51697`)
- Removed support for ``errors="ignore"`` in :func:`to_datetime`, :func:`to_timedelta` and :func:`to_numeric` (:issue:`55734`)
- Removed support for ``slice`` in :meth:`DataFrame.take` (:issue:`51539`)
- Removed the ``ArrayManager`` (:issue:`55043`)
- Removed the ``fastpath`` argument from the :class:`Series` constructor (:issue:`55466`)
- Removed the ``is_boolean``, ``is_integer``, ``is_floating``, ``holds_integer``, ``is_numeric``, ``is_categorical``, ``is_object``, and ``is_interval`` attributes of :class:`Index` (:issue:`50042`)
- Removed the ``ordinal`` keyword in :class:`PeriodIndex`, use :meth:`PeriodIndex.from_ordinals` instead (:issue:`55960`)
- Removed unused arguments ``*args`` and ``**kwargs`` in :class:`Resampler` methods (:issue:`50977`)
- Unrecognized timezones when parsing strings to datetimes now raises a ``ValueError`` (:issue:`51477`)
- Removed the :class:`Grouper` attributes ``ax``, ``groups``, ``indexer``, and ``obj`` (:issue:`51206`, :issue:`51182`)
- Removed deprecated keyword ``verbose`` on :func:`read_csv` and :func:`read_table` (:issue:`56556`)
- Removed the ``method`` keyword in ``ExtensionArray.fillna``, implement ``ExtensionArray._pad_or_backfill`` instead (:issue:`53621`)
- Removed the attribute ``dtypes`` from :class:`.DataFrameGroupBy` (:issue:`51997`)
- Enforced deprecation of ``argmin``, ``argmax``, ``idxmin``, and ``idxmax`` returning a result when ``skipna=False`` and an NA value is encountered or all values are NA values; these operations will now raise in such cases (:issue:`33941`, :issue:`51276`)

.. ---------------------------------------------------------------------------
.. _whatsnew_300.performance:

Performance improvements
~~~~~~~~~~~~~~~~~~~~~~~~
- :attr:`Categorical.categories` returns a :class:`RangeIndex` columns instead of an :class:`Index` if the constructed ``values`` was a ``range``. (:issue:`57787`)
- :class:`DataFrame` returns a :class:`RangeIndex` columns when possible when ``data`` is a ``dict`` (:issue:`57943`)
- :class:`Series` returns a :class:`RangeIndex` index when possible when ``data`` is a ``dict`` (:issue:`58118`)
- :func:`concat` returns a :class:`RangeIndex` column when possible when ``objs`` contains :class:`Series` and :class:`DataFrame` and ``axis=0`` (:issue:`58119`)
- :func:`concat` returns a :class:`RangeIndex` level in the :class:`MultiIndex` result when ``keys`` is a ``range`` or :class:`RangeIndex` (:issue:`57542`)
- :meth:`RangeIndex.append` returns a :class:`RangeIndex` instead of a :class:`Index` when appending values that could continue the :class:`RangeIndex` (:issue:`57467`)
- :meth:`Series.str.extract` returns a :class:`RangeIndex` columns instead of an :class:`Index` column when possible (:issue:`57542`)
- :meth:`Series.str.partition` with :class:`ArrowDtype` returns a :class:`RangeIndex` columns instead of an :class:`Index` column when possible (:issue:`57768`)
- Performance improvement in :class:`DataFrame` when ``data`` is a ``dict`` and ``columns`` is specified (:issue:`24368`)
- Performance improvement in :meth:`DataFrame.join` for sorted but non-unique indexes (:issue:`56941`)
- Performance improvement in :meth:`DataFrame.join` when left and/or right are non-unique and ``how`` is ``"left"``, ``"right"``, or ``"inner"`` (:issue:`56817`)
- Performance improvement in :meth:`DataFrame.join` with ``how="left"`` or ``how="right"`` and ``sort=True`` (:issue:`56919`)
- Performance improvement in :meth:`DataFrameGroupBy.ffill`, :meth:`DataFrameGroupBy.bfill`, :meth:`SeriesGroupBy.ffill`, and :meth:`SeriesGroupBy.bfill` (:issue:`56902`)
- Performance improvement in :meth:`Index.join` by propagating cached attributes in cases where the result matches one of the inputs (:issue:`57023`)
- Performance improvement in :meth:`Index.take` when ``indices`` is a full range indexer from zero to length of index (:issue:`56806`)
- Performance improvement in :meth:`Index.to_frame` returning a :class:`RangeIndex` columns of a :class:`Index` when possible. (:issue:`58018`)
- Performance improvement in :meth:`MultiIndex.equals` for equal length indexes (:issue:`56990`)
- Performance improvement in :meth:`RangeIndex.__getitem__` with a boolean mask or integers returning a :class:`RangeIndex` instead of a :class:`Index` when possible. (:issue:`57588`)
- Performance improvement in :meth:`RangeIndex.append` when appending the same index (:issue:`57252`)
- Performance improvement in :meth:`RangeIndex.argmin` and :meth:`RangeIndex.argmax` (:issue:`57823`)
- Performance improvement in :meth:`RangeIndex.insert` returning a :class:`RangeIndex` instead of a :class:`Index` when the :class:`RangeIndex` is empty. (:issue:`57833`)
- Performance improvement in :meth:`RangeIndex.round` returning a :class:`RangeIndex` instead of a :class:`Index` when possible. (:issue:`57824`)
- Performance improvement in :meth:`RangeIndex.join` returning a :class:`RangeIndex` instead of a :class:`Index` when possible. (:issue:`57651`, :issue:`57752`)
- Performance improvement in :meth:`RangeIndex.reindex` returning a :class:`RangeIndex` instead of a :class:`Index` when possible. (:issue:`57647`, :issue:`57752`)
- Performance improvement in :meth:`RangeIndex.take` returning a :class:`RangeIndex` instead of a :class:`Index` when possible. (:issue:`57445`, :issue:`57752`)
- Performance improvement in :func:`merge` if hash-join can be used (:issue:`57970`)
- Performance improvement in :meth:`to_hdf` avoid unnecessary reopenings of the HDF5 file to speedup data addition to files with a very large number of groups . (:issue:`58248`)
- Performance improvement in ``DataFrameGroupBy.__len__`` and ``SeriesGroupBy.__len__`` (:issue:`57595`)
- Performance improvement in indexing operations for string dtypes (:issue:`56997`)
- Performance improvement in unary methods on a :class:`RangeIndex` returning a :class:`RangeIndex` instead of a :class:`Index` when possible. (:issue:`57825`)

.. ---------------------------------------------------------------------------
.. _whatsnew_300.bug_fixes:

Bug fixes
~~~~~~~~~

Categorical
^^^^^^^^^^^
-
-

Datetimelike
^^^^^^^^^^^^
- Bug in :class:`Timestamp` constructor failing to raise when ``tz=None`` is explicitly specified in conjunction with timezone-aware ``tzinfo`` or data (:issue:`48688`)
- Bug in :func:`date_range` where the last valid timestamp would sometimes not be produced (:issue:`56134`)
- Bug in :func:`date_range` where using a negative frequency value would not include all points between the start and end values (:issue:`56382`)
- Bug in :func:`tseries.api.guess_datetime_format` would fail to infer time format when "%Y" == "%H%M" (:issue:`57452`)
- Bug in setting scalar values with mismatched resolution into arrays with non-nanosecond ``datetime64``, ``timedelta64`` or :class:`DatetimeTZDtype` incorrectly truncating those scalars (:issue:`56410`)

Timedelta
^^^^^^^^^
- Accuracy improvement in :meth:`Timedelta.to_pytimedelta` to round microseconds consistently for large nanosecond based Timedelta (:issue:`57841`)
- Bug in :meth:`DataFrame.cumsum` which was raising ``IndexError`` if dtype is ``timedelta64[ns]`` (:issue:`57956`)

Timezones
^^^^^^^^^
-
-

Numeric
^^^^^^^
- Bug in ``np.matmul`` with :class:`Index` inputs raising a ``TypeError`` (:issue:`57079`)
-

Conversion
^^^^^^^^^^
- Bug in :meth:`DataFrame.update` bool dtype being converted to object (:issue:`55509`)
- Bug in :meth:`Series.astype` might modify read-only array inplace when casting to a string dtype (:issue:`57212`)
- Bug in :meth:`Series.reindex` not maintaining ``float32`` type when a ``reindex`` introduces a missing value (:issue:`45857`)

Strings
^^^^^^^
- Bug in :meth:`Series.value_counts` would not respect ``sort=False`` for series having ``string`` dtype (:issue:`55224`)
-

Interval
^^^^^^^^
- Bug in :func:`interval_range` where start and end numeric types were always cast to 64 bit (:issue:`57268`)
-

Indexing
^^^^^^^^
- Bug in :meth:`DataFrame.__getitem__` returning modified columns when called with ``slice`` in Python 3.12 (:issue:`57500`)
-

Missing
^^^^^^^
-
-

MultiIndex
^^^^^^^^^^
- :func:`DataFrame.loc` with ``axis=0``  and :class:`MultiIndex` when setting a value adds extra columns (:issue:`58116`)
-

I/O
^^^
- Bug in :class:`DataFrame` and :class:`Series` ``repr`` of :py:class:`collections.abc.Mapping`` elements. (:issue:`57915`)
- Bug in :meth:`DataFrame.to_excel` when writing empty :class:`DataFrame` with :class:`MultiIndex` on both axes (:issue:`57696`)
- Bug in :meth:`DataFrame.to_string` that raised ``StopIteration`` with nested DataFrames. (:issue:`16098`)
- Bug in :meth:`read_csv` raising ``TypeError`` when ``index_col`` is specified and ``na_values`` is a dict containing the key ``None``. (:issue:`57547`)

Period
^^^^^^
-
-

Plotting
^^^^^^^^
- Bug in  :meth:`.DataFrameGroupBy.boxplot` failed when there were multiple groupings (:issue:`14701`)
- Bug in :meth:`DataFrame.plot` that causes a shift to the right when the frequency multiplier is greater than one. (:issue:`57587`)
-

Groupby/resample/rolling
^^^^^^^^^^^^^^^^^^^^^^^^
- Bug in :meth:`.DataFrameGroupBy.groups` and :meth:`.SeriesGroupby.groups` that would not respect groupby argument ``dropna`` (:issue:`55919`)
- Bug in :meth:`.DataFrameGroupBy.median` where nat values gave an incorrect result. (:issue:`57926`)
- Bug in :meth:`.DataFrameGroupBy.quantile` when ``interpolation="nearest"`` is inconsistent with :meth:`DataFrame.quantile` (:issue:`47942`)
- Bug in :meth:`DataFrame.ewm` and :meth:`Series.ewm` when passed ``times`` and aggregation functions other than mean (:issue:`51695`)
- Bug in :meth:`DataFrameGroupBy.apply` that was returning a completely empty DataFrame when all return values of ``func`` were ``None`` instead of returning an empty DataFrame with the original columns and dtypes. (:issue:`57775`)


Reshaping
^^^^^^^^^
- Bug in :meth:`DataFrame.join` inconsistently setting result index name (:issue:`55815`)
-

Sparse
^^^^^^
- Bug in :class:`SparseDtype` for equal comparison with na fill value. (:issue:`54770`)
-

ExtensionArray
^^^^^^^^^^^^^^
- Bug in :meth:`api.types.is_datetime64_any_dtype` where a custom :class:`ExtensionDtype` would return ``False`` for array-likes (:issue:`57055`)
-

Styler
^^^^^^
-

Other
^^^^^
- Bug in :class:`DataFrame` when passing a ``dict`` with a NA scalar and ``columns`` that would always return ``np.nan`` (:issue:`57205`)
- Bug in :func:`unique` on :class:`Index` not always returning :class:`Index` (:issue:`57043`)
<<<<<<< HEAD
- Bug in :meth:`DataFrame.resample(...).interpolate` on a DataFrame with non-uniform sampling and/or indices not aligning with the resulting resampled index would result in wrong interpolation (:issue:`21351`)
=======
- Bug in :meth:`DataFrame.eval` and :meth:`DataFrame.query` which caused an exception when using NumPy attributes via ``@`` notation, e.g., ``df.eval("@np.floor(a)")``. (:issue:`58041`)
- Bug in :meth:`DataFrame.eval` and :meth:`DataFrame.query` which did not allow to use ``tan`` function. (:issue:`55091`)
>>>>>>> e9b0a3c9
- Bug in :meth:`DataFrame.sort_index` when passing ``axis="columns"`` and ``ignore_index=True`` and ``ascending=False`` not returning a :class:`RangeIndex` columns (:issue:`57293`)
- Bug in :meth:`DataFrame.transform` that was returning the wrong order unless the index was monotonically increasing. (:issue:`57069`)
- Bug in :meth:`DataFrame.where` where using a non-bool type array in the function would return a ``ValueError`` instead of a ``TypeError`` (:issue:`56330`)
- Bug in :meth:`Index.sort_values` when passing a key function that turns values into tuples, e.g. ``key=natsort.natsort_key``, would raise ``TypeError`` (:issue:`56081`)
- Bug in :meth:`Series.diff` allowing non-integer values for the ``periods`` argument. (:issue:`56607`)
- Bug in :meth:`Series.rank` that doesn't preserve missing values for nullable integers when ``na_option='keep'``. (:issue:`56976`)
- Bug in :meth:`Series.replace` and :meth:`DataFrame.replace` inconsistently replacing matching instances when ``regex=True`` and missing values are present. (:issue:`56599`)
- Bug in Dataframe Interchange Protocol implementation was returning incorrect results for data buffers' associated dtype, for string and datetime columns (:issue:`54781`)

.. ***DO NOT USE THIS SECTION***

-
-

.. ---------------------------------------------------------------------------
.. _whatsnew_300.contributors:

Contributors
~~~~~~~~~~~~<|MERGE_RESOLUTION|>--- conflicted
+++ resolved
@@ -461,12 +461,9 @@
 ^^^^^
 - Bug in :class:`DataFrame` when passing a ``dict`` with a NA scalar and ``columns`` that would always return ``np.nan`` (:issue:`57205`)
 - Bug in :func:`unique` on :class:`Index` not always returning :class:`Index` (:issue:`57043`)
-<<<<<<< HEAD
 - Bug in :meth:`DataFrame.resample(...).interpolate` on a DataFrame with non-uniform sampling and/or indices not aligning with the resulting resampled index would result in wrong interpolation (:issue:`21351`)
-=======
 - Bug in :meth:`DataFrame.eval` and :meth:`DataFrame.query` which caused an exception when using NumPy attributes via ``@`` notation, e.g., ``df.eval("@np.floor(a)")``. (:issue:`58041`)
 - Bug in :meth:`DataFrame.eval` and :meth:`DataFrame.query` which did not allow to use ``tan`` function. (:issue:`55091`)
->>>>>>> e9b0a3c9
 - Bug in :meth:`DataFrame.sort_index` when passing ``axis="columns"`` and ``ignore_index=True`` and ``ascending=False`` not returning a :class:`RangeIndex` columns (:issue:`57293`)
 - Bug in :meth:`DataFrame.transform` that was returning the wrong order unless the index was monotonically increasing. (:issue:`57069`)
 - Bug in :meth:`DataFrame.where` where using a non-bool type array in the function would return a ``ValueError`` instead of a ``TypeError`` (:issue:`56330`)
