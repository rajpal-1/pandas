--- conflicted
+++ resolved
@@ -508,11 +508,8 @@
 - Bug in :meth:`DatetimeIndex.is_year_start` and :meth:`DatetimeIndex.is_quarter_start` does not raise on Custom business days frequencies bigger then "1C" (:issue:`58664`)
 - Bug in :meth:`DatetimeIndex.is_year_start` and :meth:`DatetimeIndex.is_quarter_start` returning ``False`` on double-digit frequencies (:issue:`58523`)
 - Bug in :meth:`DatetimeIndex.union` when ``unit`` was non-nanosecond (:issue:`59036`)
-<<<<<<< HEAD
+- Bug in :meth:`Series.dt.microsecond` producing incorrect results for pyarrow backed :class:`Series`. (:issue:`59154`)
 - Bug in :meth:`to_datetime` not respecting dayfirst if an uncommon date string was passed. (:issue:`58859`)
-=======
-- Bug in :meth:`Series.dt.microsecond` producing incorrect results for pyarrow backed :class:`Series`. (:issue:`59154`)
->>>>>>> b4bd4ae2
 - Bug in setting scalar values with mismatched resolution into arrays with non-nanosecond ``datetime64``, ``timedelta64`` or :class:`DatetimeTZDtype` incorrectly truncating those scalars (:issue:`56410`)
 
 Timedelta
