--- conflicted
+++ resolved
@@ -393,11 +393,8 @@
 
 Conversion
 ^^^^^^^^^^
-<<<<<<< HEAD
 - Bug in :meth:`BaseMaskedArray.map` was casting ``pd.NA`` to ``np.nan``. (:issue:`57390`)
-=======
 - Bug in :meth:`DataFrame.astype` not casting ``values`` for Arrow-based dictionary dtype correctly (:issue:`58479`)
->>>>>>> ea7bcd14
 - Bug in :meth:`DataFrame.update` bool dtype being converted to object (:issue:`55509`)
 - Bug in :meth:`Series.astype` might modify read-only array inplace when casting to a string dtype (:issue:`57212`)
 - Bug in :meth:`Series.reindex` not maintaining ``float32`` type when a ``reindex`` introduces a missing value (:issue:`45857`)
