--- conflicted
+++ resolved
@@ -28,11 +28,8 @@
 
 Other enhancements
 ^^^^^^^^^^^^^^^^^^
-<<<<<<< HEAD
+- :func:`DataFrame.to_excel` now raises an ``UserWarning`` when the character count in a cell exceeds Excel's limitation of 32767 characters (:issue:`56954`)
 - :func:`read_stata` now returns ``datetime64`` resolutions better matching those natively stored in the stata format (:issue:`55642`)
-=======
-- :func:`DataFrame.to_excel` now raises an ``UserWarning`` when the character count in a cell exceeds Excel's limitation of 32767 characters (:issue:`56954`)
->>>>>>> bb42fc0c
 -
 
 .. ---------------------------------------------------------------------------
