.. _whatsnew_100:

What's new in 1.0.0 (??)
------------------------

These are the changes in pandas 1.0.0. See :ref:`release` for a full changelog
including other versions of pandas.

.. note::

    The pandas 1.0 release removed a lot of functionality that was deprecated
    in previous releases (see :ref:`below <whatsnew_100.prior_deprecations>`
    for an overview). It is recommended to first upgrade to pandas 0.25 and to
    ensure your code is working without warnings, before upgrading to pandas
    1.0.


New Deprecation Policy
~~~~~~~~~~~~~~~~~~~~~~

Starting with Pandas 1.0.0, pandas will adopt a variant of `SemVer`_ to
version releases. Briefly,

* Deprecations will be introduced in minor releases (e.g. 1.1.0, 1.2.0, 2.1.0, ...)
* Deprecations will be enforced in major releases (e.g. 1.0.0, 2.0.0, 3.0.0, ...)
* API-breaking changes will be made only in major releases (except for experimental features)

See :ref:`policies.version` for more.

.. _2019 Pandas User Survey: http://dev.pandas.io/pandas-blog/2019-pandas-user-survey.html
.. _SemVer: https://semver.org

{{ header }}

.. ---------------------------------------------------------------------------

Enhancements
~~~~~~~~~~~~

.. _whatsnew_100.NA:

Experimental ``NA`` scalar to denote missing values
^^^^^^^^^^^^^^^^^^^^^^^^^^^^^^^^^^^^^^^^^^^^^^^^^^^

A new ``pd.NA`` value (singleton) is introduced to represent scalar missing
values. Up to now, pandas used several values to represent missing data: ``np.nan`` is used for this for float data, ``np.nan`` or
``None`` for object-dtype data and ``pd.NaT`` for datetime-like data. The
goal of ``pd.NA`` is to provide a "missing" indicator that can be used
consistently across data types. ``pd.NA`` is currently used by the nullable integer and boolean
data types and the new string data type (:issue:`28095`).

.. warning::

   Experimental: the behaviour of ``pd.NA`` can still change without warning.

For example, creating a Series using the nullable integer dtype:

.. ipython:: python

    s = pd.Series([1, 2, None], dtype="Int64")
    s
    s[2]

Compared to ``np.nan``, ``pd.NA`` behaves differently in certain operations.
In addition to arithmetic operations, ``pd.NA`` also propagates as "missing"
or "unknown" in comparison operations:

.. ipython:: python

    np.nan > 1
    pd.NA > 1

For logical operations, ``pd.NA`` follows the rules of the
`three-valued logic <https://en.wikipedia.org/wiki/Three-valued_logic>`__ (or
*Kleene logic*). For example:

.. ipython:: python

    pd.NA | True

For more, see :ref:`NA section <missing_data.NA>` in the user guide on missing
data.


.. _whatsnew_100.string:

Dedicated string data type
^^^^^^^^^^^^^^^^^^^^^^^^^^

We've added :class:`StringDtype`, an extension type dedicated to string data.
Previously, strings were typically stored in object-dtype NumPy arrays. (:issue:`29975`)

.. warning::

   ``StringDtype`` is currently considered experimental. The implementation
   and parts of the API may change without warning.

The ``'string'`` extension type solves several issues with object-dtype NumPy arrays:

1. You can accidentally store a *mixture* of strings and non-strings in an
   ``object`` dtype array. A ``StringArray`` can only store strings.
2. ``object`` dtype breaks dtype-specific operations like :meth:`DataFrame.select_dtypes`.
   There isn't a clear way to select *just* text while excluding non-text,
   but still object-dtype columns.
3. When reading code, the contents of an ``object`` dtype array is less clear
   than ``string``.


.. ipython:: python

   pd.Series(['abc', None, 'def'], dtype=pd.StringDtype())

You can use the alias ``"string"`` as well.

.. ipython:: python

   s = pd.Series(['abc', None, 'def'], dtype="string")
   s

The usual string accessor methods work. Where appropriate, the return type
of the Series or columns of a DataFrame will also have string dtype.

.. ipython:: python

   s.str.upper()
   s.str.split('b', expand=True).dtypes

String accessor methods returning integers will return a value with :class:`Int64Dtype`

.. ipython:: python

   s.str.count("a")

We recommend explicitly using the ``string`` data type when working with strings.
See :ref:`text.types` for more.

.. _whatsnew_100.boolean:

Boolean data type with missing values support
^^^^^^^^^^^^^^^^^^^^^^^^^^^^^^^^^^^^^^^^^^^^^

We've added :class:`BooleanDtype` / :class:`~arrays.BooleanArray`, an extension
type dedicated to boolean data that can hold missing values. The default
``bool`` data type based on a bool-dtype NumPy array, the column can only hold
``True`` or ``False``, and not missing values. This new :class:`~arrays.BooleanArray`
can store missing values as well by keeping track of this in a separate mask.
(:issue:`29555`, :issue:`30095`)

.. ipython:: python

   pd.Series([True, False, None], dtype=pd.BooleanDtype())

You can use the alias ``"boolean"`` as well.

.. ipython:: python

   s = pd.Series([True, False, None], dtype="boolean")
   s

.. _whatsnew_100.numba_rolling_apply:

Using Numba in ``rolling.apply`` and ``expanding.apply``
^^^^^^^^^^^^^^^^^^^^^^^^^^^^^^^^^^^^^^^^^^^^^^^^^^^^^^^^

We've added an ``engine`` keyword to :meth:`~core.window.rolling.Rolling.apply` and :meth:`~core.window.expanding.Expanding.apply`
that allows the user to execute the routine using `Numba <https://numba.pydata.org/>`__ instead of Cython.
Using the Numba engine can yield significant performance gains if the apply function can operate on numpy arrays and
the data set is larger (1 million rows or greater). For more details, see
:ref:`rolling apply documentation <stats.rolling_apply>` (:issue:`28987`, :issue:`30936`)

.. _whatsnew_100.custom_window:

Defining custom windows for rolling operations
^^^^^^^^^^^^^^^^^^^^^^^^^^^^^^^^^^^^^^^^^^^^^^

We've added a :func:`pandas.api.indexers.BaseIndexer` class that allows users to define how
window bounds are created during ``rolling`` operations. Users can define their own ``get_window_bounds``
method on a :func:`pandas.api.indexers.BaseIndexer` subclass that will generate the start and end
indices used for each window during the rolling aggregation. For more details and example usage, see
the :ref:`custom window rolling documentation <stats.custom_rolling_window>`

.. _whatsnew_100.to_markdown:

Converting to Markdown
^^^^^^^^^^^^^^^^^^^^^^

We've added :meth:`~DataFrame.to_markdown` for creating a markdown table (:issue:`11052`)

.. ipython:: python

   df = pd.DataFrame({"A": [1, 2, 3], "B": [1, 2, 3]}, index=['a', 'a', 'b'])
   print(df.to_markdown())

.. _whatsnew_100.enhancements.other:

Other enhancements
^^^^^^^^^^^^^^^^^^

- :meth:`DataFrame.to_string` added the ``max_colwidth`` parameter to control when wide columns are truncated (:issue:`9784`)
- Added the ``na_value`` argument to :meth:`Series.to_numpy`, :meth:`Index.to_numpy` and :meth:`DataFrame.to_numpy` to control the value used for missing data (:issue:`30322`)
- :meth:`MultiIndex.from_product` infers level names from inputs if not explicitly provided (:issue:`27292`)
- :meth:`DataFrame.to_latex` now accepts ``caption`` and ``label`` arguments (:issue:`25436`)
- The :ref:`integer dtype <integer_na>` with support for missing values and the
  new :ref:`string dtype <text.types>` can now be converted to ``pyarrow`` (>=
  0.15.0), which means that it is supported in writing to the Parquet file
  format when using the ``pyarrow`` engine. It is currently not yet supported
  when converting back to pandas, so it will become an integer or float
  (depending on the presence of missing data) or object dtype column. (:issue:`28368`)
- :meth:`DataFrame.to_json` now accepts an ``indent`` integer argument to enable pretty printing of JSON output (:issue:`12004`)
- :meth:`read_stata` can read Stata 119 dta files. (:issue:`28250`)
- Implemented :meth:`pandas.core.window.Window.var` and :meth:`pandas.core.window.Window.std` functions (:issue:`26597`)
- Added ``encoding`` argument to :meth:`DataFrame.to_string` for non-ascii text (:issue:`28766`)
- Added ``encoding`` argument to :func:`DataFrame.to_html` for non-ascii text (:issue:`28663`)
- :meth:`Styler.background_gradient` now accepts ``vmin`` and ``vmax`` arguments (:issue:`12145`)
- :meth:`Styler.format` added the ``na_rep`` parameter to help format the missing values (:issue:`21527`, :issue:`28358`)
- Roundtripping DataFrames with nullable integer, string and period data types to parquet
  (:meth:`~DataFrame.to_parquet` / :func:`read_parquet`) using the `'pyarrow'` engine
<<<<<<< HEAD
  now preserve those data types with pyarrow >= 1.0.0 (:issue:`20612`).
- Add :meth:`ExtensionArray.argmax`, :meth:`ExtensionArray.max`, :meth:`ExtensionArray.argmin` and :meth:`ExtensionArray.min` (:issue:`24382`)
=======
  now preserve those data types with pyarrow >= 0.16.0 (:issue:`20612`, :issue:`28371`).
- The ``partition_cols`` argument in :meth:`DataFrame.to_parquet` now accepts a string (:issue:`27117`)
- :func:`pandas.read_json` now parses ``NaN``, ``Infinity`` and ``-Infinity`` (:issue:`12213`)
- :func:`to_parquet` now appropriately handles the ``schema`` argument for user defined schemas in the pyarrow engine. (:issue:`30270`)
- DataFrame constructor preserve `ExtensionArray` dtype with `ExtensionArray` (:issue:`11363`)
- :meth:`DataFrame.sort_values` and :meth:`Series.sort_values` have gained ``ignore_index`` keyword to be able to reset index after sorting (:issue:`30114`)
- :meth:`DataFrame.sort_index` and :meth:`Series.sort_index` have gained ``ignore_index`` keyword to reset index (:issue:`30114`)
- :meth:`DataFrame.drop_duplicates` has gained ``ignore_index`` keyword to reset index (:issue:`30114`)
- Added new writer for exporting Stata dta files in versions 118 and 119, ``StataWriterUTF8``.  These files formats support exporting strings containing Unicode characters. Format 119 supports data sets with more than 32,767 variables (:issue:`23573`, :issue:`30959`)
- :meth:`Series.map` now accepts ``collections.abc.Mapping`` subclasses as a mapper (:issue:`29733`)
- Added an experimental :attr:`~DataFrame.attrs` for storing global metadata about a dataset (:issue:`29062`)
- :meth:`Timestamp.fromisocalendar` is now compatible with python 3.8 and above (:issue:`28115`)
- :meth:`DataFrame.to_pickle` and :func:`read_pickle` now accept URL (:issue:`30163`)

>>>>>>> a890239b

Build Changes
^^^^^^^^^^^^^

Pandas has added a `pyproject.toml <https://www.python.org/dev/peps/pep-0517/>`_ file and will no longer include
cythonized files in the source distribution uploaded to PyPI (:issue:`28341`, :issue:`20775`). If you're installing
a built distribution (wheel) or via conda, this shouldn't have any effect on you. If you're building pandas from
source, you should no longer need to install Cython into your build environment before calling ``pip install pandas``.

.. ---------------------------------------------------------------------------

.. _whatsnew_100.api_breaking:

Backwards incompatible API changes
~~~~~~~~~~~~~~~~~~~~~~~~~~~~~~~~~~

.. _whatsnew_100.api_breaking.MultiIndex._names:

Avoid using names from ``MultiIndex.levels``
^^^^^^^^^^^^^^^^^^^^^^^^^^^^^^^^^^^^^^^^^^^^

As part of a larger refactor to :class:`MultiIndex` the level names are now
stored separately from the levels (:issue:`27242`). We recommend using
:attr:`MultiIndex.names` to access the names, and :meth:`Index.set_names`
to update the names.

For backwards compatibility, you can still *access* the names via the levels.

.. ipython:: python

   mi = pd.MultiIndex.from_product([[1, 2], ['a', 'b']], names=['x', 'y'])
   mi.levels[0].name

However, it is no longer possible to *update* the names of the ``MultiIndex``
via the level.

.. ipython:: python
   :okexcept:

   mi.levels[0].name = "new name"
   mi.names

To update, use ``MultiIndex.set_names``, which returns a new ``MultiIndex``.

.. ipython:: python

   mi2 = mi.set_names("new name", level=0)
   mi2.names

New repr for :class:`~pandas.arrays.IntervalArray`
^^^^^^^^^^^^^^^^^^^^^^^^^^^^^^^^^^^^^^^^^^^^^^^^^^

- :class:`pandas.arrays.IntervalArray` adopts a new ``__repr__`` in accordance with other array classes (:issue:`25022`)

*pandas 0.25.x*

.. code-block:: ipython

   In [1]: pd.arrays.IntervalArray.from_tuples([(0, 1), (2, 3)])
   Out[2]:
   IntervalArray([(0, 1], (2, 3]],
                 closed='right',
                 dtype='interval[int64]')

*pandas 1.0.0*

.. ipython:: python

   pd.arrays.IntervalArray.from_tuples([(0, 1), (2, 3)])

``DataFrame.rename`` now only accepts one positional argument
^^^^^^^^^^^^^^^^^^^^^^^^^^^^^^^^^^^^^^^^^^^^^^^^^^^^^^^^^^^^^

- :meth:`DataFrame.rename` would previously accept positional arguments that would lead
  to ambiguous or undefined behavior. From pandas 1.0, only the very first argument, which
  maps labels to their new names along the default axis, is allowed to be passed by position
  (:issue:`29136`).

*pandas 0.25.x*

.. code-block:: ipython

   In [1]: df = pd.DataFrame([[1]])
   In [2]: df.rename({0: 1}, {0: 2})
   FutureWarning: ...Use named arguments to resolve ambiguity...
   Out[2]:
      2
   1  1

*pandas 1.0.0*

.. ipython:: python
   :okexcept:

   df.rename({0: 1}, {0: 2})

Note that errors will now be raised when conflicting or potentially ambiguous arguments are provided.

*pandas 0.25.x*

.. code-block:: ipython

   In [1]: df.rename({0: 1}, index={0: 2})
   Out[1]:
      0
   1  1

   In [2]: df.rename(mapper={0: 1}, index={0: 2})
   Out[2]:
      0
   2  1

*pandas 1.0.0*

.. ipython:: python
   :okexcept:

   df.rename({0: 1}, index={0: 2})
   df.rename(mapper={0: 1}, index={0: 2})

You can still change the axis along which the first positional argument is applied by
supplying the ``axis`` keyword argument.

.. ipython:: python

   df.rename({0: 1})
   df.rename({0: 1}, axis=1)

If you would like to update both the index and column labels, be sure to use the respective
keywords.

.. ipython:: python

   df.rename(index={0: 1}, columns={0: 2})

Extended verbose info output for :class:`~pandas.DataFrame`
^^^^^^^^^^^^^^^^^^^^^^^^^^^^^^^^^^^^^^^^^^^^^^^^^^^^^^^^^^^

- :meth:`DataFrame.info` now shows line numbers for the columns summary (:issue:`17304`)

*pandas 0.25.x*

.. code-block:: python

   >>> df = pd.DataFrame({"int_col": [1, 2, 3],
   ...                    "text_col": ["a", "b", "c"],
   ...                    "float_col": [0.0, 0.1, 0.2]})
   >>> df.info(verbose=True)
   <class 'pandas.core.frame.DataFrame'>
   RangeIndex: 3 entries, 0 to 2
   Data columns (total 3 columns):
   int_col      3 non-null int64
   text_col     3 non-null object
   float_col    3 non-null float64
   dtypes: float64(1), int64(1), object(1)
   memory usage: 152.0+ bytes

*pandas 1.0.0*

.. ipython:: python

   df = pd.DataFrame({"int_col": [1, 2, 3],
                      "text_col": ["a", "b", "c"],
                      "float_col": [0.0, 0.1, 0.2]})
   df.info(verbose=True)

:meth:`pandas.array` inference changes
^^^^^^^^^^^^^^^^^^^^^^^^^^^^^^^^^^^^^^

:meth:`pandas.array` now infers pandas' new extension types in several cases (:issue:`29791`):

1. String data (including missing values) now returns a :class:`arrays.StringArray`.
2. Integer data (including missing values) now returns a :class:`arrays.IntegerArray`.
3. Boolean data (including missing values) now returns the new :class:`arrays.BooleanArray`

*pandas 0.25.x*

.. code-block:: python

   >>> pd.array(["a", None])
   <PandasArray>
   ['a', None]
   Length: 2, dtype: object

   >>> pd.array([1, None])
   <PandasArray>
   [1, None]
   Length: 2, dtype: object


*pandas 1.0.0*

.. ipython:: python

   pd.array(["a", None])
   pd.array([1, None])

As a reminder, you can specify the ``dtype`` to disable all inference.

:class:`arrays.IntegerArray` now uses :attr:`pandas.NA`
^^^^^^^^^^^^^^^^^^^^^^^^^^^^^^^^^^^^^^^^^^^^^^^^^^^^^^^

:class:`arrays.IntegerArray` now uses :attr:`pandas.NA` rather than
:attr:`numpy.nan` as its missing value marker (:issue:`29964`).

*pandas 0.25.x*

.. code-block:: python

   >>> a = pd.array([1, 2, None], dtype="Int64")
   >>> a
   <IntegerArray>
   [1, 2, NaN]
   Length: 3, dtype: Int64

   >>> a[2]
   nan

*pandas 1.0.0*

.. ipython:: python

   a = pd.array([1, 2, None], dtype="Int64")
   a
   a[2]

This has a few API-breaking consequences.

**Converting to a NumPy ndarray**

When converting to a NumPy array missing values will be ``pd.NA``, which cannot
be converted to a float. So calling ``np.asarray(integer_array, dtype="float")``
will now raise.

*pandas 0.25.x*

.. code-block:: python

    >>> np.asarray(a, dtype="float")
    array([ 1.,  2., nan])

*pandas 1.0.0*

.. ipython:: python
   :okexcept:

   np.asarray(a, dtype="float")

Use :meth:`arrays.IntegerArray.to_numpy` with an explicit ``na_value`` instead.

.. ipython:: python

   a.to_numpy(dtype="float", na_value=np.nan)

**value_counts returns a nullable integer dtype**

:meth:`Series.value_counts` with a nullable integer dtype now returns a nullable
integer dtype for the values.

*pandas 0.25.x*

.. code-block:: python

   >>> pd.Series([2, 1, 1, None], dtype="Int64").value_counts().dtype
   dtype('int64')

*pandas 1.0.0*

.. ipython:: python

   pd.Series([2, 1, 1, None], dtype="Int64").value_counts().dtype

See :ref:`missing_data.NA` for more on the differences between :attr:`pandas.NA`
and :attr:`numpy.nan`.

:class:`arrays.IntegerArray` comparisons return :class:`arrays.BooleanArray`
^^^^^^^^^^^^^^^^^^^^^^^^^^^^^^^^^^^^^^^^^^^^^^^^^^^^^^^^^^^^^^^^^^^^^^^^^^^^

Comparison operations on a :class:`arrays.IntegerArray` now returns a
:class:`arrays.BooleanArray` rather than a NumPy array (:issue:`29964`).

*pandas 0.25.x*

.. code-block:: python

   >>> a = pd.array([1, 2, None], dtype="Int64")
   >>> a
   <IntegerArray>
   [1, 2, NaN]
   Length: 3, dtype: Int64

   >>> a > 1
   array([False,  True, False])

*pandas 1.0.0*

.. ipython:: python

   a = pd.array([1, 2, None], dtype="Int64")
   a > 1

Note that missing values now propagate, rather than always comparing unequal
like :attr:`numpy.nan`. See :ref:`missing_data.NA` for more.

By default :meth:`Categorical.min` now returns the minimum instead of np.nan
^^^^^^^^^^^^^^^^^^^^^^^^^^^^^^^^^^^^^^^^^^^^^^^^^^^^^^^^^^^^^^^^^^^^^^^^^^^^

When :class:`Categorical` contains ``np.nan``,
:meth:`Categorical.min` no longer return ``np.nan`` by default (skipna=True) (:issue:`25303`)

*pandas 0.25.x*

.. code-block:: ipython

   In [1]: pd.Categorical([1, 2, np.nan], ordered=True).min()
   Out[1]: nan


*pandas 1.0.0*

.. ipython:: python

   pd.Categorical([1, 2, np.nan], ordered=True).min()


Default dtype of empty :class:`pandas.Series`
^^^^^^^^^^^^^^^^^^^^^^^^^^^^^^^^^^^^^^^^^^^^^

Initialising an empty :class:`pandas.Series` without specifying a dtype will raise a `DeprecationWarning` now
(:issue:`17261`). The default dtype will change from ``float64`` to ``object`` in future releases so that it is
consistent with the behaviour of :class:`DataFrame` and :class:`Index`.

*pandas 1.0.0*

.. code-block:: ipython

   In [1]: pd.Series()
   Out[2]:
   DeprecationWarning: The default dtype for empty Series will be 'object' instead of 'float64' in a future version. Specify a dtype explicitly to silence this warning.
   Series([], dtype: float64)

.. _whatsnew_100.api_breaking.python:

Increased minimum version for Python
^^^^^^^^^^^^^^^^^^^^^^^^^^^^^^^^^^^^

Pandas 1.0.0 supports Python 3.6.1 and higher (:issue:`29212`).

.. _whatsnew_100.api_breaking.deps:

Increased minimum versions for dependencies
^^^^^^^^^^^^^^^^^^^^^^^^^^^^^^^^^^^^^^^^^^^

Some minimum supported versions of dependencies were updated (:issue:`29766`, :issue:`29723`).
If installed, we now require:

+-----------------+-----------------+----------+---------+
| Package         | Minimum Version | Required | Changed |
+=================+=================+==========+=========+
| numpy           | 1.13.3          |    X     |         |
+-----------------+-----------------+----------+---------+
| pytz            | 2015.4          |    X     |         |
+-----------------+-----------------+----------+---------+
| python-dateutil | 2.6.1           |    X     |         |
+-----------------+-----------------+----------+---------+
| bottleneck      | 1.2.1           |          |         |
+-----------------+-----------------+----------+---------+
| numexpr         | 2.6.2           |          |         |
+-----------------+-----------------+----------+---------+
| pytest (dev)    | 4.0.2           |          |         |
+-----------------+-----------------+----------+---------+

For `optional libraries <https://dev.pandas.io/docs/install.html#dependencies>`_ the general recommendation is to use the latest version.
The following table lists the lowest version per library that is currently being tested throughout the development of pandas.
Optional libraries below the lowest tested version may still work, but are not considered supported.

+-----------------+-----------------+---------+
| Package         | Minimum Version | Changed |
+=================+=================+=========+
| beautifulsoup4  | 4.6.0           |         |
+-----------------+-----------------+---------+
| fastparquet     | 0.3.2           |    X    |
+-----------------+-----------------+---------+
| gcsfs           | 0.2.2           |         |
+-----------------+-----------------+---------+
| lxml            | 3.8.0           |         |
+-----------------+-----------------+---------+
| matplotlib      | 2.2.2           |         |
+-----------------+-----------------+---------+
| numba           | 0.46.0          |    X    |
+-----------------+-----------------+---------+
| openpyxl        | 2.5.7           |    X    |
+-----------------+-----------------+---------+
| pyarrow         | 0.13.0          |    X    |
+-----------------+-----------------+---------+
| pymysql         | 0.7.1           |         |
+-----------------+-----------------+---------+
| pytables        | 3.4.2           |         |
+-----------------+-----------------+---------+
| s3fs            | 0.3.0           |    X    |
+-----------------+-----------------+---------+
| scipy           | 0.19.0          |         |
+-----------------+-----------------+---------+
| sqlalchemy      | 1.1.4           |         |
+-----------------+-----------------+---------+
| xarray          | 0.8.2           |         |
+-----------------+-----------------+---------+
| xlrd            | 1.1.0           |         |
+-----------------+-----------------+---------+
| xlsxwriter      | 0.9.8           |         |
+-----------------+-----------------+---------+
| xlwt            | 1.2.0           |         |
+-----------------+-----------------+---------+

See :ref:`install.dependencies` and :ref:`install.optional_dependencies` for more.

.. _whatsnew_100.api.other:

Other API changes
^^^^^^^^^^^^^^^^^

- Bumped the minimum supported version of ``s3fs`` from 0.0.8 to 0.3.0 (:issue:`28616`)
- :class:`core.groupby.GroupBy.transform` now raises on invalid operation names (:issue:`27489`)
- :meth:`pandas.api.types.infer_dtype` will now return "integer-na" for integer and ``np.nan`` mix (:issue:`27283`)
- :meth:`MultiIndex.from_arrays` will no longer infer names from arrays if ``names=None`` is explicitly provided (:issue:`27292`)
- In order to improve tab-completion, Pandas does not include most deprecated attributes when introspecting a pandas object using ``dir`` (e.g. ``dir(df)``).
  To see which attributes are excluded, see an object's ``_deprecations`` attribute, for example ``pd.DataFrame._deprecations`` (:issue:`28805`).
- The returned dtype of ::func:`pd.unique` now matches the input dtype. (:issue:`27874`)
- Changed the default configuration value for ``options.matplotlib.register_converters`` from ``True`` to ``"auto"`` (:issue:`18720`).
  Now, pandas custom formatters will only be applied to plots created by pandas, through :meth:`~DataFrame.plot`.
  Previously, pandas' formatters would be applied to all plots created *after* a :meth:`~DataFrame.plot`.
  See :ref:`units registration <whatsnew_100.matplotlib_units>` for more.
- :meth:`Series.dropna` has dropped its ``**kwargs`` argument in favor of a single ``how`` parameter.
  Supplying anything else than ``how`` to ``**kwargs`` raised a ``TypeError`` previously (:issue:`29388`)
- When testing pandas, the new minimum required version of pytest is 5.0.1 (:issue:`29664`)
- :meth:`Series.str.__iter__` was deprecated and will be removed in future releases (:issue:`28277`).
- Added ``<NA>`` to the list of default NA values for :meth:`read_csv` (:issue:`30821`)


.. _whatsnew_100.api.documentation:

Documentation Improvements
^^^^^^^^^^^^^^^^^^^^^^^^^^

- Added new section on :ref:`scale` (:issue:`28315`).
- Added sub-section on :ref:`io.query_multi` for HDF5 datasets (:issue:`28791`).

.. ---------------------------------------------------------------------------

.. _whatsnew_100.deprecations:

Deprecations
~~~~~~~~~~~~

- :meth:`Series.item` and :meth:`Index.item` have been _undeprecated_ (:issue:`29250`)
- ``Index.set_value`` has been deprecated. For a given index ``idx``, array ``arr``,
  value in ``idx`` of ``idx_val`` and a new value of ``val``, ``idx.set_value(arr, idx_val, val)``
  is equivalent to ``arr[idx.get_loc(idx_val)] = val``, which should be used instead (:issue:`28621`).
- :func:`is_extension_type` is deprecated, :func:`is_extension_array_dtype` should be used instead (:issue:`29457`)
- :func:`eval` keyword argument "truediv" is deprecated and will be removed in a future version (:issue:`29812`)
- :meth:`DateOffset.isAnchored` and :meth:`DatetOffset.onOffset` are deprecated and will be removed in a future version, use :meth:`DateOffset.is_anchored` and :meth:`DateOffset.is_on_offset` instead (:issue:`30340`)
- ``pandas.tseries.frequencies.get_offset`` is deprecated and will be removed in a future version, use ``pandas.tseries.frequencies.to_offset`` instead (:issue:`4205`)
- :meth:`Categorical.take_nd` and :meth:`CategoricalIndex.take_nd` are deprecated, use :meth:`Categorical.take` and :meth:`CategoricalIndex.take` instead (:issue:`27745`)
- The parameter ``numeric_only`` of :meth:`Categorical.min` and :meth:`Categorical.max` is deprecated and replaced with ``skipna`` (:issue:`25303`)
- The parameter ``label`` in :func:`lreshape` has been deprecated and will be removed in a future version (:issue:`29742`)
- ``pandas.core.index`` has been deprecated and will be removed in a future version, the public classes are available in the top-level namespace (:issue:`19711`)
- :func:`pandas.json_normalize` is now exposed in the top-level namespace.
  Usage of ``json_normalize`` as ``pandas.io.json.json_normalize`` is now deprecated and
  it is recommended to use ``json_normalize`` as :func:`pandas.json_normalize` instead (:issue:`27586`).
- The ``numpy`` argument of :meth:`pandas.read_json` is deprecated (:issue:`28512`).
- :meth:`DataFrame.to_stata`, :meth:`DataFrame.to_feather`, and :meth:`DataFrame.to_parquet` argument "fname" is deprecated, use "path" instead (:issue:`23574`)
- The deprecated internal attributes ``_start``, ``_stop`` and ``_step`` of :class:`RangeIndex` now raise a ``FutureWarning`` instead of a ``DeprecationWarning`` (:issue:`26581`)
- The ``pandas.util.testing`` module has been deprecated. Use the public API in ``pandas.testing`` documented at :ref:`api.general.testing` (:issue:`16232`).
- ``pandas.SparseArray`` has been deprecated.  Use ``pandas.arrays.SparseArray`` (:class:`arrays.SparseArray`) instead. (:issue:`30642`)
- The parameter ``is_copy`` of :meth:`DataFrame.take` has been deprecated and will be removed in a future version. (:issue:`27357`)
- Support for multi-dimensional indexing (e.g. ``index[:, None]``) on a :class:`Index` is deprecated and will be removed in a future version, convert to a numpy array before indexing instead (:issue:`30588`)
- The ``pandas.np`` submodule is now deprecated. Import numpy directly instead (:issue:`30296`)
- The ``pandas.datetime`` class is now deprecated. Import from ``datetime`` instead (:issue:`30610`)

**Selecting Columns from a Grouped DataFrame**

When selecting columns from a :class:`DataFrameGroupBy` object, passing individual keys (or a tuple of keys) inside single brackets is deprecated,
a list of items should be used instead. (:issue:`23566`) For example:

.. code-block:: ipython

    df = pd.DataFrame({
        "A": ["foo", "bar", "foo", "bar", "foo", "bar", "foo", "foo"],
        "B": np.random.randn(8),
        "C": np.random.randn(8),
    })
    g = df.groupby('A')

    # single key, returns SeriesGroupBy
    g['B']

    # tuple of single key, returns SeriesGroupBy
    g[('B',)]

    # tuple of multiple keys, returns DataFrameGroupBy, raises FutureWarning
    g[('B', 'C')]

    # multiple keys passed directly, returns DataFrameGroupBy, raises FutureWarning
    # (implicitly converts the passed strings into a single tuple)
    g['B', 'C']

    # proper way, returns DataFrameGroupBy
    g[['B', 'C']]

.. ---------------------------------------------------------------------------

.. _whatsnew_100.prior_deprecations:

Removal of prior version deprecations/changes
~~~~~~~~~~~~~~~~~~~~~~~~~~~~~~~~~~~~~~~~~~~~~

**Removed SparseSeries and SparseDataFrame**

``SparseSeries``, ``SparseDataFrame`` and the ``DataFrame.to_sparse`` method
have been removed (:issue:`28425`). We recommend using a ``Series`` or
``DataFrame`` with sparse values instead. See :ref:`sparse.migration` for help
with migrating existing code.

.. _whatsnew_100.matplotlib_units:

**Matplotlib unit registration**

Previously, pandas would register converters with matplotlib as a side effect of importing pandas (:issue:`18720`).
This changed the output of plots made via matplotlib plots after pandas was imported, even if you were using
matplotlib directly rather than :meth:`~DataFrame.plot`.

To use pandas formatters with a matplotlib plot, specify

.. code-block:: python

   >>> import pandas as pd
   >>> pd.options.plotting.matplotlib.register_converters = True

Note that plots created by :meth:`DataFrame.plot` and :meth:`Series.plot` *do* register the converters
automatically. The only behavior change is when plotting a date-like object via ``matplotlib.pyplot.plot``
or ``matplotlib.Axes.plot``. See :ref:`plotting.formatters` for more.

**Other removals**

- Removed the previously deprecated keyword "index" from :func:`read_stata`, :class:`StataReader`, and :meth:`StataReader.read`, use "index_col" instead (:issue:`17328`)
- Removed ``StataReader.data`` method, use :meth:`StataReader.read` instead (:issue:`9493`)
- Removed ``pandas.plotting._matplotlib.tsplot``, use :meth:`Series.plot` instead (:issue:`19980`)
- ``pandas.tseries.converter.register`` has been moved to :func:`pandas.plotting.register_matplotlib_converters` (:issue:`18307`)
- :meth:`Series.plot` no longer accepts positional arguments, pass keyword arguments instead (:issue:`30003`)
- :meth:`DataFrame.hist` and :meth:`Series.hist` no longer allows ``figsize="default"``, specify figure size by passinig a tuple instead (:issue:`30003`)
- Floordiv of integer-dtyped array by :class:`Timedelta` now raises ``TypeError`` (:issue:`21036`)
- :class:`TimedeltaIndex` and :class:`DatetimeIndex` no longer accept non-nanosecond dtype strings like "timedelta64" or "datetime64", use "timedelta64[ns]" and "datetime64[ns]" instead (:issue:`24806`)
- Changed the default "skipna" argument in :func:`pandas.api.types.infer_dtype` from ``False`` to ``True`` (:issue:`24050`)
- Removed ``Series.ix`` and ``DataFrame.ix`` (:issue:`26438`)
- Removed ``Index.summary`` (:issue:`18217`)
- Removed the previously deprecated keyword "fastpath" from the :class:`Index` constructor (:issue:`23110`)
- Removed ``Series.get_value``, ``Series.set_value``, ``DataFrame.get_value``, ``DataFrame.set_value`` (:issue:`17739`)
- Removed ``Series.compound`` and ``DataFrame.compound`` (:issue:`26405`)
- Changed the default "inplace" argument in :meth:`DataFrame.set_index` and :meth:`Series.set_axis` from ``None`` to ``False`` (:issue:`27600`)
- Removed ``Series.cat.categorical``, ``Series.cat.index``, ``Series.cat.name`` (:issue:`24751`)
- Removed the previously deprecated keyword "box" from :func:`to_datetime` and :func:`to_timedelta`; in addition these now always returns :class:`DatetimeIndex`, :class:`TimedeltaIndex`, :class:`Index`, :class:`Series`, or :class:`DataFrame` (:issue:`24486`)
- :func:`to_timedelta`, :class:`Timedelta`, and :class:`TimedeltaIndex` no longer allow "M", "y", or "Y" for the "unit" argument (:issue:`23264`)
- Removed the previously deprecated keyword "time_rule" from (non-public) ``offsets.generate_range``, which has been moved to :func:`core.arrays._ranges.generate_range` (:issue:`24157`)
- :meth:`DataFrame.loc` or :meth:`Series.loc` with listlike indexers and missing labels will no longer reindex (:issue:`17295`)
- :meth:`DataFrame.to_excel` and :meth:`Series.to_excel` with non-existent columns will no longer reindex (:issue:`17295`)
- Removed the previously deprecated keyword "join_axes" from :func:`concat`; use ``reindex_like`` on the result instead (:issue:`22318`)
- Removed the previously deprecated keyword "by" from :meth:`DataFrame.sort_index`, use :meth:`DataFrame.sort_values` instead (:issue:`10726`)
- Removed support for nested renaming in :meth:`DataFrame.aggregate`, :meth:`Series.aggregate`, :meth:`core.groupby.DataFrameGroupBy.aggregate`, :meth:`core.groupby.SeriesGroupBy.aggregate`, :meth:`core.window.rolling.Rolling.aggregate` (:issue:`18529`)
- Passing ``datetime64`` data to :class:`TimedeltaIndex` or ``timedelta64`` data to ``DatetimeIndex`` now raises ``TypeError`` (:issue:`23539`, :issue:`23937`)
- Passing ``int64`` values to :class:`DatetimeIndex` and a timezone now interprets the values as nanosecond timestamps in UTC, not wall times in the given timezone (:issue:`24559`)
- A tuple passed to :meth:`DataFrame.groupby` is now exclusively treated as a single key (:issue:`18314`)
- Removed ``Index.contains``, use ``key in index`` instead (:issue:`30103`)
- Addition and subtraction of ``int`` or integer-arrays is no longer allowed in :class:`Timestamp`, :class:`DatetimeIndex`, :class:`TimedeltaIndex`, use ``obj + n * obj.freq`` instead of ``obj + n`` (:issue:`22535`)
- Removed ``Series.ptp`` (:issue:`21614`)
- Removed ``Series.from_array`` (:issue:`18258`)
- Removed ``DataFrame.from_items`` (:issue:`18458`)
- Removed ``DataFrame.as_matrix``, ``Series.as_matrix`` (:issue:`18458`)
- Removed ``Series.asobject`` (:issue:`18477`)
- Removed ``DataFrame.as_blocks``, ``Series.as_blocks``, ``DataFrame.blocks``, ``Series.blocks`` (:issue:`17656`)
- :meth:`pandas.Series.str.cat` now defaults to aligning ``others``, using ``join='left'`` (:issue:`27611`)
- :meth:`pandas.Series.str.cat` does not accept list-likes *within* list-likes anymore (:issue:`27611`)
- :meth:`Series.where` with ``Categorical`` dtype (or :meth:`DataFrame.where` with ``Categorical`` column) no longer allows setting new categories (:issue:`24114`)
- Removed the previously deprecated keywords "start", "end", and "periods" from the :class:`DatetimeIndex`, :class:`TimedeltaIndex`, and :class:`PeriodIndex` constructors; use :func:`date_range`, :func:`timedelta_range`, and :func:`period_range` instead (:issue:`23919`)
- Removed the previously deprecated keyword "verify_integrity" from the :class:`DatetimeIndex` and :class:`TimedeltaIndex` constructors (:issue:`23919`)
- Removed the previously deprecated keyword "fastpath" from ``pandas.core.internals.blocks.make_block`` (:issue:`19265`)
- Removed the previously deprecated keyword "dtype" from :meth:`Block.make_block_same_class` (:issue:`19434`)
- Removed ``ExtensionArray._formatting_values``. Use :attr:`ExtensionArray._formatter` instead. (:issue:`23601`)
- Removed ``MultiIndex.to_hierarchical`` (:issue:`21613`)
- Removed ``MultiIndex.labels``, use :attr:`MultiIndex.codes` instead (:issue:`23752`)
- Removed the previously deprecated keyword "labels" from the :class:`MultiIndex` constructor, use "codes" instead (:issue:`23752`)
- Removed ``MultiIndex.set_labels``, use :meth:`MultiIndex.set_codes` instead (:issue:`23752`)
- Removed the previously deprecated keyword "labels" from :meth:`MultiIndex.set_codes`, :meth:`MultiIndex.copy`, :meth:`MultiIndex.drop`, use "codes" instead (:issue:`23752`)
- Removed support for legacy HDF5 formats (:issue:`29787`)
- Passing a dtype alias (e.g. 'datetime64[ns, UTC]') to :class:`DatetimeTZDtype` is no longer allowed, use :meth:`DatetimeTZDtype.construct_from_string` instead (:issue:`23990`)
- Removed the previously deprecated keyword "skip_footer" from :func:`read_excel`; use "skipfooter" instead (:issue:`18836`)
- :func:`read_excel` no longer allows an integer value for the parameter ``usecols``, instead pass a list of integers from 0 to ``usecols`` inclusive (:issue:`23635`)
- Removed the previously deprecated keyword "convert_datetime64" from :meth:`DataFrame.to_records` (:issue:`18902`)
- Removed ``IntervalIndex.from_intervals`` in favor of the :class:`IntervalIndex` constructor (:issue:`19263`)
- Changed the default "keep_tz" argument in :meth:`DatetimeIndex.to_series` from ``None`` to ``True`` (:issue:`23739`)
- Removed ``api.types.is_period`` and ``api.types.is_datetimetz`` (:issue:`23917`)
- Ability to read pickles containing :class:`Categorical` instances created with pre-0.16 version of pandas has been removed (:issue:`27538`)
- Removed ``pandas.tseries.plotting.tsplot`` (:issue:`18627`)
- Removed the previously deprecated keywords "reduce" and "broadcast" from :meth:`DataFrame.apply` (:issue:`18577`)
- Removed the previously deprecated ``assert_raises_regex`` function in ``pandas._testing`` (:issue:`29174`)
- Removed the previously deprecated ``FrozenNDArray`` class in ``pandas.core.indexes.frozen`` (:issue:`29335`)
- Removed the previously deprecated keyword "nthreads" from :func:`read_feather`, use "use_threads" instead (:issue:`23053`)
- Removed ``Index.is_lexsorted_for_tuple`` (:issue:`29305`)
- Removed support for nested renaming in :meth:`DataFrame.aggregate`, :meth:`Series.aggregate`, :meth:`core.groupby.DataFrameGroupBy.aggregate`, :meth:`core.groupby.SeriesGroupBy.aggregate`, :meth:`core.window.rolling.Rolling.aggregate` (:issue:`29608`)
- Removed ``Series.valid``; use :meth:`Series.dropna` instead (:issue:`18800`)
- Removed ``DataFrame.is_copy``, ``Series.is_copy`` (:issue:`18812`)
- Removed ``DataFrame.get_ftype_counts``, ``Series.get_ftype_counts`` (:issue:`18243`)
- Removed ``DataFrame.ftypes``, ``Series.ftypes``, ``Series.ftype`` (:issue:`26744`)
- Removed ``Index.get_duplicates``, use ``idx[idx.duplicated()].unique()`` instead (:issue:`20239`)
- Removed ``Series.clip_upper``, ``Series.clip_lower``, ``DataFrame.clip_upper``, ``DataFrame.clip_lower`` (:issue:`24203`)
- Removed the ability to alter :attr:`DatetimeIndex.freq`, :attr:`TimedeltaIndex.freq`, or :attr:`PeriodIndex.freq` (:issue:`20772`)
- Removed ``DatetimeIndex.offset`` (:issue:`20730`)
- Removed ``DatetimeIndex.asobject``, ``TimedeltaIndex.asobject``, ``PeriodIndex.asobject``, use ``astype(object)`` instead (:issue:`29801`)
- Removed the previously deprecated keyword "order" from :func:`factorize` (:issue:`19751`)
- Removed the previously deprecated keyword "encoding" from :func:`read_stata` and :meth:`DataFrame.to_stata` (:issue:`21400`)
- Changed the default "sort" argument in :func:`concat` from ``None`` to ``False`` (:issue:`20613`)
- Removed the previously deprecated keyword "raise_conflict" from :meth:`DataFrame.update`, use "errors" instead (:issue:`23585`)
- Removed the previously deprecated keyword "n" from :meth:`DatetimeIndex.shift`, :meth:`TimedeltaIndex.shift`, :meth:`PeriodIndex.shift`, use "periods" instead (:issue:`22458`)
- Removed the previously deprecated keywords "how", "fill_method", and "limit" from :meth:`DataFrame.resample` (:issue:`30139`)
- Passing an integer to :meth:`Series.fillna` or :meth:`DataFrame.fillna` with ``timedelta64[ns]`` dtype now raises ``TypeError`` (:issue:`24694`)
- Passing multiple axes to :meth:`DataFrame.dropna` is no longer supported (:issue:`20995`)
- Removed ``Series.nonzero``, use ``to_numpy().nonzero()`` instead (:issue:`24048`)
- Passing floating dtype ``codes`` to :meth:`Categorical.from_codes` is no longer supported, pass ``codes.astype(np.int64)`` instead (:issue:`21775`)
- Removed the previously deprecated keyword "pat" from :meth:`Series.str.partition` and :meth:`Series.str.rpartition`, use "sep" instead (:issue:`23767`)
- Removed ``Series.put`` (:issue:`27106`)
- Removed ``Series.real``, ``Series.imag`` (:issue:`27106`)
- Removed ``Series.to_dense``, ``DataFrame.to_dense`` (:issue:`26684`)
- Removed ``Index.dtype_str``, use ``str(index.dtype)`` instead (:issue:`27106`)
- :meth:`Categorical.ravel` returns a :class:`Categorical` instead of a ``ndarray`` (:issue:`27199`)
- The 'outer' method on Numpy ufuncs, e.g. ``np.subtract.outer`` operating on :class:`Series` objects is no longer supported, and will raise ``NotImplementedError`` (:issue:`27198`)
- Removed ``Series.get_dtype_counts`` and ``DataFrame.get_dtype_counts`` (:issue:`27145`)
- Changed the default "fill_value" argument in :meth:`Categorical.take` from ``True`` to ``False`` (:issue:`20841`)
- Changed the default value for the `raw` argument in :func:`Series.rolling().apply() <pandas.core.window.Rolling.apply>`, :func:`DataFrame.rolling().apply() <pandas.core.window.Rolling.apply>`, :func:`Series.expanding().apply() <pandas.core.window.Expanding.apply>`, and :func:`DataFrame.expanding().apply() <pandas.core.window.Expanding.apply>` from ``None`` to ``False`` (:issue:`20584`)
- Removed deprecated behavior of :meth:`Series.argmin` and :meth:`Series.argmax`, use :meth:`Series.idxmin` and :meth:`Series.idxmax` for the old behavior (:issue:`16955`)
- Passing a tz-aware ``datetime.datetime`` or :class:`Timestamp` into the :class:`Timestamp` constructor with the ``tz`` argument now raises a ``ValueError`` (:issue:`23621`)
- Removed ``Series.base``, ``Index.base``, ``Categorical.base``, ``Series.flags``, ``Index.flags``, ``PeriodArray.flags``, ``Series.strides``, ``Index.strides``, ``Series.itemsize``, ``Index.itemsize``, ``Series.data``, ``Index.data`` (:issue:`20721`)
- Changed :meth:`Timedelta.resolution` to match the behavior of the standard library ``datetime.timedelta.resolution``, for the old behavior, use :meth:`Timedelta.resolution_string` (:issue:`26839`)
- Removed ``Timestamp.weekday_name``, ``DatetimeIndex.weekday_name``, and ``Series.dt.weekday_name`` (:issue:`18164`)
- Removed the previously deprecated keyword "errors" in :meth:`Timestamp.tz_localize`, :meth:`DatetimeIndex.tz_localize`, and :meth:`Series.tz_localize` (:issue:`22644`)
- Changed the default "ordered" argument in :class:`CategoricalDtype` from ``None`` to ``False`` (:issue:`26336`)
- :meth:`Series.set_axis` and :meth:`DataFrame.set_axis` now require "labels" as the first argument and "axis" as an optional named parameter (:issue:`30089`)
- Removed ``to_msgpack``, ``read_msgpack``, ``DataFrame.to_msgpack``, ``Series.to_msgpack`` (:issue:`27103`)
- Removed ``Series.compress`` (:issue:`21930`)
- Removed the previously deprecated keyword "fill_value" from :meth:`Categorical.fillna`, use "value" instead (:issue:`19269`)
- Removed the previously deprecated keyword "data" from :func:`andrews_curves`, use "frame" instead (:issue:`6956`)
- Removed the previously deprecated keyword "data" from :func:`parallel_coordinates`, use "frame" instead (:issue:`6956`)
- Removed the previously deprecated keyword "colors" from :func:`parallel_coordinates`, use "color" instead (:issue:`6956`)
- Removed the previously deprecated keywords "verbose" and "private_key" from :func:`read_gbq` (:issue:`30200`)
- Calling ``np.array`` and ``np.asarray`` on tz-aware :class:`Series` and :class:`DatetimeIndex` will now return an object array of tz-aware :class:`Timestamp` (:issue:`24596`)
-

.. ---------------------------------------------------------------------------

.. _whatsnew_100.performance:

Performance improvements
~~~~~~~~~~~~~~~~~~~~~~~~

- Performance improvement in :class:`DataFrame` arithmetic and comparison operations with scalars (:issue:`24990`, :issue:`29853`)
- Performance improvement in indexing with a non-unique :class:`IntervalIndex` (:issue:`27489`)
- Performance improvement in :attr:`MultiIndex.is_monotonic` (:issue:`27495`)
- Performance improvement in :func:`cut` when ``bins`` is an :class:`IntervalIndex` (:issue:`27668`)
- Performance improvement when initializing a :class:`DataFrame` using a ``range`` (:issue:`30171`)
- Performance improvement in :meth:`DataFrame.corr` when ``method`` is ``"spearman"`` (:issue:`28139`)
- Performance improvement in :meth:`DataFrame.replace` when provided a list of values to replace (:issue:`28099`)
- Performance improvement in :meth:`DataFrame.select_dtypes` by using vectorization instead of iterating over a loop (:issue:`28317`)
- Performance improvement in :meth:`Categorical.searchsorted` and  :meth:`CategoricalIndex.searchsorted` (:issue:`28795`)
- Performance improvement when comparing a :class:`Categorical` with a scalar and the scalar is not found in the categories (:issue:`29750`)
- Performance improvement when checking if values in a :class:`Categorical` are equal, equal or larger or larger than a given scalar.
  The improvement is not present if checking if the :class:`Categorical` is less than or less than or equal than the scalar (:issue:`29820`)
- Performance improvement in :meth:`Index.equals` and  :meth:`MultiIndex.equals` (:issue:`29134`)
- Performance improvement in :func:`~pandas.api.types.infer_dtype` when ``skipna`` is ``True`` (:issue:`28814`)

.. ---------------------------------------------------------------------------

.. _whatsnew_100.bug_fixes:

Bug fixes
~~~~~~~~~


Categorical
^^^^^^^^^^^

- Added test to assert the :func:`fillna` raises the correct ``ValueError`` message when the value isn't a value from categories (:issue:`13628`)
- Bug in :meth:`Categorical.astype` where ``NaN`` values were handled incorrectly when casting to int (:issue:`28406`)
- :meth:`DataFrame.reindex` with a :class:`CategoricalIndex` would fail when the targets contained duplicates, and wouldn't fail if the source contained duplicates (:issue:`28107`)
- Bug in :meth:`Categorical.astype` not allowing for casting to extension dtypes (:issue:`28668`)
- Bug where :func:`merge` was unable to join on categorical and extension dtype columns (:issue:`28668`)
- :meth:`Categorical.searchsorted` and :meth:`CategoricalIndex.searchsorted` now work on unordered categoricals also (:issue:`21667`)
- Added test to assert roundtripping to parquet with :func:`DataFrame.to_parquet` or :func:`read_parquet` will preserve Categorical dtypes for string types (:issue:`27955`)
- Changed the error message in :meth:`Categorical.remove_categories` to always show the invalid removals as a set (:issue:`28669`)
- Using date accessors on a categorical dtyped :class:`Series` of datetimes was not returning an object of the
  same type as if one used the :meth:`.str.` / :meth:`.dt.` on a :class:`Series` of that type. E.g. when accessing :meth:`Series.dt.tz_localize` on a
  :class:`Categorical` with duplicate entries, the accessor was skipping duplicates (:issue:`27952`)
- Bug in :meth:`DataFrame.replace` and :meth:`Series.replace` that would give incorrect results on categorical data (:issue:`26988`)
- Bug where calling :meth:`Categorical.min` or :meth:`Categorical.max` on an empty Categorical would raise a numpy exception (:issue:`30227`)
- The following methods now also correctly output values for unobserved categories when called through ``groupby(..., observed=False)`` (:issue:`17605`)
  * :meth:`core.groupby.SeriesGroupBy.count`
  * :meth:`core.groupby.SeriesGroupBy.size`
  * :meth:`core.groupby.SeriesGroupBy.nunique`
  * :meth:`core.groupby.SeriesGroupBy.nth`


Datetimelike
^^^^^^^^^^^^
- Bug in :meth:`Series.__setitem__` incorrectly casting ``np.timedelta64("NaT")`` to ``np.datetime64("NaT")`` when inserting into a :class:`Series` with datetime64 dtype (:issue:`27311`)
- Bug in :meth:`Series.dt` property lookups when the underlying data is read-only (:issue:`27529`)
- Bug in ``HDFStore.__getitem__`` incorrectly reading tz attribute created in Python 2 (:issue:`26443`)
- Bug in :func:`to_datetime` where passing arrays of malformed ``str`` with errors="coerce" could incorrectly lead to raising ``ValueError`` (:issue:`28299`)
- Bug in :meth:`core.groupby.SeriesGroupBy.nunique` where ``NaT`` values were interfering with the count of unique values (:issue:`27951`)
- Bug in :class:`Timestamp` subtraction when subtracting a :class:`Timestamp` from a ``np.datetime64`` object incorrectly raising ``TypeError`` (:issue:`28286`)
- Addition and subtraction of integer or integer-dtype arrays with :class:`Timestamp` will now raise ``NullFrequencyError`` instead of ``ValueError`` (:issue:`28268`)
- Bug in :class:`Series` and :class:`DataFrame` with integer dtype failing to raise ``TypeError`` when adding or subtracting a ``np.datetime64`` object (:issue:`28080`)
- Bug in :meth:`Series.astype`, :meth:`Index.astype`, and :meth:`DataFrame.astype` failing to handle ``NaT`` when casting to an integer dtype (:issue:`28492`)
- Bug in :class:`Week` with ``weekday`` incorrectly raising ``AttributeError`` instead of ``TypeError`` when adding or subtracting an invalid type (:issue:`28530`)
- Bug in :class:`DataFrame` arithmetic operations when operating with a :class:`Series` with dtype `'timedelta64[ns]'` (:issue:`28049`)
- Bug in :func:`core.groupby.generic.SeriesGroupBy.apply` raising ``ValueError`` when a column in the original DataFrame is a datetime and the column labels are not standard integers (:issue:`28247`)
- Bug in :func:`pandas._config.localization.get_locales` where the ``locales -a`` encodes the locales list as windows-1252 (:issue:`23638`, :issue:`24760`, :issue:`27368`)
- Bug in :meth:`Series.var` failing to raise ``TypeError`` when called with ``timedelta64[ns]`` dtype (:issue:`28289`)
- Bug in :meth:`DatetimeIndex.strftime` and :meth:`Series.dt.strftime` where ``NaT`` was converted to the string ``'NaT'`` instead of ``np.nan`` (:issue:`29578`)
- Bug in masking datetime-like arrays with a boolean mask of an incorrect length not raising an ``IndexError`` (:issue:`30308`)
- Bug in :attr:`Timestamp.resolution` being a property instead of a class attribute (:issue:`29910`)
- Bug in :func:`pandas.to_datetime` when called with ``None`` raising ``TypeError`` instead of returning ``NaT`` (:issue:`30011`)
- Bug in :func:`pandas.to_datetime` failing for `deques` when using ``cache=True`` (the default) (:issue:`29403`)
- Bug in :meth:`Series.item` with ``datetime64`` or ``timedelta64`` dtype, :meth:`DatetimeIndex.item`, and :meth:`TimedeltaIndex.item` returning an integer instead of a :class:`Timestamp` or :class:`Timedelta` (:issue:`30175`)
- Bug in :class:`DatetimeIndex` addition when adding a non-optimized :class:`DateOffset` incorrectly dropping timezone information (:issue:`30336`)
- Bug in :meth:`DataFrame.drop` where attempting to drop non-existent values from a DatetimeIndex would yield a confusing error message (:issue:`30399`)
- Bug in :meth:`DataFrame.append` would remove the timezone-awareness of new data (:issue:`30238`)
- Bug in :meth:`Series.cummin` and :meth:`Series.cummax` with timezone-aware dtype incorrectly dropping its timezone (:issue:`15553`)
- Bug in :class:`DatetimeArray`, :class:`TimedeltaArray`, and :class:`PeriodArray` where inplace addition and subtraction did not actually operate inplace (:issue:`24115`)
- Bug in :func:`pandas.to_datetime` when called with ``Series`` storing ``IntegerArray`` raising ``TypeError`` instead of returning ``Series`` (:issue:`30050`)
- Bug in :func:`date_range` with custom business hours as ``freq`` and given number of ``periods`` (:issue:`30593`)
- Bug in :class:`PeriodIndex` comparisons with incorrectly casting integers to :class:`Period` objects, inconsistent with the :class:`Period` comparison behavior (:issue:`30722`)
- Bug in :meth:`DatetimeIndex.insert` raising a ``ValueError`` instead of a ``TypeError`` when trying to insert a timezone-aware :class:`Timestamp` into a timezone-naive :class:`DatetimeIndex`, or vice-versa (:issue:`30806`)

Timedelta
^^^^^^^^^
- Bug in subtracting a :class:`TimedeltaIndex` or :class:`TimedeltaArray` from a ``np.datetime64`` object (:issue:`29558`)
-
-

Timezones
^^^^^^^^^

-
-


Numeric
^^^^^^^
- Bug in :meth:`DataFrame.quantile` with zero-column :class:`DataFrame` incorrectly raising (:issue:`23925`)
- :class:`DataFrame` flex inequality comparisons methods (:meth:`DataFrame.lt`, :meth:`DataFrame.le`, :meth:`DataFrame.gt`, :meth:`DataFrame.ge`) with object-dtype and ``complex`` entries failing to raise ``TypeError`` like their :class:`Series` counterparts (:issue:`28079`)
- Bug in :class:`DataFrame` logical operations (`&`, `|`, `^`) not matching :class:`Series` behavior by filling NA values (:issue:`28741`)
- Bug in :meth:`DataFrame.interpolate` where specifying axis by name references variable before it is assigned (:issue:`29142`)
- Bug in :meth:`Series.var` not computing the right value with a nullable integer dtype series not passing through ddof argument (:issue:`29128`)
- Improved error message when using `frac` > 1 and `replace` = False (:issue:`27451`)
- Bug in numeric indexes resulted in it being possible to instantiate an :class:`Int64Index`, :class:`UInt64Index`, or :class:`Float64Index` with an invalid dtype (e.g. datetime-like) (:issue:`29539`)
- Bug in :class:`UInt64Index` precision loss while constructing from a list with values in the ``np.uint64`` range (:issue:`29526`)
- Bug in :class:`NumericIndex` construction that caused indexing to fail when integers in the ``np.uint64`` range were used (:issue:`28023`)
- Bug in :class:`NumericIndex` construction that caused :class:`UInt64Index` to be casted to :class:`Float64Index` when integers in the ``np.uint64`` range were used to index a :class:`DataFrame` (:issue:`28279`)
- Bug in :meth:`Series.interpolate` when using method=`index` with an unsorted index, would previously return incorrect results. (:issue:`21037`)
- Bug in :meth:`DataFrame.round` where a :class:`DataFrame` with a :class:`CategoricalIndex` of :class:`IntervalIndex` columns would incorrectly raise a ``TypeError`` (:issue:`30063`)
- Bug in :meth:`Series.pct_change` and :meth:`DataFrame.pct_change` when there are duplicated indices (:issue:`30463`)
- Bug in :class:`DataFrame` cumulative operations (e.g. cumsum, cummax) incorrect casting to object-dtype (:issue:`19296`)

Conversion
^^^^^^^^^^

-
-

Strings
^^^^^^^

- Calling :meth:`Series.str.isalnum` (and other "ismethods") on an empty ``Series`` would return an ``object`` dtype instead of ``bool`` (:issue:`29624`)
-


Interval
^^^^^^^^

- Bug in :meth:`IntervalIndex.get_indexer` where a :class:`Categorical` or :class:`CategoricalIndex` ``target`` would incorrectly raise a ``TypeError`` (:issue:`30063`)
- Bug in ``pandas.core.dtypes.cast.infer_dtype_from_scalar`` where passing ``pandas_dtype=True`` did not infer :class:`IntervalDtype` (:issue:`30337`)
- Bug in :class:`Series` constructor where constructing a ``Series`` from a ``list`` of :class:`Interval` objects resulted in ``object`` dtype instead of :class:`IntervalDtype` (:issue:`23563`)
- Bug in :class:`IntervalDtype` where the ``kind`` attribute was incorrectly set as ``None`` instead of ``"O"`` (:issue:`30568`)
- Bug in :class:`IntervalIndex`, :class:`~arrays.IntervalArray`, and :class:`Series` with interval data where equality comparisons were incorrect (:issue:`24112`)

Indexing
^^^^^^^^

- Bug in assignment using a reverse slicer (:issue:`26939`)
- Bug in :meth:`DataFrame.explode` would duplicate frame in the presence of duplicates in the index (:issue:`28010`)
- Bug in reindexing a :meth:`PeriodIndex` with another type of index that contained a `Period` (:issue:`28323`) (:issue:`28337`)
- Fix assignment of column via `.loc` with numpy non-ns datetime type (:issue:`27395`)
- Bug in :meth:`Float64Index.astype` where ``np.inf`` was not handled properly when casting to an integer dtype (:issue:`28475`)
- :meth:`Index.union` could fail when the left contained duplicates (:issue:`28257`)
- Bug when indexing with ``.loc`` where the index was a :class:`CategoricalIndex` with non-string categories didn't work (:issue:`17569`, :issue:`30225`)
- :meth:`Index.get_indexer_non_unique` could fail with ``TypeError`` in some cases, such as when searching for ints in a string index (:issue:`28257`)
- Bug in :meth:`Float64Index.get_loc` incorrectly raising ``TypeError`` instead of ``KeyError`` (:issue:`29189`)
- :meth:`MultiIndex.get_loc` can't find missing values when input includes missing values (:issue:`19132`)
- Bug in :meth:`Series.__setitem__` incorrectly assigning values with boolean indexer when the length of new data matches the number of ``True`` values and new data is not a ``Series`` or an ``np.array`` (:issue:`30567`)
- Bug in indexing with a :class:`PeriodIndex` incorrectly accepting integers representing years, use e.g. ``ser.loc["2007"]`` instead of ``ser.loc[2007]`` (:issue:`30763`)

Missing
^^^^^^^

-
-

MultiIndex
^^^^^^^^^^

- Constructor for :class:`MultiIndex` verifies that the given ``sortorder`` is compatible with the actual ``lexsort_depth``  if ``verify_integrity`` parameter is ``True`` (the default) (:issue:`28735`)
- Series and MultiIndex `.drop` with `MultiIndex` raise exception if labels not in given in level (:issue:`8594`)
-

I/O
^^^

- :meth:`read_csv` now accepts binary mode file buffers when using the Python csv engine (:issue:`23779`)
- Bug in :meth:`DataFrame.to_json` where using a Tuple as a column or index value and using ``orient="columns"`` or ``orient="index"`` would produce invalid JSON (:issue:`20500`)
- Improve infinity parsing. :meth:`read_csv` now interprets ``Infinity``, ``+Infinity``, ``-Infinity`` as floating point values (:issue:`10065`)
- Bug in :meth:`DataFrame.to_csv` where values were truncated when the length of ``na_rep`` was shorter than the text input data. (:issue:`25099`)
- Bug in :func:`DataFrame.to_string` where values were truncated using display options instead of outputting the full content (:issue:`9784`)
- Bug in :meth:`DataFrame.to_json` where a datetime column label would not be written out in ISO format with ``orient="table"`` (:issue:`28130`)
- Bug in :func:`DataFrame.to_parquet` where writing to GCS would fail with `engine='fastparquet'` if the file did not already exist (:issue:`28326`)
- Bug in :func:`read_hdf` closing stores that it didn't open when Exceptions are raised (:issue:`28699`)
- Bug in :meth:`DataFrame.read_json` where using ``orient="index"`` would not maintain the order (:issue:`28557`)
- Bug in :meth:`DataFrame.to_html` where the length of the ``formatters`` argument was not verified (:issue:`28469`)
- Bug in :meth:`DataFrame.read_excel` with ``engine='ods'`` when ``sheet_name`` argument references a non-existent sheet (:issue:`27676`)
- Bug in :meth:`pandas.io.formats.style.Styler` formatting for floating values not displaying decimals correctly (:issue:`13257`)
- Bug in :meth:`DataFrame.to_html` when using ``formatters=<list>`` and ``max_cols`` together. (:issue:`25955`)
- Bug in :meth:`Styler.background_gradient` not able to work with dtype ``Int64`` (:issue:`28869`)
- Bug in :meth:`DataFrame.to_clipboard` which did not work reliably in ipython (:issue:`22707`)
- Bug in :func:`read_json` where default encoding was not set to ``utf-8`` (:issue:`29565`)
- Bug in :class:`PythonParser` where str and bytes were being mixed when dealing with the decimal field (:issue:`29650`)
- :meth:`read_gbq` now accepts ``progress_bar_type`` to display progress bar while the data downloads. (:issue:`29857`)
- Bug in :func:`pandas.io.json.json_normalize` where a missing value in the location specified by `record_path` would raise a ``TypeError`` (:issue:`30148`)
- :func:`read_excel` now accepts binary data (:issue:`15914`)
- Bug in :meth:`read_csv` in which encoding handling was limited to just the string `utf-16` for the C engine (:issue:`24130`)

Plotting
^^^^^^^^

- Bug in :meth:`Series.plot` not able to plot boolean values (:issue:`23719`)
- Bug in :meth:`DataFrame.plot` not able to plot when no rows (:issue:`27758`)
- Bug in :meth:`DataFrame.plot` producing incorrect legend markers when plotting multiple series on the same axis (:issue:`18222`)
- Bug in :meth:`DataFrame.plot` when ``kind='box'`` and data contains datetime or timedelta data. These types are now automatically dropped (:issue:`22799`)
- Bug in :meth:`DataFrame.plot.line` and :meth:`DataFrame.plot.area` produce wrong xlim in x-axis (:issue:`27686`, :issue:`25160`, :issue:`24784`)
- Bug where :meth:`DataFrame.boxplot` would not accept a ``color`` parameter like :meth:`DataFrame.plot.box` (:issue:`26214`)
- Bug in the ``xticks`` argument being ignored for :meth:`DataFrame.plot.bar` (:issue:`14119`)
- :func:`set_option` now validates that the plot backend provided to ``'plotting.backend'`` implements the backend when the option is set, rather than when a plot is created (:issue:`28163`)
- :meth:`DataFrame.plot` now allow a ``backend`` keyword argument to allow changing between backends in one session (:issue:`28619`).
- Bug in color validation incorrectly raising for non-color styles (:issue:`29122`).
- Allow :meth:`DataFrame.plot.scatter` to plot ``objects`` and ``datetime`` type data (:issue:`18755`, :issue:`30391`)
- Bug in :meth:`DataFrame.hist`, ``xrot=0`` does not work with ``by`` and subplots (:issue:`30288`).

Groupby/resample/rolling
^^^^^^^^^^^^^^^^^^^^^^^^

- Bug in :meth:`core.groupby.DataFrameGroupBy.apply` only showing output from a single group when function returns an :class:`Index` (:issue:`28652`)
- Bug in :meth:`DataFrame.groupby` with multiple groups where an ``IndexError`` would be raised if any group contained all NA values (:issue:`20519`)
- Bug in :meth:`pandas.core.resample.Resampler.size` and :meth:`pandas.core.resample.Resampler.count` returning wrong dtype when used with an empty :class:`Series` or :class:`DataFrame` (:issue:`28427`)
- Bug in :meth:`DataFrame.rolling` not allowing for rolling over datetimes when ``axis=1`` (:issue:`28192`)
- Bug in :meth:`DataFrame.rolling` not allowing rolling over multi-index levels (:issue:`15584`).
- Bug in :meth:`DataFrame.rolling` not allowing rolling on monotonic decreasing time indexes (:issue:`19248`).
- Bug in :meth:`DataFrame.groupby` not offering selection by column name when ``axis=1`` (:issue:`27614`)
- Bug in :meth:`core.groupby.DataFrameGroupby.agg` not able to use lambda function with named aggregation (:issue:`27519`)
- Bug in :meth:`DataFrame.groupby` losing column name information when grouping by a categorical column (:issue:`28787`)
- Remove error raised due to duplicated input functions in named aggregation in :meth:`DataFrame.groupby` and :meth:`Series.groupby`. Previously error will be raised if the same function is applied on the same column and now it is allowed if new assigned names are different. (:issue:`28426`)
- :meth:`core.groupby.SeriesGroupBy.value_counts` will be able to handle the case even when the :class:`Grouper` makes empty groups (:issue:`28479`)
- Bug in :meth:`core.window.rolling.Rolling.quantile` ignoring ``interpolation`` keyword argument when used within a groupby (:issue:`28779`)
- Bug in :meth:`DataFrame.groupby` where ``any``, ``all``, ``nunique`` and transform functions would incorrectly handle duplicate column labels (:issue:`21668`)
- Bug in :meth:`core.groupby.DataFrameGroupBy.agg` with timezone-aware datetime64 column incorrectly casting results to the original dtype (:issue:`29641`)
- Bug in :meth:`DataFrame.groupby` when using axis=1 and having a single level columns index (:issue:`30208`)
- Bug in :meth:`DataFrame.groupby` when using nunique on axis=1 (:issue:`30253`)
- Bug in :meth:`GroupBy.quantile` with multiple list-like q value and integer column names (:issue:`30289`)
- Bug in :meth:`GroupBy.pct_change` and :meth:`core.groupby.SeriesGroupBy.pct_change` causes ``TypeError`` when ``fill_method`` is ``None`` (:issue:`30463`)

Reshaping
^^^^^^^^^

- Bug in :meth:`DataFrame.apply` that caused incorrect output with empty :class:`DataFrame` (:issue:`28202`, :issue:`21959`)
- Bug in :meth:`DataFrame.stack` not handling non-unique indexes correctly when creating MultiIndex (:issue:`28301`)
- Bug in :meth:`pivot_table` not returning correct type ``float`` when ``margins=True`` and ``aggfunc='mean'`` (:issue:`24893`)
- Bug :func:`merge_asof` could not use :class:`datetime.timedelta` for ``tolerance`` kwarg (:issue:`28098`)
- Bug in :func:`merge`, did not append suffixes correctly with MultiIndex (:issue:`28518`)
- :func:`qcut` and :func:`cut` now handle boolean input (:issue:`20303`)
- Fix to ensure all int dtypes can be used in :func:`merge_asof` when using a tolerance value. Previously every non-int64 type would raise an erroneous ``MergeError`` (:issue:`28870`).
- Better error message in :func:`get_dummies` when `columns` isn't a list-like value (:issue:`28383`)
- Bug in :meth:`Index.join` that caused infinite recursion error for mismatched ``MultiIndex`` name orders. (:issue:`25760`, :issue:`28956`)
- Bug :meth:`Series.pct_change` where supplying an anchored frequency would throw a ``ValueError`` (:issue:`28664`)
- Bug where :meth:`DataFrame.equals` returned True incorrectly in some cases when two DataFrames had the same columns in different orders (:issue:`28839`)
- Bug in :meth:`DataFrame.replace` that caused non-numeric replacer's dtype not respected (:issue:`26632`)
- Bug in :func:`melt` where supplying mixed strings and numeric values for ``id_vars`` or ``value_vars`` would incorrectly raise a ``ValueError`` (:issue:`29718`)
- Dtypes are now preserved when transposing a ``DataFrame`` where each column is the same extension dtype (:issue:`30091`)
- Bug in :func:`merge_asof` merging on a tz-aware ``left_index`` and ``right_on`` a tz-aware column (:issue:`29864`)
- Improved error message and docstring in :func:`cut` and :func:`qcut` when `labels=True` (:issue:`13318`)
- Bug in missing `fill_na` parameter to :meth:`DataFrame.unstack` with list of levels (:issue:`30740`)

Sparse
^^^^^^
- Bug in :class:`SparseDataFrame` arithmetic operations incorrectly casting inputs to float (:issue:`28107`)
- Bug in ``DataFrame.sparse`` returning a ``Series`` when there was a column named ``sparse`` rather than the accessor (:issue:`30758`)
-

ExtensionArray
^^^^^^^^^^^^^^

- Bug in :class:`arrays.PandasArray` when setting a scalar string (:issue:`28118`, :issue:`28150`).
- Bug where nullable integers could not be compared to strings (:issue:`28930`)
- Bug where :class:`DataFrame` constructor raised ``ValueError`` with list-like data and ``dtype`` specified (:issue:`30280`)


Other
^^^^^
- Trying to set the ``display.precision``, ``display.max_rows`` or ``display.max_columns`` using :meth:`set_option` to anything but a ``None`` or a positive int will raise a ``ValueError`` (:issue:`23348`)
- Using :meth:`DataFrame.replace` with overlapping keys in a nested dictionary will no longer raise, now matching the behavior of a flat dictionary (:issue:`27660`)
- :meth:`DataFrame.to_csv` and :meth:`Series.to_csv` now support dicts as ``compression`` argument with key ``'method'`` being the compression method and others as additional compression options when the compression method is ``'zip'``. (:issue:`26023`)
- Bug in :meth:`Series.diff` where a boolean series would incorrectly raise a ``TypeError`` (:issue:`17294`)
- :meth:`Series.append` will no longer raise a ``TypeError`` when passed a tuple of ``Series`` (:issue:`28410`)
- Fix corrupted error message when calling ``pandas.libs._json.encode()`` on a 0d array (:issue:`18878`)
- Backtick quoting in :meth:`DataFrame.query` and :meth:`DataFrame.eval` can now also be used to use invalid identifiers like names that start with a digit, are python keywords, or are using single character operators. (:issue:`27017`)
- Bug in ``pd.core.util.hashing.hash_pandas_object`` where arrays containing tuples were incorrectly treated as non-hashable (:issue:`28969`)
- Bug in :meth:`DataFrame.append` that raised ``IndexError`` when appending with empty list (:issue:`28769`)
- Fix :class:`AbstractHolidayCalendar` to return correct results for
  years after 2030 (now goes up to 2200) (:issue:`27790`)
- Fixed :class:`~arrays.IntegerArray` returning ``inf`` rather than ``NaN`` for operations dividing by ``0`` (:issue:`27398`)
- Fixed ``pow`` operations for :class:`~arrays.IntegerArray` when the other value is ``0`` or ``1`` (:issue:`29997`)
- Bug in :meth:`Series.count` raises if use_inf_as_na is enabled (:issue:`29478`)
- Bug in :class:`Index` where a non-hashable name could be set without raising ``TypeError`` (:issue:`29069`)
- Bug in :class:`DataFrame` constructor when passing a 2D ``ndarray`` and an extension dtype (:issue:`12513`)
- Bug in :meth:`DataFrame.to_csv` when supplied a series with a ``dtype="string"`` and a ``na_rep``, the ``na_rep`` was being truncated to 2 characters. (:issue:`29975`)
- Bug where :meth:`DataFrame.itertuples` would incorrectly determine whether or not namedtuples could be used for dataframes of 255 columns (:issue:`28282`)
- Handle nested NumPy ``object`` arrays in :func:`testing.assert_series_equal` for ExtensionArray implementations (:issue:`30841`)
- Bug in :class:`Index` constructor incorrectly allowing 2-dimensional input arrays (:issue:`13601`, :issue:`27125`)

.. ---------------------------------------------------------------------------

.. _whatsnew_100.contributors:

Contributors
~~~~~~~~~~~~

.. contributors:: v0.25.3..v1.0.0rc0<|MERGE_RESOLUTION|>--- conflicted
+++ resolved
@@ -215,10 +215,6 @@
 - :meth:`Styler.format` added the ``na_rep`` parameter to help format the missing values (:issue:`21527`, :issue:`28358`)
 - Roundtripping DataFrames with nullable integer, string and period data types to parquet
   (:meth:`~DataFrame.to_parquet` / :func:`read_parquet`) using the `'pyarrow'` engine
-<<<<<<< HEAD
-  now preserve those data types with pyarrow >= 1.0.0 (:issue:`20612`).
-- Add :meth:`ExtensionArray.argmax`, :meth:`ExtensionArray.max`, :meth:`ExtensionArray.argmin` and :meth:`ExtensionArray.min` (:issue:`24382`)
-=======
   now preserve those data types with pyarrow >= 0.16.0 (:issue:`20612`, :issue:`28371`).
 - The ``partition_cols`` argument in :meth:`DataFrame.to_parquet` now accepts a string (:issue:`27117`)
 - :func:`pandas.read_json` now parses ``NaN``, ``Infinity`` and ``-Infinity`` (:issue:`12213`)
@@ -232,8 +228,8 @@
 - Added an experimental :attr:`~DataFrame.attrs` for storing global metadata about a dataset (:issue:`29062`)
 - :meth:`Timestamp.fromisocalendar` is now compatible with python 3.8 and above (:issue:`28115`)
 - :meth:`DataFrame.to_pickle` and :func:`read_pickle` now accept URL (:issue:`30163`)
-
->>>>>>> a890239b
+- Add :meth:`ExtensionArray.argmax`, :meth:`ExtensionArray.max`, :meth:`ExtensionArray.argmin` and :meth:`ExtensionArray.min` (:issue:`24382`)
+
 
 Build Changes
 ^^^^^^^^^^^^^
