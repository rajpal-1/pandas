--- conflicted
+++ resolved
@@ -169,12 +169,9 @@
 ^^^^^^^^
 
 - Bug in assignment using a reverse slicer (:issue:`26939`)
-<<<<<<< HEAD
 - Bug in :meth:`DataFrame.explode` would duplicate frame in the presence of duplicates in the index (:issue:`28010`)
-=======
 - Bug in reindexing a :meth:`PeriodIndex` with another type of index that contained a `Period` (:issue:`28323`) (:issue:`28337`)
 - Fix assignment of column via `.loc` with numpy non-ns datetime type (:issue:`27395`)
->>>>>>> 3f0e8162
 
 Missing
 ^^^^^^^
