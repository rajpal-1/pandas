.. _whatsnew_1000:

What's new in 1.0.0 (??)
------------------------

New Deprecation Policy
~~~~~~~~~~~~~~~~~~~~~~

Starting with Pandas 1.0.0, pandas will adopt a version of `SemVer`_.

Historically, pandas has used a "rolling" deprecation policy, with occasional
outright breaking API changes. Where possible, we would deprecate the behavior
we'd like to change, giving an option to adopt the new behavior (via a keyword
or an alternative method), and issuing a warning for users of the old behavior.
Sometimes, a deprecation was not possible, and we would make an outright API
breaking change.

We'll continue to *introduce* deprecations in major and minor releases (e.g.
1.0.0, 1.1.0, ...). Those deprecations will be *enforced* in the next major
release.

Note that *behavior changes* and *API breaking changes* are not identical. API
breaking changes will only be released in major versions. If we consider a
behavior to be a bug, and fixing that bug induces a behavior change, we'll
release that change in a minor release. This is a sometimes difficult judgment
call that we'll do our best on.

This doesn't mean that pandas' pace of development will slow down. In the `2019
Pandas User Survey`_, about 95% of the respondents said they considered pandas
"stable enough". This indicates there's an appetite for new features, even if it
comes at the cost of break API. The difference is that now API breaking changes
will be accompanied with a bump in the major version number (e.g. pandas 1.5.1
-> 2.0.0).

See :ref:`policies.version` for more.

.. _2019 Pandas User Survey: http://dev.pandas.io/pandas-blog/2019-pandas-user-survey.html
.. _SemVer: https://semver.org

.. warning::

   The minimum supported Python version will be bumped to 3.6 in a future release.

{{ header }}

These are the changes in pandas 1.0.0. See :ref:`release` for a full changelog
including other versions of pandas.


Enhancements
~~~~~~~~~~~~

.. _whatsnew_100.string:

Dedicated string data type
^^^^^^^^^^^^^^^^^^^^^^^^^^

We've added :class:`StringDtype`, an extension type dedicated to string data.
Previously, strings were typically stored in object-dtype NumPy arrays.

.. warning::

   ``StringDtype`` and is currently considered experimental. The implementation
   and parts of the API may change without warning.

The text extension type solves several issues with object-dtype NumPy arrays:

1. You can accidentally store a *mixture* of strings and non-strings in an
   ``object`` dtype array. A ``StringArray`` can only store strings.
2. ``object`` dtype breaks dtype-specific operations like :meth:`DataFrame.select_dtypes`.
   There isn't a clear way to select *just* text while excluding non-text,
   but still object-dtype columns.
3. When reading code, the contents of an ``object`` dtype array is less clear
   than ``string``.


.. ipython:: python

   pd.Series(['abc', None, 'def'], dtype=pd.StringDtype())

You can use the alias ``"string"`` as well.

.. ipython:: python

   s = pd.Series(['abc', None, 'def'], dtype="string")
   s

The usual string accessor methods work. Where appropriate, the return type
of the Series or columns of a DataFrame will also have string dtype.

   s.str.upper()
   s.str.split('b', expand=True).dtypes

We recommend explicitly using the ``string`` data type when working with strings.
See :ref:`text.types` for more.

.. _whatsnew_1000.enhancements.other:

Other enhancements
^^^^^^^^^^^^^^^^^^

- :meth:`DataFrame.to_string` added the ``max_colwidth`` parameter to control when wide columns are truncated (:issue:`9784`)
- :meth:`MultiIndex.from_product` infers level names from inputs if not explicitly provided (:issue:`27292`)
- :meth:`DataFrame.to_latex` now accepts ``caption`` and ``label`` arguments (:issue:`25436`)
- The :ref:`integer dtype <integer_na>` with support for missing values can now be converted to
  ``pyarrow`` (>= 0.15.0), which means that it is supported in writing to the Parquet file format
  when using the ``pyarrow`` engine. It is currently not yet supported when converting back to
  pandas (so it will become an integer or float dtype depending on the presence of missing data).
  (:issue:`28368`)
- :meth:`DataFrame.to_json` now accepts an ``indent`` integer argument to enable pretty printing of JSON output (:issue:`12004`)
- :meth:`read_stata` can read Stata 119 dta files. (:issue:`28250`)
- Added ``encoding`` argument to :meth:`DataFrame.to_string` for non-ascii text (:issue:`28766`)
- Added ``encoding`` argument to :func:`DataFrame.to_html` for non-ascii text (:issue:`28663`)

Build Changes
^^^^^^^^^^^^^

Pandas has added a `pyproject.toml <https://www.python.org/dev/peps/pep-0517/>`_ file and will no longer include
cythonized files in the source distribution uploaded to PyPI (:issue:`28341`, :issue:`20775`). If you're installing
a built distribution (wheel) or via conda, this shouldn't have any effect on you. If you're building pandas from
source, you should no longer need to install Cython into your build environment before calling ``pip install pandas``.

.. _whatsnew_1000.api_breaking:

Backwards incompatible API changes
~~~~~~~~~~~~~~~~~~~~~~~~~~~~~~~~~~

.. _whatsnew_1000.api_breaking.MultiIndex._names:

``MultiIndex.levels`` do not hold level names any longer
^^^^^^^^^^^^^^^^^^^^^^^^^^^^^^^^^^^^^^^^^^^^^^^^^^^^^^^^

- A :class:`MultiIndex` previously stored the level names as attributes of each of its
  :attr:`MultiIndex.levels`. From Pandas 1.0, the names are only accessed through
  :attr:`MultiIndex.names` (which was also possible previously). This is done in order to
  make :attr:`MultiIndex.levels` more similar to :attr:`CategoricalIndex.categories` (:issue:`27242`:).

*pandas 0.25.x*

.. code-block:: ipython

   In [1]: mi = pd.MultiIndex.from_product([[1, 2], ['a', 'b']], names=['x', 'y'])
   Out[2]: mi
   MultiIndex([(1, 'a'),
               (1, 'b'),
               (2, 'a'),
               (2, 'b')],
              names=['x', 'y'])
   Out[3]: mi.levels[0].name
   'x'

*pandas 1.0.0*

.. ipython:: python

   mi = pd.MultiIndex.from_product([[1, 2], ['a', 'b']], names=['x', 'y'])
   mi.levels[0].name

- :class:`pandas.core.arrays.IntervalArray` adopts a new ``__repr__`` in accordance with other array classes (:issue:`25022`)

*pandas 0.25.x*

.. code-block:: ipython

   In [1]: pd.arrays.IntervalArray.from_tuples([(0, 1), (2, 3)])
   Out[2]:
   IntervalArray([(0, 1], (2, 3]],
                 closed='right',
                 dtype='interval[int64]')


*pandas 1.0.0*

.. ipython:: python

   pd.arrays.IntervalArray.from_tuples([(0, 1), (2, 3)])


.. _whatsnew_1000.api.other:

Other API changes
^^^^^^^^^^^^^^^^^

- :class:`pandas.core.groupby.GroupBy.transform` now raises on invalid operation names (:issue:`27489`)
- :meth:`pandas.api.types.infer_dtype` will now return "integer-na" for integer and ``np.nan`` mix (:issue:`27283`)
- :meth:`MultiIndex.from_arrays` will no longer infer names from arrays if ``names=None`` is explicitly provided (:issue:`27292`)
- In order to improve tab-completion, Pandas does not include most deprecated attributes when introspecting a pandas object using ``dir`` (e.g. ``dir(df)``).
  To see which attributes are excluded, see an object's ``_deprecations`` attribute, for example ``pd.DataFrame._deprecations`` (:issue:`28805`).
- The returned dtype of ::func:`pd.unique` now matches the input dtype. (:issue:`27874`)
-

.. _whatsnew_1000.api.documentation:

Documentation Improvements
^^^^^^^^^^^^^^^^^^^^^^^^^^

- Added new section on :ref:`scale` (:issue:`28315`).
- Added sub-section Query MultiIndex in IO tools user guide (:issue:`28791`)

.. _whatsnew_1000.deprecations:

Deprecations
~~~~~~~~~~~~

- ``Index.set_value`` has been deprecated. For a given index ``idx``, array ``arr``,
  value in ``idx`` of ``idx_val`` and a new value of ``val``, ``idx.set_value(arr, idx_val, val)``
  is equivalent to ``arr[idx.get_loc(idx_val)] = val``, which should be used instead (:issue:`28621`).
-

.. _whatsnew_1000.prior_deprecations:


Removed SparseSeries and SparseDataFrame
~~~~~~~~~~~~~~~~~~~~~~~~~~~~~~~~~~~~~~~~~

``SparseSeries``, ``SparseDataFrame`` and the ``DataFrame.to_sparse`` method
have been removed (:issue:`28425`). We recommend using a ``Series`` or
``DataFrame`` with sparse values instead. See :ref:`sparse.migration` for help
with migrating existing code.

Removal of prior version deprecations/changes
~~~~~~~~~~~~~~~~~~~~~~~~~~~~~~~~~~~~~~~~~~~~~

- Removed the previously deprecated :meth:`Series.get_value`, :meth:`Series.set_value`, :meth:`DataFrame.get_value`, :meth:`DataFrame.set_value` (:issue:`17739`)
- Changed the the default value of `inplace` in :meth:`DataFrame.set_index` and :meth:`Series.set_axis`. It now defaults to False (:issue:`27600`)
- :meth:`pandas.Series.str.cat` now defaults to aligning ``others``, using ``join='left'`` (:issue:`27611`)
- :meth:`pandas.Series.str.cat` does not accept list-likes *within* list-likes anymore (:issue:`27611`)
- Removed the previously deprecated :meth:`ExtensionArray._formatting_values`. Use :attr:`ExtensionArray._formatter` instead. (:issue:`23601`)
- Removed the previously deprecated ``IntervalIndex.from_intervals`` in favor of the :class:`IntervalIndex` constructor (:issue:`19263`)
- Ability to read pickles containing :class:`Categorical` instances created with pre-0.16 version of pandas has been removed (:issue:`27538`)
- Removed the previously deprecated ``reduce`` and ``broadcast`` arguments from :meth:`DataFrame.apply` (:issue:`18577`)
-

.. _whatsnew_1000.performance:

Performance improvements
~~~~~~~~~~~~~~~~~~~~~~~~

- Performance improvement in indexing with a non-unique :class:`IntervalIndex` (:issue:`27489`)
- Performance improvement in `MultiIndex.is_monotonic` (:issue:`27495`)
- Performance improvement in :func:`cut` when ``bins`` is an :class:`IntervalIndex` (:issue:`27668`)
- Performance improvement in :meth:`DataFrame.corr` when ``method`` is ``"spearman"`` (:issue:`28139`)
- Performance improvement in :meth:`DataFrame.replace` when provided a list of values to replace (:issue:`28099`)
- Performance improvement in :meth:`DataFrame.select_dtypes` by using vectorization instead of iterating over a loop (:issue:`28317`)
- Performance improvement in :meth:`Categorical.searchsorted` and  :meth:`CategoricalIndex.searchsorted` (:issue:`28795`)

.. _whatsnew_1000.bug_fixes:

Bug fixes
~~~~~~~~~

- Bug in :meth:`DataFrame.to_html` when using ``formatters=<list>`` and ``max_cols`` together. (:issue:`25955`)

Categorical
^^^^^^^^^^^

- Added test to assert the :func:`fillna` raises the correct ValueError message when the value isn't a value from categories (:issue:`13628`)
- Bug in :meth:`Categorical.astype` where ``NaN`` values were handled incorrectly when casting to int (:issue:`28406`)
- :meth:`DataFrame.reindex` with a :class:`CategoricalIndex` would fail when the targets contained duplicates, and wouldn't fail if the source contained duplicates (:issue:`28107`)
- Bug in :meth:`Categorical.astype` not allowing for casting to extension dtypes (:issue:`28668`)
- Bug where :func:`merge` was unable to join on categorical and extension dtype columns (:issue:`28668`)
- :meth:`Categorical.searchsorted` and :meth:`CategoricalIndex.searchsorted` now work on unordered categoricals also (:issue:`21667`)
- Added test to assert roundtripping to parquet with :func:`DataFrame.to_parquet` or :func:`read_parquet` will preserve Categorical dtypes for string types (:issue:`27955`)
- Changed the error message in :meth:`Categorical.remove_categories` to always show the invalid removals as a set (:issue:`28669`)


Datetimelike
^^^^^^^^^^^^
- Bug in :meth:`Series.__setitem__` incorrectly casting ``np.timedelta64("NaT")`` to ``np.datetime64("NaT")`` when inserting into a :class:`Series` with datetime64 dtype (:issue:`27311`)
- Bug in :meth:`Series.dt` property lookups when the underlying data is read-only (:issue:`27529`)
- Bug in ``HDFStore.__getitem__`` incorrectly reading tz attribute created in Python 2 (:issue:`26443`)
- Bug in :func:`to_datetime` where passing arrays of malformed ``str`` with errors="coerce" could incorrectly lead to raising ``ValueError`` (:issue:`28299`)
- Bug in :meth:`pandas.core.groupby.SeriesGroupBy.nunique` where ``NaT`` values were interfering with the count of unique values (:issue:`27951`)
- Bug in :class:`Timestamp` subtraction when subtracting a :class:`Timestamp` from a ``np.datetime64`` object incorrectly raising ``TypeError`` (:issue:`28286`)
- Addition and subtraction of integer or integer-dtype arrays with :class:`Timestamp` will now raise ``NullFrequencyError`` instead of ``ValueError`` (:issue:`28268`)
- Bug in :class:`Series` and :class:`DataFrame` with integer dtype failing to raise ``TypeError`` when adding or subtracting a ``np.datetime64`` object (:issue:`28080`)
- Bug in :class:`Week` with ``weekday`` incorrectly raising ``AttributeError`` instead of ``TypeError`` when adding or subtracting an invalid type (:issue:`28530`)
- Bug in :class:`DataFrame` arithmetic operations when operating with a :class:`Series` with dtype `'timedelta64[ns]'` (:issue:`28049`)
- Bug in :func:`pandas.core.groupby.generic.SeriesGroupBy.apply` raising ``ValueError`` when a column in the original DataFrame is a datetime and the column labels are not standard integers (:issue:`28247`)
- Bug in :func:`pandas._config.localization.get_locales` where the ``locales -a`` encodes the locales list as windows-1252 (:issue:`23638`, :issue:`24760`, :issue:`27368`)

Timedelta
^^^^^^^^^

-
-

Timezones
^^^^^^^^^

-
-


Numeric
^^^^^^^
- Bug in :meth:`DataFrame.quantile` with zero-column :class:`DataFrame` incorrectly raising (:issue:`23925`)
- :class:`DataFrame` flex inequality comparisons methods (:meth:`DataFrame.lt`, :meth:`DataFrame.le`, :meth:`DataFrame.gt`, :meth: `DataFrame.ge`) with object-dtype and ``complex`` entries failing to raise ``TypeError`` like their :class:`Series` counterparts (:issue:`28079`)
- Bug in :class:`DataFrame` logical operations (`&`, `|`, `^`) not matching :class:`Series` behavior by filling NA values (:issue:`28741`)
-

Conversion
^^^^^^^^^^

-
-

Strings
^^^^^^^

-
-


Interval
^^^^^^^^

-
-

Indexing
^^^^^^^^

- Bug in assignment using a reverse slicer (:issue:`26939`)
- Bug in :meth:`DataFrame.explode` would duplicate frame in the presence of duplicates in the index (:issue:`28010`)
- Bug in reindexing a :meth:`PeriodIndex` with another type of index that contained a `Period` (:issue:`28323`) (:issue:`28337`)
- Fix assignment of column via `.loc` with numpy non-ns datetime type (:issue:`27395`)
- Bug in :meth:`Float64Index.astype` where ``np.inf`` was not handled properly when casting to an integer dtype (:issue:`28475`)
- :meth:`Index.union` could fail when the left contained duplicates (:issue:`28257`)
- :meth:`Index.get_indexer_non_unique` could fail with `TypeError` in some cases, such as when searching for ints in a string index (:issue:`28257`)
-

Missing
^^^^^^^

-
-

MultiIndex
^^^^^^^^^^

- Constructior for :class:`MultiIndex` verifies that the given ``sortorder`` is compatible with the actual ``lexsort_depth``  if ``verify_integrity`` parameter is ``True`` (the default) (:issue:`28735`)
-
-

I/O
^^^

- :meth:`read_csv` now accepts binary mode file buffers when using the Python csv engine (:issue:`23779`)
- Bug in :meth:`DataFrame.to_json` where using a Tuple as a column or index value and using ``orient="columns"`` or ``orient="index"`` would produce invalid JSON (:issue:`20500`)
- Improve infinity parsing. :meth:`read_csv` now interprets ``Infinity``, ``+Infinity``, ``-Infinity`` as floating point values (:issue:`10065`)
- Bug in :meth:`DataFrame.to_csv` where values were truncated when the length of ``na_rep`` was shorter than the text input data. (:issue:`25099`)
- Bug in :func:`DataFrame.to_string` where values were truncated using display options instead of outputting the full content (:issue:`9784`)
- Bug in :meth:`DataFrame.to_json` where a datetime column label would not be written out in ISO format with ``orient="table"`` (:issue:`28130`)
- Bug in :func:`DataFrame.to_parquet` where writing to GCS would fail with `engine='fastparquet'` if the file did not already exist (:issue:`28326`)
- Bug in :func:`read_hdf` closing stores that it didn't open when Exceptions are raised (:issue:`28699`)
- Bug in :meth:`DataFrame.read_json` where using ``orient="index"`` would not maintain the order (:issue:`28557`)
- Bug in :meth:`DataFrame.to_html` where the length of the ``formatters`` argument was not verified (:issue:`28469`)
<<<<<<< HEAD
- Bug in :meth:`DataFrame.read_excel` with ``engine='ods'`` when ``sheet_name`` argument references a non-existent sheet (:issue:`27676`)
=======
- Bug in :meth:`pandas.io.formats.style.Styler` formatting for floating values not displaying decimals correctly (:issue:`13257`)
>>>>>>> e3698dc7

Plotting
^^^^^^^^

- Bug in :meth:`Series.plot` not able to plot boolean values (:issue:`23719`)
-
- Bug in :meth:`DataFrame.plot` not able to plot when no rows (:issue:`27758`)
- Bug in :meth:`DataFrame.plot` producing incorrect legend markers when plotting multiple series on the same axis (:issue:`18222`)
- Bug in :meth:`DataFrame.plot` when ``kind='box'`` and data contains datetime or timedelta data. These types are now automatically dropped (:issue:`22799`)
- Bug in :meth:`DataFrame.plot.line` and :meth:`DataFrame.plot.area` produce wrong xlim in x-axis (:issue:`27686`, :issue:`25160`, :issue:`24784`)
- Bug where :meth:`DataFrame.boxplot` would not accept a `color` parameter like `DataFrame.plot.box` (:issue:`26214`)
- Bug in the ``xticks`` argument being ignored for :meth:`DataFrame.plot.bar` (:issue:`14119`)
- :func:`set_option` now validates that the plot backend provided to ``'plotting.backend'`` implements the backend when the option is set, rather than when a plot is created (:issue:`28163`)

Groupby/resample/rolling
^^^^^^^^^^^^^^^^^^^^^^^^

- Bug in :meth:`DataFrame.rolling` not allowing for rolling over datetimes when ``axis=1`` (:issue: `28192`)
- Bug in :meth:`DataFrame.rolling` not allowing rolling over multi-index levels (:issue: `15584`).
- Bug in :meth:`DataFrame.rolling` not allowing rolling on monotonic decreasing time indexes (:issue: `19248`).
- Bug in :meth:`DataFrame.groupby` not offering selection by column name when ``axis=1`` (:issue:`27614`)
- Bug in :meth:`DataFrameGroupby.agg` not able to use lambda function with named aggregation (:issue:`27519`)
- Bug in :meth:`DataFrame.groupby` losing column name information when grouping by a categorical column (:issue:`28787`)

Reshaping
^^^^^^^^^

- Bug in :meth:`DataFrame.apply` that caused incorrect output with empty :class:`DataFrame` (:issue:`28202`, :issue:`21959`)
- Bug in :meth:`DataFrame.stack` not handling non-unique indexes correctly when creating MultiIndex (:issue: `28301`)
- Bug :func:`merge_asof` could not use :class:`datetime.timedelta` for ``tolerance`` kwarg (:issue:`28098`)
- Bug in :func:`merge`, did not append suffixes correctly with MultiIndex (:issue:`28518`)
- :func:`qcut` and :func:`cut` now handle boolean input (:issue:`20303`)
- Fix to ensure all int dtypes can be used in :func:`merge_asof` when using a tolerance value. Previously every non-int64 type would raise an erroneous ``MergeError`` (:issue:`28870`).
- Better error message in :func:`get_dummies` when `columns` isn't a list-like value (:issue:`28383`)

Sparse
^^^^^^
- Bug in :class:`SparseDataFrame` arithmetic operations incorrectly casting inputs to float (:issue:`28107`)
-
-


Build Changes
^^^^^^^^^^^^^
- Fixed pyqt development dependency issue because of different pyqt package name in conda and PyPI (:issue:`26838`)


ExtensionArray
^^^^^^^^^^^^^^

- Bug in :class:`arrays.PandasArray` when setting a scalar string (:issue:`28118`, :issue:`28150`).
-


Other
^^^^^
- Trying to set the ``display.precision``, ``display.max_rows`` or ``display.max_columns`` using :meth:`set_option` to anything but a ``None`` or a positive int will raise a ``ValueError`` (:issue:`23348`)
- Using :meth:`DataFrame.replace` with overlapping keys in a nested dictionary will no longer raise, now matching the behavior of a flat dictionary (:issue:`27660`)
- :meth:`DataFrame.to_csv` and :meth:`Series.to_csv` now support dicts as ``compression`` argument with key ``'method'`` being the compression method and others as additional compression options when the compression method is ``'zip'``. (:issue:`26023`)
- Bug in :meth:`Series.diff` where a boolean series would incorrectly raise a ``TypeError`` (:issue:`17294`)
- :meth:`Series.append` will no longer raise a ``TypeError`` when passed a tuple of ``Series`` (:issue:`28410`)
- Fix corrupted error message when calling ``pandas.libs._json.encode()`` on a 0d array (:issue:`18878`)
- Fix :class:`AbstractHolidayCalendar` to return correct results for
  years after 2030 (now goes up to 2200) (:issue:`27790`)


.. _whatsnew_1000.contributors:

Contributors
~~~~~~~~~~~~<|MERGE_RESOLUTION|>--- conflicted
+++ resolved
@@ -356,11 +356,8 @@
 - Bug in :func:`read_hdf` closing stores that it didn't open when Exceptions are raised (:issue:`28699`)
 - Bug in :meth:`DataFrame.read_json` where using ``orient="index"`` would not maintain the order (:issue:`28557`)
 - Bug in :meth:`DataFrame.to_html` where the length of the ``formatters`` argument was not verified (:issue:`28469`)
-<<<<<<< HEAD
 - Bug in :meth:`DataFrame.read_excel` with ``engine='ods'`` when ``sheet_name`` argument references a non-existent sheet (:issue:`27676`)
-=======
 - Bug in :meth:`pandas.io.formats.style.Styler` formatting for floating values not displaying decimals correctly (:issue:`13257`)
->>>>>>> e3698dc7
 
 Plotting
 ^^^^^^^^
