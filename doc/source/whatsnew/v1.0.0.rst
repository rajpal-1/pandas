.. _whatsnew_1000:

What's new in 1.0.0 (??)
------------------------

.. warning::

   Starting with the 1.x series of releases, pandas only supports Python 3.6.1 and higher.

New Deprecation Policy
~~~~~~~~~~~~~~~~~~~~~~

Starting with Pandas 1.0.0, pandas will adopt a version of `SemVer`_.

Historically, pandas has used a "rolling" deprecation policy, with occasional
outright breaking API changes. Where possible, we would deprecate the behavior
we'd like to change, giving an option to adopt the new behavior (via a keyword
or an alternative method), and issuing a warning for users of the old behavior.
Sometimes, a deprecation was not possible, and we would make an outright API
breaking change.

We'll continue to *introduce* deprecations in major and minor releases (e.g.
1.0.0, 1.1.0, ...). Those deprecations will be *enforced* in the next major
release.

Note that *behavior changes* and *API breaking changes* are not identical. API
breaking changes will only be released in major versions. If we consider a
behavior to be a bug, and fixing that bug induces a behavior change, we'll
release that change in a minor release. This is a sometimes difficult judgment
call that we'll do our best on.

This doesn't mean that pandas' pace of development will slow down. In the `2019
Pandas User Survey`_, about 95% of the respondents said they considered pandas
"stable enough". This indicates there's an appetite for new features, even if it
comes at the cost of break API. The difference is that now API breaking changes
will be accompanied with a bump in the major version number (e.g. pandas 1.5.1
-> 2.0.0).

See :ref:`policies.version` for more.

.. _2019 Pandas User Survey: http://dev.pandas.io/pandas-blog/2019-pandas-user-survey.html
.. _SemVer: https://semver.org

{{ header }}

These are the changes in pandas 1.0.0. See :ref:`release` for a full changelog
including other versions of pandas.


Enhancements
~~~~~~~~~~~~

.. _whatsnew_100.string:

Dedicated string data type
^^^^^^^^^^^^^^^^^^^^^^^^^^

We've added :class:`StringDtype`, an extension type dedicated to string data.
Previously, strings were typically stored in object-dtype NumPy arrays. (:issue:`29975`)

.. warning::

   ``StringDtype`` is currently considered experimental. The implementation
   and parts of the API may change without warning.

The ``'string'`` extension type solves several issues with object-dtype NumPy arrays:

1. You can accidentally store a *mixture* of strings and non-strings in an
   ``object`` dtype array. A ``StringArray`` can only store strings.
2. ``object`` dtype breaks dtype-specific operations like :meth:`DataFrame.select_dtypes`.
   There isn't a clear way to select *just* text while excluding non-text,
   but still object-dtype columns.
3. When reading code, the contents of an ``object`` dtype array is less clear
   than ``string``.


.. ipython:: python

   pd.Series(['abc', None, 'def'], dtype=pd.StringDtype())

You can use the alias ``"string"`` as well.

.. ipython:: python

   s = pd.Series(['abc', None, 'def'], dtype="string")
   s

The usual string accessor methods work. Where appropriate, the return type
of the Series or columns of a DataFrame will also have string dtype.

.. ipython:: python

   s.str.upper()
   s.str.split('b', expand=True).dtypes

String accessor methods returning integers will return a value with :class:`Int64Dtype`

.. ipython:: python

   s.str.count("a")

We recommend explicitly using the ``string`` data type when working with strings.
See :ref:`text.types` for more.

.. _whatsnew_100.NA:

Experimental ``NA`` scalar to denote missing values
^^^^^^^^^^^^^^^^^^^^^^^^^^^^^^^^^^^^^^^^^^^^^^^^^^^

A new ``pd.NA`` value (singleton) is introduced to represent scalar missing
values. Up to now, ``np.nan`` is used for this for float data, ``np.nan`` or
``None`` for object-dtype data and ``pd.NaT`` for datetime-like data. The
goal of ``pd.NA`` is provide a "missing" indicator that can be used
consistently across data types. For now, the nullable integer and boolean
data types and the new string data type make use of ``pd.NA`` (:issue:`28095`).

.. warning::

   Experimental: the behaviour of ``pd.NA`` can still change without warning.

For example, creating a Series using the nullable integer dtype:

.. ipython:: python

    s = pd.Series([1, 2, None], dtype="Int64")
    s
    s[2]

Compared to ``np.nan``, ``pd.NA`` behaves differently in certain operations.
In addition to arithmetic operations, ``pd.NA`` also propagates as "missing"
or "unknown" in comparison operations:

.. ipython:: python

    np.nan > 1
    pd.NA > 1

For logical operations, ``pd.NA`` follows the rules of the
`three-valued logic <https://en.wikipedia.org/wiki/Three-valued_logic>`__ (or
*Kleene logic*). For example:

.. ipython:: python

    pd.NA | True

For more, see :ref:`NA section <missing_data.NA>` in the user guide on missing
data.

.. _whatsnew_100.boolean:

Boolean data type with missing values support
^^^^^^^^^^^^^^^^^^^^^^^^^^^^^^^^^^^^^^^^^^^^^

We've added :class:`BooleanDtype` / :class:`~arrays.BooleanArray`, an extension
type dedicated to boolean data that can hold missing values. With the default
``'bool`` data type based on a numpy bool array, the column can only hold
True or False values and not missing values. This new :class:`BooleanDtype`
can store missing values as well by keeping track of this in a separate mask.
(:issue:`29555`, :issue:`30095`)

.. ipython:: python

   pd.Series([True, False, None], dtype=pd.BooleanDtype())

You can use the alias ``"boolean"`` as well.

.. ipython:: python

   s = pd.Series([True, False, None], dtype="boolean")
   s

.. _whatsnew_1000.numba_rolling_apply:

Using Numba in ``rolling.apply``
^^^^^^^^^^^^^^^^^^^^^^^^^^^^^^^^

We've added an ``engine`` keyword to :meth:`~Rolling.apply` that allows the user to execute the
routine using `Numba <https://numba.pydata.org/>`__ instead of Cython. Using the Numba engine
can yield significant performance gains if the apply function can operate on numpy arrays and
the data set is larger (1 million rows or greater). For more details, see
:ref:`rolling apply documentation <stats.rolling_apply>` (:issue:`28987`)

.. _whatsnew_1000.custom_window:

Defining custom windows for rolling operations
^^^^^^^^^^^^^^^^^^^^^^^^^^^^^^^^^^^^^^^^^^^^^^

We've added a :func:`pandas.api.indexers.BaseIndexer` class that allows users to define how
window bounds are created during ``rolling`` operations. Users can define their own ``get_window_bounds``
method on a :func:`pandas.api.indexers.BaseIndexer` subclass that will generate the start and end
indices used for each window during the rolling aggregation. For more details and example usage, see
the :ref:`custom window rolling documentation <stats.custom_rolling_window>`

.. _whatsnew_1000.enhancements.other:

Other enhancements
^^^^^^^^^^^^^^^^^^

- :meth:`DataFrame.to_string` added the ``max_colwidth`` parameter to control when wide columns are truncated (:issue:`9784`)
- :meth:`MultiIndex.from_product` infers level names from inputs if not explicitly provided (:issue:`27292`)
- :meth:`DataFrame.to_latex` now accepts ``caption`` and ``label`` arguments (:issue:`25436`)
- The :ref:`integer dtype <integer_na>` with support for missing values and the
  new :ref:`string dtype <text.types>` can now be converted to ``pyarrow`` (>=
  0.15.0), which means that it is supported in writing to the Parquet file
  format when using the ``pyarrow`` engine. It is currently not yet supported
  when converting back to pandas, so it will become an integer or float
  (depending on the presence of missing data) or object dtype column. (:issue:`28368`)
- :meth:`DataFrame.to_json` now accepts an ``indent`` integer argument to enable pretty printing of JSON output (:issue:`12004`)
- :meth:`read_stata` can read Stata 119 dta files. (:issue:`28250`)
- Implemented :meth:`pandas.core.window.Window.var` and :meth:`pandas.core.window.Window.std` functions (:issue:`26597`)
- Added ``encoding`` argument to :meth:`DataFrame.to_string` for non-ascii text (:issue:`28766`)
- Added ``encoding`` argument to :func:`DataFrame.to_html` for non-ascii text (:issue:`28663`)
- :meth:`Styler.background_gradient` now accepts ``vmin`` and ``vmax`` arguments (:issue:`12145`)
- :meth:`Styler.format` added the ``na_rep`` parameter to help format the missing values (:issue:`21527`, :issue:`28358`)
- Roundtripping DataFrames with nullable integer or string data types to parquet
  (:meth:`~DataFrame.to_parquet` / :func:`read_parquet`) using the `'pyarrow'` engine
  now preserve those data types with pyarrow >= 1.0.0 (:issue:`20612`).
- The ``partition_cols`` argument in :meth:`DataFrame.to_parquet` now accepts a string (:issue:`27117`)
<<<<<<< HEAD
- :func:`pandas.read_json` now parses ``NaN``, ``Infinity`` and ``-Infinity`` (:issue:`12213`)
=======
- The ``pandas.np`` submodule is now deprecated. Import numpy directly instead (:issue:`30296`)
>>>>>>> 641051f0
- :func:`to_parquet` now appropriately handles the ``schema`` argument for user defined schemas in the pyarrow engine. (:issue: `30270`)
- DataFrame constructor preserve `ExtensionArray` dtype with `ExtensionArray` (:issue:`11363`)
- :meth:`DataFrame.sort_values` and :meth:`Series.sort_values` have gained ``ignore_index`` keyword to be able to reset index after sorting (:issue:`30114`)
- :meth:`DataFrame.to_markdown` and :meth:`Series.to_markdown` added (:issue:`11052`)
- :meth:`DataFrame.drop_duplicates` has gained ``ignore_index`` keyword to reset index (:issue:`30114`)
- Added new writer for exporting Stata dta files in version 118, ``StataWriter118``.  This format supports exporting strings containing Unicode characters (:issue:`23573`)

Build Changes
^^^^^^^^^^^^^

Pandas has added a `pyproject.toml <https://www.python.org/dev/peps/pep-0517/>`_ file and will no longer include
cythonized files in the source distribution uploaded to PyPI (:issue:`28341`, :issue:`20775`). If you're installing
a built distribution (wheel) or via conda, this shouldn't have any effect on you. If you're building pandas from
source, you should no longer need to install Cython into your build environment before calling ``pip install pandas``.

.. _whatsnew_1000.api_breaking:

Backwards incompatible API changes
~~~~~~~~~~~~~~~~~~~~~~~~~~~~~~~~~~

.. _whatsnew_1000.api_breaking.MultiIndex._names:

Avoid using names from ``MultiIndex.levels``
^^^^^^^^^^^^^^^^^^^^^^^^^^^^^^^^^^^^^^^^^^^^

As part of a larger refactor to :class:`MultiIndex` the level names are now
stored separately from the levels (:issue:`27242`). We recommend using
:attr:`MultiIndex.names` to access the names, and :meth:`Index.set_names`
to update the names.

For backwards compatibility, you can still *access* the names via the levels.

.. ipython:: python

   mi = pd.MultiIndex.from_product([[1, 2], ['a', 'b']], names=['x', 'y'])
   mi.levels[0].name

However, it is no longer possible to *update* the names of the ``MultiIndex``
via the name of the level. The following will **silently** fail to update the
name of the ``MultiIndex``

.. ipython:: python

   mi.levels[0].name = "new name"
   mi.names

To update, use ``MultiIndex.set_names``, which returns a new ``MultiIndex``.

.. ipython:: python

   mi2 = mi.set_names("new name", level=0)
   mi2.names

New repr for :class:`~pandas.arrays.IntervalArray`
^^^^^^^^^^^^^^^^^^^^^^^^^^^^^^^^^^^^^^^^^^^^^^^^^^

- :class:`pandas.arrays.IntervalArray` adopts a new ``__repr__`` in accordance with other array classes (:issue:`25022`)

*pandas 0.25.x*

.. code-block:: ipython

   In [1]: pd.arrays.IntervalArray.from_tuples([(0, 1), (2, 3)])
   Out[2]:
   IntervalArray([(0, 1], (2, 3]],
                 closed='right',
                 dtype='interval[int64]')


*pandas 1.0.0*

.. ipython:: python

   pd.arrays.IntervalArray.from_tuples([(0, 1), (2, 3)])


All :class:`SeriesGroupBy` aggregation methods now respect the ``observed`` keyword
^^^^^^^^^^^^^^^^^^^^^^^^^^^^^^^^^^^^^^^^^^^^^^^^^^^^^^^^^^^^^^^^^^^^^^^^^^^^^^^^^^^
The following methods now also correctly output values for unobserved categories when called through ``groupby(..., observed=False)`` (:issue:`17605`)

- :meth:`SeriesGroupBy.count`
- :meth:`SeriesGroupBy.size`
- :meth:`SeriesGroupBy.nunique`
- :meth:`SeriesGroupBy.nth`

.. ipython:: python

    df = pd.DataFrame({
        "cat_1": pd.Categorical(list("AABB"), categories=list("ABC")),
        "cat_2": pd.Categorical(list("AB") * 2, categories=list("ABC")),
        "value": [0.1] * 4,
    })
    df


*pandas 0.25.x*

.. code-block:: ipython

   In [2]: df.groupby(["cat_1", "cat_2"], observed=False)["value"].count()
   Out[2]:
        cat_1  cat_2
        A      A        1
               B        1
        B      A        1
               B        1
    Name: value, dtype: int64


*pandas 1.0.0*

.. ipython:: python

   df.groupby(["cat_1", "cat_2"], observed=False)["value"].count()

:meth:`pandas.array` inference changes
^^^^^^^^^^^^^^^^^^^^^^^^^^^^^^^^^^^^^^

:meth:`pandas.array` now infers pandas' new extension types in several cases (:issue:`29791`):

1. String data (including missing values) now returns a :class:`arrays.StringArray`.
2. Integer data (including missing values) now returns a :class:`arrays.IntegerArray`.
3. Boolean data (including missing values) now returns the new :class:`arrays.BooleanArray`

*pandas 0.25.x*

.. code-block:: python

   >>> pd.array(["a", None])
   <PandasArray>
   ['a', None]
   Length: 2, dtype: object

   >>> pd.array([1, None])
   <PandasArray>
   [1, None]
   Length: 2, dtype: object


*pandas 1.0.0*

.. ipython:: python

   pd.array(["a", None])
   pd.array([1, None])

As a reminder, you can specify the ``dtype`` to disable all inference.

:class:`arrays.IntegerArray` now uses :attr:`pandas.NA`
^^^^^^^^^^^^^^^^^^^^^^^^^^^^^^^^^^^^^^^^^^^^^^^^^^^^^^^

:class:`arrays.IntegerArray` now uses :attr:`pandas.NA` rather than
:attr:`numpy.nan` as its missing value marker (:issue:`29964`).

*pandas 0.25.x*

.. code-block:: python

   >>> a = pd.array([1, 2, None], dtype="Int64")
   >>> a
   <IntegerArray>
   [1, 2, NaN]
   Length: 3, dtype: Int64

   >>> a[2]
   nan

*pandas 1.0.0*

.. ipython:: python

   a = pd.array([1, 2, None], dtype="Int64")
   a[2]

See :ref:`missing_data.NA` for more on the differences between :attr:`pandas.NA`
and :attr:`numpy.nan`.

:class:`arrays.IntegerArray` comparisons return :class:`arrays.BooleanArray`
^^^^^^^^^^^^^^^^^^^^^^^^^^^^^^^^^^^^^^^^^^^^^^^^^^^^^^^^^^^^^^^^^^^^^^^^^^^^

Comparison operations on a :class:`arrays.IntegerArray` now returns a
:class:`arrays.BooleanArray` rather than a NumPy array (:issue:`29964`).

*pandas 0.25.x*

.. code-block:: python

   >>> a = pd.array([1, 2, None], dtype="Int64")
   >>> a
   <IntegerArray>
   [1, 2, NaN]
   Length: 3, dtype: Int64

   >>> a > 1
   array([False,  True, False])

*pandas 1.0.0*

.. ipython:: python

   a = pd.array([1, 2, None], dtype="Int64")
   a > 1

Note that missing values now propagate, rather than always comparing unequal
like :attr:`numpy.nan`. See :ref:`missing_data.NA` for more.

By default :meth:`Categorical.min` now returns the minimum instead of np.nan
^^^^^^^^^^^^^^^^^^^^^^^^^^^^^^^^^^^^^^^^^^^^^^^^^^^^^^^^^^^^^^^^^^^^^^^^^^^^

When :class:`Categorical` contains ``np.nan``,
:meth:`Categorical.min` no longer return ``np.nan`` by default (skipna=True) (:issue:`25303`)

*pandas 0.25.x*

.. code-block:: ipython

   In [1]: pd.Categorical([1, 2, np.nan], ordered=True).min()
   Out[1]: nan


*pandas 1.0.0*

.. ipython:: python

   pd.Categorical([1, 2, np.nan], ordered=True).min()


Default dtype of empty :class:`pandas.Series`
^^^^^^^^^^^^^^^^^^^^^^^^^^^^^^^^^^^^^^^^^^^^^

Initialising an empty :class:`pandas.Series` without specifying a dtype will raise a `DeprecationWarning` now
(:issue:`17261`). The default dtype will change from ``float64`` to ``object`` in future releases so that it is
consistent with the behaviour of :class:`DataFrame` and :class:`Index`.

*pandas 1.0.0*

.. code-block:: ipython

   In [1]: pd.Series()
   Out[2]:
   DeprecationWarning: The default dtype for empty Series will be 'object' instead of 'float64' in a future version. Specify a dtype explicitly to silence this warning.
   Series([], dtype: float64)

.. _whatsnew_1000.api_breaking.deps:

Increased minimum versions for dependencies
^^^^^^^^^^^^^^^^^^^^^^^^^^^^^^^^^^^^^^^^^^^

Some minimum supported versions of dependencies were updated (:issue:`29766`, :issue:`29723`).
If installed, we now require:

+-----------------+-----------------+----------+---------+
| Package         | Minimum Version | Required | Changed |
+=================+=================+==========+=========+
| numpy           | 1.13.3          |    X     |         |
+-----------------+-----------------+----------+---------+
| pytz            | 2015.4          |    X     |         |
+-----------------+-----------------+----------+---------+
| python-dateutil | 2.6.1           |    X     |         |
+-----------------+-----------------+----------+---------+
| bottleneck      | 1.2.1           |          |         |
+-----------------+-----------------+----------+---------+
| numexpr         | 2.6.2           |          |         |
+-----------------+-----------------+----------+---------+
| pytest (dev)    | 4.0.2           |          |         |
+-----------------+-----------------+----------+---------+

For `optional libraries <https://dev.pandas.io/docs/install.html#dependencies>`_ the general recommendation is to use the latest version.
The following table lists the lowest version per library that is currently being tested throughout the development of pandas.
Optional libraries below the lowest tested version may still work, but are not considered supported.

+-----------------+-----------------+---------+
| Package         | Minimum Version | Changed |
+=================+=================+=========+
| beautifulsoup4  | 4.6.0           |         |
+-----------------+-----------------+---------+
| fastparquet     | 0.3.2           |    X    |
+-----------------+-----------------+---------+
| gcsfs           | 0.2.2           |         |
+-----------------+-----------------+---------+
| lxml            | 3.8.0           |         |
+-----------------+-----------------+---------+
| matplotlib      | 2.2.2           |         |
+-----------------+-----------------+---------+
| numba           | 0.46.0          |    X    |
+-----------------+-----------------+---------+
| openpyxl        | 2.5.7           |    X    |
+-----------------+-----------------+---------+
| pyarrow         | 0.12.0          |    X    |
+-----------------+-----------------+---------+
| pymysql         | 0.7.1           |         |
+-----------------+-----------------+---------+
| pytables        | 3.4.2           |         |
+-----------------+-----------------+---------+
| s3fs            | 0.3.0           |    X    |
+-----------------+-----------------+---------+
| scipy           | 0.19.0          |         |
+-----------------+-----------------+---------+
| sqlalchemy      | 1.1.4           |         |
+-----------------+-----------------+---------+
| xarray          | 0.8.2           |         |
+-----------------+-----------------+---------+
| xlrd            | 1.1.0           |         |
+-----------------+-----------------+---------+
| xlsxwriter      | 0.9.8           |         |
+-----------------+-----------------+---------+
| xlwt            | 1.2.0           |         |
+-----------------+-----------------+---------+

See :ref:`install.dependencies` and :ref:`install.optional_dependencies` for more.


.. _whatsnew_1000.api.other:

Other API changes
^^^^^^^^^^^^^^^^^

- Bumped the minimum supported version of ``s3fs`` from 0.0.8 to 0.3.0 (:issue:`28616`)
- :class:`pandas.core.groupby.GroupBy.transform` now raises on invalid operation names (:issue:`27489`)
- :meth:`pandas.api.types.infer_dtype` will now return "integer-na" for integer and ``np.nan`` mix (:issue:`27283`)
- :meth:`MultiIndex.from_arrays` will no longer infer names from arrays if ``names=None`` is explicitly provided (:issue:`27292`)
- In order to improve tab-completion, Pandas does not include most deprecated attributes when introspecting a pandas object using ``dir`` (e.g. ``dir(df)``).
  To see which attributes are excluded, see an object's ``_deprecations`` attribute, for example ``pd.DataFrame._deprecations`` (:issue:`28805`).
- The returned dtype of ::func:`pd.unique` now matches the input dtype. (:issue:`27874`)
- Changed the default configuration value for ``options.matplotlib.register_converters`` from ``True`` to ``"auto"`` (:issue:`18720`).
  Now, pandas custom formatters will only be applied to plots created by pandas, through :meth:`~DataFrame.plot`.
  Previously, pandas' formatters would be applied to all plots created *after* a :meth:`~DataFrame.plot`.
  See :ref:`units registration <whatsnew_1000.matplotlib_units>` for more.
- :meth:`Series.dropna` has dropped its ``**kwargs`` argument in favor of a single ``how`` parameter.
  Supplying anything else than ``how`` to ``**kwargs`` raised a ``TypeError`` previously (:issue:`29388`)
- When testing pandas, the new minimum required version of pytest is 5.0.1 (:issue:`29664`)
- :meth:`Series.str.__iter__` was deprecated and will be removed in future releases (:issue:`28277`).


.. _whatsnew_1000.api.documentation:

Documentation Improvements
^^^^^^^^^^^^^^^^^^^^^^^^^^

- Added new section on :ref:`scale` (:issue:`28315`).
- Added sub-section Query MultiIndex in IO tools user guide (:issue:`28791`)

.. _whatsnew_1000.deprecations:

Deprecations
~~~~~~~~~~~~

- :meth:`Series.item` and :meth:`Index.item` have been _undeprecated_ (:issue:`29250`)
- ``Index.set_value`` has been deprecated. For a given index ``idx``, array ``arr``,
  value in ``idx`` of ``idx_val`` and a new value of ``val``, ``idx.set_value(arr, idx_val, val)``
  is equivalent to ``arr[idx.get_loc(idx_val)] = val``, which should be used instead (:issue:`28621`).
- :func:`is_extension_type` is deprecated, :func:`is_extension_array_dtype` should be used instead (:issue:`29457`)
- :func:`eval` keyword argument "truediv" is deprecated and will be removed in a future version (:issue:`29812`)
- :meth:`DateOffset.isAnchored` and :meth:`DatetOffset.onOffset` are deprecated and will be removed in a future version, use :meth:`DateOffset.is_anchored` and :meth:`DateOffset.is_on_offset` instead (:issue:`30340`)
- ``pandas.tseries.frequencies.get_offset`` is deprecated and will be removed in a future version, use ``pandas.tseries.frequencies.to_offset`` instead (:issue:`4205`)
- :meth:`Categorical.take_nd` is deprecated, use :meth:`Categorical.take` instead (:issue:`27745`)
- The parameter ``numeric_only`` of :meth:`Categorical.min` and :meth:`Categorical.max` is deprecated and replaced with ``skipna`` (:issue:`25303`)
- The parameter ``label`` in :func:`lreshape` has been deprecated and will be removed in a future version (:issue:`29742`)
- ``pandas.core.index`` has been deprecated and will be removed in a future version, the public classes are available in the top-level namespace (:issue:`19711`)
- :func:`pandas.json_normalize` is now exposed in the top-level namespace.
  Usage of ``json_normalize`` as ``pandas.io.json.json_normalize`` is now deprecated and
  it is recommended to use ``json_normalize`` as :func:`pandas.json_normalize` instead (:issue:`27586`).
- :meth:`DataFrame.to_stata`, :meth:`DataFrame.to_feather`, and :meth:`DataFrame.to_parquet` argument "fname" is deprecated, use "path" instead (:issue:`23574`)
- The deprecated internal attributes ``_start``, ``_stop`` and ``_step`` of :class:`RangeIndex` now raise a ``FutureWarning`` instead of a ``DeprecationWarning`` (:issue:`26581`)

.. _whatsnew_1000.prior_deprecations:


Removed SparseSeries and SparseDataFrame
~~~~~~~~~~~~~~~~~~~~~~~~~~~~~~~~~~~~~~~~~

``SparseSeries``, ``SparseDataFrame`` and the ``DataFrame.to_sparse`` method
have been removed (:issue:`28425`). We recommend using a ``Series`` or
``DataFrame`` with sparse values instead. See :ref:`sparse.migration` for help
with migrating existing code.

Removal of prior version deprecations/changes
~~~~~~~~~~~~~~~~~~~~~~~~~~~~~~~~~~~~~~~~~~~~~

.. _whatsnew_1000.matplotlib_units:

**Matplotlib unit registration**

Previously, pandas would register converters with matplotlib as a side effect of importing pandas (:issue:`18720`).
This changed the output of plots made via matplotlib plots after pandas was imported, even if you were using
matplotlib directly rather than :meth:`~DataFrame.plot`.

To use pandas formatters with a matplotlib plot, specify

.. code-block:: python

   >>> import pandas as pd
   >>> pd.options.plotting.matplotlib.register_converters = True

Note that plots created by :meth:`DataFrame.plot` and :meth:`Series.plot` *do* register the converters
automatically. The only behavior change is when plotting a date-like object via ``matplotlib.pyplot.plot``
or ``matplotlib.Axes.plot``. See :ref:`plotting.formatters` for more.

**Other removals**

- Removed the previously deprecated keyword "index" from :func:`read_stata`, :class:`StataReader`, and :meth:`StataReader.read`, use "index_col" instead (:issue:`17328`)
- Removed :meth:`StataReader.data` method, use :meth:`StataReader.read` instead (:issue:`9493`)
- Removed :func:`pandas.plotting._matplotlib.tsplot`, use :meth:`Series.plot` instead (:issue:`19980`)
- :func:`pandas.tseries.converter.register` has been moved to :func:`pandas.plotting.register_matplotlib_converters` (:issue:`18307`)
- :meth:`Series.plot` no longer accepts positional arguments, pass keyword arguments instead (:issue:`30003`)
- :meth:`DataFrame.hist` and :meth:`Series.hist` no longer allows ``figsize="default"``, specify figure size by passinig a tuple instead (:issue:`30003`)
- Floordiv of integer-dtyped array by :class:`Timedelta` now raises ``TypeError`` (:issue:`21036`)
- :class:`TimedeltaIndex` and :class:`DatetimeIndex` no longer accept non-nanosecond dtype strings like "timedelta64" or "datetime64", use "timedelta64[ns]" and "datetime64[ns]" instead (:issue:`24806`)
- Changed the default "skipna" argument in :func:`pandas.api.types.infer_dtype` from ``False`` to ``True`` (:issue:`24050`)
- Removed :attr:`Series.ix` and :attr:`DataFrame.ix` (:issue:`26438`)
- Removed :meth:`Index.summary` (:issue:`18217`)
- Removed the previously deprecated keyword "fastpath" from the :class:`Index` constructor (:issue:`23110`)
- Removed :meth:`Series.get_value`, :meth:`Series.set_value`, :meth:`DataFrame.get_value`, :meth:`DataFrame.set_value` (:issue:`17739`)
- Removed :meth:`Series.compound` and :meth:`DataFrame.compound` (:issue:`26405`)
- Changed the default "inplace" argument in :meth:`DataFrame.set_index` and :meth:`Series.set_axis` from ``None`` to ``False`` (:issue:`27600`)
- Removed :attr:`Series.cat.categorical`, :attr:`Series.cat.index`, :attr:`Series.cat.name` (:issue:`24751`)
- Removed the previously deprecated keyword "box" from :func:`to_datetime` and :func:`to_timedelta`; in addition these now always returns :class:`DatetimeIndex`, :class:`TimedeltaIndex`, :class:`Index`, :class:`Series`, or :class:`DataFrame` (:issue:`24486`)
- :func:`to_timedelta`, :class:`Timedelta`, and :class:`TimedeltaIndex` no longer allow "M", "y", or "Y" for the "unit" argument (:issue:`23264`)
- Removed the previously deprecated keyword "time_rule" from (non-public) :func:`offsets.generate_range`, which has been moved to :func:`core.arrays._ranges.generate_range` (:issue:`24157`)
- :meth:`DataFrame.loc` or :meth:`Series.loc` with listlike indexers and missing labels will no longer reindex (:issue:`17295`)
- :meth:`DataFrame.to_excel` and :meth:`Series.to_excel` with non-existent columns will no longer reindex (:issue:`17295`)
- Removed the previously deprecated keyword "join_axes" from :func:`concat`; use ``reindex_like`` on the result instead (:issue:`22318`)
- Removed the previously deprecated keyword "by" from :meth:`DataFrame.sort_index`, use :meth:`DataFrame.sort_values` instead (:issue:`10726`)
- Removed support for nested renaming in :meth:`DataFrame.aggregate`, :meth:`Series.aggregate`, :meth:`DataFrameGroupBy.aggregate`, :meth:`SeriesGroupBy.aggregate`, :meth:`Rolling.aggregate` (:issue:`18529`)
- Passing ``datetime64`` data to :class:`TimedeltaIndex` or ``timedelta64`` data to ``DatetimeIndex`` now raises ``TypeError`` (:issue:`23539`, :issue:`23937`)
- Passing ``int64`` values to :class:`DatetimeIndex` and a timezone now interprets the values as nanosecond timestamps in UTC, not wall times in the given timezone (:issue:`24559`)
- A tuple passed to :meth:`DataFrame.groupby` is now exclusively treated as a single key (:issue:`18314`)
- Removed :meth:`Index.contains`, use ``key in index`` instead (:issue:`30103`)
- Addition and subtraction of ``int`` or integer-arrays is no longer allowed in :class:`Timestamp`, :class:`DatetimeIndex`, :class:`TimedeltaIndex`, use ``obj + n * obj.freq`` instead of ``obj + n`` (:issue:`22535`)
- Removed :meth:`Series.ptp` (:issue:`21614`)
- Removed :meth:`Series.from_array` (:issue:`18258`)
- Removed :meth:`DataFrame.from_items` (:issue:`18458`)
- Removed :meth:`DataFrame.as_matrix`, :meth:`Series.as_matrix` (:issue:`18458`)
- Removed :meth:`Series.asobject` (:issue:`18477`)
- Removed :meth:`DataFrame.as_blocks`, :meth:`Series.as_blocks`, `DataFrame.blocks`, :meth:`Series.blocks` (:issue:`17656`)
- :meth:`pandas.Series.str.cat` now defaults to aligning ``others``, using ``join='left'`` (:issue:`27611`)
- :meth:`pandas.Series.str.cat` does not accept list-likes *within* list-likes anymore (:issue:`27611`)
- :meth:`Series.where` with ``Categorical`` dtype (or :meth:`DataFrame.where` with ``Categorical`` column) no longer allows setting new categories (:issue:`24114`)
- Removed the previously deprecated keywords "start", "end", and "periods" from the :class:`DatetimeIndex`, :class:`TimedeltaIndex`, and :class:`PeriodIndex` constructors; use :func:`date_range`, :func:`timedelta_range`, and :func:`period_range` instead (:issue:`23919`)
- Removed the previously deprecated keyword "verify_integrity" from the :class:`DatetimeIndex` and :class:`TimedeltaIndex` constructors (:issue:`23919`)
- Removed the previously deprecated keyword "fastpath" from ``pandas.core.internals.blocks.make_block`` (:issue:`19265`)
- Removed the previously deprecated keyword "dtype" from :meth:`Block.make_block_same_class` (:issue:`19434`)
- Removed :meth:`ExtensionArray._formatting_values`. Use :attr:`ExtensionArray._formatter` instead. (:issue:`23601`)
- Removed :meth:`MultiIndex.to_hierarchical` (:issue:`21613`)
- Removed :attr:`MultiIndex.labels`, use :attr:`MultiIndex.codes` instead (:issue:`23752`)
- Removed the previously deprecated keyword "labels" from the :class:`MultiIndex` constructor, use "codes" instead (:issue:`23752`)
- Removed :meth:`MultiIndex.set_labels`, use :meth:`MultiIndex.set_codes` instead (:issue:`23752`)
- Removed the previously deprecated keyword "labels" from :meth:`MultiIndex.set_codes`, :meth:`MultiIndex.copy`, :meth:`MultiIndex.drop`, use "codes" instead (:issue:`23752`)
- Removed support for legacy HDF5 formats (:issue:`29787`)
- Passing a dtype alias (e.g. 'datetime64[ns, UTC]') to :class:`DatetimeTZDtype` is no longer allowed, use :meth:`DatetimeTZDtype.construct_from_string` instead (:issue:`23990`)
- Removed the previously deprecated keyword "skip_footer" from :func:`read_excel`; use "skipfooter" instead (:issue:`18836`)
- :func:`read_excel` no longer allows an integer value for the parameter ``usecols``, instead pass a list of integers from 0 to ``usecols`` inclusive (:issue:`23635`)
- Removed the previously deprecated keyword "convert_datetime64" from :meth:`DataFrame.to_records` (:issue:`18902`)
- Removed :meth:`IntervalIndex.from_intervals` in favor of the :class:`IntervalIndex` constructor (:issue:`19263`)
- Changed the default "keep_tz" argument in :meth:`DatetimeIndex.to_series` from ``None`` to ``True`` (:issue:`23739`)
- Removed :func:`api.types.is_period` and :func:`api.types.is_datetimetz` (:issue:`23917`)
- Ability to read pickles containing :class:`Categorical` instances created with pre-0.16 version of pandas has been removed (:issue:`27538`)
- Removed :func:`pandas.tseries.plotting.tsplot` (:issue:`18627`)
- Removed the previously deprecated keywords "reduce" and "broadcast" from :meth:`DataFrame.apply` (:issue:`18577`)
- Removed the previously deprecated ``assert_raises_regex`` function in ``pandas.util.testing`` (:issue:`29174`)
- Removed the previously deprecated ``FrozenNDArray`` class in ``pandas.core.indexes.frozen`` (:issue:`29335`)
- Removed the previously deprecated keyword "nthreads" from :func:`read_feather`, use "use_threads" instead (:issue:`23053`)
- Removed :meth:`Index.is_lexsorted_for_tuple` (:issue:`29305`)
- Removed support for nested renaming in :meth:`DataFrame.aggregate`, :meth:`Series.aggregate`, :meth:`DataFrameGroupBy.aggregate`, :meth:`SeriesGroupBy.aggregate`, :meth:`Rolling.aggregate` (:issue:`29608`)
- Removed :meth:`Series.valid`; use :meth:`Series.dropna` instead (:issue:`18800`)
- Removed :attr:`DataFrame.is_copy`, :attr:`Series.is_copy` (:issue:`18812`)
- Removed :meth:`DataFrame.get_ftype_counts`, :meth:`Series.get_ftype_counts` (:issue:`18243`)
- Removed :meth:`DataFrame.ftypes`, :meth:`Series.ftypes`, :meth:`Series.ftype` (:issue:`26744`)
- Removed :meth:`Index.get_duplicates`, use ``idx[idx.duplicated()].unique()`` instead (:issue:`20239`)
- Removed :meth:`Series.clip_upper`, :meth:`Series.clip_lower`, :meth:`DataFrame.clip_upper`, :meth:`DataFrame.clip_lower` (:issue:`24203`)
- Removed the ability to alter :attr:`DatetimeIndex.freq`, :attr:`TimedeltaIndex.freq`, or :attr:`PeriodIndex.freq` (:issue:`20772`)
- Removed :attr:`DatetimeIndex.offset` (:issue:`20730`)
- Removed :meth:`DatetimeIndex.asobject`, :meth:`TimedeltaIndex.asobject`, :meth:`PeriodIndex.asobject`, use ``astype(object)`` instead (:issue:`29801`)
- Removed the previously deprecated keyword "order" from :func:`factorize` (:issue:`19751`)
- Removed the previously deprecated keyword "encoding" from :func:`read_stata` and :meth:`DataFrame.to_stata` (:issue:`21400`)
- Changed the default "sort" argument in :func:`concat` from ``None`` to ``False`` (:issue:`20613`)
- Removed the previously deprecated keyword "raise_conflict" from :meth:`DataFrame.update`, use "errors" instead (:issue:`23585`)
- Removed the previously deprecated keyword "n" from :meth:`DatetimeIndex.shift`, :meth:`TimedeltaIndex.shift`, :meth:`PeriodIndex.shift`, use "periods" instead (:issue:`22458`)
- Removed the previously deprecated keywords "how", "fill_method", and "limit" from :meth:`DataFrame.resample` (:issue:`30139`)
- Passing an integer to :meth:`Series.fillna` or :meth:`DataFrame.fillna` with ``timedelta64[ns]`` dtype now raises ``TypeError`` (:issue:`24694`)
- Passing multiple axes to :meth:`DataFrame.dropna` is no longer supported (:issue:`20995`)
- Removed :meth:`Series.nonzero`, use `to_numpy().nonzero()` instead (:issue:`24048`)
- Passing floating dtype ``codes`` to :meth:`Categorical.from_codes` is no longer supported, pass ``codes.astype(np.int64)`` instead (:issue:`21775`)
- Removed the previously deprecated keyword "pat" from :meth:`Series.str.partition` and :meth:`Series.str.rpartition`, use "sep" instead (:issue:`23767`)
- Removed :meth:`Series.put` (:issue:`27106`)
- Removed :attr:`Series.real`, :attr:`Series.imag` (:issue:`27106`)
- Removed :meth:`Series.to_dense`, :meth:`DataFrame.to_dense` (:issue:`26684`)
- Removed :meth:`Index.dtype_str`, use ``str(index.dtype)`` instead (:issue:`27106`)
- :meth:`Categorical.ravel` returns a :class:`Categorical` instead of a ``ndarray`` (:issue:`27199`)
- The 'outer' method on Numpy ufuncs, e.g. ``np.subtract.outer`` operating on :class:`Series` objects is no longer supported, and will raise ``NotImplementedError`` (:issue:`27198`)
- Removed :meth:`Series.get_dtype_counts` and :meth:`DataFrame.get_dtype_counts` (:issue:`27145`)
- Changed the default "fill_value" argument in :meth:`Categorical.take` from ``True`` to ``False`` (:issue:`20841`)
- Changed the default value for the `raw` argument in :func:`Series.rolling().apply() <pandas.core.window.Rolling.apply>`, :func:`DataFrame.rolling().apply() <pandas.core.window.Rolling.apply>`, :func:`Series.expanding().apply() <pandas.core.window.Expanding.apply>`, and :func:`DataFrame.expanding().apply() <pandas.core.window.Expanding.apply>` from ``None`` to ``False`` (:issue:`20584`)
- Removed deprecated behavior of :meth:`Series.argmin` and :meth:`Series.argmax`, use :meth:`Series.idxmin` and :meth:`Series.idxmax` for the old behavior (:issue:`16955`)
- Passing a tz-aware ``datetime.datetime`` or :class:`Timestamp` into the :class:`Timestamp` constructor with the ``tz`` argument now raises a ``ValueError`` (:issue:`23621`)
- Removed :attr:`Series.base`, :attr:`Index.base`, :attr:`Categorical.base`, :attr:`Series.flags`, :attr:`Index.flags`, :attr:`PeriodArray.flags`, :attr:`Series.strides`, :attr:`Index.strides`, :attr:`Series.itemsize`, :attr:`Index.itemsize`, :attr:`Series.data`, :attr:`Index.data` (:issue:`20721`)
- Changed :meth:`Timedelta.resolution` to match the behavior of the standard library ``datetime.timedelta.resolution``, for the old behavior, use :meth:`Timedelta.resolution_string` (:issue:`26839`)
- Removed :attr:`Timestamp.weekday_name`, :attr:`DatetimeIndex.weekday_name`, and :attr:`Series.dt.weekday_name` (:issue:`18164`)
- Removed the previously deprecated keyword "errors" in :meth:`Timestamp.tz_localize`, :meth:`DatetimeIndex.tz_localize`, and :meth:`Series.tz_localize` (:issue:`22644`)
- Changed the default "ordered" argument in :class:`CategoricalDtype` from ``None`` to ``False`` (:issue:`26336`)
- :meth:`Series.set_axis` and :meth:`DataFrame.set_axis` now require "labels" as the first argument and "axis" as an optional named parameter (:issue:`30089`)
- Removed :func:`to_msgpack`, :func:`read_msgpack`, :meth:`DataFrame.to_msgpack`, :meth:`Series.to_msgpack` (:issue:`27103`)
- Removed :meth:`Series.compress` (:issue:`21930`)
- Removed the previously deprecated keyword "fill_value" from :meth:`Categorical.fillna`, use "value" instead (:issue:`19269`)
- Removed the previously deprecated keyword "data" from :func:`andrews_curves`, use "frame" instead (:issue:`6956`)
- Removed the previously deprecated keyword "data" from :func:`parallel_coordinates`, use "frame" instead (:issue:`6956`)
- Removed the previously deprecated keyword "colors" from :func:`parallel_coordinates`, use "color" instead (:issue:`6956`)
- Removed the previously deprecated keywords "verbose" and "private_key" from :func:`read_gbq` (:issue:`30200`)
-

.. _whatsnew_1000.performance:

Performance improvements
~~~~~~~~~~~~~~~~~~~~~~~~

- Performance improvement in :class:`DataFrame` arithmetic and comparison operations with scalars (:issue:`24990`, :issue:`29853`)
- Performance improvement in indexing with a non-unique :class:`IntervalIndex` (:issue:`27489`)
- Performance improvement in :attr:`MultiIndex.is_monotonic` (:issue:`27495`)
- Performance improvement in :func:`cut` when ``bins`` is an :class:`IntervalIndex` (:issue:`27668`)
- Performance improvement when initializing a :class:`DataFrame` using a ``range`` (:issue:`30171`)
- Performance improvement in :meth:`DataFrame.corr` when ``method`` is ``"spearman"`` (:issue:`28139`)
- Performance improvement in :meth:`DataFrame.replace` when provided a list of values to replace (:issue:`28099`)
- Performance improvement in :meth:`DataFrame.select_dtypes` by using vectorization instead of iterating over a loop (:issue:`28317`)
- Performance improvement in :meth:`Categorical.searchsorted` and  :meth:`CategoricalIndex.searchsorted` (:issue:`28795`)
- Performance improvement when comparing a :class:`Categorical` with a scalar and the scalar is not found in the categories (:issue:`29750`)
- Performance improvement when checking if values in a :class:`Categorical` are equal, equal or larger or larger than a given scalar.
  The improvement is not present if checking if the :class:`Categorical` is less than or less than or equal than the scalar (:issue:`29820`)
- Performance improvement in :meth:`Index.equals` and  :meth:`MultiIndex.equals` (:issue:`29134`)
- Performance improvement in :func:`~pandas.api.types.infer_dtype` when ``skipna`` is ``True`` (:issue:`28814`)

.. _whatsnew_1000.bug_fixes:

Bug fixes
~~~~~~~~~


Categorical
^^^^^^^^^^^

- Added test to assert the :func:`fillna` raises the correct ``ValueError`` message when the value isn't a value from categories (:issue:`13628`)
- Bug in :meth:`Categorical.astype` where ``NaN`` values were handled incorrectly when casting to int (:issue:`28406`)
- :meth:`DataFrame.reindex` with a :class:`CategoricalIndex` would fail when the targets contained duplicates, and wouldn't fail if the source contained duplicates (:issue:`28107`)
- Bug in :meth:`Categorical.astype` not allowing for casting to extension dtypes (:issue:`28668`)
- Bug where :func:`merge` was unable to join on categorical and extension dtype columns (:issue:`28668`)
- :meth:`Categorical.searchsorted` and :meth:`CategoricalIndex.searchsorted` now work on unordered categoricals also (:issue:`21667`)
- Added test to assert roundtripping to parquet with :func:`DataFrame.to_parquet` or :func:`read_parquet` will preserve Categorical dtypes for string types (:issue:`27955`)
- Changed the error message in :meth:`Categorical.remove_categories` to always show the invalid removals as a set (:issue:`28669`)
- Using date accessors on a categorical dtyped :class:`Series` of datetimes was not returning an object of the
  same type as if one used the :meth:`.str.` / :meth:`.dt.` on a :class:`Series` of that type. E.g. when accessing :meth:`Series.dt.tz_localize` on a
  :class:`Categorical` with duplicate entries, the accessor was skipping duplicates (:issue:`27952`)
- Bug in :meth:`DataFrame.replace` and :meth:`Series.replace` that would give incorrect results on categorical data (:issue:`26988`)
- Bug where calling :meth:`Categorical.min` or :meth:`Categorical.max` on an empty Categorical would raise a numpy exception (:issue:`30227`)


Datetimelike
^^^^^^^^^^^^
- Bug in :meth:`Series.__setitem__` incorrectly casting ``np.timedelta64("NaT")`` to ``np.datetime64("NaT")`` when inserting into a :class:`Series` with datetime64 dtype (:issue:`27311`)
- Bug in :meth:`Series.dt` property lookups when the underlying data is read-only (:issue:`27529`)
- Bug in ``HDFStore.__getitem__`` incorrectly reading tz attribute created in Python 2 (:issue:`26443`)
- Bug in :func:`to_datetime` where passing arrays of malformed ``str`` with errors="coerce" could incorrectly lead to raising ``ValueError`` (:issue:`28299`)
- Bug in :meth:`pandas.core.groupby.SeriesGroupBy.nunique` where ``NaT`` values were interfering with the count of unique values (:issue:`27951`)
- Bug in :class:`Timestamp` subtraction when subtracting a :class:`Timestamp` from a ``np.datetime64`` object incorrectly raising ``TypeError`` (:issue:`28286`)
- Addition and subtraction of integer or integer-dtype arrays with :class:`Timestamp` will now raise ``NullFrequencyError`` instead of ``ValueError`` (:issue:`28268`)
- Bug in :class:`Series` and :class:`DataFrame` with integer dtype failing to raise ``TypeError`` when adding or subtracting a ``np.datetime64`` object (:issue:`28080`)
- Bug in :meth:`Series.astype`, :meth:`Index.astype`, and :meth:`DataFrame.astype` failing to handle ``NaT`` when casting to an integer dtype (:issue:`28492`)
- Bug in :class:`Week` with ``weekday`` incorrectly raising ``AttributeError`` instead of ``TypeError`` when adding or subtracting an invalid type (:issue:`28530`)
- Bug in :class:`DataFrame` arithmetic operations when operating with a :class:`Series` with dtype `'timedelta64[ns]'` (:issue:`28049`)
- Bug in :func:`pandas.core.groupby.generic.SeriesGroupBy.apply` raising ``ValueError`` when a column in the original DataFrame is a datetime and the column labels are not standard integers (:issue:`28247`)
- Bug in :func:`pandas._config.localization.get_locales` where the ``locales -a`` encodes the locales list as windows-1252 (:issue:`23638`, :issue:`24760`, :issue:`27368`)
- Bug in :meth:`Series.var` failing to raise ``TypeError`` when called with ``timedelta64[ns]`` dtype (:issue:`28289`)
- Bug in :meth:`DatetimeIndex.strftime` and :meth:`Series.dt.strftime` where ``NaT`` was converted to the string ``'NaT'`` instead of ``np.nan`` (:issue:`29578`)
- Bug in :attr:`Timestamp.resolution` being a property instead of a class attribute (:issue:`29910`)
- Bug in :func:`pandas.to_datetime` when called with ``None`` raising ``TypeError`` instead of returning ``NaT`` (:issue:`30011`)
- Bug in :func:`pandas.to_datetime` failing for `deques` when using ``cache=True`` (the default) (:issue:`29403`)
- Bug in :meth:`Series.item` with ``datetime64`` or ``timedelta64`` dtype, :meth:`DatetimeIndex.item`, and :meth:`TimedeltaIndex.item` returning an integer instead of a :class:`Timestamp` or :class:`Timedelta` (:issue:`30175`)
- Bug in :class:`DatetimeIndex` addition when adding a non-optimized :class:`DateOffset` incorrectly dropping timezone information (:issue:`30336`)
- Bug in :meth:`DataFrame.drop` where attempting to drop non-existent values from a DatetimeIndex would yield a confusing error message (:issue:`30399`)
- Bug in :meth:`DataFrame.append` would remove the timezone-awareness of new data (:issue:`30238`)
- Bug in :meth:`Series.cummin` and :meth:`Series.cummax` with timezone-aware dtype incorrectly dropping its timezone (:issue:`15553`)
- Bug in :class:`DatetimeArray`, :class:`TimedeltaArray`, and :class:`PeriodArray` where inplace addition and subtraction did not actually operate inplace (:issue:`24115`)

Timedelta
^^^^^^^^^
- Bug in subtracting a :class:`TimedeltaIndex` or :class:`TimedeltaArray` from a ``np.datetime64`` object (:issue:`29558`)
-
-

Timezones
^^^^^^^^^

-
-


Numeric
^^^^^^^
- Bug in :meth:`DataFrame.quantile` with zero-column :class:`DataFrame` incorrectly raising (:issue:`23925`)
- :class:`DataFrame` flex inequality comparisons methods (:meth:`DataFrame.lt`, :meth:`DataFrame.le`, :meth:`DataFrame.gt`, :meth:`DataFrame.ge`) with object-dtype and ``complex`` entries failing to raise ``TypeError`` like their :class:`Series` counterparts (:issue:`28079`)
- Bug in :class:`DataFrame` logical operations (`&`, `|`, `^`) not matching :class:`Series` behavior by filling NA values (:issue:`28741`)
- Bug in :meth:`DataFrame.interpolate` where specifying axis by name references variable before it is assigned (:issue:`29142`)
- Bug in :meth:`Series.var` not computing the right value with a nullable integer dtype series not passing through ddof argument (:issue:`29128`)
- Improved error message when using `frac` > 1 and `replace` = False (:issue:`27451`)
- Bug in numeric indexes resulted in it being possible to instantiate an :class:`Int64Index`, :class:`UInt64Index`, or :class:`Float64Index` with an invalid dtype (e.g. datetime-like) (:issue:`29539`)
- Bug in :class:`UInt64Index` precision loss while constructing from a list with values in the ``np.uint64`` range (:issue:`29526`)
- Bug in :class:`NumericIndex` construction that caused indexing to fail when integers in the ``np.uint64`` range were used (:issue:`28023`)
- Bug in :class:`NumericIndex` construction that caused :class:`UInt64Index` to be casted to :class:`Float64Index` when integers in the ``np.uint64`` range were used to index a :class:`DataFrame` (:issue:`28279`)
- Bug in :meth:`Series.interpolate` when using method=`index` with an unsorted index, would previously return incorrect results. (:issue:`21037`)
- Bug in :meth:`DataFrame.round` where a :class:`DataFrame` with a :class:`CategoricalIndex` of :class:`IntervalIndex` columns would incorrectly raise a ``TypeError`` (:issue:`30063`)
- Bug in :class:`DataFrame` cumulative operations (e.g. cumsum, cummax) incorrect casting to object-dtype (:issue:`19296`)

Conversion
^^^^^^^^^^

-
-

Strings
^^^^^^^

- Calling :meth:`Series.str.isalnum` (and other "ismethods") on an empty Series would return an object dtype instead of bool (:issue:`29624`)
-


Interval
^^^^^^^^

- Bug in :meth:`IntervalIndex.get_indexer` where a :class:`Categorical` or :class:`CategoricalIndex` ``target`` would incorrectly raise a ``TypeError`` (:issue:`30063`)
- Bug in ``pandas.core.dtypes.cast.infer_dtype_from_scalar`` where passing ``pandas_dtype=True`` did not infer :class:`IntervalDtype` (:issue:`30337`)
- Bug in :class:`IntervalDtype` where the ``kind`` attribute was incorrectly set as ``None`` instead of ``"O"`` (:issue:`30568`)

Indexing
^^^^^^^^

- Bug in assignment using a reverse slicer (:issue:`26939`)
- Bug in :meth:`DataFrame.explode` would duplicate frame in the presence of duplicates in the index (:issue:`28010`)
- Bug in reindexing a :meth:`PeriodIndex` with another type of index that contained a `Period` (:issue:`28323`) (:issue:`28337`)
- Fix assignment of column via `.loc` with numpy non-ns datetime type (:issue:`27395`)
- Bug in :meth:`Float64Index.astype` where ``np.inf`` was not handled properly when casting to an integer dtype (:issue:`28475`)
- :meth:`Index.union` could fail when the left contained duplicates (:issue:`28257`)
- Bug when indexing with ``.loc`` where the index was a :class:`CategoricalIndex` with non-string categories didn't work (:issue:`17569`, :issue:`30225`)
- :meth:`Index.get_indexer_non_unique` could fail with `TypeError` in some cases, such as when searching for ints in a string index (:issue:`28257`)
- Bug in :meth:`Float64Index.get_loc` incorrectly raising ``TypeError`` instead of ``KeyError`` (:issue:`29189`)

Missing
^^^^^^^

-
-

MultiIndex
^^^^^^^^^^

- Constructior for :class:`MultiIndex` verifies that the given ``sortorder`` is compatible with the actual ``lexsort_depth``  if ``verify_integrity`` parameter is ``True`` (the default) (:issue:`28735`)
- Series and MultiIndex `.drop` with `MultiIndex` raise exception if labels not in given in level (:issue:`8594`)
-

I/O
^^^

- :meth:`read_csv` now accepts binary mode file buffers when using the Python csv engine (:issue:`23779`)
- Bug in :meth:`DataFrame.to_json` where using a Tuple as a column or index value and using ``orient="columns"`` or ``orient="index"`` would produce invalid JSON (:issue:`20500`)
- Improve infinity parsing. :meth:`read_csv` now interprets ``Infinity``, ``+Infinity``, ``-Infinity`` as floating point values (:issue:`10065`)
- Bug in :meth:`DataFrame.to_csv` where values were truncated when the length of ``na_rep`` was shorter than the text input data. (:issue:`25099`)
- Bug in :func:`DataFrame.to_string` where values were truncated using display options instead of outputting the full content (:issue:`9784`)
- Bug in :meth:`DataFrame.to_json` where a datetime column label would not be written out in ISO format with ``orient="table"`` (:issue:`28130`)
- Bug in :func:`DataFrame.to_parquet` where writing to GCS would fail with `engine='fastparquet'` if the file did not already exist (:issue:`28326`)
- Bug in :func:`read_hdf` closing stores that it didn't open when Exceptions are raised (:issue:`28699`)
- Bug in :meth:`DataFrame.read_json` where using ``orient="index"`` would not maintain the order (:issue:`28557`)
- Bug in :meth:`DataFrame.to_html` where the length of the ``formatters`` argument was not verified (:issue:`28469`)
- Bug in :meth:`DataFrame.read_excel` with ``engine='ods'`` when ``sheet_name`` argument references a non-existent sheet (:issue:`27676`)
- Bug in :meth:`pandas.io.formats.style.Styler` formatting for floating values not displaying decimals correctly (:issue:`13257`)
- Bug in :meth:`DataFrame.to_html` when using ``formatters=<list>`` and ``max_cols`` together. (:issue:`25955`)
- Bug in :meth:`Styler.background_gradient` not able to work with dtype ``Int64`` (:issue:`28869`)
- Bug in :meth:`DataFrame.to_clipboard` which did not work reliably in ipython (:issue:`22707`)
- Bug in :func:`read_json` where default encoding was not set to ``utf-8`` (:issue:`29565`)
- Bug in :class:`PythonParser` where str and bytes were being mixed when dealing with the decimal field (:issue:`29650`)
- :meth:`read_gbq` now accepts ``progress_bar_type`` to display progress bar while the data downloads. (:issue:`29857`)
- Bug in :func:`pandas.io.json.json_normalize` where a missing value in the location specified by `record_path` would raise a ``TypeError`` (:issue:`30148`)

Plotting
^^^^^^^^

- Bug in :meth:`Series.plot` not able to plot boolean values (:issue:`23719`)
-
- Bug in :meth:`DataFrame.plot` not able to plot when no rows (:issue:`27758`)
- Bug in :meth:`DataFrame.plot` producing incorrect legend markers when plotting multiple series on the same axis (:issue:`18222`)
- Bug in :meth:`DataFrame.plot` when ``kind='box'`` and data contains datetime or timedelta data. These types are now automatically dropped (:issue:`22799`)
- Bug in :meth:`DataFrame.plot.line` and :meth:`DataFrame.plot.area` produce wrong xlim in x-axis (:issue:`27686`, :issue:`25160`, :issue:`24784`)
- Bug where :meth:`DataFrame.boxplot` would not accept a `color` parameter like `DataFrame.plot.box` (:issue:`26214`)
- Bug in the ``xticks`` argument being ignored for :meth:`DataFrame.plot.bar` (:issue:`14119`)
- :func:`set_option` now validates that the plot backend provided to ``'plotting.backend'`` implements the backend when the option is set, rather than when a plot is created (:issue:`28163`)
- :meth:`DataFrame.plot` now allow a ``backend`` keyword argument to allow changing between backends in one session (:issue:`28619`).
- Bug in color validation incorrectly raising for non-color styles (:issue:`29122`).
- Allow :meth: `DataFrame.plot.scatter` to plot ``objects`` and ``datetime`` type data (:issue:`18755`, :issue:`30391`)
- Bug in :meth:`DataFrame.hist`, ``xrot=0`` does not work with ``by`` and subplots (:issue:`30288`).

Groupby/resample/rolling
^^^^^^^^^^^^^^^^^^^^^^^^

- Bug in :meth:`DataFrame.groupby.apply` only showing output from a single group when function returns an :class:`Index` (:issue:`28652`)
- Bug in :meth:`DataFrame.groupby` with multiple groups where an ``IndexError`` would be raised if any group contained all NA values (:issue:`20519`)
- Bug in :meth:`pandas.core.resample.Resampler.size` and :meth:`pandas.core.resample.Resampler.count` returning wrong dtype when used with an empty series or dataframe (:issue:`28427`)
- Bug in :meth:`DataFrame.rolling` not allowing for rolling over datetimes when ``axis=1`` (:issue:`28192`)
- Bug in :meth:`DataFrame.rolling` not allowing rolling over multi-index levels (:issue:`15584`).
- Bug in :meth:`DataFrame.rolling` not allowing rolling on monotonic decreasing time indexes (:issue:`19248`).
- Bug in :meth:`DataFrame.groupby` not offering selection by column name when ``axis=1`` (:issue:`27614`)
- Bug in :meth:`DataFrameGroupby.agg` not able to use lambda function with named aggregation (:issue:`27519`)
- Bug in :meth:`DataFrame.groupby` losing column name information when grouping by a categorical column (:issue:`28787`)
- Remove error raised due to duplicated input functions in named aggregation in :meth:`DataFrame.groupby` and :meth:`Series.groupby`. Previously error will be raised if the same function is applied on the same column and now it is allowed if new assigned names are different. (:issue:`28426`)
- :meth:`SeriesGroupBy.value_counts` will be able to handle the case even when the :class:`Grouper` makes empty groups (:issue: 28479)
- Bug in :meth:`DataFrameGroupBy.rolling().quantile()` ignoring ``interpolation`` keyword argument (:issue:`28779`)
- Bug in :meth:`DataFrame.groupby` where ``any``, ``all``, ``nunique`` and transform functions would incorrectly handle duplicate column labels (:issue:`21668`)
- Bug in :meth:`DataFrameGroupBy.agg` with timezone-aware datetime64 column incorrectly casting results to the original dtype (:issue:`29641`)
- Bug in :meth:`DataFrame.groupby` when using axis=1 and having a single level columns index (:issue:`30208`)
- Bug in :meth:`DataFrame.groupby` when using nunique on axis=1 (:issue:`30253`)
- Bug in :meth:`GroupBy.quantile` with multiple list-like q value and integer column names (:issue:`30289`)
- Bug in :meth:`GroupBy.pct_change` and :meth:`SeriesGroupBy.pct_change` causes ``TypeError`` when ``fill_method`` is ``None`` (:issue:`30463`)

Reshaping
^^^^^^^^^

- Bug in :meth:`DataFrame.apply` that caused incorrect output with empty :class:`DataFrame` (:issue:`28202`, :issue:`21959`)
- Bug in :meth:`DataFrame.stack` not handling non-unique indexes correctly when creating MultiIndex (:issue:`28301`)
- Bug in :meth:`pivot_table` not returning correct type ``float`` when ``margins=True`` and ``aggfunc='mean'`` (:issue:`24893`)
- Bug :func:`merge_asof` could not use :class:`datetime.timedelta` for ``tolerance`` kwarg (:issue:`28098`)
- Bug in :func:`merge`, did not append suffixes correctly with MultiIndex (:issue:`28518`)
- :func:`qcut` and :func:`cut` now handle boolean input (:issue:`20303`)
- Fix to ensure all int dtypes can be used in :func:`merge_asof` when using a tolerance value. Previously every non-int64 type would raise an erroneous ``MergeError`` (:issue:`28870`).
- Better error message in :func:`get_dummies` when `columns` isn't a list-like value (:issue:`28383`)
- Bug in :meth:`Index.join` that caused infinite recursion error for mismatched ``MultiIndex`` name orders. (:issue:`25760`, :issue:`28956`)
- Bug :meth:`Series.pct_change` where supplying an anchored frequency would throw a ValueError (:issue:`28664`)
- Bug where :meth:`DataFrame.equals` returned True incorrectly in some cases when two DataFrames had the same columns in different orders (:issue:`28839`)
- Bug in :meth:`DataFrame.replace` that caused non-numeric replacer's dtype not respected (:issue:`26632`)
- Bug in :func:`melt` where supplying mixed strings and numeric values for ``id_vars`` or ``value_vars`` would incorrectly raise a ``ValueError`` (:issue:`29718`)
- Dtypes are now preserved when transposing a ``DataFrame`` where each column is the same extension dtype (:issue:`30091`)
- Bug in :func:`merge_asof` merging on a tz-aware ``left_index`` and ``right_on`` a tz-aware column (:issue:`29864`)
-

Sparse
^^^^^^
- Bug in :class:`SparseDataFrame` arithmetic operations incorrectly casting inputs to float (:issue:`28107`)
-
-

ExtensionArray
^^^^^^^^^^^^^^

- Bug in :class:`arrays.PandasArray` when setting a scalar string (:issue:`28118`, :issue:`28150`).
- Bug where nullable integers could not be compared to strings (:issue:`28930`)
- Bug where :class:`DataFrame` constructor raised ValueError with list-like data and ``dtype`` specified (:issue:`30280`)


Other
^^^^^
- Trying to set the ``display.precision``, ``display.max_rows`` or ``display.max_columns`` using :meth:`set_option` to anything but a ``None`` or a positive int will raise a ``ValueError`` (:issue:`23348`)
- Using :meth:`DataFrame.replace` with overlapping keys in a nested dictionary will no longer raise, now matching the behavior of a flat dictionary (:issue:`27660`)
- :meth:`DataFrame.to_csv` and :meth:`Series.to_csv` now support dicts as ``compression`` argument with key ``'method'`` being the compression method and others as additional compression options when the compression method is ``'zip'``. (:issue:`26023`)
- Bug in :meth:`Series.diff` where a boolean series would incorrectly raise a ``TypeError`` (:issue:`17294`)
- :meth:`Series.append` will no longer raise a ``TypeError`` when passed a tuple of ``Series`` (:issue:`28410`)
- Fix corrupted error message when calling ``pandas.libs._json.encode()`` on a 0d array (:issue:`18878`)
- Bug in ``pd.core.util.hashing.hash_pandas_object`` where arrays containing tuples were incorrectly treated as non-hashable (:issue:`28969`)
- Bug in :meth:`DataFrame.append` that raised ``IndexError`` when appending with empty list (:issue:`28769`)
- Fix :class:`AbstractHolidayCalendar` to return correct results for
  years after 2030 (now goes up to 2200) (:issue:`27790`)
- Fixed :class:`IntegerArray` returning ``inf`` rather than ``NaN`` for operations dividing by 0 (:issue:`27398`)
- Fixed ``pow`` operations for :class:`IntegerArray` when the other value is ``0`` or ``1`` (:issue:`29997`)
- Bug in :meth:`Series.count` raises if use_inf_as_na is enabled (:issue:`29478`)
- Bug in :class:`Index` where a non-hashable name could be set without raising ``TypeError`` (:issue:`29069`)
- Bug in :class:`DataFrame` constructor when passing a 2D ``ndarray`` and an extension dtype (:issue:`12513`)
- Bug in :meth:`DaataFrame.to_csv` when supplied a series with a ``dtype="string"`` and a ``na_rep``, the ``na_rep`` was being truncated to 2 characters. (:issue:`29975`)

.. _whatsnew_1000.contributors:

Contributors
~~~~~~~~~~~~<|MERGE_RESOLUTION|>--- conflicted
+++ resolved
@@ -216,11 +216,8 @@
   (:meth:`~DataFrame.to_parquet` / :func:`read_parquet`) using the `'pyarrow'` engine
   now preserve those data types with pyarrow >= 1.0.0 (:issue:`20612`).
 - The ``partition_cols`` argument in :meth:`DataFrame.to_parquet` now accepts a string (:issue:`27117`)
-<<<<<<< HEAD
 - :func:`pandas.read_json` now parses ``NaN``, ``Infinity`` and ``-Infinity`` (:issue:`12213`)
-=======
 - The ``pandas.np`` submodule is now deprecated. Import numpy directly instead (:issue:`30296`)
->>>>>>> 641051f0
 - :func:`to_parquet` now appropriately handles the ``schema`` argument for user defined schemas in the pyarrow engine. (:issue: `30270`)
 - DataFrame constructor preserve `ExtensionArray` dtype with `ExtensionArray` (:issue:`11363`)
 - :meth:`DataFrame.sort_values` and :meth:`Series.sort_values` have gained ``ignore_index`` keyword to be able to reset index after sorting (:issue:`30114`)
