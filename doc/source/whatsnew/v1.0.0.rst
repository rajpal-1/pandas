.. _whatsnew_1000:

What's new in 1.0.0 (??)
------------------------

.. warning::

   Starting with the 1.x series of releases, pandas only supports Python 3.6.1 and higher.

New Deprecation Policy
~~~~~~~~~~~~~~~~~~~~~~

Starting with Pandas 1.0.0, pandas will adopt a version of `SemVer`_.

Historically, pandas has used a "rolling" deprecation policy, with occasional
outright breaking API changes. Where possible, we would deprecate the behavior
we'd like to change, giving an option to adopt the new behavior (via a keyword
or an alternative method), and issuing a warning for users of the old behavior.
Sometimes, a deprecation was not possible, and we would make an outright API
breaking change.

We'll continue to *introduce* deprecations in major and minor releases (e.g.
1.0.0, 1.1.0, ...). Those deprecations will be *enforced* in the next major
release.

Note that *behavior changes* and *API breaking changes* are not identical. API
breaking changes will only be released in major versions. If we consider a
behavior to be a bug, and fixing that bug induces a behavior change, we'll
release that change in a minor release. This is a sometimes difficult judgment
call that we'll do our best on.

This doesn't mean that pandas' pace of development will slow down. In the `2019
Pandas User Survey`_, about 95% of the respondents said they considered pandas
"stable enough". This indicates there's an appetite for new features, even if it
comes at the cost of break API. The difference is that now API breaking changes
will be accompanied with a bump in the major version number (e.g. pandas 1.5.1
-> 2.0.0).

See :ref:`policies.version` for more.

.. _2019 Pandas User Survey: http://dev.pandas.io/pandas-blog/2019-pandas-user-survey.html
.. _SemVer: https://semver.org

{{ header }}

These are the changes in pandas 1.0.0. See :ref:`release` for a full changelog
including other versions of pandas.


Enhancements
~~~~~~~~~~~~

.. _whatsnew_100.string:

Dedicated string data type
^^^^^^^^^^^^^^^^^^^^^^^^^^

We've added :class:`StringDtype`, an extension type dedicated to string data.
Previously, strings were typically stored in object-dtype NumPy arrays.

.. warning::

   ``StringDtype`` is currently considered experimental. The implementation
   and parts of the API may change without warning.

The ``'string'`` extension type solves several issues with object-dtype NumPy arrays:

1. You can accidentally store a *mixture* of strings and non-strings in an
   ``object`` dtype array. A ``StringArray`` can only store strings.
2. ``object`` dtype breaks dtype-specific operations like :meth:`DataFrame.select_dtypes`.
   There isn't a clear way to select *just* text while excluding non-text,
   but still object-dtype columns.
3. When reading code, the contents of an ``object`` dtype array is less clear
   than ``string``.


.. ipython:: python

   pd.Series(['abc', None, 'def'], dtype=pd.StringDtype())

You can use the alias ``"string"`` as well.

.. ipython:: python

   s = pd.Series(['abc', None, 'def'], dtype="string")
   s

The usual string accessor methods work. Where appropriate, the return type
of the Series or columns of a DataFrame will also have string dtype.

.. ipython:: python

   s.str.upper()
   s.str.split('b', expand=True).dtypes

String accessor methods returning integers will return a value with :class:`Int64Dtype`

.. ipython:: python

   s.str.count("a")

We recommend explicitly using the ``string`` data type when working with strings.
See :ref:`text.types` for more.

.. _whatsnew_100.boolean:

Boolean data type with missing values support
^^^^^^^^^^^^^^^^^^^^^^^^^^^^^^^^^^^^^^^^^^^^^

We've added :class:`BooleanDtype` / :class:`~arrays.BooleanArray`, an extension
type dedicated to boolean data that can hold missing values. With the default
``'bool`` data type based on a numpy bool array, the column can only hold
True or False values and not missing values. This new :class:`BooleanDtype`
can store missing values as well by keeping track of this in a separate mask.
(:issue:`29555`)

.. ipython:: python

   pd.Series([True, False, None], dtype=pd.BooleanDtype())

You can use the alias ``"boolean"`` as well.

.. ipython:: python

   s = pd.Series([True, False, None], dtype="boolean")
   s


.. _whatsnew_1000.enhancements.other:

Other enhancements
^^^^^^^^^^^^^^^^^^

- :meth:`DataFrame.to_string` added the ``max_colwidth`` parameter to control when wide columns are truncated (:issue:`9784`)
- :meth:`MultiIndex.from_product` infers level names from inputs if not explicitly provided (:issue:`27292`)
- :meth:`DataFrame.to_latex` now accepts ``caption`` and ``label`` arguments (:issue:`25436`)
- The :ref:`integer dtype <integer_na>` with support for missing values and the
  new :ref:`string dtype <text.types>` can now be converted to ``pyarrow`` (>=
  0.15.0), which means that it is supported in writing to the Parquet file
  format when using the ``pyarrow`` engine. It is currently not yet supported
  when converting back to pandas, so it will become an integer or float
  (depending on the presence of missing data) or object dtype column. (:issue:`28368`)
- :meth:`DataFrame.to_json` now accepts an ``indent`` integer argument to enable pretty printing of JSON output (:issue:`12004`)
- :meth:`read_stata` can read Stata 119 dta files. (:issue:`28250`)
- Implemented :meth:`pandas.core.window.Window.var` and :meth:`pandas.core.window.Window.std` functions (:issue:`26597`)
- Added ``encoding`` argument to :meth:`DataFrame.to_string` for non-ascii text (:issue:`28766`)
- Added ``encoding`` argument to :func:`DataFrame.to_html` for non-ascii text (:issue:`28663`)
- :meth:`Styler.background_gradient` now accepts ``vmin`` and ``vmax`` arguments (:issue:`12145`)
- :meth:`Styler.format` added the ``na_rep`` parameter to help format the missing values (:issue:`21527`, :issue:`28358`)
- Roundtripping DataFrames with nullable integer or string data types to parquet
  (:meth:`~DataFrame.to_parquet` / :func:`read_parquet`) using the `'pyarrow'` engine
  now preserve those data types with pyarrow >= 1.0.0 (:issue:`20612`).

Build Changes
^^^^^^^^^^^^^

Pandas has added a `pyproject.toml <https://www.python.org/dev/peps/pep-0517/>`_ file and will no longer include
cythonized files in the source distribution uploaded to PyPI (:issue:`28341`, :issue:`20775`). If you're installing
a built distribution (wheel) or via conda, this shouldn't have any effect on you. If you're building pandas from
source, you should no longer need to install Cython into your build environment before calling ``pip install pandas``.

.. _whatsnew_1000.api_breaking:

Backwards incompatible API changes
~~~~~~~~~~~~~~~~~~~~~~~~~~~~~~~~~~

.. _whatsnew_1000.api_breaking.MultiIndex._names:

Avoid using names from ``MultiIndex.levels``
^^^^^^^^^^^^^^^^^^^^^^^^^^^^^^^^^^^^^^^^^^^^

As part of a larger refactor to :class:`MultiIndex` the level names are now
stored separately from the levels (:issue:`27242`). We recommend using
:attr:`MultiIndex.names` to access the names, and :meth:`Index.set_names`
to update the names.

For backwards compatibility, you can still *access* the names via the levels.

.. ipython:: python

   mi = pd.MultiIndex.from_product([[1, 2], ['a', 'b']], names=['x', 'y'])
   mi.levels[0].name

However, it is no longer possible to *update* the names of the ``MultiIndex``
via the name of the level. The following will **silently** fail to update the
name of the ``MultiIndex``

.. ipython:: python

   mi.levels[0].name = "new name"
   mi.names

To update, use ``MultiIndex.set_names``, which returns a new ``MultiIndex``.

.. ipython:: python

   mi2 = mi.set_names("new name", level=0)
   mi2.names

New repr for :class:`pandas.core.arrays.IntervalArray`
^^^^^^^^^^^^^^^^^^^^^^^^^^^^^^^^^^^^^^^^^^^^^^^^^^^^^^

- :class:`pandas.core.arrays.IntervalArray` adopts a new ``__repr__`` in accordance with other array classes (:issue:`25022`)

*pandas 0.25.x*

.. code-block:: ipython

   In [1]: pd.arrays.IntervalArray.from_tuples([(0, 1), (2, 3)])
   Out[2]:
   IntervalArray([(0, 1], (2, 3]],
                 closed='right',
                 dtype='interval[int64]')


*pandas 1.0.0*

.. ipython:: python

   pd.arrays.IntervalArray.from_tuples([(0, 1), (2, 3)])


All :class:`SeriesGroupBy` aggregation methods now respect the ``observed`` keyword
^^^^^^^^^^^^^^^^^^^^^^^^^^^^^^^^^^^^^^^^^^^^^^^^^^^^^^^^^^^^^^^^^^^^^^^^^^^^^^^^^^^
The following methods now also correctly output values for unobserved categories when called through ``groupby(..., observed=False)`` (:issue:`17605`)

- :meth:`SeriesGroupBy.count`
- :meth:`SeriesGroupBy.size`
- :meth:`SeriesGroupBy.nunique`
- :meth:`SeriesGroupBy.nth`

.. ipython:: python

    df = pd.DataFrame({
        "cat_1": pd.Categorical(list("AABB"), categories=list("ABC")),
        "cat_2": pd.Categorical(list("AB") * 2, categories=list("ABC")),
        "value": [0.1] * 4,
    })
    df


*pandas 0.25.x*

.. code-block:: ipython

   In [2]: df.groupby(["cat_1", "cat_2"], observed=False)["value"].count()
   Out[2]:
        cat_1  cat_2
        A      A        1
               B        1
        B      A        1
               B        1
    Name: value, dtype: int64


*pandas 1.0.0*

.. ipython:: python

   df.groupby(["cat_1", "cat_2"], observed=False)["value"].count()


By default :meth:`Categorical.min` return the min and the max respectively
^^^^^^^^^^^^^^^^^^^^^^^^^^^^^^^^^^^^^^^^^^^^^^^^^^^^^^^^^^^^^^^^^^^^^^^^^^

When :class:`Categorical` contains ``np.nan``,
:meth:`Categorical.min` no longer return ``np.nan`` by default (skipna=True).

*pandas 0.25.x*

.. code-block:: ipython

   In [1]: pd.Categorical([1, 2, np.nan], ordered=True).min()
   Out[1]: nan


*pandas 1.0.0*

.. ipython:: python

   pd.Categorical([1, 2, np.nan], ordered=True).min()

.. _whatsnew_1000.api_breaking.deps:

Increased minimum versions for dependencies
^^^^^^^^^^^^^^^^^^^^^^^^^^^^^^^^^^^^^^^^^^^

Some minimum supported versions of dependencies were updated (:issue:`29766`, :issue:`29723`).
If installed, we now require:

+-----------------+-----------------+----------+---------+
| Package         | Minimum Version | Required | Changed |
+=================+=================+==========+=========+
| numpy           | 1.13.3          |    X     |         |
+-----------------+-----------------+----------+---------+
| pytz            | 2015.4          |    X     |         |
+-----------------+-----------------+----------+---------+
| python-dateutil | 2.6.1           |    X     |         |
+-----------------+-----------------+----------+---------+
| bottleneck      | 1.2.1           |          |         |
+-----------------+-----------------+----------+---------+
| numexpr         | 2.6.2           |          |         |
+-----------------+-----------------+----------+---------+
| pytest (dev)    | 4.0.2           |          |         |
+-----------------+-----------------+----------+---------+

For `optional libraries <https://dev.pandas.io/docs/install.html#dependencies>`_ the general recommendation is to use the latest version.
The following table lists the lowest version per library that is currently being tested throughout the development of pandas.
Optional libraries below the lowest tested version may still work, but are not considered supported.

+-----------------+-----------------+---------+
| Package         | Minimum Version | Changed |
+=================+=================+=========+
| beautifulsoup4  | 4.6.0           |         |
+-----------------+-----------------+---------+
| fastparquet     | 0.3.2           |    X    |
+-----------------+-----------------+---------+
| gcsfs           | 0.2.2           |         |
+-----------------+-----------------+---------+
| lxml            | 3.8.0           |         |
+-----------------+-----------------+---------+
| matplotlib      | 2.2.2           |         |
+-----------------+-----------------+---------+
| openpyxl        | 2.4.8           |         |
+-----------------+-----------------+---------+
| pyarrow         | 0.12.0          |    X    |
+-----------------+-----------------+---------+
| pymysql         | 0.7.1           |         |
+-----------------+-----------------+---------+
| pytables        | 3.4.2           |         |
+-----------------+-----------------+---------+
| scipy           | 0.19.0          |         |
+-----------------+-----------------+---------+
| sqlalchemy      | 1.1.4           |         |
+-----------------+-----------------+---------+
| xarray          | 0.8.2           |         |
+-----------------+-----------------+---------+
| xlrd            | 1.1.0           |         |
+-----------------+-----------------+---------+
| xlsxwriter      | 0.9.8           |         |
+-----------------+-----------------+---------+
| xlwt            | 1.2.0           |         |
+-----------------+-----------------+---------+

See :ref:`install.dependencies` and :ref:`install.optional_dependencies` for more.


.. _whatsnew_1000.api.other:

Other API changes
^^^^^^^^^^^^^^^^^

- Bumpded the minimum supported version of ``s3fs`` from 0.0.8 to 0.3.0 (:issue:`28616`)
- :class:`pandas.core.groupby.GroupBy.transform` now raises on invalid operation names (:issue:`27489`)
- :meth:`pandas.api.types.infer_dtype` will now return "integer-na" for integer and ``np.nan`` mix (:issue:`27283`)
- :meth:`MultiIndex.from_arrays` will no longer infer names from arrays if ``names=None`` is explicitly provided (:issue:`27292`)
- In order to improve tab-completion, Pandas does not include most deprecated attributes when introspecting a pandas object using ``dir`` (e.g. ``dir(df)``).
  To see which attributes are excluded, see an object's ``_deprecations`` attribute, for example ``pd.DataFrame._deprecations`` (:issue:`28805`).
- The returned dtype of ::func:`pd.unique` now matches the input dtype. (:issue:`27874`)
- Changed the default configuration value for ``options.matplotlib.register_converters`` from ``True`` to ``"auto"`` (:issue:`18720`).
  Now, pandas custom formatters will only be applied to plots created by pandas, through :meth:`~DataFrame.plot`.
  Previously, pandas' formatters would be applied to all plots created *after* a :meth:`~DataFrame.plot`.
  See :ref:`units registration <whatsnew_1000.matplotlib_units>` for more.
- :meth:`Series.dropna` has dropped its ``**kwargs`` argument in favor of a single ``how`` parameter.
  Supplying anything else than ``how`` to ``**kwargs`` raised a ``TypeError`` previously (:issue:`29388`)
- When testing pandas, the new minimum required version of pytest is 5.0.1 (:issue:`29664`)
-


.. _whatsnew_1000.api.documentation:

Documentation Improvements
^^^^^^^^^^^^^^^^^^^^^^^^^^

- Added new section on :ref:`scale` (:issue:`28315`).
- Added sub-section Query MultiIndex in IO tools user guide (:issue:`28791`)

.. _whatsnew_1000.deprecations:

Deprecations
~~~~~~~~~~~~

- ``Index.set_value`` has been deprecated. For a given index ``idx``, array ``arr``,
  value in ``idx`` of ``idx_val`` and a new value of ``val``, ``idx.set_value(arr, idx_val, val)``
  is equivalent to ``arr[idx.get_loc(idx_val)] = val``, which should be used instead (:issue:`28621`).
- :func:`is_extension_type` is deprecated, :func:`is_extension_array_dtype` should be used instead (:issue:`29457`)
<<<<<<< HEAD
- The parameter ``numeric_only`` of :meth:`Categorical.min` and :meth:`Categorical.max` is deprecated and replaced with ``skipna`` (:issue:`25303`)
-

=======
- :func:`eval` keyword argument "truediv" is deprecated and will be removed in a future version (:issue:`29812`)
>>>>>>> db60ab6c

.. _whatsnew_1000.prior_deprecations:


Removed SparseSeries and SparseDataFrame
~~~~~~~~~~~~~~~~~~~~~~~~~~~~~~~~~~~~~~~~~

``SparseSeries``, ``SparseDataFrame`` and the ``DataFrame.to_sparse`` method
have been removed (:issue:`28425`). We recommend using a ``Series`` or
``DataFrame`` with sparse values instead. See :ref:`sparse.migration` for help
with migrating existing code.

Removal of prior version deprecations/changes
~~~~~~~~~~~~~~~~~~~~~~~~~~~~~~~~~~~~~~~~~~~~~

.. _whatsnew_1000.matplotlib_units:

**Matplotlib unit registration**

Previously, pandas would register converters with matplotlib as a side effect of importing pandas (:issue:`18720`).
This changed the output of plots made via matplotlib plots after pandas was imported, even if you were using
matplotlib directly rather than rather than :meth:`~DataFrame.plot`.

To use pandas formatters with a matplotlib plot, specify

.. code-block:: python

   >>> import pandas as pd
   >>> pd.options.plotting.matplotlib.register_converters = True

Note that plots created by :meth:`DataFrame.plot` and :meth:`Series.plot` *do* register the converters
automatically. The only behavior change is when plotting a date-like object via ``matplotlib.pyplot.plot``
or ``matplotlib.Axes.plot``. See :ref:`plotting.formatters` for more.

**Other removals**

- Floordiv of integer-dtyped array by :class:`Timedelta` now raises ``TypeError`` (:issue:`21036`)
- Removed the previously deprecated :meth:`Index.summary` (:issue:`18217`)
- Removed the previously deprecated :meth:`Series.get_value`, :meth:`Series.set_value`, :meth:`DataFrame.get_value`, :meth:`DataFrame.set_value` (:issue:`17739`)
- Changed the the default value of `inplace` in :meth:`DataFrame.set_index` and :meth:`Series.set_axis`. It now defaults to False (:issue:`27600`)
- Removed support for nested renaming in :meth:`DataFrame.aggregate`, :meth:`Series.aggregate`, :meth:`DataFrameGroupBy.aggregate`, :meth:`SeriesGroupBy.aggregate`, :meth:`Rolling.aggregate` (:issue:`18529`)
- A tuple passed to :meth:`DataFrame.groupby` is now exclusively treated as a single key (:issue:`18314`)
- Removed :meth:`Series.from_array` (:issue:`18258`)
- Removed :meth:`DataFrame.from_items` (:issue:`18458`)
- Removed :meth:`DataFrame.as_matrix`, :meth:`Series.as_matrix` (:issue:`18458`)
- Removed :meth:`Series.asobject` (:issue:`18477`)
- Removed :meth:`DataFrame.as_blocks`, :meth:`Series.as_blocks`, `DataFrame.blocks`, :meth:`Series.blocks` (:issue:`17656`)
- :meth:`pandas.Series.str.cat` now defaults to aligning ``others``, using ``join='left'`` (:issue:`27611`)
- :meth:`pandas.Series.str.cat` does not accept list-likes *within* list-likes anymore (:issue:`27611`)
- :func:`core.internals.blocks.make_block` no longer accepts the "fastpath" keyword(:issue:`19265`)
- :meth:`Block.make_block_same_class` no longer accepts the "dtype" keyword(:issue:`19434`)
- Removed the previously deprecated :meth:`ExtensionArray._formatting_values`. Use :attr:`ExtensionArray._formatter` instead. (:issue:`23601`)
- Removed the previously deprecated :meth:`MultiIndex.to_hierarchical` (:issue:`21613`)
- Removed the previously deprecated :attr:`MultiIndex.labels`, use :attr:`MultiIndex.codes` instead (:issue:`23752`)
- Removed the previously deprecated "labels" keyword from the :class:`MultiIndex` constructor, use "codes" instead (:issue:`23752`)
- Removed the previously deprecated :meth:`MultiIndex.set_labels`, use :meth:`MultiIndex.set_codes` instead (:issue:`23752`)
- Removed the previously deprecated "labels" keyword from :meth:`MultiIndex.set_codes`, :meth:`MultiIndex.copy`, :meth:`MultiIndex.drop`, use "codes" instead (:issue:`23752`)
- Removed support for legacy HDF5 formats (:issue:`29787`)
- :func:`read_excel` removed support for "skip_footer" argument, use "skipfooter" instead (:issue:`18836`)
- :func:`read_excel` no longer allows an integer value for the parameter ``usecols``, instead pass a list of integers from 0 to ``usecols`` inclusive (:issue:`23635`)
- :meth:`DataFrame.to_records` no longer supports the argument "convert_datetime64" (:issue:`18902`)
- Removed the previously deprecated ``IntervalIndex.from_intervals`` in favor of the :class:`IntervalIndex` constructor (:issue:`19263`)
- Changed the default value for the "keep_tz" argument in :meth:`DatetimeIndex.to_series` to ``True`` (:issue:`23739`)
- Removed the previously deprecated :func:`api.types.is_period` and :func:`api.types.is_datetimetz` (:issue:`23917`)
- Ability to read pickles containing :class:`Categorical` instances created with pre-0.16 version of pandas has been removed (:issue:`27538`)
- Removed previously deprecated :func:`pandas.tseries.plotting.tsplot` (:issue:`18627`)
- Removed the previously deprecated ``reduce`` and ``broadcast`` arguments from :meth:`DataFrame.apply` (:issue:`18577`)
- Removed the previously deprecated ``assert_raises_regex`` function in ``pandas.util.testing`` (:issue:`29174`)
- Removed previously deprecated "nthreads" argument from :func:`read_feather`, use "use_threads" instead (:issue:`23053`)
- Removed :meth:`Index.is_lexsorted_for_tuple` (:issue:`29305`)
- Removed support for nexted renaming in :meth:`DataFrame.aggregate`, :meth:`Series.aggregate`, :meth:`DataFrameGroupBy.aggregate`, :meth:`SeriesGroupBy.aggregate`, :meth:`Rolling.aggregate` (:issue:`29608`)
- Removed the previously deprecated :meth:`Series.valid`; use :meth:`Series.dropna` instead (:issue:`18800`)
- Removed the previously properties :attr:`DataFrame.is_copy`, :attr:`Series.is_copy` (:issue:`18812`)
- Removed the previously deprecated :meth:`DataFrame.get_ftype_counts`, :meth:`Series.get_ftype_counts` (:issue:`18243`)
- Removed the previously deprecated :meth:`Index.get_duplicated`, use ``idx[idx.duplicated()].unique()`` instead (:issue:`20239`)
- Removed the previously deprecated :meth:`Series.clip_upper`, :meth:`Series.clip_lower`, :meth:`DataFrame.clip_upper`, :meth:`DataFrame.clip_lower` (:issue:`24203`)
- Removed the ability to alter :attr:`DatetimeIndex.freq`, :attr:`TimedeltaIndex.freq`, or :attr:`PeriodIndex.freq` (:issue:`20772`)
- Removed the previously deprecated :attr:`DatetimeIndex.offset` (:issue:`20730`)
- Removed the previously deprecated :meth:`DatetimeIndex.asobject`, :meth:`TimedeltaIndex.asobject`, :meth:`PeriodIndex.asobject`, use ``astype(object)`` instead (:issue:`29801`)
- Removed previously deprecated "order" argument from :func:`factorize` (:issue:`19751`)
- Removed previously deprecated "v" argument from :meth:`FrozenNDarray.searchsorted`, use "value" instead (:issue:`22672`)
- :func:`read_stata` and :meth:`DataFrame.to_stata` no longer supports the "encoding" argument (:issue:`21400`)
- In :func:`concat` the default value for ``sort`` has been changed from ``None`` to ``False`` (:issue:`20613`)
- Removed previously deprecated "raise_conflict" argument from :meth:`DataFrame.update`, use "errors" instead (:issue:`23585`)
- Removed previously deprecated keyword "n" from :meth:`DatetimeIndex.shift`, :meth:`TimedeltaIndex.shift`, :meth:`PeriodIndex.shift`, use "periods" instead (:issue:`22458`)
- Changed the default value for the `raw` argument in :func:`Series.rolling().apply() <pandas.core.window.Rolling.apply>`, :func:`DataFrame.rolling().apply() <pandas.core.window.Rolling.apply>`,
- :func:`Series.expanding().apply() <pandas.core.window.Expanding.apply>`, and :func:`DataFrame.expanding().apply() <pandas.core.window.Expanding.apply>` to ``False`` (:issue:`20584`)
-

.. _whatsnew_1000.performance:

Performance improvements
~~~~~~~~~~~~~~~~~~~~~~~~

- Performance improvement in indexing with a non-unique :class:`IntervalIndex` (:issue:`27489`)
- Performance improvement in `MultiIndex.is_monotonic` (:issue:`27495`)
- Performance improvement in :func:`cut` when ``bins`` is an :class:`IntervalIndex` (:issue:`27668`)
- Performance improvement in :meth:`DataFrame.corr` when ``method`` is ``"spearman"`` (:issue:`28139`)
- Performance improvement in :meth:`DataFrame.replace` when provided a list of values to replace (:issue:`28099`)
- Performance improvement in :meth:`DataFrame.select_dtypes` by using vectorization instead of iterating over a loop (:issue:`28317`)
- Performance improvement in :meth:`Categorical.searchsorted` and  :meth:`CategoricalIndex.searchsorted` (:issue:`28795`)
- Performance improvement when comparing a :class:`Categorical` with a scalar and the scalar is not found in the categories (:issue:`29750`)
- Performance improvement when checking if values in a :class:`Categorical` are equal, equal or larger or larger than a given scalar.
  The improvement is not present if checking if the :class:`Categorical` is less than or less than or equal than the scalar (:issue:`29820`)

.. _whatsnew_1000.bug_fixes:

Bug fixes
~~~~~~~~~


Categorical
^^^^^^^^^^^

- Added test to assert the :func:`fillna` raises the correct ValueError message when the value isn't a value from categories (:issue:`13628`)
- Bug in :meth:`Categorical.astype` where ``NaN`` values were handled incorrectly when casting to int (:issue:`28406`)
- :meth:`DataFrame.reindex` with a :class:`CategoricalIndex` would fail when the targets contained duplicates, and wouldn't fail if the source contained duplicates (:issue:`28107`)
- Bug in :meth:`Categorical.astype` not allowing for casting to extension dtypes (:issue:`28668`)
- Bug where :func:`merge` was unable to join on categorical and extension dtype columns (:issue:`28668`)
- :meth:`Categorical.searchsorted` and :meth:`CategoricalIndex.searchsorted` now work on unordered categoricals also (:issue:`21667`)
- Added test to assert roundtripping to parquet with :func:`DataFrame.to_parquet` or :func:`read_parquet` will preserve Categorical dtypes for string types (:issue:`27955`)
- Changed the error message in :meth:`Categorical.remove_categories` to always show the invalid removals as a set (:issue:`28669`)
- Using date accessors on a categorical dtyped :class:`Series` of datetimes was not returning an object of the
  same type as if one used the :meth:`.str.` / :meth:`.dt.` on a :class:`Series` of that type. E.g. when accessing :meth:`Series.dt.tz_localize` on a
  :class:`Categorical` with duplicate entries, the accessor was skipping duplicates (:issue: `27952`)
- Bug in :meth:`DataFrame.replace` and :meth:`Series.replace` that would give incorrect results on categorical data (:issue:`26988`)


Datetimelike
^^^^^^^^^^^^
- Bug in :meth:`Series.__setitem__` incorrectly casting ``np.timedelta64("NaT")`` to ``np.datetime64("NaT")`` when inserting into a :class:`Series` with datetime64 dtype (:issue:`27311`)
- Bug in :meth:`Series.dt` property lookups when the underlying data is read-only (:issue:`27529`)
- Bug in ``HDFStore.__getitem__`` incorrectly reading tz attribute created in Python 2 (:issue:`26443`)
- Bug in :func:`to_datetime` where passing arrays of malformed ``str`` with errors="coerce" could incorrectly lead to raising ``ValueError`` (:issue:`28299`)
- Bug in :meth:`pandas.core.groupby.SeriesGroupBy.nunique` where ``NaT`` values were interfering with the count of unique values (:issue:`27951`)
- Bug in :class:`Timestamp` subtraction when subtracting a :class:`Timestamp` from a ``np.datetime64`` object incorrectly raising ``TypeError`` (:issue:`28286`)
- Addition and subtraction of integer or integer-dtype arrays with :class:`Timestamp` will now raise ``NullFrequencyError`` instead of ``ValueError`` (:issue:`28268`)
- Bug in :class:`Series` and :class:`DataFrame` with integer dtype failing to raise ``TypeError`` when adding or subtracting a ``np.datetime64`` object (:issue:`28080`)
- Bug in :class:`Week` with ``weekday`` incorrectly raising ``AttributeError`` instead of ``TypeError`` when adding or subtracting an invalid type (:issue:`28530`)
- Bug in :class:`DataFrame` arithmetic operations when operating with a :class:`Series` with dtype `'timedelta64[ns]'` (:issue:`28049`)
- Bug in :func:`pandas.core.groupby.generic.SeriesGroupBy.apply` raising ``ValueError`` when a column in the original DataFrame is a datetime and the column labels are not standard integers (:issue:`28247`)
- Bug in :func:`pandas._config.localization.get_locales` where the ``locales -a`` encodes the locales list as windows-1252 (:issue:`23638`, :issue:`24760`, :issue:`27368`)
- Bug in :meth:`Series.var` failing to raise ``TypeError`` when called with ``timedelta64[ns]`` dtype (:issue:`28289`)
- Bug in :meth:`DatetimeIndex.strftime` and :meth:`Series.dt.strftime` where ``NaT`` was converted to the string ``'NaT'`` instead of ``np.nan`` (:issue:`29578`)

Timedelta
^^^^^^^^^
- Bug in subtracting a :class:`TimedeltaIndex` or :class:`TimedeltaArray` from a ``np.datetime64`` object (:issue:`29558`)
-
-

Timezones
^^^^^^^^^

-
-


Numeric
^^^^^^^
- Bug in :meth:`DataFrame.quantile` with zero-column :class:`DataFrame` incorrectly raising (:issue:`23925`)
- :class:`DataFrame` flex inequality comparisons methods (:meth:`DataFrame.lt`, :meth:`DataFrame.le`, :meth:`DataFrame.gt`, :meth: `DataFrame.ge`) with object-dtype and ``complex`` entries failing to raise ``TypeError`` like their :class:`Series` counterparts (:issue:`28079`)
- Bug in :class:`DataFrame` logical operations (`&`, `|`, `^`) not matching :class:`Series` behavior by filling NA values (:issue:`28741`)
- Bug in :meth:`DataFrame.interpolate` where specifying axis by name references variable before it is assigned (:issue:`29142`)
- Bug in :meth:`Series.var` not computing the right value with a nullable integer dtype series not passing through ddof argument (:issue:`29128`)
- Improved error message when using `frac` > 1 and `replace` = False (:issue:`27451`)
- Bug in numeric indexes resulted in it being possible to instantiate an :class:`Int64Index`, :class:`UInt64Index`, or :class:`Float64Index` with an invalid dtype (e.g. datetime-like) (:issue:`29539`)
- Bug in :class:`UInt64Index` precision loss while constructing from a list with values in the ``np.uint64`` range (:issue:`29526`)
-

Conversion
^^^^^^^^^^

-
-

Strings
^^^^^^^

- Calling :meth:`Series.str.isalnum` (and other "ismethods") on an empty Series would return an object dtype instead of bool (:issue:`29624`)
-


Interval
^^^^^^^^

-
-

Indexing
^^^^^^^^

- Bug in assignment using a reverse slicer (:issue:`26939`)
- Bug in :meth:`DataFrame.explode` would duplicate frame in the presence of duplicates in the index (:issue:`28010`)
- Bug in reindexing a :meth:`PeriodIndex` with another type of index that contained a `Period` (:issue:`28323`) (:issue:`28337`)
- Fix assignment of column via `.loc` with numpy non-ns datetime type (:issue:`27395`)
- Bug in :meth:`Float64Index.astype` where ``np.inf`` was not handled properly when casting to an integer dtype (:issue:`28475`)
- :meth:`Index.union` could fail when the left contained duplicates (:issue:`28257`)
- :meth:`Index.get_indexer_non_unique` could fail with `TypeError` in some cases, such as when searching for ints in a string index (:issue:`28257`)
- Bug in :meth:`Float64Index.get_loc` incorrectly raising ``TypeError`` instead of ``KeyError`` (:issue:`29189`)

Missing
^^^^^^^

-
-

MultiIndex
^^^^^^^^^^

- Constructior for :class:`MultiIndex` verifies that the given ``sortorder`` is compatible with the actual ``lexsort_depth``  if ``verify_integrity`` parameter is ``True`` (the default) (:issue:`28735`)
-
-

I/O
^^^

- :meth:`read_csv` now accepts binary mode file buffers when using the Python csv engine (:issue:`23779`)
- Bug in :meth:`DataFrame.to_json` where using a Tuple as a column or index value and using ``orient="columns"`` or ``orient="index"`` would produce invalid JSON (:issue:`20500`)
- Improve infinity parsing. :meth:`read_csv` now interprets ``Infinity``, ``+Infinity``, ``-Infinity`` as floating point values (:issue:`10065`)
- Bug in :meth:`DataFrame.to_csv` where values were truncated when the length of ``na_rep`` was shorter than the text input data. (:issue:`25099`)
- Bug in :func:`DataFrame.to_string` where values were truncated using display options instead of outputting the full content (:issue:`9784`)
- Bug in :meth:`DataFrame.to_json` where a datetime column label would not be written out in ISO format with ``orient="table"`` (:issue:`28130`)
- Bug in :func:`DataFrame.to_parquet` where writing to GCS would fail with `engine='fastparquet'` if the file did not already exist (:issue:`28326`)
- Bug in :func:`read_hdf` closing stores that it didn't open when Exceptions are raised (:issue:`28699`)
- Bug in :meth:`DataFrame.read_json` where using ``orient="index"`` would not maintain the order (:issue:`28557`)
- Bug in :meth:`DataFrame.to_html` where the length of the ``formatters`` argument was not verified (:issue:`28469`)
- Bug in :meth:`DataFrame.read_excel` with ``engine='ods'`` when ``sheet_name`` argument references a non-existent sheet (:issue:`27676`)
- Bug in :meth:`pandas.io.formats.style.Styler` formatting for floating values not displaying decimals correctly (:issue:`13257`)
- Bug in :meth:`DataFrame.to_html` when using ``formatters=<list>`` and ``max_cols`` together. (:issue:`25955`)
- Bug in :meth:`Styler.background_gradient` not able to work with dtype ``Int64`` (:issue:`28869`)
- Bug in :meth:`DataFrame.to_clipboard` which did not work reliably in ipython (:issue:`22707`)
- Bug in :func:`read_json` where default encoding was not set to ``utf-8`` (:issue:`29565`)
- Bug in :class:`PythonParser` where str and bytes were being mixed when dealing with the decimal field (:issue:`29650`)
-

Plotting
^^^^^^^^

- Bug in :meth:`Series.plot` not able to plot boolean values (:issue:`23719`)
-
- Bug in :meth:`DataFrame.plot` not able to plot when no rows (:issue:`27758`)
- Bug in :meth:`DataFrame.plot` producing incorrect legend markers when plotting multiple series on the same axis (:issue:`18222`)
- Bug in :meth:`DataFrame.plot` when ``kind='box'`` and data contains datetime or timedelta data. These types are now automatically dropped (:issue:`22799`)
- Bug in :meth:`DataFrame.plot.line` and :meth:`DataFrame.plot.area` produce wrong xlim in x-axis (:issue:`27686`, :issue:`25160`, :issue:`24784`)
- Bug where :meth:`DataFrame.boxplot` would not accept a `color` parameter like `DataFrame.plot.box` (:issue:`26214`)
- Bug in the ``xticks`` argument being ignored for :meth:`DataFrame.plot.bar` (:issue:`14119`)
- :func:`set_option` now validates that the plot backend provided to ``'plotting.backend'`` implements the backend when the option is set, rather than when a plot is created (:issue:`28163`)
- :meth:`DataFrame.plot` now allow a ``backend`` keyword arugment to allow changing between backends in one session (:issue:`28619`).
- Bug in color validation incorrectly raising for non-color styles (:issue:`29122`).

Groupby/resample/rolling
^^^^^^^^^^^^^^^^^^^^^^^^

-
- Bug in :meth:`DataFrame.groupby` with multiple groups where an ``IndexError`` would be raised if any group contained all NA values (:issue:`20519`)
- Bug in :meth:`pandas.core.resample.Resampler.size` and :meth:`pandas.core.resample.Resampler.count` returning wrong dtype when used with an empty series or dataframe (:issue:`28427`)
- Bug in :meth:`DataFrame.rolling` not allowing for rolling over datetimes when ``axis=1`` (:issue: `28192`)
- Bug in :meth:`DataFrame.rolling` not allowing rolling over multi-index levels (:issue: `15584`).
- Bug in :meth:`DataFrame.rolling` not allowing rolling on monotonic decreasing time indexes (:issue: `19248`).
- Bug in :meth:`DataFrame.groupby` not offering selection by column name when ``axis=1`` (:issue:`27614`)
- Bug in :meth:`DataFrameGroupby.agg` not able to use lambda function with named aggregation (:issue:`27519`)
- Bug in :meth:`DataFrame.groupby` losing column name information when grouping by a categorical column (:issue:`28787`)
- Bug in :meth:`DataFrameGroupBy.rolling().quantile()` ignoring ``interpolation`` keyword argument (:issue:`28779`)
- Bug in :meth:`DataFrame.groupby` where ``any``, ``all``, ``nunique`` and transform functions would incorrectly handle duplicate column labels (:issue:`21668`)
-

Reshaping
^^^^^^^^^

- Bug in :meth:`DataFrame.apply` that caused incorrect output with empty :class:`DataFrame` (:issue:`28202`, :issue:`21959`)
- Bug in :meth:`DataFrame.stack` not handling non-unique indexes correctly when creating MultiIndex (:issue: `28301`)
- Bug in :meth:`pivot_table` not returning correct type ``float`` when ``margins=True`` and ``aggfunc='mean'`` (:issue:`24893`)
- Bug :func:`merge_asof` could not use :class:`datetime.timedelta` for ``tolerance`` kwarg (:issue:`28098`)
- Bug in :func:`merge`, did not append suffixes correctly with MultiIndex (:issue:`28518`)
- :func:`qcut` and :func:`cut` now handle boolean input (:issue:`20303`)
- Fix to ensure all int dtypes can be used in :func:`merge_asof` when using a tolerance value. Previously every non-int64 type would raise an erroneous ``MergeError`` (:issue:`28870`).
- Better error message in :func:`get_dummies` when `columns` isn't a list-like value (:issue:`28383`)
- Bug :meth:`Series.pct_change` where supplying an anchored frequency would throw a ValueError (:issue:`28664`)
- Bug where :meth:`DataFrame.equals` returned True incorrectly in some cases when two DataFrames had the same columns in different orders (:issue:`28839`)
- Bug in :meth:`DataFrame.replace` that caused non-numeric replacer's dtype not respected (:issue:`26632`)
- Bug in :func:`melt` where supplying mixed strings and numeric values for ``id_vars`` or ``value_vars`` would incorrectly raise a ``ValueError`` (:issue:`29718`)


Sparse
^^^^^^
- Bug in :class:`SparseDataFrame` arithmetic operations incorrectly casting inputs to float (:issue:`28107`)
-
-

ExtensionArray
^^^^^^^^^^^^^^

- Bug in :class:`arrays.PandasArray` when setting a scalar string (:issue:`28118`, :issue:`28150`).
-


Other
^^^^^
- Trying to set the ``display.precision``, ``display.max_rows`` or ``display.max_columns`` using :meth:`set_option` to anything but a ``None`` or a positive int will raise a ``ValueError`` (:issue:`23348`)
- Using :meth:`DataFrame.replace` with overlapping keys in a nested dictionary will no longer raise, now matching the behavior of a flat dictionary (:issue:`27660`)
- :meth:`DataFrame.to_csv` and :meth:`Series.to_csv` now support dicts as ``compression`` argument with key ``'method'`` being the compression method and others as additional compression options when the compression method is ``'zip'``. (:issue:`26023`)
- Bug in :meth:`Series.diff` where a boolean series would incorrectly raise a ``TypeError`` (:issue:`17294`)
- :meth:`Series.append` will no longer raise a ``TypeError`` when passed a tuple of ``Series`` (:issue:`28410`)
- :meth:`SeriesGroupBy.value_counts` will be able to handle the case even when the :class:`Grouper` makes empty groups (:issue: 28479)
- Fix corrupted error message when calling ``pandas.libs._json.encode()`` on a 0d array (:issue:`18878`)
- Bug in :meth:`DataFrame.append` that raised ``IndexError`` when appending with empty list (:issue:`28769`)
- Fix :class:`AbstractHolidayCalendar` to return correct results for
  years after 2030 (now goes up to 2200) (:issue:`27790`)


.. _whatsnew_1000.contributors:

Contributors
~~~~~~~~~~~~<|MERGE_RESOLUTION|>--- conflicted
+++ resolved
@@ -264,7 +264,7 @@
 ^^^^^^^^^^^^^^^^^^^^^^^^^^^^^^^^^^^^^^^^^^^^^^^^^^^^^^^^^^^^^^^^^^^^^^^^^^
 
 When :class:`Categorical` contains ``np.nan``,
-:meth:`Categorical.min` no longer return ``np.nan`` by default (skipna=True).
+:meth:`Categorical.min` no longer return ``np.nan`` by default (skipna=True) (:issue:`25303`)
 
 *pandas 0.25.x*
 
@@ -384,13 +384,9 @@
   value in ``idx`` of ``idx_val`` and a new value of ``val``, ``idx.set_value(arr, idx_val, val)``
   is equivalent to ``arr[idx.get_loc(idx_val)] = val``, which should be used instead (:issue:`28621`).
 - :func:`is_extension_type` is deprecated, :func:`is_extension_array_dtype` should be used instead (:issue:`29457`)
-<<<<<<< HEAD
+- :func:`eval` keyword argument "truediv" is deprecated and will be removed in a future version (:issue:`29812`)
 - The parameter ``numeric_only`` of :meth:`Categorical.min` and :meth:`Categorical.max` is deprecated and replaced with ``skipna`` (:issue:`25303`)
 -
-
-=======
-- :func:`eval` keyword argument "truediv" is deprecated and will be removed in a future version (:issue:`29812`)
->>>>>>> db60ab6c
 
 .. _whatsnew_1000.prior_deprecations:
 
