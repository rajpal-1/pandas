.. _whatsnew_1000:

What's new in 1.0.0 (??)
------------------------

.. warning::

   Starting with the 0.25.x series of releases, pandas only supports Python 3.5.3 and higher.
   See `Dropping Python 2.7 <https://pandas.pydata.org/pandas-docs/version/0.24/install.html#install-dropping-27>`_ for more details.

.. warning::

   The minimum supported Python version will be bumped to 3.6 in a future release.

{{ header }}

These are the changes in pandas 1.0.0. See :ref:`release` for a full changelog
including other versions of pandas.


Enhancements
~~~~~~~~~~~~

- :meth:`DataFrame.to_string` added the ``max_colwidth`` parameter to control when wide columns are truncated (:issue:`9784`)
-

.. _whatsnew_1000.enhancements.other:

Other enhancements
^^^^^^^^^^^^^^^^^^

- :meth:`MultiIndex.from_product` infers level names from inputs if not explicitly provided (:issue:`27292`)
- :meth:`DataFrame.to_latex` now accepts ``caption`` and ``label`` arguments (:issue:`25436`)
- The :ref:`integer dtype <integer_na>` with support for missing values can now be converted to
  ``pyarrow`` (>= 0.15.0), which means that it is supported in writing to the Parquet file format
  when using the ``pyarrow`` engine. It is currently not yet supported when converting back to
  pandas (so it will become an integer or float dtype depending on the presence of missing data).
  (:issue:`28368`)
-


Build Changes
^^^^^^^^^^^^^

Pandas has added a `pyproject.toml <https://www.python.org/dev/peps/pep-0517/>`_ file and will no longer include
cythonized files in the source distribution uploaded to PyPI (:issue:`28341`, :issue:`20775`). If you're installing
a built distribution (wheel) or via conda, this shouldn't have any effect on you. If you're building pandas from
source, you should no longer need to install Cython into your build environment before calling ``pip install pandas``.

.. _whatsnew_1000.api_breaking:

Backwards incompatible API changes
~~~~~~~~~~~~~~~~~~~~~~~~~~~~~~~~~~

- :class:`pandas.core.groupby.GroupBy.transform` now raises on invalid operation names (:issue:`27489`).
- :class:`pandas.core.arrays.IntervalArray` adopts a new ``__repr__`` in accordance with other array classes (:issue:`25022`)

*pandas 0.25.x*

.. code-block:: ipython

   In [1]: pd.arrays.IntervalArray.from_tuples([(0, 1), (2, 3)])
   Out[2]:
   IntervalArray([(0, 1], (2, 3]],
                 closed='right',
                 dtype='interval[int64]')


*pandas 1.0.0*

.. ipython:: python

   pd.arrays.IntervalArray.from_tuples([(0, 1), (2, 3)])


.. _whatsnew_1000.api.other:

Other API changes
^^^^^^^^^^^^^^^^^

- :meth:`pandas.api.types.infer_dtype` will now return "integer-na" for integer and ``np.nan`` mix (:issue:`27283`)
- :meth:`MultiIndex.from_arrays` will no longer infer names from arrays if ``names=None`` is explicitly provided (:issue:`27292`)
-

.. _whatsnew_1000.deprecations:

Deprecations
~~~~~~~~~~~~

-
-

.. _whatsnew_1000.prior_deprecations:


Removed SparseSeries and SparseDataFrame
~~~~~~~~~~~~~~~~~~~~~~~~~~~~~~~~~~~~~~~~~

``SparseSeries`` and ``SparseDataFrame`` have been removed (:issue:`28425`).
We recommend using a ``Series`` or ``DataFrame`` with sparse values instead.
See :ref:`sparse.migration` for help with migrating existing code.

Removal of prior version deprecations/changes
~~~~~~~~~~~~~~~~~~~~~~~~~~~~~~~~~~~~~~~~~~~~~

- Removed the previously deprecated :meth:`Series.get_value`, :meth:`Series.set_value`, :meth:`DataFrame.get_value`, :meth:`DataFrame.set_value` (:issue:`17739`)
- Changed the the default value of `inplace` in :meth:`DataFrame.set_index` and :meth:`Series.set_axis`. It now defaults to False (:issue:`27600`)
- :meth:`pandas.Series.str.cat` now defaults to aligning ``others``, using ``join='left'`` (:issue:`27611`)
- :meth:`pandas.Series.str.cat` does not accept list-likes *within* list-likes anymore (:issue:`27611`)
- Removed the previously deprecated :meth:`ExtensionArray._formatting_values`. Use :attr:`ExtensionArray._formatter` instead. (:issue:`23601`)
- Removed the previously deprecated ``IntervalIndex.from_intervals`` in favor of the :class:`IntervalIndex` constructor (:issue:`19263`)

.. _whatsnew_1000.performance:

Performance improvements
~~~~~~~~~~~~~~~~~~~~~~~~

- Performance improvement in indexing with a non-unique :class:`IntervalIndex` (:issue:`27489`)
- Performance improvement in `MultiIndex.is_monotonic` (:issue:`27495`)
- Performance improvement in :func:`cut` when ``bins`` is an :class:`IntervalIndex` (:issue:`27668`)
- Performance improvement in :meth:`DataFrame.corr` when ``method`` is ``"spearman"`` (:issue:`28139`)
- Performance improvement in :meth:`DataFrame.replace` when provided a list of values to replace (:issue:`28099`)

.. _whatsnew_1000.bug_fixes:

Bug fixes
~~~~~~~~~

- Bug in :meth:`DataFrame.to_html` when using ``formatters=<list>`` and ``max_cols`` together. (:issue:`25955`)

Categorical
^^^^^^^^^^^

- Added test to assert the :func:`fillna` raises the correct ValueError message when the value isn't a value from categories (:issue:`13628`)
- Bug in :meth:`Categorical.astype` where ``NaN`` values were handled incorrectly when casting to int (:issue:`28406`)
-
-


Datetimelike
^^^^^^^^^^^^
- Bug in :meth:`Series.__setitem__` incorrectly casting ``np.timedelta64("NaT")`` to ``np.datetime64("NaT")`` when inserting into a :class:`Series` with datetime64 dtype (:issue:`27311`)
- Bug in :meth:`Series.dt` property lookups when the underlying data is read-only (:issue:`27529`)
- Bug in ``HDFStore.__getitem__`` incorrectly reading tz attribute created in Python 2 (:issue:`26443`)
- Bug in :func:`to_datetime` where passing arrays of malformed ``str`` with errors="coerce" could incorrectly lead to raising ``ValueError`` (:issue:`28299`)
- Bug in :meth:`pandas.core.groupby.SeriesGroupBy.nunique` where ``NaT`` values were interfering with the count of unique values (:issue:`27951`)
- Bug in :class:`Timestamp` subtraction when subtracting a :class:`Timestamp` from a ``np.datetime64`` object incorrectly raising ``TypeError`` (:issue:`28286`)
- Addition and subtraction of integer or integer-dtype arrays with :class:`Timestamp` will now raise ``NullFrequencyError`` instead of ``ValueError`` (:issue:`28268`)
<<<<<<< HEAD
- Bug in :meth:`Series.var` failing to raise ``TypeError`` when called with ``timedelta64[ns]`` dtype (:issue:`28289`)
=======
- Bug in :class:`Series` and :class:`DataFrame` with integer dtype failing to raise ``TypeError`` when adding or subtracting a ``np.datetime64`` object (:issue:`28080`)
>>>>>>> 0a082d40
-


Timedelta
^^^^^^^^^

-
-

Timezones
^^^^^^^^^

-
-


Numeric
^^^^^^^
- Bug in :meth:`DataFrame.quantile` with zero-column :class:`DataFrame` incorrectly raising (:issue:`23925`)
-
-

Conversion
^^^^^^^^^^

-
-

Strings
^^^^^^^

-
-


Interval
^^^^^^^^

-
-

Indexing
^^^^^^^^

- Bug in assignment using a reverse slicer (:issue:`26939`)
- Bug in :meth:`DataFrame.explode` would duplicate frame in the presence of duplicates in the index (:issue:`28010`)
- Bug in reindexing a :meth:`PeriodIndex` with another type of index that contained a `Period` (:issue:`28323`) (:issue:`28337`)
- Fix assignment of column via `.loc` with numpy non-ns datetime type (:issue:`27395`)
- Bug in :meth:`Float64Index.astype` where ``np.inf`` was not handled properly when casting to an integer dtype (:issue:`28475`)

Missing
^^^^^^^

-
-

MultiIndex
^^^^^^^^^^

-
-

I/O
^^^

- :meth:`read_csv` now accepts binary mode file buffers when using the Python csv engine (:issue:`23779`)
- Bug in :meth:`DataFrame.to_json` where using a Tuple as a column or index value and using ``orient="columns"`` or ``orient="index"`` would produce invalid JSON (:issue:`20500`)
- Improve infinity parsing. :meth:`read_csv` now interprets ``Infinity``, ``+Infinity``, ``-Infinity`` as floating point values (:issue:`10065`)
- Bug in :meth:`DataFrame.to_csv` where values were truncated when the length of ``na_rep`` was shorter than the text input data. (:issue:`25099`)
- Bug in :func:`DataFrame.to_string` where values were truncated using display options instead of outputting the full content (:issue:`9784`)

Plotting
^^^^^^^^

- Bug in :meth:`Series.plot` not able to plot boolean values (:issue:`23719`)
-
- Bug in :meth:`DataFrame.plot` not able to plot when no rows (:issue:`27758`)
- Bug in :meth:`DataFrame.plot` producing incorrect legend markers when plotting multiple series on the same axis (:issue:`18222`)
- Bug in :meth:`DataFrame.plot` when ``kind='box'`` and data contains datetime or timedelta data. These types are now automatically dropped (:issue:`22799`)
- Bug in :meth:`DataFrame.plot.line` and :meth:`DataFrame.plot.area` produce wrong xlim in x-axis (:issue:`27686`, :issue:`25160`, :issue:`24784`)
- :func:`set_option` now validates that the plot backend provided to ``'plotting.backend'`` implements the backend when the option is set, rather than when a plot is created (:issue:`28163`)

Groupby/resample/rolling
^^^^^^^^^^^^^^^^^^^^^^^^

-
- Bug in :meth:`DataFrame.rolling` not allowing for rolling over datetimes when ``axis=1`` (:issue: `28192`)
- Bug in :meth:`DataFrame.groupby` not offering selection by column name when ``axis=1`` (:issue:`27614`)
- Bug in :meth:`DataFrameGroupby.agg` not able to use lambda function with named aggregation (:issue:`27519`)

Reshaping
^^^^^^^^^

- Bug in :meth:`DataFrame.stack` not handling non-unique indexes correctly when creating MultiIndex (:issue: `28301`)
-

Sparse
^^^^^^
- Bug in :class:`SparseDataFrame` arithmetic operations incorrectly casting inputs to float (:issue:`28107`)
-
-

ExtensionArray
^^^^^^^^^^^^^^

- Bug in :class:`arrays.PandasArray` when setting a scalar string (:issue:`28118`, :issue:`28150`).
-


Other
^^^^^
- Trying to set the ``display.precision``, ``display.max_rows`` or ``display.max_columns`` using :meth:`set_option` to anything but a ``None`` or a positive int will raise a ``ValueError`` (:issue:`23348`)
- Using :meth:`DataFrame.replace` with overlapping keys in a nested dictionary will no longer raise, now matching the behavior of a flat dictionary (:issue:`27660`)
- :meth:`DataFrame.to_csv` and :meth:`Series.to_csv` now support dicts as ``compression`` argument with key ``'method'`` being the compression method and others as additional compression options when the compression method is ``'zip'``. (:issue:`26023`)
- :meth:`Series.append` will no longer raise a ``TypeError`` when passed a tuple of ``Series`` (:issue:`28410`)

.. _whatsnew_1000.contributors:

Contributors
~~~~~~~~~~~~<|MERGE_RESOLUTION|>--- conflicted
+++ resolved
@@ -146,11 +146,8 @@
 - Bug in :meth:`pandas.core.groupby.SeriesGroupBy.nunique` where ``NaT`` values were interfering with the count of unique values (:issue:`27951`)
 - Bug in :class:`Timestamp` subtraction when subtracting a :class:`Timestamp` from a ``np.datetime64`` object incorrectly raising ``TypeError`` (:issue:`28286`)
 - Addition and subtraction of integer or integer-dtype arrays with :class:`Timestamp` will now raise ``NullFrequencyError`` instead of ``ValueError`` (:issue:`28268`)
-<<<<<<< HEAD
+- Bug in :class:`Series` and :class:`DataFrame` with integer dtype failing to raise ``TypeError`` when adding or subtracting a ``np.datetime64`` object (:issue:`28080`)
 - Bug in :meth:`Series.var` failing to raise ``TypeError`` when called with ``timedelta64[ns]`` dtype (:issue:`28289`)
-=======
-- Bug in :class:`Series` and :class:`DataFrame` with integer dtype failing to raise ``TypeError`` when adding or subtracting a ``np.datetime64`` object (:issue:`28080`)
->>>>>>> 0a082d40
 -
 
 
