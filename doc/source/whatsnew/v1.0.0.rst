--- conflicted
+++ resolved
@@ -702,12 +702,9 @@
 - Bug in :meth:`DatetimeIndex.strftime` and :meth:`Series.dt.strftime` where ``NaT`` was converted to the string ``'NaT'`` instead of ``np.nan`` (:issue:`29578`)
 - Bug in :attr:`Timestamp.resolution` being a property instead of a class attribute (:issue:`29910`)
 - Bug in :func:`pandas.to_datetime` when called with ``None`` raising ``TypeError`` instead of returning ``NaT`` (:issue:`30011`)
-<<<<<<< HEAD
+- Bug in :func:`pandas.to_datetime` failing for `deques` when using ``cache=True`` (the default) (:issue:`29403`)
 - Bug in :meth:`Series.item` with ``datetime64`` or ``timedelta64`` dtype, :meth:`DatetimeIndex.item`, and :meth:`TimedeltaIndex.item` returning an integer instead of a :class:`Timestamp` or :class:`Timedelta` (:issue:`30175`)
 -
-=======
-- Bug in :func:`pandas.to_datetime` failing for `deques` when using ``cache=True`` (the default) (:issue:`29403`)
->>>>>>> 37dfcc1a
 
 Timedelta
 ^^^^^^^^^
