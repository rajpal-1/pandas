--- conflicted
+++ resolved
@@ -402,12 +402,8 @@
 Groupby/resample/rolling
 ^^^^^^^^^^^^^^^^^^^^^^^^
 
-<<<<<<< HEAD
 - Bug in :meth:`DataFrame.groupby.apply` only showing output from a single group when function returns an :class:`Index` (:issue:`28652`)
-=======
--
 - Bug in :meth:`DataFrame.groupby` with multiple groups where an ``IndexError`` would be raised if any group contained all NA values (:issue:`20519`)
->>>>>>> 08ab156e
 - Bug in :meth:`DataFrame.rolling` not allowing for rolling over datetimes when ``axis=1`` (:issue: `28192`)
 - Bug in :meth:`DataFrame.rolling` not allowing rolling over multi-index levels (:issue: `15584`).
 - Bug in :meth:`DataFrame.rolling` not allowing rolling on monotonic decreasing time indexes (:issue: `19248`).
