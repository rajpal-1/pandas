--- conflicted
+++ resolved
@@ -618,12 +618,7 @@
 
 See :ref:`install.dependencies` and :ref:`install.optional_dependencies` for more.
 
-<<<<<<< HEAD
-.. _whatsnew_1000.api.other:
-=======
-
 .. _whatsnew_100.api.other:
->>>>>>> 05406717
 
 Other API changes
 ^^^^^^^^^^^^^^^^^
