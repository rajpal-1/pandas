.. _whatsnew_100:

What's new in 1.0.0 (??)
------------------------

These are the changes in pandas 1.0.0. See :ref:`release` for a full changelog
including other versions of pandas.

.. note::

    The pandas 1.0 release removed a lot of functionality that was deprecated
    in previous releases (see :ref:`below <whatsnew_100.prior_deprecations>`
    for an overview). It is recommended to first upgrade to pandas 0.25 and to
    ensure your code is working without warnings, before upgrading to pandas
    1.0.


New Deprecation Policy
~~~~~~~~~~~~~~~~~~~~~~

Starting with Pandas 1.0.0, pandas will adopt a variant of `SemVer`_ to
version releases. Briefly,

* Deprecations will be introduced in minor releases (e.g. 1.1.0, 1.2.0, 2.1.0, ...)
* Deprecations will be enforced in major releases (e.g. 1.0.0, 2.0.0, 3.0.0, ...)
* API-breaking changes will be made only in major releases (except for experimental features)

See :ref:`policies.version` for more.

.. _2019 Pandas User Survey: http://dev.pandas.io/pandas-blog/2019-pandas-user-survey.html
.. _SemVer: https://semver.org

{{ header }}

.. ---------------------------------------------------------------------------

Enhancements
~~~~~~~~~~~~

.. _whatsnew_100.NA:

Experimental ``NA`` scalar to denote missing values
^^^^^^^^^^^^^^^^^^^^^^^^^^^^^^^^^^^^^^^^^^^^^^^^^^^

A new ``pd.NA`` value (singleton) is introduced to represent scalar missing
values. Up to now, pandas used several values to represent missing data: ``np.nan`` is used for this for float data, ``np.nan`` or
``None`` for object-dtype data and ``pd.NaT`` for datetime-like data. The
goal of ``pd.NA`` is to provide a "missing" indicator that can be used
consistently across data types. ``pd.NA`` is currently used by the nullable integer and boolean
data types and the new string data type (:issue:`28095`).

.. warning::

   Experimental: the behaviour of ``pd.NA`` can still change without warning.

For example, creating a Series using the nullable integer dtype:

.. ipython:: python

    s = pd.Series([1, 2, None], dtype="Int64")
    s
    s[2]

Compared to ``np.nan``, ``pd.NA`` behaves differently in certain operations.
In addition to arithmetic operations, ``pd.NA`` also propagates as "missing"
or "unknown" in comparison operations:

.. ipython:: python

    np.nan > 1
    pd.NA > 1

For logical operations, ``pd.NA`` follows the rules of the
`three-valued logic <https://en.wikipedia.org/wiki/Three-valued_logic>`__ (or
*Kleene logic*). For example:

.. ipython:: python

    pd.NA | True

For more, see :ref:`NA section <missing_data.NA>` in the user guide on missing
data.


.. _whatsnew_100.string:

Dedicated string data type
^^^^^^^^^^^^^^^^^^^^^^^^^^

We've added :class:`StringDtype`, an extension type dedicated to string data.
Previously, strings were typically stored in object-dtype NumPy arrays. (:issue:`29975`)

.. warning::

   ``StringDtype`` is currently considered experimental. The implementation
   and parts of the API may change without warning.

The ``'string'`` extension type solves several issues with object-dtype NumPy arrays:

1. You can accidentally store a *mixture* of strings and non-strings in an
   ``object`` dtype array. A ``StringArray`` can only store strings.
2. ``object`` dtype breaks dtype-specific operations like :meth:`DataFrame.select_dtypes`.
   There isn't a clear way to select *just* text while excluding non-text,
   but still object-dtype columns.
3. When reading code, the contents of an ``object`` dtype array is less clear
   than ``string``.


.. ipython:: python

   pd.Series(['abc', None, 'def'], dtype=pd.StringDtype())

You can use the alias ``"string"`` as well.

.. ipython:: python

   s = pd.Series(['abc', None, 'def'], dtype="string")
   s

The usual string accessor methods work. Where appropriate, the return type
of the Series or columns of a DataFrame will also have string dtype.

.. ipython:: python

   s.str.upper()
   s.str.split('b', expand=True).dtypes

String accessor methods returning integers will return a value with :class:`Int64Dtype`

.. ipython:: python

   s.str.count("a")

We recommend explicitly using the ``string`` data type when working with strings.
See :ref:`text.types` for more.

.. _whatsnew_100.boolean:

Boolean data type with missing values support
^^^^^^^^^^^^^^^^^^^^^^^^^^^^^^^^^^^^^^^^^^^^^

We've added :class:`BooleanDtype` / :class:`~arrays.BooleanArray`, an extension
type dedicated to boolean data that can hold missing values. The default
``bool`` data type based on a bool-dtype NumPy array, the column can only hold
``True`` or ``False``, and not missing values. This new :class:`~arrays.BooleanArray`
can store missing values as well by keeping track of this in a separate mask.
(:issue:`29555`, :issue:`30095`)

.. ipython:: python

   pd.Series([True, False, None], dtype=pd.BooleanDtype())

You can use the alias ``"boolean"`` as well.

.. ipython:: python

   s = pd.Series([True, False, None], dtype="boolean")
   s

.. _whatsnew_100.numba_rolling_apply:

Using Numba in ``rolling.apply``
^^^^^^^^^^^^^^^^^^^^^^^^^^^^^^^^

We've added an ``engine`` keyword to :meth:`~core.window.rolling.Rolling.apply` that allows the user to execute the
routine using `Numba <https://numba.pydata.org/>`__ instead of Cython. Using the Numba engine
can yield significant performance gains if the apply function can operate on numpy arrays and
the data set is larger (1 million rows or greater). For more details, see
:ref:`rolling apply documentation <stats.rolling_apply>` (:issue:`28987`)

.. _whatsnew_100.custom_window:

Defining custom windows for rolling operations
^^^^^^^^^^^^^^^^^^^^^^^^^^^^^^^^^^^^^^^^^^^^^^

We've added a :func:`pandas.api.indexers.BaseIndexer` class that allows users to define how
window bounds are created during ``rolling`` operations. Users can define their own ``get_window_bounds``
method on a :func:`pandas.api.indexers.BaseIndexer` subclass that will generate the start and end
indices used for each window during the rolling aggregation. For more details and example usage, see
the :ref:`custom window rolling documentation <stats.custom_rolling_window>`

.. _whatsnew_100.to_markdown:

Converting to Markdown
^^^^^^^^^^^^^^^^^^^^^^

We've added :meth:`~DataFrame.to_markdown` for creating a markdown table (:issue:`11052`)

.. ipython:: python

   df = pd.DataFrame({"A": [1, 2, 3], "B": [1, 2, 3]}, index=['a', 'a', 'b'])
   print(df.to_markdown())

.. _whatsnew_100.enhancements.other:

Other enhancements
^^^^^^^^^^^^^^^^^^

- :meth:`DataFrame.to_string` added the ``max_colwidth`` parameter to control when wide columns are truncated (:issue:`9784`)
- Added the ``na_value`` argument to :meth:`Series.to_numpy`, :meth:`Index.to_numpy` and :meth:`DataFrame.to_numpy` to control the value used for missing data (:issue:`30322`)
- :meth:`MultiIndex.from_product` infers level names from inputs if not explicitly provided (:issue:`27292`)
- :meth:`DataFrame.to_latex` now accepts ``caption`` and ``label`` arguments (:issue:`25436`)
- The :ref:`integer dtype <integer_na>` with support for missing values and the
  new :ref:`string dtype <text.types>` can now be converted to ``pyarrow`` (>=
  0.15.0), which means that it is supported in writing to the Parquet file
  format when using the ``pyarrow`` engine. It is currently not yet supported
  when converting back to pandas, so it will become an integer or float
  (depending on the presence of missing data) or object dtype column. (:issue:`28368`)
- :meth:`DataFrame.to_json` now accepts an ``indent`` integer argument to enable pretty printing of JSON output (:issue:`12004`)
- :meth:`read_stata` can read Stata 119 dta files. (:issue:`28250`)
- Implemented :meth:`pandas.core.window.Window.var` and :meth:`pandas.core.window.Window.std` functions (:issue:`26597`)
- Added ``encoding`` argument to :meth:`DataFrame.to_string` for non-ascii text (:issue:`28766`)
- Added ``encoding`` argument to :func:`DataFrame.to_html` for non-ascii text (:issue:`28663`)
- :meth:`Styler.background_gradient` now accepts ``vmin`` and ``vmax`` arguments (:issue:`12145`)
- :meth:`Styler.format` added the ``na_rep`` parameter to help format the missing values (:issue:`21527`, :issue:`28358`)
<<<<<<< HEAD
- :class:`Styler` may now render CSS more efficiently where multiple cells have the same styling (:issue:`30876`)
- Roundtripping DataFrames with nullable integer or string data types to parquet
=======
- Roundtripping DataFrames with nullable integer, string and period data types to parquet
>>>>>>> d3f08566
  (:meth:`~DataFrame.to_parquet` / :func:`read_parquet`) using the `'pyarrow'` engine
  now preserve those data types with pyarrow >= 0.16.0 (:issue:`20612`, :issue:`28371`).
- The ``partition_cols`` argument in :meth:`DataFrame.to_parquet` now accepts a string (:issue:`27117`)
- :func:`pandas.read_json` now parses ``NaN``, ``Infinity`` and ``-Infinity`` (:issue:`12213`)
- The ``pandas.np`` submodule is now deprecated. Import numpy directly instead (:issue:`30296`)
- :func:`to_parquet` now appropriately handles the ``schema`` argument for user defined schemas in the pyarrow engine. (:issue:`30270`)
- DataFrame constructor preserve `ExtensionArray` dtype with `ExtensionArray` (:issue:`11363`)
- :meth:`DataFrame.sort_values` and :meth:`Series.sort_values` have gained ``ignore_index`` keyword to be able to reset index after sorting (:issue:`30114`)
- :meth:`DataFrame.sort_index` and :meth:`Series.sort_index` have gained ``ignore_index`` keyword to reset index (:issue:`30114`)
- :meth:`DataFrame.drop_duplicates` has gained ``ignore_index`` keyword to reset index (:issue:`30114`)
- Added new writer for exporting Stata dta files in version 118, ``StataWriter118``.  This format supports exporting strings containing Unicode characters (:issue:`23573`)
- :meth:`Series.map` now accepts ``collections.abc.Mapping`` subclasses as a mapper (:issue:`29733`)
- The ``pandas.datetime`` class is now deprecated. Import from ``datetime`` instead (:issue:`30296`)
- Added an experimental :attr:`~DataFrame.attrs` for storing global metadata about a dataset (:issue:`29062`)
- :meth:`Timestamp.fromisocalendar` is now compatible with python 3.8 and above (:issue:`28115`)
- :meth:`DataFrame.to_pickle` and :func:`read_pickle` now accept URL (:issue:`30163`)


Build Changes
^^^^^^^^^^^^^

Pandas has added a `pyproject.toml <https://www.python.org/dev/peps/pep-0517/>`_ file and will no longer include
cythonized files in the source distribution uploaded to PyPI (:issue:`28341`, :issue:`20775`). If you're installing
a built distribution (wheel) or via conda, this shouldn't have any effect on you. If you're building pandas from
source, you should no longer need to install Cython into your build environment before calling ``pip install pandas``.

.. ---------------------------------------------------------------------------

.. _whatsnew_100.api_breaking:

Backwards incompatible API changes
~~~~~~~~~~~~~~~~~~~~~~~~~~~~~~~~~~

.. _whatsnew_100.api_breaking.MultiIndex._names:

Avoid using names from ``MultiIndex.levels``
^^^^^^^^^^^^^^^^^^^^^^^^^^^^^^^^^^^^^^^^^^^^

As part of a larger refactor to :class:`MultiIndex` the level names are now
stored separately from the levels (:issue:`27242`). We recommend using
:attr:`MultiIndex.names` to access the names, and :meth:`Index.set_names`
to update the names.

For backwards compatibility, you can still *access* the names via the levels.

.. ipython:: python

   mi = pd.MultiIndex.from_product([[1, 2], ['a', 'b']], names=['x', 'y'])
   mi.levels[0].name

However, it is no longer possible to *update* the names of the ``MultiIndex``
via the level.

.. ipython:: python
   :okexcept:

   mi.levels[0].name = "new name"
   mi.names

To update, use ``MultiIndex.set_names``, which returns a new ``MultiIndex``.

.. ipython:: python

   mi2 = mi.set_names("new name", level=0)
   mi2.names

New repr for :class:`~pandas.arrays.IntervalArray`
^^^^^^^^^^^^^^^^^^^^^^^^^^^^^^^^^^^^^^^^^^^^^^^^^^

- :class:`pandas.arrays.IntervalArray` adopts a new ``__repr__`` in accordance with other array classes (:issue:`25022`)

*pandas 0.25.x*

.. code-block:: ipython

   In [1]: pd.arrays.IntervalArray.from_tuples([(0, 1), (2, 3)])
   Out[2]:
   IntervalArray([(0, 1], (2, 3]],
                 closed='right',
                 dtype='interval[int64]')

*pandas 1.0.0*

.. ipython:: python

   pd.arrays.IntervalArray.from_tuples([(0, 1), (2, 3)])

``DataFrame.rename`` now only accepts one positional argument
^^^^^^^^^^^^^^^^^^^^^^^^^^^^^^^^^^^^^^^^^^^^^^^^^^^^^^^^^^^^^

- :meth:`DataFrame.rename` would previously accept positional arguments that would lead
  to ambiguous or undefined behavior. From pandas 1.0, only the very first argument, which
  maps labels to their new names along the default axis, is allowed to be passed by position
  (:issue:`29136`).

*pandas 0.25.x*

.. code-block:: ipython

   In [1]: df = pd.DataFrame([[1]])
   In [2]: df.rename({0: 1}, {0: 2})
   FutureWarning: ...Use named arguments to resolve ambiguity...
   Out[2]:
      2
   1  1

*pandas 1.0.0*

.. ipython:: python
   :okexcept:

   df.rename({0: 1}, {0: 2})

Note that errors will now be raised when conflicting or potentially ambiguous arguments are provided.

*pandas 0.25.x*

.. code-block:: ipython

   In [1]: df.rename({0: 1}, index={0: 2})
   Out[1]:
      0
   1  1

   In [2]: df.rename(mapper={0: 1}, index={0: 2})
   Out[2]:
      0
   2  1

*pandas 1.0.0*

.. ipython:: python
   :okexcept:

   df.rename({0: 1}, index={0: 2})
   df.rename(mapper={0: 1}, index={0: 2})

You can still change the axis along which the first positional argument is applied by
supplying the ``axis`` keyword argument.

.. ipython:: python

   df.rename({0: 1})
   df.rename({0: 1}, axis=1)

If you would like to update both the index and column labels, be sure to use the respective
keywords.

.. ipython:: python

   df.rename(index={0: 1}, columns={0: 2})

Extended verbose info output for :class:`~pandas.DataFrame`
^^^^^^^^^^^^^^^^^^^^^^^^^^^^^^^^^^^^^^^^^^^^^^^^^^^^^^^^^^^

- :meth:`DataFrame.info` now shows line numbers for the columns summary (:issue:`17304`)

*pandas 0.25.x*

.. code-block:: python

   >>> df = pd.DataFrame({"int_col": [1, 2, 3],
   ...                    "text_col": ["a", "b", "c"],
   ...                    "float_col": [0.0, 0.1, 0.2]})
   >>> df.info(verbose=True)
   <class 'pandas.core.frame.DataFrame'>
   RangeIndex: 3 entries, 0 to 2
   Data columns (total 3 columns):
   int_col      3 non-null int64
   text_col     3 non-null object
   float_col    3 non-null float64
   dtypes: float64(1), int64(1), object(1)
   memory usage: 152.0+ bytes

*pandas 1.0.0*

.. ipython:: python

   df = pd.DataFrame({"int_col": [1, 2, 3],
                      "text_col": ["a", "b", "c"],
                      "float_col": [0.0, 0.1, 0.2]})
   df.info(verbose=True)

:meth:`pandas.array` inference changes
^^^^^^^^^^^^^^^^^^^^^^^^^^^^^^^^^^^^^^

:meth:`pandas.array` now infers pandas' new extension types in several cases (:issue:`29791`):

1. String data (including missing values) now returns a :class:`arrays.StringArray`.
2. Integer data (including missing values) now returns a :class:`arrays.IntegerArray`.
3. Boolean data (including missing values) now returns the new :class:`arrays.BooleanArray`

*pandas 0.25.x*

.. code-block:: python

   >>> pd.array(["a", None])
   <PandasArray>
   ['a', None]
   Length: 2, dtype: object

   >>> pd.array([1, None])
   <PandasArray>
   [1, None]
   Length: 2, dtype: object


*pandas 1.0.0*

.. ipython:: python

   pd.array(["a", None])
   pd.array([1, None])

As a reminder, you can specify the ``dtype`` to disable all inference.

:class:`arrays.IntegerArray` now uses :attr:`pandas.NA`
^^^^^^^^^^^^^^^^^^^^^^^^^^^^^^^^^^^^^^^^^^^^^^^^^^^^^^^

:class:`arrays.IntegerArray` now uses :attr:`pandas.NA` rather than
:attr:`numpy.nan` as its missing value marker (:issue:`29964`).

*pandas 0.25.x*

.. code-block:: python

   >>> a = pd.array([1, 2, None], dtype="Int64")
   >>> a
   <IntegerArray>
   [1, 2, NaN]
   Length: 3, dtype: Int64

   >>> a[2]
   nan

*pandas 1.0.0*

.. ipython:: python

   a = pd.array([1, 2, None], dtype="Int64")
   a
   a[2]

This has a few API-breaking consequences.

**Converting to a NumPy ndarray**

When converting to a NumPy array missing values will be ``pd.NA``, which cannot
be converted to a float. So calling ``np.asarray(integer_array, dtype="float")``
will now raise.

*pandas 0.25.x*

.. code-block:: python

    >>> np.asarray(a, dtype="float")
    array([ 1.,  2., nan])

*pandas 1.0.0*

.. ipython:: python
   :okexcept:

   np.asarray(a, dtype="float")

Use :meth:`arrays.IntegerArray.to_numpy` with an explicit ``na_value`` instead.

.. ipython:: python

   a.to_numpy(dtype="float", na_value=np.nan)

**value_counts returns a nullable integer dtype**

:meth:`Series.value_counts` with a nullable integer dtype now returns a nullable
integer dtype for the values.

*pandas 0.25.x*

.. code-block:: python

   >>> pd.Series([2, 1, 1, None], dtype="Int64").value_counts().dtype
   dtype('int64')

*pandas 1.0.0*

.. ipython:: python

   pd.Series([2, 1, 1, None], dtype="Int64").value_counts().dtype

See :ref:`missing_data.NA` for more on the differences between :attr:`pandas.NA`
and :attr:`numpy.nan`.

:class:`arrays.IntegerArray` comparisons return :class:`arrays.BooleanArray`
^^^^^^^^^^^^^^^^^^^^^^^^^^^^^^^^^^^^^^^^^^^^^^^^^^^^^^^^^^^^^^^^^^^^^^^^^^^^

Comparison operations on a :class:`arrays.IntegerArray` now returns a
:class:`arrays.BooleanArray` rather than a NumPy array (:issue:`29964`).

*pandas 0.25.x*

.. code-block:: python

   >>> a = pd.array([1, 2, None], dtype="Int64")
   >>> a
   <IntegerArray>
   [1, 2, NaN]
   Length: 3, dtype: Int64

   >>> a > 1
   array([False,  True, False])

*pandas 1.0.0*

.. ipython:: python

   a = pd.array([1, 2, None], dtype="Int64")
   a > 1

Note that missing values now propagate, rather than always comparing unequal
like :attr:`numpy.nan`. See :ref:`missing_data.NA` for more.

By default :meth:`Categorical.min` now returns the minimum instead of np.nan
^^^^^^^^^^^^^^^^^^^^^^^^^^^^^^^^^^^^^^^^^^^^^^^^^^^^^^^^^^^^^^^^^^^^^^^^^^^^

When :class:`Categorical` contains ``np.nan``,
:meth:`Categorical.min` no longer return ``np.nan`` by default (skipna=True) (:issue:`25303`)

*pandas 0.25.x*

.. code-block:: ipython

   In [1]: pd.Categorical([1, 2, np.nan], ordered=True).min()
   Out[1]: nan


*pandas 1.0.0*

.. ipython:: python

   pd.Categorical([1, 2, np.nan], ordered=True).min()


Default dtype of empty :class:`pandas.Series`
^^^^^^^^^^^^^^^^^^^^^^^^^^^^^^^^^^^^^^^^^^^^^

Initialising an empty :class:`pandas.Series` without specifying a dtype will raise a `DeprecationWarning` now
(:issue:`17261`). The default dtype will change from ``float64`` to ``object`` in future releases so that it is
consistent with the behaviour of :class:`DataFrame` and :class:`Index`.

*pandas 1.0.0*

.. code-block:: ipython

   In [1]: pd.Series()
   Out[2]:
   DeprecationWarning: The default dtype for empty Series will be 'object' instead of 'float64' in a future version. Specify a dtype explicitly to silence this warning.
   Series([], dtype: float64)

.. _whatsnew_100.api_breaking.python:

Increased minimum version for Python
^^^^^^^^^^^^^^^^^^^^^^^^^^^^^^^^^^^^

Pandas 1.0.0 supports Python 3.6.1 and higher (:issue:`29212`).

.. _whatsnew_100.api_breaking.deps:

Increased minimum versions for dependencies
^^^^^^^^^^^^^^^^^^^^^^^^^^^^^^^^^^^^^^^^^^^

Some minimum supported versions of dependencies were updated (:issue:`29766`, :issue:`29723`).
If installed, we now require:

+-----------------+-----------------+----------+---------+
| Package         | Minimum Version | Required | Changed |
+=================+=================+==========+=========+
| numpy           | 1.13.3          |    X     |         |
+-----------------+-----------------+----------+---------+
| pytz            | 2015.4          |    X     |         |
+-----------------+-----------------+----------+---------+
| python-dateutil | 2.6.1           |    X     |         |
+-----------------+-----------------+----------+---------+
| bottleneck      | 1.2.1           |          |         |
+-----------------+-----------------+----------+---------+
| numexpr         | 2.6.2           |          |         |
+-----------------+-----------------+----------+---------+
| pytest (dev)    | 4.0.2           |          |         |
+-----------------+-----------------+----------+---------+

For `optional libraries <https://dev.pandas.io/docs/install.html#dependencies>`_ the general recommendation is to use the latest version.
The following table lists the lowest version per library that is currently being tested throughout the development of pandas.
Optional libraries below the lowest tested version may still work, but are not considered supported.

+-----------------+-----------------+---------+
| Package         | Minimum Version | Changed |
+=================+=================+=========+
| beautifulsoup4  | 4.6.0           |         |
+-----------------+-----------------+---------+
| fastparquet     | 0.3.2           |    X    |
+-----------------+-----------------+---------+
| gcsfs           | 0.2.2           |         |
+-----------------+-----------------+---------+
| lxml            | 3.8.0           |         |
+-----------------+-----------------+---------+
| matplotlib      | 2.2.2           |         |
+-----------------+-----------------+---------+
| numba           | 0.46.0          |    X    |
+-----------------+-----------------+---------+
| openpyxl        | 2.5.7           |    X    |
+-----------------+-----------------+---------+
| pyarrow         | 0.13.0          |    X    |
+-----------------+-----------------+---------+
| pymysql         | 0.7.1           |         |
+-----------------+-----------------+---------+
| pytables        | 3.4.2           |         |
+-----------------+-----------------+---------+
| s3fs            | 0.3.0           |    X    |
+-----------------+-----------------+---------+
| scipy           | 0.19.0          |         |
+-----------------+-----------------+---------+
| sqlalchemy      | 1.1.4           |         |
+-----------------+-----------------+---------+
| xarray          | 0.8.2           |         |
+-----------------+-----------------+---------+
| xlrd            | 1.1.0           |         |
+-----------------+-----------------+---------+
| xlsxwriter      | 0.9.8           |         |
+-----------------+-----------------+---------+
| xlwt            | 1.2.0           |         |
+-----------------+-----------------+---------+

See :ref:`install.dependencies` and :ref:`install.optional_dependencies` for more.

.. _whatsnew_100.api.other:

Other API changes
^^^^^^^^^^^^^^^^^

- Bumped the minimum supported version of ``s3fs`` from 0.0.8 to 0.3.0 (:issue:`28616`)
- :class:`core.groupby.GroupBy.transform` now raises on invalid operation names (:issue:`27489`)
- :meth:`pandas.api.types.infer_dtype` will now return "integer-na" for integer and ``np.nan`` mix (:issue:`27283`)
- :meth:`MultiIndex.from_arrays` will no longer infer names from arrays if ``names=None`` is explicitly provided (:issue:`27292`)
- In order to improve tab-completion, Pandas does not include most deprecated attributes when introspecting a pandas object using ``dir`` (e.g. ``dir(df)``).
  To see which attributes are excluded, see an object's ``_deprecations`` attribute, for example ``pd.DataFrame._deprecations`` (:issue:`28805`).
- The returned dtype of ::func:`pd.unique` now matches the input dtype. (:issue:`27874`)
- Changed the default configuration value for ``options.matplotlib.register_converters`` from ``True`` to ``"auto"`` (:issue:`18720`).
  Now, pandas custom formatters will only be applied to plots created by pandas, through :meth:`~DataFrame.plot`.
  Previously, pandas' formatters would be applied to all plots created *after* a :meth:`~DataFrame.plot`.
  See :ref:`units registration <whatsnew_100.matplotlib_units>` for more.
- :meth:`Series.dropna` has dropped its ``**kwargs`` argument in favor of a single ``how`` parameter.
  Supplying anything else than ``how`` to ``**kwargs`` raised a ``TypeError`` previously (:issue:`29388`)
- When testing pandas, the new minimum required version of pytest is 5.0.1 (:issue:`29664`)
- :meth:`Series.str.__iter__` was deprecated and will be removed in future releases (:issue:`28277`).
- Added ``<NA>`` to the list of default NA values for :meth:`read_csv` (:issue:`30821`)


.. _whatsnew_100.api.documentation:

Documentation Improvements
^^^^^^^^^^^^^^^^^^^^^^^^^^

- Added new section on :ref:`scale` (:issue:`28315`).
- Added sub-section on :ref:`io.query_multi` for HDF5 datasets (:issue:`28791`).

.. ---------------------------------------------------------------------------

.. _whatsnew_100.deprecations:

Deprecations
~~~~~~~~~~~~

- :meth:`Series.item` and :meth:`Index.item` have been _undeprecated_ (:issue:`29250`)
- ``Index.set_value`` has been deprecated. For a given index ``idx``, array ``arr``,
  value in ``idx`` of ``idx_val`` and a new value of ``val``, ``idx.set_value(arr, idx_val, val)``
  is equivalent to ``arr[idx.get_loc(idx_val)] = val``, which should be used instead (:issue:`28621`).
- :func:`is_extension_type` is deprecated, :func:`is_extension_array_dtype` should be used instead (:issue:`29457`)
- :func:`eval` keyword argument "truediv" is deprecated and will be removed in a future version (:issue:`29812`)
- :meth:`DateOffset.isAnchored` and :meth:`DatetOffset.onOffset` are deprecated and will be removed in a future version, use :meth:`DateOffset.is_anchored` and :meth:`DateOffset.is_on_offset` instead (:issue:`30340`)
- ``pandas.tseries.frequencies.get_offset`` is deprecated and will be removed in a future version, use ``pandas.tseries.frequencies.to_offset`` instead (:issue:`4205`)
- :meth:`Categorical.take_nd` and :meth:`CategoricalIndex.take_nd` are deprecated, use :meth:`Categorical.take` and :meth:`CategoricalIndex.take` instead (:issue:`27745`)
- The parameter ``numeric_only`` of :meth:`Categorical.min` and :meth:`Categorical.max` is deprecated and replaced with ``skipna`` (:issue:`25303`)
- The parameter ``label`` in :func:`lreshape` has been deprecated and will be removed in a future version (:issue:`29742`)
- ``pandas.core.index`` has been deprecated and will be removed in a future version, the public classes are available in the top-level namespace (:issue:`19711`)
- :func:`pandas.json_normalize` is now exposed in the top-level namespace.
  Usage of ``json_normalize`` as ``pandas.io.json.json_normalize`` is now deprecated and
  it is recommended to use ``json_normalize`` as :func:`pandas.json_normalize` instead (:issue:`27586`).
- The ``numpy`` argument of :meth:`pandas.read_json` is deprecated (:issue:`28512`).
- :meth:`DataFrame.to_stata`, :meth:`DataFrame.to_feather`, and :meth:`DataFrame.to_parquet` argument "fname" is deprecated, use "path" instead (:issue:`23574`)
- The deprecated internal attributes ``_start``, ``_stop`` and ``_step`` of :class:`RangeIndex` now raise a ``FutureWarning`` instead of a ``DeprecationWarning`` (:issue:`26581`)
- The ``pandas.util.testing`` module has been deprecated. Use the public API in ``pandas.testing`` documented at :ref:`api.general.testing` (:issue:`16232`).
- ``pandas.SparseArray`` has been deprecated.  Use ``pandas.arrays.SparseArray`` (:class:`arrays.SparseArray`) instead. (:issue:`30642`)
- The parameter ``is_copy`` of :meth:`DataFrame.take` has been deprecated and will be removed in a future version. (:issue:`27357`)
- Support for multi-dimensional indexing (e.g. ``index[:, None]``) on a :class:`Index` is deprecated and will be removed in a future version, convert to a numpy array before indexing instead (:issue:`30588`)

**Selecting Columns from a Grouped DataFrame**

When selecting columns from a :class:`DataFrameGroupBy` object, passing individual keys (or a tuple of keys) inside single brackets is deprecated,
a list of items should be used instead. (:issue:`23566`) For example:

.. code-block:: ipython

    df = pd.DataFrame({
        "A": ["foo", "bar", "foo", "bar", "foo", "bar", "foo", "foo"],
        "B": np.random.randn(8),
        "C": np.random.randn(8),
    })
    g = df.groupby('A')

    # single key, returns SeriesGroupBy
    g['B']

    # tuple of single key, returns SeriesGroupBy
    g[('B',)]

    # tuple of multiple keys, returns DataFrameGroupBy, raises FutureWarning
    g[('B', 'C')]

    # multiple keys passed directly, returns DataFrameGroupBy, raises FutureWarning
    # (implicitly converts the passed strings into a single tuple)
    g['B', 'C']

    # proper way, returns DataFrameGroupBy
    g[['B', 'C']]

.. ---------------------------------------------------------------------------

.. _whatsnew_100.prior_deprecations:

Removal of prior version deprecations/changes
~~~~~~~~~~~~~~~~~~~~~~~~~~~~~~~~~~~~~~~~~~~~~

**Removed SparseSeries and SparseDataFrame**

``SparseSeries``, ``SparseDataFrame`` and the ``DataFrame.to_sparse`` method
have been removed (:issue:`28425`). We recommend using a ``Series`` or
``DataFrame`` with sparse values instead. See :ref:`sparse.migration` for help
with migrating existing code.

.. _whatsnew_100.matplotlib_units:

**Matplotlib unit registration**

Previously, pandas would register converters with matplotlib as a side effect of importing pandas (:issue:`18720`).
This changed the output of plots made via matplotlib plots after pandas was imported, even if you were using
matplotlib directly rather than :meth:`~DataFrame.plot`.

To use pandas formatters with a matplotlib plot, specify

.. code-block:: python

   >>> import pandas as pd
   >>> pd.options.plotting.matplotlib.register_converters = True

Note that plots created by :meth:`DataFrame.plot` and :meth:`Series.plot` *do* register the converters
automatically. The only behavior change is when plotting a date-like object via ``matplotlib.pyplot.plot``
or ``matplotlib.Axes.plot``. See :ref:`plotting.formatters` for more.

**Other removals**

- Removed the previously deprecated keyword "index" from :func:`read_stata`, :class:`StataReader`, and :meth:`StataReader.read`, use "index_col" instead (:issue:`17328`)
- Removed ``StataReader.data`` method, use :meth:`StataReader.read` instead (:issue:`9493`)
- Removed ``pandas.plotting._matplotlib.tsplot``, use :meth:`Series.plot` instead (:issue:`19980`)
- ``pandas.tseries.converter.register`` has been moved to :func:`pandas.plotting.register_matplotlib_converters` (:issue:`18307`)
- :meth:`Series.plot` no longer accepts positional arguments, pass keyword arguments instead (:issue:`30003`)
- :meth:`DataFrame.hist` and :meth:`Series.hist` no longer allows ``figsize="default"``, specify figure size by passinig a tuple instead (:issue:`30003`)
- Floordiv of integer-dtyped array by :class:`Timedelta` now raises ``TypeError`` (:issue:`21036`)
- :class:`TimedeltaIndex` and :class:`DatetimeIndex` no longer accept non-nanosecond dtype strings like "timedelta64" or "datetime64", use "timedelta64[ns]" and "datetime64[ns]" instead (:issue:`24806`)
- Changed the default "skipna" argument in :func:`pandas.api.types.infer_dtype` from ``False`` to ``True`` (:issue:`24050`)
- Removed ``Series.ix`` and ``DataFrame.ix`` (:issue:`26438`)
- Removed ``Index.summary`` (:issue:`18217`)
- Removed the previously deprecated keyword "fastpath" from the :class:`Index` constructor (:issue:`23110`)
- Removed ``Series.get_value``, ``Series.set_value``, ``DataFrame.get_value``, ``DataFrame.set_value`` (:issue:`17739`)
- Removed ``Series.compound`` and ``DataFrame.compound`` (:issue:`26405`)
- Changed the default "inplace" argument in :meth:`DataFrame.set_index` and :meth:`Series.set_axis` from ``None`` to ``False`` (:issue:`27600`)
- Removed ``Series.cat.categorical``, ``Series.cat.index``, ``Series.cat.name`` (:issue:`24751`)
- Removed the previously deprecated keyword "box" from :func:`to_datetime` and :func:`to_timedelta`; in addition these now always returns :class:`DatetimeIndex`, :class:`TimedeltaIndex`, :class:`Index`, :class:`Series`, or :class:`DataFrame` (:issue:`24486`)
- :func:`to_timedelta`, :class:`Timedelta`, and :class:`TimedeltaIndex` no longer allow "M", "y", or "Y" for the "unit" argument (:issue:`23264`)
- Removed the previously deprecated keyword "time_rule" from (non-public) ``offsets.generate_range``, which has been moved to :func:`core.arrays._ranges.generate_range` (:issue:`24157`)
- :meth:`DataFrame.loc` or :meth:`Series.loc` with listlike indexers and missing labels will no longer reindex (:issue:`17295`)
- :meth:`DataFrame.to_excel` and :meth:`Series.to_excel` with non-existent columns will no longer reindex (:issue:`17295`)
- Removed the previously deprecated keyword "join_axes" from :func:`concat`; use ``reindex_like`` on the result instead (:issue:`22318`)
- Removed the previously deprecated keyword "by" from :meth:`DataFrame.sort_index`, use :meth:`DataFrame.sort_values` instead (:issue:`10726`)
- Removed support for nested renaming in :meth:`DataFrame.aggregate`, :meth:`Series.aggregate`, :meth:`core.groupby.DataFrameGroupBy.aggregate`, :meth:`core.groupby.SeriesGroupBy.aggregate`, :meth:`core.window.rolling.Rolling.aggregate` (:issue:`18529`)
- Passing ``datetime64`` data to :class:`TimedeltaIndex` or ``timedelta64`` data to ``DatetimeIndex`` now raises ``TypeError`` (:issue:`23539`, :issue:`23937`)
- Passing ``int64`` values to :class:`DatetimeIndex` and a timezone now interprets the values as nanosecond timestamps in UTC, not wall times in the given timezone (:issue:`24559`)
- A tuple passed to :meth:`DataFrame.groupby` is now exclusively treated as a single key (:issue:`18314`)
- Removed ``Index.contains``, use ``key in index`` instead (:issue:`30103`)
- Addition and subtraction of ``int`` or integer-arrays is no longer allowed in :class:`Timestamp`, :class:`DatetimeIndex`, :class:`TimedeltaIndex`, use ``obj + n * obj.freq`` instead of ``obj + n`` (:issue:`22535`)
- Removed ``Series.ptp`` (:issue:`21614`)
- Removed ``Series.from_array`` (:issue:`18258`)
- Removed ``DataFrame.from_items`` (:issue:`18458`)
- Removed ``DataFrame.as_matrix``, ``Series.as_matrix`` (:issue:`18458`)
- Removed ``Series.asobject`` (:issue:`18477`)
- Removed ``DataFrame.as_blocks``, ``Series.as_blocks``, ``DataFrame.blocks``, ``Series.blocks`` (:issue:`17656`)
- :meth:`pandas.Series.str.cat` now defaults to aligning ``others``, using ``join='left'`` (:issue:`27611`)
- :meth:`pandas.Series.str.cat` does not accept list-likes *within* list-likes anymore (:issue:`27611`)
- :meth:`Series.where` with ``Categorical`` dtype (or :meth:`DataFrame.where` with ``Categorical`` column) no longer allows setting new categories (:issue:`24114`)
- Removed the previously deprecated keywords "start", "end", and "periods" from the :class:`DatetimeIndex`, :class:`TimedeltaIndex`, and :class:`PeriodIndex` constructors; use :func:`date_range`, :func:`timedelta_range`, and :func:`period_range` instead (:issue:`23919`)
- Removed the previously deprecated keyword "verify_integrity" from the :class:`DatetimeIndex` and :class:`TimedeltaIndex` constructors (:issue:`23919`)
- Removed the previously deprecated keyword "fastpath" from ``pandas.core.internals.blocks.make_block`` (:issue:`19265`)
- Removed the previously deprecated keyword "dtype" from :meth:`Block.make_block_same_class` (:issue:`19434`)
- Removed ``ExtensionArray._formatting_values``. Use :attr:`ExtensionArray._formatter` instead. (:issue:`23601`)
- Removed ``MultiIndex.to_hierarchical`` (:issue:`21613`)
- Removed ``MultiIndex.labels``, use :attr:`MultiIndex.codes` instead (:issue:`23752`)
- Removed the previously deprecated keyword "labels" from the :class:`MultiIndex` constructor, use "codes" instead (:issue:`23752`)
- Removed ``MultiIndex.set_labels``, use :meth:`MultiIndex.set_codes` instead (:issue:`23752`)
- Removed the previously deprecated keyword "labels" from :meth:`MultiIndex.set_codes`, :meth:`MultiIndex.copy`, :meth:`MultiIndex.drop`, use "codes" instead (:issue:`23752`)
- Removed support for legacy HDF5 formats (:issue:`29787`)
- Passing a dtype alias (e.g. 'datetime64[ns, UTC]') to :class:`DatetimeTZDtype` is no longer allowed, use :meth:`DatetimeTZDtype.construct_from_string` instead (:issue:`23990`)
- Removed the previously deprecated keyword "skip_footer" from :func:`read_excel`; use "skipfooter" instead (:issue:`18836`)
- :func:`read_excel` no longer allows an integer value for the parameter ``usecols``, instead pass a list of integers from 0 to ``usecols`` inclusive (:issue:`23635`)
- Removed the previously deprecated keyword "convert_datetime64" from :meth:`DataFrame.to_records` (:issue:`18902`)
- Removed ``IntervalIndex.from_intervals`` in favor of the :class:`IntervalIndex` constructor (:issue:`19263`)
- Changed the default "keep_tz" argument in :meth:`DatetimeIndex.to_series` from ``None`` to ``True`` (:issue:`23739`)
- Removed ``api.types.is_period`` and ``api.types.is_datetimetz`` (:issue:`23917`)
- Ability to read pickles containing :class:`Categorical` instances created with pre-0.16 version of pandas has been removed (:issue:`27538`)
- Removed ``pandas.tseries.plotting.tsplot`` (:issue:`18627`)
- Removed the previously deprecated keywords "reduce" and "broadcast" from :meth:`DataFrame.apply` (:issue:`18577`)
- Removed the previously deprecated ``assert_raises_regex`` function in ``pandas._testing`` (:issue:`29174`)
- Removed the previously deprecated ``FrozenNDArray`` class in ``pandas.core.indexes.frozen`` (:issue:`29335`)
- Removed the previously deprecated keyword "nthreads" from :func:`read_feather`, use "use_threads" instead (:issue:`23053`)
- Removed ``Index.is_lexsorted_for_tuple`` (:issue:`29305`)
- Removed support for nested renaming in :meth:`DataFrame.aggregate`, :meth:`Series.aggregate`, :meth:`core.groupby.DataFrameGroupBy.aggregate`, :meth:`core.groupby.SeriesGroupBy.aggregate`, :meth:`core.window.rolling.Rolling.aggregate` (:issue:`29608`)
- Removed ``Series.valid``; use :meth:`Series.dropna` instead (:issue:`18800`)
- Removed ``DataFrame.is_copy``, ``Series.is_copy`` (:issue:`18812`)
- Removed ``DataFrame.get_ftype_counts``, ``Series.get_ftype_counts`` (:issue:`18243`)
- Removed ``DataFrame.ftypes``, ``Series.ftypes``, ``Series.ftype`` (:issue:`26744`)
- Removed ``Index.get_duplicates``, use ``idx[idx.duplicated()].unique()`` instead (:issue:`20239`)
- Removed ``Series.clip_upper``, ``Series.clip_lower``, ``DataFrame.clip_upper``, ``DataFrame.clip_lower`` (:issue:`24203`)
- Removed the ability to alter :attr:`DatetimeIndex.freq`, :attr:`TimedeltaIndex.freq`, or :attr:`PeriodIndex.freq` (:issue:`20772`)
- Removed ``DatetimeIndex.offset`` (:issue:`20730`)
- Removed ``DatetimeIndex.asobject``, ``TimedeltaIndex.asobject``, ``PeriodIndex.asobject``, use ``astype(object)`` instead (:issue:`29801`)
- Removed the previously deprecated keyword "order" from :func:`factorize` (:issue:`19751`)
- Removed the previously deprecated keyword "encoding" from :func:`read_stata` and :meth:`DataFrame.to_stata` (:issue:`21400`)
- Changed the default "sort" argument in :func:`concat` from ``None`` to ``False`` (:issue:`20613`)
- Removed the previously deprecated keyword "raise_conflict" from :meth:`DataFrame.update`, use "errors" instead (:issue:`23585`)
- Removed the previously deprecated keyword "n" from :meth:`DatetimeIndex.shift`, :meth:`TimedeltaIndex.shift`, :meth:`PeriodIndex.shift`, use "periods" instead (:issue:`22458`)
- Removed the previously deprecated keywords "how", "fill_method", and "limit" from :meth:`DataFrame.resample` (:issue:`30139`)
- Passing an integer to :meth:`Series.fillna` or :meth:`DataFrame.fillna` with ``timedelta64[ns]`` dtype now raises ``TypeError`` (:issue:`24694`)
- Passing multiple axes to :meth:`DataFrame.dropna` is no longer supported (:issue:`20995`)
- Removed ``Series.nonzero``, use ``to_numpy().nonzero()`` instead (:issue:`24048`)
- Passing floating dtype ``codes`` to :meth:`Categorical.from_codes` is no longer supported, pass ``codes.astype(np.int64)`` instead (:issue:`21775`)
- Removed the previously deprecated keyword "pat" from :meth:`Series.str.partition` and :meth:`Series.str.rpartition`, use "sep" instead (:issue:`23767`)
- Removed ``Series.put`` (:issue:`27106`)
- Removed ``Series.real``, ``Series.imag`` (:issue:`27106`)
- Removed ``Series.to_dense``, ``DataFrame.to_dense`` (:issue:`26684`)
- Removed ``Index.dtype_str``, use ``str(index.dtype)`` instead (:issue:`27106`)
- :meth:`Categorical.ravel` returns a :class:`Categorical` instead of a ``ndarray`` (:issue:`27199`)
- The 'outer' method on Numpy ufuncs, e.g. ``np.subtract.outer`` operating on :class:`Series` objects is no longer supported, and will raise ``NotImplementedError`` (:issue:`27198`)
- Removed ``Series.get_dtype_counts`` and ``DataFrame.get_dtype_counts`` (:issue:`27145`)
- Changed the default "fill_value" argument in :meth:`Categorical.take` from ``True`` to ``False`` (:issue:`20841`)
- Changed the default value for the `raw` argument in :func:`Series.rolling().apply() <pandas.core.window.Rolling.apply>`, :func:`DataFrame.rolling().apply() <pandas.core.window.Rolling.apply>`, :func:`Series.expanding().apply() <pandas.core.window.Expanding.apply>`, and :func:`DataFrame.expanding().apply() <pandas.core.window.Expanding.apply>` from ``None`` to ``False`` (:issue:`20584`)
- Removed deprecated behavior of :meth:`Series.argmin` and :meth:`Series.argmax`, use :meth:`Series.idxmin` and :meth:`Series.idxmax` for the old behavior (:issue:`16955`)
- Passing a tz-aware ``datetime.datetime`` or :class:`Timestamp` into the :class:`Timestamp` constructor with the ``tz`` argument now raises a ``ValueError`` (:issue:`23621`)
- Removed ``Series.base``, ``Index.base``, ``Categorical.base``, ``Series.flags``, ``Index.flags``, ``PeriodArray.flags``, ``Series.strides``, ``Index.strides``, ``Series.itemsize``, ``Index.itemsize``, ``Series.data``, ``Index.data`` (:issue:`20721`)
- Changed :meth:`Timedelta.resolution` to match the behavior of the standard library ``datetime.timedelta.resolution``, for the old behavior, use :meth:`Timedelta.resolution_string` (:issue:`26839`)
- Removed ``Timestamp.weekday_name``, ``DatetimeIndex.weekday_name``, and ``Series.dt.weekday_name`` (:issue:`18164`)
- Removed the previously deprecated keyword "errors" in :meth:`Timestamp.tz_localize`, :meth:`DatetimeIndex.tz_localize`, and :meth:`Series.tz_localize` (:issue:`22644`)
- Changed the default "ordered" argument in :class:`CategoricalDtype` from ``None`` to ``False`` (:issue:`26336`)
- :meth:`Series.set_axis` and :meth:`DataFrame.set_axis` now require "labels" as the first argument and "axis" as an optional named parameter (:issue:`30089`)
- Removed ``to_msgpack``, ``read_msgpack``, ``DataFrame.to_msgpack``, ``Series.to_msgpack`` (:issue:`27103`)
- Removed ``Series.compress`` (:issue:`21930`)
- Removed the previously deprecated keyword "fill_value" from :meth:`Categorical.fillna`, use "value" instead (:issue:`19269`)
- Removed the previously deprecated keyword "data" from :func:`andrews_curves`, use "frame" instead (:issue:`6956`)
- Removed the previously deprecated keyword "data" from :func:`parallel_coordinates`, use "frame" instead (:issue:`6956`)
- Removed the previously deprecated keyword "colors" from :func:`parallel_coordinates`, use "color" instead (:issue:`6956`)
- Removed the previously deprecated keywords "verbose" and "private_key" from :func:`read_gbq` (:issue:`30200`)
- Calling ``np.array`` and ``np.asarray`` on tz-aware :class:`Series` and :class:`DatetimeIndex` will now return an object array of tz-aware :class:`Timestamp` (:issue:`24596`)
-

.. ---------------------------------------------------------------------------

.. _whatsnew_100.performance:

Performance improvements
~~~~~~~~~~~~~~~~~~~~~~~~

- Performance improvement in :class:`DataFrame` arithmetic and comparison operations with scalars (:issue:`24990`, :issue:`29853`)
- Performance improvement in indexing with a non-unique :class:`IntervalIndex` (:issue:`27489`)
- Performance improvement in :attr:`MultiIndex.is_monotonic` (:issue:`27495`)
- Performance improvement in :func:`cut` when ``bins`` is an :class:`IntervalIndex` (:issue:`27668`)
- Performance improvement when initializing a :class:`DataFrame` using a ``range`` (:issue:`30171`)
- Performance improvement in :meth:`DataFrame.corr` when ``method`` is ``"spearman"`` (:issue:`28139`)
- Performance improvement in :meth:`DataFrame.replace` when provided a list of values to replace (:issue:`28099`)
- Performance improvement in :meth:`DataFrame.select_dtypes` by using vectorization instead of iterating over a loop (:issue:`28317`)
- Performance improvement in :meth:`Categorical.searchsorted` and  :meth:`CategoricalIndex.searchsorted` (:issue:`28795`)
- Performance improvement when comparing a :class:`Categorical` with a scalar and the scalar is not found in the categories (:issue:`29750`)
- Performance improvement when checking if values in a :class:`Categorical` are equal, equal or larger or larger than a given scalar.
  The improvement is not present if checking if the :class:`Categorical` is less than or less than or equal than the scalar (:issue:`29820`)
- Performance improvement in :meth:`Index.equals` and  :meth:`MultiIndex.equals` (:issue:`29134`)
- Performance improvement in :func:`~pandas.api.types.infer_dtype` when ``skipna`` is ``True`` (:issue:`28814`)

.. ---------------------------------------------------------------------------

.. _whatsnew_100.bug_fixes:

Bug fixes
~~~~~~~~~


Categorical
^^^^^^^^^^^

- Added test to assert the :func:`fillna` raises the correct ``ValueError`` message when the value isn't a value from categories (:issue:`13628`)
- Bug in :meth:`Categorical.astype` where ``NaN`` values were handled incorrectly when casting to int (:issue:`28406`)
- :meth:`DataFrame.reindex` with a :class:`CategoricalIndex` would fail when the targets contained duplicates, and wouldn't fail if the source contained duplicates (:issue:`28107`)
- Bug in :meth:`Categorical.astype` not allowing for casting to extension dtypes (:issue:`28668`)
- Bug where :func:`merge` was unable to join on categorical and extension dtype columns (:issue:`28668`)
- :meth:`Categorical.searchsorted` and :meth:`CategoricalIndex.searchsorted` now work on unordered categoricals also (:issue:`21667`)
- Added test to assert roundtripping to parquet with :func:`DataFrame.to_parquet` or :func:`read_parquet` will preserve Categorical dtypes for string types (:issue:`27955`)
- Changed the error message in :meth:`Categorical.remove_categories` to always show the invalid removals as a set (:issue:`28669`)
- Using date accessors on a categorical dtyped :class:`Series` of datetimes was not returning an object of the
  same type as if one used the :meth:`.str.` / :meth:`.dt.` on a :class:`Series` of that type. E.g. when accessing :meth:`Series.dt.tz_localize` on a
  :class:`Categorical` with duplicate entries, the accessor was skipping duplicates (:issue:`27952`)
- Bug in :meth:`DataFrame.replace` and :meth:`Series.replace` that would give incorrect results on categorical data (:issue:`26988`)
- Bug where calling :meth:`Categorical.min` or :meth:`Categorical.max` on an empty Categorical would raise a numpy exception (:issue:`30227`)
- The following methods now also correctly output values for unobserved categories when called through ``groupby(..., observed=False)`` (:issue:`17605`)
  * :meth:`core.groupby.SeriesGroupBy.count`
  * :meth:`core.groupby.SeriesGroupBy.size`
  * :meth:`core.groupby.SeriesGroupBy.nunique`
  * :meth:`core.groupby.SeriesGroupBy.nth`


Datetimelike
^^^^^^^^^^^^
- Bug in :meth:`Series.__setitem__` incorrectly casting ``np.timedelta64("NaT")`` to ``np.datetime64("NaT")`` when inserting into a :class:`Series` with datetime64 dtype (:issue:`27311`)
- Bug in :meth:`Series.dt` property lookups when the underlying data is read-only (:issue:`27529`)
- Bug in ``HDFStore.__getitem__`` incorrectly reading tz attribute created in Python 2 (:issue:`26443`)
- Bug in :func:`to_datetime` where passing arrays of malformed ``str`` with errors="coerce" could incorrectly lead to raising ``ValueError`` (:issue:`28299`)
- Bug in :meth:`core.groupby.SeriesGroupBy.nunique` where ``NaT`` values were interfering with the count of unique values (:issue:`27951`)
- Bug in :class:`Timestamp` subtraction when subtracting a :class:`Timestamp` from a ``np.datetime64`` object incorrectly raising ``TypeError`` (:issue:`28286`)
- Addition and subtraction of integer or integer-dtype arrays with :class:`Timestamp` will now raise ``NullFrequencyError`` instead of ``ValueError`` (:issue:`28268`)
- Bug in :class:`Series` and :class:`DataFrame` with integer dtype failing to raise ``TypeError`` when adding or subtracting a ``np.datetime64`` object (:issue:`28080`)
- Bug in :meth:`Series.astype`, :meth:`Index.astype`, and :meth:`DataFrame.astype` failing to handle ``NaT`` when casting to an integer dtype (:issue:`28492`)
- Bug in :class:`Week` with ``weekday`` incorrectly raising ``AttributeError`` instead of ``TypeError`` when adding or subtracting an invalid type (:issue:`28530`)
- Bug in :class:`DataFrame` arithmetic operations when operating with a :class:`Series` with dtype `'timedelta64[ns]'` (:issue:`28049`)
- Bug in :func:`core.groupby.generic.SeriesGroupBy.apply` raising ``ValueError`` when a column in the original DataFrame is a datetime and the column labels are not standard integers (:issue:`28247`)
- Bug in :func:`pandas._config.localization.get_locales` where the ``locales -a`` encodes the locales list as windows-1252 (:issue:`23638`, :issue:`24760`, :issue:`27368`)
- Bug in :meth:`Series.var` failing to raise ``TypeError`` when called with ``timedelta64[ns]`` dtype (:issue:`28289`)
- Bug in :meth:`DatetimeIndex.strftime` and :meth:`Series.dt.strftime` where ``NaT`` was converted to the string ``'NaT'`` instead of ``np.nan`` (:issue:`29578`)
- Bug in masking datetime-like arrays with a boolean mask of an incorrect length not raising an ``IndexError`` (:issue:`30308`)
- Bug in :attr:`Timestamp.resolution` being a property instead of a class attribute (:issue:`29910`)
- Bug in :func:`pandas.to_datetime` when called with ``None`` raising ``TypeError`` instead of returning ``NaT`` (:issue:`30011`)
- Bug in :func:`pandas.to_datetime` failing for `deques` when using ``cache=True`` (the default) (:issue:`29403`)
- Bug in :meth:`Series.item` with ``datetime64`` or ``timedelta64`` dtype, :meth:`DatetimeIndex.item`, and :meth:`TimedeltaIndex.item` returning an integer instead of a :class:`Timestamp` or :class:`Timedelta` (:issue:`30175`)
- Bug in :class:`DatetimeIndex` addition when adding a non-optimized :class:`DateOffset` incorrectly dropping timezone information (:issue:`30336`)
- Bug in :meth:`DataFrame.drop` where attempting to drop non-existent values from a DatetimeIndex would yield a confusing error message (:issue:`30399`)
- Bug in :meth:`DataFrame.append` would remove the timezone-awareness of new data (:issue:`30238`)
- Bug in :meth:`Series.cummin` and :meth:`Series.cummax` with timezone-aware dtype incorrectly dropping its timezone (:issue:`15553`)
- Bug in :class:`DatetimeArray`, :class:`TimedeltaArray`, and :class:`PeriodArray` where inplace addition and subtraction did not actually operate inplace (:issue:`24115`)
- Bug in :func:`pandas.to_datetime` when called with ``Series`` storing ``IntegerArray`` raising ``TypeError`` instead of returning ``Series`` (:issue:`30050`)
- Bug in :func:`date_range` with custom business hours as ``freq`` and given number of ``periods`` (:issue:`30593`)
- Bug in :class:`PeriodIndex` comparisons with incorrectly casting integers to :class:`Period` objects, inconsistent with the :class:`Period` comparison behavior (:issue:`30722`)
- Bug in :meth:`DatetimeIndex.insert` raising a ``ValueError`` instead of a ``TypeError`` when trying to insert a timezone-aware :class:`Timestamp` into a timezone-naive :class:`DatetimeIndex`, or vice-versa (:issue:`30806`)

Timedelta
^^^^^^^^^
- Bug in subtracting a :class:`TimedeltaIndex` or :class:`TimedeltaArray` from a ``np.datetime64`` object (:issue:`29558`)
-
-

Timezones
^^^^^^^^^

-
-


Numeric
^^^^^^^
- Bug in :meth:`DataFrame.quantile` with zero-column :class:`DataFrame` incorrectly raising (:issue:`23925`)
- :class:`DataFrame` flex inequality comparisons methods (:meth:`DataFrame.lt`, :meth:`DataFrame.le`, :meth:`DataFrame.gt`, :meth:`DataFrame.ge`) with object-dtype and ``complex`` entries failing to raise ``TypeError`` like their :class:`Series` counterparts (:issue:`28079`)
- Bug in :class:`DataFrame` logical operations (`&`, `|`, `^`) not matching :class:`Series` behavior by filling NA values (:issue:`28741`)
- Bug in :meth:`DataFrame.interpolate` where specifying axis by name references variable before it is assigned (:issue:`29142`)
- Bug in :meth:`Series.var` not computing the right value with a nullable integer dtype series not passing through ddof argument (:issue:`29128`)
- Improved error message when using `frac` > 1 and `replace` = False (:issue:`27451`)
- Bug in numeric indexes resulted in it being possible to instantiate an :class:`Int64Index`, :class:`UInt64Index`, or :class:`Float64Index` with an invalid dtype (e.g. datetime-like) (:issue:`29539`)
- Bug in :class:`UInt64Index` precision loss while constructing from a list with values in the ``np.uint64`` range (:issue:`29526`)
- Bug in :class:`NumericIndex` construction that caused indexing to fail when integers in the ``np.uint64`` range were used (:issue:`28023`)
- Bug in :class:`NumericIndex` construction that caused :class:`UInt64Index` to be casted to :class:`Float64Index` when integers in the ``np.uint64`` range were used to index a :class:`DataFrame` (:issue:`28279`)
- Bug in :meth:`Series.interpolate` when using method=`index` with an unsorted index, would previously return incorrect results. (:issue:`21037`)
- Bug in :meth:`DataFrame.round` where a :class:`DataFrame` with a :class:`CategoricalIndex` of :class:`IntervalIndex` columns would incorrectly raise a ``TypeError`` (:issue:`30063`)
- Bug in :meth:`Series.pct_change` and :meth:`DataFrame.pct_change` when there are duplicated indices (:issue:`30463`)
- Bug in :class:`DataFrame` cumulative operations (e.g. cumsum, cummax) incorrect casting to object-dtype (:issue:`19296`)

Conversion
^^^^^^^^^^

-
-

Strings
^^^^^^^

- Calling :meth:`Series.str.isalnum` (and other "ismethods") on an empty ``Series`` would return an ``object`` dtype instead of ``bool`` (:issue:`29624`)
-


Interval
^^^^^^^^

- Bug in :meth:`IntervalIndex.get_indexer` where a :class:`Categorical` or :class:`CategoricalIndex` ``target`` would incorrectly raise a ``TypeError`` (:issue:`30063`)
- Bug in ``pandas.core.dtypes.cast.infer_dtype_from_scalar`` where passing ``pandas_dtype=True`` did not infer :class:`IntervalDtype` (:issue:`30337`)
- Bug in :class:`Series` constructor where constructing a ``Series`` from a ``list`` of :class:`Interval` objects resulted in ``object`` dtype instead of :class:`IntervalDtype` (:issue:`23563`)
- Bug in :class:`IntervalDtype` where the ``kind`` attribute was incorrectly set as ``None`` instead of ``"O"`` (:issue:`30568`)
- Bug in :class:`IntervalIndex`, :class:`~arrays.IntervalArray`, and :class:`Series` with interval data where equality comparisons were incorrect (:issue:`24112`)

Indexing
^^^^^^^^

- Bug in assignment using a reverse slicer (:issue:`26939`)
- Bug in :meth:`DataFrame.explode` would duplicate frame in the presence of duplicates in the index (:issue:`28010`)
- Bug in reindexing a :meth:`PeriodIndex` with another type of index that contained a `Period` (:issue:`28323`) (:issue:`28337`)
- Fix assignment of column via `.loc` with numpy non-ns datetime type (:issue:`27395`)
- Bug in :meth:`Float64Index.astype` where ``np.inf`` was not handled properly when casting to an integer dtype (:issue:`28475`)
- :meth:`Index.union` could fail when the left contained duplicates (:issue:`28257`)
- Bug when indexing with ``.loc`` where the index was a :class:`CategoricalIndex` with non-string categories didn't work (:issue:`17569`, :issue:`30225`)
- :meth:`Index.get_indexer_non_unique` could fail with ``TypeError`` in some cases, such as when searching for ints in a string index (:issue:`28257`)
- Bug in :meth:`Float64Index.get_loc` incorrectly raising ``TypeError`` instead of ``KeyError`` (:issue:`29189`)
- :meth:`MultiIndex.get_loc` can't find missing values when input includes missing values (:issue:`19132`)
- Bug in :meth:`Series.__setitem__` incorrectly assigning values with boolean indexer when the length of new data matches the number of ``True`` values and new data is not a ``Series`` or an ``np.array`` (:issue:`30567`)
- Bug in indexing with a :class:`PeriodIndex` incorrectly accepting integers representing years, use e.g. ``ser.loc["2007"]`` instead of ``ser.loc[2007]`` (:issue:`30763`)

Missing
^^^^^^^

-
-

MultiIndex
^^^^^^^^^^

- Constructor for :class:`MultiIndex` verifies that the given ``sortorder`` is compatible with the actual ``lexsort_depth``  if ``verify_integrity`` parameter is ``True`` (the default) (:issue:`28735`)
- Series and MultiIndex `.drop` with `MultiIndex` raise exception if labels not in given in level (:issue:`8594`)
-

I/O
^^^

- :meth:`read_csv` now accepts binary mode file buffers when using the Python csv engine (:issue:`23779`)
- Bug in :meth:`DataFrame.to_json` where using a Tuple as a column or index value and using ``orient="columns"`` or ``orient="index"`` would produce invalid JSON (:issue:`20500`)
- Improve infinity parsing. :meth:`read_csv` now interprets ``Infinity``, ``+Infinity``, ``-Infinity`` as floating point values (:issue:`10065`)
- Bug in :meth:`DataFrame.to_csv` where values were truncated when the length of ``na_rep`` was shorter than the text input data. (:issue:`25099`)
- Bug in :func:`DataFrame.to_string` where values were truncated using display options instead of outputting the full content (:issue:`9784`)
- Bug in :meth:`DataFrame.to_json` where a datetime column label would not be written out in ISO format with ``orient="table"`` (:issue:`28130`)
- Bug in :func:`DataFrame.to_parquet` where writing to GCS would fail with `engine='fastparquet'` if the file did not already exist (:issue:`28326`)
- Bug in :func:`read_hdf` closing stores that it didn't open when Exceptions are raised (:issue:`28699`)
- Bug in :meth:`DataFrame.read_json` where using ``orient="index"`` would not maintain the order (:issue:`28557`)
- Bug in :meth:`DataFrame.to_html` where the length of the ``formatters`` argument was not verified (:issue:`28469`)
- Bug in :meth:`DataFrame.read_excel` with ``engine='ods'`` when ``sheet_name`` argument references a non-existent sheet (:issue:`27676`)
- Bug in :meth:`pandas.io.formats.style.Styler` formatting for floating values not displaying decimals correctly (:issue:`13257`)
- Bug in :meth:`DataFrame.to_html` when using ``formatters=<list>`` and ``max_cols`` together. (:issue:`25955`)
- Bug in :meth:`Styler.background_gradient` not able to work with dtype ``Int64`` (:issue:`28869`)
- Bug in :meth:`DataFrame.to_clipboard` which did not work reliably in ipython (:issue:`22707`)
- Bug in :func:`read_json` where default encoding was not set to ``utf-8`` (:issue:`29565`)
- Bug in :class:`PythonParser` where str and bytes were being mixed when dealing with the decimal field (:issue:`29650`)
- :meth:`read_gbq` now accepts ``progress_bar_type`` to display progress bar while the data downloads. (:issue:`29857`)
- Bug in :func:`pandas.io.json.json_normalize` where a missing value in the location specified by `record_path` would raise a ``TypeError`` (:issue:`30148`)
- :func:`read_excel` now accepts binary data (:issue:`15914`)
- Bug in :meth:`read_csv` in which encoding handling was limited to just the string `utf-16` for the C engine (:issue:`24130`)

Plotting
^^^^^^^^

- Bug in :meth:`Series.plot` not able to plot boolean values (:issue:`23719`)
- Bug in :meth:`DataFrame.plot` not able to plot when no rows (:issue:`27758`)
- Bug in :meth:`DataFrame.plot` producing incorrect legend markers when plotting multiple series on the same axis (:issue:`18222`)
- Bug in :meth:`DataFrame.plot` when ``kind='box'`` and data contains datetime or timedelta data. These types are now automatically dropped (:issue:`22799`)
- Bug in :meth:`DataFrame.plot.line` and :meth:`DataFrame.plot.area` produce wrong xlim in x-axis (:issue:`27686`, :issue:`25160`, :issue:`24784`)
- Bug where :meth:`DataFrame.boxplot` would not accept a ``color`` parameter like :meth:`DataFrame.plot.box` (:issue:`26214`)
- Bug in the ``xticks`` argument being ignored for :meth:`DataFrame.plot.bar` (:issue:`14119`)
- :func:`set_option` now validates that the plot backend provided to ``'plotting.backend'`` implements the backend when the option is set, rather than when a plot is created (:issue:`28163`)
- :meth:`DataFrame.plot` now allow a ``backend`` keyword argument to allow changing between backends in one session (:issue:`28619`).
- Bug in color validation incorrectly raising for non-color styles (:issue:`29122`).
- Allow :meth:`DataFrame.plot.scatter` to plot ``objects`` and ``datetime`` type data (:issue:`18755`, :issue:`30391`)
- Bug in :meth:`DataFrame.hist`, ``xrot=0`` does not work with ``by`` and subplots (:issue:`30288`).

Groupby/resample/rolling
^^^^^^^^^^^^^^^^^^^^^^^^

- Bug in :meth:`core.groupby.DataFrameGroupBy.apply` only showing output from a single group when function returns an :class:`Index` (:issue:`28652`)
- Bug in :meth:`DataFrame.groupby` with multiple groups where an ``IndexError`` would be raised if any group contained all NA values (:issue:`20519`)
- Bug in :meth:`pandas.core.resample.Resampler.size` and :meth:`pandas.core.resample.Resampler.count` returning wrong dtype when used with an empty :class:`Series` or :class:`DataFrame` (:issue:`28427`)
- Bug in :meth:`DataFrame.rolling` not allowing for rolling over datetimes when ``axis=1`` (:issue:`28192`)
- Bug in :meth:`DataFrame.rolling` not allowing rolling over multi-index levels (:issue:`15584`).
- Bug in :meth:`DataFrame.rolling` not allowing rolling on monotonic decreasing time indexes (:issue:`19248`).
- Bug in :meth:`DataFrame.groupby` not offering selection by column name when ``axis=1`` (:issue:`27614`)
- Bug in :meth:`core.groupby.DataFrameGroupby.agg` not able to use lambda function with named aggregation (:issue:`27519`)
- Bug in :meth:`DataFrame.groupby` losing column name information when grouping by a categorical column (:issue:`28787`)
- Remove error raised due to duplicated input functions in named aggregation in :meth:`DataFrame.groupby` and :meth:`Series.groupby`. Previously error will be raised if the same function is applied on the same column and now it is allowed if new assigned names are different. (:issue:`28426`)
- :meth:`core.groupby.SeriesGroupBy.value_counts` will be able to handle the case even when the :class:`Grouper` makes empty groups (:issue:`28479`)
- Bug in :meth:`core.window.rolling.Rolling.quantile` ignoring ``interpolation`` keyword argument when used within a groupby (:issue:`28779`)
- Bug in :meth:`DataFrame.groupby` where ``any``, ``all``, ``nunique`` and transform functions would incorrectly handle duplicate column labels (:issue:`21668`)
- Bug in :meth:`core.groupby.DataFrameGroupBy.agg` with timezone-aware datetime64 column incorrectly casting results to the original dtype (:issue:`29641`)
- Bug in :meth:`DataFrame.groupby` when using axis=1 and having a single level columns index (:issue:`30208`)
- Bug in :meth:`DataFrame.groupby` when using nunique on axis=1 (:issue:`30253`)
- Bug in :meth:`GroupBy.quantile` with multiple list-like q value and integer column names (:issue:`30289`)
- Bug in :meth:`GroupBy.pct_change` and :meth:`core.groupby.SeriesGroupBy.pct_change` causes ``TypeError`` when ``fill_method`` is ``None`` (:issue:`30463`)

Reshaping
^^^^^^^^^

- Bug in :meth:`DataFrame.apply` that caused incorrect output with empty :class:`DataFrame` (:issue:`28202`, :issue:`21959`)
- Bug in :meth:`DataFrame.stack` not handling non-unique indexes correctly when creating MultiIndex (:issue:`28301`)
- Bug in :meth:`pivot_table` not returning correct type ``float`` when ``margins=True`` and ``aggfunc='mean'`` (:issue:`24893`)
- Bug :func:`merge_asof` could not use :class:`datetime.timedelta` for ``tolerance`` kwarg (:issue:`28098`)
- Bug in :func:`merge`, did not append suffixes correctly with MultiIndex (:issue:`28518`)
- :func:`qcut` and :func:`cut` now handle boolean input (:issue:`20303`)
- Fix to ensure all int dtypes can be used in :func:`merge_asof` when using a tolerance value. Previously every non-int64 type would raise an erroneous ``MergeError`` (:issue:`28870`).
- Better error message in :func:`get_dummies` when `columns` isn't a list-like value (:issue:`28383`)
- Bug in :meth:`Index.join` that caused infinite recursion error for mismatched ``MultiIndex`` name orders. (:issue:`25760`, :issue:`28956`)
- Bug :meth:`Series.pct_change` where supplying an anchored frequency would throw a ``ValueError`` (:issue:`28664`)
- Bug where :meth:`DataFrame.equals` returned True incorrectly in some cases when two DataFrames had the same columns in different orders (:issue:`28839`)
- Bug in :meth:`DataFrame.replace` that caused non-numeric replacer's dtype not respected (:issue:`26632`)
- Bug in :func:`melt` where supplying mixed strings and numeric values for ``id_vars`` or ``value_vars`` would incorrectly raise a ``ValueError`` (:issue:`29718`)
- Dtypes are now preserved when transposing a ``DataFrame`` where each column is the same extension dtype (:issue:`30091`)
- Bug in :func:`merge_asof` merging on a tz-aware ``left_index`` and ``right_on`` a tz-aware column (:issue:`29864`)
- Improved error message and docstring in :func:`cut` and :func:`qcut` when `labels=True` (:issue:`13318`)
- Bug in missing `fill_na` parameter to :meth:`DataFrame.unstack` with list of levels (:issue:`30740`)

Sparse
^^^^^^
- Bug in :class:`SparseDataFrame` arithmetic operations incorrectly casting inputs to float (:issue:`28107`)
- Bug in ``DataFrame.sparse`` returning a ``Series`` when there was a column named ``sparse`` rather than the accessor (:issue:`30758`)
-

ExtensionArray
^^^^^^^^^^^^^^

- Bug in :class:`arrays.PandasArray` when setting a scalar string (:issue:`28118`, :issue:`28150`).
- Bug where nullable integers could not be compared to strings (:issue:`28930`)
- Bug where :class:`DataFrame` constructor raised ``ValueError`` with list-like data and ``dtype`` specified (:issue:`30280`)


Other
^^^^^
- Trying to set the ``display.precision``, ``display.max_rows`` or ``display.max_columns`` using :meth:`set_option` to anything but a ``None`` or a positive int will raise a ``ValueError`` (:issue:`23348`)
- Using :meth:`DataFrame.replace` with overlapping keys in a nested dictionary will no longer raise, now matching the behavior of a flat dictionary (:issue:`27660`)
- :meth:`DataFrame.to_csv` and :meth:`Series.to_csv` now support dicts as ``compression`` argument with key ``'method'`` being the compression method and others as additional compression options when the compression method is ``'zip'``. (:issue:`26023`)
- Bug in :meth:`Series.diff` where a boolean series would incorrectly raise a ``TypeError`` (:issue:`17294`)
- :meth:`Series.append` will no longer raise a ``TypeError`` when passed a tuple of ``Series`` (:issue:`28410`)
- Fix corrupted error message when calling ``pandas.libs._json.encode()`` on a 0d array (:issue:`18878`)
- Backtick quoting in :meth:`DataFrame.query` and :meth:`DataFrame.eval` can now also be used to use invalid identifiers like names that start with a digit, are python keywords, or are using single character operators. (:issue:`27017`)
- Bug in ``pd.core.util.hashing.hash_pandas_object`` where arrays containing tuples were incorrectly treated as non-hashable (:issue:`28969`)
- Bug in :meth:`DataFrame.append` that raised ``IndexError`` when appending with empty list (:issue:`28769`)
- Fix :class:`AbstractHolidayCalendar` to return correct results for
  years after 2030 (now goes up to 2200) (:issue:`27790`)
- Fixed :class:`~arrays.IntegerArray` returning ``inf`` rather than ``NaN`` for operations dividing by ``0`` (:issue:`27398`)
- Fixed ``pow`` operations for :class:`~arrays.IntegerArray` when the other value is ``0`` or ``1`` (:issue:`29997`)
- Bug in :meth:`Series.count` raises if use_inf_as_na is enabled (:issue:`29478`)
- Bug in :class:`Index` where a non-hashable name could be set without raising ``TypeError`` (:issue:`29069`)
- Bug in :class:`DataFrame` constructor when passing a 2D ``ndarray`` and an extension dtype (:issue:`12513`)
- Bug in :meth:`DataFrame.to_csv` when supplied a series with a ``dtype="string"`` and a ``na_rep``, the ``na_rep`` was being truncated to 2 characters. (:issue:`29975`)
- Bug where :meth:`DataFrame.itertuples` would incorrectly determine whether or not namedtuples could be used for dataframes of 255 columns (:issue:`28282`)
- Handle nested NumPy ``object`` arrays in :func:`testing.assert_series_equal` for ExtensionArray implementations (:issue:`30841`)
- Bug in :class:`Index` constructor incorrectly allowing 2-dimensional input arrays (:issue:`13601`, :issue:`27125`)

.. ---------------------------------------------------------------------------

.. _whatsnew_100.contributors:

Contributors
~~~~~~~~~~~~<|MERGE_RESOLUTION|>--- conflicted
+++ resolved
@@ -213,12 +213,8 @@
 - Added ``encoding`` argument to :func:`DataFrame.to_html` for non-ascii text (:issue:`28663`)
 - :meth:`Styler.background_gradient` now accepts ``vmin`` and ``vmax`` arguments (:issue:`12145`)
 - :meth:`Styler.format` added the ``na_rep`` parameter to help format the missing values (:issue:`21527`, :issue:`28358`)
-<<<<<<< HEAD
 - :class:`Styler` may now render CSS more efficiently where multiple cells have the same styling (:issue:`30876`)
-- Roundtripping DataFrames with nullable integer or string data types to parquet
-=======
 - Roundtripping DataFrames with nullable integer, string and period data types to parquet
->>>>>>> d3f08566
   (:meth:`~DataFrame.to_parquet` / :func:`read_parquet`) using the `'pyarrow'` engine
   now preserve those data types with pyarrow >= 0.16.0 (:issue:`20612`, :issue:`28371`).
 - The ``partition_cols`` argument in :meth:`DataFrame.to_parquet` now accepts a string (:issue:`27117`)
