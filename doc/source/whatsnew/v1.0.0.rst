--- conflicted
+++ resolved
@@ -437,11 +437,8 @@
 - Bug in :meth:`DataFrame.groupby` not offering selection by column name when ``axis=1`` (:issue:`27614`)
 - Bug in :meth:`DataFrameGroupby.agg` not able to use lambda function with named aggregation (:issue:`27519`)
 - Bug in :meth:`DataFrame.groupby` losing column name information when grouping by a categorical column (:issue:`28787`)
-<<<<<<< HEAD
-- Bug in :meth:`DataFrame.groupby` where ``any``, ``all``, ``nunique`` and transform functions would incorrectly handle duplicate column labels (:issue:`21668`)
-=======
 - Bug in :meth:`DataFrameGroupBy.rolling().quantile()` ignoring ``interpolation`` keyword argument (:issue:`28779`)
->>>>>>> cd567085
+- Bug in :meth:`DataFrame.groupby` where ``any``, ``all``, ``nunique`` and transform functions would incorrectly handle duplicate column labels (:issue:`21668`)  
 
 Reshaping
 ^^^^^^^^^
