--- conflicted
+++ resolved
@@ -548,11 +548,8 @@
 - Passing ``datetime64`` data to :class:`TimedeltaIndex` or ``timedelta64`` data to ``DatetimeIndex`` now raises ``TypeError`` (:issue:`23539`, :issue:`23937`)
 - Passing ``int64`` values to :class:`DatetimeIndex` and a timezone now interprets the values as nanosecond timestamps in UTC, not wall times in the given timezone (:issue:`24559`)
 - A tuple passed to :meth:`DataFrame.groupby` is now exclusively treated as a single key (:issue:`18314`)
-<<<<<<< HEAD
 - Removed the previously deprecated :meth:`Index.contains`, use ``key in index`` instead (:issue:`30103`)
-=======
 - Addition and subtraction of ``int`` or integer-arrays is no longer allowed in :class:`Timestamp`, :class:`DatetimeIndex`, :class:`TimedeltaIndex`, use ``obj + n * obj.freq`` instead of ``obj + n`` (:issue:`22535`)
->>>>>>> c4148483
 - Removed :meth:`Series.from_array` (:issue:`18258`)
 - Removed :meth:`DataFrame.from_items` (:issue:`18458`)
 - Removed :meth:`DataFrame.as_matrix`, :meth:`Series.as_matrix` (:issue:`18458`)
