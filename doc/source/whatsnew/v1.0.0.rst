.. _whatsnew_1000:

What's new in 1.0.0 (??)
------------------------

.. warning::

   Starting with the 1.x series of releases, pandas only supports Python 3.6.1 and higher.

New Deprecation Policy
~~~~~~~~~~~~~~~~~~~~~~

Starting with Pandas 1.0.0, pandas will adopt a version of `SemVer`_.

Historically, pandas has used a "rolling" deprecation policy, with occasional
outright breaking API changes. Where possible, we would deprecate the behavior
we'd like to change, giving an option to adopt the new behavior (via a keyword
or an alternative method), and issuing a warning for users of the old behavior.
Sometimes, a deprecation was not possible, and we would make an outright API
breaking change.

We'll continue to *introduce* deprecations in major and minor releases (e.g.
1.0.0, 1.1.0, ...). Those deprecations will be *enforced* in the next major
release.

Note that *behavior changes* and *API breaking changes* are not identical. API
breaking changes will only be released in major versions. If we consider a
behavior to be a bug, and fixing that bug induces a behavior change, we'll
release that change in a minor release. This is a sometimes difficult judgment
call that we'll do our best on.

This doesn't mean that pandas' pace of development will slow down. In the `2019
Pandas User Survey`_, about 95% of the respondents said they considered pandas
"stable enough". This indicates there's an appetite for new features, even if it
comes at the cost of break API. The difference is that now API breaking changes
will be accompanied with a bump in the major version number (e.g. pandas 1.5.1
-> 2.0.0).

See :ref:`policies.version` for more.

.. _2019 Pandas User Survey: http://dev.pandas.io/pandas-blog/2019-pandas-user-survey.html
.. _SemVer: https://semver.org

{{ header }}

These are the changes in pandas 1.0.0. See :ref:`release` for a full changelog
including other versions of pandas.


Enhancements
~~~~~~~~~~~~

.. _whatsnew_100.string:

Dedicated string data type
^^^^^^^^^^^^^^^^^^^^^^^^^^

We've added :class:`StringDtype`, an extension type dedicated to string data.
Previously, strings were typically stored in object-dtype NumPy arrays.

.. warning::

   ``StringDtype`` is currently considered experimental. The implementation
   and parts of the API may change without warning.

The ``'string'`` extension type solves several issues with object-dtype NumPy arrays:

1. You can accidentally store a *mixture* of strings and non-strings in an
   ``object`` dtype array. A ``StringArray`` can only store strings.
2. ``object`` dtype breaks dtype-specific operations like :meth:`DataFrame.select_dtypes`.
   There isn't a clear way to select *just* text while excluding non-text,
   but still object-dtype columns.
3. When reading code, the contents of an ``object`` dtype array is less clear
   than ``string``.


.. ipython:: python

   pd.Series(['abc', None, 'def'], dtype=pd.StringDtype())

You can use the alias ``"string"`` as well.

.. ipython:: python

   s = pd.Series(['abc', None, 'def'], dtype="string")
   s

The usual string accessor methods work. Where appropriate, the return type
of the Series or columns of a DataFrame will also have string dtype.

.. ipython:: python

   s.str.upper()
   s.str.split('b', expand=True).dtypes

String accessor methods returning integers will return a value with :class:`Int64Dtype`

.. ipython:: python

   s.str.count("a")

We recommend explicitly using the ``string`` data type when working with strings.
See :ref:`text.types` for more.

.. _whatsnew_100.NA:

Experimental ``NA`` scalar to denote missing values
^^^^^^^^^^^^^^^^^^^^^^^^^^^^^^^^^^^^^^^^^^^^^^^^^^^

A new ``pd.NA`` value (singleton) is introduced to represent scalar missing
values. Up to now, ``np.nan`` is used for this for float data, ``np.nan`` or
``None`` for object-dtype data and ``pd.NaT`` for datetime-like data. The
goal of ``pd.NA`` is provide a "missing" indicator that can be used
consistently across data types. For now, the nullable integer and boolean
data types and the new string data type make use of ``pd.NA`` (:issue:`28095`).

.. warning::

   Experimental: the behaviour of ``pd.NA`` can still change without warning.

For example, creating a Series using the nullable integer dtype:

.. ipython:: python

    s = pd.Series([1, 2, None], dtype="Int64")
    s
    s[2]

Compared to ``np.nan``, ``pd.NA`` behaves differently in certain operations.
In addition to arithmetic operations, ``pd.NA`` also propagates as "missing"
or "unknown" in comparison operations:

.. ipython:: python

    np.nan > 1
    pd.NA > 1

For logical operations, ``pd.NA`` follows the rules of the
`three-valued logic <https://en.wikipedia.org/wiki/Three-valued_logic>`__ (or
*Kleene logic*). For example:

.. ipython:: python

    pd.NA | True

For more, see :ref:`NA section <missing_data.NA>` in the user guide on missing
data.

.. _whatsnew_100.boolean:

Boolean data type with missing values support
^^^^^^^^^^^^^^^^^^^^^^^^^^^^^^^^^^^^^^^^^^^^^

We've added :class:`BooleanDtype` / :class:`~arrays.BooleanArray`, an extension
type dedicated to boolean data that can hold missing values. With the default
``'bool`` data type based on a numpy bool array, the column can only hold
True or False values and not missing values. This new :class:`BooleanDtype`
can store missing values as well by keeping track of this in a separate mask.
(:issue:`29555`, :issue:`30095`)

.. ipython:: python

   pd.Series([True, False, None], dtype=pd.BooleanDtype())

You can use the alias ``"boolean"`` as well.

.. ipython:: python

   s = pd.Series([True, False, None], dtype="boolean")
   s

.. _whatsnew_1000.numba_rolling_apply:

Using Numba in ``rolling.apply``
^^^^^^^^^^^^^^^^^^^^^^^^^^^^^^^^

We've added an ``engine`` keyword to :meth:`~Rolling.apply` that allows the user to execute the
routine using `Numba <https://numba.pydata.org/>`__ instead of Cython. Using the Numba engine
can yield significant performance gains if the apply function can operate on numpy arrays and
the data set is larger (1 million rows or greater). For more details, see
:ref:`rolling apply documentation <stats.rolling_apply>` (:issue:`28987`)

.. _whatsnew_1000.custom_window:

Defining custom windows for rolling operations
^^^^^^^^^^^^^^^^^^^^^^^^^^^^^^^^^^^^^^^^^^^^^^

We've added a :func:`pandas.api.indexers.BaseIndexer` class that allows users to define how
window bounds are created during ``rolling`` operations. Users can define their own ``get_window_bounds``
method on a :func:`pandas.api.indexers.BaseIndexer` subclass that will generate the start and end
indices used for each window during the rolling aggregation. For more details and example usage, see
the :ref:`custom window rolling documentation <stats.custom_rolling_window>`

.. _whatsnew_1000.enhancements.other:

Other enhancements
^^^^^^^^^^^^^^^^^^

- :meth:`DataFrame.to_string` added the ``max_colwidth`` parameter to control when wide columns are truncated (:issue:`9784`)
- :meth:`MultiIndex.from_product` infers level names from inputs if not explicitly provided (:issue:`27292`)
- :meth:`DataFrame.to_latex` now accepts ``caption`` and ``label`` arguments (:issue:`25436`)
- The :ref:`integer dtype <integer_na>` with support for missing values and the
  new :ref:`string dtype <text.types>` can now be converted to ``pyarrow`` (>=
  0.15.0), which means that it is supported in writing to the Parquet file
  format when using the ``pyarrow`` engine. It is currently not yet supported
  when converting back to pandas, so it will become an integer or float
  (depending on the presence of missing data) or object dtype column. (:issue:`28368`)
- :meth:`DataFrame.to_json` now accepts an ``indent`` integer argument to enable pretty printing of JSON output (:issue:`12004`)
- :meth:`read_stata` can read Stata 119 dta files. (:issue:`28250`)
- Implemented :meth:`pandas.core.window.Window.var` and :meth:`pandas.core.window.Window.std` functions (:issue:`26597`)
- Added ``encoding`` argument to :meth:`DataFrame.to_string` for non-ascii text (:issue:`28766`)
- Added ``encoding`` argument to :func:`DataFrame.to_html` for non-ascii text (:issue:`28663`)
- :meth:`Styler.background_gradient` now accepts ``vmin`` and ``vmax`` arguments (:issue:`12145`)
- :meth:`Styler.format` added the ``na_rep`` parameter to help format the missing values (:issue:`21527`, :issue:`28358`)
- Roundtripping DataFrames with nullable integer or string data types to parquet
  (:meth:`~DataFrame.to_parquet` / :func:`read_parquet`) using the `'pyarrow'` engine
  now preserve those data types with pyarrow >= 1.0.0 (:issue:`20612`).
- The ``partition_cols`` argument in :meth:`DataFrame.to_parquet` now accepts a string (:issue:`27117`)
- The ``pandas.np`` submodule is now deprecated. Import numpy directly instead (:issue:`30296`)
- :func:`to_parquet` now appropriately handles the ``schema`` argument for user defined schemas in the pyarrow engine. (:issue: `30270`)
- DataFrame constructor preserve `ExtensionArray` dtype with `ExtensionArray` (:issue:`11363`)
- :meth:`DataFrame.sort_values` and :meth:`Series.sort_values` have gained ``ignore_index`` keyword to be able to reset index after sorting (:issue:`30114`)
- :meth:`DataFrame.to_markdown` and :meth:`Series.to_markdown` added (:issue:`11052`)
<<<<<<< HEAD
- :meth:`DataFrame.sort_index` and :meth:`Series.sort_index` have gained ``ignore_index`` keyword to reset index (:issue:`30114`)
=======
>>>>>>> f9fb02ec
- :meth:`DataFrame.drop_duplicates` has gained ``ignore_index`` keyword to reset index (:issue:`30114`)
- Added new writer for exporting Stata dta files in version 118, ``StataWriter118``.  This format supports exporting strings containing Unicode characters (:issue:`23573`)

Build Changes
^^^^^^^^^^^^^

Pandas has added a `pyproject.toml <https://www.python.org/dev/peps/pep-0517/>`_ file and will no longer include
cythonized files in the source distribution uploaded to PyPI (:issue:`28341`, :issue:`20775`). If you're installing
a built distribution (wheel) or via conda, this shouldn't have any effect on you. If you're building pandas from
source, you should no longer need to install Cython into your build environment before calling ``pip install pandas``.

.. _whatsnew_1000.api_breaking:

Backwards incompatible API changes
~~~~~~~~~~~~~~~~~~~~~~~~~~~~~~~~~~

.. _whatsnew_1000.api_breaking.MultiIndex._names:

Avoid using names from ``MultiIndex.levels``
^^^^^^^^^^^^^^^^^^^^^^^^^^^^^^^^^^^^^^^^^^^^

As part of a larger refactor to :class:`MultiIndex` the level names are now
stored separately from the levels (:issue:`27242`). We recommend using
:attr:`MultiIndex.names` to access the names, and :meth:`Index.set_names`
to update the names.

For backwards compatibility, you can still *access* the names via the levels.

.. ipython:: python

   mi = pd.MultiIndex.from_product([[1, 2], ['a', 'b']], names=['x', 'y'])
   mi.levels[0].name

However, it is no longer possible to *update* the names of the ``MultiIndex``
via the name of the level. The following will **silently** fail to update the
name of the ``MultiIndex``

.. ipython:: python

   mi.levels[0].name = "new name"
   mi.names

To update, use ``MultiIndex.set_names``, which returns a new ``MultiIndex``.

.. ipython:: python

   mi2 = mi.set_names("new name", level=0)
   mi2.names

New repr for :class:`~pandas.arrays.IntervalArray`
^^^^^^^^^^^^^^^^^^^^^^^^^^^^^^^^^^^^^^^^^^^^^^^^^^

- :class:`pandas.arrays.IntervalArray` adopts a new ``__repr__`` in accordance with other array classes (:issue:`25022`)

*pandas 0.25.x*

.. code-block:: ipython

   In [1]: pd.arrays.IntervalArray.from_tuples([(0, 1), (2, 3)])
   Out[2]:
   IntervalArray([(0, 1], (2, 3]],
                 closed='right',
                 dtype='interval[int64]')


*pandas 1.0.0*

.. ipython:: python

   pd.arrays.IntervalArray.from_tuples([(0, 1), (2, 3)])


All :class:`SeriesGroupBy` aggregation methods now respect the ``observed`` keyword
^^^^^^^^^^^^^^^^^^^^^^^^^^^^^^^^^^^^^^^^^^^^^^^^^^^^^^^^^^^^^^^^^^^^^^^^^^^^^^^^^^^
The following methods now also correctly output values for unobserved categories when called through ``groupby(..., observed=False)`` (:issue:`17605`)

- :meth:`SeriesGroupBy.count`
- :meth:`SeriesGroupBy.size`
- :meth:`SeriesGroupBy.nunique`
- :meth:`SeriesGroupBy.nth`

.. ipython:: python

    df = pd.DataFrame({
        "cat_1": pd.Categorical(list("AABB"), categories=list("ABC")),
        "cat_2": pd.Categorical(list("AB") * 2, categories=list("ABC")),
        "value": [0.1] * 4,
    })
    df


*pandas 0.25.x*

.. code-block:: ipython

   In [2]: df.groupby(["cat_1", "cat_2"], observed=False)["value"].count()
   Out[2]:
        cat_1  cat_2
        A      A        1
               B        1
        B      A        1
               B        1
    Name: value, dtype: int64


*pandas 1.0.0*

.. ipython:: python

   df.groupby(["cat_1", "cat_2"], observed=False)["value"].count()

:meth:`pandas.array` inference changes
^^^^^^^^^^^^^^^^^^^^^^^^^^^^^^^^^^^^^^

:meth:`pandas.array` now infers pandas' new extension types in several cases (:issue:`29791`):

1. String data (including missing values) now returns a :class:`arrays.StringArray`.
2. Integer data (including missing values) now returns a :class:`arrays.IntegerArray`.
3. Boolean data (including missing values) now returns the new :class:`arrays.BooleanArray`

*pandas 0.25.x*

.. code-block:: python

   >>> pd.array(["a", None])
   <PandasArray>
   ['a', None]
   Length: 2, dtype: object

   >>> pd.array([1, None])
   <PandasArray>
   [1, None]
   Length: 2, dtype: object


*pandas 1.0.0*

.. ipython:: python

   pd.array(["a", None])
   pd.array([1, None])

As a reminder, you can specify the ``dtype`` to disable all inference.

:class:`arrays.IntegerArray` now uses :attr:`pandas.NA`
^^^^^^^^^^^^^^^^^^^^^^^^^^^^^^^^^^^^^^^^^^^^^^^^^^^^^^^

:class:`arrays.IntegerArray` now uses :attr:`pandas.NA` rather than
:attr:`numpy.nan` as its missing value marker (:issue:`29964`).

*pandas 0.25.x*

.. code-block:: python

   >>> a = pd.array([1, 2, None], dtype="Int64")
   >>> a
   <IntegerArray>
   [1, 2, NaN]
   Length: 3, dtype: Int64

   >>> a[2]
   nan

*pandas 1.0.0*

.. ipython:: python

   a = pd.array([1, 2, None], dtype="Int64")
   a[2]

See :ref:`missing_data.NA` for more on the differences between :attr:`pandas.NA`
and :attr:`numpy.nan`.

:class:`arrays.IntegerArray` comparisons return :class:`arrays.BooleanArray`
^^^^^^^^^^^^^^^^^^^^^^^^^^^^^^^^^^^^^^^^^^^^^^^^^^^^^^^^^^^^^^^^^^^^^^^^^^^^

Comparison operations on a :class:`arrays.IntegerArray` now returns a
:class:`arrays.BooleanArray` rather than a NumPy array (:issue:`29964`).

*pandas 0.25.x*

.. code-block:: python

   >>> a = pd.array([1, 2, None], dtype="Int64")
   >>> a
   <IntegerArray>
   [1, 2, NaN]
   Length: 3, dtype: Int64

   >>> a > 1
   array([False,  True, False])

*pandas 1.0.0*

.. ipython:: python

   a = pd.array([1, 2, None], dtype="Int64")
   a > 1

Note that missing values now propagate, rather than always comparing unequal
like :attr:`numpy.nan`. See :ref:`missing_data.NA` for more.

By default :meth:`Categorical.min` now returns the minimum instead of np.nan
^^^^^^^^^^^^^^^^^^^^^^^^^^^^^^^^^^^^^^^^^^^^^^^^^^^^^^^^^^^^^^^^^^^^^^^^^^^^

When :class:`Categorical` contains ``np.nan``,
:meth:`Categorical.min` no longer return ``np.nan`` by default (skipna=True) (:issue:`25303`)

*pandas 0.25.x*

.. code-block:: ipython

   In [1]: pd.Categorical([1, 2, np.nan], ordered=True).min()
   Out[1]: nan


*pandas 1.0.0*

.. ipython:: python

   pd.Categorical([1, 2, np.nan], ordered=True).min()


Default dtype of empty :class:`pandas.Series`
^^^^^^^^^^^^^^^^^^^^^^^^^^^^^^^^^^^^^^^^^^^^^

Initialising an empty :class:`pandas.Series` without specifying a dtype will raise a `DeprecationWarning` now
(:issue:`17261`). The default dtype will change from ``float64`` to ``object`` in future releases so that it is
consistent with the behaviour of :class:`DataFrame` and :class:`Index`.

*pandas 1.0.0*

.. code-block:: ipython

   In [1]: pd.Series()
   Out[2]:
   DeprecationWarning: The default dtype for empty Series will be 'object' instead of 'float64' in a future version. Specify a dtype explicitly to silence this warning.
   Series([], dtype: float64)

.. _whatsnew_1000.api_breaking.deps:

Increased minimum versions for dependencies
^^^^^^^^^^^^^^^^^^^^^^^^^^^^^^^^^^^^^^^^^^^

Some minimum supported versions of dependencies were updated (:issue:`29766`, :issue:`29723`).
If installed, we now require:

+-----------------+-----------------+----------+---------+
| Package         | Minimum Version | Required | Changed |
+=================+=================+==========+=========+
| numpy           | 1.13.3          |    X     |         |
+-----------------+-----------------+----------+---------+
| pytz            | 2015.4          |    X     |         |
+-----------------+-----------------+----------+---------+
| python-dateutil | 2.6.1           |    X     |         |
+-----------------+-----------------+----------+---------+
| bottleneck      | 1.2.1           |          |         |
+-----------------+-----------------+----------+---------+
| numexpr         | 2.6.2           |          |         |
+-----------------+-----------------+----------+---------+
| pytest (dev)    | 4.0.2           |          |         |
+-----------------+-----------------+----------+---------+

For `optional libraries <https://dev.pandas.io/docs/install.html#dependencies>`_ the general recommendation is to use the latest version.
The following table lists the lowest version per library that is currently being tested throughout the development of pandas.
Optional libraries below the lowest tested version may still work, but are not considered supported.

+-----------------+-----------------+---------+
| Package         | Minimum Version | Changed |
+=================+=================+=========+
| beautifulsoup4  | 4.6.0           |         |
+-----------------+-----------------+---------+
| fastparquet     | 0.3.2           |    X    |
+-----------------+-----------------+---------+
| gcsfs           | 0.2.2           |         |
+-----------------+-----------------+---------+
| lxml            | 3.8.0           |         |
+-----------------+-----------------+---------+
| matplotlib      | 2.2.2           |         |
+-----------------+-----------------+---------+
| numba           | 0.46.0          |    X    |
+-----------------+-----------------+---------+
| openpyxl        | 2.5.7           |    X    |
+-----------------+-----------------+---------+
| pyarrow         | 0.12.0          |    X    |
+-----------------+-----------------+---------+
| pymysql         | 0.7.1           |         |
+-----------------+-----------------+---------+
| pytables        | 3.4.2           |         |
+-----------------+-----------------+---------+
| s3fs            | 0.3.0           |    X    |
+-----------------+-----------------+---------+
| scipy           | 0.19.0          |         |
+-----------------+-----------------+---------+
| sqlalchemy      | 1.1.4           |         |
+-----------------+-----------------+---------+
| xarray          | 0.8.2           |         |
+-----------------+-----------------+---------+
| xlrd            | 1.1.0           |         |
+-----------------+-----------------+---------+
| xlsxwriter      | 0.9.8           |         |
+-----------------+-----------------+---------+
| xlwt            | 1.2.0           |         |
+-----------------+-----------------+---------+

See :ref:`install.dependencies` and :ref:`install.optional_dependencies` for more.


.. _whatsnew_1000.api.other:

Other API changes
^^^^^^^^^^^^^^^^^

- Bumped the minimum supported version of ``s3fs`` from 0.0.8 to 0.3.0 (:issue:`28616`)
- :class:`pandas.core.groupby.GroupBy.transform` now raises on invalid operation names (:issue:`27489`)
- :meth:`pandas.api.types.infer_dtype` will now return "integer-na" for integer and ``np.nan`` mix (:issue:`27283`)
- :meth:`MultiIndex.from_arrays` will no longer infer names from arrays if ``names=None`` is explicitly provided (:issue:`27292`)
- In order to improve tab-completion, Pandas does not include most deprecated attributes when introspecting a pandas object using ``dir`` (e.g. ``dir(df)``).
  To see which attributes are excluded, see an object's ``_deprecations`` attribute, for example ``pd.DataFrame._deprecations`` (:issue:`28805`).
- The returned dtype of ::func:`pd.unique` now matches the input dtype. (:issue:`27874`)
- Changed the default configuration value for ``options.matplotlib.register_converters`` from ``True`` to ``"auto"`` (:issue:`18720`).
  Now, pandas custom formatters will only be applied to plots created by pandas, through :meth:`~DataFrame.plot`.
  Previously, pandas' formatters would be applied to all plots created *after* a :meth:`~DataFrame.plot`.
  See :ref:`units registration <whatsnew_1000.matplotlib_units>` for more.
- :meth:`Series.dropna` has dropped its ``**kwargs`` argument in favor of a single ``how`` parameter.
  Supplying anything else than ``how`` to ``**kwargs`` raised a ``TypeError`` previously (:issue:`29388`)
- When testing pandas, the new minimum required version of pytest is 5.0.1 (:issue:`29664`)
- :meth:`Series.str.__iter__` was deprecated and will be removed in future releases (:issue:`28277`).


.. _whatsnew_1000.api.documentation:

Documentation Improvements
^^^^^^^^^^^^^^^^^^^^^^^^^^

- Added new section on :ref:`scale` (:issue:`28315`).
- Added sub-section Query MultiIndex in IO tools user guide (:issue:`28791`)

.. _whatsnew_1000.deprecations:

Deprecations
~~~~~~~~~~~~

- :meth:`Series.item` and :meth:`Index.item` have been _undeprecated_ (:issue:`29250`)
- ``Index.set_value`` has been deprecated. For a given index ``idx``, array ``arr``,
  value in ``idx`` of ``idx_val`` and a new value of ``val``, ``idx.set_value(arr, idx_val, val)``
  is equivalent to ``arr[idx.get_loc(idx_val)] = val``, which should be used instead (:issue:`28621`).
- :func:`is_extension_type` is deprecated, :func:`is_extension_array_dtype` should be used instead (:issue:`29457`)
- :func:`eval` keyword argument "truediv" is deprecated and will be removed in a future version (:issue:`29812`)
- :meth:`DateOffset.isAnchored` and :meth:`DatetOffset.onOffset` are deprecated and will be removed in a future version, use :meth:`DateOffset.is_anchored` and :meth:`DateOffset.is_on_offset` instead (:issue:`30340`)
- ``pandas.tseries.frequencies.get_offset`` is deprecated and will be removed in a future version, use ``pandas.tseries.frequencies.to_offset`` instead (:issue:`4205`)
- :meth:`Categorical.take_nd` is deprecated, use :meth:`Categorical.take` instead (:issue:`27745`)
- The parameter ``numeric_only`` of :meth:`Categorical.min` and :meth:`Categorical.max` is deprecated and replaced with ``skipna`` (:issue:`25303`)
- The parameter ``label`` in :func:`lreshape` has been deprecated and will be removed in a future version (:issue:`29742`)
- ``pandas.core.index`` has been deprecated and will be removed in a future version, the public classes are available in the top-level namespace (:issue:`19711`)
- :func:`pandas.json_normalize` is now exposed in the top-level namespace.
  Usage of ``json_normalize`` as ``pandas.io.json.json_normalize`` is now deprecated and
  it is recommended to use ``json_normalize`` as :func:`pandas.json_normalize` instead (:issue:`27586`).
- :meth:`DataFrame.to_stata`, :meth:`DataFrame.to_feather`, and :meth:`DataFrame.to_parquet` argument "fname" is deprecated, use "path" instead (:issue:`23574`)
- The deprecated internal attributes ``_start``, ``_stop`` and ``_step`` of :class:`RangeIndex` now raise a ``FutureWarning`` instead of a ``DeprecationWarning`` (:issue:`26581`)

.. _whatsnew_1000.prior_deprecations:


Removed SparseSeries and SparseDataFrame
~~~~~~~~~~~~~~~~~~~~~~~~~~~~~~~~~~~~~~~~~

``SparseSeries``, ``SparseDataFrame`` and the ``DataFrame.to_sparse`` method
have been removed (:issue:`28425`). We recommend using a ``Series`` or
``DataFrame`` with sparse values instead. See :ref:`sparse.migration` for help
with migrating existing code.

Removal of prior version deprecations/changes
~~~~~~~~~~~~~~~~~~~~~~~~~~~~~~~~~~~~~~~~~~~~~

.. _whatsnew_1000.matplotlib_units:

**Matplotlib unit registration**

Previously, pandas would register converters with matplotlib as a side effect of importing pandas (:issue:`18720`).
This changed the output of plots made via matplotlib plots after pandas was imported, even if you were using
matplotlib directly rather than :meth:`~DataFrame.plot`.

To use pandas formatters with a matplotlib plot, specify

.. code-block:: python

   >>> import pandas as pd
   >>> pd.options.plotting.matplotlib.register_converters = True

Note that plots created by :meth:`DataFrame.plot` and :meth:`Series.plot` *do* register the converters
automatically. The only behavior change is when plotting a date-like object via ``matplotlib.pyplot.plot``
or ``matplotlib.Axes.plot``. See :ref:`plotting.formatters` for more.

**Other removals**

- Removed the previously deprecated keyword "index" from :func:`read_stata`, :class:`StataReader`, and :meth:`StataReader.read`, use "index_col" instead (:issue:`17328`)
- Removed :meth:`StataReader.data` method, use :meth:`StataReader.read` instead (:issue:`9493`)
- Removed :func:`pandas.plotting._matplotlib.tsplot`, use :meth:`Series.plot` instead (:issue:`19980`)
- :func:`pandas.tseries.converter.register` has been moved to :func:`pandas.plotting.register_matplotlib_converters` (:issue:`18307`)
- :meth:`Series.plot` no longer accepts positional arguments, pass keyword arguments instead (:issue:`30003`)
- :meth:`DataFrame.hist` and :meth:`Series.hist` no longer allows ``figsize="default"``, specify figure size by passinig a tuple instead (:issue:`30003`)
- Floordiv of integer-dtyped array by :class:`Timedelta` now raises ``TypeError`` (:issue:`21036`)
- :class:`TimedeltaIndex` and :class:`DatetimeIndex` no longer accept non-nanosecond dtype strings like "timedelta64" or "datetime64", use "timedelta64[ns]" and "datetime64[ns]" instead (:issue:`24806`)
- Changed the default "skipna" argument in :func:`pandas.api.types.infer_dtype` from ``False`` to ``True`` (:issue:`24050`)
- Removed :attr:`Series.ix` and :attr:`DataFrame.ix` (:issue:`26438`)
- Removed :meth:`Index.summary` (:issue:`18217`)
- Removed the previously deprecated keyword "fastpath" from the :class:`Index` constructor (:issue:`23110`)
- Removed :meth:`Series.get_value`, :meth:`Series.set_value`, :meth:`DataFrame.get_value`, :meth:`DataFrame.set_value` (:issue:`17739`)
- Removed :meth:`Series.compound` and :meth:`DataFrame.compound` (:issue:`26405`)
- Changed the default "inplace" argument in :meth:`DataFrame.set_index` and :meth:`Series.set_axis` from ``None`` to ``False`` (:issue:`27600`)
- Removed :attr:`Series.cat.categorical`, :attr:`Series.cat.index`, :attr:`Series.cat.name` (:issue:`24751`)
- Removed the previously deprecated keyword "box" from :func:`to_datetime` and :func:`to_timedelta`; in addition these now always returns :class:`DatetimeIndex`, :class:`TimedeltaIndex`, :class:`Index`, :class:`Series`, or :class:`DataFrame` (:issue:`24486`)
- :func:`to_timedelta`, :class:`Timedelta`, and :class:`TimedeltaIndex` no longer allow "M", "y", or "Y" for the "unit" argument (:issue:`23264`)
- Removed the previously deprecated keyword "time_rule" from (non-public) :func:`offsets.generate_range`, which has been moved to :func:`core.arrays._ranges.generate_range` (:issue:`24157`)
- :meth:`DataFrame.loc` or :meth:`Series.loc` with listlike indexers and missing labels will no longer reindex (:issue:`17295`)
- :meth:`DataFrame.to_excel` and :meth:`Series.to_excel` with non-existent columns will no longer reindex (:issue:`17295`)
- Removed the previously deprecated keyword "join_axes" from :func:`concat`; use ``reindex_like`` on the result instead (:issue:`22318`)
- Removed the previously deprecated keyword "by" from :meth:`DataFrame.sort_index`, use :meth:`DataFrame.sort_values` instead (:issue:`10726`)
- Removed support for nested renaming in :meth:`DataFrame.aggregate`, :meth:`Series.aggregate`, :meth:`DataFrameGroupBy.aggregate`, :meth:`SeriesGroupBy.aggregate`, :meth:`Rolling.aggregate` (:issue:`18529`)
- Passing ``datetime64`` data to :class:`TimedeltaIndex` or ``timedelta64`` data to ``DatetimeIndex`` now raises ``TypeError`` (:issue:`23539`, :issue:`23937`)
- Passing ``int64`` values to :class:`DatetimeIndex` and a timezone now interprets the values as nanosecond timestamps in UTC, not wall times in the given timezone (:issue:`24559`)
- A tuple passed to :meth:`DataFrame.groupby` is now exclusively treated as a single key (:issue:`18314`)
- Removed :meth:`Index.contains`, use ``key in index`` instead (:issue:`30103`)
- Addition and subtraction of ``int`` or integer-arrays is no longer allowed in :class:`Timestamp`, :class:`DatetimeIndex`, :class:`TimedeltaIndex`, use ``obj + n * obj.freq`` instead of ``obj + n`` (:issue:`22535`)
- Removed :meth:`Series.ptp` (:issue:`21614`)
- Removed :meth:`Series.from_array` (:issue:`18258`)
- Removed :meth:`DataFrame.from_items` (:issue:`18458`)
- Removed :meth:`DataFrame.as_matrix`, :meth:`Series.as_matrix` (:issue:`18458`)
- Removed :meth:`Series.asobject` (:issue:`18477`)
- Removed :meth:`DataFrame.as_blocks`, :meth:`Series.as_blocks`, `DataFrame.blocks`, :meth:`Series.blocks` (:issue:`17656`)
- :meth:`pandas.Series.str.cat` now defaults to aligning ``others``, using ``join='left'`` (:issue:`27611`)
- :meth:`pandas.Series.str.cat` does not accept list-likes *within* list-likes anymore (:issue:`27611`)
- :meth:`Series.where` with ``Categorical`` dtype (or :meth:`DataFrame.where` with ``Categorical`` column) no longer allows setting new categories (:issue:`24114`)
- Removed the previously deprecated keywords "start", "end", and "periods" from the :class:`DatetimeIndex`, :class:`TimedeltaIndex`, and :class:`PeriodIndex` constructors; use :func:`date_range`, :func:`timedelta_range`, and :func:`period_range` instead (:issue:`23919`)
- Removed the previously deprecated keyword "verify_integrity" from the :class:`DatetimeIndex` and :class:`TimedeltaIndex` constructors (:issue:`23919`)
- Removed the previously deprecated keyword "fastpath" from ``pandas.core.internals.blocks.make_block`` (:issue:`19265`)
- Removed the previously deprecated keyword "dtype" from :meth:`Block.make_block_same_class` (:issue:`19434`)
- Removed :meth:`ExtensionArray._formatting_values`. Use :attr:`ExtensionArray._formatter` instead. (:issue:`23601`)
- Removed :meth:`MultiIndex.to_hierarchical` (:issue:`21613`)
- Removed :attr:`MultiIndex.labels`, use :attr:`MultiIndex.codes` instead (:issue:`23752`)
- Removed the previously deprecated keyword "labels" from the :class:`MultiIndex` constructor, use "codes" instead (:issue:`23752`)
- Removed :meth:`MultiIndex.set_labels`, use :meth:`MultiIndex.set_codes` instead (:issue:`23752`)
- Removed the previously deprecated keyword "labels" from :meth:`MultiIndex.set_codes`, :meth:`MultiIndex.copy`, :meth:`MultiIndex.drop`, use "codes" instead (:issue:`23752`)
- Removed support for legacy HDF5 formats (:issue:`29787`)
- Passing a dtype alias (e.g. 'datetime64[ns, UTC]') to :class:`DatetimeTZDtype` is no longer allowed, use :meth:`DatetimeTZDtype.construct_from_string` instead (:issue:`23990`)
- Removed the previously deprecated keyword "skip_footer" from :func:`read_excel`; use "skipfooter" instead (:issue:`18836`)
- :func:`read_excel` no longer allows an integer value for the parameter ``usecols``, instead pass a list of integers from 0 to ``usecols`` inclusive (:issue:`23635`)
- Removed the previously deprecated keyword "convert_datetime64" from :meth:`DataFrame.to_records` (:issue:`18902`)
- Removed :meth:`IntervalIndex.from_intervals` in favor of the :class:`IntervalIndex` constructor (:issue:`19263`)
- Changed the default "keep_tz" argument in :meth:`DatetimeIndex.to_series` from ``None`` to ``True`` (:issue:`23739`)
- Removed :func:`api.types.is_period` and :func:`api.types.is_datetimetz` (:issue:`23917`)
- Ability to read pickles containing :class:`Categorical` instances created with pre-0.16 version of pandas has been removed (:issue:`27538`)
- Removed :func:`pandas.tseries.plotting.tsplot` (:issue:`18627`)
- Removed the previously deprecated keywords "reduce" and "broadcast" from :meth:`DataFrame.apply` (:issue:`18577`)
- Removed the previously deprecated ``assert_raises_regex`` function in ``pandas.util.testing`` (:issue:`29174`)
- Removed the previously deprecated ``FrozenNDArray`` class in ``pandas.core.indexes.frozen`` (:issue:`29335`)
- Removed the previously deprecated keyword "nthreads" from :func:`read_feather`, use "use_threads" instead (:issue:`23053`)
- Removed :meth:`Index.is_lexsorted_for_tuple` (:issue:`29305`)
- Removed support for nested renaming in :meth:`DataFrame.aggregate`, :meth:`Series.aggregate`, :meth:`DataFrameGroupBy.aggregate`, :meth:`SeriesGroupBy.aggregate`, :meth:`Rolling.aggregate` (:issue:`29608`)
- Removed :meth:`Series.valid`; use :meth:`Series.dropna` instead (:issue:`18800`)
- Removed :attr:`DataFrame.is_copy`, :attr:`Series.is_copy` (:issue:`18812`)
- Removed :meth:`DataFrame.get_ftype_counts`, :meth:`Series.get_ftype_counts` (:issue:`18243`)
- Removed :meth:`DataFrame.ftypes`, :meth:`Series.ftypes`, :meth:`Series.ftype` (:issue:`26744`)
- Removed :meth:`Index.get_duplicates`, use ``idx[idx.duplicated()].unique()`` instead (:issue:`20239`)
- Removed :meth:`Series.clip_upper`, :meth:`Series.clip_lower`, :meth:`DataFrame.clip_upper`, :meth:`DataFrame.clip_lower` (:issue:`24203`)
- Removed the ability to alter :attr:`DatetimeIndex.freq`, :attr:`TimedeltaIndex.freq`, or :attr:`PeriodIndex.freq` (:issue:`20772`)
- Removed :attr:`DatetimeIndex.offset` (:issue:`20730`)
- Removed :meth:`DatetimeIndex.asobject`, :meth:`TimedeltaIndex.asobject`, :meth:`PeriodIndex.asobject`, use ``astype(object)`` instead (:issue:`29801`)
- Removed the previously deprecated keyword "order" from :func:`factorize` (:issue:`19751`)
- Removed the previously deprecated keyword "encoding" from :func:`read_stata` and :meth:`DataFrame.to_stata` (:issue:`21400`)
- Changed the default "sort" argument in :func:`concat` from ``None`` to ``False`` (:issue:`20613`)
- Removed the previously deprecated keyword "raise_conflict" from :meth:`DataFrame.update`, use "errors" instead (:issue:`23585`)
- Removed the previously deprecated keyword "n" from :meth:`DatetimeIndex.shift`, :meth:`TimedeltaIndex.shift`, :meth:`PeriodIndex.shift`, use "periods" instead (:issue:`22458`)
- Removed the previously deprecated keywords "how", "fill_method", and "limit" from :meth:`DataFrame.resample` (:issue:`30139`)
- Passing an integer to :meth:`Series.fillna` or :meth:`DataFrame.fillna` with ``timedelta64[ns]`` dtype now raises ``TypeError`` (:issue:`24694`)
- Passing multiple axes to :meth:`DataFrame.dropna` is no longer supported (:issue:`20995`)
- Removed :meth:`Series.nonzero`, use `to_numpy().nonzero()` instead (:issue:`24048`)
- Passing floating dtype ``codes`` to :meth:`Categorical.from_codes` is no longer supported, pass ``codes.astype(np.int64)`` instead (:issue:`21775`)
- Removed the previously deprecated keyword "pat" from :meth:`Series.str.partition` and :meth:`Series.str.rpartition`, use "sep" instead (:issue:`23767`)
- Removed :meth:`Series.put` (:issue:`27106`)
- Removed :attr:`Series.real`, :attr:`Series.imag` (:issue:`27106`)
- Removed :meth:`Series.to_dense`, :meth:`DataFrame.to_dense` (:issue:`26684`)
- Removed :meth:`Index.dtype_str`, use ``str(index.dtype)`` instead (:issue:`27106`)
- :meth:`Categorical.ravel` returns a :class:`Categorical` instead of a ``ndarray`` (:issue:`27199`)
- The 'outer' method on Numpy ufuncs, e.g. ``np.subtract.outer`` operating on :class:`Series` objects is no longer supported, and will raise ``NotImplementedError`` (:issue:`27198`)
- Removed :meth:`Series.get_dtype_counts` and :meth:`DataFrame.get_dtype_counts` (:issue:`27145`)
- Changed the default "fill_value" argument in :meth:`Categorical.take` from ``True`` to ``False`` (:issue:`20841`)
- Changed the default value for the `raw` argument in :func:`Series.rolling().apply() <pandas.core.window.Rolling.apply>`, :func:`DataFrame.rolling().apply() <pandas.core.window.Rolling.apply>`, :func:`Series.expanding().apply() <pandas.core.window.Expanding.apply>`, and :func:`DataFrame.expanding().apply() <pandas.core.window.Expanding.apply>` from ``None`` to ``False`` (:issue:`20584`)
- Removed deprecated behavior of :meth:`Series.argmin` and :meth:`Series.argmax`, use :meth:`Series.idxmin` and :meth:`Series.idxmax` for the old behavior (:issue:`16955`)
- Passing a tz-aware ``datetime.datetime`` or :class:`Timestamp` into the :class:`Timestamp` constructor with the ``tz`` argument now raises a ``ValueError`` (:issue:`23621`)
- Removed :attr:`Series.base`, :attr:`Index.base`, :attr:`Categorical.base`, :attr:`Series.flags`, :attr:`Index.flags`, :attr:`PeriodArray.flags`, :attr:`Series.strides`, :attr:`Index.strides`, :attr:`Series.itemsize`, :attr:`Index.itemsize`, :attr:`Series.data`, :attr:`Index.data` (:issue:`20721`)
- Changed :meth:`Timedelta.resolution` to match the behavior of the standard library ``datetime.timedelta.resolution``, for the old behavior, use :meth:`Timedelta.resolution_string` (:issue:`26839`)
- Removed :attr:`Timestamp.weekday_name`, :attr:`DatetimeIndex.weekday_name`, and :attr:`Series.dt.weekday_name` (:issue:`18164`)
- Removed the previously deprecated keyword "errors" in :meth:`Timestamp.tz_localize`, :meth:`DatetimeIndex.tz_localize`, and :meth:`Series.tz_localize` (:issue:`22644`)
- Changed the default "ordered" argument in :class:`CategoricalDtype` from ``None`` to ``False`` (:issue:`26336`)
- :meth:`Series.set_axis` and :meth:`DataFrame.set_axis` now require "labels" as the first argument and "axis" as an optional named parameter (:issue:`30089`)
- Removed :func:`to_msgpack`, :func:`read_msgpack`, :meth:`DataFrame.to_msgpack`, :meth:`Series.to_msgpack` (:issue:`27103`)
- Removed :meth:`Series.compress` (:issue:`21930`)
- Removed the previously deprecated keyword "fill_value" from :meth:`Categorical.fillna`, use "value" instead (:issue:`19269`)
- Removed the previously deprecated keyword "data" from :func:`andrews_curves`, use "frame" instead (:issue:`6956`)
- Removed the previously deprecated keyword "data" from :func:`parallel_coordinates`, use "frame" instead (:issue:`6956`)
- Removed the previously deprecated keyword "colors" from :func:`parallel_coordinates`, use "color" instead (:issue:`6956`)
- Removed the previously deprecated keywords "verbose" and "private_key" from :func:`read_gbq` (:issue:`30200`)
-

.. _whatsnew_1000.performance:

Performance improvements
~~~~~~~~~~~~~~~~~~~~~~~~

- Performance improvement in :class:`DataFrame` arithmetic and comparison operations with scalars (:issue:`24990`, :issue:`29853`)
- Performance improvement in indexing with a non-unique :class:`IntervalIndex` (:issue:`27489`)
- Performance improvement in :attr:`MultiIndex.is_monotonic` (:issue:`27495`)
- Performance improvement in :func:`cut` when ``bins`` is an :class:`IntervalIndex` (:issue:`27668`)
- Performance improvement when initializing a :class:`DataFrame` using a ``range`` (:issue:`30171`)
- Performance improvement in :meth:`DataFrame.corr` when ``method`` is ``"spearman"`` (:issue:`28139`)
- Performance improvement in :meth:`DataFrame.replace` when provided a list of values to replace (:issue:`28099`)
- Performance improvement in :meth:`DataFrame.select_dtypes` by using vectorization instead of iterating over a loop (:issue:`28317`)
- Performance improvement in :meth:`Categorical.searchsorted` and  :meth:`CategoricalIndex.searchsorted` (:issue:`28795`)
- Performance improvement when comparing a :class:`Categorical` with a scalar and the scalar is not found in the categories (:issue:`29750`)
- Performance improvement when checking if values in a :class:`Categorical` are equal, equal or larger or larger than a given scalar.
  The improvement is not present if checking if the :class:`Categorical` is less than or less than or equal than the scalar (:issue:`29820`)
- Performance improvement in :meth:`Index.equals` and  :meth:`MultiIndex.equals` (:issue:`29134`)
- Performance improvement in :func:`~pandas.api.types.infer_dtype` when ``skipna`` is ``True`` (:issue:`28814`)

.. _whatsnew_1000.bug_fixes:

Bug fixes
~~~~~~~~~


Categorical
^^^^^^^^^^^

- Added test to assert the :func:`fillna` raises the correct ``ValueError`` message when the value isn't a value from categories (:issue:`13628`)
- Bug in :meth:`Categorical.astype` where ``NaN`` values were handled incorrectly when casting to int (:issue:`28406`)
- :meth:`DataFrame.reindex` with a :class:`CategoricalIndex` would fail when the targets contained duplicates, and wouldn't fail if the source contained duplicates (:issue:`28107`)
- Bug in :meth:`Categorical.astype` not allowing for casting to extension dtypes (:issue:`28668`)
- Bug where :func:`merge` was unable to join on categorical and extension dtype columns (:issue:`28668`)
- :meth:`Categorical.searchsorted` and :meth:`CategoricalIndex.searchsorted` now work on unordered categoricals also (:issue:`21667`)
- Added test to assert roundtripping to parquet with :func:`DataFrame.to_parquet` or :func:`read_parquet` will preserve Categorical dtypes for string types (:issue:`27955`)
- Changed the error message in :meth:`Categorical.remove_categories` to always show the invalid removals as a set (:issue:`28669`)
- Using date accessors on a categorical dtyped :class:`Series` of datetimes was not returning an object of the
  same type as if one used the :meth:`.str.` / :meth:`.dt.` on a :class:`Series` of that type. E.g. when accessing :meth:`Series.dt.tz_localize` on a
  :class:`Categorical` with duplicate entries, the accessor was skipping duplicates (:issue:`27952`)
- Bug in :meth:`DataFrame.replace` and :meth:`Series.replace` that would give incorrect results on categorical data (:issue:`26988`)
- Bug where calling :meth:`Categorical.min` or :meth:`Categorical.max` on an empty Categorical would raise a numpy exception (:issue:`30227`)


Datetimelike
^^^^^^^^^^^^
- Bug in :meth:`Series.__setitem__` incorrectly casting ``np.timedelta64("NaT")`` to ``np.datetime64("NaT")`` when inserting into a :class:`Series` with datetime64 dtype (:issue:`27311`)
- Bug in :meth:`Series.dt` property lookups when the underlying data is read-only (:issue:`27529`)
- Bug in ``HDFStore.__getitem__`` incorrectly reading tz attribute created in Python 2 (:issue:`26443`)
- Bug in :func:`to_datetime` where passing arrays of malformed ``str`` with errors="coerce" could incorrectly lead to raising ``ValueError`` (:issue:`28299`)
- Bug in :meth:`pandas.core.groupby.SeriesGroupBy.nunique` where ``NaT`` values were interfering with the count of unique values (:issue:`27951`)
- Bug in :class:`Timestamp` subtraction when subtracting a :class:`Timestamp` from a ``np.datetime64`` object incorrectly raising ``TypeError`` (:issue:`28286`)
- Addition and subtraction of integer or integer-dtype arrays with :class:`Timestamp` will now raise ``NullFrequencyError`` instead of ``ValueError`` (:issue:`28268`)
- Bug in :class:`Series` and :class:`DataFrame` with integer dtype failing to raise ``TypeError`` when adding or subtracting a ``np.datetime64`` object (:issue:`28080`)
- Bug in :class:`Week` with ``weekday`` incorrectly raising ``AttributeError`` instead of ``TypeError`` when adding or subtracting an invalid type (:issue:`28530`)
- Bug in :class:`DataFrame` arithmetic operations when operating with a :class:`Series` with dtype `'timedelta64[ns]'` (:issue:`28049`)
- Bug in :func:`pandas.core.groupby.generic.SeriesGroupBy.apply` raising ``ValueError`` when a column in the original DataFrame is a datetime and the column labels are not standard integers (:issue:`28247`)
- Bug in :func:`pandas._config.localization.get_locales` where the ``locales -a`` encodes the locales list as windows-1252 (:issue:`23638`, :issue:`24760`, :issue:`27368`)
- Bug in :meth:`Series.var` failing to raise ``TypeError`` when called with ``timedelta64[ns]`` dtype (:issue:`28289`)
- Bug in :meth:`DatetimeIndex.strftime` and :meth:`Series.dt.strftime` where ``NaT`` was converted to the string ``'NaT'`` instead of ``np.nan`` (:issue:`29578`)
- Bug in :attr:`Timestamp.resolution` being a property instead of a class attribute (:issue:`29910`)
- Bug in :func:`pandas.to_datetime` when called with ``None`` raising ``TypeError`` instead of returning ``NaT`` (:issue:`30011`)
- Bug in :func:`pandas.to_datetime` failing for `deques` when using ``cache=True`` (the default) (:issue:`29403`)
- Bug in :meth:`Series.item` with ``datetime64`` or ``timedelta64`` dtype, :meth:`DatetimeIndex.item`, and :meth:`TimedeltaIndex.item` returning an integer instead of a :class:`Timestamp` or :class:`Timedelta` (:issue:`30175`)
- Bug in :class:`DatetimeIndex` addition when adding a non-optimized :class:`DateOffset` incorrectly dropping timezone information (:issue:`30336`)
- Bug in :meth:`DataFrame.drop` where attempting to drop non-existent values from a DatetimeIndex would yield a confusing error message (:issue:`30399`)
- Bug in :meth:`DataFrame.append` would remove the timezone-awareness of new data (:issue:`30238`)
- Bug in :meth:`Series.cummin` and :meth:`Series.cummax` with timezone-aware dtype incorrectly dropping its timezone (:issue:`15553`)
- Bug in :class:`DatetimeArray`, :class:`TimedeltaArray`, and :class:`PeriodArray` where inplace addition and subtraction did not actually operate inplace (:issue:`24115`)

Timedelta
^^^^^^^^^
- Bug in subtracting a :class:`TimedeltaIndex` or :class:`TimedeltaArray` from a ``np.datetime64`` object (:issue:`29558`)
-
-

Timezones
^^^^^^^^^

-
-


Numeric
^^^^^^^
- Bug in :meth:`DataFrame.quantile` with zero-column :class:`DataFrame` incorrectly raising (:issue:`23925`)
- :class:`DataFrame` flex inequality comparisons methods (:meth:`DataFrame.lt`, :meth:`DataFrame.le`, :meth:`DataFrame.gt`, :meth:`DataFrame.ge`) with object-dtype and ``complex`` entries failing to raise ``TypeError`` like their :class:`Series` counterparts (:issue:`28079`)
- Bug in :class:`DataFrame` logical operations (`&`, `|`, `^`) not matching :class:`Series` behavior by filling NA values (:issue:`28741`)
- Bug in :meth:`DataFrame.interpolate` where specifying axis by name references variable before it is assigned (:issue:`29142`)
- Bug in :meth:`Series.var` not computing the right value with a nullable integer dtype series not passing through ddof argument (:issue:`29128`)
- Improved error message when using `frac` > 1 and `replace` = False (:issue:`27451`)
- Bug in numeric indexes resulted in it being possible to instantiate an :class:`Int64Index`, :class:`UInt64Index`, or :class:`Float64Index` with an invalid dtype (e.g. datetime-like) (:issue:`29539`)
- Bug in :class:`UInt64Index` precision loss while constructing from a list with values in the ``np.uint64`` range (:issue:`29526`)
- Bug in :class:`NumericIndex` construction that caused indexing to fail when integers in the ``np.uint64`` range were used (:issue:`28023`)
- Bug in :class:`NumericIndex` construction that caused :class:`UInt64Index` to be casted to :class:`Float64Index` when integers in the ``np.uint64`` range were used to index a :class:`DataFrame` (:issue:`28279`)
- Bug in :meth:`Series.interpolate` when using method=`index` with an unsorted index, would previously return incorrect results. (:issue:`21037`)
- Bug in :meth:`DataFrame.round` where a :class:`DataFrame` with a :class:`CategoricalIndex` of :class:`IntervalIndex` columns would incorrectly raise a ``TypeError`` (:issue:`30063`)
- Bug in :class:`DataFrame` cumulative operations (e.g. cumsum, cummax) incorrect casting to object-dtype (:issue:`19296`)

Conversion
^^^^^^^^^^

-
-

Strings
^^^^^^^

- Calling :meth:`Series.str.isalnum` (and other "ismethods") on an empty Series would return an object dtype instead of bool (:issue:`29624`)
-


Interval
^^^^^^^^

- Bug in :meth:`IntervalIndex.get_indexer` where a :class:`Categorical` or :class:`CategoricalIndex` ``target`` would incorrectly raise a ``TypeError`` (:issue:`30063`)
- Bug in ``pandas.core.dtypes.cast.infer_dtype_from_scalar`` where passing ``pandas_dtype=True`` did not infer :class:`IntervalDtype` (:issue:`30337`)
- Bug in :class:`IntervalDtype` where the ``kind`` attribute was incorrectly set as ``None`` instead of ``"O"`` (:issue:`30568`)

Indexing
^^^^^^^^

- Bug in assignment using a reverse slicer (:issue:`26939`)
- Bug in :meth:`DataFrame.explode` would duplicate frame in the presence of duplicates in the index (:issue:`28010`)
- Bug in reindexing a :meth:`PeriodIndex` with another type of index that contained a `Period` (:issue:`28323`) (:issue:`28337`)
- Fix assignment of column via `.loc` with numpy non-ns datetime type (:issue:`27395`)
- Bug in :meth:`Float64Index.astype` where ``np.inf`` was not handled properly when casting to an integer dtype (:issue:`28475`)
- :meth:`Index.union` could fail when the left contained duplicates (:issue:`28257`)
- Bug when indexing with ``.loc`` where the index was a :class:`CategoricalIndex` with non-string categories didn't work (:issue:`17569`, :issue:`30225`)
- :meth:`Index.get_indexer_non_unique` could fail with `TypeError` in some cases, such as when searching for ints in a string index (:issue:`28257`)
- Bug in :meth:`Float64Index.get_loc` incorrectly raising ``TypeError`` instead of ``KeyError`` (:issue:`29189`)

Missing
^^^^^^^

-
-

MultiIndex
^^^^^^^^^^

- Constructior for :class:`MultiIndex` verifies that the given ``sortorder`` is compatible with the actual ``lexsort_depth``  if ``verify_integrity`` parameter is ``True`` (the default) (:issue:`28735`)
- Series and MultiIndex `.drop` with `MultiIndex` raise exception if labels not in given in level (:issue:`8594`)
-

I/O
^^^

- :meth:`read_csv` now accepts binary mode file buffers when using the Python csv engine (:issue:`23779`)
- Bug in :meth:`DataFrame.to_json` where using a Tuple as a column or index value and using ``orient="columns"`` or ``orient="index"`` would produce invalid JSON (:issue:`20500`)
- Improve infinity parsing. :meth:`read_csv` now interprets ``Infinity``, ``+Infinity``, ``-Infinity`` as floating point values (:issue:`10065`)
- Bug in :meth:`DataFrame.to_csv` where values were truncated when the length of ``na_rep`` was shorter than the text input data. (:issue:`25099`)
- Bug in :func:`DataFrame.to_string` where values were truncated using display options instead of outputting the full content (:issue:`9784`)
- Bug in :meth:`DataFrame.to_json` where a datetime column label would not be written out in ISO format with ``orient="table"`` (:issue:`28130`)
- Bug in :func:`DataFrame.to_parquet` where writing to GCS would fail with `engine='fastparquet'` if the file did not already exist (:issue:`28326`)
- Bug in :func:`read_hdf` closing stores that it didn't open when Exceptions are raised (:issue:`28699`)
- Bug in :meth:`DataFrame.read_json` where using ``orient="index"`` would not maintain the order (:issue:`28557`)
- Bug in :meth:`DataFrame.to_html` where the length of the ``formatters`` argument was not verified (:issue:`28469`)
- Bug in :meth:`DataFrame.read_excel` with ``engine='ods'`` when ``sheet_name`` argument references a non-existent sheet (:issue:`27676`)
- Bug in :meth:`pandas.io.formats.style.Styler` formatting for floating values not displaying decimals correctly (:issue:`13257`)
- Bug in :meth:`DataFrame.to_html` when using ``formatters=<list>`` and ``max_cols`` together. (:issue:`25955`)
- Bug in :meth:`Styler.background_gradient` not able to work with dtype ``Int64`` (:issue:`28869`)
- Bug in :meth:`DataFrame.to_clipboard` which did not work reliably in ipython (:issue:`22707`)
- Bug in :func:`read_json` where default encoding was not set to ``utf-8`` (:issue:`29565`)
- Bug in :class:`PythonParser` where str and bytes were being mixed when dealing with the decimal field (:issue:`29650`)
- :meth:`read_gbq` now accepts ``progress_bar_type`` to display progress bar while the data downloads. (:issue:`29857`)
- Bug in :func:`pandas.io.json.json_normalize` where a missing value in the location specified by `record_path` would raise a ``TypeError`` (:issue:`30148`)

Plotting
^^^^^^^^

- Bug in :meth:`Series.plot` not able to plot boolean values (:issue:`23719`)
-
- Bug in :meth:`DataFrame.plot` not able to plot when no rows (:issue:`27758`)
- Bug in :meth:`DataFrame.plot` producing incorrect legend markers when plotting multiple series on the same axis (:issue:`18222`)
- Bug in :meth:`DataFrame.plot` when ``kind='box'`` and data contains datetime or timedelta data. These types are now automatically dropped (:issue:`22799`)
- Bug in :meth:`DataFrame.plot.line` and :meth:`DataFrame.plot.area` produce wrong xlim in x-axis (:issue:`27686`, :issue:`25160`, :issue:`24784`)
- Bug where :meth:`DataFrame.boxplot` would not accept a `color` parameter like `DataFrame.plot.box` (:issue:`26214`)
- Bug in the ``xticks`` argument being ignored for :meth:`DataFrame.plot.bar` (:issue:`14119`)
- :func:`set_option` now validates that the plot backend provided to ``'plotting.backend'`` implements the backend when the option is set, rather than when a plot is created (:issue:`28163`)
- :meth:`DataFrame.plot` now allow a ``backend`` keyword argument to allow changing between backends in one session (:issue:`28619`).
- Bug in color validation incorrectly raising for non-color styles (:issue:`29122`).
- Allow :meth: `DataFrame.plot.scatter` to plot ``objects`` and ``datetime`` type data (:issue:`18755`, :issue:`30391`)
- Bug in :meth:`DataFrame.hist`, ``xrot=0`` does not work with ``by`` and subplots (:issue:`30288`).

Groupby/resample/rolling
^^^^^^^^^^^^^^^^^^^^^^^^

-
- Bug in :meth:`DataFrame.groupby` with multiple groups where an ``IndexError`` would be raised if any group contained all NA values (:issue:`20519`)
- Bug in :meth:`pandas.core.resample.Resampler.size` and :meth:`pandas.core.resample.Resampler.count` returning wrong dtype when used with an empty series or dataframe (:issue:`28427`)
- Bug in :meth:`DataFrame.rolling` not allowing for rolling over datetimes when ``axis=1`` (:issue:`28192`)
- Bug in :meth:`DataFrame.rolling` not allowing rolling over multi-index levels (:issue:`15584`).
- Bug in :meth:`DataFrame.rolling` not allowing rolling on monotonic decreasing time indexes (:issue:`19248`).
- Bug in :meth:`DataFrame.groupby` not offering selection by column name when ``axis=1`` (:issue:`27614`)
- Bug in :meth:`DataFrameGroupby.agg` not able to use lambda function with named aggregation (:issue:`27519`)
- Bug in :meth:`DataFrame.groupby` losing column name information when grouping by a categorical column (:issue:`28787`)
- Remove error raised due to duplicated input functions in named aggregation in :meth:`DataFrame.groupby` and :meth:`Series.groupby`. Previously error will be raised if the same function is applied on the same column and now it is allowed if new assigned names are different. (:issue:`28426`)
- :meth:`SeriesGroupBy.value_counts` will be able to handle the case even when the :class:`Grouper` makes empty groups (:issue: 28479)
- Bug in :meth:`DataFrameGroupBy.rolling().quantile()` ignoring ``interpolation`` keyword argument (:issue:`28779`)
- Bug in :meth:`DataFrame.groupby` where ``any``, ``all``, ``nunique`` and transform functions would incorrectly handle duplicate column labels (:issue:`21668`)
- Bug in :meth:`DataFrameGroupBy.agg` with timezone-aware datetime64 column incorrectly casting results to the original dtype (:issue:`29641`)
- Bug in :meth:`DataFrame.groupby` when using axis=1 and having a single level columns index (:issue:`30208`)
- Bug in :meth:`DataFrame.groupby` when using nunique on axis=1 (:issue:`30253`)
- Bug in :meth:`GroupBy.quantile` with multiple list-like q value and integer column names (:issue:`30289`)
- Bug in :meth:`GroupBy.pct_change` and :meth:`SeriesGroupBy.pct_change` causes ``TypeError`` when ``fill_method`` is ``None`` (:issue:`30463`)

Reshaping
^^^^^^^^^

- Bug in :meth:`DataFrame.apply` that caused incorrect output with empty :class:`DataFrame` (:issue:`28202`, :issue:`21959`)
- Bug in :meth:`DataFrame.stack` not handling non-unique indexes correctly when creating MultiIndex (:issue:`28301`)
- Bug in :meth:`pivot_table` not returning correct type ``float`` when ``margins=True`` and ``aggfunc='mean'`` (:issue:`24893`)
- Bug :func:`merge_asof` could not use :class:`datetime.timedelta` for ``tolerance`` kwarg (:issue:`28098`)
- Bug in :func:`merge`, did not append suffixes correctly with MultiIndex (:issue:`28518`)
- :func:`qcut` and :func:`cut` now handle boolean input (:issue:`20303`)
- Fix to ensure all int dtypes can be used in :func:`merge_asof` when using a tolerance value. Previously every non-int64 type would raise an erroneous ``MergeError`` (:issue:`28870`).
- Better error message in :func:`get_dummies` when `columns` isn't a list-like value (:issue:`28383`)
- Bug :meth:`Series.pct_change` where supplying an anchored frequency would throw a ValueError (:issue:`28664`)
- Bug where :meth:`DataFrame.equals` returned True incorrectly in some cases when two DataFrames had the same columns in different orders (:issue:`28839`)
- Bug in :meth:`DataFrame.replace` that caused non-numeric replacer's dtype not respected (:issue:`26632`)
- Bug in :func:`melt` where supplying mixed strings and numeric values for ``id_vars`` or ``value_vars`` would incorrectly raise a ``ValueError`` (:issue:`29718`)
- Dtypes are now preserved when transposing a ``DataFrame`` where each column is the same extension dtype (:issue:`30091`)
- Bug in :func:`merge_asof` merging on a tz-aware ``left_index`` and ``right_on`` a tz-aware column (:issue:`29864`)
-

Sparse
^^^^^^
- Bug in :class:`SparseDataFrame` arithmetic operations incorrectly casting inputs to float (:issue:`28107`)
-
-

ExtensionArray
^^^^^^^^^^^^^^

- Bug in :class:`arrays.PandasArray` when setting a scalar string (:issue:`28118`, :issue:`28150`).
- Bug where nullable integers could not be compared to strings (:issue:`28930`)
- Bug where :class:`DataFrame` constructor raised ValueError with list-like data and ``dtype`` specified (:issue:`30280`)


Other
^^^^^
- Trying to set the ``display.precision``, ``display.max_rows`` or ``display.max_columns`` using :meth:`set_option` to anything but a ``None`` or a positive int will raise a ``ValueError`` (:issue:`23348`)
- Using :meth:`DataFrame.replace` with overlapping keys in a nested dictionary will no longer raise, now matching the behavior of a flat dictionary (:issue:`27660`)
- :meth:`DataFrame.to_csv` and :meth:`Series.to_csv` now support dicts as ``compression`` argument with key ``'method'`` being the compression method and others as additional compression options when the compression method is ``'zip'``. (:issue:`26023`)
- Bug in :meth:`Series.diff` where a boolean series would incorrectly raise a ``TypeError`` (:issue:`17294`)
- :meth:`Series.append` will no longer raise a ``TypeError`` when passed a tuple of ``Series`` (:issue:`28410`)
- Fix corrupted error message when calling ``pandas.libs._json.encode()`` on a 0d array (:issue:`18878`)
- Bug in ``pd.core.util.hashing.hash_pandas_object`` where arrays containing tuples were incorrectly treated as non-hashable (:issue:`28969`)
- Bug in :meth:`DataFrame.append` that raised ``IndexError`` when appending with empty list (:issue:`28769`)
- Fix :class:`AbstractHolidayCalendar` to return correct results for
  years after 2030 (now goes up to 2200) (:issue:`27790`)
- Fixed :class:`IntegerArray` returning ``inf`` rather than ``NaN`` for operations dividing by 0 (:issue:`27398`)
- Fixed ``pow`` operations for :class:`IntegerArray` when the other value is ``0`` or ``1`` (:issue:`29997`)
- Bug in :meth:`Series.count` raises if use_inf_as_na is enabled (:issue:`29478`)
- Bug in :class:`Index` where a non-hashable name could be set without raising ``TypeError`` (:issue:`29069`)


.. _whatsnew_1000.contributors:

Contributors
~~~~~~~~~~~~<|MERGE_RESOLUTION|>--- conflicted
+++ resolved
@@ -221,10 +221,7 @@
 - DataFrame constructor preserve `ExtensionArray` dtype with `ExtensionArray` (:issue:`11363`)
 - :meth:`DataFrame.sort_values` and :meth:`Series.sort_values` have gained ``ignore_index`` keyword to be able to reset index after sorting (:issue:`30114`)
 - :meth:`DataFrame.to_markdown` and :meth:`Series.to_markdown` added (:issue:`11052`)
-<<<<<<< HEAD
 - :meth:`DataFrame.sort_index` and :meth:`Series.sort_index` have gained ``ignore_index`` keyword to reset index (:issue:`30114`)
-=======
->>>>>>> f9fb02ec
 - :meth:`DataFrame.drop_duplicates` has gained ``ignore_index`` keyword to reset index (:issue:`30114`)
 - Added new writer for exporting Stata dta files in version 118, ``StataWriter118``.  This format supports exporting strings containing Unicode characters (:issue:`23573`)
 
