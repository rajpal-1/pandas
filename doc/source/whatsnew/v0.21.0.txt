.. _whatsnew_0210:

v0.21.0 (???)
-------------

This is a major release from 0.20.x and includes a number of API changes, deprecations, new features,
enhancements, and performance improvements along with a large number of bug fixes. We recommend that all
users upgrade to this version.

Highlights include:

Check the :ref:`API Changes <whatsnew_0210.api_breaking>` and :ref:`deprecations <whatsnew_0210.deprecations>` before updating.

.. contents:: What's new in v0.21.0
    :local:
    :backlinks: none

.. _whatsnew_0210.enhancements:

New features
~~~~~~~~~~~~

- Support for `PEP 519 -- Adding a file system path protocol
  <https://www.python.org/dev/peps/pep-0519/>`_ on most readers and writers (:issue:`13823`)
- Added ``__fspath__`` method to :class:`~pandas.HDFStore`, :class:`~pandas.ExcelFile`,
  and :class:`~pandas.ExcelWriter` to work properly with the file system path protocol (:issue:`13823`)


.. _whatsnew_0210.enhancements.infer_objects:

``infer_objects`` type conversion
^^^^^^^^^^^^^^^^^^^^^^^^^^^^^^^^^

The `:meth:`~DataFrame.infer_objects` and :meth:`~Series.infer_objects`
methods have been added to perform dtype inference on object columns, replacing
some of the functionality of the deprecated ``convert_objects``
method. See the documentation :ref:`here <basics.object_conversion>`
for more details. (:issue:`11221`)

This function only performs soft conversions on object columns, converting Python objects
to native types, but not any coercive conversions.  For example:

.. ipython:: python

   df = pd.DataFrame({'A': [1, 2, 3],
                      'B': np.array([1, 2, 3], dtype='object'),
                      'C': ['1', '2', '3']})
   df.dtypes
   df.infer_objects().dtype

Note that column ``'C'`` was not converted - only scalar numeric types
will be inferred to a new type.  Other types of conversion should be accomplished
using :func:`to_numeric` function (or :func:`to_datetime`, :func:`to_timedelta`).
.. ipython:: python

   df = df.infer_objects()
   df['C'] = pd.to_numeric(df['C'], errors='coerce')
   df.dtypes

.. _whatsnew_0210.enhancements.other:

Other Enhancements
^^^^^^^^^^^^^^^^^^

- The ``validate`` argument for :func:`merge` function now checks whether a merge is one-to-one, one-to-many, many-to-one, or many-to-many. If a merge is found to not be an example of specified merge type, an exception of type ``MergeError`` will be raised. For more, see :ref:`here <merging.validation>` (:issue:`16270`)
- :func:`Series.to_dict` and :func:`DataFrame.to_dict` now support an ``into`` keyword which allows you to specify the ``collections.Mapping`` subclass that you would like returned.  The default is ``dict``, which is backwards compatible. (:issue:`16122`)
- :func:`RangeIndex.append` now returns a ``RangeIndex`` object when possible (:issue:`16212`)
- :func:`Series.rename_axis` and :func:`DataFrame.rename_axis` with ``inplace=True`` now return ``None`` while renaming the axis inplace. (:issue:`15704`)
- :func:`Series.to_pickle` and :func:`DataFrame.to_pickle` have gained a ``protocol`` parameter (:issue:`16252`). By default, this parameter is set to `HIGHEST_PROTOCOL <https://docs.python.org/3/library/pickle.html#data-stream-format>`__
- :func:`api.types.infer_dtype` now infers decimals. (:issue:`15690`)
- :func:`read_feather` has gained the ``nthreads`` parameter for multi-threaded operations (:issue:`16359`)
- :func:`DataFrame.clip()` and :func:`Series.clip()` have gained an ``inplace`` argument. (:issue:`15388`)
- :func:`crosstab` has gained a ``margins_name`` parameter to define the name of the row / column that will contain the totals when ``margins=True``. (:issue:`15972`)
- :func:`DataFrame.select_dtypes` now accepts scalar values for include/exclude as well as list-like. (:issue:`16855`)

.. _whatsnew_0210.api_breaking:

Backwards incompatible API changes
~~~~~~~~~~~~~~~~~~~~~~~~~~~~~~~~~~

.. _whatsnew_0210.api_breaking.pandas_eval:

Improved error handling during item assignment in pd.eval
^^^^^^^^^^^^^^^^^^^^^^^^^^^^^^^^^^^^^^^^^^^^^^^^^^^^^^^^^

:func:`eval` will now raise a ``ValueError`` when item assignment malfunctions, or
inplace operations are specified, but there is no item assignment in the expression (:issue:`16732`)

.. ipython:: python

   arr = np.array([1, 2, 3])

Previously, if you attempted the following expression, you would get a not very helpful error message:

.. code-block:: ipython

  In [3]: pd.eval("a = 1 + 2", target=arr, inplace=True)
  ...
  IndexError: only integers, slices (`:`), ellipsis (`...`), numpy.newaxis (`None`)
  and integer or boolean arrays are valid indices

This is a very long way of saying numpy arrays don't support string-item indexing. With this
change, the error message is now this:

.. code-block:: python

   In [3]: pd.eval("a = 1 + 2", target=arr, inplace=True)
   ...
   ValueError: Cannot assign expression output to target

It also used to be possible to evaluate expressions inplace, even if there was no item assignment:

.. code-block:: ipython

  In [4]: pd.eval("1 + 2", target=arr, inplace=True)
  Out[4]: 3

However, this input does not make much sense because the output is not being assigned to
the target. Now, a ``ValueError`` will be raised when such an input is passed in:

.. code-block:: ipython

   In [4]: pd.eval("1 + 2", target=arr, inplace=True)
   ...
   ValueError: Cannot operate inplace if there is no assignment

.. _whatsnew_0210.api:

Other API Changes
^^^^^^^^^^^^^^^^^

- Support has been dropped for Python 3.4 (:issue:`15251`)
- The Categorical constructor no longer accepts a scalar for the ``categories`` keyword. (:issue:`16022`)
- Accessing a non-existent attribute on a closed :class:`~pandas.HDFStore` will now
  raise an ``AttributeError`` rather than a ``ClosedFileError`` (:issue:`16301`)
- :func:`read_csv` now treats ``'null'`` strings as missing values by default (:issue:`16471`)
- :func:`read_csv` now treats ``'n/a'`` strings as missing values by default (:issue:`16078`)
- :class:`pandas.HDFStore`'s string representation is now faster and less detailed. For the previous behavior, use ``pandas.HDFStore.info()``. (:issue:`16503`).
- Compression defaults in HDF stores now follow pytable standards. Default is no compression and if ``complib`` is missing and ``complevel`` > 0 ``zlib`` is used (:issue:`15943`)
- ``Index.get_indexer_non_unique()`` now returns a ndarray indexer rather than an ``Index``; this is consistent with ``Index.get_indexer()`` (:issue:`16819`)
- Removed the ``@slow`` decorator from ``pandas.util.testing``, which caused issues for some downstream packages' test suites. Use ``@pytest.mark.slow`` instead, which achieves the same thing (:issue:`16850`)
- Moved definition of ``MergeError`` to the ``pandas.errors`` module.


.. _whatsnew_0210.deprecations:

Deprecations
~~~~~~~~~~~~
- :func:`read_excel()` has deprecated ``sheetname`` in favor of ``sheet_name`` for consistency with ``.to_excel()`` (:issue:`10559`).

- ``pd.options.html.border`` has been deprecated in favor of ``pd.options.display.html.border`` (:issue:`15793`).

.. _whatsnew_0210.prior_deprecations:

Removal of prior version deprecations/changes
~~~~~~~~~~~~~~~~~~~~~~~~~~~~~~~~~~~~~~~~~~~~~

- :func:`read_excel()` has dropped the ``has_index_names`` parameter (:issue:`10967`)
- The ``pd.options.display.height`` configuration has been dropped (:issue:`3663`)
- The ``pd.options.display.line_width`` configuration has been dropped (:issue:`2881`)
- The ``pd.options.display.mpl_style`` configuration has been dropped (:issue:`12190`)
- ``Index`` has dropped the ``.sym_diff()`` method in favor of ``.symmetric_difference()`` (:issue:`12591`)
- ``Categorical`` has dropped the ``.order()`` and ``.sort()`` methods in favor of ``.sort_values()`` (:issue:`12882`)
- :func:`eval` and :func:`DataFrame.eval` have changed the default of ``inplace`` from ``None`` to ``False`` (:issue:`11149`)
- The function ``get_offset_name`` has been dropped in favor of the ``.freqstr`` attribute for an offset (:issue:`11834`)


.. _whatsnew_0210.performance:

Performance Improvements
~~~~~~~~~~~~~~~~~~~~~~~~

- Improved performance of instantiating :class:`SparseDataFrame` (:issue:`16773`)


.. _whatsnew_0210.bug_fixes:

Bug Fixes
~~~~~~~~~

- Fixes regression in 0.20, :func:`Series.aggregate` and :func:`DataFrame.aggregate` allow dictionaries as return values again (:issue:`16741`)
<<<<<<< HEAD
- Bug in reindexing on an empty ``CategoricalIndex`` (:issue:`16770`)
=======
- Fixes bug where indexing with ``np.inf`` caused an ``OverflowError`` to be raised (:issue:`16957`)
>>>>>>> 34210ac4

Conversion
^^^^^^^^^^


Indexing
^^^^^^^^

- When called with a null slice (e.g. ``df.iloc[:]``), the ``.iloc`` and ``.loc`` indexers return a shallow copy of the original object. Previously they returned the original object. (:issue:`13873`).
- When called on an unsorted ``MultiIndex``, the ``loc`` indexer now will raise ``UnsortedIndexError`` only if proper slicing is used on non-sorted levels (:issue:`16734`).
- Fixes regression in 0.20.3 when indexing with a string on a ``TimedeltaIndex`` (:issue:`16896`).
- Fixed :func:`TimedeltaIndex.get_loc` handling of ``np.timedelta64`` inputs (:issue:`16909`).
- Fix :func:`MultiIndex.sort_index` ordering when ``ascending`` argument is a list, but not all levels are specified, or are in a different order (:issue:`16934`).

I/O
^^^

- Bug in :func:`read_csv` in which non integer values for the header argument generated an unhelpful / unrelated error message (:issue:`16338`)

- Bug in :func:`read_stata` where value labels could not be read when using an iterator (:issue:`16923`)

Plotting
^^^^^^^^
- Bug in plotting methods using ``secondary_y`` and ``fontsize`` not setting secondary axis font size (:issue:`12565`)


Groupby/Resample/Rolling
^^^^^^^^^^^^^^^^^^^^^^^^

- Bug in ``DataFrame.resample(...).size()`` where an empty ``DataFrame`` did not return a ``Series`` (:issue:`14962`)
- Bug in :func:`infer_freq` causing indices with 2-day gaps during the working week to be wrongly inferred as business daily (:issue:`16624`)
- Bug in ``.rolling(...).quantile()`` which incorrectly used different defaults than :func:`Series.quantile()` and :func:`DataFrame.quantile()` (:issue:`9413`, :issue:`16211`)
- Bug in ``groupby.transform()`` that would coerce boolean dtypes back to float (:issue:`16875`)

Sparse
^^^^^^



Reshaping
^^^^^^^^^
- Joining/Merging with a non unique ``PeriodIndex`` raised a TypeError (:issue:`16871`)


Numeric
^^^^^^^
- Bug in ``.clip()`` with ``axis=1`` and a list-like for ``threshold`` is passed; previously this raised ``ValueError`` (:issue:`15390`)


Categorical
^^^^^^^^^^^
- Bug in :func:`Series.isin` when called with a categorical (:issue`16639`)


Other
^^^^^
- Bug in :func:`eval` where the ``inplace`` parameter was being incorrectly handled (:issue:`16732`)<|MERGE_RESOLUTION|>--- conflicted
+++ resolved
@@ -179,11 +179,8 @@
 ~~~~~~~~~
 
 - Fixes regression in 0.20, :func:`Series.aggregate` and :func:`DataFrame.aggregate` allow dictionaries as return values again (:issue:`16741`)
-<<<<<<< HEAD
 - Bug in reindexing on an empty ``CategoricalIndex`` (:issue:`16770`)
-=======
 - Fixes bug where indexing with ``np.inf`` caused an ``OverflowError`` to be raised (:issue:`16957`)
->>>>>>> 34210ac4
 
 Conversion
 ^^^^^^^^^^
