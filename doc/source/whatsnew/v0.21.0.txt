.. _whatsnew_0210:

v0.21.0 (???)
-------------

This is a major release from 0.20.x and includes a number of API changes, deprecations, new features,
enhancements, and performance improvements along with a large number of bug fixes. We recommend that all
users upgrade to this version.

Highlights include:

- Integration with `Apache Parquet <https://parquet.apache.org/>`__, including a new top-level :func:`read_parquet` and :func:`DataFrame.to_parquet` method, see :ref:`here <io.parquet>`.

Check the :ref:`API Changes <whatsnew_0210.api_breaking>` and :ref:`deprecations <whatsnew_0210.deprecations>` before updating.

.. contents:: What's new in v0.21.0
    :local:
    :backlinks: none

.. _whatsnew_0210.enhancements:

New features
~~~~~~~~~~~~

- Support for `PEP 519 -- Adding a file system path protocol
  <https://www.python.org/dev/peps/pep-0519/>`_ on most readers and writers (:issue:`13823`)
- Added ``__fspath__`` method to :class:`~pandas.HDFStore`, :class:`~pandas.ExcelFile`,
  and :class:`~pandas.ExcelWriter` to work properly with the file system path protocol (:issue:`13823`)
- Added ``skipna`` parameter to :func:`~pandas.api.types.infer_dtype` to
  support type inference in the presence of missing values (:issue:`17059`).

.. _whatsnew_0210.enhancements.infer_objects:

``infer_objects`` type conversion
^^^^^^^^^^^^^^^^^^^^^^^^^^^^^^^^^

The :meth:`DataFrame.infer_objects` and :meth:`Series.infer_objects`
methods have been added to perform dtype inference on object columns, replacing
some of the functionality of the deprecated ``convert_objects``
method. See the documentation :ref:`here <basics.object_conversion>`
for more details. (:issue:`11221`)

This method only performs soft conversions on object columns, converting Python objects
to native types, but not any coercive conversions.  For example:

.. ipython:: python

   df = pd.DataFrame({'A': [1, 2, 3],
                      'B': np.array([1, 2, 3], dtype='object'),
                      'C': ['1', '2', '3']})
   df.dtypes
   df.infer_objects().dtypes

Note that column ``'C'`` was not converted - only scalar numeric types
will be inferred to a new type.  Other types of conversion should be accomplished
using the :func:`to_numeric` function (or :func:`to_datetime`, :func:`to_timedelta`).

.. ipython:: python

   df = df.infer_objects()
   df['C'] = pd.to_numeric(df['C'], errors='coerce')
   df.dtypes

.. _whatsnew_0210.enhancements.attribute_access:

Improved warnings when attempting to create columns
^^^^^^^^^^^^^^^^^^^^^^^^^^^^^^^^^^^^^^^^^^^^^^^^^^^

New users are often flummoxed by the relationship between column operations and attribute
access on ``DataFrame`` instances (:issue:`5904` & :issue:`7175`). Two specific instances
of this confusion include attempting to create a new column by setting into an attribute:

.. code-block:: ipython

  In[1]: df = pd.DataFrame({'one': [1., 2., 3.]})
  In[2]: df.two = [4, 5, 6]

This does not raise any obvious exceptions, but also does not create a new column:

.. code-block:: ipython

  In[3]: df
  Out[3]:
      one
  0  1.0
  1  2.0
  2  3.0

The second source of confusion is creating a column whose name collides with a method or
attribute already in the instance namespace:

.. code-block:: ipython

  In[4]: df['sum'] = [5., 7., 9.]

This does not permit that column to be accessed as an attribute:

.. code-block:: ipython

  In[5]: df.sum
  Out[5]:
  <bound method DataFrame.sum of    one  sum
  0  1.0  5.0
  1  2.0  7.0
  2  3.0  9.0>

Both of these now raise a ``UserWarning`` about the potential for unexpected behavior. See :ref:`Attribute Access <indexing.attribute_access>`.

.. _whatsnew_0210.enhancements.other:

Other Enhancements
^^^^^^^^^^^^^^^^^^

- The ``validate`` argument for :func:`merge` function now checks whether a merge is one-to-one, one-to-many, many-to-one, or many-to-many. If a merge is found to not be an example of specified merge type, an exception of type ``MergeError`` will be raised. For more, see :ref:`here <merging.validation>` (:issue:`16270`)
- :func:`Series.to_dict` and :func:`DataFrame.to_dict` now support an ``into`` keyword which allows you to specify the ``collections.Mapping`` subclass that you would like returned.  The default is ``dict``, which is backwards compatible. (:issue:`16122`)
- :func:`RangeIndex.append` now returns a ``RangeIndex`` object when possible (:issue:`16212`)
- :func:`Series.rename_axis` and :func:`DataFrame.rename_axis` with ``inplace=True`` now return ``None`` while renaming the axis inplace. (:issue:`15704`)
- :func:`Series.set_axis` and :func:`DataFrame.set_axis` now support the ``inplace`` parameter. (:issue:`14636`)
- :func:`Series.to_pickle` and :func:`DataFrame.to_pickle` have gained a ``protocol`` parameter (:issue:`16252`). By default, this parameter is set to `HIGHEST_PROTOCOL <https://docs.python.org/3/library/pickle.html#data-stream-format>`__
- :func:`api.types.infer_dtype` now infers decimals. (:issue:`15690`)
- :func:`read_feather` has gained the ``nthreads`` parameter for multi-threaded operations (:issue:`16359`)
- :func:`DataFrame.clip()` and :func:`Series.clip()` have gained an ``inplace`` argument. (:issue:`15388`)
- :func:`crosstab` has gained a ``margins_name`` parameter to define the name of the row / column that will contain the totals when ``margins=True``. (:issue:`15972`)
- :func:`DataFrame.select_dtypes` now accepts scalar values for include/exclude as well as list-like. (:issue:`16855`)
- :func:`date_range` now accepts 'YS' in addition to 'AS' as an alias for start of year (:issue:`9313`)
- :func:`date_range` now accepts 'Y' in addition to 'A' as an alias for end of year (:issue:`9313`)
- Integration with `Apache Parquet <https://parquet.apache.org/>`__, including a new top-level :func:`read_parquet` and :func:`DataFrame.to_parquet` method, see :ref:`here <io.parquet>`.
- :func:`DataFrame.add_prefix` and :func:`DataFrame.add_suffix` now accept strings containing the '%' character. (:issue:`17151`)
- `read_*` methods can now infer compression from non-string paths, such as ``pathlib.Path`` objects (:issue:`17206`).
- :func:`pd.read_sas()` now recognizes much more of the most frequently used date (datetime) formats in SAS7BDAT files (:issue:`15871`).
- :func:`DataFrame.items` and :func:`Series.items` is now present in both Python 2 and 3 and is lazy in all cases (:issue:`13918`, :issue:`17213`)




.. _whatsnew_0210.api_breaking:

Backwards incompatible API changes
~~~~~~~~~~~~~~~~~~~~~~~~~~~~~~~~~~

.. _whatsnew_0210.api_breaking.pandas_eval:

Improved error handling during item assignment in pd.eval
^^^^^^^^^^^^^^^^^^^^^^^^^^^^^^^^^^^^^^^^^^^^^^^^^^^^^^^^^

:func:`eval` will now raise a ``ValueError`` when item assignment malfunctions, or
inplace operations are specified, but there is no item assignment in the expression (:issue:`16732`)

.. ipython:: python

   arr = np.array([1, 2, 3])

Previously, if you attempted the following expression, you would get a not very helpful error message:

.. code-block:: ipython

  In [3]: pd.eval("a = 1 + 2", target=arr, inplace=True)
  ...
  IndexError: only integers, slices (`:`), ellipsis (`...`), numpy.newaxis (`None`)
  and integer or boolean arrays are valid indices

This is a very long way of saying numpy arrays don't support string-item indexing. With this
change, the error message is now this:

.. code-block:: python

   In [3]: pd.eval("a = 1 + 2", target=arr, inplace=True)
   ...
   ValueError: Cannot assign expression output to target

It also used to be possible to evaluate expressions inplace, even if there was no item assignment:

.. code-block:: ipython

  In [4]: pd.eval("1 + 2", target=arr, inplace=True)
  Out[4]: 3

However, this input does not make much sense because the output is not being assigned to
the target. Now, a ``ValueError`` will be raised when such an input is passed in:

.. code-block:: ipython

   In [4]: pd.eval("1 + 2", target=arr, inplace=True)
   ...
   ValueError: Cannot operate inplace if there is no assignment

Dtype Conversions
^^^^^^^^^^^^^^^^^

- Previously assignments, ``.where()`` and ``.fillna()`` with a ``bool`` assignment, would coerce to
  same the type (e.g. int / float), or raise for datetimelikes. These will now preseve the bools with ``object`` dtypes. (:issue:`16821`).

  .. ipython:: python

     s = Series([1, 2, 3])

  .. code-block:: python

     In [5]: s[1] = True

     In [6]: s
     Out[6]:
     0    1
     1    1
     2    3
     dtype: int64

  New Behavior

  .. ipython:: python

     s[1] = True
     s

- Previously, as assignment to a datetimelike with a non-datetimelike would coerce the
  non-datetime-like item being assigned (:issue:`14145`).

  .. ipython:: python

     s = pd.Series([pd.Timestamp('2011-01-01'), pd.Timestamp('2012-01-01')])

  .. code-block:: python

     In [1]: s[1] = 1

     In [2]: s
     Out[2]:
     0   2011-01-01 00:00:00.000000000
     1   1970-01-01 00:00:00.000000001
     dtype: datetime64[ns]

  These now coerce to ``object`` dtype.

  .. ipython:: python

     s[1] = 1
     s

- Inconsistent behavior in ``.where()`` with datetimelikes which would raise rather than coerce to ``object`` (:issue:`16402`)
- Bug in assignment against ``int64`` data with ``np.ndarray`` with ``float64`` dtype may keep ``int64`` dtype (:issue:`14001`)

.. _whatsnew_0210.api.na_changes:

NA naming Changes
^^^^^^^^^^^^^^^^^

In order to promote more consistency among the pandas API, we have added additional top-level
functions :func:`isna` and :func:`notna` that are aliases for :func:`isnull` and :func:`notnull`.
The naming scheme is now more consistent with methods like ``.dropna()`` and ``.fillna()``. Furthermore
in all cases where ``.isnull()`` and ``.notnull()`` methods are defined, these have additional methods
named ``.isna()`` and ``.notna()``, these are included for classes ``Categorical``,
``Index``, ``Series``, and ``DataFrame``. (:issue:`15001`).

The configuration option ``pd.options.mode.use_inf_as_null`` is deprecated, and ``pd.options.mode.use_inf_as_na`` is added as a replacement.

.. _whatsnew_0210.api:

Other API Changes
^^^^^^^^^^^^^^^^^

- Support has been dropped for Python 3.4 (:issue:`15251`)
- Support has been dropped for bottleneck < 1.0.0 (:issue:`15214`)
- The Categorical constructor no longer accepts a scalar for the ``categories`` keyword. (:issue:`16022`)
- Accessing a non-existent attribute on a closed :class:`~pandas.HDFStore` will now
  raise an ``AttributeError`` rather than a ``ClosedFileError`` (:issue:`16301`)
- :func:`read_csv` now treats ``'null'`` strings as missing values by default (:issue:`16471`)
- :func:`read_csv` now treats ``'n/a'`` strings as missing values by default (:issue:`16078`)
- :class:`pandas.HDFStore`'s string representation is now faster and less detailed. For the previous behavior, use ``pandas.HDFStore.info()``. (:issue:`16503`).
- Compression defaults in HDF stores now follow pytable standards. Default is no compression and if ``complib`` is missing and ``complevel`` > 0 ``zlib`` is used (:issue:`15943`)
- ``Index.get_indexer_non_unique()`` now returns a ndarray indexer rather than an ``Index``; this is consistent with ``Index.get_indexer()`` (:issue:`16819`)
- Removed the ``@slow`` decorator from ``pandas.util.testing``, which caused issues for some downstream packages' test suites. Use ``@pytest.mark.slow`` instead, which achieves the same thing (:issue:`16850`)
- Moved definition of ``MergeError`` to the ``pandas.errors`` module.
- The signature of :func:`Series.set_axis` and :func:`DataFrame.set_axis` has been changed from ``set_axis(axis, labels)`` to ``set_axis(labels, axis=0)``, for consistency with the rest of the API. The old signature is deprecated and will show a ``FutureWarning`` (:issue:`14636`)
- :func:`Series.argmin` and :func:`Series.argmax` will now raise a ``TypeError`` when used with ``object`` dtypes, instead of a ``ValueError`` (:issue:`13595`)

.. _whatsnew_0210.deprecations:

Deprecations
~~~~~~~~~~~~
- :func:`read_excel()` has deprecated ``sheetname`` in favor of ``sheet_name`` for consistency with ``.to_excel()`` (:issue:`10559`).

- ``pd.options.html.border`` has been deprecated in favor of ``pd.options.display.html.border`` (:issue:`15793`).

.. _whatsnew_0210.prior_deprecations:

Removal of prior version deprecations/changes
~~~~~~~~~~~~~~~~~~~~~~~~~~~~~~~~~~~~~~~~~~~~~

- :func:`read_excel()` has dropped the ``has_index_names`` parameter (:issue:`10967`)
- The ``pd.options.display.height`` configuration has been dropped (:issue:`3663`)
- The ``pd.options.display.line_width`` configuration has been dropped (:issue:`2881`)
- The ``pd.options.display.mpl_style`` configuration has been dropped (:issue:`12190`)
- ``Index`` has dropped the ``.sym_diff()`` method in favor of ``.symmetric_difference()`` (:issue:`12591`)
- ``Categorical`` has dropped the ``.order()`` and ``.sort()`` methods in favor of ``.sort_values()`` (:issue:`12882`)
- :func:`eval` and :func:`DataFrame.eval` have changed the default of ``inplace`` from ``None`` to ``False`` (:issue:`11149`)
- The function ``get_offset_name`` has been dropped in favor of the ``.freqstr`` attribute for an offset (:issue:`11834`)


.. _whatsnew_0210.performance:

Performance Improvements
~~~~~~~~~~~~~~~~~~~~~~~~

- Improved performance of instantiating :class:`SparseDataFrame` (:issue:`16773`)
- :attr:`Series.dt` no longer performs frequency inference, yielding a large speedup when accessing the attribute (:issue:`17210`)


.. _whatsnew_0210.bug_fixes:

Bug Fixes
~~~~~~~~~


Conversion
^^^^^^^^^^

- Bug in assignment against datetime-like data with ``int`` may incorrectly convert to datetime-like (:issue:`14145`)
- Bug in assignment against ``int64`` data with ``np.ndarray`` with ``float64`` dtype may keep ``int64`` dtype (:issue:`14001`)
- Fix :func:`DataFrame.memory_usage` to support PyPy. Objects on PyPy do not have a fixed size, so an approximation is used instead (:issue:`17228`)
- Fixed the return type of ``IntervalIndex.is_non_overlapping_monotonic`` to be a Python ``bool`` for consistency with similar attributes/methods.  Previously returned a ``numpy.bool_``. (:issue:`17237`)
- Bug in ``IntervalIndex.is_non_overlapping_monotonic`` when intervals are closed on both sides and overlap at a point (:issue:`16560`)


Indexing
^^^^^^^^

- When called with a null slice (e.g. ``df.iloc[:]``), the ``.iloc`` and ``.loc`` indexers return a shallow copy of the original object. Previously they returned the original object. (:issue:`13873`).
- When called on an unsorted ``MultiIndex``, the ``loc`` indexer now will raise ``UnsortedIndexError`` only if proper slicing is used on non-sorted levels (:issue:`16734`).
- Fixes regression in 0.20.3 when indexing with a string on a ``TimedeltaIndex`` (:issue:`16896`).
- Fixed :func:`TimedeltaIndex.get_loc` handling of ``np.timedelta64`` inputs (:issue:`16909`).
- Fix :func:`MultiIndex.sort_index` ordering when ``ascending`` argument is a list, but not all levels are specified, or are in a different order (:issue:`16934`).
- Fixes bug where indexing with ``np.inf`` caused an ``OverflowError`` to be raised (:issue:`16957`)
- Bug in reindexing on an empty ``CategoricalIndex`` (:issue:`16770`)
- Fixes ``DataFrame.loc`` for setting with alignment and tz-aware ``DatetimeIndex`` (:issue:`16889`)
- Avoids ``IndexError`` when passing an Index or Series to ``.iloc`` with older numpy (:issue:`17193`)
- Allow unicode empty strings as placeholders in multilevel columns in Python 2 (:issue:`17099`)

I/O
^^^

- Bug in :func:`read_csv` in which columns were not being thoroughly de-duplicated (:issue:`17060`)
- Bug in :func:`read_csv` in which specified column names were not being thoroughly de-duplicated (:issue:`17095`)
- Bug in :func:`read_csv` in which non integer values for the header argument generated an unhelpful / unrelated error message (:issue:`16338`)
- Bug in :func:`read_csv` in which memory management issues in exception handling, under certain conditions, would cause the interpreter to segfault (:issue:`14696`, :issue:`16798`).
- Bug in :func:`read_csv` when called with ``low_memory=False`` in which a CSV with at least one column > 2GB in size would incorrectly raise a ``MemoryError`` (:issue:`16798`).
- Bug in :func:`read_csv` when called with a single-element list ``header`` would return a ``DataFrame`` of all NaN values (:issue:`7757`)
- Bug in :func:`read_stata` where value labels could not be read when using an iterator (:issue:`16923`)
- Bug in :func:`read_html` where import check fails when run in multiple threads (:issue:`16928`)

Plotting
^^^^^^^^
- Bug in plotting methods using ``secondary_y`` and ``fontsize`` not setting secondary axis font size (:issue:`12565`)


Groupby/Resample/Rolling
^^^^^^^^^^^^^^^^^^^^^^^^

- Bug in ``DataFrame.resample(...).size()`` where an empty ``DataFrame`` did not return a ``Series`` (:issue:`14962`)
- Bug in :func:`infer_freq` causing indices with 2-day gaps during the working week to be wrongly inferred as business daily (:issue:`16624`)
- Bug in ``.rolling(...).quantile()`` which incorrectly used different defaults than :func:`Series.quantile()` and :func:`DataFrame.quantile()` (:issue:`9413`, :issue:`16211`)
- Bug in ``groupby.transform()`` that would coerce boolean dtypes back to float (:issue:`16875`)
<<<<<<< HEAD
- Bug in ``DataFrame.groupby`` when called with index or index + column key numbers equal to the axis length of the groupby (:issue:`16859`)
=======
- Bug in ``Series.resample(...).apply()`` where an empty ``Series`` modified the source index and did not return the name of a ``Series`` (:issue:`14313`)
- Bug in ``.rolling(...).apply(...)`` with a ``DataFrame`` with a ``DatetimeIndex``, a ``window`` of a timedelta-convertible and ``min_periods >= 1` (:issue:`15305`)

>>>>>>> 58d87290

Sparse
^^^^^^

- Bug in ``SparseSeries`` raises ``AttributeError`` when a dictionary is passed in as data (:issue:`16905`)
- Bug in :func:`SparseDataFrame.fillna` not filling all NaNs when frame was instantiated from SciPy sparse matrix (:issue:`16112`)


Reshaping
^^^^^^^^^
- Joining/Merging with a non unique ``PeriodIndex`` raised a ``TypeError`` (:issue:`16871`)
- Bug in :func:`crosstab` where non-aligned series of integers were casted to float (:issue:`17005`)
- Bug in merging with categorical dtypes with datetimelikes incorrectly raised a ``TypeError`` (:issue:`16900`)
- Bug when using :func:`isin` on a large object series and large comparison array (:issue:`16012`)
- Fixes regression from 0.20, :func:`Series.aggregate` and :func:`DataFrame.aggregate` allow dictionaries as return values again (:issue:`16741`)
- Fixes dtype of result with integer dtype input, from :func:`pivot_table` when called with ``margins=True`` (:issue:`17013`)
- Bug in :func:`crosstab` where passing two ``Series`` with the same name raised a ``KeyError`` (:issue:`13279`)
- :func:`Series.argmin`, :func:`Series.argmax`, and their counterparts on ``DataFrame`` and groupby objects work correctly with floating point data that contains infinite values (:issue:`13595`).

Numeric
^^^^^^^
- Bug in ``.clip()`` with ``axis=1`` and a list-like for ``threshold`` is passed; previously this raised ``ValueError`` (:issue:`15390`)


Categorical
^^^^^^^^^^^
- Bug in :func:`Series.isin` when called with a categorical (:issue`16639`)
- Bug in the categorical constructor with empty values and categories causing
  the ``.categories`` to be an empty ``Float64Index`` rather than an empty
  ``Index`` with object dtype (:issue:`17248`)


Other
^^^^^
- Bug in :func:`eval` where the ``inplace`` parameter was being incorrectly handled (:issue:`16732`)
- Bug in ``.isin()`` in which checking membership in empty ``Series`` objects raised an error (:issue:`16991`)
- Bug in :func:`unique` where checking a tuple of strings raised a ``TypeError`` (:issue:`17108`)<|MERGE_RESOLUTION|>--- conflicted
+++ resolved
@@ -359,13 +359,9 @@
 - Bug in :func:`infer_freq` causing indices with 2-day gaps during the working week to be wrongly inferred as business daily (:issue:`16624`)
 - Bug in ``.rolling(...).quantile()`` which incorrectly used different defaults than :func:`Series.quantile()` and :func:`DataFrame.quantile()` (:issue:`9413`, :issue:`16211`)
 - Bug in ``groupby.transform()`` that would coerce boolean dtypes back to float (:issue:`16875`)
-<<<<<<< HEAD
-- Bug in ``DataFrame.groupby`` when called with index or index + column key numbers equal to the axis length of the groupby (:issue:`16859`)
-=======
 - Bug in ``Series.resample(...).apply()`` where an empty ``Series`` modified the source index and did not return the name of a ``Series`` (:issue:`14313`)
 - Bug in ``.rolling(...).apply(...)`` with a ``DataFrame`` with a ``DatetimeIndex``, a ``window`` of a timedelta-convertible and ``min_periods >= 1` (:issue:`15305`)
-
->>>>>>> 58d87290
+- Bug in ``DataFrame.groupby`` when called with index or index + column key numbers equal to the axis length of the groupby (:issue:`16859`)
 
 Sparse
 ^^^^^^
