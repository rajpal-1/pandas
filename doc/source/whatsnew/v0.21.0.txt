--- conflicted
+++ resolved
@@ -224,13 +224,9 @@
 Reshaping
 ^^^^^^^^^
 - Joining/Merging with a non unique ``PeriodIndex`` raised a TypeError (:issue:`16871`)
-<<<<<<< HEAD
 - Bug in :func:`crosstab` where non-aligned series of integers were casted to float (:issue:`17005`)
-=======
 - Bug when using :func:`isin` on a large object series and large comparison array (:issue:`16012`)
 - Fixes regression from 0.20, :func:`Series.aggregate` and :func:`DataFrame.aggregate` allow dictionaries as return values again (:issue:`16741`)
-
->>>>>>> aead041f
 
 Numeric
 ^^^^^^^
