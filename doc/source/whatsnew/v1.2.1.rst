.. _whatsnew_121:

What's new in 1.2.1 (January ??, 2021)
--------------------------------------

These are the changes in pandas 1.2.1. See :ref:`release` for a full changelog
including other versions of pandas.

{{ header }}

.. ---------------------------------------------------------------------------

.. _whatsnew_121.regressions:

Fixed regressions
~~~~~~~~~~~~~~~~~
- The deprecated attributes ``_AXIS_NAMES`` and ``_AXIS_NUMBERS`` of :class:`DataFrame` and :class:`Series` will no longer show up in ``dir`` or ``inspect.getmembers`` calls (:issue:`38740`)
- :meth:`to_csv` created corrupted zip files when there were more rows than ``chunksize`` (issue:`38714`)
- Fixed a regression in ``groupby().rolling()`` where :class:`MultiIndex` levels were dropped (:issue:`38523`)
- Bug in repr of float-like strings of an ``object`` dtype having trailing 0's truncated after the decimal (:issue:`38708`)
<<<<<<< HEAD
- Fixed regression in :meth:`DataFrame.any` and :meth:`DataFrame.all` not returning a result for tz-aware ``datetime64`` columns (:issue:`38723`)
-
=======
- Fixed regression in :meth:`DataFrame.groupby()` with :class:`Categorical` grouping column not showing unused categories for ``grouped.indices`` (:issue:`38642`)
>>>>>>> 0976c4ca

.. ---------------------------------------------------------------------------

.. _whatsnew_121.bug_fixes:

Bug fixes
~~~~~~~~~

I/O
^^^

- Bumped minimum fastparquet version to 0.4.0 to avoid ``AttributeError`` from numba (:issue:`38344`)
- Bumped minimum pymysql version to 0.8.1 to avoid test failures (:issue:`38344`)

-
-

.. ---------------------------------------------------------------------------

.. _whatsnew_121.other:

Other
~~~~~
- Fixed build failure on MacOS 11 in Python 3.9.1 (:issue:`38766`)
-

.. ---------------------------------------------------------------------------

.. _whatsnew_121.contributors:

Contributors
~~~~~~~~~~~~

.. contributors:: v1.2.0..v1.2.1|HEAD<|MERGE_RESOLUTION|>--- conflicted
+++ resolved
@@ -18,12 +18,9 @@
 - :meth:`to_csv` created corrupted zip files when there were more rows than ``chunksize`` (issue:`38714`)
 - Fixed a regression in ``groupby().rolling()`` where :class:`MultiIndex` levels were dropped (:issue:`38523`)
 - Bug in repr of float-like strings of an ``object`` dtype having trailing 0's truncated after the decimal (:issue:`38708`)
-<<<<<<< HEAD
+- Fixed regression in :meth:`DataFrame.groupby()` with :class:`Categorical` grouping column not showing unused categories for ``grouped.indices`` (:issue:`38642`)
 - Fixed regression in :meth:`DataFrame.any` and :meth:`DataFrame.all` not returning a result for tz-aware ``datetime64`` columns (:issue:`38723`)
 -
-=======
-- Fixed regression in :meth:`DataFrame.groupby()` with :class:`Categorical` grouping column not showing unused categories for ``grouped.indices`` (:issue:`38642`)
->>>>>>> 0976c4ca
 
 .. ---------------------------------------------------------------------------
 
