--- conflicted
+++ resolved
@@ -16,36 +16,12 @@
 ~~~~~~~~~~~~~~~~~
 
 - Fixed regression in :meth:`DataFrame.sum` when ``min_count`` greater than the :class:`DataFrame` shape was passed resulted in a ``ValueError`` (:issue:`39738`)
-<<<<<<< HEAD
--
-
-.. ---------------------------------------------------------------------------
-
-.. _whatsnew_124.bug_fixes:
-
-Bug fixes
-~~~~~~~~~
-
--
--
-
-.. ---------------------------------------------------------------------------
-
-.. _whatsnew_124.other:
-
-Other
-~~~~~
-
--
--
-=======
 - Fixed regression in :meth:`DataFrame.to_json` raising ``AttributeError`` when run on PyPy (:issue:`39837`)
 - Fixed regression in (in)equality comparison of ``pd.NaT`` with a non-datetimelike numpy array returning a scalar instead of an array (:issue:`40722`)
 - Fixed regression in :meth:`DataFrame.where` not returning a copy in the case of an all True condition (:issue:`39595`)
 - Fixed regression in :meth:`DataFrame.replace` raising ``IndexError`` when ``regex`` was a multi-key dictionary (:issue:`39338`)
 - Fixed regression in repr of floats in an ``object`` column not respecting ``float_format`` when printed in the console or outputted through :meth:`DataFrame.to_string`, :meth:`DataFrame.to_html`, and :meth:`DataFrame.to_latex` (:issue:`40024`)
 - Fixed regression in NumPy ufuncs such as ``np.add`` not passing through all arguments for :class:`DataFrame` (:issue:`40662`)
->>>>>>> 4c86d353
 
 .. ---------------------------------------------------------------------------
 
