--- conflicted
+++ resolved
@@ -120,10 +120,8 @@
 Bug Fixes
 ~~~~~~~~~
 
-<<<<<<< HEAD
+- Bug in ``astype()`` where ``inf`` values were incorrectly converted to integers. Now raises error now with ``astype()`` for Series and DataFrames (:issue:`14265`)
 - Bug in ``DataFrame(..).apply(to_numeric)`` when values are of type decimal.Decimal. (:issue:`14827`)
-=======
-- Bug in ``astype()`` where ``inf`` values were incorrectly converted to integers. Now raises error now with ``astype()`` for Series and DataFrames (:issue:`14265`)
 
 
 
@@ -138,5 +136,4 @@
 
 
 
-- Require at least 0.23 version of cython to avoid problems with character encodings (:issue:`14699`)
->>>>>>> 14e48153
+- Require at least 0.23 version of cython to avoid problems with character encodings (:issue:`14699`)