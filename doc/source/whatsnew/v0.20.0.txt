--- conflicted
+++ resolved
@@ -309,9 +309,7 @@
 - ``pandas.tools.hashing`` has gained a ``hash_tuples`` routine, and ``hash_pandas_object`` has gained the ability to hash a ``MultiIndex`` (:issue:`15224`)
 - ``Series/DataFrame.squeeze()`` have gained the ``axis`` parameter. (:issue:`15339`)
 - ``DataFrame.to_excel()`` has a new ``freeze_panes`` parameter to turn on Freeze Panes when exporting to Excel (:issue:`15160`)
-<<<<<<< HEAD
 - ``pd.read_html()`` parses multiple header rows, creating a multiindex header. (:issue:`13434`).
-=======
 - HTML table output skips ``colspan`` or ``rowspan`` attribute if equal to 1. (:issue:`15403`)
 
 - ``pd.TimedeltaIndex`` now has a custom datetick formatter specifically designed for nanosecond level precision (:issue:`8711`)
@@ -324,7 +322,6 @@
 - ``pandas.io.json.json_normalize()`` with an empty ``list`` will return an empty ``DataFrame`` (:issue:`15534`)
 - ``pandas.io.json.json_normalize()`` has gained a ``sep`` option that accepts ``str`` to separate joined fields; the default is ".", which is backward compatible. (:issue:`14883`)
 
->>>>>>> abf16978
 
 .. _ISO 8601 duration: https://en.wikipedia.org/wiki/ISO_8601#Durations
 
