.. _whatsnew_0200:

v0.20.0 (????, 2016)
--------------------

This is a major release from 0.19 and includes a small number of API changes, several new features,
enhancements, and performance improvements along with a large number of bug fixes. We recommend that all
users upgrade to this version.

Highlights include:

- Building pandas for development now requires ``cython >= 0.23`` (:issue:`14831`)

Check the :ref:`API Changes <whatsnew_0200.api_breaking>` and :ref:`deprecations <whatsnew_0200.deprecations>` before updating.

.. contents:: What's new in v0.20.0
    :local:
    :backlinks: none

.. _whatsnew_0200.enhancements:

New features
~~~~~~~~~~~~

- Integration with the ``feather-format``, including a new top-level ``pd.read_feather()`` and ``DataFrame.to_feather()`` method, see :ref:`here <io.feather>`.



.. _whatsnew_0200.enhancements.dataio_dtype:

``dtype`` keyword for data IO
^^^^^^^^^^^^^^^^^^^^^^^^^^^^^

The ``dtype`` keyword argument in the :func:`read_csv` function for specifying the types of parsed columns is now supported with the ``'python'`` engine (:issue:`14295`). See the :ref:`io docs <io.dtypes>` for more information.

.. ipython:: python

   data = "a,b\n1,2\n3,4"
   pd.read_csv(StringIO(data), engine='python').dtypes
   pd.read_csv(StringIO(data), engine='python', dtype={'a':'float64', 'b':'object'}).dtypes

The ``dtype`` keyword argument is also now supported in the :func:`read_fwf` function for parsing
fixed-width text files, and :func:`read_excel` for parsing Excel files.

.. ipython:: python

   data = "a  b\n1  2\n3  4"
   pd.read_fwf(StringIO(data)).dtypes
   pd.read_fwf(StringIO(data), dtype={'a':'float64', 'b':'object'}).dtypes

.. _whatsnew_0200.enhancements.groupby_access:

Groupby Enhancements
^^^^^^^^^^^^^^^^^^^^

Strings passed to ``DataFrame.groupby()`` as the ``by`` parameter may now reference either column names or index level names (:issue:`5677`)

.. ipython:: python

   arrays = [['bar', 'bar', 'baz', 'baz', 'foo', 'foo', 'qux', 'qux'],
             ['one', 'two', 'one', 'two', 'one', 'two', 'one', 'two']]

   index = pd.MultiIndex.from_arrays(arrays, names=['first', 'second'])

   df = pd.DataFrame({'A': [1, 1, 1, 1, 2, 2, 3, 3],
                      'B': np.arange(8)},
                     index=index)
   df

   df.groupby(['second', 'A']).sum()

.. _whatsnew_0200.enhancements.compressed_urls:

Better support for compressed URLs in ``read_csv``
^^^^^^^^^^^^^^^^^^^^^^^^^^^^^^^^^^^^^^^^^^^^^^^^^^

The compression code was refactored (:issue:`12688`). As a result, reading
dataframes from URLs in :func:`read_csv` or :func:`read_table` now supports
additional compression methods: ``xz``, ``bz2``, and ``zip`` (:issue:`14570`).
Previously, only ``gzip`` compression was supported. By default, compression of
URLs and paths are now both inferred using their file extensions. Additionally,
support for bz2 compression in the python 2 c-engine improved (:issue:`14874`).

.. ipython:: python
   url = 'https://github.com/{repo}/raw/{branch}/{path}'.format(
       repo = 'pandas-dev/pandas',
       branch = 'master',
       path = 'pandas/io/tests/parser/data/salaries.csv.bz2',
   )
   df = pd.read_table(url, compression='infer')  # default, infer compression
   df = pd.read_table(url, compression='bz2')  # explicitly specify compression
   df.head(2)

.. _whatsnew_0200.enhancements.uint64_support:

Pandas has significantly improved support for operations involving unsigned,
or purely non-negative, integers. Previously, handling these integers would
result in improper rounding or data-type casting, leading to incorrect results.
Notably, a new numerical index, ``UInt64Index``, has been created (:issue:`14937`)

.. ipython:: python

   idx = pd.UInt64Index([1, 2, 3])
   df = pd.DataFrame({'A': ['a', 'b', 'c']}, index=idx)
   df.index

- Bug in converting object elements of array-like objects to unsigned 64-bit integers (:issue:`4471`, :issue:`14982`)
- Bug in ``Series.unique()`` in which unsigned 64-bit integers were causing overflow (:issue:`14721`)
- Bug in ``DataFrame`` construction in which unsigned 64-bit integer elements were being converted to objects (:issue:`14881`)
- Bug in ``pd.read_csv()`` in which unsigned 64-bit integer elements were being improperly converted to the wrong data types (:issue:`14983`)
- Bug in ``pd.unique()`` in which unsigned 64-bit integers were causing overflow (:issue:`14915`)

.. _whatsnew_0200.enhancements.other:

Other enhancements
^^^^^^^^^^^^^^^^^^
- ``Series.sort_index`` accepts parameters ``kind`` and ``na_position`` (:issue:`13589`, :issue:`14444`)

- ``pd.read_excel`` now preserves sheet order when using ``sheetname=None`` (:issue:`9930`)
- Multiple offset aliases with decimal points are now supported (e.g. '0.5min' is parsed as '30s') (:issue:`8419`)

- ``pd.read_gbq`` method now allows query configuration preferences (:issue:`14742`)

- New ``UnsortedIndexError`` (subclass of ``KeyError``) raised when indexing/slicing into an
  unsorted MultiIndex (:issue:`11897`). This allows differentiation between errors due to lack
  of sorting or an incorrect key. See :ref:`here <advanced.unsorted>`

- ``pd.cut`` and ``pd.qcut`` now support datetime64 and timedelta64 dtypes (:issue:`14714`, :issue:`14798`)
- ``pd.qcut`` has gained the ``duplicates='raise'|'drop'`` option to control whether to raise on duplicated edges (:issue:`7751`)
- ``Series`` provides a ``to_excel`` method to output Excel files (:issue:`8825`)
- The ``usecols`` argument in ``pd.read_csv`` now accepts a callable function as a value  (:issue:`14154`)
- The ``skiprows`` argument in ``pd.read_csv`` now accepts a callable function as a value  (:issue:`10882`)
- ``pd.DataFrame.plot`` now prints a title above each subplot if ``suplots=True`` and ``title`` is a list of strings (:issue:`14753`)
- ``pd.Series.interpolate`` now supports timedelta as an index type with ``method='time'`` (:issue:`6424`)
- ``pandas.io.json.json_normalize()`` gained the option ``errors='ignore'|'raise'``; the default is ``errors='raise'`` which is backward compatible. (:issue:`14583`)

- ``.select_dtypes()`` now allows the string 'datetimetz' to generically select datetimes with tz (:issue:`14910`)


.. _whatsnew_0200.api_breaking:

Backwards incompatible API changes
~~~~~~~~~~~~~~~~~~~~~~~~~~~~~~~~~~

.. _whatsnew.api_breaking.index_map

Map on Index types now return other Index types
^^^^^^^^^^^^^^^^^^^^^^^^^^^^^^^^^^^^^^^^^^^^^^^

-  ``map`` on an ``Index`` now returns an ``Index``, not a numpy array (:issue:`12766`)

  .. ipython:: python

     idx = Index([1, 2])
     idx
     mi = MultiIndex.from_tuples([(1, 2), (2, 4)])
     mi

  Previous Behavior:

  .. code-block:: ipython

     In [5]: idx.map(lambda x: x * 2)
     Out[5]: array([2, 4])

     In [6]: idx.map(lambda x: (x, x * 2))
     Out[6]: array([(1, 2), (2, 4)], dtype=object)

     In [7]: mi.map(lambda x: x)
     Out[7]: array([(1, 2), (2, 4)], dtype=object)

     In [8]: mi.map(lambda x: x[0])
     Out[8]: array([1, 2])

  New Behavior:

  .. ipython:: python

      idx.map(lambda x: x * 2)

      idx.map(lambda x: (x, x * 2))

      mi.map(lambda x: x)

      mi.map(lambda x: x[0])


-  ``map`` on a ``Series`` with ``datetime64`` values may return ``int64`` dtypes rather than ``int32``

  .. ipython:: python

    s = Series(date_range('2011-01-02T00:00', '2011-01-02T02:00', freq='H').tz_localize('Asia/Tokyo'))
    s

  Previous Behavior:

  .. code-block:: ipython

    In [9]: s.map(lambda x: x.hour)
    Out[9]:
    0    0
    1    1
    2    2
    dtype: int32


  New Behavior:

  .. ipython:: python

    s.map(lambda x: x.hour)

.. _whatsnew_0200.api_breaking.s3:

S3 File Handling
^^^^^^^^^^^^^^^^

pandas now uses `s3fs <http://s3fs.readthedocs.io/>`_ for handling S3 connections. This shouldn't break
any code. However, since s3fs is not a required dependency, you will need to install it separately, like ``boto``
in prior versions of pandas. (:issue:`11915`).

.. _whatsnew_0200.api_breaking.partial_string_indexing:

Partial String Indexing Changes
^^^^^^^^^^^^^^^^^^^^^^^^^^^^^^^

:ref:`DatetimeIndex Partial String Indexing <timeseries.partialindexing>` now works as exact match, provided that string resolution coincides with index resolution, including a case when both are seconds (:issue:`14826`). See :ref:`Slice vs. Exact Match <timeseries.slice_vs_exact_match>` for details.

.. ipython:: python

  df = DataFrame({'a': [1, 2, 3]}, DatetimeIndex(['2011-12-31 23:59:59',
                                                  '2012-01-01 00:00:00',
                                                  '2012-01-01 00:00:01']))
Previous Behavior:

.. code-block:: ipython

  In [4]: df['2011-12-31 23:59:59']
  Out[4]:
                         a
  2011-12-31 23:59:59  1

  In [5]: df['a']['2011-12-31 23:59:59']
  Out[5]:
  2011-12-31 23:59:59    1
  Name: a, dtype: int64


New Behavior:

.. code-block:: ipython

  In [4]: df['2011-12-31 23:59:59']
  KeyError: '2011-12-31 23:59:59'

  In [5]: df['a']['2011-12-31 23:59:59']
  Out[5]: 1

.. _whatsnew_0200.api:

Other API Changes
^^^^^^^^^^^^^^^^^

- ``CParserError`` has been renamed to ``ParserError`` in ``pd.read_csv`` and will be removed in the future (:issue:`12665`)
- ``SparseArray.cumsum()`` and ``SparseSeries.cumsum()`` will now always return ``SparseArray`` and ``SparseSeries`` respectively (:issue:`12855`)
- ``DataFrame.applymap()`` with an empty ``DataFrame`` will return a copy of the empty ``DataFrame`` instead of a ``Series`` (:issue:`8222`)
- ``.loc`` has compat with ``.ix`` for accepting iterators, and NamedTuples (:issue:`15120`)
- ``pd.read_csv()`` will now issue a ``ParserWarning`` whenever there are conflicting values provided by the ``dialect`` parameter and the user (:issue:`14898`)
- ``pd.read_csv()`` will now raise a ``ValueError`` for the C engine if the quote character is larger than than one byte (:issue:`11592`)
- ``inplace`` arguments now require a boolean value, else a ``ValueError`` is thrown (:issue:`14189`)
- ``pandas.api.types.is_datetime64_ns_dtype`` will now report ``True`` on a tz-aware dtype, similar to ``pandas.api.types.is_datetime64_any_dtype``

.. _whatsnew_0200.deprecations:

Deprecations
^^^^^^^^^^^^

- ``SparseArray.to_dense()`` has deprecated the ``fill`` parameter, as that parameter was not being respected (:issue:`14647`)
- ``SparseSeries.to_dense()`` has deprecated the ``sparse_only`` parameter (:issue:`14647`)
- ``Series.repeat()`` has deprecated the ``reps`` parameter in favor of ``repeats`` (:issue:`12662`)
- ``Index.repeat()`` and ``MultiIndex.repeat()`` have deprecated the ``n`` parameter in favor of ``repeats`` (:issue:`12662`)
- ``Categorical.searchsorted()`` and ``Series.searchsorted()`` have deprecated the ``v`` parameter in favor of ``value`` (:issue:`12662`)
- ``TimedeltaIndex.searchsorted()``, ``DatetimeIndex.searchsorted()``, and ``PeriodIndex.searchsorted()`` have deprecated the ``key`` parameter in favor of ``value`` (:issue:`12662`)
- ``DataFrame.astype()`` has deprecated the ``raise_on_error`` parameter in favor of ``errors`` (:issue:`14878`)
- ``Series.sortlevel`` and ``DataFrame.sortlevel`` have been deprecated in favor of ``Series.sort_index`` and ``DataFrame.sort_index`` (:issue:`15099`)


.. _whatsnew_0200.prior_deprecations:

Removal of prior version deprecations/changes
^^^^^^^^^^^^^^^^^^^^^^^^^^^^^^^^^^^^^^^^^^^^^

- ``pd.to_datetime`` and ``pd.to_timedelta`` have dropped the ``coerce`` parameter in favor of ``errors`` (:issue:`13602`)




.. _whatsnew_0200.performance:

Performance Improvements
~~~~~~~~~~~~~~~~~~~~~~~~

- Improved performance of ``pd.wide_to_long()`` (:issue:`14779`)
- Increased performance of ``pd.factorize()`` by releasing the GIL with ``object`` dtype when inferred as strings (:issue:`14859`)
- Improved performance of timeseries plotting with an irregular DatetimeIndex
  (or with ``compat_x=True``) (:issue:`15073`).
- Improved performance of ``groupby().cummin()`` and ``groupby().cummax()`` (:issue:`15048`)

- When reading buffer object in ``read_sas()`` method without specified format, filepath string is inferred rather than buffer object.



.. _whatsnew_0200.bug_fixes:

Bug Fixes
~~~~~~~~~

- Bug in ``Index`` power operations with reversed operands (:issue:`14973`)
- Bug in ``TimedeltaIndex`` addition where overflow was being allowed without error (:issue:`14816`)
- Bug in ``astype()`` where ``inf`` values were incorrectly converted to integers. Now raises error now with ``astype()`` for Series and DataFrames (:issue:`14265`)
- Bug in ``DataFrame(..).apply(to_numeric)`` when values are of type decimal.Decimal. (:issue:`14827`)
- Bug in ``describe()`` when passing a numpy array which does not contain the median to the ``percentiles`` keyword argument (:issue:`14908`)
- Bug in ``DataFrame.sort_values()`` when sorting by multiple columns where one column is of type ``int64`` and contains ``NaT`` (:issue:`14922`)
- Bug in ``DataFrame.reindex()`` in which ``method`` was ignored when passing ``columns`` (:issue:`14992`)
- Bug in ``pd.to_numeric()`` in which float and unsigned integer elements were being improperly casted (:issue:`14941`, :issue:`15005`)
- Bug in ``pd.read_csv()`` in which the ``dialect`` parameter was not being verified before processing (:issue:`14898`)
- Bug in ``pd.read_fwf`` where the skiprows parameter was not being respected during column width inference (:issue:`11256`)
- Bug in ``pd.read_csv()`` in which missing data was being improperly handled with ``usecols`` (:issue:`6710`)

- Bug in ``DataFrame.loc`` with indexing a ``MultiIndex`` with a ``Series`` indexer (:issue:`14730`)

- Bug in ``pd.read_msgpack()`` in which ``Series`` categoricals were being improperly processed (:issue:`14901`)
- Bug in ``Series.ffill()`` with mixed dtypes containing tz-aware datetimes. (:issue:`14956`)



- Bug in ``Series`` construction with a datetimetz (:issue:`14928`)

- Bug in compat for passing long integers to ``Timestamp.replace`` (:issue:`15030`)
- Bug in ``.loc`` that would not return the correct dtype for scalar access for a DataFrame (:issue:`11617`)







- Bug in ``Series.iloc`` where a ``Categorical`` object for list-like indexes input was returned, where a ``Series`` was expected. (:issue:`14580`)





- Bug in ``DataFrame.to_html`` with ``index=False`` and ``max_rows`` raising in ``IndexError`` (:issue:`14998`)

- Bug in ``Categorical.searchsorted()`` where alphabetical instead of the provided categorical order was used (:issue:`14522`)



- Bug in ``resample``, where a non-string ```loffset`` argument would not be applied when resampling a timeseries (:issue:`13218`)






- Require at least 0.23 version of cython to avoid problems with character encodings (:issue:`14699`)
- Bug in ``pd.pivot_table()`` where no error was raised when values argument was not in the columns (:issue:`14938`)
- Bug in ``.to_json()`` where ``lines=True`` and contents (keys or values) contain escaped characters (:issue:`15096`)

- Bug in ``DataFrame.groupby().describe()`` when grouping on ``Index`` containing tuples (:issue:`14848`)
- Bug in creating a ``MultiIndex`` with tuples and not passing a list of names; this will now raise ``ValueError`` (:issue:`15110`)

- Bug in catching an overflow in ``Timestamp`` + ``Timedelta/Offset`` operations (:issue:`15126`)


- Bug in ``pd.merge_asof()`` where ``left_index``/``right_index`` together caused a failure when ``tolerance`` was specified (:issue:`15135`)





- Bug in ``Series`` constructor when both ``copy=True`` and ``dtype`` arguments are provided (:issue:`15125`)
- Bug in ``pd.read_csv()`` for the C engine where ``usecols`` were being indexed incorrectly with ``parse_dates`` (:issue:`14792`)

<<<<<<< HEAD

- Bug in ``pd.read_csv()`` for the C engine where ``usecols`` were being indexed incorrectly with ``parse_dates`` (:issue:`14792`)
- Not boolean Series returned by comparison methods (e.g., ``lt``, ``gt``, ...) against a constant for an empty DataFrame (:issue:`15077`)
=======
- Bug in ``Series.dt.round`` inconsistent behaviour on NAT's with different arguments (:issue:`14940`)
>>>>>>> 362e78d9
<|MERGE_RESOLUTION|>--- conflicted
+++ resolved
@@ -382,11 +382,4 @@
 
 - Bug in ``Series`` constructor when both ``copy=True`` and ``dtype`` arguments are provided (:issue:`15125`)
 - Bug in ``pd.read_csv()`` for the C engine where ``usecols`` were being indexed incorrectly with ``parse_dates`` (:issue:`14792`)
-
-<<<<<<< HEAD
-
-- Bug in ``pd.read_csv()`` for the C engine where ``usecols`` were being indexed incorrectly with ``parse_dates`` (:issue:`14792`)
-- Not boolean Series returned by comparison methods (e.g., ``lt``, ``gt``, ...) against a constant for an empty DataFrame (:issue:`15077`)
-=======
-- Bug in ``Series.dt.round`` inconsistent behaviour on NAT's with different arguments (:issue:`14940`)
->>>>>>> 362e78d9
+- Not boolean Series returned by comparison methods (e.g., ``lt``, ``gt``, ...) against a constant for an empty DataFrame (:issue:`15077`)