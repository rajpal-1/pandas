--- conflicted
+++ resolved
@@ -14,13 +14,9 @@
 
 Fixed regressions
 ~~~~~~~~~~~~~~~~~
-<<<<<<< HEAD
-
-- Regression in :meth:`MultiIndex.intersection` returned duplicates when at least one of the indexes had duplicates (:issue:`36915`)
-=======
 - Fixed regression where attempting to mutate a :class:`DateOffset` object would no longer raise an ``AttributeError`` (:issue:`36940`)
 - Fixed regression in :class:`RollingGroupby` with ``sort=False`` not being respected (:issue:`36889`)
->>>>>>> 653f6944
+- Regression in :meth:`MultiIndex.intersection` returned duplicates when at least one of the indexes had duplicates (:issue:`36915`)
 
 .. ---------------------------------------------------------------------------
 
