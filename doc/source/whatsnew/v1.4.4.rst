.. _whatsnew_144:

What's new in 1.4.4 (July ??, 2022)
-----------------------------------

These are the changes in pandas 1.4.4. See :ref:`release` for a full changelog
including other versions of pandas.

{{ header }}

.. ---------------------------------------------------------------------------

.. _whatsnew_144.regressions:

Fixed regressions
~~~~~~~~~~~~~~~~~
- Fixed regression in taking NULL :class:`objects` from a :class:`DataFrame` causing a segmentation violation. These NULL values are created by :meth:`numpy.empty_like` (:issue:`46848`)
- Fixed regression in :func:`concat` materializing :class:`Index` during sorting even if :class:`Index` was already sorted (:issue:`47501`)
- Fixed regression in :meth:`DataFrame.loc` not updating the cache correctly after values were set (:issue:`47867`)
- Fixed regression in :meth:`DataFrame.loc` not aligning index in some cases when setting a :class:`DataFrame` (:issue:`47578`)
- Fixed regression in setting ``None`` or non-string value into a ``string``-dtype Series using a mask (:issue:`47628`)
<<<<<<< HEAD
- Fixed regression in :func:`merge` throwing an error when passing a :class:`Series` with a multi-level name
=======
- Fixed regression in :meth:`DataFrame.eval` creating a copy when updating inplace (:issue:`47449`)
-
>>>>>>> 838b04f0

.. ---------------------------------------------------------------------------

.. _whatsnew_144.bug_fixes:

Bug fixes
~~~~~~~~~
- The :class:`errors.FutureWarning` raised when passing arguments (other than ``filepath_or_buffer``) as positional in :func:`read_csv` is now raised at the correct stacklevel (:issue:`47385`)
- Bug in :meth:`DataFrame.to_sql` when ``method`` was a ``callable`` that did not return an ``int`` and would raise a ``TypeError`` (:issue:`46891`)
- Bug in :meth:`loc.__getitem__` with a list of keys causing an internal inconsistency that could lead to a disconnect between ``frame.at[x, y]`` vs ``frame[y].loc[x]`` (:issue:`22372`)

.. ---------------------------------------------------------------------------

.. _whatsnew_144.other:

Other
~~~~~
- The minimum version of Cython needed to compile pandas is now ``0.29.32`` (:issue:`47978`)
-

.. ---------------------------------------------------------------------------

.. _whatsnew_144.contributors:

Contributors
~~~~~~~~~~~~

.. contributors:: v1.4.3..v1.4.4|HEAD<|MERGE_RESOLUTION|>--- conflicted
+++ resolved
@@ -19,12 +19,9 @@
 - Fixed regression in :meth:`DataFrame.loc` not updating the cache correctly after values were set (:issue:`47867`)
 - Fixed regression in :meth:`DataFrame.loc` not aligning index in some cases when setting a :class:`DataFrame` (:issue:`47578`)
 - Fixed regression in setting ``None`` or non-string value into a ``string``-dtype Series using a mask (:issue:`47628`)
-<<<<<<< HEAD
 - Fixed regression in :func:`merge` throwing an error when passing a :class:`Series` with a multi-level name
-=======
 - Fixed regression in :meth:`DataFrame.eval` creating a copy when updating inplace (:issue:`47449`)
 -
->>>>>>> 838b04f0
 
 .. ---------------------------------------------------------------------------
 
