--- conflicted
+++ resolved
@@ -26,11 +26,8 @@
 - Fixed bug in :meth:`DataFrame.idxmin` and :meth:`DataFrame.idxmax` raising for arrow dtypes (:issue:`55368`)
 - Fixed bug in :meth:`DataFrame.interpolate` raising incorrect error message (:issue:`55347`)
 - Fixed bug in :meth:`Index.insert` raising when inserting ``None`` into :class:`Index` with ``dtype="string[pyarrow_numpy]"`` (:issue:`55365`)
-<<<<<<< HEAD
+- Fixed bug in :meth:`Series.all`  and :meth:`Series.any` not treating missing values correctly for ``dtype="string[pyarrow_numpy]"`` (:issue:`55367`)
 - Fixed bug in :meth:`Series.rank` for ``string[pyarrow_numpy]`` dtype (:issue:`55362`)
-=======
-- Fixed bug in :meth:`Series.all`  and :meth:`Series.any` not treating missing values correctly for ``dtype="string[pyarrow_numpy]"`` (:issue:`55367`)
->>>>>>> 0ee6fc9b
 - Silence ``Period[B]`` warnings introduced by :issue:`53446` during normal plotting activity (:issue:`55138`)
 -
 
