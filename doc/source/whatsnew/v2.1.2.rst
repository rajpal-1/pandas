.. _whatsnew_212:

What's new in 2.1.2 (October ??, 2023)
---------------------------------------

These are the changes in pandas 2.1.2. See :ref:`release` for a full changelog
including other versions of pandas.

{{ header }}

.. ---------------------------------------------------------------------------
.. _whatsnew_212.regressions:

Fixed regressions
~~~~~~~~~~~~~~~~~
- Fixed bug where PDEP-6 warning about setting an item of an incompatible dtype was being shown when creating a new conditional column (:issue:`55025`)
- Fixed regression in :meth:`DataFrame.join` where result has missing values and dtype is arrow backed string (:issue:`55348`)

.. ---------------------------------------------------------------------------
.. _whatsnew_212.bug_fixes:

Bug fixes
~~~~~~~~~
<<<<<<< HEAD
- Silence ``Period[B]`` warnings introduced by :issue:`53446` during normal plotting activity (:issue:`55138`)
=======
- Fixed bug in :meth:`Categorical.equals` if other has arrow backed string dtype (:issue:`55364`)
- Fixed bug in :meth:`DataFrame.idxmin` and :meth:`DataFrame.idxmax` raising for arrow dtypes (:issue:`55368`)
- Fixed bug in :meth:`Index.insert` raising when inserting ``None`` into :class:`Index` with ``dtype="string[pyarrow_numpy]"`` (:issue:`55365`)
>>>>>>> 0191caf0
-

.. ---------------------------------------------------------------------------
.. _whatsnew_212.other:

Other
~~~~~
- Fixed non-working installation of optional dependency group ``output_formatting``. Replacing underscore ``_`` with a dash ``-`` fixes broken dependency resolution. A correct way to use now is ``pip install pandas[output-formatting]``.
-

.. ---------------------------------------------------------------------------
.. _whatsnew_212.contributors:

Contributors
~~~~~~~~~~~~<|MERGE_RESOLUTION|>--- conflicted
+++ resolved
@@ -21,14 +21,10 @@
 
 Bug fixes
 ~~~~~~~~~
-<<<<<<< HEAD
-- Silence ``Period[B]`` warnings introduced by :issue:`53446` during normal plotting activity (:issue:`55138`)
-=======
 - Fixed bug in :meth:`Categorical.equals` if other has arrow backed string dtype (:issue:`55364`)
 - Fixed bug in :meth:`DataFrame.idxmin` and :meth:`DataFrame.idxmax` raising for arrow dtypes (:issue:`55368`)
 - Fixed bug in :meth:`Index.insert` raising when inserting ``None`` into :class:`Index` with ``dtype="string[pyarrow_numpy]"`` (:issue:`55365`)
->>>>>>> 0191caf0
--
+- Silence ``Period[B]`` warnings introduced by :issue:`53446` during normal plotting activity (:issue:`55138`)
 
 .. ---------------------------------------------------------------------------
 .. _whatsnew_212.other:
