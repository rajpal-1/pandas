.. _whatsnew_212:

What's new in 2.1.2 (October ??, 2023)
---------------------------------------

These are the changes in pandas 2.1.2. See :ref:`release` for a full changelog
including other versions of pandas.

{{ header }}

.. ---------------------------------------------------------------------------
.. _whatsnew_212.regressions:

Fixed regressions
~~~~~~~~~~~~~~~~~
- Fixed bug in :meth:`DataFrame.resample` where bin edges were not correct for :class:`~pandas.tseries.offsets.MonthBegin` (:issue:`55271`)
- Fixed bug where PDEP-6 warning about setting an item of an incompatible dtype was being shown when creating a new conditional column (:issue:`55025`)
<<<<<<< HEAD
- Fixed bug in :class:`pandas.core.window.Rolling` where non-nanosecond ``on`` would produce incorrect results (:issue:`55026`, :issue:`55106`, :issue:`55299`)
-
=======
- Fixed regression in :meth:`DataFrame.join` where result has missing values and dtype is arrow backed string (:issue:`55348`)
>>>>>>> 7e681836

.. ---------------------------------------------------------------------------
.. _whatsnew_212.bug_fixes:

Bug fixes
~~~~~~~~~
- Fixed bug in :meth:`DataFrame.resample` not respecting ``closed`` and ``label`` arguments for :class:`~pandas.tseries.offsets.BusinessDay` (:issue:`55282`)
- Fixed bug in :meth:`DataFrame.resample` where bin edges were not correct for :class:`~pandas.tseries.offsets.BusinessDay` (:issue:`55281`)
-

.. ---------------------------------------------------------------------------
.. _whatsnew_212.other:

Other
~~~~~
- Fixed non-working installation of optional dependency group ``output_formatting``. Replacing underscore ``_`` with a dash ``-`` fixes broken dependency resolution. A correct way to use now is ``pip install pandas[output-formatting]``.
-

.. ---------------------------------------------------------------------------
.. _whatsnew_212.contributors:

Contributors
~~~~~~~~~~~~<|MERGE_RESOLUTION|>--- conflicted
+++ resolved
@@ -15,12 +15,9 @@
 ~~~~~~~~~~~~~~~~~
 - Fixed bug in :meth:`DataFrame.resample` where bin edges were not correct for :class:`~pandas.tseries.offsets.MonthBegin` (:issue:`55271`)
 - Fixed bug where PDEP-6 warning about setting an item of an incompatible dtype was being shown when creating a new conditional column (:issue:`55025`)
-<<<<<<< HEAD
+- Fixed regression in :meth:`DataFrame.join` where result has missing values and dtype is arrow backed string (:issue:`55348`)
 - Fixed bug in :class:`pandas.core.window.Rolling` where non-nanosecond ``on`` would produce incorrect results (:issue:`55026`, :issue:`55106`, :issue:`55299`)
 -
-=======
-- Fixed regression in :meth:`DataFrame.join` where result has missing values and dtype is arrow backed string (:issue:`55348`)
->>>>>>> 7e681836
 
 .. ---------------------------------------------------------------------------
 .. _whatsnew_212.bug_fixes:
