.. _release:

.. currentmodule:: pandas

.. ipython:: python
   :suppress:

   import os
   import csv
   from StringIO import StringIO
   import pandas as pd
   ExcelWriter = pd.ExcelWriter

   import numpy as np
   np.random.seed(123456)
   randn = np.random.randn
   np.set_printoptions(precision=4, suppress=True)

   import matplotlib.pyplot as plt
   plt.close('all')

   from pandas import *
   import pandas.util.testing as tm

*************
Release Notes
*************

This is the list of changes to pandas between each release. For full details,
see the commit logs at http://github.com/pydata/pandas

**What is it**

pandas is a Python package providing fast, flexible, and expressive data
structures designed to make working with “relational” or “labeled” data both
easy and intuitive. It aims to be the fundamental high-level building block for
doing practical, real world data analysis in Python. Additionally, it has the
broader goal of becoming the most powerful and flexible open source data
analysis / manipulation tool available in any language.

**Where to get it**

* Source code: http://github.com/pydata/pandas
* Binary installers on PyPI: http://pypi.python.org/pypi/pandas
* Documentation: http://pandas.pydata.org

pandas 0.13.0
-------------

**Release date:** not-yet-released

New features
~~~~~~~~~~~~

  - ``plot(kind='kde')`` now accepts the optional parameters ``bw_method`` and
    ``ind``, passed to scipy.stats.gaussian_kde() (for scipy >= 0.11.0) to set
    the bandwidth, and to gkde.evaluate() to specify the indicies at which it
    is evaluated, respecttively. See scipy docs. (:issue:`4298`)
  - Added ``isin`` method to DataFrame (:issue:`4211`)
  - Clipboard functionality now works with PySide (:issue:`4282`)
  - New ``extract`` string method returns regex matches more conveniently (:issue:`4685`)
  - Auto-detect field widths in read_fwf when unspecified (:issue:`4488`)

Experimental Features
~~~~~~~~~~~~~~~~~~~~~

  - The new :func:`~pandas.eval` function implements expression evaluation using
    ``numexpr`` behind the scenes. This results in large speedups for complicated
    expressions involving large DataFrames/Series.
  - :class:`~pandas.DataFrame` has a new :meth:`~pandas.DataFrame.eval` that
    evaluates an expression in the context of the ``DataFrame``.
  - A :meth:`~pandas.DataFrame.query` method has been added that allows
    you to select elements of a ``DataFrame`` using a natural query syntax nearly
    identical to Python syntax.
  - ``pd.eval`` and friends now evaluate operations involving ``datetime64``
    objects in Python space because ``numexpr`` cannot handle ``NaT`` values
    (:issue:`4897`).
  - Add msgpack support via ``pd.read_msgpack()`` and ``pd.to_msgpack()`` / ``df.to_msgpack()`` for serialization
    of arbitrary pandas (and python objects) in a lightweight portable binary format (:issue:`686`)
  - Added PySide support for the qtpandas DataFrameModel and DataFrameWidget.

Improvements to existing features
~~~~~~~~~~~~~~~~~~~~~~~~~~~~~~~~~

  - ``read_html`` now raises a ``URLError`` instead of catching and raising a
    ``ValueError`` (:issue:`4303`, :issue:`4305`)
  - ``read_excel`` now supports an integer in its ``sheetname`` argument giving
    the index of the sheet to read in (:issue:`4301`).
  - ``get_dummies`` works with NaN (:issue:`4446`)
  - Added a test for ``read_clipboard()`` and ``to_clipboard()`` (:issue:`4282`)
  - Added bins argument to ``value_counts`` (:issue:`3945`), also sort and
    ascending, now available in Series method as well as top-level function.
  - Text parser now treats anything that reads like inf ("inf", "Inf", "-Inf",
    "iNf", etc.) to infinity. (:issue:`4220`, :issue:`4219`), affecting
    ``read_table``, ``read_csv``, etc.
  - Added a more informative error message when plot arguments contain
    overlapping color and style arguments (:issue:`4402`)
  - Significant table writing performance improvements in ``HDFStore``
  - JSON date serialisation now performed in low-level C code.
  - Add ``drop_level`` argument to xs (:issue:`4180`)
  - Can now resample a DataFrame with ohlc (:issue:`2320`)
  - ``Index.copy()`` and ``MultiIndex.copy()`` now accept keyword arguments to
    change attributes (i.e., ``names``, ``levels``, ``labels``)
    (:issue:`4039`)
  - Add ``rename`` and ``set_names`` methods to ``Index`` as well as
    ``set_names``, ``set_levels``, ``set_labels`` to ``MultiIndex``.
    (:issue:`4039`)
  - A Series of dtype ``timedelta64[ns]`` can now be divided/multiplied
    by an integer series (:issue`4521`)
  - A Series of dtype ``timedelta64[ns]`` can now be divided by another
    ``timedelta64[ns]`` object to yield a ``float64`` dtyped Series. This
    is frequency conversion.
  - Timedelta64 support ``fillna/ffill/bfill`` with an integer interpreted as seconds,
    or a ``timedelta`` (:issue:`3371`)
  - Box numeric ops on ``timedelta`` Series (:issue:`4984`)
  - Datetime64 support ``ffill/bfill``
  - Performance improvements with ``__getitem__`` on ``DataFrames`` with
    when the key is a column
  - Support for using a ``DatetimeIndex/PeriodsIndex`` directly in a datelike calculation
    e.g. s-s.index (:issue:`4629`)
  - Better/cleaned up exceptions in core/common, io/excel and core/format
    (:issue:`4721`, :issue:`3954`), as well as cleaned up test cases in
    tests/test_frame, tests/test_multilevel (:issue:`4732`).
  - Performance improvement of timesesies plotting with PeriodIndex and added
    test to vbench (:issue:`4705` and :issue:`4722`)
  - Add ``axis`` and ``level`` keywords to ``where``, so that the ``other`` argument
    can now be an alignable pandas object.
  - ``to_datetime`` with a format of '%Y%m%d' now parses much faster
  - It's now easier to hook new Excel writers into pandas (just subclass
    ``ExcelWriter`` and register your engine). You can specify an ``engine`` in
    ``to_excel`` or in ``ExcelWriter``.  You can also specify which writers you
    want to use by default with config options ``io.excel.xlsx.writer`` and
    ``io.excel.xls.writer``. (:issue:`4745`, :issue:`4750`)
  - ``Panel.to_excel()`` now accepts keyword arguments that will be passed to
    its ``DataFrame``'s ``to_excel()`` methods. (:issue:`4750`)
  - Added XlsxWriter as an optional ``ExcelWriter``  engine. This is about 5x
    faster than the default openpyxl xlsx writer and is equivalent in speed
    to the xlwt xls writer module. (:issue:`4542`)
  - allow DataFrame constructor to accept more list-like objects, e.g. list of
    ``collections.Sequence`` and ``array.Array`` objects (:issue:`3783`,
    :issue:`4297`, :issue:`4851`), thanks @lgautier
  - DataFrame constructor now accepts a numpy masked record array (:issue:`3478`),
    thanks @jnothman
  - ``__getitem__`` with ``tuple`` key (e.g., ``[:, 2]``) on ``Series``
    without ``MultiIndex`` raises ``ValueError`` (:issue:`4759`, :issue:`4837`)
  - ``read_json`` now raises a (more informative) ``ValueError`` when the dict
    contains a bad key and ``orient='split'`` (:issue:`4730`, :issue:`4838`)
  - ``read_stata`` now accepts Stata 13 format (:issue:`4291`)
  - ``ExcelWriter`` and ``ExcelFile`` can be used as contextmanagers.
    (:issue:`3441`, :issue:`4933`)
  - ``pandas`` is now tested with two different versions of ``statsmodels``
    (0.4.3 and 0.5.0) (:issue:`4981`).
  - Better string representations of ``MultiIndex`` (including ability to roundtrip
    via ``repr``). (:issue:`3347`, :issue:`4935`)
  - Both ExcelFile and read_excel to accept an xlrd.Book for the io
    (formerly path_or_buf) argument; this requires engine to be set.
    (:issue:`4961`).
  - ``concat`` now gives a more informative error message when passed objects
    that cannot be concatenated (:issue:`4608`).
  - Add ``halflife`` option to exponentially weighted moving functions (PR
    :issue:`4998`)
  - ``to_dict`` now takes ``records`` as a possible outtype.  Returns an array
    of column-keyed dictionaries. (:issue:`4936`)
  - ``tz_localize`` can infer a fall daylight savings transition based on the
    structure of unlocalized data (:issue:`4230`)
  - DatetimeIndex is now in the API documentation
  - Improve support for converting R datasets to pandas objects (more
    informative index for timeseries and numeric, support for factors, dist, and
    high-dimensional arrays).
  - :func:`~pandas.read_html` now supports the ``parse_dates``,
    ``tupleize_cols`` and ``thousands`` parameters (:issue:`4770`).
<<<<<<< HEAD
  - :meth:`~pandas.io.json.json_normalize` is a new method to allow you to create a flat table
    from semi-structured JSON data. :ref:`See the docs<io.json_normalize>` (:issue:`1067`)
=======
  - ``DataFrame.from_records()`` accept generators (:issue:`4910`)
>>>>>>> 3efb86e9

API Changes
~~~~~~~~~~~

  - ``DataFrame.reindex()`` and forward/backward filling now raises ValueError
    if either index is not monotonic (:issue: `4483` , :issue: `4484`).
  - ``pandas`` now is Python 2/3 compatible without the need for 2to3 thanks to
    @jtratner. As a result, pandas now uses iterators more extensively. This
    also led to the introduction of substantive parts of the Benjamin
    Peterson's ``six`` library into compat. (:issue:`4384`, :issue:`4375`,
    :issue:`4372`)
  - ``pandas.util.compat`` and ``pandas.util.py3compat`` have been merged into
    ``pandas.compat``. ``pandas.compat`` now includes many functions allowing
    2/3 compatibility. It contains both list and iterator versions of range,
    filter, map and zip, plus other necessary elements for Python 3
    compatibility. ``lmap``, ``lzip``, ``lrange`` and ``lfilter`` all produce
    lists instead of iterators, for compatibility with ``numpy``, subscripting
    and ``pandas`` constructors.(:issue:`4384`, :issue:`4375`, :issue:`4372`)
  - deprecated ``iterkv``, which will be removed in a future release (was just
    an alias of iteritems used to get around ``2to3``'s changes).
    (:issue:`4384`, :issue:`4375`, :issue:`4372`)
  - ``Series.get`` with negative indexers now returns the same as ``[]`` (:issue:`4390`)
  - allow ``ix/loc`` for Series/DataFrame/Panel to set on any axis even when the single-key is not currently contained in
    the index for that axis (:issue:`2578`)
  - ``at`` now will enlarge the object inplace (and return the same) (:issue:`2578`)

  - ``HDFStore``

    - ``append_to_multiple`` automatically synchronizes writing rows to multiple
      tables and adds a ``dropna`` kwarg (:issue:`4698`)
    - handle a passed ``Series`` in table format (:issue:`4330`)
    - added an ``is_open`` property to indicate if the underlying file handle is_open;
      a closed store will now report 'CLOSED' when viewing the store (rather than raising an error)
      (:issue:`4409`)
    - a close of a ``HDFStore`` now will close that instance of the ``HDFStore``
      but will only close the actual file if the ref count (by ``PyTables``) w.r.t. all of the open handles
      are 0. Essentially you have a local instance of ``HDFStore`` referenced by a variable. Once you
      close it, it will report closed. Other references (to the same file) will continue to operate
      until they themselves are closed. Performing an action on a closed file will raise
      ``ClosedFileError``
    - removed the ``_quiet`` attribute, replace by a ``DuplicateWarning`` if retrieving
      duplicate rows from a table (:issue:`4367`)
    - removed the ``warn`` argument from ``open``. Instead a ``PossibleDataLossError`` exception will
      be raised if you try to use ``mode='w'`` with an OPEN file handle (:issue:`4367`)
    - allow a passed locations array or mask as a ``where`` condition (:issue:`4467`)
    - add the keyword ``dropna=True`` to ``append`` to change whether ALL nan rows are not written
      to the store (default is ``True``, ALL nan rows are NOT written), also settable
      via the option ``io.hdf.dropna_table`` (:issue:`4625`)
    - the ``format`` keyword now replaces the ``table`` keyword; allowed values are ``fixed(f)|table(t)``
      the ``Storer`` format has been renamed to ``Fixed``
    - a column multi-index will be recreated properly (:issue:`4710`); raise on trying to use a multi-index
      with data_columns on the same axis
    - ``select_as_coordinates`` will now return an ``Int64Index`` of the resultant selection set
    - support ``timedelta64[ns]`` as a serialization type (:issue:`3577`)
    - store `datetime.date` objects as ordinals rather then timetuples to avoid timezone issues (:issue:`2852`),
      thanks @tavistmorph and @numpand
    - ``numexpr`` 2.2.2 fixes incompatiblity in PyTables 2.4 (:issue:`4908`)
  - ``JSON``

    - added ``date_unit`` parameter to specify resolution of timestamps. Options
      are seconds, milliseconds, microseconds and nanoseconds. (:issue:`4362`, :issue:`4498`).

  - ``Index`` and ``MultiIndex`` changes (:issue:`4039`):

    - Setting ``levels`` and ``labels`` directly on ``MultiIndex`` is now
      deprecated. Instead, you can use the ``set_levels()`` and
      ``set_labels()`` methods.
    - ``levels``, ``labels`` and ``names`` properties no longer return lists,
      but instead return containers that do not allow setting of items
      ('mostly immutable')
    - ``levels``, ``labels`` and ``names`` are validated upon setting and are
      either copied or shallow-copied.
    - ``__deepcopy__`` now returns a shallow copy (currently: a view) of the
      data - allowing metadata changes.
    - ``MultiIndex.astype()`` now only allows ``np.object_``-like dtypes and
      now returns a ``MultiIndex`` rather than an ``Index``. (:issue:`4039`)
    - Added ``is_`` method to ``Index`` that allows fast equality comparison of
      views (similar to ``np.may_share_memory`` but no false positives, and
      changes on ``levels`` and ``labels`` setting on ``MultiIndex``).
      (:issue:`4859` , :issue:`4909`)
    - Aliased ``__iadd__`` to ``__add__``. (:issue:`4996`)
    - Added ``is_`` method to ``Index`` that allows fast equality comparison of
      views (similar to ``np.may_share_memory`` but no false positives, and
      changes on ``levels`` and ``labels`` setting on ``MultiIndex``).
      (:issue:`4859`, :issue:`4909`)

  - Infer and downcast dtype if ``downcast='infer'`` is passed to ``fillna/ffill/bfill`` (:issue:`4604`)
  - ``__nonzero__`` for all NDFrame objects, will now raise a ``ValueError``, this reverts back to (:issue:`1073`, :issue:`4633`)
    behavior. Add ``.bool()`` method to ``NDFrame`` objects to facilitate evaluating of single-element boolean Series
  - ``DataFrame.update()`` no longer raises a ``DataConflictError``, it now
    will raise a ``ValueError`` instead (if necessary) (:issue:`4732`)
  - ``Series.isin()`` and ``DataFrame.isin()``  now raise a ``TypeError`` when
    passed a string (:issue:`4763`). Pass a ``list`` of one element (containing
    the string) instead.
  - Remove undocumented/unused ``kind`` keyword argument from ``read_excel``, and ``ExcelFile``. (:issue:`4713`, :issue:`4712`)
  - The ``method`` argument of ``NDFrame.replace()`` is valid again, so that a
    a list can be passed to ``to_replace`` (:issue:`4743`).
  - provide automatic dtype conversions on _reduce operations (:issue:`3371`)
  - exclude non-numerics if mixed types with datelike in _reduce operations (:issue:`3371`)
  - default for ``tupleize_cols`` is now ``False`` for both ``to_csv`` and ``read_csv``. Fair warning in 0.12 (:issue:`3604`)
  - moved timedeltas support to pandas.tseries.timedeltas.py; add timedeltas string parsing,
    add top-level ``to_timedelta`` function
  - ``NDFrame`` now is compatible with Python's toplevel ``abs()`` function (:issue:`4821`).
  - raise a ``TypeError`` on invalid comparison ops on Series/DataFrame (e.g. integer/datetime) (:issue:`4968`)
  - Added a new index type, ``Float64Index``. This will be automatically created when passing floating values in index creation.
    This enables a pure label-based slicing paradigm that makes ``[],ix,loc`` for scalar indexing and slicing work exactly the same.
    Indexing on other index types are preserved (and positional fallback for ``[],ix``), with the exception, that floating point slicing
    on indexes on non ``Float64Index`` will raise a ``TypeError``, e.g. ``Series(range(5))[3.5:4.5]`` (:issue:`263`)
  - Make Categorical repr nicer (:issue:`4368`)
  - Remove deprecated ``Factor`` (:issue:`3650`)
  - Remove deprecated ``set_printoptions/reset_printoptions`` (:issue:``3046``)
  - Remove deprecated ``_verbose_info`` (:issue:`3215`)
  - Begin removing methods that don't make sense on ``GroupBy`` objects
    (:issue:`4887`).
  - Remove deprecated ``read_clipboard/to_clipboard/ExcelFile/ExcelWriter`` from ``pandas.io.parsers`` (:issue:`3717`)
  - All non-Index NDFrames (``Series``, ``DataFrame``, ``Panel``, ``Panel4D``,
    ``SparsePanel``, etc.), now support the entire set of arithmetic operators
    and arithmetic flex methods (add, sub, mul, etc.). ``SparsePanel`` does not
    support ``pow`` or ``mod`` with non-scalars. (:issue:`3765`)
  - Provide numpy compatibility with 1.7 for a calling convention like ``np.prod(pandas_object)`` as numpy
    call with additional keyword args (:issue:`4435`)
  - Provide __dir__ method (and local context) for tab completion / remove ipython completers code
    (:issue:`4501`)
  - Support non-unique axes in a Panel via indexing operations (:issue:`4960`)


Internal Refactoring
~~~~~~~~~~~~~~~~~~~~

In 0.13.0 there is a major refactor primarily to subclass ``Series`` from ``NDFrame``,
which is the base class currently for ``DataFrame`` and ``Panel``, to unify methods
and behaviors. Series formerly subclassed directly from ``ndarray``. (:issue:`4080`, :issue:`3862`, :issue:`816`)
See :ref:`Internal Refactoring<whatsnew_0130.refactoring>`

 - Refactor of series.py/frame.py/panel.py to move common code to generic.py

  - added ``_setup_axes`` to created generic NDFrame structures
  - moved methods

    - ``from_axes,_wrap_array,axes,ix,loc,iloc,shape,empty,swapaxes,transpose,pop``
    - ``__iter__,keys,__contains__,__len__,__neg__,__invert__``
    - ``convert_objects,as_blocks,as_matrix,values``
    - ``__getstate__,__setstate__`` (compat remains in frame/panel)
    - ``__getattr__,__setattr__``
    - ``_indexed_same,reindex_like,align,where,mask``
    - ``fillna,replace`` (``Series`` replace is now consistent with ``DataFrame``)
    - ``filter`` (also added axis argument to selectively filter on a different axis)
    - ``reindex,reindex_axis,take``
    - ``truncate`` (moved to become part of ``NDFrame``)

 - These are API changes which make ``Panel`` more consistent with ``DataFrame``

  - ``swapaxes`` on a ``Panel`` with the same axes specified now return a copy
  - support attribute access for setting
  - ``filter`` supports same api as original ``DataFrame`` filter
  - ``fillna`` refactored to ``core/generic.py``, while > 3ndim is ``NotImplemented``

 - Series now inherits from ``NDFrame`` rather than directly from ``ndarray``.
   There are several minor changes that affect the API.

  - numpy functions that do not support the array interface will now
    return ``ndarrays`` rather than series, e.g. ``np.diff``, ``np.ones_like``, ``np.where``
  - ``Series(0.5)`` would previously return the scalar ``0.5``, this is no
    longer supported
  - ``TimeSeries`` is now an alias for ``Series``. the property ``is_time_series``
    can be used to distinguish (if desired)

 - Refactor of Sparse objects to use BlockManager

  - Created a new block type in internals, ``SparseBlock``, which can hold multi-dtypes
    and is non-consolidatable. ``SparseSeries`` and ``SparseDataFrame`` now inherit
    more methods from there hierarchy (Series/DataFrame), and no longer inherit
    from ``SparseArray`` (which instead is the object of the ``SparseBlock``)
  - Sparse suite now supports integration with non-sparse data. Non-float sparse
    data is supportable (partially implemented)
  - Operations on sparse structures within DataFrames should preserve sparseness,
    merging type operations will convert to dense (and back to sparse), so might
    be somewhat inefficient
  - enable setitem on ``SparseSeries`` for boolean/integer/slices
  - ``SparsePanels`` implementation is unchanged (e.g. not using BlockManager, needs work)

 - added ``ftypes`` method to Series/DataFame, similar to ``dtypes``, but indicates
   if the underlying is sparse/dense (as well as the dtype)
 - All ``NDFrame`` objects now have a ``_prop_attributes``, which can be used to indcated various
   values to propogate to a new object from an existing (e.g. name in ``Series`` will follow
   more automatically now)
 - Internal type checking is now done via a suite of generated classes, allowing ``isinstance(value, klass)``
   without having to directly import the klass, courtesy of @jtratner
 - Bug in Series update where the parent frame is not updating its cache based on
   changes (:issue:`4080`) or types (:issue:`3217`), fillna (:issue:`3386`)
 - Indexing with dtype conversions fixed (:issue:`4463`, :issue:`4204`)
 - Refactor ``Series.reindex`` to core/generic.py (:issue:`4604`, :issue:`4618`), allow ``method=`` in reindexing
   on a Series to work
 - ``Series.copy`` no longer accepts the ``order`` parameter and is now consistent with ``NDFrame`` copy
 - Refactor ``rename`` methods to core/generic.py; fixes ``Series.rename`` for (:issue:`4605`), and adds ``rename``
   with the same signature for ``Panel``
 - Series (for index) / Panel (for items) now as attribute access to its elements  (:issue:`1903`)
 - Refactor ``clip`` methods to core/generic.py (:issue:`4798`)
 - Refactor of ``_get_numeric_data/_get_bool_data`` to core/generic.py, allowing Series/Panel functionaility
 - Refactor of Series arithmetic with time-like objects (datetime/timedelta/time
   etc.) into a separate, cleaned up wrapper class. (:issue:`4613`)
 - Complex compat for ``Series`` with ``ndarray``. (:issue:`4819`)
 - Removed unnecessary ``rwproperty`` from codebase in favor of builtin property. (:issue:`4843`)
 - Refactor object level numeric methods (mean/sum/min/max...) from object level modules to
   ``core/generic.py`` (:issue:`4435`).
 - Refactor cum objects to core/generic.py (:issue:`4435`), note that these have a more numpy-like
   function signature.
 - :func:`~pandas.read_html` now uses ``TextParser`` to parse HTML data from
   bs4/lxml (:issue:`4770`).
 - Removed the ``keep_internal`` keyword parameter in
   ``pandas/core/groupby.py`` because it wasn't being used (:issue:`5102`).

.. _release.bug_fixes-0.13.0:


Bug Fixes
~~~~~~~~~

  - ``HDFStore``

    - raising an invalid ``TypeError`` rather than ``ValueError`` when appending
      with a different block ordering (:issue:`4096`)
    - ``read_hdf`` was not respecting as passed ``mode`` (:issue:`4504`)
    - appending a 0-len table will work correctly (:issue:`4273`)
    - ``to_hdf`` was raising when passing both arguments ``append`` and ``table`` (:issue:`4584`)
    - reading from a store with duplicate columns across dtypes would raise (:issue:`4767`)
    - Fixed a bug where ``ValueError`` wasn't correctly raised when column names
      weren't strings (:issue:`4956`)
  - Fixed bug in tslib.tz_convert(vals, tz1, tz2): it could raise IndexError exception while
    trying to access trans[pos + 1] (:issue:`4496`)
  - The ``by`` argument now works correctly with the ``layout`` argument
    (:issue:`4102`, :issue:`4014`) in ``*.hist`` plotting methods
  - Fixed bug in ``PeriodIndex.map`` where using ``str`` would return the str
    representation of the index (:issue:`4136`)
  - Fixed test failure ``test_time_series_plot_color_with_empty_kwargs`` when
    using custom matplotlib default colors (:issue:`4345`)
  - Fix running of stata IO tests. Now uses temporary files to write
    (:issue:`4353`)
  - Fixed an issue where ``DataFrame.sum`` was slower than ``DataFrame.mean``
    for integer valued frames (:issue:`4365`)
  - ``read_html`` tests now work with Python 2.6 (:issue:`4351`)
  - Fixed bug where ``network`` testing was throwing ``NameError`` because a
    local variable was undefined (:issue:`4381`)
  - In ``to_json``, raise if a passed ``orient`` would cause loss of data because
    of a duplicate index (:issue:`4359`)
  - In ``to_json``, fix date handling so milliseconds are the default timestamp
    as the docstring says (:issue:`4362`).
  - ``as_index`` is no longer ignored when doing groupby apply (:issue:`4648`), (:issue:`3417`)
  - JSON NaT handling fixed, NaTs are now serialised to `null` (:issue:`4498`)
  - Fixed JSON handling of escapable characters in JSON object keys (:issue:`4593`)
  - Fixed passing ``keep_default_na=False`` when ``na_values=None`` (:issue:`4318`)
  - Fixed bug with ``values`` raising an error on a DataFrame with duplicate columns and mixed
    dtypes, surfaced in (:issue:`4377`)
  - Fixed bug with duplicate columns and type conversion in ``read_json`` when
    ``orient='split'`` (:issue:`4377`)
  - Fixed JSON bug where locales with decimal separators other than '.' threw
    exceptions when encoding / decoding certain values. (:issue:`4918`)
  - Fix ``.iat`` indexing with a ``PeriodIndex`` (:issue:`4390`)
  - Fixed an issue where ``PeriodIndex`` joining with self was returning a new
    instance rather than the same instance (:issue:`4379`); also adds a test
    for this for the other index types
  - Fixed a bug with all the dtypes being converted to object when using the CSV cparser
    with the usecols parameter (:issue: `3192`)
  - Fix an issue in merging blocks where the resulting DataFrame had partially
    set _ref_locs (:issue:`4403`)
  - Fixed an issue where hist subplots were being overwritten when they were
    called using the top level matplotlib API (:issue:`4408`)
  - Fixed a bug where calling ``Series.astype(str)`` would truncate the string
    (:issue:`4405`, :issue:`4437`)
  - Fixed a py3 compat issue where bytes were being repr'd as tuples
    (:issue:`4455`)
  - Fixed Panel attribute naming conflict if item is named 'a'
    (:issue:`3440`)
  - Fixed an issue where duplicate indexes were raising when plotting
    (:issue:`4486`)
  - Fixed an issue where cumsum and cumprod didn't work with bool dtypes
    (:issue:`4170`, :issue:`4440`)
  - Fixed Panel slicing issued in ``xs`` that was returning an incorrect dimmed object
    (:issue:`4016`)
  - Fix resampling bug where custom reduce function not used if only one group (:issue:`3849`, :issue:`4494`)
  - Fixed Panel assignment with a transposed frame (:issue:`3830`)
  - Raise on set indexing with a Panel and a Panel as a value which needs alignment (:issue:`3777`)
  - frozenset objects now raise in the ``Series`` constructor (:issue:`4482`,
    :issue:`4480`)
  - Fixed issue with sorting a duplicate multi-index that has multiple dtypes (:issue:`4516`)
  - Fixed bug in ``DataFrame.set_values`` which was causing name attributes to
    be lost when expanding the index. (:issue:`3742`, :issue:`4039`)
  - Fixed issue where individual ``names``, ``levels`` and ``labels`` could be
    set on ``MultiIndex`` without validation (:issue:`3714`, :issue:`4039`)
  - Fixed (:issue:`3334`) in pivot_table. Margins did not compute if values is the index.
  - Fix bug in having a rhs of ``np.timedelta64`` or ``np.offsets.DateOffset`` when operating
    with datetimes (:issue:`4532`)
  - Fix arithmetic with series/datetimeindex and ``np.timedelta64`` not working the same (:issue:`4134`)
    and buggy timedelta in numpy 1.6 (:issue:`4135`)
  - Fix bug in ``pd.read_clipboard`` on windows with PY3 (:issue:`4561`); not decoding properly
  - ``tslib.get_period_field()`` and ``tslib.get_period_field_arr()`` now raise
    if code argument out of range (:issue:`4519`, :issue:`4520`)
  - Fix boolean indexing on an empty series loses index names (:issue:`4235`),
    infer_dtype works with empty arrays.
  - Fix reindexing with multiple axes; if an axes match was not replacing the current axes, leading
    to a possible lazay frequency inference issue (:issue:`3317`)
  - Fixed issue where ``DataFrame.apply`` was reraising exceptions incorrectly
    (causing the original stack trace to be truncated).
  - Fix selection with ``ix/loc`` and non_unique selectors (:issue:`4619`)
  - Fix assignment with iloc/loc involving a dtype change in an existing column (:issue:`4312`)
    have internal setitem_with_indexer in core/indexing to use Block.setitem
  - Fixed bug where thousands operator was not handled correctly for floating point numbers
    in csv_import (:issue:`4322`)
  - Fix an issue with CacheableOffset not properly being used by many DateOffset; this prevented
    the DateOffset from being cached (:issue:`4609`)
  - Fix boolean comparison with a DataFrame on the lhs, and a list/tuple on the rhs (:issue:`4576`)
  - Fix error/dtype conversion with setitem of ``None`` on ``Series/DataFrame`` (:issue:`4667`)
  - Fix decoding based on a passed in non-default encoding in ``pd.read_stata`` (:issue:`4626`)
  - Fix ``DataFrame.from_records`` with a plain-vanilla ``ndarray``. (:issue:`4727`)
  - Fix some inconsistencies with ``Index.rename`` and ``MultiIndex.rename``,
    etc. (:issue:`4718`, :issue:`4628`)
  - Bug in using ``iloc/loc`` with a cross-sectional and duplicate indicies (:issue:`4726`)
  - Bug with using ``QUOTE_NONE`` with ``to_csv`` causing ``Exception``. (:issue:`4328`)
  - Bug with Series indexing not raising an error when the right-hand-side has an incorrect length (:issue:`2702`)
  - Bug in multi-indexing with a partial string selection as one part of a MultIndex (:issue:`4758`)
  - Bug with reindexing on the index with a non-unique index will now raise ``ValueError`` (:issue:`4746`)
  - Bug in setting with ``loc/ix`` a single indexer with a multi-index axis and a numpy array, related to (:issue:`3777`)
  - Bug in concatenation with duplicate columns across dtypes not merging with axis=0 (:issue:`4771`, :issue:`4975`)
  - Bug in ``iloc`` with a slice index failing (:issue:`4771`)
  - Incorrect error message with no colspecs or width in ``read_fwf``. (:issue:`4774`)
  - Fix bugs in indexing in a Series with a duplicate index (:issue:`4548`, :issue:`4550`)
  - Fixed bug with reading compressed files with ``read_fwf`` in Python 3.
    (:issue:`3963`)
  - Fixed an issue with a duplicate index and assignment with a dtype change (:issue:`4686`)
  - Fixed bug with reading compressed files in as ``bytes`` rather than ``str``
    in Python 3. Simplifies bytes-producing file-handling in Python 3
    (:issue:`3963`, :issue:`4785`).
  - Fixed an issue related to ticklocs/ticklabels with log scale bar plots
    across different versions of matplotlib (:issue:`4789`)
  - Suppressed DeprecationWarning associated with internal calls issued by repr() (:issue:`4391`)
  - Fixed an issue with a duplicate index and duplicate selector with ``.loc`` (:issue:`4825`)
  - Fixed an issue with ``DataFrame.sort_index`` where, when sorting by a
    single column and passing a list for ``ascending``, the argument for
    ``ascending`` was being interpreted as ``True`` (:issue:`4839`,
    :issue:`4846`)
  - Fixed ``Panel.tshift`` not working. Added `freq` support to ``Panel.shift`` (:issue:`4853`)
  - Fix an issue in TextFileReader w/ Python engine (i.e. PythonParser)
    with thousands != "," (:issue:`4596`)
  - Bug in getitem with a duplicate index when using where (:issue:`4879`)
  - Fix Type inference code coerces float column into datetime (:issue:`4601`)
  - Fixed ``_ensure_numeric`` does not check for complex numbers (:issue:`4902`)
  - Fixed a bug in ``Series.hist`` where two figures were being created when
    the ``by`` argument was passed (:issue:`4112`, :issue:`4113`).
  - Fixed a bug in ``convert_objects`` for > 2 ndims (:issue:`4937`)
  - Fixed a bug in DataFrame/Panel cache insertion and subsequent indexing (:issue:`4939`)
  - Fixed string methods for ``FrozenNDArray`` and ``FrozenList`` (:issue:`4929`)
  - Fixed a bug with setting invalid or out-of-range values in indexing
    enlargement scenarios (:issue:`4940`)
  - Tests for fillna on empty Series (:issue:`4346`), thanks @immerrr
  - Fixed ``copy()`` to shallow copy axes/indices as well and thereby keep
    separate metadata. (:issue:`4202`, :issue:`4830`)
  - Fixed skiprows option in Python parser for read_csv (:issue:`4382`)
  - Fixed bug preventing ``cut`` from working with ``np.inf`` levels without
    explicitly passing labels (:issue:`3415`)
  - Fixed wrong check for overlapping in ``DatetimeIndex.union`` (:issue:`4564`)
  - Fixed conflict between thousands separator and date parser in csv_parser (:issue:`4678`)
  - Fix appending when dtypes are not the same (error showing mixing float/np.datetime64) (:issue:`4993`)
  - Fix repr for DateOffset. No longer show duplicate entries in kwds.
    Removed unused offset fields. (:issue:`4638`)
  - Fixed wrong index name during read_csv if using usecols. Applies to c parser only. (:issue:`4201`)
  - ``Timestamp`` objects can now appear in the left hand side of a comparison
    operation with a ``Series`` or ``DataFrame`` object (:issue:`4982`).
  - Fix a bug when indexing with ``np.nan`` via ``iloc/loc`` (:issue:`5016`)
  - Fixed a bug where low memory c parser could create different types in different
    chunks of the same file. Now coerces to numerical type or raises warning. (:issue:`3866`)
  - Fix a bug where reshaping a ``Series`` to its own shape raised ``TypeError`` (:issue:`4554`)
    and other reshaping issues.
  - Bug in setting with ``ix/loc`` and a mixed int/string index (:issue:`4544`)
  - Make sure series-series boolean comparions are label based (:issue:`4947`)
  - Bug in multi-level indexing with a Timestamp partial indexer (:issue:`4294`)
  - Tests/fix for multi-index construction of an all-nan frame (:issue:`4078`)
  - Fixed a bug where :func:`~pandas.read_html` wasn't correctly inferring
    values of tables with commas (:issue:`5029`)
  - Fixed a bug where :func:`~pandas.read_html` wasn't providing a stable
    ordering of returned tables (:issue:`4770`, :issue:`5029`).
  - Fixed a bug where :func:`~pandas.read_html` was incorrectly parsing when
    passed ``index_col=0`` (:issue:`5066`).
  - Fixed a bug where :func:`~pandas.read_html` was incorrectly infering the
    type of headers (:issue:`5048`).
  - Fixed a bug where ``DatetimeIndex`` joins with ``PeriodIndex`` caused a
    stack overflow (:issue:`3899`).
  - Fixed a bug where ``groupby`` objects didn't allow plots (:issue:`5102`).
  - Fixed a bug where ``groupby`` objects weren't tab-completing column names
    (:issue:`5102`).
  - Fixed a bug where ``groupby.plot()`` and friends were duplicating figures
    multiple times (:issue:`5102`).
  - Provide automatic conversion of ``object`` dtypes on fillna, related (:issue:`5103`)


pandas 0.12.0
-------------

**Release date:** 2013-07-24

New features
~~~~~~~~~~~~

  - ``pd.read_html()`` can now parse HTML strings, files or urls and returns a
    list of ``DataFrame`` s courtesy of @cpcloud. (:issue:`3477`,
    :issue:`3605`, :issue:`3606`)
  - Support for reading Amazon S3 files. (:issue:`3504`)
  - Added module for reading and writing JSON strings/files: pandas.io.json
    includes ``to_json`` DataFrame/Series method, and a ``read_json`` top-level reader
    various issues (:issue:`1226`, :issue:`3804`, :issue:`3876`, :issue:`3867`, :issue:`1305`)
  - Added module for reading and writing Stata files: pandas.io.stata (:issue:`1512`)
    includes ``to_stata`` DataFrame method, and a ``read_stata`` top-level reader
  - Added support for writing in ``to_csv`` and reading in ``read_csv``,
    multi-index columns. The ``header`` option in ``read_csv`` now accepts a
    list of the rows from which to read the index. Added the option,
    ``tupleize_cols`` to provide compatiblity for the pre 0.12 behavior of
    writing and reading multi-index columns via a list of tuples. The default in
    0.12 is to write lists of tuples and *not* interpret list of tuples as a
    multi-index column.
    Note: The default value will change in 0.12 to make the default *to* write and
    read multi-index columns in the new format. (:issue:`3571`, :issue:`1651`, :issue:`3141`)
  - Add iterator to ``Series.str`` (:issue:`3638`)
  - ``pd.set_option()`` now allows N option, value pairs (:issue:`3667`).
  - Added keyword parameters for different types of scatter_matrix subplots
  - A ``filter`` method on grouped Series or DataFrames returns a subset of
    the original (:issue:`3680`, :issue:`919`)
  - Access to historical Google Finance data in pandas.io.data (:issue:`3814`)
  - DataFrame plotting methods can sample column colors from a Matplotlib
    colormap via the ``colormap`` keyword. (:issue:`3860`)

Improvements to existing features
~~~~~~~~~~~~~~~~~~~~~~~~~~~~~~~~~

  - Fixed various issues with internal pprinting code, the repr() for various objects
    including TimeStamp and Index now produces valid python code strings and
    can be used to recreate the object, (:issue:`3038`, :issue:`3379`, :issue:`3251`, :issue:`3460`)
  - ``convert_objects`` now accepts a ``copy`` parameter (defaults to ``True``)
  - ``HDFStore``

    - will retain index attributes (freq,tz,name) on recreation (:issue:`3499`,:issue:`4098`)
    - will warn with a ``AttributeConflictWarning`` if you are attempting to append
      an index with a different frequency than the existing, or attempting
      to append an index with a different name than the existing
    - support datelike columns with a timezone as data_columns (:issue:`2852`)
    - table writing performance improvements.
    - support python3 (via ``PyTables 3.0.0``) (:issue:`3750`)
  - Add modulo operator to Series, DataFrame
  - Add ``date`` method to DatetimeIndex
  - Add ``dropna`` argument to pivot_table (:issue: `3820`)
  - Simplified the API and added a describe method to Categorical
  - ``melt`` now accepts the optional parameters ``var_name`` and ``value_name``
    to specify custom column names of the returned DataFrame (:issue:`3649`),
    thanks @hoechenberger. If ``var_name`` is not specified and ``dataframe.columns.name``
    is not None, then this will be used as the ``var_name`` (:issue:`4144`).
    Also support for MultiIndex columns.
  - clipboard functions use pyperclip (no dependencies on Windows, alternative
    dependencies offered for Linux) (:issue:`3837`).
  - Plotting functions now raise a ``TypeError`` before trying to plot anything
    if the associated objects have have a dtype of ``object`` (:issue:`1818`,
    :issue:`3572`, :issue:`3911`, :issue:`3912`), but they will try to convert object
    arrays to numeric arrays if possible so that you can still plot, for example, an
    object array with floats. This happens before any drawing takes place which
    elimnates any spurious plots from showing up.
  - Added Faq section on repr display options, to help users customize their setup.
  - ``where`` operations that result in block splitting are much faster (:issue:`3733`)
  - Series and DataFrame hist methods now take a ``figsize`` argument (:issue:`3834`)
  - DatetimeIndexes no longer try to convert mixed-integer indexes during join
    operations (:issue:`3877`)
  - Add ``unit`` keyword to ``Timestamp`` and ``to_datetime`` to enable passing of
    integers or floats that are in an epoch unit of ``D, s, ms, us, ns``, thanks @mtkini (:issue:`3969`)
    (e.g. unix timestamps or epoch ``s``, with fracional seconds allowed) (:issue:`3540`)
  - DataFrame corr method (spearman) is now cythonized.
  - Improved ``network`` test decorator to catch ``IOError`` (and therefore
    ``URLError`` as well). Added ``with_connectivity_check`` decorator to allow
    explicitly checking a website as a proxy for seeing if there is network
    connectivity. Plus, new ``optional_args`` decorator factory for decorators.
    (:issue:`3910`, :issue:`3914`)
  - ``read_csv`` will now throw a more informative error message when a file
    contains no columns, e.g., all newline characters
  - Added ``layout`` keyword to DataFrame.hist() for more customizable layout (:issue:`4050`)
  - Timestamp.min and Timestamp.max now represent valid Timestamp instances instead
    of the default datetime.min and datetime.max (respectively), thanks @SleepingPills
  - ``read_html`` now raises when no tables are found and BeautifulSoup==4.2.0
    is detected (:issue:`4214`)

API Changes
~~~~~~~~~~~

  - ``HDFStore``

    - When removing an object, ``remove(key)`` raises
      ``KeyError`` if the key is not a valid store object.
    - raise a ``TypeError`` on passing ``where`` or ``columns``
      to select with a Storer; these are invalid parameters at this time (:issue:`4189`)
    - can now specify an ``encoding`` option to ``append/put``
      to enable alternate encodings (:issue:`3750`)
    - enable support for ``iterator/chunksize`` with ``read_hdf``
  - The repr() for (Multi)Index now obeys display.max_seq_items rather
    then numpy threshold print options. (:issue:`3426`, :issue:`3466`)
  - Added mangle_dupe_cols option to read_table/csv, allowing users
    to control legacy behaviour re dupe cols (A, A.1, A.2 vs A, A ) (:issue:`3468`)
    Note: The default value will change in 0.12 to the "no mangle" behaviour,
    If your code relies on this behaviour, explicitly specify mangle_dupe_cols=True
    in your calls.
  - Do not allow astypes on ``datetime64[ns]`` except to ``object``, and
    ``timedelta64[ns]`` to ``object/int`` (:issue:`3425`)
  - The behavior of ``datetime64`` dtypes has changed with respect to certain
    so-called reduction operations (:issue:`3726`). The following operations now
    raise a ``TypeError`` when perfomed on a ``Series`` and return an *empty*
    ``Series`` when performed on a ``DataFrame`` similar to performing these
    operations on, for example, a ``DataFrame`` of ``slice`` objects:
    - sum, prod, mean, std, var, skew, kurt, corr, and cov
  - Do not allow datetimelike/timedeltalike creation except with valid types
    (e.g. cannot pass ``datetime64[ms]``) (:issue:`3423`)
  - Add ``squeeze`` keyword to ``groupby`` to allow reduction from
    DataFrame -> Series if groups are unique. Regression from 0.10.1,
    partial revert on (:issue:`2893`) with (:issue:`3596`)
  - Raise on ``iloc`` when boolean indexing with a label based indexer mask
    e.g. a boolean Series, even with integer labels, will raise. Since ``iloc``
    is purely positional based, the labels on the Series are not alignable (:issue:`3631`)
  - The ``raise_on_error`` option to plotting methods is obviated by :issue:`3572`,
    so it is removed. Plots now always raise when data cannot be plotted or the
    object being plotted has a dtype of ``object``.
  - ``DataFrame.interpolate()`` is now deprecated. Please use
    ``DataFrame.fillna()`` and ``DataFrame.replace()`` instead (:issue:`3582`,
    :issue:`3675`, :issue:`3676`).
  - the ``method`` and ``axis`` arguments of ``DataFrame.replace()`` are
    deprecated
  - ``DataFrame.replace`` 's ``infer_types`` parameter is removed and now
    performs conversion by default. (:issue:`3907`)
  - Deprecated display.height, display.width is now only a formatting option
    does not control triggering of summary, similar to < 0.11.0.
  - Add the keyword ``allow_duplicates`` to ``DataFrame.insert`` to allow a duplicate column
    to be inserted if ``True``, default is ``False`` (same as prior to 0.12) (:issue:`3679`)
  - io API changes

    - added ``pandas.io.api`` for i/o imports
    - removed ``Excel`` support to ``pandas.io.excel``
    - added top-level ``pd.read_sql`` and ``to_sql`` DataFrame methods
    - removed ``clipboard`` support to ``pandas.io.clipboard``
    - replace top-level and instance methods ``save`` and ``load`` with
      top-level ``read_pickle`` and ``to_pickle`` instance method, ``save`` and
      ``load`` will give deprecation warning.
  - the ``method`` and ``axis`` arguments of ``DataFrame.replace()`` are
    deprecated
  - set FutureWarning to require data_source, and to replace year/month with
    expiry date in pandas.io options. This is in preparation to add options
    data from google (:issue:`3822`)
  - the ``method`` and ``axis`` arguments of ``DataFrame.replace()`` are
    deprecated
  - Implement ``__nonzero__`` for ``NDFrame`` objects (:issue:`3691`, :issue:`3696`)
  - ``as_matrix`` with mixed signed and unsigned dtypes will result in 2 x the lcd of the unsigned
    as an int, maxing with ``int64``, to avoid precision issues (:issue:`3733`)
  - ``na_values`` in a list provided to ``read_csv/read_excel`` will match string and numeric versions
    e.g. ``na_values=['99']`` will match 99 whether the column ends up being int, float, or string (:issue:`3611`)
  - ``read_html`` now defaults to ``None`` when reading, and falls back on
    ``bs4`` + ``html5lib`` when lxml fails to parse. a list of parsers to try
    until success is also valid
  - more consistency in the to_datetime return types (give string/array of string inputs) (:issue:`3888`)
  - The internal ``pandas`` class hierarchy has changed (slightly). The
    previous ``PandasObject`` now is called ``PandasContainer`` and a new
    ``PandasObject`` has become the baseclass for ``PandasContainer`` as well
    as ``Index``, ``Categorical``, ``GroupBy``, ``SparseList``, and
    ``SparseArray`` (+ their base classes). Currently, ``PandasObject``
    provides string methods (from ``StringMixin``). (:issue:`4090`, :issue:`4092`)
  - New ``StringMixin`` that, given a ``__unicode__`` method, gets python 2 and
    python 3 compatible string methods (``__str__``, ``__bytes__``, and
    ``__repr__``). Plus string safety throughout. Now employed in many places
    throughout the pandas library. (:issue:`4090`, :issue:`4092`)

Experimental Features
~~~~~~~~~~~~~~~~~~~~~

  - Added experimental ``CustomBusinessDay`` class to support ``DateOffsets``
    with custom holiday calendars and custom weekmasks. (:issue:`2301`)

Bug Fixes
~~~~~~~~~

  - Fixed an esoteric excel reading bug, xlrd>= 0.9.0 now required for excel
    support. Should provide python3 support (for reading) which has been
    lacking. (:issue:`3164`)
  - Disallow Series constructor called with MultiIndex which caused segfault (:issue:`4187`)
  - Allow unioning of date ranges sharing a timezone (:issue:`3491`)
  - Fix to_csv issue when having a large number of rows and ``NaT`` in some
    columns (:issue:`3437`)
  - ``.loc`` was not raising when passed an integer list (:issue:`3449`)
  - Unordered time series selection was misbehaving when using label slicing (:issue:`3448`)
  - Fix sorting in a frame with a list of columns which contains datetime64[ns] dtypes (:issue:`3461`)
  - DataFrames fetched via FRED now handle '.' as a NaN. (:issue:`3469`)
  - Fix regression in a DataFrame apply with axis=1, objects were not being converted back
    to base dtypes correctly (:issue:`3480`)
  - Fix issue when storing uint dtypes in an HDFStore. (:issue:`3493`)
  - Non-unique index support clarified (:issue:`3468`)

    - Addressed handling of dupe columns in df.to_csv new and old (:issue:`3454`, :issue:`3457`)
    - Fix assigning a new index to a duplicate index in a DataFrame would fail (:issue:`3468`)
    - Fix construction of a DataFrame with a duplicate index
    - ref_locs support to allow duplicative indices across dtypes,
      allows iget support to always find the index (even across dtypes) (:issue:`2194`)
    - applymap on a DataFrame with a non-unique index now works
      (removed warning) (:issue:`2786`), and fix (:issue:`3230`)
    - Fix to_csv to handle non-unique columns (:issue:`3495`)
    - Duplicate indexes with getitem will return items in the correct order (:issue:`3455`, :issue:`3457`)
      and handle missing elements like unique indices (:issue:`3561`)
    - Duplicate indexes with and empty DataFrame.from_records will return a correct frame (:issue:`3562`)
    - Concat to produce a non-unique columns when duplicates are across dtypes is fixed (:issue:`3602`)
    - Non-unique indexing with a slice via ``loc`` and friends fixed (:issue:`3659`)
    - Allow insert/delete to non-unique columns (:issue:`3679`)
    - Extend ``reindex`` to correctly deal with non-unique indices (:issue:`3679`)
    - ``DataFrame.itertuples()`` now works with frames with duplicate column
      names (:issue:`3873`)
    - Bug in non-unique indexing via ``iloc`` (:issue:`4017`); added ``takeable`` argument to
      ``reindex`` for location-based taking
    - Allow non-unique indexing in series via ``.ix/.loc`` and ``__getitem__`` (:issue:`4246`)
    - Fixed non-unique indexing memory allocation issue with ``.ix/.loc`` (:issue:`4280`)

  - Fixed bug in groupby with empty series referencing a variable before assignment. (:issue:`3510`)
  - Allow index name to be used in groupby for non MultiIndex (:issue:`4014`)
  - Fixed bug in mixed-frame assignment with aligned series (:issue:`3492`)
  - Fixed bug in selecting month/quarter/year from a series would not select the time element
    on the last day (:issue:`3546`)
  - Fixed a couple of MultiIndex rendering bugs in df.to_html() (:issue:`3547`, :issue:`3553`)
  - Properly convert np.datetime64 objects in a Series (:issue:`3416`)
  - Raise a ``TypeError`` on invalid datetime/timedelta operations
    e.g. add datetimes, multiple timedelta x datetime
  - Fix ``.diff`` on datelike and timedelta operations (:issue:`3100`)
  - ``combine_first`` not returning the same dtype in cases where it can (:issue:`3552`)
  - Fixed bug with ``Panel.transpose`` argument aliases (:issue:`3556`)
  - Fixed platform bug in ``PeriodIndex.take`` (:issue:`3579`)
  - Fixed bud in incorrect conversion of datetime64[ns] in ``combine_first`` (:issue:`3593`)
  - Fixed bug in reset_index with ``NaN`` in a multi-index (:issue:`3586`)
  - ``fillna`` methods now raise a ``TypeError`` when the ``value`` parameter
    is a ``list`` or ``tuple``.
  - Fixed bug where a time-series was being selected in preference to an actual column name
    in a frame (:issue:`3594`)
  - Make secondary_y work properly for bar plots (:issue:`3598`)
  - Fix modulo and integer division on Series,DataFrames to act similary to ``float`` dtypes to return
    ``np.nan`` or ``np.inf`` as appropriate (:issue:`3590`)
  - Fix incorrect dtype on groupby with ``as_index=False`` (:issue:`3610`)
  - Fix ``read_csv/read_excel`` to correctly encode identical na_values, e.g. ``na_values=[-999.0,-999]``
    was failing (:issue:`3611`)
  - Disable HTML output in qtconsole again. (:issue:`3657`)
  - Reworked the new repr display logic, which users found confusing. (:issue:`3663`)
  - Fix indexing issue in ndim >= 3 with ``iloc`` (:issue:`3617`)
  - Correctly parse date columns with embedded (nan/NaT) into datetime64[ns] dtype in ``read_csv``
    when ``parse_dates`` is specified (:issue:`3062`)
  - Fix not consolidating before to_csv (:issue:`3624`)
  - Fix alignment issue when setitem in a DataFrame with a piece of a DataFrame (:issue:`3626`) or
    a mixed DataFrame and a Series (:issue:`3668`)
  - Fix plotting of unordered DatetimeIndex (:issue:`3601`)
  - ``sql.write_frame`` failing when writing a single column to sqlite (:issue:`3628`),
    thanks to @stonebig
  - Fix pivoting with ``nan`` in the index (:issue:`3558`)
  - Fix running of bs4 tests when it is not installed (:issue:`3605`)
  - Fix parsing of html table (:issue:`3606`)
  - ``read_html()`` now only allows a single backend: ``html5lib`` (:issue:`3616`)
  - ``convert_objects`` with ``convert_dates='coerce'`` was parsing some single-letter strings into today's date
  - ``DataFrame.from_records`` did not accept empty recarrays (:issue:`3682`)
  - ``DataFrame.to_csv`` will succeed with the deprecated option ``nanRep``, @tdsmith
  - ``DataFrame.to_html`` and ``DataFrame.to_latex`` now accept a path for
    their first argument (:issue:`3702`)
  - Fix file tokenization error with \r delimiter and quoted fields (:issue:`3453`)
  - Groupby transform with item-by-item not upcasting correctly (:issue:`3740`)
  - Incorrectly read a HDFStore multi-index Frame witha column specification (:issue:`3748`)
  - ``read_html`` now correctly skips tests (:issue:`3741`)
  - PandasObjects raise TypeError when trying to hash (:issue:`3882`)
  - Fix incorrect arguments passed to concat that are not list-like (e.g. concat(df1,df2)) (:issue:`3481`)
  - Correctly parse when passed the ``dtype=str`` (or other variable-len string dtypes)
    in ``read_csv`` (:issue:`3795`)
  - Fix index name not propogating when using ``loc/ix`` (:issue:`3880`)
  - Fix groupby when applying a custom function resulting in a returned DataFrame was
    not converting dtypes (:issue:`3911`)
  - Fixed a bug where ``DataFrame.replace`` with a compiled regular expression
    in the ``to_replace`` argument wasn't working (:issue:`3907`)
  - Fixed ``__truediv__`` in Python 2.7 with ``numexpr`` installed to actually do true division when dividing
    two integer arrays with at least 10000 cells total (:issue:`3764`)
  - Indexing with a string with seconds resolution not selecting from a time index (:issue:`3925`)
  - csv parsers would loop infinitely if ``iterator=True`` but no ``chunksize`` was
    specified (:issue:`3967`), python parser failing with ``chunksize=1``
  - Fix index name not propogating when using ``shift``
  - Fixed dropna=False being ignored with multi-index stack (:issue:`3997`)
  - Fixed flattening of columns when renaming MultiIndex columns DataFrame (:issue:`4004`)
  - Fix ``Series.clip`` for datetime series. NA/NaN threshold values will now throw ValueError (:issue:`3996`)
  - Fixed insertion issue into DataFrame, after rename (:issue:`4032`)
  - Fixed testing issue where too many sockets where open thus leading to a
    connection reset issue (:issue:`3982`, :issue:`3985`, :issue:`4028`,
    :issue:`4054`)
  - Fixed failing tests in test_yahoo, test_google where symbols were not
    retrieved but were being accessed (:issue:`3982`, :issue:`3985`,
    :issue:`4028`, :issue:`4054`)
  - ``Series.hist`` will now take the figure from the current environment if
    one is not passed
  - Fixed bug where a 1xN DataFrame would barf on a 1xN mask (:issue:`4071`)
  - Fixed running of ``tox`` under python3 where the pickle import was getting
    rewritten in an incompatible way (:issue:`4062`, :issue:`4063`)
  - Fixed bug where sharex and sharey were not being passed to grouped_hist
    (:issue:`4089`)
  - Fix bug where ``HDFStore`` will fail to append because of a different block
    ordering on-disk (:issue:`4096`)
  - Better error messages on inserting incompatible columns to a frame (:issue:`4107`)
  - Fixed bug in ``DataFrame.replace`` where a nested dict wasn't being
    iterated over when regex=False (:issue:`4115`)
  - Fixed bug in ``convert_objects(convert_numeric=True)`` where a mixed numeric and
    object Series/Frame was not converting properly (:issue:`4119`)
  - Fixed bugs in multi-index selection with column multi-index and duplicates
    (:issue:`4145`, :issue:`4146`)
  - Fixed bug in the parsing of microseconds when using the ``format``
    argument in ``to_datetime`` (:issue:`4152`)
  - Fixed bug in ``PandasAutoDateLocator`` where ``invert_xaxis`` triggered
    incorrectly ``MilliSecondLocator``  (:issue:`3990`)
  - Fixed bug in ``Series.where`` where broadcasting a single element input vector
    to the length of the series resulted in multiplying the value
    inside the input (:issue:`4192`)
  - Fixed bug in plotting that wasn't raising on invalid colormap for
    matplotlib 1.1.1 (:issue:`4215`)
  - Fixed the legend displaying in ``DataFrame.plot(kind='kde')`` (:issue:`4216`)
  - Fixed bug where Index slices weren't carrying the name attribute
    (:issue:`4226`)
  - Fixed bug in initializing ``DatetimeIndex`` with an array of strings
    in a certain time zone (:issue:`4229`)
  - Fixed bug where html5lib wasn't being properly skipped (:issue:`4265`)
  - Fixed bug where get_data_famafrench wasn't using the correct file edges
    (:issue:`4281`)

pandas 0.11.0
-------------

**Release date:** 2013-04-22

New features
~~~~~~~~~~~~

  - New documentation section, ``10 Minutes to Pandas``
  - New documentation section, ``Cookbook``
  - Allow mixed dtypes (e.g ``float32/float64/int32/int16/int8``) to coexist in
    DataFrames and propogate in operations
  - Add function to pandas.io.data for retrieving stock index components from
    Yahoo! finance (:issue:`2795`)
  - Support slicing with time objects (:issue:`2681`)
  - Added ``.iloc`` attribute, to support strict integer based indexing,
    analogous to ``.ix`` (:issue:`2922`)
  - Added ``.loc`` attribute, to support strict label based indexing, analagous
    to ``.ix`` (:issue:`3053`)
  - Added ``.iat`` attribute, to support fast scalar access via integers
    (replaces ``iget_value/iset_value``)
  - Added ``.at`` attribute, to support fast scalar access via labels (replaces
    ``get_value/set_value``)
  - Moved functionaility from ``irow,icol,iget_value/iset_value`` to ``.iloc`` indexer
    (via ``_ixs`` methods in each object)
  - Added support for expression evaluation using the ``numexpr`` library
  - Added ``convert=boolean`` to ``take`` routines to translate negative
    indices to positive, defaults to True
  - Added to_series() method to indices, to facilitate the creation of indexeres
    (:issue:`3275`)

Improvements to existing features
~~~~~~~~~~~~~~~~~~~~~~~~~~~~~~~~~

  - Improved performance of df.to_csv() by up to 10x in some cases. (:issue:`3059`)
  - added ``blocks`` attribute to DataFrames, to return a dict of dtypes to
    homogeneously dtyped DataFrames
  - added keyword ``convert_numeric`` to ``convert_objects()`` to try to
    convert object dtypes to numeric types (default is False)
  - ``convert_dates`` in ``convert_objects`` can now be ``coerce`` which will
    return a datetime64[ns] dtype with non-convertibles set as ``NaT``; will
    preserve an all-nan object (e.g. strings), default is True (to perform
    soft-conversion
  - Series print output now includes the dtype by default
  - Optimize internal reindexing routines (:issue:`2819`, :issue:`2867`)
  - ``describe_option()`` now reports the default and current value of options.
  - Add ``format`` option to ``pandas.to_datetime`` with faster conversion of
    strings that can be parsed with datetime.strptime
  - Add ``axes`` property to ``Series`` for compatibility
  - Add ``xs`` function to ``Series`` for compatibility
  - Allow setitem in a frame where only mixed numerics are present (e.g. int
    and float), (:issue:`3037`)
  - ``HDFStore``

    - Provide dotted attribute access to ``get`` from stores
      (e.g. store.df == store['df'])
    - New keywords ``iterator=boolean``, and ``chunksize=number_in_a_chunk``
      are provided to support iteration on ``select`` and
      ``select_as_multiple`` (:issue:`3076`)
    - support ``read_hdf/to_hdf`` API similar to ``read_csv/to_csv`` (:issue:`3222`)

  - Add ``squeeze`` method to possibly remove length 1 dimensions from an
    object.

    .. ipython:: python

       p = Panel(randn(3,4,4),items=['ItemA','ItemB','ItemC'],
                          major_axis=date_range('20010102',periods=4),
                          minor_axis=['A','B','C','D'])
       p
       p.reindex(items=['ItemA']).squeeze()
       p.reindex(items=['ItemA'],minor=['B']).squeeze()

  - Improvement to Yahoo API access in ``pd.io.data.Options`` (:issue:`2758`)
  - added option `display.max_seq_items` to control the number of
    elements printed per sequence pprinting it. (:issue:`2979`)
  - added option `display.chop_threshold` to control display of small numerical
    values. (:issue:`2739`)
  - added option `display.max_info_rows` to prevent verbose_info from being
    calculated for frames above 1M rows (configurable). (:issue:`2807`, :issue:`2918`)
  - value_counts() now accepts a "normalize" argument, for normalized
    histograms. (:issue:`2710`).
  - DataFrame.from_records now accepts not only dicts but any instance of
    the collections.Mapping ABC.
  - Allow selection semantics via a string with a datelike index to work in both
    Series and DataFrames (:issue:`3070`)

    .. ipython:: python

        idx = date_range("2001-10-1", periods=5, freq='M')
        ts = Series(np.random.rand(len(idx)),index=idx)
        ts['2001']

        df = DataFrame(dict(A = ts))
        df['2001']

  - added option `display.mpl_style` providing a sleeker visual style
    for plots. Based on https://gist.github.com/huyng/816622 (:issue:`3075`).


  - Improved performance across several core functions by taking memory
    ordering of arrays into account. Courtesy of @stephenwlin (:issue:`3130`)
  - Improved performance of groupby transform method (:issue:`2121`)
  - Handle "ragged" CSV files missing trailing delimiters in rows with missing
    fields when also providing explicit list of column names (so the parser
    knows how many columns to expect in the result) (:issue:`2981`)
  - On a mixed DataFrame, allow setting with indexers with ndarray/DataFrame
    on rhs (:issue:`3216`)
  - Treat boolean values as integers (values 1 and 0) for numeric
    operations. (:issue:`2641`)
  - Add ``time`` method to DatetimeIndex (:issue:`3180`)
  - Return NA when using Series.str[...] for values that are not long enough
    (:issue:`3223`)
  - Display cursor coordinate information in time-series plots (:issue:`1670`)
  - to_html() now accepts an optional "escape" argument to control reserved
    HTML character escaping (enabled by default) and escapes ``&``, in addition
    to ``<`` and ``>``.  (:issue:`2919`)

API Changes
~~~~~~~~~~~

  - Do not automatically upcast numeric specified dtypes to ``int64`` or
    ``float64`` (:issue:`622` and :issue:`797`)
  - DataFrame construction of lists and scalars, with no dtype present, will
    result in casting to ``int64`` or ``float64``, regardless of platform.
    This is not an apparent change in the API, but noting it.
  - Guarantee that ``convert_objects()`` for Series/DataFrame always returns a
    copy
  - groupby operations will respect dtypes for numeric float operations
    (float32/float64); other types will be operated on, and will try to cast
    back to the input dtype (e.g. if an int is passed, as long as the output
    doesn't have nans, then an int will be returned)
  - backfill/pad/take/diff/ohlc will now support ``float32/int16/int8``
    operations
  - Block types will upcast as needed in where/masking operations (:issue:`2793`)
  - Series now automatically will try to set the correct dtype based on passed
    datetimelike objects (datetime/Timestamp)

    - timedelta64 are returned in appropriate cases (e.g. Series - Series,
      when both are datetime64)
    - mixed datetimes and objects (:issue:`2751`) in a constructor will be cast
      correctly
    - astype on datetimes to object are now handled (as well as NaT
      conversions to np.nan)
    - all timedelta like objects will be correctly assigned to ``timedelta64``
      with mixed ``NaN`` and/or ``NaT`` allowed

  - arguments to DataFrame.clip were inconsistent to numpy and Series clipping
    (:issue:`2747`)
  - util.testing.assert_frame_equal now checks the column and index names (:issue:`2964`)
  - Constructors will now return a more informative ValueError on failures
    when invalid shapes are passed
  - Don't suppress TypeError in GroupBy.agg (:issue:`3238`)
  - Methods return None when inplace=True (:issue:`1893`)
  - ``HDFStore``

     - added the method ``select_column`` to select a single column from a table as a Series.
     - deprecated the ``unique`` method, can be replicated by ``select_column(key,column).unique()``
     - ``min_itemsize`` parameter will now automatically create data_columns for passed keys

  - Downcast on pivot if possible (:issue:`3283`), adds argument ``downcast`` to ``fillna``
  - Introduced options `display.height/width` for explicitly specifying terminal
    height/width in characters. Deprecated display.line_width, now replaced by display.width.
    These defaults are in effect for scripts as well, so unless disabled, previously
    very wide output will now be output as "expand_repr" style wrapped output.
  - Various defaults for options (including display.max_rows) have been revised,
    after a brief survey concluded they were wrong for everyone. Now at w=80,h=60.
  - HTML repr output in IPython qtconsole is once again controlled by the option
    `display.notebook_repr_html`, and on by default.

Bug Fixes
~~~~~~~~~

  - Fix seg fault on empty data frame when fillna with ``pad`` or ``backfill``
    (:issue:`2778`)
  - Single element ndarrays of datetimelike objects are handled
    (e.g. np.array(datetime(2001,1,1,0,0))), w/o dtype being passed
  - 0-dim ndarrays with a passed dtype are handled correctly
    (e.g. np.array(0.,dtype='float32'))
  - Fix some boolean indexing inconsistencies in Series.__getitem__/__setitem__
    (:issue:`2776`)
  - Fix issues with DataFrame and Series constructor with integers that
    overflow ``int64`` and some mixed typed type lists (:issue:`2845`)

  - ``HDFStore``

    - Fix weird PyTables error when using too many selectors in a where
      also correctly filter on any number of values in a Term expression
      (so not using numexpr filtering, but isin filtering)
    - Internally, change all variables to be private-like (now have leading
      underscore)
    - Fixes for query parsing to correctly interpret boolean and != (:issue:`2849`, :issue:`2973`)
    - Fixes for pathological case on SparseSeries with 0-len array and
      compression (:issue:`2931`)
    - Fixes bug with writing rows if part of a block was all-nan (:issue:`3012`)
    - Exceptions are now ValueError or TypeError as needed
    - A table will now raise if min_itemsize contains fields which are not queryables

  - Bug showing up in applymap where some object type columns are converted (:issue:`2909`)
    had an incorrect default in convert_objects

  - TimeDeltas

    - Series ops with a Timestamp on the rhs was throwing an exception (:issue:`2898`)
      added tests for Series ops with datetimes,timedeltas,Timestamps, and datelike
      Series on both lhs and rhs
    - Fixed subtle timedelta64 inference issue on py3 & numpy 1.7.0 (:issue:`3094`)
    - Fixed some formatting issues on timedelta when negative
    - Support null checking on timedelta64, representing (and formatting) with NaT
    - Support setitem with np.nan value, converts to NaT
    - Support min/max ops in a Dataframe (abs not working, nor do we error on non-supported ops)
    - Support idxmin/idxmax/abs/max/min in a Series (:issue:`2989`, :issue:`2982`)

  - Bug on in-place putmasking on an ``integer`` series that needs to be converted to
    ``float`` (:issue:`2746`)
  - Bug in argsort of ``datetime64[ns]`` Series with ``NaT`` (:issue:`2967`)
  - Bug in value_counts of ``datetime64[ns]`` Series (:issue:`3002`)
  - Fixed printing of ``NaT`` in an index
  - Bug in idxmin/idxmax of ``datetime64[ns]`` Series with ``NaT`` (:issue:`2982`)
  - Bug in ``icol, take`` with negative indicies was producing incorrect return
    values (see :issue:`2922`, :issue:`2892`), also check for out-of-bounds indices (:issue:`3029`)
  - Bug in DataFrame column insertion when the column creation fails, existing frame is left in
    an irrecoverable state (:issue:`3010`)
  - Bug in DataFrame update, combine_first where non-specified values could cause
    dtype changes (:issue:`3016`, :issue:`3041`)
  - Bug in groupby with first/last where dtypes could change (:issue:`3041`, :issue:`2763`)
  - Formatting of an index that has ``nan`` was inconsistent or wrong (would fill from
    other values), (:issue:`2850`)
  - Unstack of a frame with no nans would always cause dtype upcasting (:issue:`2929`)
  - Fix scalar datetime.datetime parsing bug in read_csv (:issue:`3071`)
  - Fixed slow printing of large Dataframes, due to inefficient dtype
    reporting (:issue:`2807`)
  - Fixed a segfault when using a function as grouper in groupby (:issue:`3035`)
  - Fix pretty-printing of infinite data structures (closes :issue:`2978`)
  - Fixed exception when plotting timeseries bearing a timezone (closes :issue:`2877`)
  - str.contains ignored na argument (:issue:`2806`)
  - Substitute warning for segfault when grouping with categorical grouper
    of mismatched length (:issue:`3011`)
  - Fix exception in SparseSeries.density (:issue:`2083`)
  - Fix upsampling bug with closed='left' and daily to daily data (:issue:`3020`)
  - Fixed missing tick bars on scatter_matrix plot (:issue:`3063`)
  - Fixed bug in Timestamp(d,tz=foo) when d is date() rather then datetime() (:issue:`2993`)
  - series.plot(kind='bar') now respects pylab color schem (:issue:`3115`)
  - Fixed bug in reshape if not passed correct input, now raises TypeError (:issue:`2719`)
  - Fixed a bug where Series ctor did not respect ordering if OrderedDict passed in (:issue:`3282`)
  - Fix NameError issue on RESO_US (:issue:`2787`)
  - Allow selection in an *unordered* timeseries to work similary
    to an *ordered* timeseries (:issue:`2437`).
  - Fix implemented ``.xs`` when called with ``axes=1`` and a level parameter (:issue:`2903`)
  - Timestamp now supports the class method fromordinal similar to datetimes (:issue:`3042`)
  - Fix issue with indexing a series with a boolean key and specifiying a 1-len list on the rhs (:issue:`2745`)
    or a list on the rhs (:issue:`3235`)
  - Fixed bug in groupby apply when kernel generate list of arrays having unequal len (:issue:`1738`)
  - fixed handling of rolling_corr with center=True which could produce corr>1 (:issue:`3155`)
  - Fixed issues where indices can be passed as 'index/column' in addition to 0/1 for the axis parameter
  - PeriodIndex.tolist now boxes to Period (:issue:`3178`)
  - PeriodIndex.get_loc KeyError now reports Period instead of ordinal (:issue:`3179`)
  - df.to_records bug when handling MultiIndex (GH3189)
  - Fix Series.__getitem__ segfault when index less than -length (:issue:`3168`)
  - Fix bug when using Timestamp as a date parser (:issue:`2932`)
  - Fix bug creating date range from Timestamp with time zone and passing same
    time zone (:issue:`2926`)
  - Add comparison operators to Period object (:issue:`2781`)
  - Fix bug when concatenating two Series into a DataFrame when they have the
    same name (:issue:`2797`)
  - Fix automatic color cycling when plotting consecutive timeseries
    without color arguments (:issue:`2816`)
  - fixed bug in the pickling of PeriodIndex (:issue:`2891`)
  - Upcast/split blocks when needed in a mixed DataFrame when setitem
    with an indexer (:issue:`3216`)
  - Invoking df.applymap on a dataframe with dupe cols now raises a ValueError (:issue:`2786`)
  - Apply with invalid returned indices raise correct Exception (:issue:`2808`)
  - Fixed a bug in plotting log-scale bar plots (:issue:`3247`)
  - df.plot() grid on/off now obeys the mpl default style, just like
    series.plot(). (:issue:`3233`)
  - Fixed a bug in the legend of plotting.andrews_curves() (:issue:`3278`)
  - Produce a series on apply if we only generate a singular series and have
    a simple index (:issue:`2893`)
  - Fix Python ascii file parsing when integer falls outside of floating point
    spacing (:issue:`3258`)
  - fixed pretty priniting of sets (:issue:`3294`)
  - Panel() and Panel.from_dict() now respects ordering when give OrderedDict (:issue:`3303`)
  - DataFrame where with a datetimelike incorrectly selecting (:issue:`3311`)
  - Ensure index casts work even in Int64Index
  - Fix set_index segfault when passing MultiIndex (:issue:`3308`)
  - Ensure pickles created in py2 can be read in py3
  - Insert ellipsis in MultiIndex summary repr (:issue:`3348`)
  - Groupby will handle mutation among an input groups columns (and fallback
    to non-fast apply) (:issue:`3380`)
  - Eliminated unicode errors on FreeBSD when using MPL GTK backend (:issue:`3360`)
  - Period.strftime should return unicode strings always (:issue:`3363`)
  - Respect passed read_* chunksize in get_chunk function (:issue:`3406`)


pandas 0.10.1
-------------

**Release date:** 2013-01-22

New features
~~~~~~~~~~~~

  - Add data inferface to World Bank WDI pandas.io.wb (:issue:`2592`)

API Changes
~~~~~~~~~~~

  - Restored inplace=True behavior returning self (same object) with
    deprecation warning until 0.11 (:issue:`1893`)
  - ``HDFStore``

    - refactored HFDStore to deal with non-table stores as objects, will allow future enhancements
    - removed keyword ``compression`` from ``put`` (replaced by keyword
      ``complib`` to be consistent across library)
    - warn `PerformanceWarning` if you are attempting to store types that will be pickled by PyTables

Improvements to existing features
~~~~~~~~~~~~~~~~~~~~~~~~~~~~~~~~~

  - ``HDFStore``

    - enables storing of multi-index dataframes (closes :issue:`1277`)
    - support data column indexing and selection, via ``data_columns`` keyword
      in append
    - support write chunking to reduce memory footprint, via ``chunksize``
      keyword to append
    - support automagic indexing via ``index`` keyword to append
    - support ``expectedrows`` keyword in append to inform ``PyTables`` about
      the expected tablesize
    - support ``start`` and ``stop`` keywords in select to limit the row
      selection space
    - added ``get_store`` context manager to automatically import with pandas
    - added column filtering via ``columns`` keyword in select
    - added methods append_to_multiple/select_as_multiple/select_as_coordinates
      to do multiple-table append/selection
    - added support for datetime64 in columns
    - added method ``unique`` to select the unique values in an indexable or
      data column
    - added method ``copy`` to copy an existing store (and possibly upgrade)
    - show the shape of the data on disk for non-table stores when printing the
      store
    - added ability to read PyTables flavor tables (allows compatiblity to
      other HDF5 systems)

  - Add ``logx`` option to DataFrame/Series.plot (:issue:`2327`, :issue:`2565`)
  - Support reading gzipped data from file-like object
  - ``pivot_table`` aggfunc can be anything used in GroupBy.aggregate (:issue:`2643`)
  - Implement DataFrame merges in case where set cardinalities might overflow
    64-bit integer (:issue:`2690`)
  - Raise exception in C file parser if integer dtype specified and have NA
    values. (:issue:`2631`)
  - Attempt to parse ISO8601 format dates when parse_dates=True in read_csv for
    major performance boost in such cases (:issue:`2698`)
  - Add methods ``neg`` and ``inv`` to Series
  - Implement ``kind`` option in ``ExcelFile`` to indicate whether it's an XLS
    or XLSX file (:issue:`2613`)

Bug Fixes
~~~~~~~~~

  - Fix read_csv/read_table multithreading issues (:issue:`2608`)
  - ``HDFStore``

    - correctly handle ``nan`` elements in string columns; serialize via the
      ``nan_rep`` keyword to append
    - raise correctly on non-implemented column types (unicode/date)
    - handle correctly ``Term`` passed types (e.g. ``index<1000``, when index
      is ``Int64``), (closes :issue:`512`)
    - handle Timestamp correctly in data_columns (closes :issue:`2637`)
    - contains correctly matches on non-natural names
    - correctly store ``float32`` dtypes in tables (if not other float types in
      the same table)

  - Fix DataFrame.info bug with UTF8-encoded columns. (:issue:`2576`)
  - Fix DatetimeIndex handling of FixedOffset tz (:issue:`2604`)
  - More robust detection of being in IPython session for wide DataFrame
    console formatting (:issue:`2585`)
  - Fix platform issues with ``file:///`` in unit test (:issue:`2564`)
  - Fix bug and possible segfault when grouping by hierarchical level that
    contains NA values (:issue:`2616`)
  - Ensure that MultiIndex tuples can be constructed with NAs (:issue:`2616`)
  - Fix int64 overflow issue when unstacking MultiIndex with many levels
    (:issue:`2616`)
  - Exclude non-numeric data from DataFrame.quantile by default (:issue:`2625`)
  - Fix a Cython C int64 boxing issue causing read_csv to return incorrect
    results (:issue:`2599`)
  - Fix groupby summing performance issue on boolean data (:issue:`2692`)
  - Don't bork Series containing datetime64 values with to_datetime (:issue:`2699`)
  - Fix DataFrame.from_records corner case when passed columns, index column,
    but empty record list (:issue:`2633`)
  - Fix C parser-tokenizer bug with trailing fields. (:issue:`2668`)
  - Don't exclude non-numeric data from GroupBy.max/min (:issue:`2700`)
  - Don't lose time zone when calling DatetimeIndex.drop (:issue:`2621`)
  - Fix setitem on a Series with a boolean key and a non-scalar as value
    (:issue:`2686`)
  - Box datetime64 values in Series.apply/map (:issue:`2627`, :issue:`2689`)
  - Upconvert datetime + datetime64 values when concatenating frames (:issue:`2624`)
  - Raise a more helpful error message in merge operations when one DataFrame
    has duplicate columns (:issue:`2649`)
  - Fix partial date parsing issue occuring only when code is run at EOM
    (:issue:`2618`)
  - Prevent MemoryError when using counting sort in sortlevel with
    high-cardinality MultiIndex objects (:issue:`2684`)
  - Fix Period resampling bug when all values fall into a single bin (:issue:`2070`)
  - Fix buggy interaction with usecols argument in read_csv when there is an
    implicit first index column (:issue:`2654`)
  - Fix bug in ``Index.summary()`` where string format methods were being called incorrectly.
    (:issue:`3869`)


pandas 0.10.0
-------------

**Release date:** 2012-12-17

New features
~~~~~~~~~~~~

  - Brand new high-performance delimited file parsing engine written in C and
    Cython. 50% or better performance in many standard use cases with a
    fraction as much memory usage. (:issue:`407`, :issue:`821`)
  - Many new file parser (read_csv, read_table) features:

    - Support for on-the-fly gzip or bz2 decompression (`compression` option)
    - Ability to get back numpy.recarray instead of DataFrame
      (`as_recarray=True`)
    - `dtype` option: explicit column dtypes
    - `usecols` option: specify list of columns to be read from a file. Good
      for reading very wide files with many irrelevant columns (:issue:`1216` :issue:`926`, :issue:`2465`)
    - Enhanced unicode decoding support via `encoding` option
    - `skipinitialspace` dialect option
    - Can specify strings to be recognized as True (`true_values`) or False
      (`false_values`)
    - High-performance `delim_whitespace` option for whitespace-delimited
      files; a preferred alternative to the '\s+' regular expression delimiter
    - Option to skip "bad" lines (wrong number of fields) that would otherwise
      have caused an error in the past (`error_bad_lines` and `warn_bad_lines`
      options)
    - Substantially improved performance in the parsing of integers with
      thousands markers and lines with comments
    - Easy of European (and other) decimal formats (`decimal` option) (:issue:`584`, :issue:`2466`)
    - Custom line terminators (e.g. lineterminator='~') (:issue:`2457`)
    - Handling of no trailing commas in CSV files (:issue:`2333`)
    - Ability to handle fractional seconds in date_converters (:issue:`2209`)
    - read_csv allow scalar arg to na_values (:issue:`1944`)
    - Explicit column dtype specification in read_* functions (:issue:`1858`)
    - Easier CSV dialect specification (:issue:`1743`)
    - Improve parser performance when handling special characters (:issue:`1204`)

  - Google Analytics API integration with easy oauth2 workflow (:issue:`2283`)
  - Add error handling to Series.str.encode/decode (:issue:`2276`)
  - Add ``where`` and ``mask`` to Series (:issue:`2337`)
  - Grouped histogram via `by` keyword in Series/DataFrame.hist (:issue:`2186`)
  - Support optional ``min_periods`` keyword in ``corr`` and ``cov``
    for both Series and DataFrame (:issue:`2002`)
  - Add ``duplicated`` and ``drop_duplicates`` functions to Series (:issue:`1923`)
  - Add docs for ``HDFStore table`` format
  - 'density' property in `SparseSeries` (:issue:`2384`)
  - Add ``ffill`` and ``bfill`` convenience functions for forward- and
    backfilling time series data (:issue:`2284`)
  - New option configuration system and functions `set_option`, `get_option`,
    `describe_option`, and `reset_option`. Deprecate `set_printoptions` and
    `reset_printoptions` (:issue:`2393`).
    You can also access options as attributes via ``pandas.options.X``
  - Wide DataFrames can be viewed more easily in the console with new
    `expand_frame_repr` and `line_width` configuration options. This is on by
    default now (:issue:`2436`)
  - Scikits.timeseries-like moving window functions via ``rolling_window`` (:issue:`1270`)

Experimental Features
~~~~~~~~~~~~~~~~~~~~~

  - Add support for Panel4D, a named 4 Dimensional stucture
  - Add support for ndpanel factory functions, to create custom,
    domain-specific N-Dimensional containers

API Changes
~~~~~~~~~~~

  - The default binning/labeling behavior for ``resample`` has been changed to
    `closed='left', label='left'` for daily and lower frequencies. This had
    been a large source of confusion for users. See "what's new" page for more
    on this. (:issue:`2410`)
  - Methods with ``inplace`` option now return None instead of the calling
    (modified) object (:issue:`1893`)
  - The special case DataFrame - TimeSeries doing column-by-column broadcasting
    has been deprecated. Users should explicitly do e.g. df.sub(ts, axis=0)
    instead. This is a legacy hack and can lead to subtle bugs.
  - inf/-inf are no longer considered as NA by isnull/notnull. To be clear, this
    is legacy cruft from early pandas. This behavior can be globally re-enabled
    using the new option ``mode.use_inf_as_null`` (:issue:`2050`, :issue:`1919`)
  - ``pandas.merge`` will now default to ``sort=False``. For many use cases
    sorting the join keys is not necessary, and doing it by default is wasteful
  - Specify ``header=0`` explicitly to replace existing column names in file in
    read_* functions.
  - Default column names for header-less parsed files (yielded by read_csv,
    etc.) are now the integers 0, 1, .... A new argument `prefix` has been
    added; to get the v0.9.x behavior specify ``prefix='X'`` (:issue:`2034`). This API
    change was made to make the default column names more consistent with the
    DataFrame constructor's default column names when none are specified.
  - DataFrame selection using a boolean frame now preserves input shape
  - If function passed to Series.apply yields a Series, result will be a
    DataFrame (:issue:`2316`)
  - Values like YES/NO/yes/no will not be considered as boolean by default any
    longer in the file parsers. This can be customized using the new
    ``true_values`` and ``false_values`` options (:issue:`2360`)
  - `obj.fillna()` is no longer valid; make `method='pad'` no longer the
    default option, to be more explicit about what kind of filling to
    perform. Add `ffill/bfill` convenience functions per above (:issue:`2284`)
  - `HDFStore.keys()` now returns an absolute path-name for each key
  - `to_string()` now always returns a unicode string. (:issue:`2224`)
  - File parsers will not handle NA sentinel values arising from passed
    converter functions

Improvements to existing features
~~~~~~~~~~~~~~~~~~~~~~~~~~~~~~~~~

  - Add ``nrows`` option to DataFrame.from_records for iterators (:issue:`1794`)
  - Unstack/reshape algorithm rewrite to avoid high memory use in cases where
    the number of observed key-tuples is much smaller than the total possible
    number that could occur (:issue:`2278`). Also improves performance in most cases.
  - Support duplicate columns in DataFrame.from_records (:issue:`2179`)
  - Add ``normalize`` option to Series/DataFrame.asfreq (:issue:`2137`)
  - SparseSeries and SparseDataFrame construction from empty and scalar
    values now no longer create dense ndarrays unnecessarily (:issue:`2322`)
  - ``HDFStore`` now supports hierarchial keys (:issue:`2397`)
  - Support multiple query selection formats for ``HDFStore tables`` (:issue:`1996`)
  - Support ``del store['df']`` syntax to delete HDFStores
  - Add multi-dtype support for ``HDFStore tables``
  - ``min_itemsize`` parameter can be specified in ``HDFStore table`` creation
  - Indexing support in ``HDFStore tables`` (:issue:`698`)
  - Add `line_terminator` option to DataFrame.to_csv (:issue:`2383`)
  - added implementation of str(x)/unicode(x)/bytes(x) to major pandas data
    structures, which should do the right thing on both py2.x and py3.x. (:issue:`2224`)
  - Reduce groupby.apply overhead substantially by low-level manipulation of
    internal NumPy arrays in DataFrames (:issue:`535`)
  - Implement ``value_vars`` in ``melt`` and add ``melt`` to pandas namespace
    (:issue:`2412`)
  - Added boolean comparison operators to Panel
  - Enable ``Series.str.strip/lstrip/rstrip`` methods to take an argument (:issue:`2411`)
  - The DataFrame ctor now respects column ordering when given
    an OrderedDict (:issue:`2455`)
  - Assigning DatetimeIndex to Series changes the class to TimeSeries (:issue:`2139`)
  - Improve performance of .value_counts method on non-integer data (:issue:`2480`)
  - ``get_level_values`` method for MultiIndex return Index instead of ndarray (:issue:`2449`)
  - ``convert_to_r_dataframe`` conversion for datetime values (:issue:`2351`)
  - Allow ``DataFrame.to_csv`` to represent inf and nan differently (:issue:`2026`)
  - Add ``min_i`` argument to ``nancorr`` to specify minimum required observations (:issue:`2002`)
  - Add ``inplace`` option to ``sortlevel`` / ``sort`` functions on DataFrame (:issue:`1873`)
  - Enable DataFrame to accept scalar constructor values like Series (:issue:`1856`)
  - DataFrame.from_records now takes optional ``size`` parameter (:issue:`1794`)
  - include iris dataset (:issue:`1709`)
  - No datetime64 DataFrame column conversion of datetime.datetime with tzinfo (:issue:`1581`)
  - Micro-optimizations in DataFrame for tracking state of internal consolidation (:issue:`217`)
  - Format parameter in DataFrame.to_csv (:issue:`1525`)
  - Partial string slicing for ``DatetimeIndex`` for daily and higher frequencies (:issue:`2306`)
  - Implement ``col_space`` parameter in ``to_html`` and ``to_string`` in DataFrame (:issue:`1000`)
  - Override ``Series.tolist`` and box datetime64 types (:issue:`2447`)
  - Optimize ``unstack`` memory usage by compressing indices (:issue:`2278`)
  - Fix HTML repr in IPython qtconsole if opening window is small (:issue:`2275`)
  - Escape more special characters in console output (:issue:`2492`)
  - df.select now invokes bool on the result of crit(x) (:issue:`2487`)

Bug Fixes
~~~~~~~~~

  - Fix major performance regression in DataFrame.iteritems (:issue:`2273`)
  - Fixes bug when negative period passed to Series/DataFrame.diff (:issue:`2266`)
  - Escape tabs in console output to avoid alignment issues (:issue:`2038`)
  - Properly box datetime64 values when retrieving cross-section from
    mixed-dtype DataFrame (:issue:`2272`)
  - Fix concatenation bug leading to :issue:`2057`, :issue:`2257`
  - Fix regression in Index console formatting (:issue:`2319`)
  - Box Period data when assigning PeriodIndex to frame column (:issue:`2243`, :issue:`2281`)
  - Raise exception on calling reset_index on Series with inplace=True (:issue:`2277`)
  - Enable setting multiple columns in DataFrame with hierarchical columns
    (:issue:`2295`)
  - Respect dtype=object in DataFrame constructor (:issue:`2291`)
  - Fix DatetimeIndex.join bug with tz-aware indexes and how='outer' (:issue:`2317`)
  - pop(...) and del works with DataFrame with duplicate columns (:issue:`2349`)
  - Treat empty strings as NA in date parsing (rather than let dateutil do
    something weird) (:issue:`2263`)
  - Prevent uint64 -> int64 overflows (:issue:`2355`)
  - Enable joins between MultiIndex and regular Index (:issue:`2024`)
  - Fix time zone metadata issue when unioning non-overlapping DatetimeIndex
    objects (:issue:`2367`)
  - Raise/handle int64 overflows in parsers (:issue:`2247`)
  - Deleting of consecutive rows in ``HDFStore tables``` is much faster than before
  - Appending on a HDFStore would fail if the table was not first created via ``put``
  - Use `col_space` argument as minimum column width in DataFrame.to_html (:issue:`2328`)
  - Fix tz-aware DatetimeIndex.to_period (:issue:`2232`)
  - Fix DataFrame row indexing case with MultiIndex (:issue:`2314`)
  - Fix to_excel exporting issues with Timestamp objects in index (:issue:`2294`)
  - Fixes assigning scalars and array to hierarchical column chunk (:issue:`1803`)
  - Fixed a UnicdeDecodeError with series tidy_repr (:issue:`2225`)
  - Fixed issued with duplicate keys in an index (:issue:`2347`, :issue:`2380`)
  - Fixed issues re: Hash randomization, default on starting w/ py3.3 (:issue:`2331`)
  - Fixed issue with missing attributes after loading a pickled dataframe (:issue:`2431`)
  - Fix Timestamp formatting with tzoffset time zone in dateutil 2.1 (:issue:`2443`)
  - Fix GroupBy.apply issue when using BinGrouper to do ts binning (:issue:`2300`)
  - Fix issues resulting from datetime.datetime columns being converted to
    datetime64 when calling DataFrame.apply. (:issue:`2374`)
  - Raise exception when calling to_panel on non uniquely-indexed frame (:issue:`2441`)
  - Improved detection of console encoding on IPython zmq frontends (:issue:`2458`)
  - Preserve time zone when .append-ing two time series (:issue:`2260`)
  - Box timestamps when calling reset_index on time-zone-aware index rather
    than creating a tz-less datetime64 column (:issue:`2262`)
  - Enable searching non-string columns in DataFrame.filter(like=...) (:issue:`2467`)
  - Fixed issue with losing nanosecond precision upon conversion to DatetimeIndex(:issue:`2252`)
  - Handle timezones in Datetime.normalize (:issue:`2338`)
  - Fix test case where dtype specification with endianness causes
    failures on big endian machines (:issue:`2318`)
  - Fix plotting bug where upsampling causes data to appear shifted in time (:issue:`2448`)
  - Fix ``read_csv`` failure for UTF-16 with BOM and skiprows(:issue:`2298`)
  - read_csv with names arg not implicitly setting header=None(:issue:`2459`)
  - Unrecognized compression mode causes segfault in read_csv(:issue:`2474`)
  - In read_csv, header=0 and passed names should discard first row(:issue:`2269`)
  - Correctly route to stdout/stderr in read_table (:issue:`2071`)
  - Fix exception when Timestamp.to_datetime is called on a Timestamp with tzoffset (:issue:`2471`)
  - Fixed unintentional conversion of datetime64 to long in groupby.first() (:issue:`2133`)
  - Union of empty DataFrames now return empty with concatenated index (:issue:`2307`)
  - DataFrame.sort_index raises more helpful exception if sorting by column
    with duplicates (:issue:`2488`)
  - DataFrame.to_string formatters can be list, too (:issue:`2520`)
  - DataFrame.combine_first will always result in the union of the index and
    columns, even if one DataFrame is length-zero (:issue:`2525`)
  - Fix several DataFrame.icol/irow with duplicate indices issues (:issue:`2228`, :issue:`2259`)
  - Use Series names for column names when using concat with axis=1 (:issue:`2489`)
  - Raise Exception if start, end, periods all passed to date_range (:issue:`2538`)
  - Fix Panel resampling issue (:issue:`2537`)



pandas 0.9.1
------------

**Release date:** 2012-11-14

New features
~~~~~~~~~~~~

  - Can specify multiple sort orders in DataFrame/Series.sort/sort_index (:issue:`928`)
  - New `top` and `bottom` options for handling NAs in rank (:issue:`1508`, :issue:`2159`)
  - Add `where` and `mask` functions to DataFrame (:issue:`2109`, :issue:`2151`)
  - Add `at_time` and `between_time` functions to DataFrame (:issue:`2149`)
  - Add flexible `pow` and `rpow` methods to DataFrame (:issue:`2190`)

API Changes
~~~~~~~~~~~

  - Upsampling period index "spans" intervals. Example: annual periods
    upsampled to monthly will span all months in each year
  - Period.end_time will yield timestamp at last nanosecond in the interval
    (:issue:`2124`, :issue:`2125`, :issue:`1764`)
  - File parsers no longer coerce to float or bool for columns that have custom
    converters specified (:issue:`2184`)

Improvements to existing features
~~~~~~~~~~~~~~~~~~~~~~~~~~~~~~~~~

  - Time rule inference for week-of-month (e.g. WOM-2FRI) rules (:issue:`2140`)
  - Improve performance of datetime + business day offset with large number of
    offset periods
  - Improve HTML display of DataFrame objects with hierarchical columns
  - Enable referencing of Excel columns by their column names (:issue:`1936`)
  - DataFrame.dot can accept ndarrays (:issue:`2042`)
  - Support negative periods in Panel.shift (:issue:`2164`)
  - Make .drop(...) work with non-unique indexes (:issue:`2101`)
  - Improve performance of Series/DataFrame.diff (re: :issue:`2087`)
  - Support unary ~ (__invert__) in DataFrame (:issue:`2110`)
  - Turn off pandas-style tick locators and formatters (:issue:`2205`)
  - DataFrame[DataFrame] uses DataFrame.where to compute masked frame (:issue:`2230`)

Bug Fixes
~~~~~~~~~

  - Fix some duplicate-column DataFrame constructor issues (:issue:`2079`)
  - Fix bar plot color cycle issues (:issue:`2082`)
  - Fix off-center grid for stacked bar plots (:issue:`2157`)
  - Fix plotting bug if inferred frequency is offset with N > 1 (:issue:`2126`)
  - Implement comparisons on date offsets with fixed delta (:issue:`2078`)
  - Handle inf/-inf correctly in read_* parser functions (:issue:`2041`)
  - Fix matplotlib unicode interaction bug
  - Make WLS r-squared match statsmodels 0.5.0 fixed value
  - Fix zero-trimming DataFrame formatting bug
  - Correctly compute/box datetime64 min/max values from Series.min/max (:issue:`2083`)
  - Fix unstacking edge case with unrepresented groups (:issue:`2100`)
  - Fix Series.str failures when using pipe pattern '|' (:issue:`2119`)
  - Fix pretty-printing of dict entries in Series, DataFrame (:issue:`2144`)
  - Cast other datetime64 values to nanoseconds in DataFrame ctor (:issue:`2095`)
  - Alias Timestamp.astimezone to tz_convert, so will yield Timestamp (:issue:`2060`)
  - Fix timedelta64 formatting from Series (:issue:`2165`, :issue:`2146`)
  - Handle None values gracefully in dict passed to Panel constructor (:issue:`2075`)
  - Box datetime64 values as Timestamp objects in Series/DataFrame.iget (:issue:`2148`)
  - Fix Timestamp indexing bug in DatetimeIndex.insert (:issue:`2155`)
  - Use index name(s) (if any) in DataFrame.to_records (:issue:`2161`)
  - Don't lose index names in Panel.to_frame/DataFrame.to_panel (:issue:`2163`)
  - Work around length-0 boolean indexing NumPy bug (:issue:`2096`)
  - Fix partial integer indexing bug in DataFrame.xs (:issue:`2107`)
  - Fix variety of cut/qcut string-bin formatting bugs (:issue:`1978`, :issue:`1979`)
  - Raise Exception when xs view not possible of MultiIndex'd DataFrame (:issue:`2117`)
  - Fix groupby(...).first() issue with datetime64 (:issue:`2133`)
  - Better floating point error robustness in some rolling_* functions
    (:issue:`2114`, :issue:`2527`)
  - Fix ewma NA handling in the middle of Series (:issue:`2128`)
  - Fix numerical precision issues in diff with integer data (:issue:`2087`)
  - Fix bug in MultiIndex.__getitem__ with NA values (:issue:`2008`)
  - Fix DataFrame.from_records dict-arg bug when passing columns (:issue:`2179`)
  - Fix Series and DataFrame.diff for integer dtypes (:issue:`2087`, :issue:`2174`)
  - Fix bug when taking intersection of DatetimeIndex with empty index (:issue:`2129`)
  - Pass through timezone information when calling DataFrame.align (:issue:`2127`)
  - Properly sort when joining on datetime64 values (:issue:`2196`)
  - Fix indexing bug in which False/True were being coerced to 0/1 (:issue:`2199`)
  - Many unicode formatting fixes (:issue:`2201`)
  - Fix improper MultiIndex conversion issue when assigning
    e.g. DataFrame.index (:issue:`2200`)
  - Fix conversion of mixed-type DataFrame to ndarray with dup columns (:issue:`2236`)
  - Fix duplicate columns issue (:issue:`2218`, :issue:`2219`)
  - Fix SparseSeries.__pow__ issue with NA input (:issue:`2220`)
  - Fix icol with integer sequence failure (:issue:`2228`)
  - Fixed resampling tz-aware time series issue (:issue:`2245`)
  - SparseDataFrame.icol was not returning SparseSeries (:issue:`2227`, :issue:`2229`)
  - Enable ExcelWriter to handle PeriodIndex (:issue:`2240`)
  - Fix issue constructing DataFrame from empty Series with name (:issue:`2234`)
  - Use console-width detection in interactive sessions only (:issue:`1610`)
  - Fix parallel_coordinates legend bug with mpl 1.2.0 (:issue:`2237`)
  - Make tz_localize work in corner case of empty Series (:issue:`2248`)



pandas 0.9.0
------------

**Release date:** 10/7/2012

New features
~~~~~~~~~~~~

  - Add ``str.encode`` and ``str.decode`` to Series (:issue:`1706`)
  - Add `to_latex` method to DataFrame (:issue:`1735`)
  - Add convenient expanding window equivalents of all rolling_* ops (:issue:`1785`)
  - Add Options class to pandas.io.data for fetching options data from Yahoo!
    Finance (:issue:`1748`, :issue:`1739`)
  - Recognize and convert more boolean values in file parsing (Yes, No, TRUE,
    FALSE, variants thereof) (:issue:`1691`, :issue:`1295`)
  - Add Panel.update method, analogous to DataFrame.update (:issue:`1999`, :issue:`1988`)

Improvements to existing features
~~~~~~~~~~~~~~~~~~~~~~~~~~~~~~~~~

  - Proper handling of NA values in merge operations (:issue:`1990`)
  - Add ``flags`` option for ``re.compile`` in some Series.str methods (:issue:`1659`)
  - Parsing of UTC date strings in read_* functions (:issue:`1693`)
  - Handle generator input to Series (:issue:`1679`)
  - Add `na_action='ignore'` to Series.map to quietly propagate NAs (:issue:`1661`)
  - Add args/kwds options to Series.apply (:issue:`1829`)
  - Add inplace option to Series/DataFrame.reset_index (:issue:`1797`)
  - Add ``level`` parameter to ``Series.reset_index``
  - Add quoting option for DataFrame.to_csv (:issue:`1902`)
  - Indicate long column value truncation in DataFrame output with ... (:issue:`1854`)
  - DataFrame.dot will not do data alignment, and also work with Series (:issue:`1915`)
  - Add ``na`` option for missing data handling in some vectorized string
    methods (:issue:`1689`)
  - If index_label=False in DataFrame.to_csv, do not print fields/commas in the
    text output. Results in easier importing into R (:issue:`1583`)
  - Can pass tuple/list of axes to DataFrame.dropna to simplify repeated calls
    (dropping both columns and rows) (:issue:`924`)
  - Improve DataFrame.to_html output for hierarchically-indexed rows (do not
    repeat levels) (:issue:`1929`)
  - TimeSeries.between_time can now select times across midnight (:issue:`1871`)
  - Enable `skip_footer` parameter in `ExcelFile.parse` (:issue:`1843`)

API Changes
~~~~~~~~~~~

  - Change default header names in read_* functions to more Pythonic X0, X1,
    etc. instead of X.1, X.2. (:issue:`2000`)
  - Deprecated ``day_of_year`` API removed from PeriodIndex, use ``dayofyear``
    (:issue:`1723`)
  - Don't modify NumPy suppress printoption at import time
  - The internal HDF5 data arrangement for DataFrames has been
    transposed. Legacy files will still be readable by HDFStore (:issue:`1834`, :issue:`1824`)
  - Legacy cruft removed: pandas.stats.misc.quantileTS
  - Use ISO8601 format for Period repr: monthly, daily, and on down (:issue:`1776`)
  - Empty DataFrame columns are now created as object dtype. This will prevent
    a class of TypeErrors that was occurring in code where the dtype of a
    column would depend on the presence of data or not (e.g. a SQL query having
    results) (:issue:`1783`)
  - Setting parts of DataFrame/Panel using ix now aligns input Series/DataFrame
    (:issue:`1630`)
  - `first` and `last` methods in `GroupBy` no longer drop non-numeric columns
    (:issue:`1809`)
  - Resolved inconsistencies in specifying custom NA values in text parser.
    `na_values` of type dict no longer override default NAs unless
    `keep_default_na` is set to false explicitly (:issue:`1657`)
  - Enable `skipfooter` parameter in text parsers as an alias for `skip_footer`

Bug Fixes
~~~~~~~~~

  - Perform arithmetic column-by-column in mixed-type DataFrame to avoid type
    upcasting issues. Caused downstream DataFrame.diff bug (:issue:`1896`)
  - Fix matplotlib auto-color assignment when no custom spectrum passed. Also
    respect passed color keyword argument (:issue:`1711`)
  - Fix resampling logical error with closed='left' (:issue:`1726`)
  - Fix critical DatetimeIndex.union bugs (:issue:`1730`, :issue:`1719`, :issue:`1745`, :issue:`1702`, :issue:`1753`)
  - Fix critical DatetimeIndex.intersection bug with unanchored offsets (:issue:`1708`)
  - Fix MM-YYYY time series indexing case (:issue:`1672`)
  - Fix case where Categorical group key was not being passed into index in
    GroupBy result (:issue:`1701`)
  - Handle Ellipsis in Series.__getitem__/__setitem__ (:issue:`1721`)
  - Fix some bugs with handling datetime64 scalars of other units in NumPy 1.6
    and 1.7 (:issue:`1717`)
  - Fix performance issue in MultiIndex.format (:issue:`1746`)
  - Fixed GroupBy bugs interacting with DatetimeIndex asof / map methods (:issue:`1677`)
  - Handle factors with NAs in pandas.rpy (:issue:`1615`)
  - Fix statsmodels import in pandas.stats.var (:issue:`1734`)
  - Fix DataFrame repr/info summary with non-unique columns (:issue:`1700`)
  - Fix Series.iget_value for non-unique indexes (:issue:`1694`)
  - Don't lose tzinfo when passing DatetimeIndex as DataFrame column (:issue:`1682`)
  - Fix tz conversion with time zones that haven't had any DST transitions since
    first date in the array (:issue:`1673`)
  - Fix field access with  UTC->local conversion on unsorted arrays (:issue:`1756`)
  - Fix isnull handling of array-like (list) inputs (:issue:`1755`)
  - Fix regression in handling of Series in Series constructor (:issue:`1671`)
  - Fix comparison of Int64Index with DatetimeIndex (:issue:`1681`)
  - Fix min_periods handling in new rolling_max/min at array start (:issue:`1695`)
  - Fix errors with how='median' and generic NumPy resampling in some cases
    caused by SeriesBinGrouper (:issue:`1648`, :issue:`1688`)
  - When grouping by level, exclude unobserved levels (:issue:`1697`)
  - Don't lose tzinfo in DatetimeIndex when shifting by different offset (:issue:`1683`)
  - Hack to support storing data with a zero-length axis in HDFStore (:issue:`1707`)
  - Fix DatetimeIndex tz-aware range generation issue (:issue:`1674`)
  - Fix method='time' interpolation with intraday data (:issue:`1698`)
  - Don't plot all-NA DataFrame columns as zeros (:issue:`1696`)
  - Fix bug in scatter_plot with by option (:issue:`1716`)
  - Fix performance problem in infer_freq with lots of non-unique stamps (:issue:`1686`)
  - Fix handling of PeriodIndex as argument to create MultiIndex (:issue:`1705`)
  - Fix re: unicode MultiIndex level names in Series/DataFrame repr (:issue:`1736`)
  - Handle PeriodIndex in to_datetime instance method (:issue:`1703`)
  - Support StaticTzInfo in DatetimeIndex infrastructure (:issue:`1692`)
  - Allow MultiIndex setops with length-0 other type indexes (:issue:`1727`)
  - Fix handling of DatetimeIndex in DataFrame.to_records (:issue:`1720`)
  - Fix handling of general objects in isnull on which bool(...) fails (:issue:`1749`)
  - Fix .ix indexing with MultiIndex ambiguity (:issue:`1678`)
  - Fix .ix setting logic error with non-unique MultiIndex (:issue:`1750`)
  - Basic indexing now works on MultiIndex with > 1000000 elements, regression
    from earlier version of pandas (:issue:`1757`)
  - Handle non-float64 dtypes in fast DataFrame.corr/cov code paths (:issue:`1761`)
  - Fix DatetimeIndex.isin to function properly (:issue:`1763`)
  - Fix conversion of array of tz-aware datetime.datetime to DatetimeIndex with
    right time zone (:issue:`1777`)
  - Fix DST issues with generating ancxhored date ranges (:issue:`1778`)
  - Fix issue calling sort on result of Series.unique (:issue:`1807`)
  - Fix numerical issue leading to square root of negative number in
    rolling_std (:issue:`1840`)
  - Let Series.str.split accept no arguments (like str.split) (:issue:`1859`)
  - Allow user to have dateutil 2.1 installed on a Python 2 system (:issue:`1851`)
  - Catch ImportError less aggressively in pandas/__init__.py (:issue:`1845`)
  - Fix pip source installation bug when installing from GitHub (:issue:`1805`)
  - Fix error when window size > array size in rolling_apply (:issue:`1850`)
  - Fix pip source installation issues via SSH from GitHub
  - Fix OLS.summary when column is a tuple (:issue:`1837`)
  - Fix bug in __doc__ patching when -OO passed to interpreter
    (:issue:`1792` :issue:`1741` :issue:`1774`)
  - Fix unicode console encoding issue in IPython notebook (:issue:`1782`, :issue:`1768`)
  - Fix unicode formatting issue with Series.name (:issue:`1782`)
  - Fix bug in DataFrame.duplicated with datetime64 columns (:issue:`1833`)
  - Fix bug in Panel internals resulting in error when doing fillna after
    truncate not changing size of panel (:issue:`1823`)
  - Prevent segfault due to MultiIndex not being supported in HDFStore table
    format (:issue:`1848`)
  - Fix UnboundLocalError in Panel.__setitem__ and add better error (:issue:`1826`)
  - Fix to_csv issues with list of string entries. Isnull works on list of
    strings now too (:issue:`1791`)
  - Fix Timestamp comparisons with datetime values outside the nanosecond range
    (1677-2262)
  - Revert to prior behavior of normalize_date with datetime.date objects
    (return datetime)
  - Fix broken interaction between np.nansum and Series.any/all
  - Fix bug with multiple column date parsers (:issue:`1866`)
  - DatetimeIndex.union(Int64Index) was broken
  - Make plot x vs y interface consistent with integer indexing (:issue:`1842`)
  - set_index inplace modified data even if unique check fails (:issue:`1831`)
  - Only use Q-OCT/NOV/DEC in quarterly frequency inference (:issue:`1789`)
  - Upcast to dtype=object when unstacking boolean DataFrame (:issue:`1820`)
  - Fix float64/float32 merging bug (:issue:`1849`)
  - Fixes to Period.start_time for non-daily frequencies (:issue:`1857`)
  - Fix failure when converter used on index_col in read_csv (:issue:`1835`)
  - Implement PeriodIndex.append so that pandas.concat works correctly (:issue:`1815`)
  - Avoid Cython out-of-bounds access causing segfault sometimes in pad_2d,
    backfill_2d
  - Fix resampling error with intraday times and anchored target time (like
    AS-DEC) (:issue:`1772`)
  - Fix .ix indexing bugs with mixed-integer indexes (:issue:`1799`)
  - Respect passed color keyword argument in Series.plot (:issue:`1890`)
  - Fix rolling_min/max when the window is larger than the size of the input
    array. Check other malformed inputs (:issue:`1899`, :issue:`1897`)
  - Rolling variance / standard deviation with only a single observation in
    window (:issue:`1884`)
  - Fix unicode sheet name failure in to_excel (:issue:`1828`)
  - Override DatetimeIndex.min/max to return Timestamp objects (:issue:`1895`)
  - Fix column name formatting issue in length-truncated column (:issue:`1906`)
  - Fix broken handling of copying Index metadata to new instances created by
    view(...) calls inside the NumPy infrastructure
  - Support datetime.date again in DateOffset.rollback/rollforward
  - Raise Exception if set passed to Series constructor (:issue:`1913`)
  - Add TypeError when appending HDFStore table w/ wrong index type (:issue:`1881`)
  - Don't raise exception on empty inputs in EW functions (e.g. ewma) (:issue:`1900`)
  - Make asof work correctly with PeriodIndex (:issue:`1883`)
  - Fix extlinks in doc build
  - Fill boolean DataFrame with NaN when calling shift (:issue:`1814`)
  - Fix setuptools bug causing pip not to Cythonize .pyx files sometimes
  - Fix negative integer indexing regression in .ix from 0.7.x (:issue:`1888`)
  - Fix error while retrieving timezone and utc offset from subclasses of
    datetime.tzinfo without .zone and ._utcoffset attributes (:issue:`1922`)
  - Fix DataFrame formatting of small, non-zero FP numbers (:issue:`1911`)
  - Various fixes by upcasting of date -> datetime (:issue:`1395`)
  - Raise better exception when passing multiple functions with the same name,
    such as lambdas, to GroupBy.aggregate
  - Fix DataFrame.apply with axis=1 on a non-unique index (:issue:`1878`)
  - Proper handling of Index subclasses in pandas.unique (:issue:`1759`)
  - Set index names in DataFrame.from_records (:issue:`1744`)
  - Fix time series indexing error with duplicates, under and over hash table
    size cutoff (:issue:`1821`)
  - Handle list keys in addition to tuples in DataFrame.xs when
    partial-indexing a hierarchically-indexed DataFrame (:issue:`1796`)
  - Support multiple column selection in DataFrame.__getitem__ with duplicate
    columns (:issue:`1943`)
  - Fix time zone localization bug causing improper fields (e.g. hours) in time
    zones that have not had a UTC transition in a long time (:issue:`1946`)
  - Fix errors when parsing and working with with fixed offset timezones
    (:issue:`1922`, :issue:`1928`)
  - Fix text parser bug when handling UTC datetime objects generated by
    dateutil (:issue:`1693`)
  - Fix plotting bug when 'B' is the inferred frequency but index actually
    contains weekends (:issue:`1668`, :issue:`1669`)
  - Fix plot styling bugs (:issue:`1666`, :issue:`1665`, :issue:`1658`)
  - Fix plotting bug with index/columns with unicode (:issue:`1685`)
  - Fix DataFrame constructor bug when passed Series with datetime64 dtype
    in a dict (:issue:`1680`)
  - Fixed regression in generating DatetimeIndex using timezone aware
    datetime.datetime (:issue:`1676`)
  - Fix DataFrame bug when printing concatenated DataFrames with duplicated
    columns (:issue:`1675`)
  - Fixed bug when plotting time series with multiple intraday frequencies
    (:issue:`1732`)
  - Fix bug in DataFrame.duplicated to enable iterables other than list-types
    as input argument (:issue:`1773`)
  - Fix resample bug when passed list of lambdas as `how` argument (:issue:`1808`)
  - Repr fix for MultiIndex level with all NAs (:issue:`1971`)
  - Fix PeriodIndex slicing bug when slice start/end are out-of-bounds (:issue:`1977`)
  - Fix read_table bug when parsing unicode (:issue:`1975`)
  - Fix BlockManager.iget bug when dealing with non-unique MultiIndex as columns
    (:issue:`1970`)
  - Fix reset_index bug if both drop and level are specified (:issue:`1957`)
  - Work around unsafe NumPy object->int casting with Cython function (:issue:`1987`)
  - Fix datetime64 formatting bug in DataFrame.to_csv (:issue:`1993`)
  - Default start date in pandas.io.data to 1/1/2000 as the docs say (:issue:`2011`)




pandas 0.8.1
------------

**Release date:** July 22, 2012

New features
~~~~~~~~~~~~

  - Add vectorized, NA-friendly string methods to Series (:issue:`1621`, :issue:`620`)
  - Can pass dict of per-column line styles to DataFrame.plot (:issue:`1559`)
  - Selective plotting to secondary y-axis on same subplot (:issue:`1640`)
  - Add new ``bootstrap_plot`` plot function
  - Add new ``parallel_coordinates`` plot function (:issue:`1488`)
  - Add ``radviz`` plot function (:issue:`1566`)
  - Add ``multi_sparse`` option to ``set_printoptions`` to modify display of
    hierarchical indexes (:issue:`1538`)
  - Add ``dropna`` method to Panel (:issue:`171`)

Improvements to existing features
~~~~~~~~~~~~~~~~~~~~~~~~~~~~~~~~~

  - Use moving min/max algorithms from Bottleneck in rolling_min/rolling_max
    for > 100x speedup. (:issue:`1504`, :issue:`50`)
  - Add Cython group median method for >15x speedup (:issue:`1358`)
  - Drastically improve ``to_datetime`` performance on ISO8601 datetime strings
    (with no time zones) (:issue:`1571`)
  - Improve single-key groupby performance on large data sets, accelerate use of
    groupby with a Categorical variable
  - Add ability to append hierarchical index levels with ``set_index`` and to
    drop single levels with ``reset_index`` (:issue:`1569`, :issue:`1577`)
  - Always apply passed functions in ``resample``, even if upsampling (:issue:`1596`)
  - Avoid unnecessary copies in DataFrame constructor with explicit dtype (:issue:`1572`)
  - Cleaner DatetimeIndex string representation with 1 or 2 elements (:issue:`1611`)
  - Improve performance of array-of-Period to PeriodIndex, convert such arrays
    to PeriodIndex inside Index (:issue:`1215`)
  - More informative string representation for weekly Period objects (:issue:`1503`)
  - Accelerate 3-axis multi data selection from homogeneous Panel (:issue:`979`)
  - Add ``adjust`` option to ewma to disable adjustment factor (:issue:`1584`)
  - Add new matplotlib converters for high frequency time series plotting (:issue:`1599`)
  - Handling of tz-aware datetime.datetime objects in to_datetime; raise
    Exception unless utc=True given (:issue:`1581`)

Bug Fixes
~~~~~~~~~

  - Fix NA handling in DataFrame.to_panel (:issue:`1582`)
  - Handle TypeError issues inside PyObject_RichCompareBool calls in khash
    (:issue:`1318`)
  - Fix resampling bug to lower case daily frequency (:issue:`1588`)
  - Fix kendall/spearman DataFrame.corr bug with no overlap (:issue:`1595`)
  - Fix bug in DataFrame.set_index (:issue:`1592`)
  - Don't ignore axes in boxplot if by specified (:issue:`1565`)
  - Fix Panel .ix indexing with integers bug (:issue:`1603`)
  - Fix Partial indexing bugs (years, months, ...) with PeriodIndex (:issue:`1601`)
  - Fix MultiIndex console formatting issue (:issue:`1606`)
  - Unordered index with duplicates doesn't yield scalar location for single
    entry (:issue:`1586`)
  - Fix resampling of tz-aware time series with "anchored" freq (:issue:`1591`)
  - Fix DataFrame.rank error on integer data (:issue:`1589`)
  - Selection of multiple SparseDataFrame columns by list in __getitem__ (:issue:`1585`)
  - Override Index.tolist for compatibility with MultiIndex (:issue:`1576`)
  - Fix hierarchical summing bug with MultiIndex of length 1 (:issue:`1568`)
  - Work around numpy.concatenate use/bug in Series.set_value (:issue:`1561`)
  - Ensure Series/DataFrame are sorted before resampling (:issue:`1580`)
  - Fix unhandled IndexError when indexing very large time series (:issue:`1562`)
  - Fix DatetimeIndex intersection logic error with irregular indexes (:issue:`1551`)
  - Fix unit test errors on Python 3 (:issue:`1550`)
  - Fix .ix indexing bugs in duplicate DataFrame index (:issue:`1201`)
  - Better handle errors with non-existing objects in HDFStore (:issue:`1254`)
  - Don't copy int64 array data in DatetimeIndex when copy=False (:issue:`1624`)
  - Fix resampling of conforming periods quarterly to annual (:issue:`1622`)
  - Don't lose index name on resampling (:issue:`1631`)
  - Support python-dateutil version 2.1 (:issue:`1637`)
  - Fix broken scatter_matrix axis labeling, esp. with time series (:issue:`1625`)
  - Fix cases where extra keywords weren't being passed on to matplotlib from
    Series.plot (:issue:`1636`)
  - Fix BusinessMonthBegin logic for dates before 1st bday of month (:issue:`1645`)
  - Ensure string alias converted (valid in DatetimeIndex.get_loc) in
    DataFrame.xs / __getitem__ (:issue:`1644`)
  - Fix use of string alias timestamps with tz-aware time series (:issue:`1647`)
  - Fix Series.max/min and Series.describe on len-0 series (:issue:`1650`)
  - Handle None values in dict passed to concat (:issue:`1649`)
  - Fix Series.interpolate with method='values' and DatetimeIndex (:issue:`1646`)
  - Fix IndexError in left merges on a DataFrame with 0-length (:issue:`1628`)
  - Fix DataFrame column width display with UTF-8 encoded characters (:issue:`1620`)
  - Handle case in pandas.io.data.get_data_yahoo where Yahoo! returns duplicate
    dates for most recent business day
  - Avoid downsampling when plotting mixed frequencies on the same subplot (:issue:`1619`)
  - Fix read_csv bug when reading a single line (:issue:`1553`)
  - Fix bug in C code causing monthly periods prior to December 1969 to be off (:issue:`1570`)



pandas 0.8.0
------------

**Release date:** 6/29/2012

New features
~~~~~~~~~~~~

  - New unified DatetimeIndex class for nanosecond-level timestamp data
  - New Timestamp datetime.datetime subclass with easy time zone conversions,
    and support for nanoseconds
  - New PeriodIndex class for timespans, calendar logic, and Period scalar object
  - High performance resampling of timestamp and period data. New `resample`
    method of all pandas data structures
  - New frequency names plus shortcut string aliases like '15h', '1h30min'
  - Time series string indexing shorthand (:issue:`222`)
  - Add week, dayofyear array and other timestamp array-valued field accessor
    functions to DatetimeIndex
  - Add GroupBy.prod optimized aggregation function and 'prod' fast time series
    conversion method (:issue:`1018`)
  - Implement robust frequency inference function and `inferred_freq` attribute
    on DatetimeIndex (:issue:`391`)
  - New ``tz_convert`` and ``tz_localize`` methods in Series / DataFrame
  - Convert DatetimeIndexes to UTC if time zones are different in join/setops
    (:issue:`864`)
  - Add limit argument for forward/backward filling to reindex, fillna,
    etc. (:issue:`825` and others)
  - Add support for indexes (dates or otherwise) with duplicates and common
    sense indexing/selection functionality
  - Series/DataFrame.update methods, in-place variant of combine_first (:issue:`961`)
  - Add ``match`` function to API (:issue:`502`)
  - Add Cython-optimized first, last, min, max, prod functions to GroupBy (:issue:`994`,
    :issue:`1043`)
  - Dates can be split across multiple columns (:issue:`1227`, :issue:`1186`)
  - Add experimental support for converting pandas DataFrame to R data.frame
    via rpy2 (:issue:`350`, :issue:`1212`)
  - Can pass list of (name, function) to GroupBy.aggregate to get aggregates in
    a particular order (:issue:`610`)
  - Can pass dicts with lists of functions or dicts to GroupBy aggregate to do
    much more flexible multiple function aggregation (:issue:`642`, :issue:`610`)
  - New ordered_merge functions for merging DataFrames with ordered
    data. Also supports group-wise merging for panel data (:issue:`813`)
  - Add keys() method to DataFrame
  - Add flexible replace method for replacing potentially values to Series and
    DataFrame (:issue:`929`, :issue:`1241`)
  - Add 'kde' plot kind for Series/DataFrame.plot (:issue:`1059`)
  - More flexible multiple function aggregation with GroupBy
  - Add pct_change function to Series/DataFrame
  - Add option to interpolate by Index values in Series.interpolate (:issue:`1206`)
  - Add ``max_colwidth`` option for DataFrame, defaulting to 50
  - Conversion of DataFrame through rpy2 to R data.frame (:issue:`1282`, )
  - Add keys() method on DataFrame (:issue:`1240`)
  - Add new ``match`` function to API (similar to R) (:issue:`502`)
  - Add dayfirst option to parsers (:issue:`854`)
  - Add ``method`` argument to ``align`` method for forward/backward fillin
    (:issue:`216`)
  - Add Panel.transpose method for rearranging axes (:issue:`695`)
  - Add new ``cut`` function (patterned after R) for discretizing data into
    equal range-length bins or arbitrary breaks of your choosing (:issue:`415`)
  - Add new ``qcut`` for cutting with quantiles (:issue:`1378`)
  - Add ``value_counts`` top level array method (:issue:`1392`)
  - Added Andrews curves plot tupe (:issue:`1325`)
  - Add lag plot (:issue:`1440`)
  - Add autocorrelation_plot (:issue:`1425`)
  - Add support for tox and Travis CI (:issue:`1382`)
  - Add support for Categorical use in GroupBy (:issue:`292`)
  - Add ``any`` and ``all`` methods to DataFrame (:issue:`1416`)
  - Add ``secondary_y`` option to Series.plot
  - Add experimental ``lreshape`` function for reshaping wide to long

Improvements to existing features
~~~~~~~~~~~~~~~~~~~~~~~~~~~~~~~~~

  - Switch to klib/khash-based hash tables in Index classes for better
    performance in many cases and lower memory footprint
  - Shipping some functions from scipy.stats to reduce dependency,
    e.g. Series.describe and DataFrame.describe (:issue:`1092`)
  - Can create MultiIndex by passing list of lists or list of arrays to Series,
    DataFrame constructor, etc. (:issue:`831`)
  - Can pass arrays in addition to column names to DataFrame.set_index (:issue:`402`)
  - Improve the speed of "square" reindexing of homogeneous DataFrame objects
    by significant margin (:issue:`836`)
  - Handle more dtypes when passed MaskedArrays in DataFrame constructor (:issue:`406`)
  - Improved performance of join operations on integer keys (:issue:`682`)
  - Can pass multiple columns to GroupBy object, e.g. grouped[[col1, col2]] to
    only aggregate a subset of the value columns (:issue:`383`)
  - Add histogram / kde plot options for scatter_matrix diagonals (:issue:`1237`)
  - Add inplace option to Series/DataFrame.rename and sort_index,
    DataFrame.drop_duplicates (:issue:`805`, :issue:`207`)
  - More helpful error message when nothing passed to Series.reindex (:issue:`1267`)
  - Can mix array and scalars as dict-value inputs to DataFrame ctor (:issue:`1329`)
  - Use DataFrame columns' name for legend title in plots
  - Preserve frequency in DatetimeIndex when possible in boolean indexing
    operations
  - Promote datetime.date values in data alignment operations (:issue:`867`)
  - Add ``order`` method to Index classes (:issue:`1028`)
  - Avoid hash table creation in large monotonic hash table indexes (:issue:`1160`)
  - Store time zones in HDFStore (:issue:`1232`)
  - Enable storage of sparse data structures in HDFStore (:issue:`85`)
  - Enable Series.asof to work with arrays of timestamp inputs
  - Cython implementation of DataFrame.corr speeds up by > 100x (:issue:`1349`, :issue:`1354`)
  - Exclude "nuisance" columns automatically in GroupBy.transform (:issue:`1364`)
  - Support functions-as-strings in GroupBy.transform (:issue:`1362`)
  - Use index name as xlabel/ylabel in plots (:issue:`1415`)
  - Add ``convert_dtype`` option to Series.apply to be able to leave data as
    dtype=object (:issue:`1414`)
  - Can specify all index level names in concat (:issue:`1419`)
  - Add ``dialect`` keyword to parsers for quoting conventions (:issue:`1363`)
  - Enable DataFrame[bool_DataFrame] += value (:issue:`1366`)
  - Add ``retries`` argument to ``get_data_yahoo`` to try to prevent Yahoo! API
    404s (:issue:`826`)
  - Improve performance of reshaping by using O(N) categorical sorting
  - Series names will be used for index of DataFrame if no index passed (:issue:`1494`)
  - Header argument in DataFrame.to_csv can accept a list of column names to
    use instead of the object's columns (:issue:`921`)
  - Add ``raise_conflict`` argument to DataFrame.update (:issue:`1526`)
  - Support file-like objects in ExcelFile (:issue:`1529`)

API Changes
~~~~~~~~~~~

  - Rename `pandas._tseries` to `pandas.lib`
  - Rename Factor to Categorical and add improvements. Numerous Categorical bug
    fixes
  - Frequency name overhaul, WEEKDAY/EOM and rules with @
    deprecated. get_legacy_offset_name backwards compatibility function added
  - Raise ValueError in DataFrame.__nonzero__, so "if df" no longer works
    (:issue:`1073`)
  - Change BDay (business day) to not normalize dates by default (:issue:`506`)
  - Remove deprecated DataMatrix name
  - Default merge suffixes for overlap now have underscores instead of periods
    to facilitate tab completion, etc. (:issue:`1239`)
  - Deprecation of offset, time_rule timeRule parameters throughout codebase
  - Series.append and DataFrame.append no longer check for duplicate indexes
    by default, add verify_integrity parameter (:issue:`1394`)
  - Refactor Factor class, old constructor moved to Factor.from_array
  - Modified internals of MultiIndex to use less memory (no longer represented
    as array of tuples) internally, speed up construction time and many methods
    which construct intermediate hierarchical indexes (:issue:`1467`)

Bug Fixes
~~~~~~~~~

  - Fix OverflowError from storing pre-1970 dates in HDFStore by switching to
    datetime64 (:issue:`179`)
  - Fix logical error with February leap year end in YearEnd offset
  - Series([False, nan]) was getting casted to float64 (:issue:`1074`)
  - Fix binary operations between boolean Series and object Series with
    booleans and NAs (:issue:`1074`, :issue:`1079`)
  - Couldn't assign whole array to column in mixed-type DataFrame via .ix
    (:issue:`1142`)
  - Fix label slicing issues with float index values (:issue:`1167`)
  - Fix segfault caused by empty groups passed to groupby (:issue:`1048`)
  - Fix occasionally misbehaved reindexing in the presence of NaN labels (:issue:`522`)
  - Fix imprecise logic causing weird Series results from .apply (:issue:`1183`)
  - Unstack multiple levels in one shot, avoiding empty columns in some
    cases. Fix pivot table bug (:issue:`1181`)
  - Fix formatting of MultiIndex on Series/DataFrame when index name coincides
    with label (:issue:`1217`)
  - Handle Excel 2003 #N/A as NaN from xlrd (:issue:`1213`, :issue:`1225`)
  - Fix timestamp locale-related deserialization issues with HDFStore by moving
    to datetime64 representation (:issue:`1081`, :issue:`809`)
  - Fix DataFrame.duplicated/drop_duplicates NA value handling (:issue:`557`)
  - Actually raise exceptions in fast reducer (:issue:`1243`)
  - Fix various timezone-handling bugs from 0.7.3 (:issue:`969`)
  - GroupBy on level=0 discarded index name (:issue:`1313`)
  - Better error message with unmergeable DataFrames (:issue:`1307`)
  - Series.__repr__ alignment fix with unicode index values (:issue:`1279`)
  - Better error message if nothing passed to reindex (:issue:`1267`)
  - More robust NA handling in DataFrame.drop_duplicates (:issue:`557`)
  - Resolve locale-based and pre-epoch HDF5 timestamp deserialization issues
    (:issue:`973`, :issue:`1081`, :issue:`179`)
  - Implement Series.repeat (:issue:`1229`)
  - Fix indexing with namedtuple and other tuple subclasses (:issue:`1026`)
  - Fix float64 slicing bug (:issue:`1167`)
  - Parsing integers with commas (:issue:`796`)
  - Fix groupby improper data type when group consists of one value (:issue:`1065`)
  - Fix negative variance possibility in nanvar resulting from floating point
    error (:issue:`1090`)
  - Consistently set name on groupby pieces (:issue:`184`)
  - Treat dict return values as Series in GroupBy.apply (:issue:`823`)
  - Respect column selection for DataFrame in in GroupBy.transform (:issue:`1365`)
  - Fix MultiIndex partial indexing bug (:issue:`1352`)
  - Enable assignment of rows in mixed-type DataFrame via .ix (:issue:`1432`)
  - Reset index mapping when grouping Series in Cython (:issue:`1423`)
  - Fix outer/inner DataFrame.join with non-unique indexes (:issue:`1421`)
  - Fix MultiIndex groupby bugs with empty lower levels (:issue:`1401`)
  - Calling fillna with a Series will have same behavior as with dict (:issue:`1486`)
  - SparseSeries reduction bug (:issue:`1375`)
  - Fix unicode serialization issue in HDFStore (:issue:`1361`)
  - Pass keywords to pyplot.boxplot in DataFrame.boxplot (:issue:`1493`)
  - Bug fixes in MonthBegin (:issue:`1483`)
  - Preserve MultiIndex names in drop (:issue:`1513`)
  - Fix Panel DataFrame slice-assignment bug (:issue:`1533`)
  - Don't use locals() in read_* functions (:issue:`1547`)



pandas 0.7.3
------------

**Release date:** April 12, 2012

New features
~~~~~~~~~~~~

  - Support for non-unique indexes: indexing and selection, many-to-one and
    many-to-many joins (:issue:`1306`)
  - Added fixed-width file reader, read_fwf (:issue:`952`)
  - Add group_keys argument to groupby to not add group names to MultiIndex in
    result of apply (:issue:`938`)
  - DataFrame can now accept non-integer label slicing (:issue:`946`). Previously
    only DataFrame.ix was able to do so.
  - DataFrame.apply now retains name attributes on Series objects (:issue:`983`)
  - Numeric DataFrame comparisons with non-numeric values now raises proper
    TypeError (:issue:`943`). Previously raise "PandasError: DataFrame constructor
    not properly called!"
  - Add ``kurt`` methods to Series and DataFrame (:issue:`964`)
  - Can pass dict of column -> list/set NA values for text parsers (:issue:`754`)
  - Allows users specified NA values in text parsers (:issue:`754`)
  - Parsers checks for openpyxl dependency and raises ImportError if not found
    (:issue:`1007`)
  - New factory function to create HDFStore objects that can be used in a with
    statement so users do not have to explicitly call HDFStore.close (:issue:`1005`)
  - pivot_table is now more flexible with same parameters as groupby (:issue:`941`)
  - Added stacked bar plots (:issue:`987`)
  - scatter_matrix method in pandas/tools/plotting.py (:issue:`935`)
  - DataFrame.boxplot returns plot results for ex-post styling (:issue:`985`)
  - Short version number accessible as pandas.version.short_version (:issue:`930`)
  - Additional documentation in panel.to_frame (:issue:`942`)
  - More informative Series.apply docstring regarding element-wise apply
    (:issue:`977`)
  - Notes on rpy2 installation (:issue:`1006`)
  - Add rotation and font size options to hist method (:issue:`1012`)
  - Use exogenous / X variable index in result of OLS.y_predict. Add
    OLS.predict method (:issue:`1027`, :issue:`1008`)

API Changes
~~~~~~~~~~~

  - Calling apply on grouped Series, e.g. describe(), will no longer yield
    DataFrame by default. Will have to call unstack() to get prior behavior
  - NA handling in non-numeric comparisons has been tightened up (:issue:`933`, :issue:`953`)
  - No longer assign dummy names key_0, key_1, etc. to groupby index (:issue:`1291`)

Bug Fixes
~~~~~~~~~

  - Fix logic error when selecting part of a row in a DataFrame with a
    MultiIndex index (:issue:`1013`)
  - Series comparison with Series of differing length causes crash (:issue:`1016`).
  - Fix bug in indexing when selecting section of hierarchically-indexed row
    (:issue:`1013`)
  - DataFrame.plot(logy=True) has no effect (:issue:`1011`).
  - Broken arithmetic operations between SparsePanel-Panel (:issue:`1015`)
  - Unicode repr issues in MultiIndex with non-ascii characters (:issue:`1010`)
  - DataFrame.lookup() returns inconsistent results if exact match not present
    (:issue:`1001`)
  - DataFrame arithmetic operations not treating None as NA (:issue:`992`)
  - DataFrameGroupBy.apply returns incorrect result (:issue:`991`)
  - Series.reshape returns incorrect result for multiple dimensions (:issue:`989`)
  - Series.std and Series.var ignores ddof parameter (:issue:`934`)
  - DataFrame.append loses index names (:issue:`980`)
  - DataFrame.plot(kind='bar') ignores color argument (:issue:`958`)
  - Inconsistent Index comparison results (:issue:`948`)
  - Improper int dtype DataFrame construction from data with NaN (:issue:`846`)
  - Removes default 'result' name in grouby results (:issue:`995`)
  - DataFrame.from_records no longer mutate input columns (:issue:`975`)
  - Use Index name when grouping by it (:issue:`1313`)



pandas 0.7.2
------------

**Release date:** March 16, 2012

New features
~~~~~~~~~~~~

  - Add additional tie-breaking methods in DataFrame.rank (:issue:`874`)
  - Add ascending parameter to rank in Series, DataFrame (:issue:`875`)
  - Add sort_columns parameter to allow unsorted plots (:issue:`918`)
  - IPython tab completion on GroupBy objects

API Changes
~~~~~~~~~~~

  - Series.sum returns 0 instead of NA when called on an empty
    series. Analogously for a DataFrame whose rows or columns are length 0
    (:issue:`844`)

Improvements to existing features
~~~~~~~~~~~~~~~~~~~~~~~~~~~~~~~~~

  - Don't use groups dict in Grouper.size (:issue:`860`)
  - Use khash for Series.value_counts, add raw function to algorithms.py (:issue:`861`)
  - Enable column access via attributes on GroupBy (:issue:`882`)
  - Enable setting existing columns (only) via attributes on DataFrame, Panel
    (:issue:`883`)
  - Intercept __builtin__.sum in groupby (:issue:`885`)
  - Can pass dict to DataFrame.fillna to use different values per column (:issue:`661`)
  - Can select multiple hierarchical groups by passing list of values in .ix
    (:issue:`134`)
  - Add level keyword to ``drop`` for dropping values from a level (:issue:`159`)
  - Add ``coerce_float`` option on DataFrame.from_records (:issue:`893`)
  - Raise exception if passed date_parser fails in ``read_csv``
  - Add ``axis`` option to DataFrame.fillna (:issue:`174`)
  - Fixes to Panel to make it easier to subclass (:issue:`888`)

Bug Fixes
~~~~~~~~~

  - Fix overflow-related bugs in groupby (:issue:`850`, :issue:`851`)
  - Fix unhelpful error message in parsers (:issue:`856`)
  - Better err msg for failed boolean slicing of dataframe (:issue:`859`)
  - Series.count cannot accept a string (level name) in the level argument (:issue:`869`)
  - Group index platform int check (:issue:`870`)
  - concat on axis=1 and ignore_index=True raises TypeError (:issue:`871`)
  - Further unicode handling issues resolved (:issue:`795`)
  - Fix failure in multiindex-based access in Panel (:issue:`880`)
  - Fix DataFrame boolean slice assignment failure (:issue:`881`)
  - Fix combineAdd NotImplementedError for SparseDataFrame (:issue:`887`)
  - Fix DataFrame.to_html encoding and columns (:issue:`890`, :issue:`891`, :issue:`909`)
  - Fix na-filling handling in mixed-type DataFrame (:issue:`910`)
  - Fix to DataFrame.set_value with non-existant row/col (:issue:`911`)
  - Fix malformed block in groupby when excluding nuisance columns (:issue:`916`)
  - Fix inconsistant NA handling in dtype=object arrays (:issue:`925`)
  - Fix missing center-of-mass computation in ewmcov (:issue:`862`)
  - Don't raise exception when opening read-only HDF5 file (:issue:`847`)
  - Fix possible out-of-bounds memory access in 0-length Series (:issue:`917`)



pandas 0.7.1
------------

**Release date:** February 29, 2012

New features
~~~~~~~~~~~~

  - Add ``to_clipboard`` function to pandas namespace for writing objects to
    the system clipboard (:issue:`774`)
  - Add ``itertuples`` method to DataFrame for iterating through the rows of a
    dataframe as tuples (:issue:`818`)
  - Add ability to pass fill_value and method to DataFrame and Series align
    method (:issue:`806`, :issue:`807`)
  - Add fill_value option to reindex, align methods (:issue:`784`)
  - Enable concat to produce DataFrame from Series (:issue:`787`)
  - Add ``between`` method to Series (:issue:`802`)
  - Add HTML representation hook to DataFrame for the IPython HTML notebook
    (:issue:`773`)
  - Support for reading Excel 2007 XML documents using openpyxl

Improvements to existing features
~~~~~~~~~~~~~~~~~~~~~~~~~~~~~~~~~

  - Improve performance and memory usage of fillna on DataFrame
  - Can concatenate a list of Series along axis=1 to obtain a DataFrame (:issue:`787`)

Bug Fixes
~~~~~~~~~

  - Fix memory leak when inserting large number of columns into a single
    DataFrame (:issue:`790`)
  - Appending length-0 DataFrame with new columns would not result in those new
    columns being part of the resulting concatenated DataFrame (:issue:`782`)
  - Fixed groupby corner case when passing dictionary grouper and as_index is
    False (:issue:`819`)
  - Fixed bug whereby bool array sometimes had object dtype (:issue:`820`)
  - Fix exception thrown on np.diff (:issue:`816`)
  - Fix to_records where columns are non-strings (:issue:`822`)
  - Fix Index.intersection where indices have incomparable types (:issue:`811`)
  - Fix ExcelFile throwing an exception for two-line file (:issue:`837`)
  - Add clearer error message in csv parser (:issue:`835`)
  - Fix loss of fractional seconds in HDFStore (:issue:`513`)
  - Fix DataFrame join where columns have datetimes (:issue:`787`)
  - Work around numpy performance issue in take (:issue:`817`)
  - Improve comparison operations for NA-friendliness (:issue:`801`)
  - Fix indexing operation for floating point values (:issue:`780`, :issue:`798`)
  - Fix groupby case resulting in malformed dataframe (:issue:`814`)
  - Fix behavior of reindex of Series dropping name (:issue:`812`)
  - Improve on redudant groupby computation (:issue:`775`)
  - Catch possible NA assignment to int/bool series with exception (:issue:`839`)



pandas 0.7.0
------------

**Release date:** 2/9/2012

New features
~~~~~~~~~~~~

  - New ``merge`` function for efficiently performing full gamut of database /
    relational-algebra operations. Refactored existing join methods to use the
    new infrastructure, resulting in substantial performance gains (:issue:`220`,
    :issue:`249`, :issue:`267`)
  - New ``concat`` function for concatenating DataFrame or Panel objects along
    an axis. Can form union or intersection of the other axes. Improves
    performance of ``DataFrame.append`` (:issue:`468`, :issue:`479`, :issue:`273`)
  - Handle differently-indexed output values in ``DataFrame.apply`` (:issue:`498`)
  - Can pass list of dicts (e.g., a list of shallow JSON objects) to DataFrame
    constructor (:issue:`526`)
  - Add ``reorder_levels`` method to Series and DataFrame (:issue:`534`)
  - Add dict-like ``get`` function to DataFrame and Panel (:issue:`521`)
  - ``DataFrame.iterrows`` method for efficiently iterating through the rows of
    a DataFrame
  - Added ``DataFrame.to_panel`` with code adapted from ``LongPanel.to_long``
  - ``reindex_axis`` method added to DataFrame
  - Add ``level`` option to binary arithmetic functions on ``DataFrame`` and
    ``Series``
  - Add ``level`` option to the ``reindex`` and ``align`` methods on Series and
    DataFrame for broadcasting values across a level (:issue:`542`, :issue:`552`, others)
  - Add attribute-based item access to ``Panel`` and add IPython completion (PR
    :issue:`554`)
  - Add ``logy`` option to ``Series.plot`` for log-scaling on the Y axis
  - Add ``index``, ``header``, and ``justify`` options to
    ``DataFrame.to_string``. Add option to   (:issue:`570`, :issue:`571`)
  - Can pass multiple DataFrames to ``DataFrame.join`` to join on index (:issue:`115`)
  - Can pass multiple Panels to ``Panel.join`` (:issue:`115`)
  - Can pass multiple DataFrames to `DataFrame.append` to concatenate (stack)
    and multiple Series to ``Series.append`` too
  - Added ``justify`` argument to ``DataFrame.to_string`` to allow different
    alignment of column headers
  - Add ``sort`` option to GroupBy to allow disabling sorting of the group keys
    for potential speedups (:issue:`595`)
  - Can pass MaskedArray to Series constructor (:issue:`563`)
  - Add Panel item access via attributes and IPython completion (:issue:`554`)
  - Implement ``DataFrame.lookup``, fancy-indexing analogue for retrieving
    values given a sequence of row and column labels (:issue:`338`)
  - Add ``verbose`` option to ``read_csv`` and ``read_table`` to show number of
    NA values inserted in non-numeric columns (:issue:`614`)
  - Can pass a list of dicts or Series to ``DataFrame.append`` to concatenate
    multiple rows (:issue:`464`)
  - Add ``level`` argument to ``DataFrame.xs`` for selecting data from other
    MultiIndex levels. Can take one or more levels with potentially a tuple of
    keys for flexible retrieval of data (:issue:`371`, :issue:`629`)
  - New ``crosstab`` function for easily computing frequency tables (:issue:`170`)
  - Can pass a list of functions to aggregate with groupby on a DataFrame,
    yielding an aggregated result with hierarchical columns (:issue:`166`)
  - Add integer-indexing functions ``iget`` in Series and ``irow`` / ``iget``
    in DataFrame (:issue:`628`)
  - Add new ``Series.unique`` function, significantly faster than
    ``numpy.unique`` (:issue:`658`)
  - Add new ``cummin`` and ``cummax`` instance methods to ``Series`` and
    ``DataFrame`` (:issue:`647`)
  - Add new ``value_range`` function to return min/max of a dataframe (:issue:`288`)
  - Add ``drop`` parameter to ``reset_index`` method of ``DataFrame`` and added
    method to ``Series`` as well (:issue:`699`)
  - Add ``isin`` method to Index objects, works just like ``Series.isin`` (GH
    :issue:`657`)
  - Implement array interface on Panel so that ufuncs work (re: :issue:`740`)
  - Add ``sort`` option to ``DataFrame.join`` (:issue:`731`)
  - Improved handling of NAs (propagation) in binary operations with
    dtype=object arrays (:issue:`737`)
  - Add ``abs`` method to Pandas objects
  - Added ``algorithms`` module to start collecting central algos

API Changes
~~~~~~~~~~~

  - Label-indexing with integer indexes now raises KeyError if a label is not
    found instead of falling back on location-based indexing (:issue:`700`)
  - Label-based slicing via ``ix`` or ``[]`` on Series will now only work if
    exact matches for the labels are found or if the index is monotonic (for
    range selections)
  - Label-based slicing and sequences of labels can be passed to ``[]`` on a
    Series for both getting and setting (:issue:`86`)
  - `[]` operator (``__getitem__`` and ``__setitem__``) will raise KeyError
    with integer indexes when an index is not contained in the index. The prior
    behavior would fall back on position-based indexing if a key was not found
    in the index which would lead to subtle bugs. This is now consistent with
    the behavior of ``.ix`` on DataFrame and friends (:issue:`328`)
  - Rename ``DataFrame.delevel`` to ``DataFrame.reset_index`` and add
    deprecation warning
  - `Series.sort` (an in-place operation) called on a Series which is a view on
    a larger array (e.g. a column in a DataFrame) will generate an Exception to
    prevent accidentally modifying the data source (:issue:`316`)
  - Refactor to remove deprecated ``LongPanel`` class (:issue:`552`)
  - Deprecated ``Panel.to_long``, renamed to ``to_frame``
  - Deprecated ``colSpace`` argument in ``DataFrame.to_string``, renamed to
    ``col_space``
  - Rename ``precision`` to ``accuracy`` in engineering float formatter (GH
    :issue:`395`)
  - The default delimiter for ``read_csv`` is comma rather than letting
    ``csv.Sniffer`` infer it
  - Rename ``col_or_columns`` argument in ``DataFrame.drop_duplicates`` (GH
    :issue:`734`)

Improvements to existing features
~~~~~~~~~~~~~~~~~~~~~~~~~~~~~~~~~

  - Better error message in DataFrame constructor when passed column labels
    don't match data (:issue:`497`)
  - Substantially improve performance of multi-GroupBy aggregation when a
    Python function is passed, reuse ndarray object in Cython (:issue:`496`)
  - Can store objects indexed by tuples and floats in HDFStore (:issue:`492`)
  - Don't print length by default in Series.to_string, add `length` option (GH
    :issue:`489`)
  - Improve Cython code for multi-groupby to aggregate without having to sort
    the data (:issue:`93`)
  - Improve MultiIndex reindexing speed by storing tuples in the MultiIndex,
    test for backwards unpickling compatibility
  - Improve column reindexing performance by using specialized Cython take
    function
  - Further performance tweaking of Series.__getitem__ for standard use cases
  - Avoid Index dict creation in some cases (i.e. when getting slices, etc.),
    regression from prior versions
  - Friendlier error message in setup.py if NumPy not installed
  - Use common set of NA-handling operations (sum, mean, etc.) in Panel class
    also (:issue:`536`)
  - Default name assignment when calling ``reset_index`` on DataFrame with a
    regular (non-hierarchical) index (:issue:`476`)
  - Use Cythonized groupers when possible in Series/DataFrame stat ops with
    ``level`` parameter passed (:issue:`545`)
  - Ported skiplist data structure to C to speed up ``rolling_median`` by about
    5-10x in most typical use cases (:issue:`374`)
  - Some performance enhancements in constructing a Panel from a dict of
    DataFrame objects
  - Made ``Index._get_duplicates`` a public method by removing the underscore
  - Prettier printing of floats, and column spacing fix (:issue:`395`, :issue:`571`)
  - Add ``bold_rows`` option to DataFrame.to_html (:issue:`586`)
  - Improve the performance of ``DataFrame.sort_index`` by up to 5x or more
    when sorting by multiple columns
  - Substantially improve performance of DataFrame and Series constructors when
    passed a nested dict or dict, respectively (:issue:`540`, :issue:`621`)
  - Modified setup.py so that pip / setuptools will install dependencies (GH
    :issue:`507`, various pull requests)
  - Unstack called on DataFrame with non-MultiIndex will return Series (GH
    :issue:`477`)
  - Improve DataFrame.to_string and console formatting to be more consistent in
    the number of displayed digits (:issue:`395`)
  - Use bottleneck if available for performing NaN-friendly statistical
    operations that it implemented (:issue:`91`)
  - Monkey-patch context to traceback in ``DataFrame.apply`` to indicate which
    row/column the function application failed on (:issue:`614`)
  - Improved ability of read_table and read_clipboard to parse
    console-formatted DataFrames (can read the row of index names, etc.)
  - Can pass list of group labels (without having to convert to an ndarray
    yourself) to ``groupby`` in some cases (:issue:`659`)
  - Use ``kind`` argument to Series.order for selecting different sort kinds
    (:issue:`668`)
  - Add option to Series.to_csv to omit the index (:issue:`684`)
  - Add ``delimiter`` as an alternative to ``sep`` in ``read_csv`` and other
    parsing functions
  - Substantially improved performance of groupby on DataFrames with many
    columns by aggregating blocks of columns all at once (:issue:`745`)
  - Can pass a file handle or StringIO to Series/DataFrame.to_csv (:issue:`765`)
  - Can pass sequence of integers to DataFrame.irow(icol) and Series.iget, (GH
    :issue:`654`)
  - Prototypes for some vectorized string functions
  - Add float64 hash table to solve the Series.unique problem with NAs (:issue:`714`)
  - Memoize objects when reading from file to reduce memory footprint
  - Can get and set a column of a DataFrame with hierarchical columns
    containing "empty" ('') lower levels without passing the empty levels (PR
    :issue:`768`)

Bug Fixes
~~~~~~~~~

  - Raise exception in out-of-bounds indexing of Series instead of
    seg-faulting, regression from earlier releases (:issue:`495`)
  - Fix error when joining DataFrames of different dtypes within the same
    typeclass (e.g. float32 and float64) (:issue:`486`)
  - Fix bug in Series.min/Series.max on objects like datetime.datetime (GH
    :issue:`487`)
  - Preserve index names in Index.union (:issue:`501`)
  - Fix bug in Index joining causing subclass information (like DateRange type)
    to be lost in some cases (:issue:`500`)
  - Accept empty list as input to DataFrame constructor, regression from 0.6.0
    (:issue:`491`)
  - Can output DataFrame and Series with ndarray objects in a dtype=object
    array (:issue:`490`)
  - Return empty string from Series.to_string when called on empty Series (GH
    :issue:`488`)
  - Fix exception passing empty list to DataFrame.from_records
  - Fix Index.format bug (excluding name field) with datetimes with time info
  - Fix scalar value access in Series to always return NumPy scalars,
    regression from prior versions (:issue:`510`)
  - Handle rows skipped at beginning of file in read_* functions (:issue:`505`)
  - Handle improper dtype casting in ``set_value`` methods
  - Unary '-' / __neg__ operator on DataFrame was returning integer values
  - Unbox 0-dim ndarrays from certain operators like all, any in Series
  - Fix handling of missing columns (was combine_first-specific) in
    DataFrame.combine for general case (:issue:`529`)
  - Fix type inference logic with boolean lists and arrays in DataFrame indexing
  - Use centered sum of squares in R-square computation if entity_effects=True
    in panel regression
  - Handle all NA case in Series.{corr, cov}, was raising exception (:issue:`548`)
  - Aggregating by multiple levels with ``level`` argument to DataFrame, Series
    stat method, was broken (:issue:`545`)
  - Fix Cython buf when converter passed to read_csv produced a numeric array
    (buffer dtype mismatch when passed to Cython type inference function) (GH
    :issue:`546`)
  - Fix exception when setting scalar value using .ix on a DataFrame with a
    MultiIndex (:issue:`551`)
  - Fix outer join between two DateRanges with different offsets that returned
    an invalid DateRange
  - Cleanup DataFrame.from_records failure where index argument is an integer
  - Fix Data.from_records failure when passed a dictionary
  - Fix NA handling in {Series, DataFrame}.rank with non-floating point dtypes
  - Fix bug related to integer type-checking in .ix-based indexing
  - Handle non-string index name passed to DataFrame.from_records
  - DataFrame.insert caused the columns name(s) field to be discarded (:issue:`527`)
  - Fix erroneous in monotonic many-to-one left joins
  - Fix DataFrame.to_string to remove extra column white space (:issue:`571`)
  - Format floats to default to same number of digits (:issue:`395`)
  - Added decorator to copy docstring from one function to another (:issue:`449`)
  - Fix error in monotonic many-to-one left joins
  - Fix __eq__ comparison between DateOffsets with different relativedelta
    keywords passed
  - Fix exception caused by parser converter returning strings (:issue:`583`)
  - Fix MultiIndex formatting bug with integer names (:issue:`601`)
  - Fix bug in handling of non-numeric aggregates in Series.groupby (:issue:`612`)
  - Fix TypeError with tuple subclasses (e.g. namedtuple) in
    DataFrame.from_records (:issue:`611`)
  - Catch misreported console size when running IPython within Emacs
  - Fix minor bug in pivot table margins, loss of index names and length-1
    'All' tuple in row labels
  - Add support for legacy WidePanel objects to be read from HDFStore
  - Fix out-of-bounds segfault in pad_object and backfill_object methods when
    either source or target array are empty
  - Could not create a new column in a DataFrame from a list of tuples
  - Fix bugs preventing SparseDataFrame and SparseSeries working with groupby
    (:issue:`666`)
  - Use sort kind in Series.sort / argsort (:issue:`668`)
  - Fix DataFrame operations on non-scalar, non-pandas objects (:issue:`672`)
  - Don't convert DataFrame column to integer type when passing integer to
    __setitem__ (:issue:`669`)
  - Fix downstream bug in pivot_table caused by integer level names in
    MultiIndex (:issue:`678`)
  - Fix SparseSeries.combine_first when passed a dense Series (:issue:`687`)
  - Fix performance regression in HDFStore loading when DataFrame or Panel
    stored in table format with datetimes
  - Raise Exception in DateRange when offset with n=0 is passed (:issue:`683`)
  - Fix get/set inconsistency with .ix property and integer location but
    non-integer index (:issue:`707`)
  - Use right dropna function for SparseSeries. Return dense Series for NA fill
    value (:issue:`730`)
  - Fix Index.format bug causing incorrectly string-formatted Series with
    datetime indexes (:issue:`726`, :issue:`758`)
  - Fix errors caused by object dtype arrays passed to ols (:issue:`759`)
  - Fix error where column names lost when passing list of labels to
    DataFrame.__getitem__, (:issue:`662`)
  - Fix error whereby top-level week iterator overwrote week instance
  - Fix circular reference causing memory leak in sparse array / series /
    frame, (:issue:`663`)
  - Fix integer-slicing from integers-as-floats (:issue:`670`)
  - Fix zero division errors in nanops from object dtype arrays in all NA case
    (:issue:`676`)
  - Fix csv encoding when using unicode (:issue:`705`, :issue:`717`, :issue:`738`)
  - Fix assumption that each object contains every unique block type in concat,
    (:issue:`708`)
  - Fix sortedness check of multiindex in to_panel (:issue:`719`, 720)
  - Fix that None was not treated as NA in PyObjectHashtable
  - Fix hashing dtype because of endianness confusion (:issue:`747`, :issue:`748`)
  - Fix SparseSeries.dropna to return dense Series in case of NA fill value (GH
    :issue:`730`)
  - Use map_infer instead of np.vectorize. handle NA sentinels if converter
    yields numeric array, (:issue:`753`)
  - Fixes and improvements to DataFrame.rank (:issue:`742`)
  - Fix catching AttributeError instead of NameError for bottleneck
  - Try to cast non-MultiIndex to better dtype when calling reset_index (:issue:`726`
    :issue:`440`)
  - Fix #1.QNAN0' float bug on 2.6/win64
  - Allow subclasses of dicts in DataFrame constructor, with tests
  - Fix problem whereby set_index destroys column multiindex (:issue:`764`)
  - Hack around bug in generating DateRange from naive DateOffset (:issue:`770`)
  - Fix bug in DateRange.intersection causing incorrect results with some
    overlapping ranges (:issue:`771`)

**Thanks**

  - Craig Austin
  - Chris Billington
  - Marius Cobzarenco
  - Mario Gamboa-Cavazos
  - Hans-Martin Gaudecker
  - Arthur Gerigk
  - Yaroslav Halchenko
  - Jeff Hammerbacher
  - Matt Harrison
  - Andreas Hilboll
  - Luc Kesters
  - Adam Klein
  - Gregg Lind
  - Solomon Negusse
  - Wouter Overmeire
  - Christian Prinoth
  - Jeff Reback
  - Sam Reckoner
  - Craig Reeson
  - Jan Schulz
  - Skipper Seabold
  - Ted Square
  - Graham Taylor
  - Aman Thakral
  - Chris Uga
  - Dieter Vandenbussche
  - Texas P.
  - Pinxing Ye
  - ... and everyone I forgot



pandas 0.6.1
------------

**Release date:** 12/13/2011

API Changes
~~~~~~~~~~~

  - Rename `names` argument in DataFrame.from_records to `columns`. Add
    deprecation warning
  - Boolean get/set operations on Series with boolean Series will reindex
    instead of requiring that the indexes be exactly equal (:issue:`429`)

New features
~~~~~~~~~~~~

  - Can pass Series to DataFrame.append with ignore_index=True for appending a
    single row (:issue:`430`)
  - Add Spearman and Kendall correlation options to Series.corr and
    DataFrame.corr (:issue:`428`)
  - Add new `get_value` and `set_value` methods to Series, DataFrame, and Panel
    to very low-overhead access to scalar elements. df.get_value(row, column)
    is about 3x faster than df[column][row] by handling fewer cases (:issue:`437`,
    :issue:`438`). Add similar methods to sparse data structures for compatibility
  - Add Qt table widget to sandbox (:issue:`435`)
  - DataFrame.align can accept Series arguments, add axis keyword (:issue:`461`)
  - Implement new SparseList and SparseArray data structures. SparseSeries now
    derives from SparseArray (:issue:`463`)
  - max_columns / max_rows options in set_printoptions (:issue:`453`)
  - Implement Series.rank and DataFrame.rank, fast versions of
    scipy.stats.rankdata (:issue:`428`)
  - Implement DataFrame.from_items alternate constructor (:issue:`444`)
  - DataFrame.convert_objects method for inferring better dtypes for object
    columns (:issue:`302`)
  - Add rolling_corr_pairwise function for computing Panel of correlation
    matrices (:issue:`189`)
  - Add `margins` option to `pivot_table` for computing subgroup aggregates (GH
    :issue:`114`)
  - Add `Series.from_csv` function (:issue:`482`)

Improvements to existing features
~~~~~~~~~~~~~~~~~~~~~~~~~~~~~~~~~

  - Improve memory usage of `DataFrame.describe` (do not copy data
    unnecessarily) (:issue:`425`)
  - Use same formatting function for outputting floating point Series to console
    as in DataFrame (:issue:`420`)
  - DataFrame.delevel will try to infer better dtype for new columns (:issue:`440`)
  - Exclude non-numeric types in DataFrame.{corr, cov}
  - Override Index.astype to enable dtype casting (:issue:`412`)
  - Use same float formatting function for Series.__repr__ (:issue:`420`)
  - Use available console width to output DataFrame columns (:issue:`453`)
  - Accept ndarrays when setting items in Panel (:issue:`452`)
  - Infer console width when printing __repr__ of DataFrame to console (PR
    :issue:`453`)
  - Optimize scalar value lookups in the general case by 25% or more in Series
    and DataFrame
  - Can pass DataFrame/DataFrame and DataFrame/Series to
    rolling_corr/rolling_cov (:issue:`462`)
  - Fix performance regression in cross-sectional count in DataFrame, affecting
    DataFrame.dropna speed
  - Column deletion in DataFrame copies no data (computes views on blocks) (GH
    :issue:`158`)
  - MultiIndex.get_level_values can take the level name
  - More helpful error message when DataFrame.plot fails on one of the columns
    (:issue:`478`)
  - Improve performance of DataFrame.{index, columns} attribute lookup

Bug Fixes
~~~~~~~~~

  - Fix O(K^2) memory leak caused by inserting many columns without
    consolidating, had been present since 0.4.0 (:issue:`467`)
  - `DataFrame.count` should return Series with zero instead of NA with length-0
    axis (:issue:`423`)
  - Fix Yahoo! Finance API usage in pandas.io.data (:issue:`419`, :issue:`427`)
  - Fix upstream bug causing failure in Series.align with empty Series (:issue:`434`)
  - Function passed to DataFrame.apply can return a list, as long as it's the
    right length. Regression from 0.4 (:issue:`432`)
  - Don't "accidentally" upcast scalar values when indexing using .ix (:issue:`431`)
  - Fix groupby exception raised with as_index=False and single column selected
    (:issue:`421`)
  - Implement DateOffset.__ne__ causing downstream bug (:issue:`456`)
  - Fix __doc__-related issue when converting py -> pyo with py2exe
  - Bug fix in left join Cython code with duplicate monotonic labels
  - Fix bug when unstacking multiple levels described in :issue:`451`
  - Exclude NA values in dtype=object arrays, regression from 0.5.0 (:issue:`469`)
  - Use Cython map_infer function in DataFrame.applymap to properly infer
    output type, handle tuple return values and other things that were breaking
    (:issue:`465`)
  - Handle floating point index values in HDFStore (:issue:`454`)
  - Fixed stale column reference bug (cached Series object) caused by type
    change / item deletion in DataFrame (:issue:`473`)
  - Index.get_loc should always raise Exception when there are duplicates
  - Handle differently-indexed Series input to DataFrame constructor (:issue:`475`)
  - Omit nuisance columns in multi-groupby with Python function
  - Buglet in handling of single grouping in general apply
  - Handle type inference properly when passing list of lists or tuples to
    DataFrame constructor (:issue:`484`)
  - Preserve Index / MultiIndex names in GroupBy.apply concatenation step (GH
    :issue:`481`)

**Thanks**

  - Ralph Bean
  - Luca Beltrame
  - Marius Cobzarenco
  - Andreas Hilboll
  - Jev Kuznetsov
  - Adam Lichtenstein
  - Wouter Overmeire
  - Fernando Perez
  - Nathan Pinger
  - Christian Prinoth
  - Alex Reyfman
  - Joon Ro
  - Chang She
  - Ted Square
  - Chris Uga
  - Dieter Vandenbussche



pandas 0.6.0
------------

**Release date:** 11/25/2011

API Changes
~~~~~~~~~~~

  - Arithmetic methods like `sum` will attempt to sum dtype=object values by
    default instead of excluding them (:issue:`382`)

New features
~~~~~~~~~~~~

  - Add `melt` function to `pandas.core.reshape`
  - Add `level` parameter to group by level in Series and DataFrame
    descriptive statistics (:issue:`313`)
  - Add `head` and `tail` methods to Series, analogous to to DataFrame (PR
    :issue:`296`)
  - Add `Series.isin` function which checks if each value is contained in a
    passed sequence (:issue:`289`)
  - Add `float_format` option to `Series.to_string`
  - Add `skip_footer` (:issue:`291`) and `converters` (:issue:`343`) options to
    `read_csv` and `read_table`
  - Add proper, tested weighted least squares to standard and panel OLS (GH
    :issue:`303`)
  - Add `drop_duplicates` and `duplicated` functions for removing duplicate
    DataFrame rows and checking for duplicate rows, respectively (:issue:`319`)
  - Implement logical (boolean) operators ``&``, ``|``, ``^`` on DataFrame
    (:issue:`347`)
  - Add `Series.mad`, mean absolute deviation, matching DataFrame
  - Add `QuarterEnd` DateOffset (:issue:`321`)
  - Add matrix multiplication function `dot` to DataFrame (:issue:`65`)
  - Add `orient` option to `Panel.from_dict` to ease creation of mixed-type
    Panels (:issue:`359`, :issue:`301`)
  - Add `DataFrame.from_dict` with similar `orient` option
  - Can now pass list of tuples or list of lists to `DataFrame.from_records`
    for fast conversion to DataFrame (:issue:`357`)
  - Can pass multiple levels to groupby, e.g. `df.groupby(level=[0, 1])` (GH
    :issue:`103`)
  - Can sort by multiple columns in `DataFrame.sort_index` (:issue:`92`, :issue:`362`)
  - Add fast `get_value` and `put_value` methods to DataFrame and
    micro-performance tweaks (:issue:`360`)
  - Add `cov` instance methods to Series and DataFrame (:issue:`194`, :issue:`362`)
  - Add bar plot option to `DataFrame.plot` (:issue:`348`)
  - Add `idxmin` and `idxmax` functions to Series and DataFrame for computing
    index labels achieving maximum and minimum values (:issue:`286`)
  - Add `read_clipboard` function for parsing DataFrame from OS clipboard,
    should work across platforms (:issue:`300`)
  - Add `nunique` function to Series for counting unique elements (:issue:`297`)
  - DataFrame constructor will use Series name if no columns passed (:issue:`373`)
  - Support regular expressions and longer delimiters in read_table/read_csv,
    but does not handle quoted strings yet (:issue:`364`)
  - Add `DataFrame.to_html` for formatting DataFrame to HTML (:issue:`387`)
  - MaskedArray can be passed to DataFrame constructor and masked values will be
    converted to NaN (:issue:`396`)
  - Add `DataFrame.boxplot` function (:issue:`368`, others)
  - Can pass extra args, kwds to DataFrame.apply (:issue:`376`)

Improvements to existing features
~~~~~~~~~~~~~~~~~~~~~~~~~~~~~~~~~

  - Raise more helpful exception if date parsing fails in DateRange (:issue:`298`)
  - Vastly improved performance of GroupBy on axes with a MultiIndex (:issue:`299`)
  - Print level names in hierarchical index in Series repr (:issue:`305`)
  - Return DataFrame when performing GroupBy on selected column and
    as_index=False (:issue:`308`)
  - Can pass vector to `on` argument in `DataFrame.join` (:issue:`312`)
  - Don't show Series name if it's None in the repr, also omit length for short
    Series (:issue:`317`)
  - Show legend by default in `DataFrame.plot`, add `legend` boolean flag (GH
    :issue:`324`)
  - Significantly improved performance of `Series.order`, which also makes
    np.unique called on a Series faster (:issue:`327`)
  - Faster cythonized count by level in Series and DataFrame (:issue:`341`)
  - Raise exception if dateutil 2.0 installed on Python 2.x runtime (:issue:`346`)
  - Significant GroupBy performance enhancement with multiple keys with many
    "empty" combinations
  - New Cython vectorized function `map_infer` speeds up `Series.apply` and
    `Series.map` significantly when passed elementwise Python function,
    motivated by :issue:`355`
  - Cythonized `cache_readonly`, resulting in substantial micro-performance
    enhancements throughout the codebase (:issue:`361`)
  - Special Cython matrix iterator for applying arbitrary reduction operations
    with 3-5x better performance than `np.apply_along_axis` (:issue:`309`)
  - Add `raw` option to `DataFrame.apply` for getting better performance when
    the passed function only requires an ndarray (:issue:`309`)
  - Improve performance of `MultiIndex.from_tuples`
  - Can pass multiple levels to `stack` and `unstack` (:issue:`370`)
  - Can pass multiple values columns to `pivot_table` (:issue:`381`)
  - Can call `DataFrame.delevel` with standard Index with name set (:issue:`393`)
  - Use Series name in GroupBy for result index (:issue:`363`)
  - Refactor Series/DataFrame stat methods to use common set of NaN-friendly
    function
  - Handle NumPy scalar integers at C level in Cython conversion routines

Bug Fixes
~~~~~~~~~

  - Fix bug in `DataFrame.to_csv` when writing a DataFrame with an index
    name (:issue:`290`)
  - DataFrame should clear its Series caches on consolidation, was causing
    "stale" Series to be returned in some corner cases (:issue:`304`)
  - DataFrame constructor failed if a column had a list of tuples (:issue:`293`)
  - Ensure that `Series.apply` always returns a Series and implement
    `Series.round` (:issue:`314`)
  - Support boolean columns in Cythonized groupby functions (:issue:`315`)
  - `DataFrame.describe` should not fail if there are no numeric columns,
    instead return categorical describe (:issue:`323`)
  - Fixed bug which could cause columns to be printed in wrong order in
    `DataFrame.to_string` if specific list of columns passed (:issue:`325`)
  - Fix legend plotting failure if DataFrame columns are integers (:issue:`326`)
  - Shift start date back by one month for Yahoo! Finance API in pandas.io.data
    (:issue:`329`)
  - Fix `DataFrame.join` failure on unconsolidated inputs (:issue:`331`)
  - DataFrame.min/max will no longer fail on mixed-type DataFrame (:issue:`337`)
  - Fix `read_csv` / `read_table` failure when passing list to index_col that is
    not in ascending order (:issue:`349`)
  - Fix failure passing Int64Index to Index.union when both are monotonic
  - Fix error when passing SparseSeries to (dense) DataFrame constructor
  - Added missing bang at top of setup.py (:issue:`352`)
  - Change `is_monotonic` on MultiIndex so it properly compares the tuples
  - Fix MultiIndex outer join logic (:issue:`351`)
  - Set index name attribute with single-key groupby (:issue:`358`)
  - Bug fix in reflexive binary addition in Series and DataFrame for
    non-commutative operations (like string concatenation) (:issue:`353`)
  - setupegg.py will invoke Cython (:issue:`192`)
  - Fix block consolidation bug after inserting column into MultiIndex (:issue:`366`)
  - Fix bug in join operations between Index and Int64Index (:issue:`367`)
  - Handle min_periods=0 case in moving window functions (:issue:`365`)
  - Fixed corner cases in DataFrame.apply/pivot with empty DataFrame (:issue:`378`)
  - Fixed repr exception when Series name is a tuple
  - Always return DateRange from `asfreq` (:issue:`390`)
  - Pass level names to `swaplavel` (:issue:`379`)
  - Don't lose index names in `MultiIndex.droplevel` (:issue:`394`)
  - Infer more proper return type in `DataFrame.apply` when no columns or rows
    depending on whether the passed function is a reduction (:issue:`389`)
  - Always return NA/NaN from Series.min/max and DataFrame.min/max when all of a
    row/column/values are NA (:issue:`384`)
  - Enable partial setting with .ix / advanced indexing (:issue:`397`)
  - Handle mixed-type DataFrames correctly in unstack, do not lose type
    information (:issue:`403`)
  - Fix integer name formatting bug in Index.format and in Series.__repr__
  - Handle label types other than string passed to groupby (:issue:`405`)
  - Fix bug in .ix-based indexing with partial retrieval when a label is not
    contained in a level
  - Index name was not being pickled (:issue:`408`)
  - Level name should be passed to result index in GroupBy.apply (:issue:`416`)

**Thanks**

  - Craig Austin
  - Marius Cobzarenco
  - Joel Cross
  - Jeff Hammerbacher
  - Adam Klein
  - Thomas Kluyver
  - Jev Kuznetsov
  - Kieran O'Mahony
  - Wouter Overmeire
  - Nathan Pinger
  - Christian Prinoth
  - Skipper Seabold
  - Chang She
  - Ted Square
  - Aman Thakral
  - Chris Uga
  - Dieter Vandenbussche
  - carljv
  - rsamson



pandas 0.5.0
------------

**Release date:** 10/24/2011

This release of pandas includes a number of API changes (see below) and cleanup
of deprecated APIs from pre-0.4.0 releases. There are also bug fixes, new
features, numerous significant performance enhancements, and includes a new
IPython completer hook to enable tab completion of DataFrame columns accesses
as attributes (a new feature).

In addition to the changes listed here from 0.4.3 to 0.5.0, the minor releases
0.4.1, 0.4.2, and 0.4.3 brought some significant new functionality and
performance improvements that are worth taking a look at.

Thanks to all for bug reports, contributed patches and generally providing
feedback on the library.

API Changes
~~~~~~~~~~~

  - `read_table`, `read_csv`, and `ExcelFile.parse` default arguments for
    `index_col` is now None. To use one or more of the columns as the resulting
    DataFrame's index, these must be explicitly specified now
  - Parsing functions like `read_csv` no longer parse dates by default (GH
    :issue:`225`)
  - Removed `weights` option in panel regression which was not doing anything
    principled (:issue:`155`)
  - Changed `buffer` argument name in `Series.to_string` to `buf`
  - `Series.to_string` and `DataFrame.to_string` now return strings by default
    instead of printing to sys.stdout
  - Deprecated `nanRep` argument in various `to_string` and `to_csv` functions
    in favor of `na_rep`. Will be removed in 0.6 (:issue:`275`)
  - Renamed `delimiter` to `sep` in `DataFrame.from_csv` for consistency
  - Changed order of `Series.clip` arguments to match those of `numpy.clip` and
    added (unimplemented) `out` argument so `numpy.clip` can be called on a
    Series (:issue:`272`)
  - Series functions renamed (and thus deprecated) in 0.4 series have been
    removed:

    * `asOf`, use `asof`
    * `toDict`, use `to_dict`
    * `toString`, use `to_string`
    * `toCSV`, use `to_csv`
    * `merge`, use `map`
    * `applymap`, use `apply`
    * `combineFirst`, use `combine_first`
    * `_firstTimeWithValue` use `first_valid_index`
    * `_lastTimeWithValue` use `last_valid_index`

  - DataFrame functions renamed / deprecated in 0.4 series have been removed:

    * `asMatrix` method, use `as_matrix` or `values` attribute
    * `combineFirst`, use `combine_first`
    * `getXS`, use `xs`
    * `merge`, use `join`
    * `fromRecords`, use `from_records`
    * `fromcsv`, use `from_csv`
    * `toRecords`, use `to_records`
    * `toDict`, use `to_dict`
    * `toString`, use `to_string`
    * `toCSV`, use `to_csv`
    * `_firstTimeWithValue` use `first_valid_index`
    * `_lastTimeWithValue` use `last_valid_index`
    * `toDataMatrix` is no longer needed
    * `rows()` method, use `index` attribute
    * `cols()` method, use `columns` attribute
    * `dropEmptyRows()`, use `dropna(how='all')`
    * `dropIncompleteRows()`, use `dropna()`
    * `tapply(f)`, use `apply(f, axis=1)`
    * `tgroupby(keyfunc, aggfunc)`, use `groupby` with `axis=1`

  - Other outstanding deprecations have been removed:

    * `indexField` argument in `DataFrame.from_records`
    * `missingAtEnd` argument in `Series.order`. Use `na_last` instead
    * `Series.fromValue` classmethod, use regular `Series` constructor instead
    * Functions `parseCSV`, `parseText`, and `parseExcel` methods in
      `pandas.io.parsers` have been removed
    * `Index.asOfDate` function
    * `Panel.getMinorXS` (use `minor_xs`) and `Panel.getMajorXS` (use
      `major_xs`)
    * `Panel.toWide`, use `Panel.to_wide` instead

New features
~~~~~~~~~~~~

  - Added `DataFrame.align` method with standard join options
  - Added `parse_dates` option to `read_csv` and `read_table` methods to
    optionally try to parse dates in the index columns
  - Add `nrows`, `chunksize`, and `iterator` arguments to `read_csv` and
    `read_table`. The last two return a new `TextParser` class capable of
    lazily iterating through chunks of a flat file (:issue:`242`)
  - Added ability to join on multiple columns in `DataFrame.join` (:issue:`214`)
  - Added private `_get_duplicates` function to `Index` for identifying
    duplicate values more easily
  - Added column attribute access to DataFrame, e.g. df.A equivalent to df['A']
    if 'A' is a column in the DataFrame (:issue:`213`)
  - Added IPython tab completion hook for DataFrame columns. (:issue:`233`, :issue:`230`)
  - Implement `Series.describe` for Series containing objects (:issue:`241`)
  - Add inner join option to `DataFrame.join` when joining on key(s) (:issue:`248`)
  - Can select set of DataFrame columns by passing a list to `__getitem__` (GH
    :issue:`253`)
  - Can use & and | to intersection / union Index objects, respectively (GH
    :issue:`261`)
  - Added `pivot_table` convenience function to pandas namespace (:issue:`234`)
  - Implemented `Panel.rename_axis` function (:issue:`243`)
  - DataFrame will show index level names in console output
  - Implemented `Panel.take`
  - Add `set_eng_float_format` function for setting alternate DataFrame
    floating point string formatting
  - Add convenience `set_index` function for creating a DataFrame index from
    its existing columns

Improvements to existing features
~~~~~~~~~~~~~~~~~~~~~~~~~~~~~~~~~

  - Major performance improvements in file parsing functions `read_csv` and
    `read_table`
  - Added Cython function for converting tuples to ndarray very fast. Speeds up
    many MultiIndex-related operations
  - File parsing functions like `read_csv` and `read_table` will explicitly
    check if a parsed index has duplicates and raise a more helpful exception
    rather than deferring the check until later
  - Refactored merging / joining code into a tidy class and disabled unnecessary
    computations in the float/object case, thus getting about 10% better
    performance (:issue:`211`)
  - Improved speed of `DataFrame.xs` on mixed-type DataFrame objects by about
    5x, regression from 0.3.0 (:issue:`215`)
  - With new `DataFrame.align` method, speeding up binary operations between
    differently-indexed DataFrame objects by 10-25%.
  - Significantly sped up conversion of nested dict into DataFrame (:issue:`212`)
  - Can pass hierarchical index level name to `groupby` instead of the level
    number if desired (:issue:`223`)
  - Add support for different delimiters in `DataFrame.to_csv` (:issue:`244`)
  - Add more helpful error message when importing pandas post-installation from
    the source directory (:issue:`250`)
  - Significantly speed up DataFrame `__repr__` and `count` on large mixed-type
    DataFrame objects
  - Better handling of pyx file dependencies in Cython module build (:issue:`271`)

Bug Fixes
~~~~~~~~~

  - `read_csv` / `read_table` fixes

    - Be less aggressive about converting float->int in cases of floating point
      representations of integers like 1.0, 2.0, etc.
    - "True"/"False" will not get correctly converted to boolean
    - Index name attribute will get set when specifying an index column
    - Passing column names should force `header=None` (:issue:`257`)
    - Don't modify passed column names when `index_col` is not None
      (:issue:`258`)
    - Can sniff CSV separator in zip file (since seek is not supported, was
      failing before)

  - Worked around matplotlib "bug" in which series[:, np.newaxis] fails. Should
    be reported upstream to matplotlib (:issue:`224`)
  - DataFrame.iteritems was not returning Series with the name attribute
    set. Also neither was DataFrame._series
  - Can store datetime.date objects in HDFStore (:issue:`231`)
  - Index and Series names are now stored in HDFStore
  - Fixed problem in which data would get upcasted to object dtype in
    GroupBy.apply operations (:issue:`237`)
  - Fixed outer join bug with empty DataFrame (:issue:`238`)
  - Can create empty Panel (:issue:`239`)
  - Fix join on single key when passing list with 1 entry (:issue:`246`)
  - Don't raise Exception on plotting DataFrame with an all-NA column (:issue:`251`,
    :issue:`254`)
  - Bug min/max errors when called on integer DataFrames (:issue:`241`)
  - `DataFrame.iteritems` and `DataFrame._series` not assigning name attribute
  - Panel.__repr__ raised exception on length-0 major/minor axes
  - `DataFrame.join` on key with empty DataFrame produced incorrect columns
  - Implemented `MultiIndex.diff` (:issue:`260`)
  - `Int64Index.take` and `MultiIndex.take` lost name field, fix downstream
    issue :issue:`262`
  - Can pass list of tuples to `Series` (:issue:`270`)
  - Can pass level name to `DataFrame.stack`
  - Support set operations between MultiIndex and Index
  - Fix many corner cases in MultiIndex set operations
    - Fix MultiIndex-handling bug with GroupBy.apply when returned groups are not
    indexed the same
  - Fix corner case bugs in DataFrame.apply
  - Setting DataFrame index did not cause Series cache to get cleared
  - Various int32 -> int64 platform-specific issues
  - Don't be too aggressive converting to integer when parsing file with
    MultiIndex (:issue:`285`)
  - Fix bug when slicing Series with negative indices before beginning

**Thanks**

  - Thomas Kluyver
  - Daniel Fortunov
  - Aman Thakral
  - Luca Beltrame
  - Wouter Overmeire



pandas 0.4.3
------------

**Release date:** 10/9/2011

This is largely a bugfix release from 0.4.2 but also includes a handful of new
and enhanced features. Also, pandas can now be installed and used on Python 3
(thanks Thomas Kluyver!).

New features
~~~~~~~~~~~~

  - Python 3 support using 2to3 (:issue:`200`, Thomas Kluyver)
  - Add `name` attribute to `Series` and added relevant logic and tests. Name
    now prints as part of `Series.__repr__`
  - Add `name` attribute to standard Index so that stacking / unstacking does
    not discard names and so that indexed DataFrame objects can be reliably
    round-tripped to flat files, pickle, HDF5, etc.
  - Add `isnull` and `notnull` as instance methods on Series (:issue:`209`, :issue:`203`)

Improvements to existing features
~~~~~~~~~~~~~~~~~~~~~~~~~~~~~~~~~

  - Skip xlrd-related unit tests if not installed
  - `Index.append` and `MultiIndex.append` can accept a list of Index objects to
    concatenate together
  - Altered binary operations on differently-indexed SparseSeries objects to use
    the integer-based (dense) alignment logic which is faster with a larger
    number of blocks (:issue:`205`)
  - Refactored `Series.__repr__` to be a bit more clean and consistent

API Changes
~~~~~~~~~~~

  - `Series.describe` and `DataFrame.describe` now bring the 25% and 75%
    quartiles instead of the 10% and 90% deciles. The other outputs have not
    changed
  - `Series.toString` will print deprecation warning, has been de-camelCased to
    `to_string`

Bug Fixes
~~~~~~~~~

  - Fix broken interaction between `Index` and `Int64Index` when calling
    intersection. Implement `Int64Index.intersection`
  - `MultiIndex.sortlevel` discarded the level names (:issue:`202`)
  - Fix bugs in groupby, join, and append due to improper concatenation of
    `MultiIndex` objects (:issue:`201`)
  - Fix regression from 0.4.1, `isnull` and `notnull` ceased to work on other
    kinds of Python scalar objects like `datetime.datetime`
  - Raise more helpful exception when attempting to write empty DataFrame or
    LongPanel to `HDFStore` (:issue:`204`)
  - Use stdlib csv module to properly escape strings with commas in
    `DataFrame.to_csv` (:issue:`206`, Thomas Kluyver)
  - Fix Python ndarray access in Cython code for sparse blocked index integrity
    check
  - Fix bug writing Series to CSV in Python 3 (:issue:`209`)
  - Miscellaneous Python 3 bugfixes

**Thanks**

  - Thomas Kluyver
  - rsamson



pandas 0.4.2
------------

**Release date:** 10/3/2011

This is a performance optimization release with several bug fixes. The new
Int64Index and new merging / joining Cython code and related Python
infrastructure are the main new additions

New features
~~~~~~~~~~~~

  - Added fast `Int64Index` type with specialized join, union,
    intersection. Will result in significant performance enhancements for
    int64-based time series (e.g. using NumPy's datetime64 one day) and also
    faster operations on DataFrame objects storing record array-like data.
  - Refactored `Index` classes to have a `join` method and associated data
    alignment routines throughout the codebase to be able to leverage optimized
    joining / merging routines.
  - Added `Series.align` method for aligning two series with choice of join
    method
  - Wrote faster Cython data alignment / merging routines resulting in
    substantial speed increases
  - Added `is_monotonic` property to `Index` classes with associated Cython
    code to evaluate the monotonicity of the `Index` values
  - Add method `get_level_values` to `MultiIndex`
  - Implemented shallow copy of `BlockManager` object in `DataFrame` internals

Improvements to existing features
~~~~~~~~~~~~~~~~~~~~~~~~~~~~~~~~~

  - Improved performance of `isnull` and `notnull`, a regression from v0.3.0
    (:issue:`187`)
  - Wrote templating / code generation script to auto-generate Cython code for
    various functions which need to be available for the 4 major data types
    used in pandas (float64, bool, object, int64)
  - Refactored code related to `DataFrame.join` so that intermediate aligned
    copies of the data in each `DataFrame` argument do not need to be
    created. Substantial performance increases result (:issue:`176`)
  - Substantially improved performance of generic `Index.intersection` and
    `Index.union`
  - Improved performance of `DateRange.union` with overlapping ranges and
    non-cacheable offsets (like Minute). Implemented analogous fast
    `DateRange.intersection` for overlapping ranges.
  - Implemented `BlockManager.take` resulting in significantly faster `take`
    performance on mixed-type `DataFrame` objects (:issue:`104`)
  - Improved performance of `Series.sort_index`
  - Significant groupby performance enhancement: removed unnecessary integrity
    checks in DataFrame internals that were slowing down slicing operations to
    retrieve groups
  - Added informative Exception when passing dict to DataFrame groupby
    aggregation with axis != 0

API Changes
~~~~~~~~~~~

None

Bug Fixes
~~~~~~~~~

  - Fixed minor unhandled exception in Cython code implementing fast groupby
    aggregation operations
  - Fixed bug in unstacking code manifesting with more than 3 hierarchical
    levels
  - Throw exception when step specified in label-based slice (:issue:`185`)
  - Fix isnull to correctly work with np.float32. Fix upstream bug described in
    :issue:`182`
  - Finish implementation of as_index=False in groupby for DataFrame
    aggregation (:issue:`181`)
  - Raise SkipTest for pre-epoch HDFStore failure. Real fix will be sorted out
    via datetime64 dtype

**Thanks**

  - Uri Laserson
  - Scott Sinclair



pandas 0.4.1
------------

**Release date:** 9/25/2011

This is primarily a bug fix release but includes some new features and
improvements

New features
~~~~~~~~~~~~

  - Added new `DataFrame` methods `get_dtype_counts` and property `dtypes`
  - Setting of values using ``.ix`` indexing attribute in mixed-type DataFrame
    objects has been implemented (fixes :issue:`135`)
  - `read_csv` can read multiple columns into a `MultiIndex`. DataFrame's
    `to_csv` method will properly write out a `MultiIndex` which can be read
    back (:issue:`151`, thanks to Skipper Seabold)
  - Wrote fast time series merging / joining methods in Cython. Will be
    integrated later into DataFrame.join and related functions
  - Added `ignore_index` option to `DataFrame.append` for combining unindexed
    records stored in a DataFrame

Improvements to existing features
~~~~~~~~~~~~~~~~~~~~~~~~~~~~~~~~~

  - Some speed enhancements with internal Index type-checking function
  - `DataFrame.rename` has a new `copy` parameter which can rename a DataFrame
    in place
  - Enable unstacking by level name (:issue:`142`)
  - Enable sortlevel to work by level name (:issue:`141`)
  - `read_csv` can automatically "sniff" other kinds of delimiters using
    `csv.Sniffer` (:issue:`146`)
  - Improved speed of unit test suite by about 40%
  - Exception will not be raised calling `HDFStore.remove` on non-existent node
    with where clause
  - Optimized `_ensure_index` function resulting in performance savings in
    type-checking Index objects

API Changes
~~~~~~~~~~~

None

Bug Fixes
~~~~~~~~~

  - Fixed DataFrame constructor bug causing downstream problems (e.g. .copy()
    failing) when passing a Series as the values along with a column name and
    index
  - Fixed single-key groupby on DataFrame with as_index=False (:issue:`160`)
  - `Series.shift` was failing on integer Series (:issue:`154`)
  - `unstack` methods were producing incorrect output in the case of duplicate
    hierarchical labels. An exception will now be raised (:issue:`147`)
  - Calling `count` with level argument caused reduceat failure or segfault in
    earlier NumPy (:issue:`169`)
  - Fixed `DataFrame.corrwith` to automatically exclude non-numeric data (GH
    :issue:`144`)
  - Unicode handling bug fixes in `DataFrame.to_string` (:issue:`138`)
  - Excluding OLS degenerate unit test case that was causing platform specific
    failure (:issue:`149`)
  - Skip blosc-dependent unit tests for PyTables < 2.2 (:issue:`137`)
  - Calling `copy` on `DateRange` did not copy over attributes to the new object
    (:issue:`168`)
  - Fix bug in `HDFStore` in which Panel data could be appended to a Table with
    different item order, thus resulting in an incorrect result read back

**Thanks**

  - Yaroslav Halchenko
  - Jeff Reback
  - Skipper Seabold
  - Dan Lovell
  - Nick Pentreath



pandas 0.4.0
------------

**Release date:** 9/12/2011

New features
~~~~~~~~~~~~

  - `pandas.core.sparse` module: "Sparse" (mostly-NA, or some other fill value)
    versions of `Series`, `DataFrame`, and `Panel`. For low-density data, this
    will result in significant performance boosts, and smaller memory
    footprint. Added `to_sparse` methods to `Series`, `DataFrame`, and
    `Panel`. See online documentation for more on these
  - Fancy indexing operator on Series / DataFrame, e.g. via .ix operator. Both
    getting and setting of values is supported; however, setting values will only
    currently work on homogeneously-typed DataFrame objects. Things like:

    * series.ix[[d1, d2, d3]]
    * frame.ix[5:10, ['C', 'B', 'A']], frame.ix[5:10, 'A':'C']
    * frame.ix[date1:date2]

  - Significantly enhanced `groupby` functionality

    * Can groupby multiple keys, e.g. df.groupby(['key1', 'key2']). Iteration with
      multiple groupings products a flattened tuple
    * "Nuisance" columns (non-aggregatable) will automatically be excluded from
      DataFrame aggregation operations
    * Added automatic "dispatching to Series / DataFrame methods to more easily
      invoke methods on groups. e.g. s.groupby(crit).std() will work even though
      `std` is not implemented on the `GroupBy` class

  - Hierarchical / multi-level indexing

    * New the `MultiIndex` class. Integrated `MultiIndex` into `Series` and
      `DataFrame` fancy indexing, slicing, __getitem__ and __setitem,
      reindexing, etc. Added `level` keyword argument to `groupby` to enable
      grouping by a level of a `MultiIndex`

  - New data reshaping functions: `stack` and `unstack` on DataFrame and Series

    * Integrate with MultiIndex to enable sophisticated reshaping of data

  - `Index` objects (labels for axes) are now capable of holding tuples
  - `Series.describe`, `DataFrame.describe`: produces an R-like table of summary
    statistics about each data column
  - `DataFrame.quantile`, `Series.quantile` for computing sample quantiles of data
    across requested axis
  - Added general `DataFrame.dropna` method to replace `dropIncompleteRows` and
    `dropEmptyRows`, deprecated those.
  - `Series` arithmetic methods with optional fill_value for missing data,
    e.g. a.add(b, fill_value=0). If a location is missing for both it will still
    be missing in the result though.
  - fill_value option has been added to `DataFrame`.{add, mul, sub, div} methods
    similar to `Series`
  - Boolean indexing with `DataFrame` objects: data[data > 0.1] = 0.1 or
    data[data> other] = 1.
  - `pytz` / tzinfo support in `DateRange`

    * `tz_localize`, `tz_normalize`, and `tz_validate` methods added

  - Added `ExcelFile` class to `pandas.io.parsers` for parsing multiple sheets out
    of a single Excel 2003 document
  - `GroupBy` aggregations can now optionally *broadcast*, e.g. produce an object
    of the same size with the aggregated value propagated
  - Added `select` function in all data structures: reindex axis based on
    arbitrary criterion (function returning boolean value),
    e.g. frame.select(lambda x: 'foo' in x, axis=1)
  - `DataFrame.consolidate` method, API function relating to redesigned internals
  - `DataFrame.insert` method for inserting column at a specified location rather
    than the default __setitem__ behavior (which puts it at the end)
  - `HDFStore` class in `pandas.io.pytables` has been largely rewritten using
    patches from Jeff Reback from others. It now supports mixed-type `DataFrame`
    and `Series` data and can store `Panel` objects. It also has the option to
    query `DataFrame` and `Panel` data. Loading data from legacy `HDFStore`
    files is supported explicitly in the code
  - Added `set_printoptions` method to modify appearance of DataFrame tabular
    output
  - `rolling_quantile` functions; a moving version of `Series.quantile` /
    `DataFrame.quantile`
  - Generic `rolling_apply` moving window function
  - New `drop` method added to `Series`, `DataFrame`, etc. which can drop a set of
    labels from an axis, producing a new object
  - `reindex` methods now sport a `copy` option so that data is not forced to be
    copied then the resulting object is indexed the same
  - Added `sort_index` methods to Series and Panel. Renamed `DataFrame.sort`
    to `sort_index`. Leaving `DataFrame.sort` for now.
  - Added ``skipna`` option to statistical instance methods on all the data
    structures
  - `pandas.io.data` module providing a consistent interface for reading time
    series data from several different sources

Improvements to existing features
~~~~~~~~~~~~~~~~~~~~~~~~~~~~~~~~~

  * The 2-dimensional `DataFrame` and `DataMatrix` classes have been extensively
    redesigned internally into a single class `DataFrame`, preserving where
    possible their optimal performance characteristics. This should reduce
    confusion from users about which class to use.

    * Note that under the hood there is a new essentially "lazy evaluation"
      scheme within respect to adding columns to DataFrame. During some
      operations, like-typed blocks will be "consolidated" but not before.

  * `DataFrame` accessing columns repeatedly is now significantly faster than
    `DataMatrix` used to be in 0.3.0 due to an internal Series caching mechanism
    (which are all views on the underlying data)
  * Column ordering for mixed type data is now completely consistent in
    `DataFrame`. In prior releases, there was inconsistent column ordering in
    `DataMatrix`
  * Improved console / string formatting of DataMatrix with negative numbers
  * Improved tabular data parsing functions, `read_table` and `read_csv`:

    * Added `skiprows` and `na_values` arguments to `pandas.io.parsers` functions
      for more flexible IO
    * `parseCSV` / `read_csv` functions and others in `pandas.io.parsers` now can
      take a list of custom NA values, and also a list of rows to skip

  * Can slice `DataFrame` and get a view of the data (when homogeneously typed),
    e.g. frame.xs(idx, copy=False) or frame.ix[idx]
  * Many speed optimizations throughout `Series` and `DataFrame`
  * Eager evaluation of groups when calling ``groupby`` functions, so if there is
    an exception with the grouping function it will raised immediately versus
    sometime later on when the groups are needed
  * `datetools.WeekOfMonth` offset can be parameterized with `n` different than 1
    or -1.
  * Statistical methods on DataFrame like `mean`, `std`, `var`, `skew` will now
    ignore non-numerical data. Before a not very useful error message was
    generated. A flag `numeric_only` has been added to `DataFrame.sum` and
    `DataFrame.count` to enable this behavior in those methods if so desired
    (disabled by default)
  * `DataFrame.pivot` generalized to enable pivoting multiple columns into a
    `DataFrame` with hierarchical columns
  * `DataFrame` constructor can accept structured / record arrays
  * `Panel` constructor can accept a dict of DataFrame-like objects. Do not
    need to use `from_dict` anymore (`from_dict` is there to stay, though).

API Changes
~~~~~~~~~~~

  * The `DataMatrix` variable now refers to `DataFrame`, will be removed within
    two releases
  * `WidePanel` is now known as `Panel`. The `WidePanel` variable in the pandas
    namespace now refers to the renamed `Panel` class
  * `LongPanel` and `Panel` / `WidePanel` now no longer have a common
    subclass. `LongPanel` is now a subclass of `DataFrame` having a number of
    additional methods and a hierarchical index instead of the old
    `LongPanelIndex` object, which has been removed. Legacy `LongPanel` pickles
    may not load properly
  * Cython is now required to build `pandas` from a development branch. This was
    done to avoid continuing to check in cythonized C files into source
    control. Builds from released source distributions will not require Cython
  * Cython code has been moved up to a top level `pandas/src` directory. Cython
    extension modules have been renamed and promoted from the `lib` subpackage to
    the top level, i.e.

    * `pandas.lib.tseries` -> `pandas._tseries`
    * `pandas.lib.sparse` -> `pandas._sparse`

  * `DataFrame` pickling format has changed. Backwards compatibility for legacy
    pickles is provided, but it's recommended to consider PyTables-based
    `HDFStore` for storing data with a longer expected shelf life
  * A `copy` argument has been added to the `DataFrame` constructor to avoid
    unnecessary copying of data. Data is no longer copied by default when passed
    into the constructor
  * Handling of boolean dtype in `DataFrame` has been improved to support storage
    of boolean data with NA / NaN values. Before it was being converted to float64
    so this should not (in theory) cause API breakage
  * To optimize performance, Index objects now only check that their labels are
    unique when uniqueness matters (i.e. when someone goes to perform a
    lookup). This is a potentially dangerous tradeoff, but will lead to much
    better performance in many places (like groupby).
  * Boolean indexing using Series must now have the same indices (labels)
  * Backwards compatibility support for begin/end/nPeriods keyword arguments in
    DateRange class has been removed
  * More intuitive / shorter filling aliases `ffill` (for `pad`) and `bfill` (for
    `backfill`) have been added to the functions that use them: `reindex`,
    `asfreq`, `fillna`.
  * `pandas.core.mixins` code moved to `pandas.core.generic`
  * `buffer` keyword arguments (e.g. `DataFrame.toString`) renamed to `buf` to
    avoid using Python built-in name
  * `DataFrame.rows()` removed (use `DataFrame.index`)
  * Added deprecation warning to `DataFrame.cols()`, to be removed in next release
  * `DataFrame` deprecations and de-camelCasing: `merge`, `asMatrix`,
    `toDataMatrix`, `_firstTimeWithValue`, `_lastTimeWithValue`, `toRecords`,
    `fromRecords`, `tgroupby`, `toString`
  * `pandas.io.parsers` method deprecations

    * `parseCSV` is now `read_csv` and keyword arguments have been de-camelCased
    * `parseText` is now `read_table`
    * `parseExcel` is replaced by the `ExcelFile` class and its `parse` method

  * `fillMethod` arguments (deprecated in prior release) removed, should be
    replaced with `method`
  * `Series.fill`, `DataFrame.fill`, and `Panel.fill` removed, use `fillna`
    instead
  * `groupby` functions now exclude NA / NaN values from the list of groups. This
    matches R behavior with NAs in factors e.g. with the `tapply` function
  * Removed `parseText`, `parseCSV` and `parseExcel` from pandas namespace
  * `Series.combineFunc` renamed to `Series.combine` and made a bit more general
    with a `fill_value` keyword argument defaulting to NaN
  * Removed `pandas.core.pytools` module. Code has been moved to
    `pandas.core.common`
  * Tacked on `groupName` attribute for groups in GroupBy renamed to `name`
  * Panel/LongPanel `dims` attribute renamed to `shape` to be more conformant
  * Slicing a `Series` returns a view now
  * More Series deprecations / renaming: `toCSV` to `to_csv`, `asOf` to `asof`,
    `merge` to `map`, `applymap` to `apply`, `toDict` to `to_dict`,
    `combineFirst` to `combine_first`. Will print `FutureWarning`.
  * `DataFrame.to_csv` does not write an "index" column label by default
    anymore since the output file can be read back without it. However, there
    is a new ``index_label`` argument. So you can do ``index_label='index'`` to
    emulate the old behavior
  * `datetools.Week` argument renamed from `dayOfWeek` to `weekday`
  * `timeRule` argument in `shift` has been deprecated in favor of using the
    `offset` argument for everything. So you can still pass a time rule string
    to `offset`
  * Added optional `encoding` argument to `read_csv`, `read_table`, `to_csv`,
    `from_csv` to handle unicode in python 2.x

Bug Fixes
~~~~~~~~~

  * Column ordering in `pandas.io.parsers.parseCSV` will match CSV in the presence
    of mixed-type data
  * Fixed handling of Excel 2003 dates in `pandas.io.parsers`
  * `DateRange` caching was happening with high resolution `DateOffset` objects,
    e.g. `DateOffset(seconds=1)`. This has been fixed
  * Fixed __truediv__ issue in `DataFrame`
  * Fixed `DataFrame.toCSV` bug preventing IO round trips in some cases
  * Fixed bug in `Series.plot` causing matplotlib to barf in exceptional cases
  * Disabled `Index` objects from being hashable, like ndarrays
  * Added `__ne__` implementation to `Index` so that operations like ts[ts != idx]
    will work
  * Added `__ne__` implementation to `DataFrame`
  * Bug / unintuitive result when calling `fillna` on unordered labels
  * Bug calling `sum` on boolean DataFrame
  * Bug fix when creating a DataFrame from a dict with scalar values
  * Series.{sum, mean, std, ...} now return NA/NaN when the whole Series is NA
  * NumPy 1.4 through 1.6 compatibility fixes
  * Fixed bug in bias correction in `rolling_cov`, was affecting `rolling_corr`
    too
  * R-square value was incorrect in the presence of fixed and time effects in
    the `PanelOLS` classes
  * `HDFStore` can handle duplicates in table format, will take

**Thanks**

  - Joon Ro
  - Michael Pennington
  - Chris Uga
  - Chris Withers
  - Jeff Reback
  - Ted Square
  - Craig Austin
  - William Ferreira
  - Daniel Fortunov
  - Tony Roberts
  - Martin Felder
  - John Marino
  - Tim McNamara
  - Justin Berka
  - Dieter Vandenbussche
  - Shane Conway
  - Skipper Seabold
  - Chris Jordan-Squire

pandas 0.3.0
------------

**Release date:** February 20, 2011

New features
~~~~~~~~~~~~

  - `corrwith` function to compute column- or row-wise correlations between two
    DataFrame objects
  - Can boolean-index DataFrame objects, e.g. df[df > 2] = 2, px[px > last_px] = 0
  - Added comparison magic methods (__lt__, __gt__, etc.)
  - Flexible explicit arithmetic methods (add, mul, sub, div, etc.)
  - Added `reindex_like` method
  - Added `reindex_like` method to WidePanel
  - Convenience functions for accessing SQL-like databases in `pandas.io.sql`
    module
  - Added (still experimental) HDFStore class for storing pandas data
    structures using HDF5 / PyTables in `pandas.io.pytables` module
  - Added WeekOfMonth date offset
  - `pandas.rpy` (experimental) module created, provide some interfacing /
    conversion between rpy2 and pandas

Improvements to existing features
~~~~~~~~~~~~~~~~~~~~~~~~~~~~~~~~~

  - Unit test coverage: 100% line coverage of core data structures
  - Speed enhancement to rolling_{median, max, min}
  - Column ordering between DataFrame and DataMatrix is now consistent: before
	DataFrame would not respect column order
  - Improved {Series, DataFrame}.plot methods to be more flexible (can pass
	matplotlib Axis arguments, plot DataFrame columns in multiple subplots,
	etc.)

API Changes
~~~~~~~~~~~

  - Exponentially-weighted moment functions in `pandas.stats.moments` have a
    more consistent API and accept a min_periods argument like their regular
    moving counterparts.
  - **fillMethod** argument in Series, DataFrame changed to **method**,
    `FutureWarning` added.
  - **fill** method in Series, DataFrame/DataMatrix, WidePanel renamed to
    **fillna**, `FutureWarning` added to **fill**
  - Renamed **DataFrame.getXS** to **xs**, `FutureWarning` added
  - Removed **cap** and **floor** functions from DataFrame, renamed to
    **clip_upper** and **clip_lower** for consistency with NumPy

Bug Fixes
~~~~~~~~~

  - Fixed bug in IndexableSkiplist Cython code that was breaking rolling_max
    function
  - Numerous numpy.int64-related indexing fixes
  - Several NumPy 1.4.0 NaN-handling fixes
  - Bug fixes to pandas.io.parsers.parseCSV
  - Fixed `DateRange` caching issue with unusual date offsets
  - Fixed bug in `DateRange.union`
  - Fixed corner case in `IndexableSkiplist` implementation<|MERGE_RESOLUTION|>--- conflicted
+++ resolved
@@ -169,12 +169,9 @@
     high-dimensional arrays).
   - :func:`~pandas.read_html` now supports the ``parse_dates``,
     ``tupleize_cols`` and ``thousands`` parameters (:issue:`4770`).
-<<<<<<< HEAD
   - :meth:`~pandas.io.json.json_normalize` is a new method to allow you to create a flat table
     from semi-structured JSON data. :ref:`See the docs<io.json_normalize>` (:issue:`1067`)
-=======
-  - ``DataFrame.from_records()`` accept generators (:issue:`4910`)
->>>>>>> 3efb86e9
+  - ``DataFrame.from_records()`` will now accept generators (:issue:`4910`)
 
 API Changes
 ~~~~~~~~~~~
