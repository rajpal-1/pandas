.. _copy_on_write:

{{ header }}

*******************
Copy-on-Write (CoW)
*******************

.. note::

    Copy-on-Write will become the default in pandas 3.0. We recommend
    :ref:`turning it on now <copy_on_write_enabling>`
    to benefit from all improvements.

Copy-on-Write was first introduced in version 1.5.0. Starting from version 2.0 most of the
optimizations that become possible through CoW are implemented and supported. All possible
optimizations are supported starting from pandas 2.1.

CoW will be enabled by default in version 3.0.

CoW will lead to more predictable behavior since it is not possible to update more than
one object with one statement, e.g. indexing operations or methods won't have side-effects. Additionally, through
delaying copies as long as possible, the average performance and memory usage will improve.

Previous behavior
-----------------

pandas indexing behavior is tricky to understand. Some operations return views while
other return copies. Depending on the result of the operation, mutating one object
might accidentally mutate another:

.. ipython:: python

    df = pd.DataFrame({"foo": [1, 2, 3], "bar": [4, 5, 6]})
    subset = df["foo"]
    subset.iloc[0] = 100
    df

Mutating ``subset``, e.g. updating its values, also updates ``df``. The exact behavior is
hard to predict. Copy-on-Write solves accidentally modifying more than one object,
it explicitly disallows this. With CoW enabled, ``df`` is unchanged:

.. ipython:: python

    pd.options.mode.copy_on_write = True

    df = pd.DataFrame({"foo": [1, 2, 3], "bar": [4, 5, 6]})
    subset = df["foo"]
    subset.iloc[0] = 100
    df

The following sections will explain what this means and how it impacts existing
applications.

<<<<<<< HEAD
.. _copy_on_write_migration:
=======
.. _copy_on_write.migration_guide:
>>>>>>> 3096bd66

Migrating to Copy-on-Write
--------------------------

Copy-on-Write will be the default and only mode in pandas 3.0. This means that users
need to migrate their code to be compliant with CoW rules.

The default mode in pandas will raise warnings for certain cases that will actively
change behavior and thus change user intended behavior.

We added another mode, e.g.

.. code-block:: python

    pd.options.mode.copy_on_write = "warn"

that will warn for every operation that will change behavior with CoW. We expect this mode
to be very noisy, since many cases that we don't expect that they will influence users will
also emit a warning. We recommend checking this mode and analyzing the warnings, but it is
not necessary to address all of these warning. The first two items of the following lists
are the only cases that need to be addressed to make existing code work with CoW.

The following few items describe the user visible changes:

**Chained assignment will never work**

``loc`` should be used as an alternative. Check the
:ref:`chained assignment section <copy_on_write_chained_assignment>` for more details.

**Accessing the underlying array of a pandas object will return a read-only view**


.. ipython:: python

    ser = pd.Series([1, 2, 3])
    ser.to_numpy()

This example returns a NumPy array that is a view of the Series object. This view can
be modified and thus also modify the pandas object. This is not compliant with CoW
rules. The returned array is set to non-writeable to protect against this behavior.
Creating a copy of this array allows modification. You can also make the array
writeable again if you don't care about the pandas object anymore.

See the section about :ref:`read-only NumPy arrays <copy_on_write_read_only_na>`
for more details.

**Only one pandas object is updated at once**

The following code snippet updates both ``df`` and ``subset`` without CoW:

.. ipython:: python

    df = pd.DataFrame({"foo": [1, 2, 3], "bar": [4, 5, 6]})
    subset = df["foo"]
    subset.iloc[0] = 100
    df

This won't be possible anymore with CoW, since the CoW rules explicitly forbid this.
This includes updating a single column as a :class:`Series` and relying on the change
propagating back to the parent :class:`DataFrame`.
This statement can be rewritten into a single statement with ``loc`` or ``iloc`` if
this behavior is necessary. :meth:`DataFrame.where` is another suitable alternative
for this case.

Updating a column selected from a :class:`DataFrame` with an inplace method will
also not work anymore.

.. ipython:: python
    :okwarning:

    df = pd.DataFrame({"foo": [1, 2, 3], "bar": [4, 5, 6]})
    df["foo"].replace(1, 5, inplace=True)
    df

This is another form of chained assignment. This can generally be rewritten in 2
different forms:

.. ipython:: python

    df = pd.DataFrame({"foo": [1, 2, 3], "bar": [4, 5, 6]})
    df.replace({"foo": {1: 5}}, inplace=True)
    df

A different alternative would be to not use ``inplace``:

.. ipython:: python

    df = pd.DataFrame({"foo": [1, 2, 3], "bar": [4, 5, 6]})
    df["foo"] = df["foo"].replace(1, 5)
    df

**Constructors now copy NumPy arrays by default**

The Series and DataFrame constructors will now copy NumPy array by default when not
otherwise specified. This was changed to avoid mutating a pandas object when the
NumPy array is changed inplace outside of pandas. You can set ``copy=False`` to
avoid this copy.

Description
-----------

CoW means that any DataFrame or Series derived from another in any way always
behaves as a copy. As a consequence, we can only change the values of an object
through modifying the object itself. CoW disallows updating a DataFrame or a Series
that shares data with another DataFrame or Series object inplace.

This avoids side-effects when modifying values and hence, most methods can avoid
actually copying the data and only trigger a copy when necessary.

The following example will operate inplace with CoW:

.. ipython:: python

    df = pd.DataFrame({"foo": [1, 2, 3], "bar": [4, 5, 6]})
    df.iloc[0, 0] = 100
    df

The object ``df`` does not share any data with any other object and hence no
copy is triggered when updating the values. In contrast, the following operation
triggers a copy of the data under CoW:


.. ipython:: python

    df = pd.DataFrame({"foo": [1, 2, 3], "bar": [4, 5, 6]})
    df2 = df.reset_index(drop=True)
    df2.iloc[0, 0] = 100

    df
    df2

``reset_index`` returns a lazy copy with CoW while it copies the data without CoW.
Since both objects, ``df`` and ``df2`` share the same data, a copy is triggered
when modifying ``df2``. The object ``df`` still has the same values as initially
while ``df2`` was modified.

If the object ``df`` isn't needed anymore after performing the ``reset_index`` operation,
you can emulate an inplace-like operation through assigning the output of ``reset_index``
to the same variable:

.. ipython:: python

    df = pd.DataFrame({"foo": [1, 2, 3], "bar": [4, 5, 6]})
    df = df.reset_index(drop=True)
    df.iloc[0, 0] = 100
    df

The initial object gets out of scope as soon as the result of ``reset_index`` is
reassigned and hence ``df`` does not share data with any other object. No copy
is necessary when modifying the object. This is generally true for all methods
listed in :ref:`Copy-on-Write optimizations <copy_on_write.optimizations>`.

Previously, when operating on views, the view and the parent object was modified:

.. ipython:: python

    with pd.option_context("mode.copy_on_write", False):
        df = pd.DataFrame({"foo": [1, 2, 3], "bar": [4, 5, 6]})
        view = df[:]
        df.iloc[0, 0] = 100

        df
        view

CoW triggers a copy when ``df`` is changed to avoid mutating ``view`` as well:

.. ipython:: python

    df = pd.DataFrame({"foo": [1, 2, 3], "bar": [4, 5, 6]})
    view = df[:]
    df.iloc[0, 0] = 100

    df
    view

.. _copy_on_write_chained_assignment:

Chained Assignment
------------------

Chained assignment references a technique where an object is updated through
two subsequent indexing operations, e.g.

.. ipython:: python
    :okwarning:

    with pd.option_context("mode.copy_on_write", False):
        df = pd.DataFrame({"foo": [1, 2, 3], "bar": [4, 5, 6]})
        df["foo"][df["bar"] > 5] = 100
        df

The column ``foo`` is updated where the column ``bar`` is greater than 5.
This violates the CoW principles though, because it would have to modify the
view ``df["foo"]`` and ``df`` in one step. Hence, chained assignment will
consistently never work and raise a ``ChainedAssignmentError`` warning
with CoW enabled:

.. ipython:: python
    :okwarning:

    df = pd.DataFrame({"foo": [1, 2, 3], "bar": [4, 5, 6]})
    df["foo"][df["bar"] > 5] = 100

With copy on write this can be done by using ``loc``.

.. ipython:: python

    df.loc[df["bar"] > 5, "foo"] = 100

.. _copy_on_write_read_only_na:

Read-only NumPy arrays
----------------------

Accessing the underlying NumPy array of a DataFrame will return a read-only array if the array
shares data with the initial DataFrame:

The array is a copy if the initial DataFrame consists of more than one array:


.. ipython:: python

    df = pd.DataFrame({"a": [1, 2], "b": [1.5, 2.5]})
    df.to_numpy()

The array shares data with the DataFrame if the DataFrame consists of only one NumPy array:

.. ipython:: python

    df = pd.DataFrame({"a": [1, 2], "b": [3, 4]})
    df.to_numpy()

This array is read-only, which means that it can't be modified inplace:

.. ipython:: python
    :okexcept:

    arr = df.to_numpy()
    arr[0, 0] = 100

The same holds true for a Series, since a Series always consists of a single array.

There are two potential solution to this:

- Trigger a copy manually if you want to avoid updating DataFrames that share memory with your array.
- Make the array writeable. This is a more performant solution but circumvents Copy-on-Write rules, so
  it should be used with caution.

.. ipython:: python

    arr = df.to_numpy()
    arr.flags.writeable = True
    arr[0, 0] = 100
    arr

Patterns to avoid
-----------------

No defensive copy will be performed if two objects share the same data while
you are modifying one object inplace.

.. ipython:: python

    df = pd.DataFrame({"a": [1, 2, 3], "b": [4, 5, 6]})
    df2 = df.reset_index()
    df2.iloc[0, 0] = 100

This creates two objects that share data and thus the setitem operation will trigger a
copy. This is not necessary if the initial object ``df`` isn't needed anymore.
Simply reassigning to the same variable will invalidate the reference that is
held by the object.

.. ipython:: python

    df = pd.DataFrame({"a": [1, 2, 3], "b": [4, 5, 6]})
    df = df.reset_index()
    df.iloc[0, 0] = 100

No copy is necessary in this example.
Creating multiple references keeps unnecessary references alive
and thus will hurt performance with Copy-on-Write.

.. _copy_on_write.optimizations:

Copy-on-Write optimizations
---------------------------

A new lazy copy mechanism that defers the copy until the object in question is modified
and only if this object shares data with another object. This mechanism was added to
methods that don't require a copy of the underlying data. Popular examples are :meth:`DataFrame.drop` for ``axis=1``
and :meth:`DataFrame.rename`.

These methods return views when Copy-on-Write is enabled, which provides a significant
performance improvement compared to the regular execution.

.. _copy_on_write_enabling:

How to enable CoW
-----------------

Copy-on-Write can be enabled through the configuration option ``copy_on_write``. The option can
be turned on __globally__ through either of the following:

.. ipython:: python

    pd.set_option("mode.copy_on_write", True)

    pd.options.mode.copy_on_write = True

.. ipython:: python
    :suppress:

    pd.options.mode.copy_on_write = False<|MERGE_RESOLUTION|>--- conflicted
+++ resolved
@@ -52,11 +52,7 @@
 The following sections will explain what this means and how it impacts existing
 applications.
 
-<<<<<<< HEAD
-.. _copy_on_write_migration:
-=======
 .. _copy_on_write.migration_guide:
->>>>>>> 3096bd66
 
 Migrating to Copy-on-Write
 --------------------------
