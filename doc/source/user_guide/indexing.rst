.. _indexing:

{{ header }}

***************************
Indexing and selecting data
***************************

The axis labeling information in pandas objects serves many purposes:

* Identifies data (i.e. provides *metadata*) using known indicators,
  important for analysis, visualization, and interactive console display.
* Enables automatic and explicit data alignment.
* Allows intuitive getting and setting of subsets of the data set.

In this section, we will focus on the final point: namely, how to slice, dice,
and generally get and set subsets of pandas objects. The primary focus will be
on Series and DataFrame as they have received more development attention in
this area.

.. note::

   The Python and NumPy indexing operators ``[]`` and attribute operator ``.``
   provide quick and easy access to pandas data structures across a wide range
   of use cases. This makes interactive work intuitive, as there's little new
   to learn if you already know how to deal with Python dictionaries and NumPy
   arrays. However, since the type of the data to be accessed isn't known in
   advance, directly using standard operators has some optimization limits. For
   production code, we recommended that you take advantage of the optimized
   pandas data access methods exposed in this chapter.

.. warning::

   Whether a copy or a reference is returned for a setting operation, may
   depend on the context. This is sometimes called ``chained assignment`` and
   should be avoided. See :ref:`Returning a View versus Copy
   <indexing.view_versus_copy>`.

.. warning::

   Indexing on an integer-based Index with floats has been clarified in 0.18.0, for a summary of the changes, see :ref:`here <whatsnew_0180.float_indexers>`.

See the :ref:`MultiIndex / Advanced Indexing <advanced>` for ``MultiIndex`` and more advanced indexing documentation.

See the :ref:`cookbook<cookbook.selection>` for some advanced strategies.

.. _indexing.choice:

Different choices for indexing
------------------------------

Object selection has had a number of user-requested additions in order to
support more explicit location based indexing. Pandas now supports three types
of multi-axis indexing.

* ``.loc`` is primarily label based, but may also be used with a boolean array. ``.loc`` will raise ``KeyError`` when the items are not found. Allowed inputs are:

    * A single label, e.g. ``5`` or ``'a'`` (Note that ``5`` is interpreted as a
      *label* of the index. This use is **not** an integer position along the
      index.).
    * A list or array of labels ``['a', 'b', 'c']``.
    * A slice object with labels ``'a':'f'`` (Note that contrary to usual python
      slices, **both** the start and the stop are included, when present in the
      index! See :ref:`Slicing with labels
      <indexing.slicing_with_labels>`.).
    * A boolean array
    * A ``callable`` function with one argument (the calling Series or DataFrame) and
      that returns valid output for indexing (one of the above).

      .. versionadded:: 0.18.1

  See more at :ref:`Selection by Label <indexing.label>`.

* ``.iloc`` is primarily integer position based (from ``0`` to
  ``length-1`` of the axis), but may also be used with a boolean
  array.  ``.iloc`` will raise ``IndexError`` if a requested
  indexer is out-of-bounds, except *slice* indexers which allow
  out-of-bounds indexing.  (this conforms with Python/NumPy *slice*
  semantics).  Allowed inputs are:

    * An integer e.g. ``5``.
    * A list or array of integers ``[4, 3, 0]``.
    * A slice object with ints ``1:7``.
    * A boolean array.
    * A ``callable`` function with one argument (the calling Series or DataFrame) and
      that returns valid output for indexing (one of the above).

      .. versionadded:: 0.18.1

  See more at :ref:`Selection by Position <indexing.integer>`,
  :ref:`Advanced Indexing <advanced>` and :ref:`Advanced
  Hierarchical <advanced.advanced_hierarchical>`.

* ``.loc``, ``.iloc``, and also ``[]`` indexing can accept a ``callable`` as indexer. See more at :ref:`Selection By Callable <indexing.callable>`.

Getting values from an object with multi-axes selection uses the following
notation (using ``.loc`` as an example, but the following applies to ``.iloc`` as
well). Any of the axes accessors may be the null slice ``:``. Axes left out of
the specification are assumed to be ``:``, e.g. ``p.loc['a']`` is equivalent to
``p.loc['a', :, :]``.

.. csv-table::
    :header: "Object Type", "Indexers"
    :widths: 30, 50
    :delim: ;

    Series; ``s.loc[indexer]``
    DataFrame; ``df.loc[row_indexer,column_indexer]``

.. _indexing.basics:

Basics
------

As mentioned when introducing the data structures in the :ref:`last section
<basics>`, the primary function of indexing with ``[]`` (a.k.a. ``__getitem__``
for those familiar with implementing class behavior in Python) is selecting out
lower-dimensional slices. The following table shows return type values when
indexing pandas objects with ``[]``:

.. csv-table::
    :header: "Object Type", "Selection", "Return Value Type"
    :widths: 30, 30, 60
    :delim: ;

    Series; ``series[label]``; scalar value
    DataFrame; ``frame[colname]``; ``Series`` corresponding to colname

Here we construct a simple time series data set to use for illustrating the
indexing functionality:

.. ipython:: python

   dates = pd.date_range('1/1/2000', periods=8)
   df = pd.DataFrame(np.random.randn(8, 4),
                     index=dates, columns=['A', 'B', 'C', 'D'])
   df

.. note::

   None of the indexing functionality is time series specific unless
   specifically stated.

Thus, as per above, we have the most basic indexing using ``[]``:

.. ipython:: python

   s = df['A']
   s[dates[5]]

You can pass a list of columns to ``[]`` to select columns in that order.
If a column is not contained in the DataFrame, an exception will be
raised. Multiple columns can also be set in this manner:

.. ipython:: python

   df
   df[['B', 'A']] = df[['A', 'B']]
   df

You may find this useful for applying a transform (in-place) to a subset of the
columns.

.. warning::

   pandas aligns all AXES when setting ``Series`` and ``DataFrame`` from ``.loc``, and ``.iloc``.

   This will **not** modify ``df`` because the column alignment is before value assignment.

   .. ipython:: python

      df[['A', 'B']]
      df.loc[:, ['B', 'A']] = df[['A', 'B']]
      df[['A', 'B']]

   The correct way to swap column values is by using raw values:

   .. ipython:: python

      df.loc[:, ['B', 'A']] = df[['A', 'B']].to_numpy()
      df[['A', 'B']]


Attribute access
----------------

.. _indexing.columns.multiple:

.. _indexing.df_cols:

.. _indexing.attribute_access:

You may access an index on a ``Series`` or  column on a ``DataFrame`` directly
as an attribute:

.. ipython:: python

   sa = pd.Series([1, 2, 3], index=list('abc'))
   dfa = df.copy()

.. ipython:: python

   sa.b
   dfa.A

.. ipython:: python

   sa.a = 5
   sa
   dfa.A = list(range(len(dfa.index)))  # ok if A already exists
   dfa
   dfa['A'] = list(range(len(dfa.index)))  # use this form to create a new column
   dfa

.. warning::

   - You can use this access only if the index element is a valid Python identifier, e.g. ``s.1`` is not allowed.
     See `here for an explanation of valid identifiers
     <https://docs.python.org/3/reference/lexical_analysis.html#identifiers>`__.

   - The attribute will not be available if it conflicts with an existing method name, e.g. ``s.min`` is not allowed.

   - Similarly, the attribute will not be available if it conflicts with any of the following list: ``index``,
     ``major_axis``, ``minor_axis``, ``items``.

   - In any of these cases, standard indexing will still work, e.g. ``s['1']``, ``s['min']``, and ``s['index']`` will
     access the corresponding element or column.

If you are using the IPython environment, you may also use tab-completion to
see these accessible attributes.

You can also assign a ``dict`` to a row of a ``DataFrame``:

.. ipython:: python

   x = pd.DataFrame({'x': [1, 2, 3], 'y': [3, 4, 5]})
   x.iloc[1] = {'x': 9, 'y': 99}
   x

You can use attribute access to modify an existing element of a Series or column of a DataFrame, but be careful;
if you try to use attribute access to create a new column, it creates a new attribute rather than a
new column. In 0.21.0 and later, this will raise a ``UserWarning``:

.. code-block:: ipython

    In [1]: df = pd.DataFrame({'one': [1., 2., 3.]})
    In [2]: df.two = [4, 5, 6]
    UserWarning: Pandas doesn't allow Series to be assigned into nonexistent columns - see https://pandas.pydata.org/pandas-docs/stable/indexing.html#attribute_access
    In [3]: df
    Out[3]:
       one
    0  1.0
    1  2.0
    2  3.0

Slicing ranges
--------------

The most robust and consistent way of slicing ranges along arbitrary axes is
described in the :ref:`Selection by Position <indexing.integer>` section
detailing the ``.iloc`` method. For now, we explain the semantics of slicing using the ``[]`` operator.

With Series, the syntax works exactly as with an ndarray, returning a slice of
the values and the corresponding labels:

.. ipython:: python

   s[:5]
   s[::2]
   s[::-1]

Note that setting works as well:

.. ipython:: python

   s2 = s.copy()
   s2[:5] = 0
   s2

With DataFrame, slicing inside of ``[]`` **slices the rows**. This is provided
largely as a convenience since it is such a common operation.

.. ipython:: python

   df[:3]
   df[::-1]

.. _indexing.label:

Selection by label
------------------

.. warning::

   Whether a copy or a reference is returned for a setting operation, may depend on the context.
   This is sometimes called ``chained assignment`` and should be avoided.
   See :ref:`Returning a View versus Copy <indexing.view_versus_copy>`.

.. warning::

   ``.loc`` is strict when you present slicers that are not compatible (or convertible) with the index type. For example
   using integers in a ``DatetimeIndex``. These will raise a ``TypeError``.

  .. ipython:: python

     dfl = pd.DataFrame(np.random.randn(5, 4),
                        columns=list('ABCD'),
                        index=pd.date_range('20130101', periods=5))
     dfl

  .. code-block:: ipython

     In [4]: dfl.loc[2:3]
     TypeError: cannot do slice indexing on <class 'pandas.tseries.index.DatetimeIndex'> with these indexers [2] of <type 'int'>

  String likes in slicing *can* be convertible to the type of the index and lead to natural slicing.

  .. ipython:: python

     dfl.loc['20130102':'20130104']

.. warning::

   Starting in 0.21.0, pandas will show a ``FutureWarning`` if indexing with a list with missing labels. In the future
   this will raise a ``KeyError``. See :ref:`list-like Using loc with missing keys in a list is Deprecated <indexing.deprecate_loc_reindex_listlike>`.

pandas provides a suite of methods in order to have **purely label based indexing**. This is a strict inclusion based protocol.
Every label asked for must be in the index, or a ``KeyError`` will be raised.
When slicing, both the start bound **AND** the stop bound are *included*, if present in the index.
Integers are valid labels, but they refer to the label **and not the position**.

The ``.loc`` attribute is the primary access method. The following are valid inputs:

* A single label, e.g. ``5`` or ``'a'`` (Note that ``5`` is interpreted as a *label* of the index. This use is **not** an integer position along the index.).
* A list or array of labels ``['a', 'b', 'c']``.
* A slice object with labels ``'a':'f'`` (Note that contrary to usual python
  slices, **both** the start and the stop are included, when present in the
  index! See :ref:`Slicing with labels
  <indexing.slicing_with_labels>`.).
* A boolean array.
* A ``callable``, see :ref:`Selection By Callable <indexing.callable>`.

.. ipython:: python

   s1 = pd.Series(np.random.randn(6), index=list('abcdef'))
   s1
   s1.loc['c':]
   s1.loc['b']

Note that setting works as well:

.. ipython:: python

   s1.loc['c':] = 0
   s1

With a DataFrame:

.. ipython:: python

   df1 = pd.DataFrame(np.random.randn(6, 4),
                      index=list('abcdef'),
                      columns=list('ABCD'))
   df1
   df1.loc[['a', 'b', 'd'], :]

Accessing via label slices:

.. ipython:: python

   df1.loc['d':, 'A':'C']

For getting a cross section using a label (equivalent to ``df.xs('a')``):

.. ipython:: python

   df1.loc['a']

For getting values with a boolean array:

.. ipython:: python

   df1.loc['a'] > 0
   df1.loc[:, df1.loc['a'] > 0]

For getting a value explicitly (equivalent to deprecated ``df.get_value('a','A')``):

.. ipython:: python

   # this is also equivalent to ``df1.at['a','A']``
   df1.loc['a', 'A']

.. _indexing.slicing_with_labels:

Slicing with labels
~~~~~~~~~~~~~~~~~~~

When using ``.loc`` with slices, if both the start and the stop labels are
present in the index, then elements *located* between the two (including them)
are returned:

.. ipython:: python

   s = pd.Series(list('abcde'), index=[0, 3, 2, 5, 4])
   s.loc[3:5]

If at least one of the two is absent, but the index is sorted, and can be
compared against start and stop labels, then slicing will still work as
expected, by selecting labels which *rank* between the two:

.. ipython:: python

   s.sort_index()
   s.sort_index().loc[1:6]

However, if at least one of the two is absent *and* the index is not sorted, an
error will be raised (since doing otherwise would be computationally expensive,
as well as potentially ambiguous for mixed type indexes). For instance, in the
above example, ``s.loc[1:6]`` would raise ``KeyError``.

.. _indexing.integer:

Selection by position
---------------------

.. warning::

   Whether a copy or a reference is returned for a setting operation, may depend on the context.
   This is sometimes called ``chained assignment`` and should be avoided.
   See :ref:`Returning a View versus Copy <indexing.view_versus_copy>`.

Pandas provides a suite of methods in order to get **purely integer based indexing**. The semantics follow closely Python and NumPy slicing. These are ``0-based`` indexing. When slicing, the start bound is *included*, while the upper bound is *excluded*. Trying to use a non-integer, even a **valid** label will raise an ``IndexError``.

The ``.iloc`` attribute is the primary access method. The following are valid inputs:

* An integer e.g. ``5``.
* A list or array of integers ``[4, 3, 0]``.
* A slice object with ints ``1:7``.
* A boolean array.
* A ``callable``, see :ref:`Selection By Callable <indexing.callable>`.

.. ipython:: python

   s1 = pd.Series(np.random.randn(5), index=list(range(0, 10, 2)))
   s1
   s1.iloc[:3]
   s1.iloc[3]

Note that setting works as well:

.. ipython:: python

   s1.iloc[:3] = 0
   s1

With a DataFrame:

.. ipython:: python

   df1 = pd.DataFrame(np.random.randn(6, 4),
                      index=list(range(0, 12, 2)),
                      columns=list(range(0, 8, 2)))
   df1

Select via integer slicing:

.. ipython:: python

   df1.iloc[:3]
   df1.iloc[1:5, 2:4]

Select via integer list:

.. ipython:: python

   df1.iloc[[1, 3, 5], [1, 3]]

.. ipython:: python

   df1.iloc[1:3, :]

.. ipython:: python

   df1.iloc[:, 1:3]

.. ipython:: python

   # this is also equivalent to ``df1.iat[1,1]``
   df1.iloc[1, 1]

For getting a cross section using an integer position (equiv to ``df.xs(1)``):

.. ipython:: python

   df1.iloc[1]

Out of range slice indexes are handled gracefully just as in Python/Numpy.

.. ipython:: python

    # these are allowed in python/numpy.
    x = list('abcdef')
    x
    x[4:10]
    x[8:10]
    s = pd.Series(x)
    s
    s.iloc[4:10]
    s.iloc[8:10]

Note that using slices that go out of bounds can result in
an empty axis (e.g. an empty DataFrame being returned).

.. ipython:: python

   dfl = pd.DataFrame(np.random.randn(5, 2), columns=list('AB'))
   dfl
   dfl.iloc[:, 2:3]
   dfl.iloc[:, 1:3]
   dfl.iloc[4:6]

A single indexer that is out of bounds will raise an ``IndexError``.
A list of indexers where any element is out of bounds will raise an
``IndexError``.

.. code-block:: python

   >>> dfl.iloc[[4, 5, 6]]
   IndexError: positional indexers are out-of-bounds

   >>> dfl.iloc[:, 4]
   IndexError: single positional indexer is out-of-bounds

.. _indexing.callable:

Selection by callable
---------------------

.. versionadded:: 0.18.1

``.loc``, ``.iloc``, and also ``[]`` indexing can accept a ``callable`` as indexer.
The ``callable`` must be a function with one argument (the calling Series or DataFrame) that returns valid output for indexing.

.. ipython:: python

   df1 = pd.DataFrame(np.random.randn(6, 4),
                      index=list('abcdef'),
                      columns=list('ABCD'))
   df1

   df1.loc[lambda df: df.A > 0, :]
   df1.loc[:, lambda df: ['A', 'B']]

   df1.iloc[:, lambda df: [0, 1]]

   df1[lambda df: df.columns[0]]


You can use callable indexing in ``Series``.

.. ipython:: python

   df1.A.loc[lambda s: s > 0]

Using these methods / indexers, you can chain data selection operations
without using a temporary variable.

.. ipython:: python

   bb = pd.read_csv('data/baseball.csv', index_col='id')
   (bb.groupby(['year', 'team']).sum()
      .loc[lambda df: df.r > 100])

.. _indexing.deprecate_ix:

IX indexer is deprecated
------------------------

.. warning::

   Starting in 0.20.0, the ``.ix`` indexer is deprecated, in favor of the more strict ``.iloc``
   and ``.loc`` indexers.

``.ix`` offers a lot of magic on the inference of what the user wants to do. To wit, ``.ix`` can decide
to index *positionally* OR via *labels* depending on the data type of the index. This has caused quite a
bit of user confusion over the years.

The recommended methods of indexing are:

* ``.loc`` if you want to *label* index.
* ``.iloc`` if you want to *positionally* index.

.. ipython:: python

  dfd = pd.DataFrame({'A': [1, 2, 3],
                      'B': [4, 5, 6]},
                     index=list('abc'))

  dfd

Previous behavior, where you wish to get the 0th and the 2nd elements from the index in the 'A' column.

.. code-block:: ipython

  In [3]: dfd.ix[[0, 2], 'A']
  Out[3]:
  a    1
  c    3
  Name: A, dtype: int64

Using ``.loc``. Here we will select the appropriate indexes from the index, then use *label* indexing.

.. ipython:: python

  dfd.loc[dfd.index[[0, 2]], 'A']

This can also be expressed using ``.iloc``, by explicitly getting locations on the indexers, and using
*positional* indexing to select things.

.. ipython:: python

  dfd.iloc[[0, 2], dfd.columns.get_loc('A')]

For getting *multiple* indexers, using ``.get_indexer``:

.. ipython:: python

  dfd.iloc[[0, 2], dfd.columns.get_indexer(['A', 'B'])]


.. _deprecate_loc_reindex_listlike:
.. _indexing.deprecate_loc_reindex_listlike:

Indexing with list with missing labels is deprecated
----------------------------------------------------

.. warning::

   Starting in 0.21.0, using ``.loc`` or ``[]`` with a list with one or more missing labels, is deprecated, in favor of ``.reindex``.

In prior versions, using ``.loc[list-of-labels]`` would work as long as *at least 1* of the keys was found (otherwise it
would raise a ``KeyError``). This behavior is deprecated and will show a warning message pointing to this section. The
recommended alternative is to use ``.reindex()``.

For example.

.. ipython:: python

   s = pd.Series([1, 2, 3])
   s

Selection with all keys found is unchanged.

.. ipython:: python

   s.loc[[1, 2]]

Previous behavior

.. code-block:: ipython

   In [4]: s.loc[[1, 2, 3]]
   Out[4]:
   1    2.0
   2    3.0
   3    NaN
   dtype: float64


Current behavior

.. code-block:: ipython

   In [4]: s.loc[[1, 2, 3]]
   Passing list-likes to .loc with any non-matching elements will raise
   KeyError in the future, you can use .reindex() as an alternative.

   See the documentation here:
   http://pandas.pydata.org/pandas-docs/stable/indexing.html#deprecate-loc-reindex-listlike

   Out[4]:
   1    2.0
   2    3.0
   3    NaN
   dtype: float64


Reindexing
~~~~~~~~~~

The idiomatic way to achieve selecting potentially not-found elements is via ``.reindex()``. See also the section on :ref:`reindexing <basics.reindexing>`.

.. ipython:: python

  s.reindex([1, 2, 3])

Alternatively, if you want to select only *valid* keys, the following is idiomatic and efficient; it is guaranteed to preserve the dtype of the selection.

.. ipython:: python

   labels = [1, 2, 3]
   s.loc[s.index.intersection(labels)]

Having a duplicated index will raise for a ``.reindex()``:

.. ipython:: python

   s = pd.Series(np.arange(4), index=['a', 'a', 'b', 'c'])
   labels = ['c', 'd']

.. code-block:: ipython

   In [17]: s.reindex(labels)
   ValueError: cannot reindex from a duplicate axis

Generally, you can intersect the desired labels with the current
axis, and then reindex.

.. ipython:: python

   s.loc[s.index.intersection(labels)].reindex(labels)

However, this would *still* raise if your resulting index is duplicated.

.. code-block:: ipython

   In [41]: labels = ['a', 'd']

   In [42]: s.loc[s.index.intersection(labels)].reindex(labels)
   ValueError: cannot reindex from a duplicate axis


.. _indexing.basics.partial_setting:

Selecting random samples
------------------------

A random selection of rows or columns from a Series or DataFrame with the :meth:`~DataFrame.sample` method. The method will sample rows by default, and accepts a specific number of rows/columns to return, or a fraction of rows.

.. ipython:: python

    s = pd.Series([0, 1, 2, 3, 4, 5])

    # When no arguments are passed, returns 1 row.
    s.sample()

    # One may specify either a number of rows:
    s.sample(n=3)

    # Or a fraction of the rows:
    s.sample(frac=0.5)

By default, ``sample`` will return each row at most once, but one can also sample with replacement
using the ``replace`` option:

.. ipython:: python

    s = pd.Series([0, 1, 2, 3, 4, 5])

    # Without replacement (default):
    s.sample(n=6, replace=False)

    # With replacement:
    s.sample(n=6, replace=True)


By default, each row has an equal probability of being selected, but if you want rows
to have different probabilities, you can pass the ``sample`` function sampling weights as
``weights``. These weights can be a list, a NumPy array, or a Series, but they must be of the same length as the object you are sampling. Missing values will be treated as a weight of zero, and inf values are not allowed. If weights do not sum to 1, they will be re-normalized by dividing all weights by the sum of the weights. For example:

.. ipython:: python

    s = pd.Series([0, 1, 2, 3, 4, 5])
    example_weights = [0, 0, 0.2, 0.2, 0.2, 0.4]
    s.sample(n=3, weights=example_weights)

    # Weights will be re-normalized automatically
    example_weights2 = [0.5, 0, 0, 0, 0, 0]
    s.sample(n=1, weights=example_weights2)

When applied to a DataFrame, you can use a column of the DataFrame as sampling weights
(provided you are sampling rows and not columns) by simply passing the name of the column
as a string.

.. ipython:: python

    df2 = pd.DataFrame({'col1': [9, 8, 7, 6],
                        'weight_column': [0.5, 0.4, 0.1, 0]})
    df2.sample(n=3, weights='weight_column')

``sample`` also allows users to sample columns instead of rows using the ``axis`` argument.

.. ipython:: python

    df3 = pd.DataFrame({'col1': [1, 2, 3], 'col2': [2, 3, 4]})
    df3.sample(n=1, axis=1)

Finally, one can also set a seed for ``sample``'s random number generator using the ``random_state`` argument, which will accept either an integer (as a seed) or a NumPy RandomState object.

.. ipython:: python

    df4 = pd.DataFrame({'col1': [1, 2, 3], 'col2': [2, 3, 4]})

    # With a given seed, the sample will always draw the same rows.
    df4.sample(n=2, random_state=2)
    df4.sample(n=2, random_state=2)



Setting with enlargement
------------------------

The ``.loc/[]`` operations can perform enlargement when setting a non-existent key for that axis.

In the ``Series`` case this is effectively an appending operation.

.. ipython:: python

   se = pd.Series([1, 2, 3])
   se
   se[5] = 5.
   se

A ``DataFrame`` can be enlarged on either axis via ``.loc``.

.. ipython:: python

   dfi = pd.DataFrame(np.arange(6).reshape(3, 2),
                      columns=['A', 'B'])
   dfi
   dfi.loc[:, 'C'] = dfi.loc[:, 'A']
   dfi

This is like an ``append`` operation on the ``DataFrame``.

.. ipython:: python

   dfi.loc[3] = 5
   dfi

.. _indexing.basics.get_value:

Fast scalar value getting and setting
-------------------------------------

Since indexing with ``[]`` must handle a lot of cases (single-label access,
slicing, boolean indexing, etc.), it has a bit of overhead in order to figure
out what you're asking for. If you only want to access a scalar value, the
fastest way is to use the ``at`` and ``iat`` methods, which are implemented on
all of the data structures.

Similarly to ``loc``, ``at`` provides **label** based scalar lookups, while, ``iat`` provides **integer** based lookups analogously to ``iloc``

.. ipython:: python

   s.iat[5]
   df.at[dates[5], 'A']
   df.iat[3, 0]

You can also set using these same indexers.

.. ipython:: python

   df.at[dates[5], 'E'] = 7
   df.iat[3, 0] = 7

``at`` may enlarge the object in-place as above if the indexer is missing.

.. ipython:: python

   df.at[dates[-1] + pd.Timedelta('1 day'), 0] = 7
   df

Boolean indexing
----------------

.. _indexing.boolean:

Another common operation is the use of boolean vectors to filter the data.
The operators are: ``|`` for ``or``, ``&`` for ``and``, and ``~`` for ``not``.
These **must** be grouped by using parentheses, since by default Python will
evaluate an expression such as ``df.A > 2 & df.B < 3`` as
``df.A > (2 & df.B) < 3``, while the desired evaluation order is
``(df.A > 2) & (df.B < 3)``.

Using a boolean vector to index a Series works exactly as in a NumPy ndarray:

.. ipython:: python

   s = pd.Series(range(-3, 4))
   s
   s[s > 0]
   s[(s < -1) | (s > 0.5)]
   s[~(s < 0)]

You may select rows from a DataFrame using a boolean vector the same length as
the DataFrame's index (for example, something derived from one of the columns
of the DataFrame):

.. ipython:: python

   df[df['A'] > 0]

List comprehensions and the ``map`` method of Series can also be used to produce
more complex criteria:

.. ipython:: python

   df2 = pd.DataFrame({'a': ['one', 'one', 'two', 'three', 'two', 'one', 'six'],
                       'b': ['x', 'y', 'y', 'x', 'y', 'x', 'x'],
                       'c': np.random.randn(7)})

   # only want 'two' or 'three'
   criterion = df2['a'].map(lambda x: x.startswith('t'))

   df2[criterion]

   # equivalent but slower
   df2[[x.startswith('t') for x in df2['a']]]

   # Multiple criteria
   df2[criterion & (df2['b'] == 'x')]

With the choice methods :ref:`Selection by Label <indexing.label>`, :ref:`Selection by Position <indexing.integer>`,
and :ref:`Advanced Indexing <advanced>` you may select along more than one axis using boolean vectors combined with other indexing expressions.

.. ipython:: python

   df2.loc[criterion & (df2['b'] == 'x'), 'b':'c']

.. _indexing.basics.indexing_isin:

Indexing with isin
------------------

Consider the :meth:`~Series.isin` method of ``Series``, which returns a boolean
vector that is true wherever the ``Series`` elements exist in the passed list.
This allows you to select rows where one or more columns have values you want:

.. ipython:: python

   s = pd.Series(np.arange(5), index=np.arange(5)[::-1], dtype='int64')
   s
   s.isin([2, 4, 6])
   s[s.isin([2, 4, 6])]

The same method is available for ``Index`` objects and is useful for the cases
when you don't know which of the sought labels are in fact present:

.. ipython:: python

   s[s.index.isin([2, 4, 6])]

   # compare it to the following
   s.reindex([2, 4, 6])

In addition to that, ``MultiIndex`` allows selecting a separate level to use
in the membership check:

.. ipython:: python

   s_mi = pd.Series(np.arange(6),
                    index=pd.MultiIndex.from_product([[0, 1], ['a', 'b', 'c']]))
   s_mi
   s_mi.iloc[s_mi.index.isin([(1, 'a'), (2, 'b'), (0, 'c')])]
   s_mi.iloc[s_mi.index.isin(['a', 'c', 'e'], level=1)]

DataFrame also has an :meth:`~DataFrame.isin` method.  When calling ``isin``, pass a set of
values as either an array or dict.  If values is an array, ``isin`` returns
a DataFrame of booleans that is the same shape as the original DataFrame, with True
wherever the element is in the sequence of values.

.. ipython:: python

   df = pd.DataFrame({'vals': [1, 2, 3, 4], 'ids': ['a', 'b', 'f', 'n'],
                      'ids2': ['a', 'n', 'c', 'n']})

   values = ['a', 'b', 1, 3]

   df.isin(values)

Oftentimes you'll want to match certain values with certain columns.
Just make values a ``dict`` where the key is the column, and the value is
a list of items you want to check for.

.. ipython:: python

   values = {'ids': ['a', 'b'], 'vals': [1, 3]}

   df.isin(values)

Combine DataFrame's ``isin`` with the ``any()`` and ``all()`` methods to
quickly select subsets of your data that meet a given criteria.
To select a row where each column meets its own criterion:

.. ipython:: python

  values = {'ids': ['a', 'b'], 'ids2': ['a', 'c'], 'vals': [1, 3]}

  row_mask = df.isin(values).all(1)

  df[row_mask]

.. _indexing.where_mask:

The :meth:`~pandas.DataFrame.where` Method and Masking
------------------------------------------------------

Selecting values from a Series with a boolean vector generally returns a
subset of the data. To guarantee that selection output has the same shape as
the original data, you can use the ``where`` method in ``Series`` and ``DataFrame``.

To return only the selected rows:

.. ipython:: python

   s[s > 0]

To return a Series of the same shape as the original:

.. ipython:: python

   s.where(s > 0)

Selecting values from a DataFrame with a boolean criterion now also preserves
input data shape. ``where`` is used under the hood as the implementation.
The code below is equivalent to ``df.where(df < 0)``.

.. ipython:: python
   :suppress:

   dates = pd.date_range('1/1/2000', periods=8)
   df = pd.DataFrame(np.random.randn(8, 4),
                     index=dates, columns=['A', 'B', 'C', 'D'])

.. ipython:: python

   df[df < 0]

In addition, ``where`` takes an optional ``other`` argument for replacement of
values where the condition is False, in the returned copy.

.. ipython:: python

   df.where(df < 0, -df)

You may wish to set values based on some boolean criteria.
This can be done intuitively like so:

.. ipython:: python

   s2 = s.copy()
   s2[s2 < 0] = 0
   s2

   df2 = df.copy()
   df2[df2 < 0] = 0
   df2

By default, ``where`` returns a modified copy of the data. There is an
optional parameter ``inplace`` so that the original data can be modified
without creating a copy:

.. ipython:: python

   df_orig = df.copy()
   df_orig.where(df > 0, -df, inplace=True)
   df_orig

.. note::

   The signature for :func:`DataFrame.where` differs from :func:`numpy.where`.
   Roughly ``df1.where(m, df2)`` is equivalent to ``np.where(m, df1, df2)``.

   .. ipython:: python

      df.where(df < 0, -df) == np.where(df < 0, df, -df)

**Alignment**

Furthermore, ``where`` aligns the input boolean condition (ndarray or DataFrame),
such that partial selection with setting is possible. This is analogous to
partial setting via ``.loc`` (but on the contents rather than the axis labels).

.. ipython:: python

   df2 = df.copy()
   df2[df2[1:4] > 0] = 3
   df2

Where can also accept ``axis`` and ``level`` parameters to align the input when
performing the ``where``.

.. ipython:: python

   df2 = df.copy()
   df2.where(df2 > 0, df2['A'], axis='index')

This is equivalent to (but faster than) the following.

.. ipython:: python

   df2 = df.copy()
   df.apply(lambda x, y: x.where(x > 0, y), y=df['A'])

.. versionadded:: 0.18.1

Where can accept a callable as condition and ``other`` arguments. The function must
be with one argument (the calling Series or DataFrame) and that returns valid output
as condition and ``other`` argument.

.. ipython:: python

   df3 = pd.DataFrame({'A': [1, 2, 3],
                       'B': [4, 5, 6],
                       'C': [7, 8, 9]})
   df3.where(lambda x: x > 4, lambda x: x + 10)

Mask
~~~~

:meth:`~pandas.DataFrame.mask` is the inverse boolean operation of ``where``.

.. ipython:: python

   s.mask(s >= 0)
   df.mask(df >= 0)

.. _indexing.query:

The :meth:`~pandas.DataFrame.query` Method
------------------------------------------

:class:`~pandas.DataFrame` objects have a :meth:`~pandas.DataFrame.query`
method that allows selection using an expression.

You can get the value of the frame where column ``b`` has values
between the values of columns ``a`` and ``c``. For example:

.. ipython:: python

   n = 10
   df = pd.DataFrame(np.random.rand(n, 3), columns=list('abc'))
   df

   # pure python
   df[(df.a < df.b) & (df.b < df.c)]

   # query
   df.query('(a < b) & (b < c)')

Do the same thing but fall back on a named index if there is no column
with the name ``a``.

.. ipython:: python

   df = pd.DataFrame(np.random.randint(n / 2, size=(n, 2)), columns=list('bc'))
   df.index.name = 'a'
   df
   df.query('a < b and b < c')

If instead you don't want to or cannot name your index, you can use the name
``index`` in your query expression:

.. ipython:: python

   df = pd.DataFrame(np.random.randint(n, size=(n, 2)), columns=list('bc'))
   df
   df.query('index < b < c')

.. note::

   If the name of your index overlaps with a column name, the column name is
   given precedence. For example,

   .. ipython:: python

      df = pd.DataFrame({'a': np.random.randint(5, size=5)})
      df.index.name = 'a'
      df.query('a > 2')  # uses the column 'a', not the index

   You can still use the index in a query expression by using the special
   identifier 'index':

   .. ipython:: python

      df.query('index > 2')

   If for some reason you have a column named ``index``, then you can refer to
   the index as ``ilevel_0`` as well, but at this point you should consider
   renaming your columns to something less ambiguous.


:class:`~pandas.MultiIndex` :meth:`~pandas.DataFrame.query` Syntax
~~~~~~~~~~~~~~~~~~~~~~~~~~~~~~~~~~~~~~~~~~~~~~~~~~~~~~~~~~~~~~~~~~

You can also use the levels of a ``DataFrame`` with a
:class:`~pandas.MultiIndex` as if they were columns in the frame:

.. ipython:: python

   n = 10
   colors = np.random.choice(['red', 'green'], size=n)
   foods = np.random.choice(['eggs', 'ham'], size=n)
   colors
   foods

   index = pd.MultiIndex.from_arrays([colors, foods], names=['color', 'food'])
   df = pd.DataFrame(np.random.randn(n, 2), index=index)
   df
   df.query('color == "red"')

If the levels of the ``MultiIndex`` are unnamed, you can refer to them using
special names:

.. ipython:: python

   df.index.names = [None, None]
   df
   df.query('ilevel_0 == "red"')


The convention is ``ilevel_0``, which means "index level 0" for the 0th level
of the ``index``.


:meth:`~pandas.DataFrame.query` Use Cases
~~~~~~~~~~~~~~~~~~~~~~~~~~~~~~~~~~~~~~~~~

A use case for :meth:`~pandas.DataFrame.query` is when you have a collection of
:class:`~pandas.DataFrame` objects that have a subset of column names (or index
levels/names) in common. You can pass the same query to both frames *without*
having to specify which frame you're interested in querying

.. ipython:: python

   df = pd.DataFrame(np.random.rand(n, 3), columns=list('abc'))
   df
   df2 = pd.DataFrame(np.random.rand(n + 2, 3), columns=df.columns)
   df2
   expr = '0.0 <= a <= c <= 0.5'
   map(lambda frame: frame.query(expr), [df, df2])

:meth:`~pandas.DataFrame.query` Python versus pandas Syntax Comparison
~~~~~~~~~~~~~~~~~~~~~~~~~~~~~~~~~~~~~~~~~~~~~~~~~~~~~~~~~~~~~~~~~~~~~~

Full numpy-like syntax:

.. ipython:: python

   df = pd.DataFrame(np.random.randint(n, size=(n, 3)), columns=list('abc'))
   df
   df.query('(a < b) & (b < c)')
   df[(df.a < df.b) & (df.b < df.c)]

Slightly nicer by removing the parentheses (by binding making comparison
operators bind tighter than ``&`` and ``|``).

.. ipython:: python

   df.query('a < b & b < c')

Use English instead of symbols:

.. ipython:: python

   df.query('a < b and b < c')

Pretty close to how you might write it on paper:

.. ipython:: python

   df.query('a < b < c')

The ``in`` and ``not in`` operators
~~~~~~~~~~~~~~~~~~~~~~~~~~~~~~~~~~~

:meth:`~pandas.DataFrame.query` also supports special use of Python's ``in`` and
``not in`` comparison operators, providing a succinct syntax for calling the
``isin`` method of a ``Series`` or ``DataFrame``.

.. ipython:: python

   # get all rows where columns "a" and "b" have overlapping values
   df = pd.DataFrame({'a': list('aabbccddeeff'), 'b': list('aaaabbbbcccc'),
                      'c': np.random.randint(5, size=12),
                      'd': np.random.randint(9, size=12)})
   df
   df.query('a in b')

   # How you'd do it in pure Python
   df[df.a.isin(df.b)]

   df.query('a not in b')

   # pure Python
   df[~df.a.isin(df.b)]


You can combine this with other expressions for very succinct queries:


.. ipython:: python

   # rows where cols a and b have overlapping values
   # and col c's values are less than col d's
   df.query('a in b and c < d')

   # pure Python
   df[df.b.isin(df.a) & (df.c < df.d)]


.. note::

   Note that ``in`` and ``not in`` are evaluated in Python, since ``numexpr``
   has no equivalent of this operation. However, **only the** ``in``/``not in``
   **expression itself** is evaluated in vanilla Python. For example, in the
   expression

   .. code-block:: python

      df.query('a in b + c + d')

   ``(b + c + d)`` is evaluated by ``numexpr`` and *then* the ``in``
   operation is evaluated in plain Python. In general, any operations that can
   be evaluated using ``numexpr`` will be.

Special use of the ``==`` operator with ``list`` objects
~~~~~~~~~~~~~~~~~~~~~~~~~~~~~~~~~~~~~~~~~~~~~~~~~~~~~~~~

Comparing a ``list`` of values to a column using ``==``/``!=`` works similarly
to ``in``/``not in``.

.. ipython:: python

   df.query('b == ["a", "b", "c"]')

   # pure Python
   df[df.b.isin(["a", "b", "c"])]

   df.query('c == [1, 2]')

   df.query('c != [1, 2]')

   # using in/not in
   df.query('[1, 2] in c')

   df.query('[1, 2] not in c')

   # pure Python
   df[df.c.isin([1, 2])]


Boolean operators
~~~~~~~~~~~~~~~~~

You can negate boolean expressions with the word ``not`` or the ``~`` operator.

.. ipython:: python

   df = pd.DataFrame(np.random.rand(n, 3), columns=list('abc'))
   df['bools'] = np.random.rand(len(df)) > 0.5
   df.query('~bools')
   df.query('not bools')
   df.query('not bools') == df[~df.bools]

Of course, expressions can be arbitrarily complex too:

.. ipython:: python

   # short query syntax
   shorter = df.query('a < b < c and (not bools) or bools > 2')

   # equivalent in pure Python
   longer = df[(df.a < df.b) & (df.b < df.c) & (~df.bools) | (df.bools > 2)]

   shorter
   longer

   shorter == longer


Performance of :meth:`~pandas.DataFrame.query`
~~~~~~~~~~~~~~~~~~~~~~~~~~~~~~~~~~~~~~~~~~~~~~

``DataFrame.query()`` using ``numexpr`` is slightly faster than Python for
large frames.

.. image:: ../_static/query-perf.png

.. note::

   You will only see the performance benefits of using the ``numexpr`` engine
   with ``DataFrame.query()`` if your frame has more than approximately 200,000
   rows.

      .. image:: ../_static/query-perf-small.png

This plot was created using a ``DataFrame`` with 3 columns each containing
floating point values generated using ``numpy.random.randn()``.

.. ipython:: python
   :suppress:

   df = pd.DataFrame(np.random.randn(8, 4),
                     index=dates, columns=['A', 'B', 'C', 'D'])
   df2 = df.copy()


Duplicate data
--------------

.. _indexing.duplicate:

If you want to identify and remove duplicate rows in a DataFrame,  there are
two methods that will help: ``duplicated`` and ``drop_duplicates``. Each
takes as an argument the columns to use to identify duplicated rows.

* ``duplicated`` returns a boolean vector whose length is the number of rows, and which indicates whether a row is duplicated.
* ``drop_duplicates`` removes duplicate rows.

By default, the first observed row of a duplicate set is considered unique, but
each method has a ``keep`` parameter to specify targets to be kept.

* ``keep='first'`` (default): mark / drop duplicates except for the first occurrence.
* ``keep='last'``: mark / drop duplicates except for the last occurrence.
* ``keep=False``: mark  / drop all duplicates.

.. ipython:: python

   df2 = pd.DataFrame({'a': ['one', 'one', 'two', 'two', 'two', 'three', 'four'],
                       'b': ['x', 'y', 'x', 'y', 'x', 'x', 'x'],
                       'c': np.random.randn(7)})
   df2
   df2.duplicated('a')
   df2.duplicated('a', keep='last')
   df2.duplicated('a', keep=False)
   df2.drop_duplicates('a')
   df2.drop_duplicates('a', keep='last')
   df2.drop_duplicates('a', keep=False)

Also, you can pass a list of columns to identify duplications.

.. ipython:: python

   df2.duplicated(['a', 'b'])
   df2.drop_duplicates(['a', 'b'])

To drop duplicates by index value, use ``Index.duplicated`` then perform slicing.
The same set of options are available for the ``keep`` parameter.

.. ipython:: python

   df3 = pd.DataFrame({'a': np.arange(6),
                       'b': np.random.randn(6)},
                      index=['a', 'a', 'b', 'c', 'b', 'a'])
   df3
   df3.index.duplicated()
   df3[~df3.index.duplicated()]
   df3[~df3.index.duplicated(keep='last')]
   df3[~df3.index.duplicated(keep=False)]

.. _indexing.dictionarylike:

Dictionary-like :meth:`~pandas.DataFrame.get` method
----------------------------------------------------

Each of Series or DataFrame have a ``get`` method which can return a
default value.

.. ipython:: python

   s = pd.Series([1, 2, 3], index=['a', 'b', 'c'])
   s.get('a')  # equivalent to s['a']
   s.get('x', default=-1)

The :meth:`~pandas.DataFrame.lookup` method
-------------------------------------------

Sometimes you want to extract a set of values given a sequence of row labels
and column labels, and the ``lookup`` method allows for this and returns a
NumPy array.  For instance:

.. ipython:: python

  dflookup = pd.DataFrame(np.random.rand(20, 4), columns = ['A', 'B', 'C', 'D'])
  dflookup.lookup(list(range(0, 10, 2)), ['B', 'C', 'A', 'B', 'D'])

.. _indexing.class:

Index objects
-------------

The pandas :class:`~pandas.Index` class and its subclasses can be viewed as
implementing an *ordered multiset*. Duplicates are allowed. However, if you try
to convert an :class:`~pandas.Index` object with duplicate entries into a
``set``, an exception will be raised.

:class:`~pandas.Index` also provides the infrastructure necessary for
lookups, data alignment, and reindexing. The easiest way to create an
:class:`~pandas.Index` directly is to pass a ``list`` or other sequence to
:class:`~pandas.Index`:

.. ipython:: python

   index = pd.Index(['e', 'd', 'a', 'b'])
   index
   'd' in index

You can also pass a ``name`` to be stored in the index:


.. ipython:: python

   index = pd.Index(['e', 'd', 'a', 'b'], name='something')
   index.name

The name, if set, will be shown in the console display:

.. ipython:: python

   index = pd.Index(list(range(5)), name='rows')
   columns = pd.Index(['A', 'B', 'C'], name='cols')
   df = pd.DataFrame(np.random.randn(5, 3), index=index, columns=columns)
   df
   df['A']

.. _indexing.set_metadata:

Setting metadata
~~~~~~~~~~~~~~~~

Indexes are "mostly immutable", but it is possible to set and change their
metadata, like the index ``name`` (or, for ``MultiIndex``, ``levels`` and
``codes``).

You can use the ``rename``, ``set_names``, ``set_levels``, and ``set_codes``
to set these attributes directly. They default to returning a copy; however,
you can specify ``inplace=True`` to have the data change in place.

See :ref:`Advanced Indexing <advanced>` for usage of MultiIndexes.

.. ipython:: python

  ind = pd.Index([1, 2, 3])
  ind.rename("apple")
  ind
  ind.set_names(["apple"], inplace=True)
  ind.name = "bob"
  ind

``set_names``, ``set_levels``, and ``set_codes`` also take an optional
``level`` argument

.. ipython:: python

  index = pd.MultiIndex.from_product([range(3), ['one', 'two']], names=['first', 'second'])
  index
  index.levels[1]
  index.set_levels(["a", "b"], level=1)

<<<<<<< HEAD
Set operations on index objects
=======
.. _indexing.set_ops:

Set operations on Index objects
>>>>>>> 27f9d05a
~~~~~~~~~~~~~~~~~~~~~~~~~~~~~~~

The two main operations are ``union (|)`` and ``intersection (&)``.
These can be directly called as instance methods or used via overloaded
operators. Difference is provided via the ``.difference()`` method.

.. ipython:: python

   a = pd.Index(['c', 'b', 'a'])
   b = pd.Index(['c', 'e', 'd'])
   a | b
   a & b
   a.difference(b)

Also available is the ``symmetric_difference (^)`` operation, which returns elements
that appear in either ``idx1`` or ``idx2``, but not in both. This is
equivalent to the Index created by ``idx1.difference(idx2).union(idx2.difference(idx1))``,
with duplicates dropped.

.. ipython:: python

   idx1 = pd.Index([1, 2, 3, 4])
   idx2 = pd.Index([2, 3, 4, 5])
   idx1.symmetric_difference(idx2)
   idx1 ^ idx2

.. note::

   The resulting index from a set operation will be sorted in ascending order.

When performing :meth:`Index.union` between indexes with different dtypes, the indexes
must be cast to a common dtype. Typically, though not always, this is object dtype. The
exception is when performing a union between integer and float data. In this case, the
integer values are converted to float

.. ipython:: python

   idx1 = pd.Index([0, 1, 2])
   idx2 = pd.Index([0.5, 1.5])
   idx1 | idx2

.. _indexing.missing:

Missing values
~~~~~~~~~~~~~~

.. important::

   Even though ``Index`` can hold missing values (``NaN``), it should be avoided
   if you do not want any unexpected results. For example, some operations
   exclude missing values implicitly.

``Index.fillna`` fills missing values with specified scalar value.

.. ipython:: python

   idx1 = pd.Index([1, np.nan, 3, 4])
   idx1
   idx1.fillna(2)

   idx2 = pd.DatetimeIndex([pd.Timestamp('2011-01-01'),
                            pd.NaT,
                            pd.Timestamp('2011-01-03')])
   idx2
   idx2.fillna(pd.Timestamp('2011-01-02'))

Set / reset index
-----------------

Occasionally you will load or create a data set into a DataFrame and want to
add an index after you've already done so. There are a couple of different
ways.

.. _indexing.set_index:

Set an index
~~~~~~~~~~~~

DataFrame has a :meth:`~DataFrame.set_index` method which takes a column name
(for a regular ``Index``) or a list of column names (for a ``MultiIndex``).
To create a new, re-indexed DataFrame:

.. ipython:: python
   :suppress:

   data = pd.DataFrame({'a': ['bar', 'bar', 'foo', 'foo'],
                        'b': ['one', 'two', 'one', 'two'],
                        'c': ['z', 'y', 'x', 'w'],
                        'd': [1., 2., 3, 4]})

.. ipython:: python

   data
   indexed1 = data.set_index('c')
   indexed1
   indexed2 = data.set_index(['a', 'b'])
   indexed2

The ``append`` keyword option allow you to keep the existing index and append
the given columns to a MultiIndex:

.. ipython:: python

   frame = data.set_index('c', drop=False)
   frame = frame.set_index(['a', 'b'], append=True)
   frame

Other options in ``set_index`` allow you not drop the index columns or to add
the index in-place (without creating a new object):

.. ipython:: python

   data.set_index('c', drop=False)
   data.set_index(['a', 'b'], inplace=True)
   data

Reset the index
~~~~~~~~~~~~~~~

As a convenience, there is a new function on DataFrame called
:meth:`~DataFrame.reset_index` which transfers the index values into the
DataFrame's columns and sets a simple integer index.
This is the inverse operation of :meth:`~DataFrame.set_index`.


.. ipython:: python

   data
   data.reset_index()

The output is more similar to a SQL table or a record array. The names for the
columns derived from the index are the ones stored in the ``names`` attribute.

You can use the ``level`` keyword to remove only a portion of the index:

.. ipython:: python

   frame
   frame.reset_index(level=1)


``reset_index`` takes an optional parameter ``drop`` which if true simply
discards the index, instead of putting index values in the DataFrame's columns.

Adding an ad hoc index
~~~~~~~~~~~~~~~~~~~~~~

If you create an index yourself, you can just assign it to the ``index`` field:

.. code-block:: python

   data.index = index

.. _indexing.view_versus_copy:

Returning a view versus a copy
------------------------------

When setting values in a pandas object, care must be taken to avoid what is called
``chained indexing``. Here is an example.

.. ipython:: python

   dfmi = pd.DataFrame([list('abcd'),
                        list('efgh'),
                        list('ijkl'),
                        list('mnop')],
                       columns=pd.MultiIndex.from_product([['one', 'two'],
                                                           ['first', 'second']]))
   dfmi

Compare these two access methods:

.. ipython:: python

   dfmi['one']['second']

.. ipython:: python

   dfmi.loc[:, ('one', 'second')]

These both yield the same results, so which should you use? It is instructive to understand the order
of operations on these and why method 2 (``.loc``) is much preferred over method 1 (chained ``[]``).

``dfmi['one']`` selects the first level of the columns and returns a DataFrame that is singly-indexed.
Then another Python operation ``dfmi_with_one['second']`` selects the series indexed by ``'second'``.
This is indicated by the variable ``dfmi_with_one`` because pandas sees these operations as separate events.
e.g. separate calls to ``__getitem__``, so it has to treat them as linear operations, they happen one after another.

Contrast this to ``df.loc[:,('one','second')]`` which passes a nested tuple of ``(slice(None),('one','second'))`` to a single call to
``__getitem__``. This allows pandas to deal with this as a single entity. Furthermore this order of operations *can* be significantly
faster, and allows one to index *both* axes if so desired.

Why does assignment fail when using chained indexing?
~~~~~~~~~~~~~~~~~~~~~~~~~~~~~~~~~~~~~~~~~~~~~~~~~~~~~

The problem in the previous section is just a performance issue. What's up with
the ``SettingWithCopy`` warning? We don't **usually** throw warnings around when
you do something that might cost a few extra milliseconds!

But it turns out that assigning to the product of chained indexing has
inherently unpredictable results. To see this, think about how the Python
interpreter executes this code:

.. ipython:: python
    :suppress:

    value = None

.. code-block:: python

   dfmi.loc[:, ('one', 'second')] = value
   # becomes
   dfmi.loc.__setitem__((slice(None), ('one', 'second')), value)

But this code is handled differently:

.. code-block:: python

   dfmi['one']['second'] = value
   # becomes
   dfmi.__getitem__('one').__setitem__('second', value)

See that ``__getitem__`` in there? Outside of simple cases, it's very hard to
predict whether it will return a view or a copy (it depends on the memory layout
of the array, about which pandas makes no guarantees), and therefore whether
the ``__setitem__`` will modify ``dfmi`` or a temporary object that gets thrown
out immediately afterward. **That's** what ``SettingWithCopy`` is warning you
about!

.. note:: You may be wondering whether we should be concerned about the ``loc``
   property in the first example. But ``dfmi.loc`` is guaranteed to be ``dfmi``
   itself with modified indexing behavior, so ``dfmi.loc.__getitem__`` /
   ``dfmi.loc.__setitem__`` operate on ``dfmi`` directly. Of course,
   ``dfmi.loc.__getitem__(idx)`` may be a view or a copy of ``dfmi``.

Sometimes a ``SettingWithCopy`` warning will arise at times when there's no
obvious chained indexing going on. **These** are the bugs that
``SettingWithCopy`` is designed to catch! Pandas is probably trying to warn you
that you've done this:

.. code-block:: python

   def do_something(df):
       foo = df[['bar', 'baz']]  # Is foo a view? A copy? Nobody knows!
       # ... many lines here ...
       # We don't know whether this will modify df or not!
       foo['quux'] = value
       return foo

Yikes!

.. _indexing.evaluation_order:

Evaluation order matters
~~~~~~~~~~~~~~~~~~~~~~~~

When you use chained indexing, the order and type of the indexing operation
partially determine whether the result is a slice into the original object, or
a copy of the slice.

Pandas has the ``SettingWithCopyWarning`` because assigning to a copy of a
slice is frequently not intentional, but a mistake caused by chained indexing
returning a copy where a slice was expected.

If you would like pandas to be more or less trusting about assignment to a
chained indexing expression, you can set the :ref:`option <options>`
``mode.chained_assignment`` to one of these values:

* ``'warn'``, the default, means a ``SettingWithCopyWarning`` is printed.
* ``'raise'`` means pandas will raise a ``SettingWithCopyException``
  you have to deal with.
* ``None`` will suppress the warnings entirely.

.. ipython:: python
   :okwarning:

   dfb = pd.DataFrame({'a': ['one', 'one', 'two',
                             'three', 'two', 'one', 'six'],
                       'c': np.arange(7)})

   # This will show the SettingWithCopyWarning
   # but the frame values will be set
   dfb['c'][dfb.a.str.startswith('o')] = 42

This however is operating on a copy and will not work.

::

   >>> pd.set_option('mode.chained_assignment','warn')
   >>> dfb[dfb.a.str.startswith('o')]['c'] = 42
   Traceback (most recent call last)
        ...
   SettingWithCopyWarning:
        A value is trying to be set on a copy of a slice from a DataFrame.
        Try using .loc[row_index,col_indexer] = value instead

A chained assignment can also crop up in setting in a mixed dtype frame.

.. note::

   These setting rules apply to all of ``.loc/.iloc``.

This is the correct access method:

.. ipython:: python

   dfc = pd.DataFrame({'A': ['aaa', 'bbb', 'ccc'], 'B': [1, 2, 3]})
   dfc.loc[0, 'A'] = 11
   dfc

This *can* work at times, but it is not guaranteed to, and therefore should be avoided:

.. ipython:: python
   :okwarning:

   dfc = dfc.copy()
   dfc['A'][0] = 111
   dfc

This will **not** work at all, and so should be avoided:

::

   >>> pd.set_option('mode.chained_assignment','raise')
   >>> dfc.loc[0]['A'] = 1111
   Traceback (most recent call last)
        ...
   SettingWithCopyException:
        A value is trying to be set on a copy of a slice from a DataFrame.
        Try using .loc[row_index,col_indexer] = value instead

.. warning::

   The chained assignment warnings / exceptions are aiming to inform the user of a possibly invalid
   assignment. There may be false positives; situations where a chained assignment is inadvertently
   reported.<|MERGE_RESOLUTION|>--- conflicted
+++ resolved
@@ -1559,13 +1559,9 @@
   index.levels[1]
   index.set_levels(["a", "b"], level=1)
 
-<<<<<<< HEAD
-Set operations on index objects
-=======
 .. _indexing.set_ops:
 
 Set operations on Index objects
->>>>>>> 27f9d05a
 ~~~~~~~~~~~~~~~~~~~~~~~~~~~~~~~
 
 The two main operations are ``union (|)`` and ``intersection (&)``.
