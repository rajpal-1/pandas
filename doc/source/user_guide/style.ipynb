{
 "cells": [
  {
   "cell_type": "markdown",
   "metadata": {},
   "source": [
    "# Styling\n",
    "\n",
    "This document is written as a Jupyter Notebook, and can be viewed or downloaded [here](https://nbviewer.ipython.org/github/pandas-dev/pandas/blob/master/doc/source/user_guide/style.ipynb).\n",
    "\n",
    "You can apply **conditional formatting**, the visual styling of a DataFrame\n",
    "depending on the data within, by using the ``DataFrame.style`` property.\n",
    "This is a property that returns a ``Styler`` object, which has\n",
    "useful methods for formatting and displaying DataFrames.\n",
    "\n",
    "The styling is accomplished using CSS.\n",
    "You write \"style functions\" that take scalars, `DataFrame`s or `Series`, and return *like-indexed* DataFrames or Series with CSS `\"attribute: value\"` pairs for the values.\n",
    "These functions can be incrementally passed to the `Styler` which collects the styles before rendering."
   ]
  },
  {
   "cell_type": "markdown",
   "metadata": {},
   "source": [
    "## Building styles\n",
    "\n",
    "Pass your style functions into one of the following methods:\n",
    "\n",
    "- ``Styler.applymap``: elementwise\n",
    "- ``Styler.apply``: column-/row-/table-wise\n",
    "\n",
    "Both of those methods take a function (and some other keyword arguments) and applies your function to the DataFrame in a certain way.\n",
    "`Styler.applymap` works through the DataFrame elementwise.\n",
    "`Styler.apply` passes each column or row into your DataFrame one-at-a-time or the entire table at once, depending on the `axis` keyword argument.\n",
    "For columnwise use `axis=0`, rowwise use `axis=1`, and for the entire table at once use `axis=None`.\n",
    "\n",
    "For `Styler.applymap` your function should take a scalar and return a single string with the CSS attribute-value pair.\n",
    "\n",
    "For `Styler.apply` your function should take a Series or DataFrame (depending on the axis parameter), and return a Series or DataFrame with an identical shape where each value is a string with a CSS attribute-value pair.\n",
    "\n",
    "Let's see some examples."
   ]
  },
  {
   "cell_type": "code",
   "execution_count": null,
   "metadata": {
    "nbsphinx": "hidden"
   },
   "outputs": [],
   "source": [
    "import matplotlib.pyplot\n",
    "# We have this here to trigger matplotlib's font cache stuff.\n",
    "# This cell is hidden from the output"
   ]
  },
  {
   "cell_type": "code",
   "execution_count": null,
   "metadata": {},
   "outputs": [],
   "source": [
    "import pandas as pd\n",
    "import numpy as np\n",
    "\n",
    "np.random.seed(24)\n",
    "df = pd.DataFrame({'A': np.linspace(1, 10, 10)})\n",
    "df = pd.concat([df, pd.DataFrame(np.random.randn(10, 4), columns=list('BCDE'))],\n",
    "               axis=1)\n",
    "df.iloc[3, 3] = np.nan\n",
    "df.iloc[0, 2] = np.nan"
   ]
  },
  {
   "cell_type": "markdown",
   "metadata": {},
   "source": [
    "Here's a boring example of rendering a DataFrame, without any (visible) styles:"
   ]
  },
  {
   "cell_type": "code",
   "execution_count": null,
   "metadata": {},
   "outputs": [],
   "source": [
    "df.style"
   ]
  },
  {
   "cell_type": "markdown",
   "metadata": {},
   "source": [
    "*Note*: The `DataFrame.style` attribute is a property that returns a `Styler` object. `Styler` has a `_repr_html_` method defined on it so they are rendered automatically. If you want the actual HTML back for further processing or for writing to file call the `.render()` method which returns a string.\n",
    "\n",
    "The above output looks very similar to the standard DataFrame HTML representation. But we've done some work behind the scenes to attach CSS classes to each cell. We can view these by calling the `.render` method."
   ]
  },
  {
   "cell_type": "code",
   "execution_count": null,
   "metadata": {},
   "outputs": [],
   "source": [
    "df.style.highlight_null().render().split('\\n')[:10]"
   ]
  },
  {
   "cell_type": "markdown",
   "metadata": {},
   "source": [
    "The `row0_col2` is the identifier for that particular cell. We've also prepended each row/column identifier with a UUID unique to each DataFrame so that the style from one doesn't collide with the styling from another within the same notebook or page (you can set the `uuid` if you'd like to tie together the styling of two DataFrames).\n",
    "\n",
    "When writing style functions, you take care of producing the CSS attribute / value pairs you want. Pandas matches those up with the CSS classes that identify each cell."
   ]
  },
  {
   "cell_type": "markdown",
   "metadata": {},
   "source": [
    "Let's write a simple style function that will color negative numbers red and positive numbers black."
   ]
  },
  {
   "cell_type": "code",
   "execution_count": null,
   "metadata": {},
   "outputs": [],
   "source": [
    "def color_negative_red(val):\n",
    "    \"\"\"\n",
    "    Takes a scalar and returns a string with\n",
    "    the css property `'color: red'` for negative\n",
    "    strings, black otherwise.\n",
    "    \"\"\"\n",
    "    color = 'red' if val < 0 else 'black'\n",
    "    return 'color: %s' % color"
   ]
  },
  {
   "cell_type": "markdown",
   "metadata": {},
   "source": [
    "In this case, the cell's style depends only on its own value.\n",
    "That means we should use the `Styler.applymap` method which works elementwise."
   ]
  },
  {
   "cell_type": "code",
   "execution_count": null,
   "metadata": {},
   "outputs": [],
   "source": [
    "s = df.style.applymap(color_negative_red)\n",
    "s"
   ]
  },
  {
   "cell_type": "markdown",
   "metadata": {},
   "source": [
    "Notice the similarity with the standard `df.applymap`, which operates on DataFrames elementwise. We want you to be able to reuse your existing knowledge of how to interact with DataFrames.\n",
    "\n",
    "Notice also that our function returned a string containing the CSS attribute and value, separated by a colon just like in a `<style>` tag. This will be a common theme.\n",
    "\n",
    "Finally, the input shapes matched. `Styler.applymap` calls the function on each scalar input, and the function returns a scalar output."
   ]
  },
  {
   "cell_type": "markdown",
   "metadata": {},
   "source": [
    "Now suppose you wanted to highlight the maximum value in each column.\n",
    "We can't use `.applymap` anymore since that operated elementwise.\n",
    "Instead, we'll turn to `.apply` which operates columnwise (or rowwise using the `axis` keyword). Later on we'll see that something like `highlight_max` is already defined on `Styler` so you wouldn't need to write this yourself."
   ]
  },
  {
   "cell_type": "code",
   "execution_count": null,
   "metadata": {},
   "outputs": [],
   "source": [
    "def highlight_max(s):\n",
    "    '''\n",
    "    highlight the maximum in a Series yellow.\n",
    "    '''\n",
    "    is_max = s == s.max()\n",
    "    return ['background-color: yellow' if v else '' for v in is_max]"
   ]
  },
  {
   "cell_type": "code",
   "execution_count": null,
   "metadata": {},
   "outputs": [],
   "source": [
    "df.style.apply(highlight_max)"
   ]
  },
  {
   "cell_type": "markdown",
   "metadata": {},
   "source": [
    "In this case the input is a `Series`, one column at a time.\n",
    "Notice that the output shape of `highlight_max` matches the input shape, an array with `len(s)` items."
   ]
  },
  {
   "cell_type": "markdown",
   "metadata": {},
   "source": [
    "We encourage you to use method chains to build up a style piecewise, before finally rending at the end of the chain."
   ]
  },
  {
   "cell_type": "code",
   "execution_count": null,
   "metadata": {},
   "outputs": [],
   "source": [
    "df.style.\\\n",
    "    applymap(color_negative_red).\\\n",
    "    apply(highlight_max)"
   ]
  },
  {
   "cell_type": "markdown",
   "metadata": {},
   "source": [
    "Above we used `Styler.apply` to pass in each column one at a time.\n",
    "\n",
    "<span style=\"background-color: #DEDEBE\">*Debugging Tip*: If you're having trouble writing your style function, try just passing it into <code style=\"background-color: #DEDEBE\">DataFrame.apply</code>. Internally, <code style=\"background-color: #DEDEBE\">Styler.apply</code> uses <code style=\"background-color: #DEDEBE\">DataFrame.apply</code> so the result should be the same.</span>\n",
    "\n",
    "What if you wanted to highlight just the maximum value in the entire table?\n",
    "Use `.apply(function, axis=None)` to indicate that your function wants the entire table, not one column or row at a time. Let's try that next.\n",
    "\n",
    "We'll rewrite our `highlight-max` to handle either Series (from `.apply(axis=0 or 1)`) or DataFrames (from `.apply(axis=None)`). We'll also allow the color to be adjustable, to demonstrate that `.apply`, and `.applymap` pass along keyword arguments."
   ]
  },
  {
   "cell_type": "code",
   "execution_count": null,
   "metadata": {},
   "outputs": [],
   "source": [
    "def highlight_max(data, color='yellow'):\n",
    "    '''\n",
    "    highlight the maximum in a Series or DataFrame\n",
    "    '''\n",
    "    attr = 'background-color: {}'.format(color)\n",
    "    if data.ndim == 1:  # Series from .apply(axis=0) or axis=1\n",
    "        is_max = data == data.max()\n",
    "        return [attr if v else '' for v in is_max]\n",
    "    else:  # from .apply(axis=None)\n",
    "        is_max = data == data.max().max()\n",
    "        return pd.DataFrame(np.where(is_max, attr, ''),\n",
    "                            index=data.index, columns=data.columns)"
   ]
  },
  {
   "cell_type": "markdown",
   "metadata": {},
   "source": [
    "When using ``Styler.apply(func, axis=None)``, the function must return a DataFrame with the same index and column labels."
   ]
  },
  {
   "cell_type": "code",
   "execution_count": null,
   "metadata": {},
   "outputs": [],
   "source": [
    "df.style.apply(highlight_max, color='darkorange', axis=None)"
   ]
  },
  {
   "cell_type": "markdown",
   "metadata": {},
   "source": [
    "### Building Styles Summary\n",
    "\n",
    "Style functions should return strings with one or more CSS `attribute: value` delimited by semicolons. Use\n",
    "\n",
    "- `Styler.applymap(func)` for elementwise styles\n",
    "- `Styler.apply(func, axis=0)` for columnwise styles\n",
    "- `Styler.apply(func, axis=1)` for rowwise styles\n",
    "- `Styler.apply(func, axis=None)` for tablewise styles\n",
    "\n",
    "And crucially the input and output shapes of `func` must match. If `x` is the input then ``func(x).shape == x.shape``."
   ]
  },
  {
   "cell_type": "markdown",
   "metadata": {},
   "source": [
    "## Finer control: slicing"
   ]
  },
  {
   "cell_type": "markdown",
   "metadata": {},
   "source": [
    "Both `Styler.apply`, and `Styler.applymap` accept a `subset` keyword.\n",
    "This allows you to apply styles to specific rows or columns, without having to code that logic into your `style` function.\n",
    "\n",
    "The value passed to `subset` behaves similar to slicing a DataFrame.\n",
    "\n",
    "- A scalar is treated as a column label\n",
    "- A list (or series or numpy array)\n",
    "- A tuple is treated as `(row_indexer, column_indexer)`\n",
    "\n",
    "Consider using `pd.IndexSlice` to construct the tuple for the last one."
   ]
  },
  {
   "cell_type": "code",
   "execution_count": null,
   "metadata": {},
   "outputs": [],
   "source": [
    "df.style.apply(highlight_max, subset=['B', 'C', 'D'])"
   ]
  },
  {
   "cell_type": "markdown",
   "metadata": {},
   "source": [
    "For row and column slicing, any valid indexer to `.loc` will work."
   ]
  },
  {
   "cell_type": "code",
   "execution_count": null,
   "metadata": {},
   "outputs": [],
   "source": [
    "df.style.applymap(color_negative_red,\n",
    "                  subset=pd.IndexSlice[2:5, ['B', 'D']])"
   ]
  },
  {
   "cell_type": "markdown",
   "metadata": {},
   "source": [
    "Only label-based slicing is supported right now, not positional.\n",
    "\n",
    "If your style function uses a `subset` or `axis` keyword argument, consider wrapping your function in a `functools.partial`, partialing out that keyword.\n",
    "\n",
    "```python\n",
    "my_func2 = functools.partial(my_func, subset=42)\n",
    "```"
   ]
  },
  {
   "cell_type": "markdown",
   "metadata": {},
   "source": [
    "## Finer Control: Display Values\n",
    "\n",
    "We distinguish the *display* value from the *actual* value in `Styler`.\n",
    "To control the display value, the text is printed in each cell, use `Styler.format`. Cells can be formatted according to a [format spec string](https://docs.python.org/3/library/string.html#format-specification-mini-language) or a callable that takes a single value and returns a string."
   ]
  },
  {
   "cell_type": "code",
   "execution_count": null,
   "metadata": {},
   "outputs": [],
   "source": [
    "df.style.format(\"{:.2%}\")"
   ]
  },
  {
   "cell_type": "markdown",
   "metadata": {},
   "source": [
    "Use a dictionary to format specific columns."
   ]
  },
  {
   "cell_type": "code",
   "execution_count": null,
   "metadata": {},
   "outputs": [],
   "source": [
    "df.style.format({'B': \"{:0<4.0f}\", 'D': '{:+.2f}'})"
   ]
  },
  {
   "cell_type": "markdown",
   "metadata": {},
   "source": [
    "Or pass in a callable (or dictionary of callables) for more flexible handling."
   ]
  },
  {
   "cell_type": "code",
   "execution_count": null,
   "metadata": {},
   "outputs": [],
   "source": [
    "df.style.format({\"B\": lambda x: \"±{:.2f}\".format(abs(x))})"
   ]
  },
  {
   "cell_type": "markdown",
   "metadata": {},
   "source": [
    "You can format the text displayed for missing values by `na_rep`."
   ]
  },
  {
   "cell_type": "code",
   "execution_count": null,
   "metadata": {},
   "outputs": [],
   "source": [
    "df.style.format(\"{:.2%}\", na_rep=\"-\")"
   ]
  },
  {
   "cell_type": "markdown",
   "metadata": {},
   "source": [
    "These formatting techniques can be used in combination with styling."
   ]
  },
  {
   "cell_type": "code",
   "execution_count": null,
   "metadata": {},
   "outputs": [],
   "source": [
    "df.style.highlight_max().format(None, na_rep=\"-\")"
   ]
  },
  {
   "cell_type": "markdown",
   "metadata": {},
   "source": [
    "## Builtin styles"
   ]
  },
  {
   "cell_type": "markdown",
   "metadata": {},
   "source": [
    "Finally, we expect certain styling functions to be common enough that we've included a few \"built-in\" to the `Styler`, so you don't have to write them yourself."
   ]
  },
  {
   "cell_type": "code",
   "execution_count": null,
   "metadata": {},
   "outputs": [],
   "source": [
    "df.style.highlight_null(null_color='red')"
   ]
  },
  {
   "cell_type": "markdown",
   "metadata": {},
   "source": [
    "You can create \"heatmaps\" with the `background_gradient` method. These require matplotlib, and we'll use [Seaborn](https://stanford.edu/~mwaskom/software/seaborn/) to get a nice colormap."
   ]
  },
  {
   "cell_type": "code",
   "execution_count": null,
   "metadata": {},
   "outputs": [],
   "source": [
    "import seaborn as sns\n",
    "\n",
    "cm = sns.light_palette(\"green\", as_cmap=True)\n",
    "\n",
    "s = df.style.background_gradient(cmap=cm)\n",
    "s"
   ]
  },
  {
   "cell_type": "markdown",
   "metadata": {},
   "source": [
    "`Styler.background_gradient` takes the keyword arguments `low` and `high`. Roughly speaking these extend the range of your data by `low` and `high` percent so that when we convert the colors, the colormap's entire range isn't used. This is useful so that you can actually read the text still."
   ]
  },
  {
   "cell_type": "code",
   "execution_count": null,
   "metadata": {},
   "outputs": [],
   "source": [
    "# Uses the full color range\n",
    "df.loc[:4].style.background_gradient(cmap='viridis')"
   ]
  },
  {
   "cell_type": "code",
   "execution_count": null,
   "metadata": {},
   "outputs": [],
   "source": [
    "# Compress the color range\n",
    "(df.loc[:4]\n",
    "    .style\n",
    "    .background_gradient(cmap='viridis', low=.5, high=0)\n",
    "    .highlight_null('red'))"
   ]
  },
  {
   "cell_type": "markdown",
   "metadata": {},
   "source": [
    "There's also `.highlight_min` and `.highlight_max`."
   ]
  },
  {
   "cell_type": "code",
   "execution_count": null,
   "metadata": {},
   "outputs": [],
   "source": [
    "df.style.highlight_max(axis=0)"
   ]
  },
  {
   "cell_type": "markdown",
   "metadata": {},
   "source": [
    "Use `Styler.set_properties` when the style doesn't actually depend on the values."
   ]
  },
  {
   "cell_type": "code",
   "execution_count": null,
   "metadata": {},
   "outputs": [],
   "source": [
    "df.style.set_properties(**{'background-color': 'black',\n",
    "                           'color': 'lawngreen',\n",
    "                           'border-color': 'white'})"
   ]
  },
  {
   "cell_type": "markdown",
   "metadata": {},
   "source": [
    "### Bar charts"
   ]
  },
  {
   "cell_type": "markdown",
   "metadata": {},
   "source": [
    "You can include \"bar charts\" in your DataFrame."
   ]
  },
  {
   "cell_type": "code",
   "execution_count": null,
   "metadata": {},
   "outputs": [],
   "source": [
    "df.style.bar(subset=['A', 'B'], color='#d65f5f')"
   ]
  },
  {
   "cell_type": "markdown",
   "metadata": {},
   "source": [
    "New in version 0.20.0 is the ability to customize further the bar chart: You can now have the `df.style.bar` be centered on zero or midpoint value (in addition to the already existing way of having the min value at the left side of the cell), and you can pass a list of `[color_negative, color_positive]`.\n",
    "\n",
    "Here's how you can change the above with the new `align='mid'` option:"
   ]
  },
  {
   "cell_type": "code",
   "execution_count": null,
   "metadata": {},
   "outputs": [],
   "source": [
    "df.style.bar(subset=['A', 'B'], align='mid', color=['#d65f5f', '#5fba7d'])"
   ]
  },
  {
   "cell_type": "markdown",
   "metadata": {},
   "source": [
    "The following example aims to give a highlight of the behavior of the new align options:"
   ]
  },
  {
   "cell_type": "code",
   "execution_count": null,
   "metadata": {},
   "outputs": [],
   "source": [
    "import pandas as pd\n",
    "from IPython.display import HTML\n",
    "\n",
    "# Test series\n",
    "test1 = pd.Series([-100,-60,-30,-20], name='All Negative')\n",
    "test2 = pd.Series([10,20,50,100], name='All Positive')\n",
    "test3 = pd.Series([-10,-5,0,90], name='Both Pos and Neg')\n",
    "\n",
    "head = \"\"\"\n",
    "<table>\n",
    "    <thead>\n",
    "        <th>Align</th>\n",
    "        <th>All Negative</th>\n",
    "        <th>All Positive</th>\n",
    "        <th>Both Neg and Pos</th>\n",
    "    </thead>\n",
    "    </tbody>\n",
    "\n",
    "\"\"\"\n",
    "\n",
    "aligns = ['left','zero','mid']\n",
    "for align in aligns:\n",
    "    row = \"<tr><th>{}</th>\".format(align)\n",
    "    for series in [test1,test2,test3]:\n",
    "        s = series.copy()\n",
    "        s.name=''\n",
    "        row += \"<td>{}</td>\".format(s.to_frame().style.bar(align=align, \n",
    "                                                           color=['#d65f5f', '#5fba7d'], \n",
    "                                                           width=100).render()) #testn['width']\n",
    "    row += '</tr>'\n",
    "    head += row\n",
    "    \n",
    "head+= \"\"\"\n",
    "</tbody>\n",
    "</table>\"\"\"\n",
    "        \n",
    "\n",
    "HTML(head)"
   ]
  },
  {
   "cell_type": "markdown",
   "metadata": {},
   "source": [
    "## Sharing styles"
   ]
  },
  {
   "cell_type": "markdown",
   "metadata": {},
   "source": [
    "Say you have a lovely style built up for a DataFrame, and now you want to apply the same style to a second DataFrame. Export the style with `df1.style.export`, and import it on the second DataFrame with `df1.style.set`"
   ]
  },
  {
   "cell_type": "code",
   "execution_count": null,
   "metadata": {},
   "outputs": [],
   "source": [
    "df2 = -df\n",
    "style1 = df.style.applymap(color_negative_red)\n",
    "style1"
   ]
  },
  {
   "cell_type": "code",
   "execution_count": null,
   "metadata": {},
   "outputs": [],
   "source": [
    "style2 = df2.style\n",
    "style2.use(style1.export())\n",
    "style2"
   ]
  },
  {
   "cell_type": "markdown",
   "metadata": {},
   "source": [
    "Notice that you're able to share the styles even though they're data aware. The styles are re-evaluated on the new DataFrame they've been `use`d upon."
   ]
  },
  {
   "cell_type": "markdown",
   "metadata": {},
   "source": [
    "## Other Options\n",
    "\n",
    "You've seen a few methods for data-driven styling.\n",
    "`Styler` also provides a few other options for styles that don't depend on the data.\n",
    "\n",
    "- precision\n",
    "- captions\n",
    "- table-wide styles\n",
    "- missing values representation\n",
    "- hiding the index or columns\n",
    "\n",
    "Each of these can be specified in two ways:\n",
    "\n",
    "- A keyword argument to `Styler.__init__`\n",
    "- A call to one of the `.set_` or `.hide_` methods, e.g. `.set_caption` or `.hide_columns`\n",
    "\n",
    "The best method to use depends on the context. Use the `Styler` constructor when building many styled DataFrames that should all share the same properties. For interactive use, the`.set_` and `.hide_` methods are more convenient."
   ]
  },
  {
   "cell_type": "markdown",
   "metadata": {},
   "source": [
    "### Precision"
   ]
  },
  {
   "cell_type": "markdown",
   "metadata": {},
   "source": [
    "You can control the precision of floats using pandas' regular `display.precision` option."
   ]
  },
  {
   "cell_type": "code",
   "execution_count": null,
   "metadata": {},
   "outputs": [],
   "source": [
    "with pd.option_context('display.precision', 2):\n",
    "    html = (df.style\n",
    "              .applymap(color_negative_red)\n",
    "              .apply(highlight_max))\n",
    "html"
   ]
  },
  {
   "cell_type": "markdown",
   "metadata": {},
   "source": [
    "Or through a `set_precision` method."
   ]
  },
  {
   "cell_type": "code",
   "execution_count": null,
   "metadata": {},
   "outputs": [],
   "source": [
    "df.style\\\n",
    "  .applymap(color_negative_red)\\\n",
    "  .apply(highlight_max)\\\n",
    "  .set_precision(2)"
   ]
  },
  {
   "cell_type": "markdown",
   "metadata": {},
   "source": [
    "Setting the precision only affects the printed number; the full-precision values are always passed to your style functions. You can always use `df.round(2).style` if you'd prefer to round from the start."
   ]
  },
  {
   "cell_type": "markdown",
   "metadata": {},
   "source": [
    "### Captions"
   ]
  },
  {
   "cell_type": "markdown",
   "metadata": {},
   "source": [
    "Regular table captions can be added in a few ways."
   ]
  },
  {
   "cell_type": "code",
   "execution_count": null,
   "metadata": {},
   "outputs": [],
   "source": [
    "df.style.set_caption('Colormaps, with a caption.')\\\n",
    "    .background_gradient(cmap=cm)"
   ]
  },
  {
   "cell_type": "markdown",
   "metadata": {},
   "source": [
    "### Table styles"
   ]
  },
  {
   "cell_type": "markdown",
   "metadata": {},
   "source": [
    "The next option you have are \"table styles\".\n",
    "These are styles that apply to the table as a whole, but don't look at the data.\n",
<<<<<<< HEAD
    "Certain stylings, including pseudo-selectors like `:hover` can only be used this way.\n",
    "These can also be used to set specific row or column based class selectors, as will be shown."
=======
    "Certain stylings, including pseudo-selectors like `:hover` can only be used this way."
>>>>>>> 4aa0783d
   ]
  },
  {
   "cell_type": "code",
   "execution_count": null,
   "metadata": {},
   "outputs": [],
   "source": [
    "from IPython.display import HTML\n",
    "\n",
    "def hover(hover_color=\"#ffff99\"):\n",
    "    return dict(selector=\"tr:hover\",\n",
    "                props=[(\"background-color\", \"%s\" % hover_color)])\n",
    "\n",
    "styles = [\n",
    "    hover(),\n",
    "    dict(selector=\"th\", props=[(\"font-size\", \"150%\"),\n",
    "                               (\"text-align\", \"center\")]),\n",
    "    dict(selector=\"caption\", props=[(\"caption-side\", \"bottom\")])\n",
    "]\n",
    "html = (df.style.set_table_styles(styles)\n",
    "          .set_caption(\"Hover to highlight.\"))\n",
    "html"
   ]
  },
  {
   "cell_type": "markdown",
   "metadata": {},
   "source": [
    "`table_styles` should be a list of dictionaries.\n",
    "Each dictionary should have the `selector` and `props` keys.\n",
    "The value for `selector` should be a valid CSS selector.\n",
    "Recall that all the styles are already attached to an `id`, unique to\n",
    "each `Styler`. This selector is in addition to that `id`.\n",
    "The value for `props` should be a list of tuples of `('attribute', 'value')`.\n",
    "\n",
    "`table_styles` are extremely flexible, but not as fun to type out by hand.\n",
    "We hope to collect some useful ones either in pandas, or preferable in a new package that [builds on top](#Extensibility) the tools here.\n",
    "\n",
    "`table_styles` can be used to add column and row based class descriptors. For large tables this can increase performance by avoiding repetitive individual css for each cell, and it can also simplify style construction in some cases.\n",
    "If `table_styles` is given as a dictionary each key should be a specified column or index value and this will map to specific class CSS selectors of the given column or row.\n",
    "\n",
    "Note that `Styler.set_table_styles` will overwrite existing styles but can be chained by setting the `overwrite` argument to `False`."
   ]
  },
  {
   "cell_type": "code",
   "execution_count": null,
   "outputs": [],
   "source": [
    "html = html.set_table_styles({\n",
    "    'B': [dict(selector='', props=[('color', 'green')])],\n",
    "    'C': [dict(selector='td', props=[('color', 'red')])], \n",
    "    }, overwrite=False)\n",
    "html"
   ],
   "metadata": {
    "collapsed": false,
    "pycharm": {
     "name": "#%%\n"
    }
   }
  },
  {
   "cell_type": "markdown",
   "metadata": {},
   "source": [
    "### Missing values"
   ]
  },
  {
   "cell_type": "markdown",
   "metadata": {},
   "source": [
    "You can control the default missing values representation for the entire table through `set_na_rep` method."
   ]
  },
  {
   "cell_type": "code",
   "execution_count": null,
   "metadata": {},
   "outputs": [],
   "source": [
    "(df.style\n",
    "   .set_na_rep(\"FAIL\")\n",
    "   .format(None, na_rep=\"PASS\", subset=[\"D\"])\n",
    "   .highlight_null(\"yellow\"))"
   ]
  },
  {
   "cell_type": "markdown",
   "metadata": {},
   "source": [
    "### Hiding the Index or Columns"
   ]
  },
  {
   "cell_type": "markdown",
   "metadata": {},
   "source": [
    "The index can be hidden from rendering by calling `Styler.hide_index`. Columns can be hidden from rendering by calling `Styler.hide_columns` and passing in the name of a column, or a slice of columns."
   ]
  },
  {
   "cell_type": "code",
   "execution_count": null,
   "metadata": {},
   "outputs": [],
   "source": [
    "df.style.hide_index()"
   ]
  },
  {
   "cell_type": "code",
   "execution_count": null,
   "metadata": {},
   "outputs": [],
   "source": [
    "df.style.hide_columns(['C','D'])"
   ]
  },
  {
   "cell_type": "markdown",
   "metadata": {},
   "source": [
    "### CSS classes\n",
    "\n",
    "Certain CSS classes are attached to cells.\n",
    "\n",
    "- Index and Column names include `index_name` and `level<k>` where `k` is its level in a MultiIndex\n",
    "- Index label cells include\n",
    "  + `row_heading`\n",
    "  + `row<n>` where `n` is the numeric position of the row\n",
    "  + `level<k>` where `k` is the level in a MultiIndex\n",
    "- Column label cells include\n",
    "  + `col_heading`\n",
    "  + `col<n>` where `n` is the numeric position of the column\n",
    "  + `level<k>` where `k` is the level in a MultiIndex\n",
    "- Blank cells include `blank`\n",
    "- Data cells include `data`"
   ]
  },
  {
   "cell_type": "markdown",
   "metadata": {},
   "source": [
    "### Limitations\n",
    "\n",
    "- DataFrame only `(use Series.to_frame().style)`\n",
    "- The index and columns must be unique\n",
    "- No large repr, and performance isn't great; this is intended for summary DataFrames\n",
    "- You can only style the *values*, not the index or columns (except with `table_styles` above)\n",
    "- You can only apply styles, you can't insert new HTML entities\n",
    "\n",
    "Some of these will be addressed in the future.\n",
    "Performance can suffer when adding styles to each cell in a large DataFrame.\n",
    "It is recommended to apply table or column based styles where possible to limit overall HTML length, as well as setting a shorter UUID to avoid unnecessary repeated data transmission. \n"
   ]
  },
  {
   "cell_type": "markdown",
   "metadata": {},
   "source": [
    "### Terms\n",
    "\n",
    "- Style function: a function that's passed into `Styler.apply` or `Styler.applymap` and returns values like `'css attribute: value'`\n",
    "- Builtin style functions: style functions that are methods on `Styler`\n",
    "- table style: a dictionary with the two keys `selector` and `props`. `selector` is the CSS selector that `props` will apply to. `props` is a list of `(attribute, value)` tuples. A list of table styles passed into `Styler`."
   ]
  },
  {
   "cell_type": "markdown",
   "metadata": {},
   "source": [
    "## Fun stuff\n",
    "\n",
    "Here are a few interesting examples.\n",
    "\n",
    "`Styler` interacts pretty well with widgets. If you're viewing this online instead of running the notebook yourself, you're missing out on interactively adjusting the color palette."
   ]
  },
  {
   "cell_type": "code",
   "execution_count": null,
   "metadata": {},
   "outputs": [],
   "source": [
    "from IPython.html import widgets\n",
    "@widgets.interact\n",
    "def f(h_neg=(0, 359, 1), h_pos=(0, 359), s=(0., 99.9), l=(0., 99.9)):\n",
    "    return df.style.background_gradient(\n",
    "        cmap=sns.palettes.diverging_palette(h_neg=h_neg, h_pos=h_pos, s=s, l=l,\n",
    "                                            as_cmap=True)\n",
    "    )"
   ]
  },
  {
   "cell_type": "code",
   "execution_count": null,
   "metadata": {},
   "outputs": [],
   "source": [
    "def magnify():\n",
    "    return [dict(selector=\"th\",\n",
    "                 props=[(\"font-size\", \"4pt\")]),\n",
    "            dict(selector=\"td\",\n",
    "                 props=[('padding', \"0em 0em\")]),\n",
    "            dict(selector=\"th:hover\",\n",
    "                 props=[(\"font-size\", \"12pt\")]),\n",
    "            dict(selector=\"tr:hover td:hover\",\n",
    "                 props=[('max-width', '200px'),\n",
    "                        ('font-size', '12pt')])\n",
    "]"
   ]
  },
  {
   "cell_type": "code",
   "execution_count": null,
   "metadata": {},
   "outputs": [],
   "source": [
    "np.random.seed(25)\n",
    "cmap = cmap=sns.diverging_palette(5, 250, as_cmap=True)\n",
    "bigdf = pd.DataFrame(np.random.randn(20, 25)).cumsum()\n",
    "\n",
    "bigdf.style.background_gradient(cmap, axis=1)\\\n",
    "    .set_properties(**{'max-width': '80px', 'font-size': '1pt'})\\\n",
    "    .set_caption(\"Hover to magnify\")\\\n",
    "    .set_precision(2)\\\n",
    "    .set_table_styles(magnify())"
   ]
  },
  {
   "cell_type": "markdown",
   "metadata": {},
   "source": [
    "## Export to Excel\n",
    "\n",
    "*New in version 0.20.0*\n",
    "\n",
    "<span style=\"color: red\">*Experimental: This is a new feature and still under development. We'll be adding features and possibly making breaking changes in future releases. We'd love to hear your feedback.*</span>\n",
    "\n",
    "Some support is available for exporting styled `DataFrames` to Excel worksheets using the `OpenPyXL` or `XlsxWriter` engines. CSS2.2 properties handled include:\n",
    "\n",
    "- `background-color`\n",
    "- `border-style`, `border-width`, `border-color` and their {`top`, `right`, `bottom`, `left` variants}\n",
    "- `color`\n",
    "- `font-family`\n",
    "- `font-style`\n",
    "- `font-weight`\n",
    "- `text-align`\n",
    "- `text-decoration`\n",
    "- `vertical-align`\n",
    "- `white-space: nowrap`\n",
    "\n",
    "\n",
    "- Only CSS2 named colors and hex colors of the form `#rgb` or `#rrggbb` are currently supported.\n",
    "- The following pseudo CSS properties are also available to set excel specific style properties:\n",
    "    - `number-format`\n"
   ]
  },
  {
   "cell_type": "code",
   "execution_count": null,
   "metadata": {},
   "outputs": [],
   "source": [
    "df.style.\\\n",
    "    applymap(color_negative_red).\\\n",
    "    apply(highlight_max).\\\n",
    "    to_excel('styled.xlsx', engine='openpyxl')"
   ]
  },
  {
   "cell_type": "markdown",
   "metadata": {},
   "source": [
    "A screenshot of the output:\n",
    "\n",
    "![Excel spreadsheet with styled DataFrame](../_static/style-excel.png)\n"
   ]
  },
  {
   "cell_type": "markdown",
   "metadata": {},
   "source": [
    "## Extensibility\n",
    "\n",
    "The core of pandas is, and will remain, its \"high-performance, easy-to-use data structures\".\n",
    "With that in mind, we hope that `DataFrame.style` accomplishes two goals\n",
    "\n",
    "- Provide an API that is pleasing to use interactively and is \"good enough\" for many tasks\n",
    "- Provide the foundations for dedicated libraries to build on\n",
    "\n",
    "If you build a great library on top of this, let us know and we'll [link](https://pandas.pydata.org/pandas-docs/stable/ecosystem.html) to it.\n",
    "\n",
    "### Subclassing\n",
    "\n",
    "If the default template doesn't quite suit your needs, you can subclass Styler and extend or override the template.\n",
    "We'll show an example of extending the default template to insert a custom header before each table."
   ]
  },
  {
   "cell_type": "code",
   "execution_count": null,
   "metadata": {},
   "outputs": [],
   "source": [
    "from jinja2 import Environment, ChoiceLoader, FileSystemLoader\n",
    "from IPython.display import HTML\n",
    "from pandas.io.formats.style import Styler"
   ]
  },
  {
   "cell_type": "markdown",
   "metadata": {},
   "source": [
    "We'll use the following template:"
   ]
  },
  {
   "cell_type": "code",
   "execution_count": null,
   "metadata": {},
   "outputs": [],
   "source": [
    "with open(\"templates/myhtml.tpl\") as f:\n",
    "    print(f.read())"
   ]
  },
  {
   "cell_type": "markdown",
   "metadata": {},
   "source": [
    "Now that we've created a template, we need to set up a subclass of ``Styler`` that\n",
    "knows about it."
   ]
  },
  {
   "cell_type": "code",
   "execution_count": null,
   "metadata": {},
   "outputs": [],
   "source": [
    "class MyStyler(Styler):\n",
    "    env = Environment(\n",
    "        loader=ChoiceLoader([\n",
    "            FileSystemLoader(\"templates\"),  # contains ours\n",
    "            Styler.loader,  # the default\n",
    "        ])\n",
    "    )\n",
    "    template = env.get_template(\"myhtml.tpl\")"
   ]
  },
  {
   "cell_type": "markdown",
   "metadata": {},
   "source": [
    "Notice that we include the original loader in our environment's loader.\n",
    "That's because we extend the original template, so the Jinja environment needs\n",
    "to be able to find it.\n",
    "\n",
    "Now we can use that custom styler. It's `__init__` takes a DataFrame."
   ]
  },
  {
   "cell_type": "code",
   "execution_count": null,
   "metadata": {},
   "outputs": [],
   "source": [
    "MyStyler(df)"
   ]
  },
  {
   "cell_type": "markdown",
   "metadata": {},
   "source": [
    "Our custom template accepts a `table_title` keyword. We can provide the value in the `.render` method."
   ]
  },
  {
   "cell_type": "code",
   "execution_count": null,
   "metadata": {},
   "outputs": [],
   "source": [
    "HTML(MyStyler(df).render(table_title=\"Extending Example\"))"
   ]
  },
  {
   "cell_type": "markdown",
   "metadata": {},
   "source": [
    "For convenience, we provide the `Styler.from_custom_template` method that does the same as the custom subclass."
   ]
  },
  {
   "cell_type": "code",
   "execution_count": null,
   "metadata": {},
   "outputs": [],
   "source": [
    "EasyStyler = Styler.from_custom_template(\"templates\", \"myhtml.tpl\")\n",
    "EasyStyler(df)"
   ]
  },
  {
   "cell_type": "markdown",
   "metadata": {},
   "source": [
    "Here's the template structure:"
   ]
  },
  {
   "cell_type": "code",
   "execution_count": null,
   "metadata": {},
   "outputs": [],
   "source": [
    "with open(\"templates/template_structure.html\") as f:\n",
    "    structure = f.read()\n",
    "    \n",
    "HTML(structure)"
   ]
  },
  {
   "cell_type": "markdown",
   "metadata": {},
   "source": [
    "See the template in the [GitHub repo](https://github.com/pandas-dev/pandas) for more details."
   ]
  },
  {
   "cell_type": "code",
   "execution_count": null,
   "metadata": {
    "nbsphinx": "hidden"
   },
   "outputs": [],
   "source": [
    "# Hack to get the same style in the notebook as the\n",
    "# main site. This is hidden in the docs.\n",
    "from IPython.display import HTML\n",
    "with open(\"themes/nature_with_gtoc/static/nature.css_t\") as f:\n",
    "    css = f.read()\n",
    "    \n",
    "HTML('<style>{}</style>'.format(css))"
   ]
  }
 ],
 "metadata": {
  "kernelspec": {
   "display_name": "Python 3",
   "language": "python",
   "name": "python3"
  },
  "language_info": {
   "codemirror_mode": {
    "name": "ipython",
    "version": 3
   },
   "file_extension": ".py",
   "mimetype": "text/x-python",
   "name": "python",
   "nbconvert_exporter": "python",
   "pygments_lexer": "ipython3",
   "version": "3.7.0"
  },
  "pycharm": {
   "stem_cell": {
    "cell_type": "raw",
    "source": [],
    "metadata": {
     "collapsed": false
    }
   }
  }
 },
 "nbformat": 4,
 "nbformat_minor": 1
}<|MERGE_RESOLUTION|>--- conflicted
+++ resolved
@@ -793,12 +793,8 @@
    "source": [
     "The next option you have are \"table styles\".\n",
     "These are styles that apply to the table as a whole, but don't look at the data.\n",
-<<<<<<< HEAD
     "Certain stylings, including pseudo-selectors like `:hover` can only be used this way.\n",
     "These can also be used to set specific row or column based class selectors, as will be shown."
-=======
-    "Certain stylings, including pseudo-selectors like `:hover` can only be used this way."
->>>>>>> 4aa0783d
    ]
   },
   {
@@ -1267,15 +1263,6 @@
    "nbconvert_exporter": "python",
    "pygments_lexer": "ipython3",
    "version": "3.7.0"
-  },
-  "pycharm": {
-   "stem_cell": {
-    "cell_type": "raw",
-    "source": [],
-    "metadata": {
-     "collapsed": false
-    }
-   }
   }
  },
  "nbformat": 4,
