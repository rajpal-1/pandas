.. _groupby:

{{ header }}

*****************************
Group by: split-apply-combine
*****************************

By "group by" we are referring to a process involving one or more of the following
steps:

* **Splitting** the data into groups based on some criteria.
* **Applying** a function to each group independently.
* **Combining** the results into a data structure.

Out of these, the split step is the most straightforward. In fact, in many
situations we may wish to split the data set into groups and do something with
those groups. In the apply step, we might wish to do one of the
following:

* **Aggregation**: compute a summary statistic (or statistics) for each
  group. Some examples:

    * Compute group sums or means.
    * Compute group sizes / counts.

* **Transformation**: perform some group-specific computations and return a
  like-indexed object. Some examples:

    * Standardize data (zscore) within a group.
    * Filling NAs within groups with a value derived from each group.

* **Filtration**: discard some groups, according to a group-wise computation
  that evaluates True or False. Some examples:

    * Discard data that belongs to groups with only a few members.
    * Filter out data based on the group sum or mean.

Many of these operations are defined on GroupBy objects. These operations are similar
to the :ref:`aggregating API <basics.aggregate>`, :ref:`window API <window.overview>`,
and :ref:`resample API <timeseries.aggregate>`.

It is possible that a given operation does not fall into one of these categories or
is some combination of them. In such a case, it may be possible to compute the
operation using GroupBy's ``apply`` method. This method will examine the results of the
apply step and try to return a sensibly combined result if it doesn't fit into either
of the above two categories.

.. note::

   An operation that is split into multiple steps using built-in GroupBy operations
   will be more efficient than using the ``apply`` method with a user-defined Python
   function.


Since the set of object instance methods on pandas data structures are generally
rich and expressive, we often simply want to invoke, say, a DataFrame function
on each group. The name GroupBy should be quite familiar to those who have used
a SQL-based tool (or ``itertools``), in which you can write code like:

.. code-block:: sql

   SELECT Column1, Column2, mean(Column3), sum(Column4)
   FROM SomeTable
   GROUP BY Column1, Column2

We aim to make operations like this natural and easy to express using
pandas. We'll address each area of GroupBy functionality then provide some
non-trivial examples / use cases.

See the :ref:`cookbook<cookbook.grouping>` for some advanced strategies.

.. _groupby.split:

Splitting an object into groups
-------------------------------

pandas objects can be split on any of their axes. The abstract definition of
grouping is to provide a mapping of labels to group names. To create a GroupBy
object (more on what the GroupBy object is later), you may do the following:

.. ipython:: python

    speeds = pd.DataFrame(
        [
            ("bird", "Falconiformes", 389.0),
            ("bird", "Psittaciformes", 24.0),
            ("mammal", "Carnivora", 80.2),
            ("mammal", "Primates", np.nan),
            ("mammal", "Carnivora", 58),
        ],
        index=["falcon", "parrot", "lion", "monkey", "leopard"],
        columns=("class", "order", "max_speed"),
    )
    speeds

    grouped = speeds.groupby("class")
    grouped = speeds.groupby(["class", "order"])

The mapping can be specified many different ways:

* A Python function, to be called on each of the axis labels.
* A list or NumPy array of the same length as the index.
* A dict or ``Series``, providing a ``label -> group name`` mapping.
* For ``DataFrame`` objects, a string indicating either a column name or
  an index level name to be used to group.
* ``df.groupby('A')`` is just syntactic sugar for ``df.groupby(df['A'])``.
* A list of any of the above things.

Collectively we refer to the grouping objects as the **keys**. For example,
consider the following ``DataFrame``:

.. note::

   A string passed to ``groupby`` may refer to either a column or an index level.
   If a string matches both a column name and an index level name, a
   ``ValueError`` will be raised.

.. ipython:: python

   df = pd.DataFrame(
       {
           "A": ["foo", "bar", "foo", "bar", "foo", "bar", "foo", "foo"],
           "B": ["one", "one", "two", "three", "two", "two", "one", "three"],
           "C": np.random.randn(8),
           "D": np.random.randn(8),
       }
   )
   df

On a DataFrame, we obtain a GroupBy object by calling :meth:`~DataFrame.groupby`.
We could naturally group by either the ``A`` or ``B`` columns, or both:

.. ipython:: python

   grouped = df.groupby("A")
   grouped = df.groupby(["A", "B"])

If we also have a MultiIndex on columns ``A`` and ``B``, we can group by all
but the specified columns

.. ipython:: python

   df2 = df.set_index(["A", "B"])
   grouped = df2.groupby(level=df2.index.names.difference(["B"]))
   grouped.sum()

These will split the DataFrame on its index (rows). To split by columns, first do
a tranpose:

.. ipython::

    In [4]: def get_letter_type(letter):
       ...:     if letter.lower() in 'aeiou':
       ...:         return 'vowel'
       ...:     else:
       ...:         return 'consonant'
       ...:

    In [5]: grouped = df.T.groupby(get_letter_type)

pandas :class:`~pandas.Index` objects support duplicate values. If a
non-unique index is used as the group key in a groupby operation, all values
for the same index value will be considered to be in one group and thus the
output of aggregation functions will only contain unique index values:

.. ipython:: python

   lst = [1, 2, 3, 1, 2, 3]

   s = pd.Series([1, 2, 3, 10, 20, 30], lst)

   grouped = s.groupby(level=0)

   grouped.first()

   grouped.last()

   grouped.sum()

Note that **no splitting occurs** until it's needed. Creating the GroupBy object
only verifies that you've passed a valid mapping.

.. note::

   Many kinds of complicated data manipulations can be expressed in terms of
   GroupBy operations (though can't be guaranteed to be the most
   efficient). You can get quite creative with the label mapping functions.

.. _groupby.sorting:

GroupBy sorting
~~~~~~~~~~~~~~~~~~~~~~~~~

By default the group keys are sorted during the ``groupby`` operation. You may however pass ``sort=False`` for potential speedups:

.. ipython:: python

   df2 = pd.DataFrame({"X": ["B", "B", "A", "A"], "Y": [1, 2, 3, 4]})
   df2.groupby(["X"]).sum()
   df2.groupby(["X"], sort=False).sum()


Note that ``groupby`` will preserve the order in which *observations* are sorted *within* each group.
For example, the groups created by ``groupby()`` below are in the order they appeared in the original ``DataFrame``:

.. ipython:: python

   df3 = pd.DataFrame({"X": ["A", "B", "A", "B"], "Y": [1, 4, 3, 2]})
   df3.groupby(["X"]).get_group("A")

   df3.groupby(["X"]).get_group("B")


.. _groupby.dropna:

.. versionadded:: 1.1.0

GroupBy dropna
^^^^^^^^^^^^^^

By default ``NA`` values are excluded from group keys during the ``groupby`` operation. However,
in case you want to include ``NA`` values in group keys, you could pass ``dropna=False`` to achieve it.

.. ipython:: python

    df_list = [[1, 2, 3], [1, None, 4], [2, 1, 3], [1, 2, 2]]
    df_dropna = pd.DataFrame(df_list, columns=["a", "b", "c"])

    df_dropna

.. ipython:: python

    # Default ``dropna`` is set to True, which will exclude NaNs in keys
    df_dropna.groupby(by=["b"], dropna=True).sum()

    # In order to allow NaN in keys, set ``dropna`` to False
    df_dropna.groupby(by=["b"], dropna=False).sum()

The default setting of ``dropna`` argument is ``True`` which means ``NA`` are not included in group keys.


.. _groupby.attributes:

GroupBy object attributes
~~~~~~~~~~~~~~~~~~~~~~~~~

The ``groups`` attribute is a dict whose keys are the computed unique groups
and corresponding values being the axis labels belonging to each group. In the
above example we have:

.. ipython:: python

   df.groupby("A").groups
   df.T.groupby(get_letter_type).groups

Calling the standard Python ``len`` function on the GroupBy object just returns
the length of the ``groups`` dict, so it is largely just a convenience:

.. ipython:: python

   grouped = df.groupby(["A", "B"])
   grouped.groups
   len(grouped)


.. _groupby.tabcompletion:

``GroupBy`` will tab complete column names (and other attributes):

.. ipython:: python
   :suppress:

   n = 10
   weight = np.random.normal(166, 20, size=n)
   height = np.random.normal(60, 10, size=n)
   time = pd.date_range("1/1/2000", periods=n)
   gender = np.random.choice(["male", "female"], size=n)
   df = pd.DataFrame(
       {"height": height, "weight": weight, "gender": gender}, index=time
   )

.. ipython:: python

   df
   gb = df.groupby("gender")


.. ipython::

   @verbatim
   In [1]: gb.<TAB>  # noqa: E225, E999
   gb.agg        gb.boxplot    gb.cummin     gb.describe   gb.filter     gb.get_group  gb.height     gb.last       gb.median     gb.ngroups    gb.plot       gb.rank       gb.std        gb.transform
   gb.aggregate  gb.count      gb.cumprod    gb.dtype      gb.first      gb.groups     gb.hist       gb.max        gb.min        gb.nth        gb.prod       gb.resample   gb.sum        gb.var
   gb.apply      gb.cummax     gb.cumsum     gb.fillna     gb.gender     gb.head       gb.indices    gb.mean       gb.name       gb.ohlc       gb.quantile   gb.size       gb.tail       gb.weight

.. _groupby.multiindex:

GroupBy with MultiIndex
~~~~~~~~~~~~~~~~~~~~~~~

With :ref:`hierarchically-indexed data <advanced.hierarchical>`, it's quite
natural to group by one of the levels of the hierarchy.

Let's create a Series with a two-level ``MultiIndex``.

.. ipython:: python


   arrays = [
       ["bar", "bar", "baz", "baz", "foo", "foo", "qux", "qux"],
       ["one", "two", "one", "two", "one", "two", "one", "two"],
   ]
   index = pd.MultiIndex.from_arrays(arrays, names=["first", "second"])
   s = pd.Series(np.random.randn(8), index=index)
   s

We can then group by one of the levels in ``s``.

.. ipython:: python

   grouped = s.groupby(level=0)
   grouped.sum()

If the MultiIndex has names specified, these can be passed instead of the level
number:

.. ipython:: python

   s.groupby(level="second").sum()

Grouping with multiple levels is supported.

.. ipython:: python
   :suppress:

   arrays = [
       ["bar", "bar", "baz", "baz", "foo", "foo", "qux", "qux"],
       ["doo", "doo", "bee", "bee", "bop", "bop", "bop", "bop"],
       ["one", "two", "one", "two", "one", "two", "one", "two"],
   ]
   tuples = list(zip(*arrays))
   index = pd.MultiIndex.from_tuples(tuples, names=["first", "second", "third"])
   s = pd.Series(np.random.randn(8), index=index)

.. ipython:: python

   s
   s.groupby(level=["first", "second"]).sum()

Index level names may be supplied as keys.

.. ipython:: python

   s.groupby(["first", "second"]).sum()

More on the ``sum`` function and aggregation later.

Grouping DataFrame with Index levels and columns
~~~~~~~~~~~~~~~~~~~~~~~~~~~~~~~~~~~~~~~~~~~~~~~~
A DataFrame may be grouped by a combination of columns and index levels by
specifying the column names as strings and the index levels as ``pd.Grouper``
objects.

.. ipython:: python

   arrays = [
       ["bar", "bar", "baz", "baz", "foo", "foo", "qux", "qux"],
       ["one", "two", "one", "two", "one", "two", "one", "two"],
   ]

   index = pd.MultiIndex.from_arrays(arrays, names=["first", "second"])

   df = pd.DataFrame({"A": [1, 1, 1, 1, 2, 2, 3, 3], "B": np.arange(8)}, index=index)

   df

The following example groups ``df`` by the ``second`` index level and
the ``A`` column.

.. ipython:: python

   df.groupby([pd.Grouper(level=1), "A"]).sum()

Index levels may also be specified by name.

.. ipython:: python

   df.groupby([pd.Grouper(level="second"), "A"]).sum()

Index level names may be specified as keys directly to ``groupby``.

.. ipython:: python

   df.groupby(["second", "A"]).sum()

DataFrame column selection in GroupBy
~~~~~~~~~~~~~~~~~~~~~~~~~~~~~~~~~~~~~

Once you have created the GroupBy object from a DataFrame, you might want to do
something different for each of the columns. Thus, using ``[]`` similar to
getting a column from a DataFrame, you can do:

.. ipython:: python

   df = pd.DataFrame(
       {
           "A": ["foo", "bar", "foo", "bar", "foo", "bar", "foo", "foo"],
           "B": ["one", "one", "two", "three", "two", "two", "one", "three"],
           "C": np.random.randn(8),
           "D": np.random.randn(8),
       }
   )

   df

   grouped = df.groupby(["A"])
   grouped_C = grouped["C"]
   grouped_D = grouped["D"]

This is mainly syntactic sugar for the alternative and much more verbose:

.. ipython:: python

   df["C"].groupby(df["A"])

Additionally this method avoids recomputing the internal grouping information
derived from the passed key.

.. _groupby.iterating-label:

Iterating through groups
------------------------

With the GroupBy object in hand, iterating through the grouped data is very
natural and functions similarly to :py:func:`itertools.groupby`:

.. ipython::

   In [4]: grouped = df.groupby('A')

   In [5]: for name, group in grouped:
      ...:     print(name)
      ...:     print(group)
      ...:

In the case of grouping by multiple keys, the group name will be a tuple:

.. ipython::

   In [5]: for name, group in df.groupby(['A', 'B']):
      ...:     print(name)
      ...:     print(group)
      ...:

See :ref:`timeseries.iterating-label`.

Selecting a group
-----------------

A single group can be selected using
:meth:`~pandas.core.groupby.DataFrameGroupBy.get_group`:

.. ipython:: python

   grouped.get_group("bar")

Or for an object grouped on multiple columns:

.. ipython:: python

   df.groupby(["A", "B"]).get_group(("bar", "one"))

.. _groupby.aggregate:

Aggregation
-----------

An aggregation is a GroupBy operation that reduces the dimension of the grouping
object. The result of an aggregation is, or at least is treated as,
a scalar value for each column in a group. For example, producing the sum of each
column in a group of values.

.. ipython:: python

   animals = pd.DataFrame(
       {
           "kind": ["cat", "dog", "cat", "dog"],
           "height": [9.1, 6.0, 9.5, 34.0],
           "weight": [7.9, 7.5, 9.9, 198.0],
       }
   )
   animals
   animals.groupby("kind").sum()

<<<<<<< HEAD
In the result, the keys of the groups appear in the index by default. They can be
instead included in the columns by passing ``as_index=False``.
=======
As you can see, the result of the aggregation will have the group names as the
new index. In the case of multiple keys, the result is a
:ref:`MultiIndex <advanced.hierarchical>` by default, though this can be
changed by using the ``as_index`` option:
>>>>>>> 4af57562

.. ipython:: python

   animals.groupby("kind", as_index=False).sum()

.. _groupby.aggregate.builtin:

Built-in aggregation methods
~~~~~~~~~~~~~~~~~~~~~~~~~~~~

Many common aggregations are built-in to GroupBy objects as methods. Of the methods
listed below, those with a ``*`` do *not* have a Cython-optimized implementation.

.. csv-table::
    :header: "Method", "Description"
    :widths: 20, 80
    :delim: ;

        :meth:`~.DataFrameGroupBy.any`;Compute whether any of the values in the groups are truthy
        :meth:`~.DataFrameGroupBy.all`;Compute whether all of the values in the groups are truthy
        :meth:`~.DataFrameGroupBy.count`;Compute the number of non-NA values in the groups
        :meth:`~.DataFrameGroupBy.cov` * ;Compute the covariance of the groups
        :meth:`~.DataFrameGroupBy.first` *;Compute the first occurring value in each group
        :meth:`~.DataFrameGroupBy.idxmax` *;Compute the index of the maximum value in each group
        :meth:`~.DataFrameGroupBy.idxmin` *;Compute the index of the minimum value in each group
        :meth:`~.DataFrameGroupBy.last` *;Compute the last occurring value in each group
        :meth:`~.DataFrameGroupBy.max` *;Compute the maximum value in each group
        :meth:`~.DataFrameGroupBy.mean`;Compute the mean of each group
        :meth:`~.DataFrameGroupBy.median`;Compute the median of each group
        :meth:`~.DataFrameGroupBy.min` *;Compute the minimum value in each group
        :meth:`~.DataFrameGroupBy.nunique`;Compute the number of unique values in each group
        :meth:`~.DataFrameGroupBy.prod` *;Compute the product of the values in each group
        :meth:`~.DataFrameGroupBy.quantile`;Compute a given quantile of the values in each group
        :meth:`~.DataFrameGroupBy.sem`;Compute the standard error of the mean of the values in each group
        :meth:`~.DataFrameGroupBy.size`;Compute the number of values in each group
        :meth:`~.DataFrameGroupBy.skew` *;Compute the skew of the values in each group
        :meth:`~.DataFrameGroupBy.std`;Compute the standard deviation of the values in each group
        :meth:`~.DataFrameGroupBy.sum`;Compute the sum of the values in each group
        :meth:`~.DataFrameGroupBy.var`;Compute the variance of the values in each group

Some examples:

.. ipython:: python

   df.groupby("A")[["C", "D"]].max()
   df.groupby(["A", "B"]).mean()

Another simple aggregation example is to compute the size of each group.
This is included in GroupBy as the ``size`` method. It returns a Series whose
index are the group names and whose values are the sizes of each group.

.. ipython:: python

   grouped = df.groupby(["A", "B"])
   grouped.size()

While the :meth:`~.DataFrameGroupBy.describe` method is not itself a reducer, it
can be used to conveniently produce a collection of summary statistics about each of
the groups.

.. ipython:: python

   grouped.describe()

Another aggregation example is to compute the number of unique values of each group.
This is similar to the ``value_counts`` function, except that it only counts the
number of unique values.

.. ipython:: python

   ll = [['foo', 1], ['foo', 2], ['foo', 2], ['bar', 1], ['bar', 1]]
   df4 = pd.DataFrame(ll, columns=["A", "B"])
   df4
   df4.groupby("A")["B"].nunique()

.. note::

   Aggregation functions **will not** return the groups that you are aggregating over
   as named *columns*, when ``as_index=True``, the default. The grouped columns will
   be the **indices** of the returned object.

   Passing ``as_index=False`` **will** return the groups that you are aggregating over, if they are
   named **indices** or *columns*.


.. _groupby.aggregate.agg:

The :meth:`~.DataFrameGroupBy.aggregate` method
~~~~~~~~~~~~~~~~~~~~~~~~~~~~~~~~~~~~~~~~~~~~~~~

.. note::
    The :meth:`~.DataFrameGroupBy.aggregate` method can accept many different types of
    inputs. This section details using string aliases for various GroupBy methods; other
    inputs are detailed in the sections below.

Any reduction method that pandas implements can be passed as a string to
:meth:`~.DataFrameGroupBy.aggregate`. Users are encouraged to use the shorthand,
``agg``. It will operate as if the corresponding method was called.

.. ipython:: python

   grouped = df.groupby("A")
   grouped[["C", "D"]].aggregate("sum")

   grouped = df.groupby(["A", "B"])
   grouped.agg("sum")

The result of the aggregation will have the group names as the
new index along the grouped axis. In the case of multiple keys, the result is a
:ref:`MultiIndex <advanced.hierarchical>` by default. As mentioned above, this can be
changed by using the ``as_index`` option:

.. ipython:: python

   grouped = df.groupby(["A", "B"], as_index=False)
   grouped.agg("sum")

   df.groupby("A", as_index=False)[["C", "D"]].agg("sum")

Note that you could use the ``reset_index`` DataFrame function to achieve the
same result as the column names are stored in the resulting ``MultiIndex``:

.. ipython:: python

   df.groupby(["A", "B"]).agg("sum").reset_index()

.. _groupby.aggregate.udf:

Aggregation with User-Defined Functions
~~~~~~~~~~~~~~~~~~~~~~~~~~~~~~~~~~~~~~~

Users can also provide their own User-Defined Functions (UDFs) for custom aggregations.

.. warning::

    When aggregating with a UDF, the UDF should not mutate the
    provided ``Series``. See :ref:`gotchas.udf-mutation` for more information.

.. note::

    Aggregating with a UDF is often less performant than using
    the pandas built-in methods on GroupBy. Consider breaking up a complex operation
    into a chain of operations that utilize the built-in methods.

.. ipython:: python

   animals
   animals.groupby("kind")[["height"]].agg(lambda x: set(x))

The resulting dtype will reflect that of the aggregating function. If the results from different groups have
different dtypes, then a common dtype will be determined in the same way as ``DataFrame`` construction.

.. ipython:: python

   animals.groupby("kind")[["height"]].agg(lambda x: x.astype(int).sum())

.. _groupby.aggregate.multifunc:

Applying multiple functions at once
~~~~~~~~~~~~~~~~~~~~~~~~~~~~~~~~~~~

With grouped ``Series`` you can also pass a list or dict of functions to do
aggregation with, outputting a DataFrame:

.. ipython:: python

   grouped = df.groupby("A")
   grouped["C"].agg(["sum", "mean", "std"])

On a grouped ``DataFrame``, you can pass a list of functions to apply to each
column, which produces an aggregated result with a hierarchical index:

.. ipython:: python

   grouped[["C", "D"]].agg(["sum", "mean", "std"])


The resulting aggregations are named after the functions themselves. If you
need to rename, then you can add in a chained operation for a ``Series`` like this:

.. ipython:: python

   (
       grouped["C"]
       .agg(["sum", "mean", "std"])
       .rename(columns={"sum": "foo", "mean": "bar", "std": "baz"})
   )

For a grouped ``DataFrame``, you can rename in a similar manner:

.. ipython:: python

   (
       grouped[["C", "D"]].agg(["sum", "mean", "std"]).rename(
           columns={"sum": "foo", "mean": "bar", "std": "baz"}
       )
   )

.. note::

   In general, the output column names should be unique, but pandas will allow
   you apply to the same function (or two functions with the same name) to the same
   column.

   .. ipython:: python

      grouped["C"].agg(["sum", "sum"])


   pandas also allows you to provide multiple lambdas. In this case, pandas
   will mangle the name of the (nameless) lambda functions, appending ``_<i>``
   to each subsequent lambda.

   .. ipython:: python

      grouped["C"].agg([lambda x: x.max() - x.min(), lambda x: x.median() - x.mean()])


.. _groupby.aggregate.named:

Named aggregation
~~~~~~~~~~~~~~~~~

To support column-specific aggregation *with control over the output column names*, pandas
accepts the special syntax in :meth:`.DataFrameGroupBy.agg` and :meth:`.SeriesGroupBy.agg`, known as "named aggregation", where

- The keywords are the *output* column names
- The values are tuples whose first element is the column to select
  and the second element is the aggregation to apply to that column. pandas
  provides the :class:`NamedAgg` namedtuple with the fields ``['column', 'aggfunc']``
  to make it clearer what the arguments are. As usual, the aggregation can
  be a callable or a string alias.

.. ipython:: python

   animals

   animals.groupby("kind").agg(
       min_height=pd.NamedAgg(column="height", aggfunc="min"),
       max_height=pd.NamedAgg(column="height", aggfunc="max"),
       average_weight=pd.NamedAgg(column="weight", aggfunc="mean"),
   )


:class:`NamedAgg` is just a ``namedtuple``. Plain tuples are allowed as well.

.. ipython:: python

   animals.groupby("kind").agg(
       min_height=("height", "min"),
       max_height=("height", "max"),
       average_weight=("weight", "mean"),
   )


If the column names you want are not valid Python keywords, construct a dictionary
and unpack the keyword arguments

.. ipython:: python

   animals.groupby("kind").agg(
       **{
           "total weight": pd.NamedAgg(column="weight", aggfunc="sum")
       }
   )

When using named aggregation, additional keyword arguments are not passed through
to the aggregation functions; only pairs
of ``(column, aggfunc)`` should be passed as ``**kwargs``. If your aggregation functions
require additional arguments, apply them partially with :meth:`functools.partial`.

Named aggregation is also valid for Series groupby aggregations. In this case there's
no column selection, so the values are just the functions.

.. ipython:: python

   animals.groupby("kind").height.agg(
       min_height="min",
       max_height="max",
   )

Applying different functions to DataFrame columns
~~~~~~~~~~~~~~~~~~~~~~~~~~~~~~~~~~~~~~~~~~~~~~~~~

By passing a dict to ``aggregate`` you can apply a different aggregation to the
columns of a DataFrame:

.. ipython:: python

   grouped.agg({"C": "sum", "D": lambda x: np.std(x, ddof=1)})

The function names can also be strings. In order for a string to be valid it
must be implemented on GroupBy:

.. ipython:: python

   grouped.agg({"C": "sum", "D": "std"})

.. _groupby.transform:

Transformation
--------------

A transformation is a GroupBy operation whose result is indexed the same
as the one being grouped. Common examples include :meth:`~.DataFrameGroupBy.cumsum` and
:meth:`~.DataFrameGroupBy.diff`.

.. ipython:: python

    speeds
    grouped = speeds.groupby("class")["max_speed"]
    grouped.cumsum()
    grouped.diff()

Unlike aggregations, the groupings that are used to split
the original object are not included in the result.

.. note::

    Since transformations do not include the groupings that are used to split the result,
    the arguments ``as_index`` and ``sort`` in :meth:`DataFrame.groupby` and
    :meth:`Series.groupby` have no effect.

A common use of a transformation is to add the result back into the original DataFrame.

.. ipython:: python

    result = speeds.copy()
    result["cumsum"] = grouped.cumsum()
    result["diff"] = grouped.diff()
    result

Built-in transformation methods
~~~~~~~~~~~~~~~~~~~~~~~~~~~~~~~

The following methods on GroupBy act as transformations. Of these methods, only
``fillna`` does not have a Cython-optimized implementation.

.. csv-table::
    :header: "Method", "Description"
    :widths: 20, 80
    :delim: ;

        :meth:`~.DataFrameGroupBy.bfill`;Back fill NA values within each group
        :meth:`~.DataFrameGroupBy.cumcount`;Compute the cumulative count within each group
        :meth:`~.DataFrameGroupBy.cummax`;Compute the cumulative max within each group
        :meth:`~.DataFrameGroupBy.cummin`;Compute the cumulative min within each group
        :meth:`~.DataFrameGroupBy.cumprod`;Compute the cumulative product within each group
        :meth:`~.DataFrameGroupBy.cumsum`;Compute the cumulative sum within each group
        :meth:`~.DataFrameGroupBy.diff`;Compute the difference between adjacent values within each group
        :meth:`~.DataFrameGroupBy.ffill`;Forward fill NA values within each group
        :meth:`~.DataFrameGroupBy.fillna`;Fill NA values within each group
        :meth:`~.DataFrameGroupBy.pct_change`;Compute the percent change between adjacent values within each group
        :meth:`~.DataFrameGroupBy.rank`;Compute the rank of each value within each group
        :meth:`~.DataFrameGroupBy.shift`;Shift values up or down within each group

In addition, passing any built-in aggregation method as a string to
:meth:`~.DataFrameGroupBy.transform` (see the next section) will broadcast the result
across the group, producing a transformed result. If the aggregation method is
Cython-optimized, this will be performant as well.

.. _groupby.transformation.transform:

The :meth:`~.DataFrameGroupBy.transform` method
~~~~~~~~~~~~~~~~~~~~~~~~~~~~~~~~~~~~~~~~~~~~~~~

Similar to the :ref:`aggregation method <groupby.aggregate.agg>`, the
:meth:`~.DataFrameGroupBy.transform` method can accept string aliases to the built-in
transformation methods in the previous section. It can *also* accept string aliases to
the built-in aggregation methods. When an aggregation method is provided, the result
will be broadcast across the group.

.. ipython:: python

    speeds
    grouped = speeds.groupby("class")[["max_speed"]]
    grouped.transform("cumsum")
    grouped.transform("sum")

In addition to string aliases, the :meth:`~.DataFrameGroupBy.transform` method can
also except User-Defined functions (UDFs). The UDF must:

* Return a result that is either the same size as the group chunk or
  broadcastable to the size of the group chunk (e.g., a scalar,
  ``grouped.transform(lambda x: x.iloc[-1])``).
* Operate column-by-column on the group chunk.  The transform is applied to
  the first group chunk using chunk.apply.
* Not perform in-place operations on the group chunk. Group chunks should
  be treated as immutable, and changes to a group chunk may produce unexpected
  results. See :ref:`gotchas.udf-mutation` for more information.
* (Optionally) operates on all columns of the entire group chunk at once. If this is
  supported, a fast path is used starting from the *second* chunk.

.. note::

    Transforming by supplying ``transform`` with a UDF is
    often less performant than using the built-in methods on GroupBy.
    Consider breaking up a complex operation into a chain of operations that utilize
    the built-in methods.

    All of the examples in this section can be made more performant by calling
    built-in methods instead of using ``transform``.
    See :ref:`below for examples <groupby_efficient_transforms>`.

.. versionchanged:: 2.0.0

    When using ``.transform`` on a grouped DataFrame and the transformation function
    returns a DataFrame, pandas now aligns the result's index
    with the input's index. You can call ``.to_numpy()`` within the transformation
    function to avoid alignment.

Similar to :ref:`groupby.aggregate.agg`, the resulting dtype will reflect that of the
transformation function. If the results from different groups have different dtypes, then
a common dtype will be determined in the same way as ``DataFrame`` construction.

Suppose we wish to standardize the data within each group:

.. ipython:: python

   index = pd.date_range("10/1/1999", periods=1100)
   ts = pd.Series(np.random.normal(0.5, 2, 1100), index)
   ts = ts.rolling(window=100, min_periods=100).mean().dropna()

   ts.head()
   ts.tail()

   transformed = ts.groupby(lambda x: x.year).transform(
       lambda x: (x - x.mean()) / x.std()
   )


We would expect the result to now have mean 0 and standard deviation 1 within
each group, which we can easily check:

.. ipython:: python

   # Original Data
   grouped = ts.groupby(lambda x: x.year)
   grouped.mean()
   grouped.std()

   # Transformed Data
   grouped_trans = transformed.groupby(lambda x: x.year)
   grouped_trans.mean()
   grouped_trans.std()

We can also visually compare the original and transformed data sets.

.. ipython:: python

   compare = pd.DataFrame({"Original": ts, "Transformed": transformed})

   @savefig groupby_transform_plot.png
   compare.plot()

Transformation functions that have lower dimension outputs are broadcast to
match the shape of the input array.

.. ipython:: python

   ts.groupby(lambda x: x.year).transform(lambda x: x.max() - x.min())

Another common data transform is to replace missing data with the group mean.

.. ipython:: python
   :suppress:

   cols = ["A", "B", "C"]
   values = np.random.randn(1000, 3)
   values[np.random.randint(0, 1000, 100), 0] = np.nan
   values[np.random.randint(0, 1000, 50), 1] = np.nan
   values[np.random.randint(0, 1000, 200), 2] = np.nan
   data_df = pd.DataFrame(values, columns=cols)

.. ipython:: python

   data_df

   countries = np.array(["US", "UK", "GR", "JP"])
   key = countries[np.random.randint(0, 4, 1000)]

   grouped = data_df.groupby(key)

   # Non-NA count in each group
   grouped.count()

   transformed = grouped.transform(lambda x: x.fillna(x.mean()))

We can verify that the group means have not changed in the transformed data,
and that the transformed data contains no NAs.

.. ipython:: python

   grouped_trans = transformed.groupby(key)

   grouped.mean()  # original group means
   grouped_trans.mean()  # transformation did not change group means

   grouped.count()  # original has some missing data points
   grouped_trans.count()  # counts after transformation
   grouped_trans.size()  # Verify non-NA count equals group size

.. _groupby_efficient_transforms:

As mentioned in the note above, each of the examples in this section can be computed
more efficiently using built-in methods.

.. ipython:: python

    # ts.groupby(lambda x: x.year).transform(
    #     lambda x: (x - x.mean()) / x.std()
    # )
    grouped = ts.groupby(lambda x: x.year)
    result = (ts - grouped.transform("mean")) / grouped.transform("std")

    # ts.groupby(lambda x: x.year).transform(lambda x: x.max() - x.min())
    grouped = ts.groupby(lambda x: x.year)
    result = grouped.transform("max") - grouped.transform("min")

    # grouped = data_df.groupby(key)
    # grouped.transform(lambda x: x.fillna(x.mean()))
    grouped = data_df.groupby(key)
    result = data_df.fillna(grouped.transform("mean"))

.. _groupby.transform.window_resample:

Window and resample operations
~~~~~~~~~~~~~~~~~~~~~~~~~~~~~~

It is possible to use ``resample()``, ``expanding()`` and
``rolling()`` as methods on groupbys.

The example below will apply the ``rolling()`` method on the samples of
the column B, based on the groups of column A.

.. ipython:: python

   df_re = pd.DataFrame({"A": [1] * 10 + [5] * 10, "B": np.arange(20)})
   df_re

   df_re.groupby("A").rolling(4).B.mean()


The ``expanding()`` method will accumulate a given operation
(``sum()`` in the example) for all the members of each particular
group.

.. ipython:: python

   df_re.groupby("A").expanding().sum()


Suppose you want to use the ``resample()`` method to get a daily
frequency in each group of your dataframe, and wish to complete the
missing values with the ``ffill()`` method.

.. ipython:: python

   df_re = pd.DataFrame(
       {
           "date": pd.date_range(start="2016-01-01", periods=4, freq="W"),
           "group": [1, 1, 2, 2],
           "val": [5, 6, 7, 8],
       }
   ).set_index("date")
   df_re

   df_re.groupby("group").resample("1D").ffill()

.. _groupby.filter:

Filtration
----------

A filtration is a GroupBy operation the subsets the original grouping object. It
may either filter out entire groups, part of groups, or both. Filtrations return
a filtered version of the calling object, including the grouping columns when provided.
In the following example, ``class`` is included in the result.

.. ipython:: python

    speeds
    speeds.groupby("class").nth(1)

.. note::

    Unlike aggregations, filtrations do not add the group keys to the index of the
    result. Because of this, passing ``as_index=False`` will not affect these
    transformation methods.

Filtrations will respect subsetting the columns of the GroupBy object.

.. ipython:: python

    speeds.groupby("class")[["order", "max_speed"]].nth(1)

Built-in filtrations
~~~~~~~~~~~~~~~~~~~~

The following methods on GroupBy act as filtrations. All these methods have a
Cython-optimized implementation.

.. csv-table::
    :header: "Method", "Description"
    :widths: 20, 80
    :delim: ;

        :meth:`~.DataFrameGroupBy.head`;Select the top row(s) of each group
        :meth:`~.DataFrameGroupBy.nth`;Select the nth row(s) of each group
        :meth:`~.DataFrameGroupBy.tail`;Select the bottom row(s) of each group

Users can also use transformations along with Boolean indexing to construct complex
filtrations within groups. For example, suppose we are given groups of products and
their volumes, and we wish to subset the data to only the largest products capturing no
more than 90% of the total volume within each group.

.. ipython:: python

    product_volumes = pd.DataFrame(
        {
            "group": list("xxxxyyy"),
            "product": list("abcdefg"),
            "volume": [10, 30, 20, 15, 40, 10, 20],
        }
    )
    product_volumes

    # Sort by volume to select the largest products first
    product_volumes = product_volumes.sort_values("volume", ascending=False)
    grouped = product_volumes.groupby("group")["volume"]
    cumpct = grouped.cumsum() / grouped.transform("sum")
    cumpct
    significant_products = product_volumes[cumpct <= 0.9]
    significant_products.sort_values(["group", "product"])

The :class:`~DataFrameGroupBy.filter` method
~~~~~~~~~~~~~~~~~~~~~~~~~~~~~~~~~~~~~~~~~~~~

.. note::

    Filtering by supplying ``filter`` with a User-Defined Function (UDF) is
    often less performant than using the built-in methods on GroupBy.
    Consider breaking up a complex operation into a chain of operations that utilize
    the built-in methods.

The ``filter`` method takes a User-Defined Function (UDF) that, when applied to
an entire group, returns either ``True`` or ``False``. The result of the ``filter``
method is then the subset of groups for which the UDF returned ``True``.

Suppose we want to take only elements that belong to groups with a group sum greater
than 2.

.. ipython:: python

   sf = pd.Series([1, 1, 2, 3, 3, 3])
   sf.groupby(sf).filter(lambda x: x.sum() > 2)

Another useful operation is filtering out elements that belong to groups
with only a couple members.

.. ipython:: python

   dff = pd.DataFrame({"A": np.arange(8), "B": list("aabbbbcc")})
   dff.groupby("B").filter(lambda x: len(x) > 2)

Alternatively, instead of dropping the offending groups, we can return a
like-indexed objects where the groups that do not pass the filter are filled
with NaNs.

.. ipython:: python

   dff.groupby("B").filter(lambda x: len(x) > 2, dropna=False)

For DataFrames with multiple columns, filters should explicitly specify a column as the filter criterion.

.. ipython:: python

   dff["C"] = np.arange(8)
   dff.groupby("B").filter(lambda x: len(x["C"]) > 2)

.. _groupby.apply:

Flexible ``apply``
------------------

Some operations on the grouped data might not fit into the aggregation,
transformation, or filtration categories. For these, you can use the ``apply``
function.

.. warning::

   ``apply`` has to try to infer from the result whether it should act as a reducer,
   transformer, *or* filter, depending on exactly what is passed to it. Thus the
   grouped column(s) may be included in the output or not. While
   it tries to intelligently guess how to behave, it can sometimes guess wrong.

.. note::

   All of the examples in this section can be more reliably, and more efficiently,
   computed using other pandas functionality.

.. ipython:: python

   df
   grouped = df.groupby("A")

   # could also just call .describe()
   grouped["C"].apply(lambda x: x.describe())

The dimension of the returned result can also change:

.. ipython:: python

    grouped = df.groupby('A')['C']

    def f(group):
        return pd.DataFrame({'original': group,
                             'demeaned': group - group.mean()})

    grouped.apply(f)

``apply`` on a Series can operate on a returned value from the applied function,
that is itself a series, and possibly upcast the result to a DataFrame:

.. ipython:: python

    def f(x):
        return pd.Series([x, x ** 2], index=["x", "x^2"])


    s = pd.Series(np.random.rand(5))
    s
    s.apply(f)

Similar to :ref:`groupby.aggregate.agg`, the resulting dtype will reflect that of the
apply function. If the results from different groups have different dtypes, then
a common dtype will be determined in the same way as ``DataFrame`` construction.

Control grouped column(s) placement with ``group_keys``
~~~~~~~~~~~~~~~~~~~~~~~~~~~~~~~~~~~~~~~~~~~~~~~~~~~~~~~

.. versionchanged:: 1.5.0

   If ``group_keys=True`` is specified when calling :meth:`~DataFrame.groupby`,
   functions passed to ``apply`` that return like-indexed outputs will have the
   group keys added to the result index. Previous versions of pandas would add
   the group keys only when the result from the applied function had a different
   index than the input. If ``group_keys`` is not specified, the group keys will
   not be added for like-indexed outputs. In the future this behavior
   will change to always respect ``group_keys``, which defaults to ``True``.

To control whether the grouped column(s) are included in the indices, you can use
the argument ``group_keys``. Compare

.. ipython:: python

    df.groupby("A", group_keys=True).apply(lambda x: x)

with

.. ipython:: python

    df.groupby("A", group_keys=False).apply(lambda x: x)


Numba Accelerated Routines
--------------------------

.. versionadded:: 1.1

If `Numba <https://numba.pydata.org/>`__ is installed as an optional dependency, the ``transform`` and
``aggregate`` methods support ``engine='numba'`` and ``engine_kwargs`` arguments.
See :ref:`enhancing performance with Numba <enhancingperf.numba>` for general usage of the arguments
and performance considerations.

The function signature must start with ``values, index`` **exactly** as the data belonging to each group
will be passed into ``values``, and the group index will be passed into ``index``.

.. warning::

   When using ``engine='numba'``, there will be no "fall back" behavior internally. The group
   data and group index will be passed as NumPy arrays to the JITed user defined function, and no
   alternative execution attempts will be tried.

Other useful features
---------------------

Exclusion of "nuisance" columns
~~~~~~~~~~~~~~~~~~~~~~~~~~~~~~~

Again consider the example DataFrame we've been looking at:

.. ipython:: python

   df

Suppose we wish to compute the standard deviation grouped by the ``A``
column. There is a slight problem, namely that we don't care about the data in
column ``B`` because it is not numeric. We refer to these non-numeric columns as
"nuisance" columns. You can avoid nuisance columns by specifying ``numeric_only=True``:

.. ipython:: python

   df.groupby("A").std(numeric_only=True)

Note that ``df.groupby('A').colname.std().`` is more efficient than
``df.groupby('A').std().colname``, so if the result of an aggregation function
is only interesting over one column (here ``colname``), it may be filtered
*before* applying the aggregation function.

.. note::
   Any object column, also if it contains numerical values such as ``Decimal``
   objects, is considered as a "nuisance" column. They are excluded from
   aggregate functions automatically in groupby.

   If you do wish to include decimal or object columns in an aggregation with
   other non-nuisance data types, you must do so explicitly.

.. ipython:: python

    from decimal import Decimal

    df_dec = pd.DataFrame(
        {
            "id": [1, 2, 1, 2],
            "int_column": [1, 2, 3, 4],
            "dec_column": [
                Decimal("0.50"),
                Decimal("0.15"),
                Decimal("0.25"),
                Decimal("0.40"),
            ],
        }
    )

    # Decimal columns can be sum'd explicitly by themselves...
    df_dec.groupby(["id"])[["dec_column"]].sum()

    # ...but cannot be combined with standard data types or they will be excluded
    df_dec.groupby(["id"])[["int_column", "dec_column"]].sum()

    # Use .agg function to aggregate over standard and "nuisance" data types
    # at the same time
    df_dec.groupby(["id"]).agg({"int_column": "sum", "dec_column": "sum"})

.. _groupby.observed:

Handling of (un)observed Categorical values
~~~~~~~~~~~~~~~~~~~~~~~~~~~~~~~~~~~~~~~~~~~

When using a ``Categorical`` grouper (as a single grouper, or as part of multiple groupers), the ``observed`` keyword
controls whether to return a cartesian product of all possible groupers values (``observed=False``) or only those
that are observed groupers (``observed=True``).

Show all values:

.. ipython:: python

   pd.Series([1, 1, 1]).groupby(
       pd.Categorical(["a", "a", "a"], categories=["a", "b"]), observed=False
   ).count()

Show only the observed values:

.. ipython:: python

   pd.Series([1, 1, 1]).groupby(
       pd.Categorical(["a", "a", "a"], categories=["a", "b"]), observed=True
   ).count()

The returned dtype of the grouped will *always* include *all* of the categories that were grouped.

.. ipython:: python

   s = (
       pd.Series([1, 1, 1])
       .groupby(pd.Categorical(["a", "a", "a"], categories=["a", "b"]), observed=False)
       .count()
   )
   s.index.dtype

.. _groupby.missing:

NA and NaT group handling
~~~~~~~~~~~~~~~~~~~~~~~~~

If there are any NaN or NaT values in the grouping key, these will be
automatically excluded. In other words, there will never be an "NA group" or
"NaT group". This was not the case in older versions of pandas, but users were
generally discarding the NA group anyway (and supporting it was an
implementation headache).

Grouping with ordered factors
~~~~~~~~~~~~~~~~~~~~~~~~~~~~~

Categorical variables represented as instance of pandas's ``Categorical`` class
can be used as group keys. If so, the order of the levels will be preserved:

.. ipython:: python

   data = pd.Series(np.random.randn(100))

   factor = pd.qcut(data, [0, 0.25, 0.5, 0.75, 1.0])

   data.groupby(factor).mean()

.. _groupby.specify:

Grouping with a grouper specification
~~~~~~~~~~~~~~~~~~~~~~~~~~~~~~~~~~~~~

You may need to specify a bit more data to properly group. You can
use the ``pd.Grouper`` to provide this local control.

.. ipython:: python

   import datetime

   df = pd.DataFrame(
       {
           "Branch": "A A A A A A A B".split(),
           "Buyer": "Carl Mark Carl Carl Joe Joe Joe Carl".split(),
           "Quantity": [1, 3, 5, 1, 8, 1, 9, 3],
           "Date": [
               datetime.datetime(2013, 1, 1, 13, 0),
               datetime.datetime(2013, 1, 1, 13, 5),
               datetime.datetime(2013, 10, 1, 20, 0),
               datetime.datetime(2013, 10, 2, 10, 0),
               datetime.datetime(2013, 10, 1, 20, 0),
               datetime.datetime(2013, 10, 2, 10, 0),
               datetime.datetime(2013, 12, 2, 12, 0),
               datetime.datetime(2013, 12, 2, 14, 0),
           ],
       }
   )

   df

Groupby a specific column with the desired frequency. This is like resampling.

.. ipython:: python

   df.groupby([pd.Grouper(freq="1M", key="Date"), "Buyer"])[["Quantity"]].sum()

You have an ambiguous specification in that you have a named index and a column
that could be potential groupers.

.. ipython:: python

   df = df.set_index("Date")
   df["Date"] = df.index + pd.offsets.MonthEnd(2)
   df.groupby([pd.Grouper(freq="6M", key="Date"), "Buyer"])[["Quantity"]].sum()

   df.groupby([pd.Grouper(freq="6M", level="Date"), "Buyer"])[["Quantity"]].sum()


Taking the first rows of each group
~~~~~~~~~~~~~~~~~~~~~~~~~~~~~~~~~~~

Just like for a DataFrame or Series you can call head and tail on a groupby:

.. ipython:: python

   df = pd.DataFrame([[1, 2], [1, 4], [5, 6]], columns=["A", "B"])
   df

   g = df.groupby("A")
   g.head(1)

   g.tail(1)

This shows the first or last n rows from each group.

.. _groupby.nth:

Taking the nth row of each group
~~~~~~~~~~~~~~~~~~~~~~~~~~~~~~~~

To select the nth item from each group, use :meth:`.DataFrameGroupBy.nth` or
:meth:`.SeriesGroupBy.nth`. Arguments supplied can be any integer, lists of integers,
slices, or lists of slices; see below for examples. When the nth element of a group
does not exist an error is *not* raised; instead no corresponding rows are returned.

In general this operation acts as a filtration. In certain cases it will also return
one row per group, making it also a reduction. However because in general it can
return zero or multiple rows per group, pandas treats it as a filtration in all cases.

.. ipython:: python

   df = pd.DataFrame([[1, np.nan], [1, 4], [5, 6]], columns=["A", "B"])
   g = df.groupby("A")

   g.nth(0)
   g.nth(-1)
   g.nth(1)

If the nth element of a group does not exist, then no corresponding row is included
in the result. In particular, if the specified ``n`` is larger than any group, the
result will be an empty DataFrame.

.. ipython:: python

   g.nth(5)

If you want to select the nth not-null item, use the ``dropna`` kwarg. For a DataFrame this should be either ``'any'`` or ``'all'`` just like you would pass to dropna:

.. ipython:: python

   # nth(0) is the same as g.first()
   g.nth(0, dropna="any")
   g.first()

   # nth(-1) is the same as g.last()
   g.nth(-1, dropna="any")
   g.last()

   g.B.nth(0, dropna="all")

You can also select multiple rows from each group by specifying multiple nth values as a list of ints.

.. ipython:: python

   business_dates = pd.date_range(start="4/1/2014", end="6/30/2014", freq="B")
   df = pd.DataFrame(1, index=business_dates, columns=["a", "b"])
   # get the first, 4th, and last date index for each month
   df.groupby([df.index.year, df.index.month]).nth([0, 3, -1])

You may also use a slices or lists of slices.

.. ipython:: python

   df.groupby([df.index.year, df.index.month]).nth[1:]
   df.groupby([df.index.year, df.index.month]).nth[1:, :-1]

Enumerate group items
~~~~~~~~~~~~~~~~~~~~~

To see the order in which each row appears within its group, use the
``cumcount`` method:

.. ipython:: python

   dfg = pd.DataFrame(list("aaabba"), columns=["A"])
   dfg

   dfg.groupby("A").cumcount()

   dfg.groupby("A").cumcount(ascending=False)

.. _groupby.ngroup:

Enumerate groups
~~~~~~~~~~~~~~~~

To see the ordering of the groups (as opposed to the order of rows
within a group given by ``cumcount``) you can use
:meth:`~pandas.core.groupby.DataFrameGroupBy.ngroup`.



Note that the numbers given to the groups match the order in which the
groups would be seen when iterating over the groupby object, not the
order they are first observed.

.. ipython:: python

   dfg = pd.DataFrame(list("aaabba"), columns=["A"])
   dfg

   dfg.groupby("A").ngroup()

   dfg.groupby("A").ngroup(ascending=False)

Plotting
~~~~~~~~

Groupby also works with some plotting methods.  For example, suppose we
suspect that some features in a DataFrame may differ by group, in this case,
the values in column 1 where the group is "B" are 3 higher on average.

.. ipython:: python

   np.random.seed(1234)
   df = pd.DataFrame(np.random.randn(50, 2))
   df["g"] = np.random.choice(["A", "B"], size=50)
   df.loc[df["g"] == "B", 1] += 3

We can easily visualize this with a boxplot:

.. ipython:: python
   :okwarning:

   @savefig groupby_boxplot.png
   df.groupby("g").boxplot()

The result of calling ``boxplot`` is a dictionary whose keys are the values
of our grouping column ``g`` ("A" and "B"). The values of the resulting dictionary
can be controlled by the ``return_type`` keyword of ``boxplot``.
See the :ref:`visualization documentation<visualization.box>` for more.

.. warning::

  For historical reasons, ``df.groupby("g").boxplot()`` is not equivalent
  to ``df.boxplot(by="g")``. See :ref:`here<visualization.box.return>` for
  an explanation.

.. _groupby.pipe:

Piping function calls
~~~~~~~~~~~~~~~~~~~~~

Similar to the functionality provided by ``DataFrame`` and ``Series``, functions
that take ``GroupBy`` objects can be chained together using a ``pipe`` method to
allow for a cleaner, more readable syntax. To read about ``.pipe`` in general terms,
see :ref:`here <basics.pipe>`.

Combining ``.groupby`` and ``.pipe`` is often useful when you need to reuse
GroupBy objects.

As an example, imagine having a DataFrame with columns for stores, products,
revenue and quantity sold. We'd like to do a groupwise calculation of *prices*
(i.e. revenue/quantity) per store and per product. We could do this in a
multi-step operation, but expressing it in terms of piping can make the
code more readable. First we set the data:

.. ipython:: python

   n = 1000
   df = pd.DataFrame(
       {
           "Store": np.random.choice(["Store_1", "Store_2"], n),
           "Product": np.random.choice(["Product_1", "Product_2"], n),
           "Revenue": (np.random.random(n) * 50 + 10).round(2),
           "Quantity": np.random.randint(1, 10, size=n),
       }
   )
   df.head(2)

Now, to find prices per store/product, we can simply do:

.. ipython:: python

   (
       df.groupby(["Store", "Product"])
       .pipe(lambda grp: grp.Revenue.sum() / grp.Quantity.sum())
       .unstack()
       .round(2)
   )

Piping can also be expressive when you want to deliver a grouped object to some
arbitrary function, for example:

.. ipython:: python

   def mean(groupby):
       return groupby.mean()


   df.groupby(["Store", "Product"]).pipe(mean)

where ``mean`` takes a GroupBy object and finds the mean of the Revenue and Quantity
columns respectively for each Store-Product combination. The ``mean`` function can
be any function that takes in a GroupBy object; the ``.pipe`` will pass the GroupBy
object as a parameter into the function you specify.

Examples
--------

Regrouping by factor
~~~~~~~~~~~~~~~~~~~~

Regroup columns of a DataFrame according to their sum, and sum the aggregated ones.

.. ipython:: python

   df = pd.DataFrame({"a": [1, 0, 0], "b": [0, 1, 0], "c": [1, 0, 0], "d": [2, 3, 4]})
   df
   dft = df.T
   dft.groupby(dft.sum()).sum()

.. _groupby.multicolumn_factorization:

Multi-column factorization
~~~~~~~~~~~~~~~~~~~~~~~~~~

By using :meth:`~pandas.core.groupby.DataFrameGroupBy.ngroup`, we can extract
information about the groups in a way similar to :func:`factorize` (as described
further in the :ref:`reshaping API <reshaping.factorize>`) but which applies
naturally to multiple columns of mixed type and different
sources. This can be useful as an intermediate categorical-like step
in processing, when the relationships between the group rows are more
important than their content, or as input to an algorithm which only
accepts the integer encoding. (For more information about support in
pandas for full categorical data, see the :ref:`Categorical
introduction <categorical>` and the
:ref:`API documentation <api.arrays.categorical>`.)

.. ipython:: python

    dfg = pd.DataFrame({"A": [1, 1, 2, 3, 2], "B": list("aaaba")})

    dfg

    dfg.groupby(["A", "B"]).ngroup()

    dfg.groupby(["A", [0, 0, 0, 1, 1]]).ngroup()

Groupby by indexer to 'resample' data
~~~~~~~~~~~~~~~~~~~~~~~~~~~~~~~~~~~~~

Resampling produces new hypothetical samples (resamples) from already existing observed data or from a model that generates data. These new samples are similar to the pre-existing samples.

In order to resample to work on indices that are non-datetimelike, the following procedure can be utilized.

In the following examples, **df.index // 5** returns a binary array which is used to determine what gets selected for the groupby operation.

.. note:: The below example shows how we can downsample by consolidation of samples into fewer samples. Here by using **df.index // 5**, we are aggregating the samples in bins. By applying **std()** function, we aggregate the information contained in many samples into a small subset of values which is their standard deviation thereby reducing the number of samples.

.. ipython:: python

   df = pd.DataFrame(np.random.randn(10, 2))
   df
   df.index // 5
   df.groupby(df.index // 5).std()

Returning a Series to propagate names
~~~~~~~~~~~~~~~~~~~~~~~~~~~~~~~~~~~~~

Group DataFrame columns, compute a set of metrics and return a named Series.
The Series name is used as the name for the column index. This is especially
useful in conjunction with reshaping operations such as stacking in which the
column index name will be used as the name of the inserted column:

.. ipython:: python

   df = pd.DataFrame(
       {
           "a": [0, 0, 0, 0, 1, 1, 1, 1, 2, 2, 2, 2],
           "b": [0, 0, 1, 1, 0, 0, 1, 1, 0, 0, 1, 1],
           "c": [1, 0, 1, 0, 1, 0, 1, 0, 1, 0, 1, 0],
           "d": [0, 0, 0, 1, 0, 0, 0, 1, 0, 0, 0, 1],
       }
   )

   def compute_metrics(x):
       result = {"b_sum": x["b"].sum(), "c_mean": x["c"].mean()}
       return pd.Series(result, name="metrics")

   result = df.groupby("a").apply(compute_metrics)

   result

   result.stack()<|MERGE_RESOLUTION|>--- conflicted
+++ resolved
@@ -493,15 +493,8 @@
    animals
    animals.groupby("kind").sum()
 
-<<<<<<< HEAD
 In the result, the keys of the groups appear in the index by default. They can be
 instead included in the columns by passing ``as_index=False``.
-=======
-As you can see, the result of the aggregation will have the group names as the
-new index. In the case of multiple keys, the result is a
-:ref:`MultiIndex <advanced.hierarchical>` by default, though this can be
-changed by using the ``as_index`` option:
->>>>>>> 4af57562
 
 .. ipython:: python
 
