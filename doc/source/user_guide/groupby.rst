.. _groupby:

{{ header }}

*****************************
Group by: split-apply-combine
*****************************

By "group by" we are referring to a process involving one or more of the following
steps:

* **Splitting** the data into groups based on some criteria.
* **Applying** a function to each group independently.
* **Combining** the results into a data structure.

Out of these, the split step is the most straightforward. In fact, in many
situations we may wish to split the data set into groups and do something with
those groups. In the apply step, we might wish to do one of the
following:

* **Aggregation**: compute a summary statistic (or statistics) for each
  group. Some examples:

    * Compute group sums or means.
    * Compute group sizes / counts.

* **Transformation**: perform some group-specific computations and return a
  like-indexed object. Some examples:

    * Standardize data (zscore) within a group.
    * Filling NAs within groups with a value derived from each group.

* **Filtration**: discard some groups, according to a group-wise computation
  that evaluates True or False. Some examples:

    * Discard data that belongs to groups with only a few members.
    * Filter out data based on the group sum or mean.

Many of these operations are defined on GroupBy objects. These operations are similar
to the :ref:`aggregating API <basics.aggregate>`, :ref:`window API <window.overview>`,
and :ref:`resample API <timeseries.aggregate>`.

It is possible that a given operation does not fall into one of these categories or
is some combination of them. In such a case, it may be possible to compute the
operation using GroupBy's ``apply`` method. This method will examine the results of the
apply step and try to return a sensibly combined result if it doesn't fit into either
of the above two categories.

.. note::

   An operation that is split into multiple steps using built-in GroupBy operations
   will be more efficient than using the ``apply`` method with a user-defined Python
   function.


Since the set of object instance methods on pandas data structures are generally
rich and expressive, we often simply want to invoke, say, a DataFrame function
on each group. The name GroupBy should be quite familiar to those who have used
a SQL-based tool (or ``itertools``), in which you can write code like:

.. code-block:: sql

   SELECT Column1, Column2, mean(Column3), sum(Column4)
   FROM SomeTable
   GROUP BY Column1, Column2

We aim to make operations like this natural and easy to express using
pandas. We'll address each area of GroupBy functionality then provide some
non-trivial examples / use cases.

See the :ref:`cookbook<cookbook.grouping>` for some advanced strategies.

.. _groupby.split:

Splitting an object into groups
-------------------------------

pandas objects can be split on any of their axes. The abstract definition of
grouping is to provide a mapping of labels to group names. To create a GroupBy
object (more on what the GroupBy object is later), you may do the following:

.. ipython:: python

    speeds = pd.DataFrame(
        [
            ("bird", "Falconiformes", 389.0),
            ("bird", "Psittaciformes", 24.0),
            ("mammal", "Carnivora", 80.2),
            ("mammal", "Primates", np.nan),
            ("mammal", "Carnivora", 58),
        ],
        index=["falcon", "parrot", "lion", "monkey", "leopard"],
        columns=("class", "order", "max_speed"),
    )
    speeds

<<<<<<< HEAD
    grouped = df.groupby("class")
    grouped = df.groupby(["class", "order"])
=======
    # default is axis=0
    grouped = speeds.groupby("class")
    grouped = speeds.groupby("order", axis="columns")
    grouped = speeds.groupby(["class", "order"])
>>>>>>> 9203f9e9

The mapping can be specified many different ways:

* A Python function, to be called on each of the axis labels.
* A list or NumPy array of the same length as the index.
* A dict or ``Series``, providing a ``label -> group name`` mapping.
* For ``DataFrame`` objects, a string indicating either a column name or
  an index level name to be used to group.
* ``df.groupby('A')`` is just syntactic sugar for ``df.groupby(df['A'])``.
* A list of any of the above things.

Collectively we refer to the grouping objects as the **keys**. For example,
consider the following ``DataFrame``:

.. note::

   A string passed to ``groupby`` may refer to either a column or an index level.
   If a string matches both a column name and an index level name, a
   ``ValueError`` will be raised.

.. ipython:: python

   df = pd.DataFrame(
       {
           "A": ["foo", "bar", "foo", "bar", "foo", "bar", "foo", "foo"],
           "B": ["one", "one", "two", "three", "two", "two", "one", "three"],
           "C": np.random.randn(8),
           "D": np.random.randn(8),
       }
   )
   df

On a DataFrame, we obtain a GroupBy object by calling :meth:`~DataFrame.groupby`.
We could naturally group by either the ``A`` or ``B`` columns, or both:

.. ipython:: python

   grouped = df.groupby("A")
   grouped = df.groupby(["A", "B"])

If we also have a MultiIndex on columns ``A`` and ``B``, we can group by all
but the specified columns

.. ipython:: python

   df2 = df.set_index(["A", "B"])
   grouped = df2.groupby(level=df2.index.names.difference(["B"]))
   grouped.sum()

These will split the DataFrame on its index (rows). To split by columns, first do
a tranpose:

.. ipython::

    In [4]: def get_letter_type(letter):
       ...:     if letter.lower() in 'aeiou':
       ...:         return 'vowel'
       ...:     else:
       ...:         return 'consonant'
       ...:

    In [5]: grouped = df.T.groupby(get_letter_type)

pandas :class:`~pandas.Index` objects support duplicate values. If a
non-unique index is used as the group key in a groupby operation, all values
for the same index value will be considered to be in one group and thus the
output of aggregation functions will only contain unique index values:

.. ipython:: python

   lst = [1, 2, 3, 1, 2, 3]

   s = pd.Series([1, 2, 3, 10, 20, 30], lst)

   grouped = s.groupby(level=0)

   grouped.first()

   grouped.last()

   grouped.sum()

Note that **no splitting occurs** until it's needed. Creating the GroupBy object
only verifies that you've passed a valid mapping.

.. note::

   Many kinds of complicated data manipulations can be expressed in terms of
   GroupBy operations (though can't be guaranteed to be the most
   efficient). You can get quite creative with the label mapping functions.

.. _groupby.sorting:

GroupBy sorting
~~~~~~~~~~~~~~~~~~~~~~~~~

By default the group keys are sorted during the ``groupby`` operation. You may however pass ``sort=False`` for potential speedups:

.. ipython:: python

   df2 = pd.DataFrame({"X": ["B", "B", "A", "A"], "Y": [1, 2, 3, 4]})
   df2.groupby(["X"]).sum()
   df2.groupby(["X"], sort=False).sum()


Note that ``groupby`` will preserve the order in which *observations* are sorted *within* each group.
For example, the groups created by ``groupby()`` below are in the order they appeared in the original ``DataFrame``:

.. ipython:: python

   df3 = pd.DataFrame({"X": ["A", "B", "A", "B"], "Y": [1, 4, 3, 2]})
   df3.groupby(["X"]).get_group("A")

   df3.groupby(["X"]).get_group("B")


.. _groupby.dropna:

.. versionadded:: 1.1.0

GroupBy dropna
^^^^^^^^^^^^^^

By default ``NA`` values are excluded from group keys during the ``groupby`` operation. However,
in case you want to include ``NA`` values in group keys, you could pass ``dropna=False`` to achieve it.

.. ipython:: python

    df_list = [[1, 2, 3], [1, None, 4], [2, 1, 3], [1, 2, 2]]
    df_dropna = pd.DataFrame(df_list, columns=["a", "b", "c"])

    df_dropna

.. ipython:: python

    # Default ``dropna`` is set to True, which will exclude NaNs in keys
    df_dropna.groupby(by=["b"], dropna=True).sum()

    # In order to allow NaN in keys, set ``dropna`` to False
    df_dropna.groupby(by=["b"], dropna=False).sum()

The default setting of ``dropna`` argument is ``True`` which means ``NA`` are not included in group keys.


.. _groupby.attributes:

GroupBy object attributes
~~~~~~~~~~~~~~~~~~~~~~~~~

The ``groups`` attribute is a dict whose keys are the computed unique groups
and corresponding values being the axis labels belonging to each group. In the
above example we have:

.. ipython:: python

   df.groupby("A").groups
   df.T.groupby(get_letter_type).groups

Calling the standard Python ``len`` function on the GroupBy object just returns
the length of the ``groups`` dict, so it is largely just a convenience:

.. ipython:: python

   grouped = df.groupby(["A", "B"])
   grouped.groups
   len(grouped)


.. _groupby.tabcompletion:

``GroupBy`` will tab complete column names (and other attributes):

.. ipython:: python
   :suppress:

   n = 10
   weight = np.random.normal(166, 20, size=n)
   height = np.random.normal(60, 10, size=n)
   time = pd.date_range("1/1/2000", periods=n)
   gender = np.random.choice(["male", "female"], size=n)
   df = pd.DataFrame(
       {"height": height, "weight": weight, "gender": gender}, index=time
   )

.. ipython:: python

   df
   gb = df.groupby("gender")


.. ipython::

   @verbatim
   In [1]: gb.<TAB>  # noqa: E225, E999
   gb.agg        gb.boxplot    gb.cummin     gb.describe   gb.filter     gb.get_group  gb.height     gb.last       gb.median     gb.ngroups    gb.plot       gb.rank       gb.std        gb.transform
   gb.aggregate  gb.count      gb.cumprod    gb.dtype      gb.first      gb.groups     gb.hist       gb.max        gb.min        gb.nth        gb.prod       gb.resample   gb.sum        gb.var
   gb.apply      gb.cummax     gb.cumsum     gb.fillna     gb.gender     gb.head       gb.indices    gb.mean       gb.name       gb.ohlc       gb.quantile   gb.size       gb.tail       gb.weight

.. _groupby.multiindex:

GroupBy with MultiIndex
~~~~~~~~~~~~~~~~~~~~~~~

With :ref:`hierarchically-indexed data <advanced.hierarchical>`, it's quite
natural to group by one of the levels of the hierarchy.

Let's create a Series with a two-level ``MultiIndex``.

.. ipython:: python


   arrays = [
       ["bar", "bar", "baz", "baz", "foo", "foo", "qux", "qux"],
       ["one", "two", "one", "two", "one", "two", "one", "two"],
   ]
   index = pd.MultiIndex.from_arrays(arrays, names=["first", "second"])
   s = pd.Series(np.random.randn(8), index=index)
   s

We can then group by one of the levels in ``s``.

.. ipython:: python

   grouped = s.groupby(level=0)
   grouped.sum()

If the MultiIndex has names specified, these can be passed instead of the level
number:

.. ipython:: python

   s.groupby(level="second").sum()

Grouping with multiple levels is supported.

.. ipython:: python
   :suppress:

   arrays = [
       ["bar", "bar", "baz", "baz", "foo", "foo", "qux", "qux"],
       ["doo", "doo", "bee", "bee", "bop", "bop", "bop", "bop"],
       ["one", "two", "one", "two", "one", "two", "one", "two"],
   ]
   tuples = list(zip(*arrays))
   index = pd.MultiIndex.from_tuples(tuples, names=["first", "second", "third"])
   s = pd.Series(np.random.randn(8), index=index)

.. ipython:: python

   s
   s.groupby(level=["first", "second"]).sum()

Index level names may be supplied as keys.

.. ipython:: python

   s.groupby(["first", "second"]).sum()

More on the ``sum`` function and aggregation later.

Grouping DataFrame with Index levels and columns
~~~~~~~~~~~~~~~~~~~~~~~~~~~~~~~~~~~~~~~~~~~~~~~~
A DataFrame may be grouped by a combination of columns and index levels by
specifying the column names as strings and the index levels as ``pd.Grouper``
objects.

.. ipython:: python

   arrays = [
       ["bar", "bar", "baz", "baz", "foo", "foo", "qux", "qux"],
       ["one", "two", "one", "two", "one", "two", "one", "two"],
   ]

   index = pd.MultiIndex.from_arrays(arrays, names=["first", "second"])

   df = pd.DataFrame({"A": [1, 1, 1, 1, 2, 2, 3, 3], "B": np.arange(8)}, index=index)

   df

The following example groups ``df`` by the ``second`` index level and
the ``A`` column.

.. ipython:: python

   df.groupby([pd.Grouper(level=1), "A"]).sum()

Index levels may also be specified by name.

.. ipython:: python

   df.groupby([pd.Grouper(level="second"), "A"]).sum()

Index level names may be specified as keys directly to ``groupby``.

.. ipython:: python

   df.groupby(["second", "A"]).sum()

DataFrame column selection in GroupBy
~~~~~~~~~~~~~~~~~~~~~~~~~~~~~~~~~~~~~

Once you have created the GroupBy object from a DataFrame, you might want to do
something different for each of the columns. Thus, using ``[]`` similar to
getting a column from a DataFrame, you can do:

.. ipython:: python

   df = pd.DataFrame(
       {
           "A": ["foo", "bar", "foo", "bar", "foo", "bar", "foo", "foo"],
           "B": ["one", "one", "two", "three", "two", "two", "one", "three"],
           "C": np.random.randn(8),
           "D": np.random.randn(8),
       }
   )

   df

   grouped = df.groupby(["A"])
   grouped_C = grouped["C"]
   grouped_D = grouped["D"]

This is mainly syntactic sugar for the alternative and much more verbose:

.. ipython:: python

   df["C"].groupby(df["A"])

Additionally this method avoids recomputing the internal grouping information
derived from the passed key.

.. _groupby.iterating-label:

Iterating through groups
------------------------

With the GroupBy object in hand, iterating through the grouped data is very
natural and functions similarly to :py:func:`itertools.groupby`:

.. ipython::

   In [4]: grouped = df.groupby('A')

   In [5]: for name, group in grouped:
      ...:     print(name)
      ...:     print(group)
      ...:

In the case of grouping by multiple keys, the group name will be a tuple:

.. ipython::

   In [5]: for name, group in df.groupby(['A', 'B']):
      ...:     print(name)
      ...:     print(group)
      ...:

See :ref:`timeseries.iterating-label`.

Selecting a group
-----------------

A single group can be selected using
:meth:`~pandas.core.groupby.DataFrameGroupBy.get_group`:

.. ipython:: python

   grouped.get_group("bar")

Or for an object grouped on multiple columns:

.. ipython:: python

   df.groupby(["A", "B"]).get_group(("bar", "one"))

.. _groupby.aggregate:

Aggregation
-----------

Once the GroupBy object has been created, several methods are available to
perform a computation on the grouped data. These operations are similar to the
:ref:`aggregating API <basics.aggregate>`, :ref:`window API <window.overview>`,
and :ref:`resample API <timeseries.aggregate>`.

An obvious one is aggregation via the
:meth:`~pandas.core.groupby.DataFrameGroupBy.aggregate` or equivalently
:meth:`~pandas.core.groupby.DataFrameGroupBy.agg` method:

.. ipython:: python

   grouped = df.groupby("A")
   grouped[["C", "D"]].aggregate(np.sum)

   grouped = df.groupby(["A", "B"])
   grouped.aggregate(np.sum)

As you can see, the result of the aggregation will have the group names as the
new index. In the case of multiple keys, the result is a
:ref:`MultiIndex <advanced.hierarchical>` by default, though this can be
changed by using the ``as_index`` option:

.. ipython:: python

   grouped = df.groupby(["A", "B"], as_index=False)
   grouped.aggregate(np.sum)

   df.groupby("A", as_index=False)[["C", "D"]].sum()

Note that you could use the ``reset_index`` DataFrame function to achieve the
same result as the column names are stored in the resulting ``MultiIndex``:

.. ipython:: python

   df.groupby(["A", "B"]).sum().reset_index()

Another simple aggregation example is to compute the size of each group.
This is included in GroupBy as the ``size`` method. It returns a Series whose
index are the group names and whose values are the sizes of each group.

.. ipython:: python

   grouped.size()

.. ipython:: python

   grouped.describe()

Another aggregation example is to compute the number of unique values of each group. This is similar to the ``value_counts`` function, except that it only counts unique values.

.. ipython:: python

   ll = [['foo', 1], ['foo', 2], ['foo', 2], ['bar', 1], ['bar', 1]]
   df4 = pd.DataFrame(ll, columns=["A", "B"])
   df4
   df4.groupby("A")["B"].nunique()

.. note::

   Aggregation functions **will not** return the groups that you are aggregating over
   if they are named *columns*, when ``as_index=True``, the default. The grouped columns will
   be the **indices** of the returned object.

   Passing ``as_index=False`` **will** return the groups that you are aggregating over, if they are
   named *columns*.

Aggregating functions are the ones that reduce the dimension of the returned objects.
Some common aggregating functions are tabulated below:

.. csv-table::
    :header: "Function", "Description"
    :widths: 20, 80
    :delim: ;

        :meth:`~pd.core.groupby.DataFrameGroupBy.mean`;Compute mean of groups
        :meth:`~pd.core.groupby.DataFrameGroupBy.sum`;Compute sum of group values
        :meth:`~pd.core.groupby.DataFrameGroupBy.size`;Compute group sizes
        :meth:`~pd.core.groupby.DataFrameGroupBy.count`;Compute count of group
        :meth:`~pd.core.groupby.DataFrameGroupBy.std`;Standard deviation of groups
        :meth:`~pd.core.groupby.DataFrameGroupBy.var`;Compute variance of groups
        :meth:`~pd.core.groupby.DataFrameGroupBy.sem`;Standard error of the mean of groups
        :meth:`~pd.core.groupby.DataFrameGroupBy.describe`;Generates descriptive statistics
        :meth:`~pd.core.groupby.DataFrameGroupBy.first`;Compute first of group values
        :meth:`~pd.core.groupby.DataFrameGroupBy.last`;Compute last of group values
        :meth:`~pd.core.groupby.DataFrameGroupBy.nth`;Take nth value, or a subset if n is a list
        :meth:`~pd.core.groupby.DataFrameGroupBy.min`;Compute min of group values
        :meth:`~pd.core.groupby.DataFrameGroupBy.max`;Compute max of group values


The aggregating functions above will exclude NA values. Any function which
reduces a :class:`Series` to a scalar value is an aggregation function and will work,
a trivial example is ``df.groupby('A').agg(lambda ser: 1)``. Note that
:meth:`~pd.core.groupby.DataFrameGroupBy.nth` can act as a reducer *or* a
filter, see :ref:`here <groupby.nth>`.

.. _groupby.aggregate.multifunc:

Applying multiple functions at once
~~~~~~~~~~~~~~~~~~~~~~~~~~~~~~~~~~~

With grouped ``Series`` you can also pass a list or dict of functions to do
aggregation with, outputting a DataFrame:

.. ipython:: python

   grouped = df.groupby("A")
   grouped["C"].agg([np.sum, np.mean, np.std])

On a grouped ``DataFrame``, you can pass a list of functions to apply to each
column, which produces an aggregated result with a hierarchical index:

.. ipython:: python

   grouped[["C", "D"]].agg([np.sum, np.mean, np.std])


The resulting aggregations are named for the functions themselves. If you
need to rename, then you can add in a chained operation for a ``Series`` like this:

.. ipython:: python

   (
       grouped["C"]
       .agg([np.sum, np.mean, np.std])
       .rename(columns={"sum": "foo", "mean": "bar", "std": "baz"})
   )

For a grouped ``DataFrame``, you can rename in a similar manner:

.. ipython:: python

   (
       grouped[["C", "D"]].agg([np.sum, np.mean, np.std]).rename(
           columns={"sum": "foo", "mean": "bar", "std": "baz"}
       )
   )

.. note::

   In general, the output column names should be unique. You can't apply
   the same function (or two functions with the same name) to the same
   column.

   .. ipython:: python
      :okexcept:

      grouped["C"].agg(["sum", "sum"])


   pandas *does* allow you to provide multiple lambdas. In this case, pandas
   will mangle the name of the (nameless) lambda functions, appending ``_<i>``
   to each subsequent lambda.

   .. ipython:: python

      grouped["C"].agg([lambda x: x.max() - x.min(), lambda x: x.median() - x.mean()])



.. _groupby.aggregate.named:

Named aggregation
~~~~~~~~~~~~~~~~~

To support column-specific aggregation *with control over the output column names*, pandas
accepts the special syntax in :meth:`DataFrameGroupBy.agg` and :meth:`SeriesGroupBy.agg`, known as "named aggregation", where

- The keywords are the *output* column names
- The values are tuples whose first element is the column to select
  and the second element is the aggregation to apply to that column. pandas
  provides the ``pandas.NamedAgg`` namedtuple with the fields ``['column', 'aggfunc']``
  to make it clearer what the arguments are. As usual, the aggregation can
  be a callable or a string alias.

.. ipython:: python

   animals = pd.DataFrame(
       {
           "kind": ["cat", "dog", "cat", "dog"],
           "height": [9.1, 6.0, 9.5, 34.0],
           "weight": [7.9, 7.5, 9.9, 198.0],
       }
   )
   animals

   animals.groupby("kind").agg(
       min_height=pd.NamedAgg(column="height", aggfunc="min"),
       max_height=pd.NamedAgg(column="height", aggfunc="max"),
       average_weight=pd.NamedAgg(column="weight", aggfunc=np.mean),
   )


``pandas.NamedAgg`` is just a ``namedtuple``. Plain tuples are allowed as well.

.. ipython:: python

   animals.groupby("kind").agg(
       min_height=("height", "min"),
       max_height=("height", "max"),
       average_weight=("weight", np.mean),
   )


If your desired output column names are not valid Python keywords, construct a dictionary
and unpack the keyword arguments

.. ipython:: python

   animals.groupby("kind").agg(
       **{
           "total weight": pd.NamedAgg(column="weight", aggfunc=sum)
       }
   )

Additional keyword arguments are not passed through to the aggregation functions. Only pairs
of ``(column, aggfunc)`` should be passed as ``**kwargs``. If your aggregation functions
requires additional arguments, partially apply them with :meth:`functools.partial`.

.. note::

   For Python 3.5 and earlier, the order of ``**kwargs`` in a functions was not
   preserved. This means that the output column ordering would not be
   consistent. To ensure consistent ordering, the keys (and so output columns)
   will always be sorted for Python 3.5.

Named aggregation is also valid for Series groupby aggregations. In this case there's
no column selection, so the values are just the functions.

.. ipython:: python

   animals.groupby("kind").height.agg(
       min_height="min",
       max_height="max",
   )

Applying different functions to DataFrame columns
~~~~~~~~~~~~~~~~~~~~~~~~~~~~~~~~~~~~~~~~~~~~~~~~~

By passing a dict to ``aggregate`` you can apply a different aggregation to the
columns of a DataFrame:

.. ipython:: python

   grouped.agg({"C": np.sum, "D": lambda x: np.std(x, ddof=1)})

The function names can also be strings. In order for a string to be valid it
must be either implemented on GroupBy or available via :ref:`dispatching
<groupby.dispatch>`:

.. ipython:: python

   grouped.agg({"C": "sum", "D": "std"})

.. _groupby.aggregate.cython:

Cython-optimized aggregation functions
~~~~~~~~~~~~~~~~~~~~~~~~~~~~~~~~~~~~~~

Some common aggregations, currently only ``sum``, ``mean``, ``std``, and ``sem``, have
optimized Cython implementations:

.. ipython:: python

   df.groupby("A")[["C", "D"]].sum()
   df.groupby(["A", "B"]).mean()

Of course ``sum`` and ``mean`` are implemented on pandas objects, so the above
code would work even without the special versions via dispatching (see below).

.. _groupby.aggregate.udfs:

Aggregations with User-Defined Functions
~~~~~~~~~~~~~~~~~~~~~~~~~~~~~~~~~~~~~~~~

Users can also provide their own functions for custom aggregations. When aggregating
with a User-Defined Function (UDF), the UDF should not mutate the provided ``Series``, see
:ref:`gotchas.udf-mutation` for more information.

.. ipython:: python

   animals.groupby("kind")[["height"]].agg(lambda x: set(x))

The resulting dtype will reflect that of the aggregating function. If the results from different groups have
different dtypes, then a common dtype will be determined in the same way as ``DataFrame`` construction.

.. ipython:: python

   animals.groupby("kind")[["height"]].agg(lambda x: x.astype(int).sum())

.. _groupby.transform:

Transformation
--------------

The ``transform`` method returns an object that is indexed the same
as the one being grouped. The transform function must:

* Return a result that is either the same size as the group chunk or
  broadcastable to the size of the group chunk (e.g., a scalar,
  ``grouped.transform(lambda x: x.iloc[-1])``).
* Operate column-by-column on the group chunk.  The transform is applied to
  the first group chunk using chunk.apply.
* Not perform in-place operations on the group chunk. Group chunks should
  be treated as immutable, and changes to a group chunk may produce unexpected
  results.
* (Optionally) operates on the entire group chunk. If this is supported, a
  fast path is used starting from the *second* chunk.

.. versionchanged:: 2.0.0

    When using ``.transform`` on a grouped DataFrame and the transformation function
    returns a DataFrame, pandas now aligns the result's index
    with the input's index. You can call ``.to_numpy()`` on the
    result of the transformation function to avoid alignment.

Similar to :ref:`groupby.aggregate.udfs`, the resulting dtype will reflect that of the
transformation function. If the results from different groups have different dtypes, then
a common dtype will be determined in the same way as ``DataFrame`` construction.

Suppose we wished to standardize the data within each group:

.. ipython:: python

   index = pd.date_range("10/1/1999", periods=1100)
   ts = pd.Series(np.random.normal(0.5, 2, 1100), index)
   ts = ts.rolling(window=100, min_periods=100).mean().dropna()

   ts.head()
   ts.tail()

   transformed = ts.groupby(lambda x: x.year).transform(
       lambda x: (x - x.mean()) / x.std()
   )


We would expect the result to now have mean 0 and standard deviation 1 within
each group, which we can easily check:

.. ipython:: python

   # Original Data
   grouped = ts.groupby(lambda x: x.year)
   grouped.mean()
   grouped.std()

   # Transformed Data
   grouped_trans = transformed.groupby(lambda x: x.year)
   grouped_trans.mean()
   grouped_trans.std()

We can also visually compare the original and transformed data sets.

.. ipython:: python

   compare = pd.DataFrame({"Original": ts, "Transformed": transformed})

   @savefig groupby_transform_plot.png
   compare.plot()

Transformation functions that have lower dimension outputs are broadcast to
match the shape of the input array.

.. ipython:: python

   ts.groupby(lambda x: x.year).transform(lambda x: x.max() - x.min())

Alternatively, the built-in methods could be used to produce the same outputs.

.. ipython:: python

   max_ts = ts.groupby(lambda x: x.year).transform("max")
   min_ts = ts.groupby(lambda x: x.year).transform("min")

   max_ts - min_ts

Another common data transform is to replace missing data with the group mean.

.. ipython:: python
   :suppress:

   cols = ["A", "B", "C"]
   values = np.random.randn(1000, 3)
   values[np.random.randint(0, 1000, 100), 0] = np.nan
   values[np.random.randint(0, 1000, 50), 1] = np.nan
   values[np.random.randint(0, 1000, 200), 2] = np.nan
   data_df = pd.DataFrame(values, columns=cols)

.. ipython:: python

   data_df

   countries = np.array(["US", "UK", "GR", "JP"])
   key = countries[np.random.randint(0, 4, 1000)]

   grouped = data_df.groupby(key)

   # Non-NA count in each group
   grouped.count()

   transformed = grouped.transform(lambda x: x.fillna(x.mean()))

We can verify that the group means have not changed in the transformed data
and that the transformed data contains no NAs.

.. ipython:: python

   grouped_trans = transformed.groupby(key)

   grouped.mean()  # original group means
   grouped_trans.mean()  # transformation did not change group means

   grouped.count()  # original has some missing data points
   grouped_trans.count()  # counts after transformation
   grouped_trans.size()  # Verify non-NA count equals group size

.. note::

   Some functions will automatically transform the input when applied to a
   GroupBy object, but returning an object of the same shape as the original.
   Passing ``as_index=False`` will not affect these transformation methods.

   For example: ``fillna, ffill, bfill, shift.``.

   .. ipython:: python

      grouped.ffill()


.. _groupby.transform.window_resample:

Window and resample operations
~~~~~~~~~~~~~~~~~~~~~~~~~~~~~~

It is possible to use ``resample()``, ``expanding()`` and
``rolling()`` as methods on groupbys.

The example below will apply the ``rolling()`` method on the samples of
the column B based on the groups of column A.

.. ipython:: python

   df_re = pd.DataFrame({"A": [1] * 10 + [5] * 10, "B": np.arange(20)})
   df_re

   df_re.groupby("A").rolling(4).B.mean()


The ``expanding()`` method will accumulate a given operation
(``sum()`` in the example) for all the members of each particular
group.

.. ipython:: python

   df_re.groupby("A").expanding().sum()


Suppose you want to use the ``resample()`` method to get a daily
frequency in each group of your dataframe and wish to complete the
missing values with the ``ffill()`` method.

.. ipython:: python

   df_re = pd.DataFrame(
       {
           "date": pd.date_range(start="2016-01-01", periods=4, freq="W"),
           "group": [1, 1, 2, 2],
           "val": [5, 6, 7, 8],
       }
   ).set_index("date")
   df_re

   df_re.groupby("group").resample("1D").ffill()

.. _groupby.filter:

Filtration
----------

The ``filter`` method returns a subset of the original object. Suppose we
want to take only elements that belong to groups with a group sum greater
than 2.

.. ipython:: python

   sf = pd.Series([1, 1, 2, 3, 3, 3])
   sf.groupby(sf).filter(lambda x: x.sum() > 2)

The argument of ``filter`` must be a function that, applied to the group as a
whole, returns ``True`` or ``False``.

Another useful operation is filtering out elements that belong to groups
with only a couple members.

.. ipython:: python

   dff = pd.DataFrame({"A": np.arange(8), "B": list("aabbbbcc")})
   dff.groupby("B").filter(lambda x: len(x) > 2)

Alternatively, instead of dropping the offending groups, we can return a
like-indexed objects where the groups that do not pass the filter are filled
with NaNs.

.. ipython:: python

   dff.groupby("B").filter(lambda x: len(x) > 2, dropna=False)

For DataFrames with multiple columns, filters should explicitly specify a column as the filter criterion.

.. ipython:: python

   dff["C"] = np.arange(8)
   dff.groupby("B").filter(lambda x: len(x["C"]) > 2)

.. note::

   Some functions when applied to a groupby object will act as a **filter** on the input, returning
   a reduced shape of the original (and potentially eliminating groups), but with the index unchanged.
   Passing ``as_index=False`` will not affect these transformation methods.

   For example: ``head, tail``.

   .. ipython:: python

      dff.groupby("B").head(2)


.. _groupby.dispatch:

Dispatching to instance methods
-------------------------------

When doing an aggregation or transformation, you might just want to call an
instance method on each data group. This is pretty easy to do by passing lambda
functions:

.. ipython:: python
   :okwarning:

   grouped = df.groupby("A")[["C", "D"]]
   grouped.agg(lambda x: x.std())

But, it's rather verbose and can be untidy if you need to pass additional
arguments. Using a bit of metaprogramming cleverness, GroupBy now has the
ability to "dispatch" method calls to the groups:

.. ipython:: python
   :okwarning:

   grouped.std()

What is actually happening here is that a function wrapper is being
generated. When invoked, it takes any passed arguments and invokes the function
with any arguments on each group (in the above example, the ``std``
function). The results are then combined together much in the style of ``agg``
and ``transform`` (it actually uses ``apply`` to infer the gluing, documented
next). This enables some operations to be carried out rather succinctly:

.. ipython:: python

   tsdf = pd.DataFrame(
       np.random.randn(1000, 3),
       index=pd.date_range("1/1/2000", periods=1000),
       columns=["A", "B", "C"],
   )
   tsdf.iloc[::2] = np.nan
   grouped = tsdf.groupby(lambda x: x.year)
   grouped.fillna(method="pad")

In this example, we chopped the collection of time series into yearly chunks
then independently called :ref:`fillna <missing_data.fillna>` on the
groups.

The ``nlargest`` and ``nsmallest`` methods work on ``Series`` style groupbys:

.. ipython:: python

   s = pd.Series([9, 8, 7, 5, 19, 1, 4.2, 3.3])
   g = pd.Series(list("abababab"))
   gb = s.groupby(g)
   gb.nlargest(3)
   gb.nsmallest(3)

.. _groupby.apply:

Flexible ``apply``
------------------

Some operations on the grouped data might not fit into the aggregation,
transformation, or filtration categories. For these, you can use the ``apply``
function.

.. warning::

   ``apply`` has to try to infer from the result whether it should act as a reducer,
   transformer, *or* filter, depending on exactly what is passed to it. Thus the
   grouped column(s) may be included in the output or not. While
   it tries to intelligently guess how to behave, it can sometimes guess wrong.

.. note::

   All of the examples in this section can be more reliably, and more efficiently,
   computed using other pandas functionality.

.. ipython:: python

   df
   grouped = df.groupby("A")

   # could also just call .describe()
   grouped["C"].apply(lambda x: x.describe())

The dimension of the returned result can also change:

.. ipython:: python

    grouped = df.groupby('A')['C']

    def f(group):
        return pd.DataFrame({'original': group,
                             'demeaned': group - group.mean()})

    grouped.apply(f)

``apply`` on a Series can operate on a returned value from the applied function,
that is itself a series, and possibly upcast the result to a DataFrame:

.. ipython:: python

    def f(x):
        return pd.Series([x, x ** 2], index=["x", "x^2"])


    s = pd.Series(np.random.rand(5))
    s
    s.apply(f)

Similar to :ref:`groupby.aggregate.udfs`, the resulting dtype will reflect that of the
apply function. If the results from different groups have different dtypes, then
a common dtype will be determined in the same way as ``DataFrame`` construction.

Control grouped column(s) placement with ``group_keys``
~~~~~~~~~~~~~~~~~~~~~~~~~~~~~~~~~~~~~~~~~~~~~~~~~~~~~~~

.. versionchanged:: 1.5.0

   If ``group_keys=True`` is specified when calling :meth:`~DataFrame.groupby`,
   functions passed to ``apply`` that return like-indexed outputs will have the
   group keys added to the result index. Previous versions of pandas would add
   the group keys only when the result from the applied function had a different
   index than the input. If ``group_keys`` is not specified, the group keys will
   not be added for like-indexed outputs. In the future this behavior
   will change to always respect ``group_keys``, which defaults to ``True``.

To control whether the grouped column(s) are included in the indices, you can use
the argument ``group_keys``. Compare

.. ipython:: python

    df.groupby("A", group_keys=True).apply(lambda x: x)

with

.. ipython:: python

    df.groupby("A", group_keys=False).apply(lambda x: x)

Numba Accelerated Routines
--------------------------

.. versionadded:: 1.1

If `Numba <https://numba.pydata.org/>`__ is installed as an optional dependency, the ``transform`` and
``aggregate`` methods support ``engine='numba'`` and ``engine_kwargs`` arguments.
See :ref:`enhancing performance with Numba <enhancingperf.numba>` for general usage of the arguments
and performance considerations.

The function signature must start with ``values, index`` **exactly** as the data belonging to each group
will be passed into ``values``, and the group index will be passed into ``index``.

.. warning::

   When using ``engine='numba'``, there will be no "fall back" behavior internally. The group
   data and group index will be passed as NumPy arrays to the JITed user defined function, and no
   alternative execution attempts will be tried.

Other useful features
---------------------

Exclusion of "nuisance" columns
~~~~~~~~~~~~~~~~~~~~~~~~~~~~~~~

Again consider the example DataFrame we've been looking at:

.. ipython:: python

   df

Suppose we wish to compute the standard deviation grouped by the ``A``
column. There is a slight problem, namely that we don't care about the data in
column ``B`` because it is not numeric. We refer to these non-numeric columns as
"nuisance" columns. You can avoid nuisance columns by specifying ``numeric_only=True``:

.. ipython:: python

   df.groupby("A").std(numeric_only=True)

Note that ``df.groupby('A').colname.std().`` is more efficient than
``df.groupby('A').std().colname``, so if the result of an aggregation function
is only interesting over one column (here ``colname``), it may be filtered
*before* applying the aggregation function.

.. note::
   Any object column, also if it contains numerical values such as ``Decimal``
   objects, is considered as a "nuisance" column. They are excluded from
   aggregate functions automatically in groupby.

   If you do wish to include decimal or object columns in an aggregation with
   other non-nuisance data types, you must do so explicitly.

.. ipython:: python

    from decimal import Decimal

    df_dec = pd.DataFrame(
        {
            "id": [1, 2, 1, 2],
            "int_column": [1, 2, 3, 4],
            "dec_column": [
                Decimal("0.50"),
                Decimal("0.15"),
                Decimal("0.25"),
                Decimal("0.40"),
            ],
        }
    )

    # Decimal columns can be sum'd explicitly by themselves...
    df_dec.groupby(["id"])[["dec_column"]].sum()

    # ...but cannot be combined with standard data types or they will be excluded
    df_dec.groupby(["id"])[["int_column", "dec_column"]].sum()

    # Use .agg function to aggregate over standard and "nuisance" data types
    # at the same time
    df_dec.groupby(["id"]).agg({"int_column": "sum", "dec_column": "sum"})

.. _groupby.observed:

Handling of (un)observed Categorical values
~~~~~~~~~~~~~~~~~~~~~~~~~~~~~~~~~~~~~~~~~~~

When using a ``Categorical`` grouper (as a single grouper, or as part of multiple groupers), the ``observed`` keyword
controls whether to return a cartesian product of all possible groupers values (``observed=False``) or only those
that are observed groupers (``observed=True``).

Show all values:

.. ipython:: python

   pd.Series([1, 1, 1]).groupby(
       pd.Categorical(["a", "a", "a"], categories=["a", "b"]), observed=False
   ).count()

Show only the observed values:

.. ipython:: python

   pd.Series([1, 1, 1]).groupby(
       pd.Categorical(["a", "a", "a"], categories=["a", "b"]), observed=True
   ).count()

The returned dtype of the grouped will *always* include *all* of the categories that were grouped.

.. ipython:: python

   s = (
       pd.Series([1, 1, 1])
       .groupby(pd.Categorical(["a", "a", "a"], categories=["a", "b"]), observed=False)
       .count()
   )
   s.index.dtype

.. _groupby.missing:

NA and NaT group handling
~~~~~~~~~~~~~~~~~~~~~~~~~

If there are any NaN or NaT values in the grouping key, these will be
automatically excluded. In other words, there will never be an "NA group" or
"NaT group". This was not the case in older versions of pandas, but users were
generally discarding the NA group anyway (and supporting it was an
implementation headache).

Grouping with ordered factors
~~~~~~~~~~~~~~~~~~~~~~~~~~~~~

Categorical variables represented as instance of pandas's ``Categorical`` class
can be used as group keys. If so, the order of the levels will be preserved:

.. ipython:: python

   data = pd.Series(np.random.randn(100))

   factor = pd.qcut(data, [0, 0.25, 0.5, 0.75, 1.0])

   data.groupby(factor).mean()

.. _groupby.specify:

Grouping with a grouper specification
~~~~~~~~~~~~~~~~~~~~~~~~~~~~~~~~~~~~~

You may need to specify a bit more data to properly group. You can
use the ``pd.Grouper`` to provide this local control.

.. ipython:: python

   import datetime

   df = pd.DataFrame(
       {
           "Branch": "A A A A A A A B".split(),
           "Buyer": "Carl Mark Carl Carl Joe Joe Joe Carl".split(),
           "Quantity": [1, 3, 5, 1, 8, 1, 9, 3],
           "Date": [
               datetime.datetime(2013, 1, 1, 13, 0),
               datetime.datetime(2013, 1, 1, 13, 5),
               datetime.datetime(2013, 10, 1, 20, 0),
               datetime.datetime(2013, 10, 2, 10, 0),
               datetime.datetime(2013, 10, 1, 20, 0),
               datetime.datetime(2013, 10, 2, 10, 0),
               datetime.datetime(2013, 12, 2, 12, 0),
               datetime.datetime(2013, 12, 2, 14, 0),
           ],
       }
   )

   df

Groupby a specific column with the desired frequency. This is like resampling.

.. ipython:: python

   df.groupby([pd.Grouper(freq="1M", key="Date"), "Buyer"])[["Quantity"]].sum()

You have an ambiguous specification in that you have a named index and a column
that could be potential groupers.

.. ipython:: python

   df = df.set_index("Date")
   df["Date"] = df.index + pd.offsets.MonthEnd(2)
   df.groupby([pd.Grouper(freq="6M", key="Date"), "Buyer"])[["Quantity"]].sum()

   df.groupby([pd.Grouper(freq="6M", level="Date"), "Buyer"])[["Quantity"]].sum()


Taking the first rows of each group
~~~~~~~~~~~~~~~~~~~~~~~~~~~~~~~~~~~

Just like for a DataFrame or Series you can call head and tail on a groupby:

.. ipython:: python

   df = pd.DataFrame([[1, 2], [1, 4], [5, 6]], columns=["A", "B"])
   df

   g = df.groupby("A")
   g.head(1)

   g.tail(1)

This shows the first or last n rows from each group.

.. _groupby.nth:

Taking the nth row of each group
~~~~~~~~~~~~~~~~~~~~~~~~~~~~~~~~

To select the nth item from each group, use :meth:`.DataFrameGroupBy.nth` or
:meth:`.SeriesGroupBy.nth`. Arguments supplied can be any integer, lists of integers,
slices, or lists of slices; see below for examples. When the nth element of a group
does not exist an error is *not* raised; instead no corresponding rows are returned.

In general this operation acts as a filtration. In certain cases it will also return
one row per group, making it also a reduction. However because in general it can
return zero or multiple rows per group, pandas treats it as a filtration in all cases.

.. ipython:: python

   df = pd.DataFrame([[1, np.nan], [1, 4], [5, 6]], columns=["A", "B"])
   g = df.groupby("A")

   g.nth(0)
   g.nth(-1)
   g.nth(1)

If the nth element of a group does not exist, then no corresponding row is included
in the result. In particular, if the specified ``n`` is larger than any group, the
result will be an empty DataFrame.

.. ipython:: python

   g.nth(5)

If you want to select the nth not-null item, use the ``dropna`` kwarg. For a DataFrame this should be either ``'any'`` or ``'all'`` just like you would pass to dropna:

.. ipython:: python

   # nth(0) is the same as g.first()
   g.nth(0, dropna="any")
   g.first()

   # nth(-1) is the same as g.last()
   g.nth(-1, dropna="any")
   g.last()

   g.B.nth(0, dropna="all")

You can also select multiple rows from each group by specifying multiple nth values as a list of ints.

.. ipython:: python

   business_dates = pd.date_range(start="4/1/2014", end="6/30/2014", freq="B")
   df = pd.DataFrame(1, index=business_dates, columns=["a", "b"])
   # get the first, 4th, and last date index for each month
   df.groupby([df.index.year, df.index.month]).nth([0, 3, -1])

You may also use a slices or lists of slices.

.. ipython:: python

   df.groupby([df.index.year, df.index.month]).nth[1:]
   df.groupby([df.index.year, df.index.month]).nth[1:, :-1]

Enumerate group items
~~~~~~~~~~~~~~~~~~~~~

To see the order in which each row appears within its group, use the
``cumcount`` method:

.. ipython:: python

   dfg = pd.DataFrame(list("aaabba"), columns=["A"])
   dfg

   dfg.groupby("A").cumcount()

   dfg.groupby("A").cumcount(ascending=False)

.. _groupby.ngroup:

Enumerate groups
~~~~~~~~~~~~~~~~

To see the ordering of the groups (as opposed to the order of rows
within a group given by ``cumcount``) you can use
:meth:`~pandas.core.groupby.DataFrameGroupBy.ngroup`.



Note that the numbers given to the groups match the order in which the
groups would be seen when iterating over the groupby object, not the
order they are first observed.

.. ipython:: python

   dfg = pd.DataFrame(list("aaabba"), columns=["A"])
   dfg

   dfg.groupby("A").ngroup()

   dfg.groupby("A").ngroup(ascending=False)

Plotting
~~~~~~~~

Groupby also works with some plotting methods.  For example, suppose we
suspect that some features in a DataFrame may differ by group, in this case,
the values in column 1 where the group is "B" are 3 higher on average.

.. ipython:: python

   np.random.seed(1234)
   df = pd.DataFrame(np.random.randn(50, 2))
   df["g"] = np.random.choice(["A", "B"], size=50)
   df.loc[df["g"] == "B", 1] += 3

We can easily visualize this with a boxplot:

.. ipython:: python
   :okwarning:

   @savefig groupby_boxplot.png
   df.groupby("g").boxplot()

The result of calling ``boxplot`` is a dictionary whose keys are the values
of our grouping column ``g`` ("A" and "B"). The values of the resulting dictionary
can be controlled by the ``return_type`` keyword of ``boxplot``.
See the :ref:`visualization documentation<visualization.box>` for more.

.. warning::

  For historical reasons, ``df.groupby("g").boxplot()`` is not equivalent
  to ``df.boxplot(by="g")``. See :ref:`here<visualization.box.return>` for
  an explanation.

.. _groupby.pipe:

Piping function calls
~~~~~~~~~~~~~~~~~~~~~

Similar to the functionality provided by ``DataFrame`` and ``Series``, functions
that take ``GroupBy`` objects can be chained together using a ``pipe`` method to
allow for a cleaner, more readable syntax. To read about ``.pipe`` in general terms,
see :ref:`here <basics.pipe>`.

Combining ``.groupby`` and ``.pipe`` is often useful when you need to reuse
GroupBy objects.

As an example, imagine having a DataFrame with columns for stores, products,
revenue and quantity sold. We'd like to do a groupwise calculation of *prices*
(i.e. revenue/quantity) per store and per product. We could do this in a
multi-step operation, but expressing it in terms of piping can make the
code more readable. First we set the data:

.. ipython:: python

   n = 1000
   df = pd.DataFrame(
       {
           "Store": np.random.choice(["Store_1", "Store_2"], n),
           "Product": np.random.choice(["Product_1", "Product_2"], n),
           "Revenue": (np.random.random(n) * 50 + 10).round(2),
           "Quantity": np.random.randint(1, 10, size=n),
       }
   )
   df.head(2)

Now, to find prices per store/product, we can simply do:

.. ipython:: python

   (
       df.groupby(["Store", "Product"])
       .pipe(lambda grp: grp.Revenue.sum() / grp.Quantity.sum())
       .unstack()
       .round(2)
   )

Piping can also be expressive when you want to deliver a grouped object to some
arbitrary function, for example:

.. ipython:: python

   def mean(groupby):
       return groupby.mean()


   df.groupby(["Store", "Product"]).pipe(mean)

where ``mean`` takes a GroupBy object and finds the mean of the Revenue and Quantity
columns respectively for each Store-Product combination. The ``mean`` function can
be any function that takes in a GroupBy object; the ``.pipe`` will pass the GroupBy
object as a parameter into the function you specify.

Examples
--------

Regrouping by factor
~~~~~~~~~~~~~~~~~~~~

Regroup columns of a DataFrame according to their sum, and sum the aggregated ones.

.. ipython:: python

   df = pd.DataFrame({"a": [1, 0, 0], "b": [0, 1, 0], "c": [1, 0, 0], "d": [2, 3, 4]})
   df
   dft = df.T
   dft.groupby(dft.sum()).sum()

.. _groupby.multicolumn_factorization:

Multi-column factorization
~~~~~~~~~~~~~~~~~~~~~~~~~~

By using :meth:`~pandas.core.groupby.DataFrameGroupBy.ngroup`, we can extract
information about the groups in a way similar to :func:`factorize` (as described
further in the :ref:`reshaping API <reshaping.factorize>`) but which applies
naturally to multiple columns of mixed type and different
sources. This can be useful as an intermediate categorical-like step
in processing, when the relationships between the group rows are more
important than their content, or as input to an algorithm which only
accepts the integer encoding. (For more information about support in
pandas for full categorical data, see the :ref:`Categorical
introduction <categorical>` and the
:ref:`API documentation <api.arrays.categorical>`.)

.. ipython:: python

    dfg = pd.DataFrame({"A": [1, 1, 2, 3, 2], "B": list("aaaba")})

    dfg

    dfg.groupby(["A", "B"]).ngroup()

    dfg.groupby(["A", [0, 0, 0, 1, 1]]).ngroup()

Groupby by indexer to 'resample' data
~~~~~~~~~~~~~~~~~~~~~~~~~~~~~~~~~~~~~

Resampling produces new hypothetical samples (resamples) from already existing observed data or from a model that generates data. These new samples are similar to the pre-existing samples.

In order to resample to work on indices that are non-datetimelike, the following procedure can be utilized.

In the following examples, **df.index // 5** returns a binary array which is used to determine what gets selected for the groupby operation.

.. note:: The below example shows how we can downsample by consolidation of samples into fewer samples. Here by using **df.index // 5**, we are aggregating the samples in bins. By applying **std()** function, we aggregate the information contained in many samples into a small subset of values which is their standard deviation thereby reducing the number of samples.

.. ipython:: python

   df = pd.DataFrame(np.random.randn(10, 2))
   df
   df.index // 5
   df.groupby(df.index // 5).std()

Returning a Series to propagate names
~~~~~~~~~~~~~~~~~~~~~~~~~~~~~~~~~~~~~

Group DataFrame columns, compute a set of metrics and return a named Series.
The Series name is used as the name for the column index. This is especially
useful in conjunction with reshaping operations such as stacking in which the
column index name will be used as the name of the inserted column:

.. ipython:: python

   df = pd.DataFrame(
       {
           "a": [0, 0, 0, 0, 1, 1, 1, 1, 2, 2, 2, 2],
           "b": [0, 0, 1, 1, 0, 0, 1, 1, 0, 0, 1, 1],
           "c": [1, 0, 1, 0, 1, 0, 1, 0, 1, 0, 1, 0],
           "d": [0, 0, 0, 1, 0, 0, 0, 1, 0, 0, 0, 1],
       }
   )

   def compute_metrics(x):
       result = {"b_sum": x["b"].sum(), "c_mean": x["c"].mean()}
       return pd.Series(result, name="metrics")

   result = df.groupby("a").apply(compute_metrics)

   result

   result.stack()<|MERGE_RESOLUTION|>--- conflicted
+++ resolved
@@ -94,15 +94,8 @@
     )
     speeds
 
-<<<<<<< HEAD
-    grouped = df.groupby("class")
-    grouped = df.groupby(["class", "order"])
-=======
-    # default is axis=0
     grouped = speeds.groupby("class")
-    grouped = speeds.groupby("order", axis="columns")
     grouped = speeds.groupby(["class", "order"])
->>>>>>> 9203f9e9
 
 The mapping can be specified many different ways:
 
