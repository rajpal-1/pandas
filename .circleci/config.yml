--- conflicted
+++ resolved
@@ -1,153 +1,149 @@
-version: 2.1
-
-jobs:
-  test-linux-arm:
-    machine:
-      image: default
-    resource_class: arm.large
-    environment:
-      ENV_FILE: ci/deps/circle-311-arm64.yaml
-      PYTEST_WORKERS: auto
-      PATTERN: "not single_cpu and not slow and not network and not clipboard and not arm_slow and not db"
-      PYTEST_TARGET: "pandas"
-      PANDAS_CI: "1"
-    steps:
-      - checkout
-      - run:
-          name: Install Environment and Run Tests
-          shell: /bin/bash -exuo pipefail
-          command: |
-            MAMBA_URL="https://github.com/conda-forge/miniforge/releases/download/24.3.0-0/Mambaforge-24.3.0-0-Linux-aarch64.sh"
-            wget -q $MAMBA_URL -O minimamba.sh
-            chmod +x minimamba.sh
-            MAMBA_DIR="$HOME/miniconda3"
-            rm -rf $MAMBA_DIR
-            ./minimamba.sh -b -p $MAMBA_DIR
-            export PATH=$MAMBA_DIR/bin:$PATH
-            conda info -a
-            conda env create -q -n pandas-dev -f $ENV_FILE
-            conda list -n pandas-dev
-            source activate pandas-dev
-            if pip show pandas 1>/dev/null; then
-                pip uninstall -y pandas
-            fi
-            python -m pip install --no-build-isolation -ve . --config-settings=setup-args="--werror"
-            PATH=$HOME/miniconda3/envs/pandas-dev/bin:$HOME/miniconda3/condabin:$PATH
-            ci/run_tests.sh
-  test-linux-musl:
-    docker:
-      - image: quay.io/pypa/musllinux_1_1_aarch64
-    resource_class: arm.large
-    steps:
-      # Install pkgs first to have git in the image
-      # (needed for checkout)
-      - run:
-          name: Install System Packages
-          command: |
-            apk update
-            apk add git
-            apk add musl-locales
-      - checkout
-      - run:
-          name: Install Environment and Run Tests
-          command: |
-            /opt/python/cp311-cp311/bin/python -m venv ~/virtualenvs/pandas-dev
-            . ~/virtualenvs/pandas-dev/bin/activate
-            python -m pip install --no-cache-dir -U pip wheel setuptools meson-python==0.13.1 meson[ninja]==1.2.1
-<<<<<<< HEAD
-            python -m pip install --no-cache-dir versioneer[toml] cython numpy python-dateutil pytest>=7.3.2 pytest-xdist>=2.2.0 hypothesis>=6.46.1
-=======
-            python -m pip install --no-cache-dir versioneer[toml] cython numpy python-dateutil pytz pytest>=7.3.2 pytest-xdist>=3.4.0 hypothesis>=6.84.0
->>>>>>> 04424b03
-            python -m pip install --no-cache-dir --no-build-isolation -e . --config-settings=setup-args="--werror"
-            python -m pip list --no-cache-dir
-            export PANDAS_CI=1
-            python -m pytest -m 'not slow and not network and not clipboard and not single_cpu' pandas --junitxml=test-data.xml
-  build-aarch64:
-    parameters:
-      cibw-build:
-        type: string
-    machine:
-      image: default
-    resource_class: arm.large
-    environment:
-      TRIGGER_SOURCE: << pipeline.trigger_source >>
-    steps:
-      - checkout
-      - run:
-          name: Check if build is necessary
-          command: |
-            # Check if tag is defined or TRIGGER_SOURCE is scheduled
-            if [[ -n "$CIRCLE_TAG" ]]; then
-                echo 'export IS_PUSH="true"' >> "$BASH_ENV"
-            elif [[ $TRIGGER_SOURCE == "scheduled_pipeline" ]]; then
-                echo 'export IS_SCHEDULE_DISPATCH="true"' >> "$BASH_ENV"
-            # Look for the build label/[wheel build] in commit
-            # grep takes a regex, so need to escape brackets
-            elif (git log --format=oneline -n 1 $CIRCLE_SHA1) | grep -q '\[wheel build\]'; then
-                : # Do nothing
-            elif ! (curl https://api.github.com/repos/pandas-dev/pandas/issues/$CIRCLE_PR_NUMBER | jq '.labels' | grep -q 'Build'); then
-                circleci-agent step halt
-            fi
-      - run:
-          name: Build aarch64 wheels
-          no_output_timeout: 30m # Sometimes the tests won't generate any output, make sure the job doesn't get killed by that
-          command: |
-            pip3 install cibuildwheel==2.18.1
-            cibuildwheel --prerelease-pythons --output-dir wheelhouse
-
-          environment:
-            CIBW_BUILD: << parameters.cibw-build >>
-
-      - run:
-          name: Install Anaconda Client & Upload Wheels
-          command: |
-            echo "Install Mambaforge"
-            MAMBA_URL="https://github.com/conda-forge/miniforge/releases/download/24.3.0-0/Mambaforge-24.3.0-0-Linux-aarch64.sh"
-            echo "Downloading $MAMBA_URL"
-            wget -q $MAMBA_URL -O minimamba.sh
-            chmod +x minimamba.sh
-
-            MAMBA_DIR="$HOME/miniconda3"
-            rm -rf $MAMBA_DIR
-            ./minimamba.sh -b -p $MAMBA_DIR
-
-            export PATH=$MAMBA_DIR/bin:$PATH
-
-            mamba install -y -c conda-forge anaconda-client
-
-            source ci/upload_wheels.sh
-            set_upload_vars
-            upload_wheels
-      - store_artifacts:
-          path: wheelhouse/
-
-workflows:
-  test:
-    # Don't run trigger this one when scheduled pipeline runs
-    when:
-      not:
-        equal: [ scheduled_pipeline, << pipeline.trigger_source >> ]
-    jobs:
-      - test-linux-arm
-  test-musl:
-    # Don't run trigger this one when scheduled pipeline runs
-    when:
-      not:
-        equal: [ scheduled_pipeline, << pipeline.trigger_source >> ]
-    jobs:
-      - test-linux-musl
-  build-wheels:
-    jobs:
-      - build-aarch64:
-          filters:
-            tags:
-              only: /^v.*/
-          matrix:
-            parameters:
-              cibw-build: ["cp310-manylinux_aarch64",
-                           "cp311-manylinux_aarch64",
-                           "cp312-manylinux_aarch64",
-                           "cp310-musllinux_aarch64",
-                           "cp311-musllinux_aarch64",
-                           "cp312-musllinux_aarch64",]
+version: 2.1
+
+jobs:
+  test-linux-arm:
+    machine:
+      image: default
+    resource_class: arm.large
+    environment:
+      ENV_FILE: ci/deps/circle-311-arm64.yaml
+      PYTEST_WORKERS: auto
+      PATTERN: "not single_cpu and not slow and not network and not clipboard and not arm_slow and not db"
+      PYTEST_TARGET: "pandas"
+      PANDAS_CI: "1"
+    steps:
+      - checkout
+      - run:
+          name: Install Environment and Run Tests
+          shell: /bin/bash -exuo pipefail
+          command: |
+            MAMBA_URL="https://github.com/conda-forge/miniforge/releases/download/24.3.0-0/Mambaforge-24.3.0-0-Linux-aarch64.sh"
+            wget -q $MAMBA_URL -O minimamba.sh
+            chmod +x minimamba.sh
+            MAMBA_DIR="$HOME/miniconda3"
+            rm -rf $MAMBA_DIR
+            ./minimamba.sh -b -p $MAMBA_DIR
+            export PATH=$MAMBA_DIR/bin:$PATH
+            conda info -a
+            conda env create -q -n pandas-dev -f $ENV_FILE
+            conda list -n pandas-dev
+            source activate pandas-dev
+            if pip show pandas 1>/dev/null; then
+                pip uninstall -y pandas
+            fi
+            python -m pip install --no-build-isolation -ve . --config-settings=setup-args="--werror"
+            PATH=$HOME/miniconda3/envs/pandas-dev/bin:$HOME/miniconda3/condabin:$PATH
+            ci/run_tests.sh
+  test-linux-musl:
+    docker:
+      - image: quay.io/pypa/musllinux_1_1_aarch64
+    resource_class: arm.large
+    steps:
+      # Install pkgs first to have git in the image
+      # (needed for checkout)
+      - run:
+          name: Install System Packages
+          command: |
+            apk update
+            apk add git
+            apk add musl-locales
+      - checkout
+      - run:
+          name: Install Environment and Run Tests
+          command: |
+            /opt/python/cp311-cp311/bin/python -m venv ~/virtualenvs/pandas-dev
+            . ~/virtualenvs/pandas-dev/bin/activate
+            python -m pip install --no-cache-dir -U pip wheel setuptools meson-python==0.13.1 meson[ninja]==1.2.1
+            python -m pip install --no-cache-dir versioneer[toml] cython numpy python-dateutil pytest>=7.3.2 pytest-xdist>=3.4.0 hypothesis>=6.84.0
+            python -m pip install --no-cache-dir --no-build-isolation -e . --config-settings=setup-args="--werror"
+            python -m pip list --no-cache-dir
+            export PANDAS_CI=1
+            python -m pytest -m 'not slow and not network and not clipboard and not single_cpu' pandas --junitxml=test-data.xml
+  build-aarch64:
+    parameters:
+      cibw-build:
+        type: string
+    machine:
+      image: default
+    resource_class: arm.large
+    environment:
+      TRIGGER_SOURCE: << pipeline.trigger_source >>
+    steps:
+      - checkout
+      - run:
+          name: Check if build is necessary
+          command: |
+            # Check if tag is defined or TRIGGER_SOURCE is scheduled
+            if [[ -n "$CIRCLE_TAG" ]]; then
+                echo 'export IS_PUSH="true"' >> "$BASH_ENV"
+            elif [[ $TRIGGER_SOURCE == "scheduled_pipeline" ]]; then
+                echo 'export IS_SCHEDULE_DISPATCH="true"' >> "$BASH_ENV"
+            # Look for the build label/[wheel build] in commit
+            # grep takes a regex, so need to escape brackets
+            elif (git log --format=oneline -n 1 $CIRCLE_SHA1) | grep -q '\[wheel build\]'; then
+                : # Do nothing
+            elif ! (curl https://api.github.com/repos/pandas-dev/pandas/issues/$CIRCLE_PR_NUMBER | jq '.labels' | grep -q 'Build'); then
+                circleci-agent step halt
+            fi
+      - run:
+          name: Build aarch64 wheels
+          no_output_timeout: 30m # Sometimes the tests won't generate any output, make sure the job doesn't get killed by that
+          command: |
+            pip3 install cibuildwheel==2.18.1
+            cibuildwheel --prerelease-pythons --output-dir wheelhouse
+
+          environment:
+            CIBW_BUILD: << parameters.cibw-build >>
+
+      - run:
+          name: Install Anaconda Client & Upload Wheels
+          command: |
+            echo "Install Mambaforge"
+            MAMBA_URL="https://github.com/conda-forge/miniforge/releases/download/24.3.0-0/Mambaforge-24.3.0-0-Linux-aarch64.sh"
+            echo "Downloading $MAMBA_URL"
+            wget -q $MAMBA_URL -O minimamba.sh
+            chmod +x minimamba.sh
+
+            MAMBA_DIR="$HOME/miniconda3"
+            rm -rf $MAMBA_DIR
+            ./minimamba.sh -b -p $MAMBA_DIR
+
+            export PATH=$MAMBA_DIR/bin:$PATH
+
+            mamba install -y -c conda-forge anaconda-client
+
+            source ci/upload_wheels.sh
+            set_upload_vars
+            upload_wheels
+      - store_artifacts:
+          path: wheelhouse/
+
+workflows:
+  test:
+    # Don't run trigger this one when scheduled pipeline runs
+    when:
+      not:
+        equal: [ scheduled_pipeline, << pipeline.trigger_source >> ]
+    jobs:
+      - test-linux-arm
+  test-musl:
+    # Don't run trigger this one when scheduled pipeline runs
+    when:
+      not:
+        equal: [ scheduled_pipeline, << pipeline.trigger_source >> ]
+    jobs:
+      - test-linux-musl
+  build-wheels:
+    jobs:
+      - build-aarch64:
+          filters:
+            tags:
+              only: /^v.*/
+          matrix:
+            parameters:
+              cibw-build: ["cp310-manylinux_aarch64",
+                           "cp311-manylinux_aarch64",
+                           "cp312-manylinux_aarch64",
+                           "cp310-musllinux_aarch64",
+                           "cp311-musllinux_aarch64",
+                           "cp312-musllinux_aarch64",]