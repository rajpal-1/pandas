"""
Tests for offsets.Tick and subclasses
"""

from datetime import (
    datetime,
    timedelta,
)

from hypothesis import (
    assume,
    example,
    given,
)
import numpy as np
import pytest

from pandas._libs.tslibs.offsets import delta_to_tick

from pandas import (
    Timedelta,
    Timestamp,
)
import pandas._testing as tm
from pandas._testing._hypothesis import INT_NEG_999_TO_POS_999
from pandas.tests.tseries.offsets.common import assert_offset_equal

from pandas.tseries import offsets
from pandas.tseries.offsets import (
    Hour,
    Micro,
    Milli,
    Minute,
    Nano,
    Second,
)

# ---------------------------------------------------------------------
# Test Helpers

tick_classes = [Hour, Minute, Second, Milli, Micro, Nano]


# ---------------------------------------------------------------------


def test_apply_ticks():
    result = offsets.Hour(3) + offsets.Hour(4)
    exp = offsets.Hour(7)
    assert result == exp


def test_delta_to_tick():
    delta = timedelta(3)

    tick = delta_to_tick(delta)
    assert tick == offsets.Hour(72)

    td = Timedelta(nanoseconds=5)
    tick = delta_to_tick(td)
    assert tick == Nano(5)


@pytest.mark.parametrize("cls", tick_classes)
@example(n=2, m=3)
@example(n=800, m=300)
@example(n=1000, m=5)
@given(n=INT_NEG_999_TO_POS_999, m=INT_NEG_999_TO_POS_999)
def test_tick_add_sub(cls, n, m):
    # For all Tick subclasses and all integers n, m, we should have
    # tick(n) + tick(m) == tick(n+m)
    # tick(n) - tick(m) == tick(n-m)
    left = cls(n)
    right = cls(m)
    expected = cls(n + m)

    assert left + right == expected

    expected = cls(n - m)
    assert left - right == expected


@pytest.mark.arm_slow
@pytest.mark.parametrize("cls", tick_classes)
@example(n=2, m=3)
@given(n=INT_NEG_999_TO_POS_999, m=INT_NEG_999_TO_POS_999)
def test_tick_equality(cls, n, m):
    assume(m != n)
    # tick == tock iff tick.n == tock.n
    left = cls(n)
    right = cls(m)
    assert left != right

    right = cls(n)
    assert left == right
    assert not left != right

    if n != 0:
        assert cls(n) != cls(-n)


# ---------------------------------------------------------------------


def test_Hour():
    assert_offset_equal(Hour(), datetime(2010, 1, 1), datetime(2010, 1, 1, 1))
    assert_offset_equal(Hour(-1), datetime(2010, 1, 1, 1), datetime(2010, 1, 1))
    assert_offset_equal(2 * Hour(), datetime(2010, 1, 1), datetime(2010, 1, 1, 2))
    assert_offset_equal(-1 * Hour(), datetime(2010, 1, 1, 1), datetime(2010, 1, 1))

    assert Hour(3) + Hour(2) == Hour(5)
    assert Hour(3) - Hour(2) == Hour()

    assert Hour(4) != Hour(1)


def test_Minute():
    assert_offset_equal(Minute(), datetime(2010, 1, 1), datetime(2010, 1, 1, 0, 1))
    assert_offset_equal(Minute(-1), datetime(2010, 1, 1, 0, 1), datetime(2010, 1, 1))
    assert_offset_equal(2 * Minute(), datetime(2010, 1, 1), datetime(2010, 1, 1, 0, 2))
    assert_offset_equal(-1 * Minute(), datetime(2010, 1, 1, 0, 1), datetime(2010, 1, 1))

    assert Minute(3) + Minute(2) == Minute(5)
    assert Minute(3) - Minute(2) == Minute()
    assert Minute(5) != Minute()


def test_Second():
    assert_offset_equal(Second(), datetime(2010, 1, 1), datetime(2010, 1, 1, 0, 0, 1))
    assert_offset_equal(Second(-1), datetime(2010, 1, 1, 0, 0, 1), datetime(2010, 1, 1))
    assert_offset_equal(
        2 * Second(), datetime(2010, 1, 1), datetime(2010, 1, 1, 0, 0, 2)
    )
    assert_offset_equal(
        -1 * Second(), datetime(2010, 1, 1, 0, 0, 1), datetime(2010, 1, 1)
    )

    assert Second(3) + Second(2) == Second(5)
    assert Second(3) - Second(2) == Second()


def test_Millisecond():
    assert_offset_equal(
        Milli(), datetime(2010, 1, 1), datetime(2010, 1, 1, 0, 0, 0, 1000)
    )
    assert_offset_equal(
        Milli(-1), datetime(2010, 1, 1, 0, 0, 0, 1000), datetime(2010, 1, 1)
    )
    assert_offset_equal(
        Milli(2), datetime(2010, 1, 1), datetime(2010, 1, 1, 0, 0, 0, 2000)
    )
    assert_offset_equal(
        2 * Milli(), datetime(2010, 1, 1), datetime(2010, 1, 1, 0, 0, 0, 2000)
    )
    assert_offset_equal(
        -1 * Milli(), datetime(2010, 1, 1, 0, 0, 0, 1000), datetime(2010, 1, 1)
    )

    assert Milli(3) + Milli(2) == Milli(5)
    assert Milli(3) - Milli(2) == Milli()


def test_MillisecondTimestampArithmetic():
    assert_offset_equal(
        Milli(), Timestamp("2010-01-01"), Timestamp("2010-01-01 00:00:00.001")
    )
    assert_offset_equal(
        Milli(-1), Timestamp("2010-01-01 00:00:00.001"), Timestamp("2010-01-01")
    )


def test_Microsecond():
    assert_offset_equal(Micro(), datetime(2010, 1, 1), datetime(2010, 1, 1, 0, 0, 0, 1))
    assert_offset_equal(
        Micro(-1), datetime(2010, 1, 1, 0, 0, 0, 1), datetime(2010, 1, 1)
    )

    assert_offset_equal(
        2 * Micro(), datetime(2010, 1, 1), datetime(2010, 1, 1, 0, 0, 0, 2)
    )
    assert_offset_equal(
        -1 * Micro(), datetime(2010, 1, 1, 0, 0, 0, 1), datetime(2010, 1, 1)
    )

    assert Micro(3) + Micro(2) == Micro(5)
    assert Micro(3) - Micro(2) == Micro()


def test_NanosecondGeneric():
    timestamp = Timestamp(datetime(2010, 1, 1))
    assert timestamp.nanosecond == 0

    result = timestamp + Nano(10)
    assert result.nanosecond == 10

    reverse_result = Nano(10) + timestamp
    assert reverse_result.nanosecond == 10


def test_Nanosecond():
    timestamp = Timestamp(datetime(2010, 1, 1))
    assert_offset_equal(Nano(), timestamp, timestamp + np.timedelta64(1, "ns"))
    assert_offset_equal(Nano(-1), timestamp + np.timedelta64(1, "ns"), timestamp)
    assert_offset_equal(2 * Nano(), timestamp, timestamp + np.timedelta64(2, "ns"))
    assert_offset_equal(-1 * Nano(), timestamp + np.timedelta64(1, "ns"), timestamp)

    assert Nano(3) + Nano(2) == Nano(5)
    assert Nano(3) - Nano(2) == Nano()

    # GH9284
    assert Nano(1) + Nano(10) == Nano(11)
    assert Nano(5) + Micro(1) == Nano(1005)
    assert Micro(5) + Nano(1) == Nano(5001)


@pytest.mark.parametrize(
    "kls, expected",
    [
        (Hour, Timedelta(hours=5)),
        (Minute, Timedelta(hours=2, minutes=3)),
        (Second, Timedelta(hours=2, seconds=3)),
        (Milli, Timedelta(hours=2, milliseconds=3)),
        (Micro, Timedelta(hours=2, microseconds=3)),
        (Nano, Timedelta(hours=2, nanoseconds=3)),
    ],
)
def test_tick_addition(kls, expected):
    offset = kls(3)
    td = Timedelta(hours=2)

    for other in [td, td.to_pytimedelta(), td.to_timedelta64()]:
        result = offset + other
        assert isinstance(result, Timedelta)
        assert result == expected

        result = other + offset
        assert isinstance(result, Timedelta)
        assert result == expected


<<<<<<< HEAD
def test_tick_delta_overflow():
    # GH#55503 raise OutOfBoundsTimedelta, not OverflowError
    tick = offsets.Hour(24 * 10**9)
    msg = "Cannot cast 1000000000 days 00:00:00 to unit='ns' without overflow"
    with pytest.raises(OutOfBoundsTimedelta, match=msg):
        tick.delta


=======
>>>>>>> 9e7abc84
@pytest.mark.parametrize("cls", tick_classes)
def test_tick_division(cls):
    off = cls(10)

    assert off / cls(5) == 2
    assert off / 2 == cls(5)
    assert off / 2.0 == cls(5)

    assert off / off._as_pd_timedelta == 1
    assert off / off._as_pd_timedelta.to_timedelta64() == 1

    assert off / Nano(1) == off._as_pd_timedelta / Nano(1)._as_pd_timedelta

    if cls is not Nano:
        # A case where we end up with a smaller class
        result = off / 1000
        assert isinstance(result, offsets.Tick)
        assert not isinstance(result, cls)
        assert result._as_pd_timedelta == off._as_pd_timedelta / 1000

    if cls._nanos_inc < Timedelta(seconds=1)._value:
        # Case where we end up with a bigger class
        result = off / 0.001
        assert isinstance(result, offsets.Tick)
        assert not isinstance(result, cls)
        assert result._as_pd_timedelta == off._as_pd_timedelta / 0.001


def test_tick_mul_float():
    off = Micro(2)

    # Case where we retain type
    result = off * 1.5
    expected = Micro(3)
    assert result == expected
    assert isinstance(result, Micro)

    # Case where we bump up to the next type
    result = off * 1.25
    expected = Nano(2500)
    assert result == expected
    assert isinstance(result, Nano)


@pytest.mark.parametrize("cls", tick_classes)
def test_tick_rdiv(cls):
    off = cls(10)
    delta = off._as_pd_timedelta
    td64 = delta.to_timedelta64()
    instance__type = ".".join([cls.__module__, cls.__name__])
    msg = (
        "unsupported operand type\\(s\\) for \\/: 'int'|'float' and "
        f"'{instance__type}'"
    )

    with pytest.raises(TypeError, match=msg):
        2 / off
    with pytest.raises(TypeError, match=msg):
        2.0 / off

    assert (td64 * 2.5) / off == 2.5

    if cls is not Nano:
        # skip pytimedelta for Nano since it gets dropped
        assert (delta.to_pytimedelta() * 2) / off == 2

    result = np.array([2 * td64, td64]) / off
    expected = np.array([2.0, 1.0])
    tm.assert_numpy_array_equal(result, expected)


@pytest.mark.parametrize("cls1", tick_classes)
@pytest.mark.parametrize("cls2", tick_classes)
def test_tick_zero(cls1, cls2):
    assert cls1(0) == cls2(0)
    assert cls1(0) + cls2(0) == cls1(0)

    if cls1 is not Nano:
        assert cls1(2) + cls2(0) == cls1(2)

    if cls1 is Nano:
        assert cls1(2) + Nano(0) == cls1(2)


@pytest.mark.parametrize("cls", tick_classes)
def test_tick_equalities(cls):
    assert cls() == cls(1)


@pytest.mark.parametrize("cls", tick_classes)
def test_compare_ticks(cls):
    three = cls(3)
    four = cls(4)

    assert three < cls(4)
    assert cls(3) < four
    assert four > cls(3)
    assert cls(4) > three
    assert cls(3) == cls(3)
    assert cls(3) != cls(4)


@pytest.mark.parametrize("cls", tick_classes)
def test_compare_ticks_to_strs(cls):
    # GH#23524
    off = cls(19)

    # These tests should work with any strings, but we particularly are
    #  interested in "infer" as that comparison is convenient to make in
    #  Datetime/Timedelta Array/Index constructors
    assert not off == "infer"
    assert not "foo" == off

    instance_type = ".".join([cls.__module__, cls.__name__])
    msg = (
        "'<'|'<='|'>'|'>=' not supported between instances of "
        f"'str' and '{instance_type}'|'{instance_type}' and 'str'"
    )

    for left, right in [("infer", off), (off, "infer")]:
        with pytest.raises(TypeError, match=msg):
            left < right
        with pytest.raises(TypeError, match=msg):
            left <= right
        with pytest.raises(TypeError, match=msg):
            left > right
        with pytest.raises(TypeError, match=msg):
            left >= right


@pytest.mark.parametrize("cls", tick_classes)
def test_compare_ticks_to_timedeltalike(cls):
    off = cls(19)

    td = off._as_pd_timedelta

    others = [td, td.to_timedelta64()]
    if cls is not Nano:
        others.append(td.to_pytimedelta())

    for other in others:
        assert off == other
        assert not off != other
        assert not off < other
        assert not off > other
        assert off <= other
        assert off >= other<|MERGE_RESOLUTION|>--- conflicted
+++ resolved
@@ -238,17 +238,6 @@
         assert result == expected
 
 
-<<<<<<< HEAD
-def test_tick_delta_overflow():
-    # GH#55503 raise OutOfBoundsTimedelta, not OverflowError
-    tick = offsets.Hour(24 * 10**9)
-    msg = "Cannot cast 1000000000 days 00:00:00 to unit='ns' without overflow"
-    with pytest.raises(OutOfBoundsTimedelta, match=msg):
-        tick.delta
-
-
-=======
->>>>>>> 9e7abc84
 @pytest.mark.parametrize("cls", tick_classes)
 def test_tick_division(cls):
     off = cls(10)
