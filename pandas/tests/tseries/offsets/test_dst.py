"""
Tests for DateOffset additions over Daylight Savings Time
"""
from datetime import timedelta

import pytest
import pytz

from pandas._libs.tslibs import Timestamp
from pandas._libs.tslibs.offsets import (
    BMonthBegin,
    BMonthEnd,
    BQuarterBegin,
    BQuarterEnd,
    BYearBegin,
    BYearEnd,
    CBMonthBegin,
    CBMonthEnd,
    CustomBusinessDay,
    DateOffset,
    Day,
    MonthBegin,
    MonthEnd,
    QuarterBegin,
    QuarterEnd,
    SemiMonthBegin,
    SemiMonthEnd,
    Week,
    YearBegin,
    YearEnd,
)

<<<<<<< HEAD
import pandas as pd
import pandas._testing as tm
from pandas.tests.tseries.offsets.test_offsets import get_utc_offset_hours
=======
>>>>>>> 99859e4e
from pandas.util.version import Version

# error: Module has no attribute "__version__"
pytz_version = Version(pytz.__version__)  # type: ignore[attr-defined]


def get_utc_offset_hours(ts):
    # take a Timestamp and compute total hours of utc offset
    o = ts.utcoffset()
    return (o.days * 24 * 3600 + o.seconds) / 3600.0


class TestDST:

    # one microsecond before the DST transition
    ts_pre_fallback = "2013-11-03 01:59:59.999999"
    ts_pre_springfwd = "2013-03-10 01:59:59.999999"

    # test both basic names and dateutil timezones
    timezone_utc_offsets = {
        "US/Eastern": {"utc_offset_daylight": -4, "utc_offset_standard": -5},
        "dateutil/US/Pacific": {"utc_offset_daylight": -7, "utc_offset_standard": -8},
    }
    valid_date_offsets_singular = [
        "weekday",
        "day",
        "hour",
        "minute",
        "second",
        "microsecond",
    ]
    valid_date_offsets_plural = [
        "weeks",
        "days",
        "hours",
        "minutes",
        "seconds",
        "milliseconds",
        "microseconds",
    ]

    def _test_all_offsets(self, n, **kwds):
        valid_offsets = (
            self.valid_date_offsets_plural
            if n > 1
            else self.valid_date_offsets_singular
        )

        for name in valid_offsets:
            self._test_offset(offset_name=name, offset_n=n, **kwds)

    def _test_offset(self, offset_name, offset_n, tstart, expected_utc_offset):
        offset = DateOffset(**{offset_name: offset_n})

        t = tstart + offset
        if expected_utc_offset is not None:
            assert get_utc_offset_hours(t) == expected_utc_offset

        if offset_name == "weeks":
            # dates should match
            assert t.date() == timedelta(days=7 * offset.kwds["weeks"]) + tstart.date()
            # expect the same day of week, hour of day, minute, second, ...
            assert (
                t.dayofweek == tstart.dayofweek
                and t.hour == tstart.hour
                and t.minute == tstart.minute
                and t.second == tstart.second
            )
        elif offset_name == "days":
            # dates should match
            assert timedelta(offset.kwds["days"]) + tstart.date() == t.date()
            # expect the same hour of day, minute, second, ...
            assert (
                t.hour == tstart.hour
                and t.minute == tstart.minute
                and t.second == tstart.second
            )
        elif offset_name in self.valid_date_offsets_singular:
            # expect the singular offset value to match between tstart and t
            datepart_offset = getattr(
                t, offset_name if offset_name != "weekday" else "dayofweek"
            )
            assert datepart_offset == offset.kwds[offset_name]
        else:
            # the offset should be the same as if it was done in UTC
            assert t == (tstart.tz_convert("UTC") + offset).tz_convert("US/Pacific")

    def _make_timestamp(self, string, hrs_offset, tz):
        if hrs_offset >= 0:
            offset_string = f"{hrs_offset:02d}00"
        else:
            offset_string = f"-{(hrs_offset * -1):02}00"
        return Timestamp(string + offset_string).tz_convert(tz)

    def test_springforward_plural(self):
        # test moving from standard to daylight savings
        for tz, utc_offsets in self.timezone_utc_offsets.items():
            hrs_pre = utc_offsets["utc_offset_standard"]
            hrs_post = utc_offsets["utc_offset_daylight"]
            self._test_all_offsets(
                n=3,
                tstart=self._make_timestamp(self.ts_pre_springfwd, hrs_pre, tz),
                expected_utc_offset=hrs_post,
            )

    def test_fallback_singular(self):
        # in the case of singular offsets, we don't necessarily know which utc
        # offset the new Timestamp will wind up in (the tz for 1 month may be
        # different from 1 second) so we don't specify an expected_utc_offset
        for tz, utc_offsets in self.timezone_utc_offsets.items():
            hrs_pre = utc_offsets["utc_offset_standard"]
            self._test_all_offsets(
                n=1,
                tstart=self._make_timestamp(self.ts_pre_fallback, hrs_pre, tz),
                expected_utc_offset=None,
            )

    def test_springforward_singular(self):
        for tz, utc_offsets in self.timezone_utc_offsets.items():
            hrs_pre = utc_offsets["utc_offset_standard"]
            self._test_all_offsets(
                n=1,
                tstart=self._make_timestamp(self.ts_pre_springfwd, hrs_pre, tz),
                expected_utc_offset=None,
            )

    offset_classes = {
        MonthBegin: ["11/2/2012", "12/1/2012"],
        MonthEnd: ["11/2/2012", "11/30/2012"],
        BMonthBegin: ["11/2/2012", "12/3/2012"],
        BMonthEnd: ["11/2/2012", "11/30/2012"],
        CBMonthBegin: ["11/2/2012", "12/3/2012"],
        CBMonthEnd: ["11/2/2012", "11/30/2012"],
        SemiMonthBegin: ["11/2/2012", "11/15/2012"],
        SemiMonthEnd: ["11/2/2012", "11/15/2012"],
        Week: ["11/2/2012", "11/9/2012"],
        YearBegin: ["11/2/2012", "1/1/2013"],
        YearEnd: ["11/2/2012", "12/31/2012"],
        BYearBegin: ["11/2/2012", "1/1/2013"],
        BYearEnd: ["11/2/2012", "12/31/2012"],
        QuarterBegin: ["11/2/2012", "12/1/2012"],
        QuarterEnd: ["11/2/2012", "12/31/2012"],
        BQuarterBegin: ["11/2/2012", "12/3/2012"],
        BQuarterEnd: ["11/2/2012", "12/31/2012"],
        Day: ["11/4/2012", "11/4/2012 23:00"],
    }.items()

    @pytest.mark.parametrize("tup", offset_classes)
    def test_all_offset_classes(self, tup):
        offset, test_values = tup

        first = Timestamp(test_values[0], tz="US/Eastern") + offset()
        second = Timestamp(test_values[1], tz="US/Eastern")
        assert first == second


@pytest.mark.parametrize(
    "original_dt, target_dt, offset, tz",
    [
        pytest.param(
            Timestamp("1900-01-01"),
            Timestamp("1905-07-01"),
            MonthBegin(66),
            "Africa/Kinshasa",
            marks=pytest.mark.xfail(
                pytz_version < Version("2020.5") or pytz_version == Version("2022.2"),
                reason="GH#41906: pytz utc transition dates changed",
            ),
        ),
        (
            Timestamp("2021-10-01 01:15"),
            Timestamp("2021-10-31 01:15"),
            MonthEnd(1),
            "Europe/London",
        ),
        (
            Timestamp("2010-12-05 02:59"),
            Timestamp("2010-10-31 02:59"),
            SemiMonthEnd(-3),
            "Europe/Paris",
        ),
        (
            Timestamp("2021-10-31 01:20"),
            Timestamp("2021-11-07 01:20"),
            CustomBusinessDay(2, weekmask="Sun Mon"),
            "US/Eastern",
        ),
        (
            Timestamp("2020-04-03 01:30"),
            Timestamp("2020-11-01 01:30"),
            YearBegin(1, month=11),
            "America/Chicago",
        ),
    ],
)
def test_nontick_offset_with_ambiguous_time_error(original_dt, target_dt, offset, tz):
    # .apply for non-Tick offsets throws AmbiguousTimeError when the target dt
    # is dst-ambiguous
    localized_dt = original_dt.tz_localize(tz)

    msg = f"Cannot infer dst time from {target_dt}, try using the 'ambiguous' argument"
    with pytest.raises(pytz.AmbiguousTimeError, match=msg):
        localized_dt + offset


def test_series_dst_addition():
    # GH#43784
    startdates = pd.Series(
        [
            Timestamp("2020-10-25", tz="Europe/Berlin"),
            Timestamp("2017-03-12", tz="US/Pacific"),
        ]
    )
    offset1 = DateOffset(hours=3)
    offset2 = DateOffset(days=1)

    expected1 = pd.Series(
        [Timestamp("2020-10-25 02:00:00+01:00"), Timestamp("2017-03-12 04:00:00-07:00")]
    )

    expected2 = pd.Series(
        [Timestamp("2020-10-26 00:00:00+01:00"), Timestamp("2017-03-13 00:00:00-07:00")]
    )

    result1 = startdates + offset1
    result2 = startdates + offset2

    tm.assert_series_equal(result1, expected1)

    tm.assert_series_equal(result2, expected2)<|MERGE_RESOLUTION|>--- conflicted
+++ resolved
@@ -30,12 +30,8 @@
     YearEnd,
 )
 
-<<<<<<< HEAD
 import pandas as pd
 import pandas._testing as tm
-from pandas.tests.tseries.offsets.test_offsets import get_utc_offset_hours
-=======
->>>>>>> 99859e4e
 from pandas.util.version import Version
 
 # error: Module has no attribute "__version__"
