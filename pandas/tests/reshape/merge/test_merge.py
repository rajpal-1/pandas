from datetime import (
    date,
    datetime,
    timedelta,
)
import random
import re

import numpy as np
import pytest

<<<<<<< HEAD
import pandas.util._test_decorators as td

from pandas.core.dtypes.common import is_categorical_dtype, is_object_dtype
=======
from pandas.core.dtypes.common import (
    is_categorical_dtype,
    is_object_dtype,
)
>>>>>>> 88fb114b
from pandas.core.dtypes.dtypes import CategoricalDtype

import pandas as pd
from pandas import (
    Categorical,
    CategoricalIndex,
    DataFrame,
    DatetimeIndex,
    Float64Index,
    Int64Index,
    IntervalIndex,
    MultiIndex,
    PeriodIndex,
    RangeIndex,
    Series,
    TimedeltaIndex,
    UInt64Index,
)
import pandas._testing as tm
from pandas.api.types import CategoricalDtype as CDT
from pandas.core.reshape.concat import concat
from pandas.core.reshape.merge import (
    MergeError,
    merge,
)

N = 50
NGROUPS = 8


def get_test_data(ngroups=NGROUPS, n=N):
    unique_groups = list(range(ngroups))
    arr = np.asarray(np.tile(unique_groups, n // ngroups))

    if len(arr) < n:
        arr = np.asarray(list(arr) + unique_groups[: n - len(arr)])

    random.shuffle(arr)
    return arr


def get_series():
    return [
        Series([1], dtype="int64"),
        Series([1], dtype="Int64"),
        Series([1.23]),
        Series(["foo"]),
        Series([True]),
        Series([pd.Timestamp("2018-01-01")]),
        Series([pd.Timestamp("2018-01-01", tz="US/Eastern")]),
    ]


def get_series_na():
    return [
        Series([np.nan], dtype="Int64"),
        Series([np.nan], dtype="float"),
        Series([np.nan], dtype="object"),
        Series([pd.NaT]),
    ]


@pytest.fixture(params=get_series(), ids=lambda x: x.dtype.name)
def series_of_dtype(request):
    """
    A parametrized fixture returning a variety of Series of different
    dtypes
    """
    return request.param


@pytest.fixture(params=get_series(), ids=lambda x: x.dtype.name)
def series_of_dtype2(request):
    """
    A duplicate of the series_of_dtype fixture, so that it can be used
    twice by a single function
    """
    return request.param


@pytest.fixture(params=get_series_na(), ids=lambda x: x.dtype.name)
def series_of_dtype_all_na(request):
    """
    A parametrized fixture returning a variety of Series with all NA
    values
    """
    return request.param


class TestMerge:
    def setup_method(self, method):
        # aggregate multiple columns
        self.df = DataFrame(
            {
                "key1": get_test_data(),
                "key2": get_test_data(),
                "data1": np.random.randn(N),
                "data2": np.random.randn(N),
            }
        )

        # exclude a couple keys for fun
        self.df = self.df[self.df["key2"] > 1]

        self.df2 = DataFrame(
            {
                "key1": get_test_data(n=N // 5),
                "key2": get_test_data(ngroups=NGROUPS // 2, n=N // 5),
                "value": np.random.randn(N // 5),
            }
        )

        self.left = DataFrame(
            {"key": ["a", "b", "c", "d", "e", "e", "a"], "v1": np.random.randn(7)}
        )
        self.right = DataFrame({"v2": np.random.randn(4)}, index=["d", "b", "c", "a"])

    def test_merge_inner_join_empty(self):
        # GH 15328
        df_empty = DataFrame()
        df_a = DataFrame({"a": [1, 2]}, index=[0, 1], dtype="int64")
        result = merge(df_empty, df_a, left_index=True, right_index=True)
        expected = DataFrame({"a": []}, index=[], dtype="int64")
        tm.assert_frame_equal(result, expected)

    def test_merge_common(self):
        joined = merge(self.df, self.df2)
        exp = merge(self.df, self.df2, on=["key1", "key2"])
        tm.assert_frame_equal(joined, exp)

    def test_merge_non_string_columns(self):
        # https://github.com/pandas-dev/pandas/issues/17962
        # Checks that method runs for non string column names
        left = DataFrame(
            {0: [1, 0, 1, 0], 1: [0, 1, 0, 0], 2: [0, 0, 2, 0], 3: [1, 0, 0, 3]}
        )

        right = left.astype(float)
        expected = left
        result = merge(left, right)
        tm.assert_frame_equal(expected, result)

    def test_merge_index_as_on_arg(self):
        # GH14355

        left = self.df.set_index("key1")
        right = self.df2.set_index("key1")
        result = merge(left, right, on="key1")
        expected = merge(self.df, self.df2, on="key1").set_index("key1")
        tm.assert_frame_equal(result, expected)

    def test_merge_index_singlekey_right_vs_left(self):
        left = DataFrame(
            {"key": ["a", "b", "c", "d", "e", "e", "a"], "v1": np.random.randn(7)}
        )
        right = DataFrame({"v2": np.random.randn(4)}, index=["d", "b", "c", "a"])

        merged1 = merge(
            left, right, left_on="key", right_index=True, how="left", sort=False
        )
        merged2 = merge(
            right, left, right_on="key", left_index=True, how="right", sort=False
        )
        tm.assert_frame_equal(merged1, merged2.loc[:, merged1.columns])

        merged1 = merge(
            left, right, left_on="key", right_index=True, how="left", sort=True
        )
        merged2 = merge(
            right, left, right_on="key", left_index=True, how="right", sort=True
        )
        tm.assert_frame_equal(merged1, merged2.loc[:, merged1.columns])

    def test_merge_index_singlekey_inner(self):
        left = DataFrame(
            {"key": ["a", "b", "c", "d", "e", "e", "a"], "v1": np.random.randn(7)}
        )
        right = DataFrame({"v2": np.random.randn(4)}, index=["d", "b", "c", "a"])

        # inner join
        result = merge(left, right, left_on="key", right_index=True, how="inner")
        expected = left.join(right, on="key").loc[result.index]
        tm.assert_frame_equal(result, expected)

        result = merge(right, left, right_on="key", left_index=True, how="inner")
        expected = left.join(right, on="key").loc[result.index]
        tm.assert_frame_equal(result, expected.loc[:, result.columns])

    def test_merge_misspecified(self):
        msg = "Must pass right_on or right_index=True"
        with pytest.raises(pd.errors.MergeError, match=msg):
            merge(self.left, self.right, left_index=True)
        msg = "Must pass left_on or left_index=True"
        with pytest.raises(pd.errors.MergeError, match=msg):
            merge(self.left, self.right, right_index=True)

        msg = (
            'Can only pass argument "on" OR "left_on" and "right_on", not '
            "a combination of both"
        )
        with pytest.raises(pd.errors.MergeError, match=msg):
            merge(self.left, self.left, left_on="key", on="key")

        msg = r"len\(right_on\) must equal len\(left_on\)"
        with pytest.raises(ValueError, match=msg):
            merge(self.df, self.df2, left_on=["key1"], right_on=["key1", "key2"])

    def test_index_and_on_parameters_confusion(self):
        msg = "right_index parameter must be of type bool, not <class 'list'>"
        with pytest.raises(ValueError, match=msg):
            merge(
                self.df,
                self.df2,
                how="left",
                left_index=False,
                right_index=["key1", "key2"],
            )
        msg = "left_index parameter must be of type bool, not <class 'list'>"
        with pytest.raises(ValueError, match=msg):
            merge(
                self.df,
                self.df2,
                how="left",
                left_index=["key1", "key2"],
                right_index=False,
            )
        with pytest.raises(ValueError, match=msg):
            merge(
                self.df,
                self.df2,
                how="left",
                left_index=["key1", "key2"],
                right_index=["key1", "key2"],
            )

    def test_merge_overlap(self):
        merged = merge(self.left, self.left, on="key")
        exp_len = (self.left["key"].value_counts() ** 2).sum()
        assert len(merged) == exp_len
        assert "v1_x" in merged
        assert "v1_y" in merged

    def test_merge_different_column_key_names(self):
        left = DataFrame({"lkey": ["foo", "bar", "baz", "foo"], "value": [1, 2, 3, 4]})
        right = DataFrame({"rkey": ["foo", "bar", "qux", "foo"], "value": [5, 6, 7, 8]})

        merged = left.merge(
            right, left_on="lkey", right_on="rkey", how="outer", sort=True
        )

        exp = Series(["bar", "baz", "foo", "foo", "foo", "foo", np.nan], name="lkey")
        tm.assert_series_equal(merged["lkey"], exp)

        exp = Series(["bar", np.nan, "foo", "foo", "foo", "foo", "qux"], name="rkey")
        tm.assert_series_equal(merged["rkey"], exp)

        exp = Series([2, 3, 1, 1, 4, 4, np.nan], name="value_x")
        tm.assert_series_equal(merged["value_x"], exp)

        exp = Series([6, np.nan, 5, 8, 5, 8, 7], name="value_y")
        tm.assert_series_equal(merged["value_y"], exp)

    def test_merge_copy(self):
        left = DataFrame({"a": 0, "b": 1}, index=range(10))
        right = DataFrame({"c": "foo", "d": "bar"}, index=range(10))

        merged = merge(left, right, left_index=True, right_index=True, copy=True)

        merged["a"] = 6
        assert (left["a"] == 0).all()

        merged["d"] = "peekaboo"
        assert (right["d"] == "bar").all()

    def test_merge_nocopy(self, using_array_manager):
        left = DataFrame({"a": 0, "b": 1}, index=range(10))
        right = DataFrame({"c": "foo", "d": "bar"}, index=range(10))

        merged = merge(left, right, left_index=True, right_index=True, copy=False)

        if using_array_manager:
            # With ArrayManager, setting a column doesn't change the values inplace
            # and thus does not propagate the changes to the original left/right
            # dataframes -> need to check that no copy was made in a different way
            # TODO(ArrayManager) we should be able to simplify this with a .loc
            #  setitem test: merged.loc[0, "a"] = 10; assert left.loc[0, "a"] == 10
            #  but this currently replaces the array (_setitem_with_indexer_split_path)
            assert merged._mgr.arrays[0] is left._mgr.arrays[0]
            assert merged._mgr.arrays[2] is right._mgr.arrays[0]
        else:
            merged["a"] = 6
            assert (left["a"] == 6).all()

            merged["d"] = "peekaboo"
            assert (right["d"] == "peekaboo").all()

    def test_intelligently_handle_join_key(self):
        # #733, be a bit more 1337 about not returning unconsolidated DataFrame

        left = DataFrame(
            {"key": [1, 1, 2, 2, 3], "value": list(range(5))}, columns=["value", "key"]
        )
        right = DataFrame({"key": [1, 1, 2, 3, 4, 5], "rvalue": list(range(6))})

        joined = merge(left, right, on="key", how="outer")
        expected = DataFrame(
            {
                "key": [1, 1, 1, 1, 2, 2, 3, 4, 5],
                "value": np.array([0, 0, 1, 1, 2, 3, 4, np.nan, np.nan]),
                "rvalue": [0, 1, 0, 1, 2, 2, 3, 4, 5],
            },
            columns=["value", "key", "rvalue"],
        )
        tm.assert_frame_equal(joined, expected)

    def test_merge_join_key_dtype_cast(self):
        # #8596

        df1 = DataFrame({"key": [1], "v1": [10]})
        df2 = DataFrame({"key": [2], "v1": [20]})
        df = merge(df1, df2, how="outer")
        assert df["key"].dtype == "int64"

        df1 = DataFrame({"key": [True], "v1": [1]})
        df2 = DataFrame({"key": [False], "v1": [0]})
        df = merge(df1, df2, how="outer")

        # GH13169
        # this really should be bool
        assert df["key"].dtype == "object"

        df1 = DataFrame({"val": [1]})
        df2 = DataFrame({"val": [2]})
        lkey = np.array([1])
        rkey = np.array([2])
        df = merge(df1, df2, left_on=lkey, right_on=rkey, how="outer")
        assert df["key_0"].dtype == "int64"

    def test_handle_join_key_pass_array(self):
        left = DataFrame(
            {"key": [1, 1, 2, 2, 3], "value": np.arange(5)}, columns=["value", "key"]
        )
        right = DataFrame({"rvalue": np.arange(6)})
        key = np.array([1, 1, 2, 3, 4, 5])

        merged = merge(left, right, left_on="key", right_on=key, how="outer")
        merged2 = merge(right, left, left_on=key, right_on="key", how="outer")

        tm.assert_series_equal(merged["key"], merged2["key"])
        assert merged["key"].notna().all()
        assert merged2["key"].notna().all()

        left = DataFrame({"value": np.arange(5)}, columns=["value"])
        right = DataFrame({"rvalue": np.arange(6)})
        lkey = np.array([1, 1, 2, 2, 3])
        rkey = np.array([1, 1, 2, 3, 4, 5])

        merged = merge(left, right, left_on=lkey, right_on=rkey, how="outer")
        tm.assert_series_equal(
            merged["key_0"], Series([1, 1, 1, 1, 2, 2, 3, 4, 5], name="key_0")
        )

        left = DataFrame({"value": np.arange(3)})
        right = DataFrame({"rvalue": np.arange(6)})

        key = np.array([0, 1, 1, 2, 2, 3], dtype=np.int64)
        merged = merge(left, right, left_index=True, right_on=key, how="outer")
        tm.assert_series_equal(merged["key_0"], Series(key, name="key_0"))

    def test_no_overlap_more_informative_error(self):
        dt = datetime.now()
        df1 = DataFrame({"x": ["a"]}, index=[dt])

        df2 = DataFrame({"y": ["b", "c"]}, index=[dt, dt])

        msg = (
            "No common columns to perform merge on. "
            f"Merge options: left_on={None}, right_on={None}, "
            f"left_index={False}, right_index={False}"
        )

        with pytest.raises(MergeError, match=msg):
            merge(df1, df2)

    def test_merge_non_unique_indexes(self):

        dt = datetime(2012, 5, 1)
        dt2 = datetime(2012, 5, 2)
        dt3 = datetime(2012, 5, 3)
        dt4 = datetime(2012, 5, 4)

        df1 = DataFrame({"x": ["a"]}, index=[dt])
        df2 = DataFrame({"y": ["b", "c"]}, index=[dt, dt])
        _check_merge(df1, df2)

        # Not monotonic
        df1 = DataFrame({"x": ["a", "b", "q"]}, index=[dt2, dt, dt4])
        df2 = DataFrame(
            {"y": ["c", "d", "e", "f", "g", "h"]}, index=[dt3, dt3, dt2, dt2, dt, dt]
        )
        _check_merge(df1, df2)

        df1 = DataFrame({"x": ["a", "b"]}, index=[dt, dt])
        df2 = DataFrame({"y": ["c", "d"]}, index=[dt, dt])
        _check_merge(df1, df2)

    def test_merge_non_unique_index_many_to_many(self):
        dt = datetime(2012, 5, 1)
        dt2 = datetime(2012, 5, 2)
        dt3 = datetime(2012, 5, 3)
        df1 = DataFrame({"x": ["a", "b", "c", "d"]}, index=[dt2, dt2, dt, dt])
        df2 = DataFrame(
            {"y": ["e", "f", "g", " h", "i"]}, index=[dt2, dt2, dt3, dt, dt]
        )
        _check_merge(df1, df2)

    def test_left_merge_empty_dataframe(self):
        left = DataFrame({"key": [1], "value": [2]})
        right = DataFrame({"key": []})

        result = merge(left, right, on="key", how="left")
        tm.assert_frame_equal(result, left)

        result = merge(right, left, on="key", how="right")
        tm.assert_frame_equal(result, left)

    @pytest.mark.parametrize(
        "kwarg",
        [
            {"left_index": True, "right_index": True},
            {"left_index": True, "right_on": "x"},
            {"left_on": "a", "right_index": True},
            {"left_on": "a", "right_on": "x"},
        ],
    )
    def test_merge_left_empty_right_empty(self, join_type, kwarg):
        # GH 10824
        left = DataFrame(columns=["a", "b", "c"])
        right = DataFrame(columns=["x", "y", "z"])

        exp_in = DataFrame(
            columns=["a", "b", "c", "x", "y", "z"],
            index=pd.Index([], dtype=object),
            dtype=object,
        )

        result = merge(left, right, how=join_type, **kwarg)
        tm.assert_frame_equal(result, exp_in)

    def test_merge_left_empty_right_notempty(self):
        # GH 10824
        left = DataFrame(columns=["a", "b", "c"])
        right = DataFrame([[1, 2, 3], [4, 5, 6], [7, 8, 9]], columns=["x", "y", "z"])

        exp_out = DataFrame(
            {
                "a": np.array([np.nan] * 3, dtype=object),
                "b": np.array([np.nan] * 3, dtype=object),
                "c": np.array([np.nan] * 3, dtype=object),
                "x": [1, 4, 7],
                "y": [2, 5, 8],
                "z": [3, 6, 9],
            },
            columns=["a", "b", "c", "x", "y", "z"],
        )
        exp_in = exp_out[0:0]  # make empty DataFrame keeping dtype
        # result will have object dtype
        exp_in.index = exp_in.index.astype(object)

        def check1(exp, kwarg):
            result = merge(left, right, how="inner", **kwarg)
            tm.assert_frame_equal(result, exp)
            result = merge(left, right, how="left", **kwarg)
            tm.assert_frame_equal(result, exp)

        def check2(exp, kwarg):
            result = merge(left, right, how="right", **kwarg)
            tm.assert_frame_equal(result, exp)
            result = merge(left, right, how="outer", **kwarg)
            tm.assert_frame_equal(result, exp)

        for kwarg in [
            {"left_index": True, "right_index": True},
            {"left_index": True, "right_on": "x"},
        ]:
            check1(exp_in, kwarg)
            check2(exp_out, kwarg)

        kwarg = {"left_on": "a", "right_index": True}
        check1(exp_in, kwarg)
        exp_out["a"] = [0, 1, 2]
        check2(exp_out, kwarg)

        kwarg = {"left_on": "a", "right_on": "x"}
        check1(exp_in, kwarg)
        exp_out["a"] = np.array([np.nan] * 3, dtype=object)
        check2(exp_out, kwarg)

    def test_merge_left_notempty_right_empty(self):
        # GH 10824
        left = DataFrame([[1, 2, 3], [4, 5, 6], [7, 8, 9]], columns=["a", "b", "c"])
        right = DataFrame(columns=["x", "y", "z"])

        exp_out = DataFrame(
            {
                "a": [1, 4, 7],
                "b": [2, 5, 8],
                "c": [3, 6, 9],
                "x": np.array([np.nan] * 3, dtype=object),
                "y": np.array([np.nan] * 3, dtype=object),
                "z": np.array([np.nan] * 3, dtype=object),
            },
            columns=["a", "b", "c", "x", "y", "z"],
        )
        exp_in = exp_out[0:0]  # make empty DataFrame keeping dtype
        # result will have object dtype
        exp_in.index = exp_in.index.astype(object)

        def check1(exp, kwarg):
            result = merge(left, right, how="inner", **kwarg)
            tm.assert_frame_equal(result, exp)
            result = merge(left, right, how="right", **kwarg)
            tm.assert_frame_equal(result, exp)

        def check2(exp, kwarg):
            result = merge(left, right, how="left", **kwarg)
            tm.assert_frame_equal(result, exp)
            result = merge(left, right, how="outer", **kwarg)
            tm.assert_frame_equal(result, exp)

            for kwarg in [
                {"left_index": True, "right_index": True},
                {"left_index": True, "right_on": "x"},
                {"left_on": "a", "right_index": True},
                {"left_on": "a", "right_on": "x"},
            ]:
                check1(exp_in, kwarg)
                check2(exp_out, kwarg)

    def test_merge_empty_frame(self, series_of_dtype, series_of_dtype2):
        # GH 25183
        df = DataFrame(
            {"key": series_of_dtype, "value": series_of_dtype2},
            columns=["key", "value"],
        )
        df_empty = df[:0]
        expected = DataFrame(
            {
                "value_x": Series(dtype=df.dtypes["value"]),
                "key": Series(dtype=df.dtypes["key"]),
                "value_y": Series(dtype=df.dtypes["value"]),
            },
            columns=["value_x", "key", "value_y"],
        )
        actual = df_empty.merge(df, on="key")
        tm.assert_frame_equal(actual, expected)

    def test_merge_all_na_column(self, series_of_dtype, series_of_dtype_all_na):
        # GH 25183
        df_left = DataFrame(
            {"key": series_of_dtype, "value": series_of_dtype_all_na},
            columns=["key", "value"],
        )
        df_right = DataFrame(
            {"key": series_of_dtype, "value": series_of_dtype_all_na},
            columns=["key", "value"],
        )
        expected = DataFrame(
            {
                "key": series_of_dtype,
                "value_x": series_of_dtype_all_na,
                "value_y": series_of_dtype_all_na,
            },
            columns=["key", "value_x", "value_y"],
        )
        actual = df_left.merge(df_right, on="key")
        tm.assert_frame_equal(actual, expected)

    def test_merge_nosort(self):
        # GH#2098, TODO: anything to do?

        d = {
            "var1": np.random.randint(0, 10, size=10),
            "var2": np.random.randint(0, 10, size=10),
            "var3": [
                datetime(2012, 1, 12),
                datetime(2011, 2, 4),
                datetime(2010, 2, 3),
                datetime(2012, 1, 12),
                datetime(2011, 2, 4),
                datetime(2012, 4, 3),
                datetime(2012, 3, 4),
                datetime(2008, 5, 1),
                datetime(2010, 2, 3),
                datetime(2012, 2, 3),
            ],
        }
        df = DataFrame.from_dict(d)
        var3 = df.var3.unique()
        var3.sort()
        new = DataFrame.from_dict({"var3": var3, "var8": np.random.random(7)})

        result = df.merge(new, on="var3", sort=False)
        exp = merge(df, new, on="var3", sort=False)
        tm.assert_frame_equal(result, exp)

        assert (df.var3.unique() == result.var3.unique()).all()

    @pytest.mark.parametrize(
        ("sort", "values"), [(False, [1, 1, 0, 1, 1]), (True, [0, 1, 1, 1, 1])]
    )
    @pytest.mark.parametrize("how", ["left", "right"])
    def test_merge_same_order_left_right(self, sort, values, how):
        # GH#35382
        df = DataFrame({"a": [1, 0, 1]})

        result = df.merge(df, on="a", how=how, sort=sort)
        expected = DataFrame(values, columns=["a"])
        tm.assert_frame_equal(result, expected)

    def test_merge_nan_right(self):
        df1 = DataFrame({"i1": [0, 1], "i2": [0, 1]})
        df2 = DataFrame({"i1": [0], "i3": [0]})
        result = df1.join(df2, on="i1", rsuffix="_")
        expected = (
            DataFrame(
                {
                    "i1": {0: 0.0, 1: 1},
                    "i2": {0: 0, 1: 1},
                    "i1_": {0: 0, 1: np.nan},
                    "i3": {0: 0.0, 1: np.nan},
                    None: {0: 0, 1: 0},
                }
            )
            .set_index(None)
            .reset_index()[["i1", "i2", "i1_", "i3"]]
        )
        tm.assert_frame_equal(result, expected, check_dtype=False)

        df1 = DataFrame({"i1": [0, 1], "i2": [0.5, 1.5]})
        df2 = DataFrame({"i1": [0], "i3": [0.7]})
        result = df1.join(df2, rsuffix="_", on="i1")
        expected = DataFrame(
            {
                "i1": {0: 0, 1: 1},
                "i1_": {0: 0.0, 1: np.nan},
                "i2": {0: 0.5, 1: 1.5},
                "i3": {0: 0.69999999999999996, 1: np.nan},
            }
        )[["i1", "i2", "i1_", "i3"]]
        tm.assert_frame_equal(result, expected)

    def test_merge_type(self):
        class NotADataFrame(DataFrame):
            @property
            def _constructor(self):
                return NotADataFrame

        nad = NotADataFrame(self.df)
        result = nad.merge(self.df2, on="key1")

        assert isinstance(result, NotADataFrame)

    def test_join_append_timedeltas(self, using_array_manager):
        # timedelta64 issues with join/merge
        # GH 5695

        d = {"d": datetime(2013, 11, 5, 5, 56), "t": timedelta(0, 22500)}
        df = DataFrame(columns=list("dt"))
        df = df.append(d, ignore_index=True)
        result = df.append(d, ignore_index=True)
        expected = DataFrame(
            {
                "d": [datetime(2013, 11, 5, 5, 56), datetime(2013, 11, 5, 5, 56)],
                "t": [timedelta(0, 22500), timedelta(0, 22500)],
            }
        )
        if using_array_manager:
            # TODO(ArrayManager) decide on exact casting rules in concat
            expected = expected.astype(object)
        tm.assert_frame_equal(result, expected)

        td = np.timedelta64(300000000)
        lhs = DataFrame(Series([td, td], index=["A", "B"]))
        rhs = DataFrame(Series([td], index=["A"]))

        result = lhs.join(rhs, rsuffix="r", how="left")
        expected = DataFrame(
            {
                "0": Series([td, td], index=list("AB")),
                "0r": Series([td, pd.NaT], index=list("AB")),
            }
        )
        tm.assert_frame_equal(result, expected)

    def test_other_datetime_unit(self):
        # GH 13389
        df1 = DataFrame({"entity_id": [101, 102]})
        s = Series([None, None], index=[101, 102], name="days")

        for dtype in [
            "datetime64[D]",
            "datetime64[h]",
            "datetime64[m]",
            "datetime64[s]",
            "datetime64[ms]",
            "datetime64[us]",
            "datetime64[ns]",
        ]:

            df2 = s.astype(dtype).to_frame("days")
            # coerces to datetime64[ns], thus should not be affected
            assert df2["days"].dtype == "datetime64[ns]"

            result = df1.merge(df2, left_on="entity_id", right_index=True)

            exp = DataFrame(
                {
                    "entity_id": [101, 102],
                    "days": np.array(["nat", "nat"], dtype="datetime64[ns]"),
                },
                columns=["entity_id", "days"],
            )
            tm.assert_frame_equal(result, exp)

    @pytest.mark.parametrize("unit", ["D", "h", "m", "s", "ms", "us", "ns"])
    def test_other_timedelta_unit(self, unit):
        # GH 13389
        df1 = DataFrame({"entity_id": [101, 102]})
        s = Series([None, None], index=[101, 102], name="days")

        dtype = f"m8[{unit}]"
        df2 = s.astype(dtype).to_frame("days")
        assert df2["days"].dtype == "m8[ns]"

        result = df1.merge(df2, left_on="entity_id", right_index=True)

        exp = DataFrame(
            {"entity_id": [101, 102], "days": np.array(["nat", "nat"], dtype=dtype)},
            columns=["entity_id", "days"],
        )
        tm.assert_frame_equal(result, exp)

    def test_overlapping_columns_error_message(self):
        df = DataFrame({"key": [1, 2, 3], "v1": [4, 5, 6], "v2": [7, 8, 9]})
        df2 = DataFrame({"key": [1, 2, 3], "v1": [4, 5, 6], "v2": [7, 8, 9]})

        df.columns = ["key", "foo", "foo"]
        df2.columns = ["key", "bar", "bar"]
        expected = DataFrame(
            {
                "key": [1, 2, 3],
                "v1": [4, 5, 6],
                "v2": [7, 8, 9],
                "v3": [4, 5, 6],
                "v4": [7, 8, 9],
            }
        )
        expected.columns = ["key", "foo", "foo", "bar", "bar"]
        tm.assert_frame_equal(merge(df, df2), expected)

        # #2649, #10639
        df2.columns = ["key1", "foo", "foo"]
        msg = r"Data columns not unique: Index\(\['foo'\], dtype='object'\)"
        with pytest.raises(MergeError, match=msg):
            merge(df, df2)

    def test_merge_on_datetime64tz(self):

        # GH11405
        left = DataFrame(
            {
                "key": pd.date_range("20151010", periods=2, tz="US/Eastern"),
                "value": [1, 2],
            }
        )
        right = DataFrame(
            {
                "key": pd.date_range("20151011", periods=3, tz="US/Eastern"),
                "value": [1, 2, 3],
            }
        )

        expected = DataFrame(
            {
                "key": pd.date_range("20151010", periods=4, tz="US/Eastern"),
                "value_x": [1, 2, np.nan, np.nan],
                "value_y": [np.nan, 1, 2, 3],
            }
        )
        result = merge(left, right, on="key", how="outer")
        tm.assert_frame_equal(result, expected)

        left = DataFrame(
            {
                "key": [1, 2],
                "value": pd.date_range("20151010", periods=2, tz="US/Eastern"),
            }
        )
        right = DataFrame(
            {
                "key": [2, 3],
                "value": pd.date_range("20151011", periods=2, tz="US/Eastern"),
            }
        )
        expected = DataFrame(
            {
                "key": [1, 2, 3],
                "value_x": list(pd.date_range("20151010", periods=2, tz="US/Eastern"))
                + [pd.NaT],
                "value_y": [pd.NaT]
                + list(pd.date_range("20151011", periods=2, tz="US/Eastern")),
            }
        )
        result = merge(left, right, on="key", how="outer")
        tm.assert_frame_equal(result, expected)
        assert result["value_x"].dtype == "datetime64[ns, US/Eastern]"
        assert result["value_y"].dtype == "datetime64[ns, US/Eastern]"

    def test_merge_on_datetime64tz_empty(self):
        # https://github.com/pandas-dev/pandas/issues/25014
        dtz = pd.DatetimeTZDtype(tz="UTC")
        right = DataFrame(
            {
                "date": [pd.Timestamp("2018", tz=dtz.tz)],
                "value": [4.0],
                "date2": [pd.Timestamp("2019", tz=dtz.tz)],
            },
            columns=["date", "value", "date2"],
        )
        left = right[:0]
        result = left.merge(right, on="date")
        expected = DataFrame(
            {
                "value_x": Series(dtype=float),
                "date2_x": Series(dtype=dtz),
                "date": Series(dtype=dtz),
                "value_y": Series(dtype=float),
                "date2_y": Series(dtype=dtz),
            },
            columns=["value_x", "date2_x", "date", "value_y", "date2_y"],
        )
        tm.assert_frame_equal(result, expected)

    def test_merge_datetime64tz_with_dst_transition(self):
        # GH 18885
        df1 = DataFrame(
            pd.date_range("2017-10-29 01:00", periods=4, freq="H", tz="Europe/Madrid"),
            columns=["date"],
        )
        df1["value"] = 1
        df2 = DataFrame(
            {
                "date": pd.to_datetime(
                    [
                        "2017-10-29 03:00:00",
                        "2017-10-29 04:00:00",
                        "2017-10-29 05:00:00",
                    ]
                ),
                "value": 2,
            }
        )
        df2["date"] = df2["date"].dt.tz_localize("UTC").dt.tz_convert("Europe/Madrid")
        result = merge(df1, df2, how="outer", on="date")
        expected = DataFrame(
            {
                "date": pd.date_range(
                    "2017-10-29 01:00", periods=7, freq="H", tz="Europe/Madrid"
                ),
                "value_x": [1] * 4 + [np.nan] * 3,
                "value_y": [np.nan] * 4 + [2] * 3,
            }
        )
        tm.assert_frame_equal(result, expected)

    def test_merge_non_unique_period_index(self):
        # GH #16871
        index = pd.period_range("2016-01-01", periods=16, freq="M")
        df = DataFrame(list(range(len(index))), index=index, columns=["pnum"])
        df2 = concat([df, df])
        result = df.merge(df2, left_index=True, right_index=True, how="inner")
        expected = DataFrame(
            np.tile(np.arange(16, dtype=np.int64).repeat(2).reshape(-1, 1), 2),
            columns=["pnum_x", "pnum_y"],
            index=df2.sort_index().index,
        )
        tm.assert_frame_equal(result, expected)

    def test_merge_on_periods(self):
        left = DataFrame(
            {"key": pd.period_range("20151010", periods=2, freq="D"), "value": [1, 2]}
        )
        right = DataFrame(
            {
                "key": pd.period_range("20151011", periods=3, freq="D"),
                "value": [1, 2, 3],
            }
        )

        expected = DataFrame(
            {
                "key": pd.period_range("20151010", periods=4, freq="D"),
                "value_x": [1, 2, np.nan, np.nan],
                "value_y": [np.nan, 1, 2, 3],
            }
        )
        result = merge(left, right, on="key", how="outer")
        tm.assert_frame_equal(result, expected)

        left = DataFrame(
            {"key": [1, 2], "value": pd.period_range("20151010", periods=2, freq="D")}
        )
        right = DataFrame(
            {"key": [2, 3], "value": pd.period_range("20151011", periods=2, freq="D")}
        )

        exp_x = pd.period_range("20151010", periods=2, freq="D")
        exp_y = pd.period_range("20151011", periods=2, freq="D")
        expected = DataFrame(
            {
                "key": [1, 2, 3],
                "value_x": list(exp_x) + [pd.NaT],
                "value_y": [pd.NaT] + list(exp_y),
            }
        )
        result = merge(left, right, on="key", how="outer")
        tm.assert_frame_equal(result, expected)
        assert result["value_x"].dtype == "Period[D]"
        assert result["value_y"].dtype == "Period[D]"

    def test_indicator(self):
        # PR #10054. xref #7412 and closes #8790.
        df1 = DataFrame(
            {"col1": [0, 1], "col_conflict": [1, 2], "col_left": ["a", "b"]}
        )
        df1_copy = df1.copy()

        df2 = DataFrame(
            {
                "col1": [1, 2, 3, 4, 5],
                "col_conflict": [1, 2, 3, 4, 5],
                "col_right": [2, 2, 2, 2, 2],
            }
        )
        df2_copy = df2.copy()

        df_result = DataFrame(
            {
                "col1": [0, 1, 2, 3, 4, 5],
                "col_conflict_x": [1, 2, np.nan, np.nan, np.nan, np.nan],
                "col_left": ["a", "b", np.nan, np.nan, np.nan, np.nan],
                "col_conflict_y": [np.nan, 1, 2, 3, 4, 5],
                "col_right": [np.nan, 2, 2, 2, 2, 2],
            }
        )
        df_result["_merge"] = Categorical(
            [
                "left_only",
                "both",
                "right_only",
                "right_only",
                "right_only",
                "right_only",
            ],
            categories=["left_only", "right_only", "both"],
        )

        df_result = df_result[
            [
                "col1",
                "col_conflict_x",
                "col_left",
                "col_conflict_y",
                "col_right",
                "_merge",
            ]
        ]

        test = merge(df1, df2, on="col1", how="outer", indicator=True)
        tm.assert_frame_equal(test, df_result)
        test = df1.merge(df2, on="col1", how="outer", indicator=True)
        tm.assert_frame_equal(test, df_result)

        # No side effects
        tm.assert_frame_equal(df1, df1_copy)
        tm.assert_frame_equal(df2, df2_copy)

        # Check with custom name
        df_result_custom_name = df_result
        df_result_custom_name = df_result_custom_name.rename(
            columns={"_merge": "custom_name"}
        )

        test_custom_name = merge(
            df1, df2, on="col1", how="outer", indicator="custom_name"
        )
        tm.assert_frame_equal(test_custom_name, df_result_custom_name)
        test_custom_name = df1.merge(
            df2, on="col1", how="outer", indicator="custom_name"
        )
        tm.assert_frame_equal(test_custom_name, df_result_custom_name)

        # Check only accepts strings and booleans
        msg = "indicator option can only accept boolean or string arguments"
        with pytest.raises(ValueError, match=msg):
            merge(df1, df2, on="col1", how="outer", indicator=5)
        with pytest.raises(ValueError, match=msg):
            df1.merge(df2, on="col1", how="outer", indicator=5)

        # Check result integrity

        test2 = merge(df1, df2, on="col1", how="left", indicator=True)
        assert (test2._merge != "right_only").all()
        test2 = df1.merge(df2, on="col1", how="left", indicator=True)
        assert (test2._merge != "right_only").all()

        test3 = merge(df1, df2, on="col1", how="right", indicator=True)
        assert (test3._merge != "left_only").all()
        test3 = df1.merge(df2, on="col1", how="right", indicator=True)
        assert (test3._merge != "left_only").all()

        test4 = merge(df1, df2, on="col1", how="inner", indicator=True)
        assert (test4._merge == "both").all()
        test4 = df1.merge(df2, on="col1", how="inner", indicator=True)
        assert (test4._merge == "both").all()

        # Check if working name in df
        for i in ["_right_indicator", "_left_indicator", "_merge"]:
            df_badcolumn = DataFrame({"col1": [1, 2], i: [2, 2]})

            msg = (
                "Cannot use `indicator=True` option when data contains a "
                f"column named {i}|"
                "Cannot use name of an existing column for indicator column"
            )
            with pytest.raises(ValueError, match=msg):
                merge(df1, df_badcolumn, on="col1", how="outer", indicator=True)
            with pytest.raises(ValueError, match=msg):
                df1.merge(df_badcolumn, on="col1", how="outer", indicator=True)

        # Check for name conflict with custom name
        df_badcolumn = DataFrame({"col1": [1, 2], "custom_column_name": [2, 2]})

        msg = "Cannot use name of an existing column for indicator column"
        with pytest.raises(ValueError, match=msg):
            merge(
                df1,
                df_badcolumn,
                on="col1",
                how="outer",
                indicator="custom_column_name",
            )
        with pytest.raises(ValueError, match=msg):
            df1.merge(
                df_badcolumn, on="col1", how="outer", indicator="custom_column_name"
            )

        # Merge on multiple columns
        df3 = DataFrame({"col1": [0, 1], "col2": ["a", "b"]})

        df4 = DataFrame({"col1": [1, 1, 3], "col2": ["b", "x", "y"]})

        hand_coded_result = DataFrame(
            {"col1": [0, 1, 1, 3], "col2": ["a", "b", "x", "y"]}
        )
        hand_coded_result["_merge"] = Categorical(
            ["left_only", "both", "right_only", "right_only"],
            categories=["left_only", "right_only", "both"],
        )

        test5 = merge(df3, df4, on=["col1", "col2"], how="outer", indicator=True)
        tm.assert_frame_equal(test5, hand_coded_result)
        test5 = df3.merge(df4, on=["col1", "col2"], how="outer", indicator=True)
        tm.assert_frame_equal(test5, hand_coded_result)

    def test_validation(self):
        left = DataFrame(
            {"a": ["a", "b", "c", "d"], "b": ["cat", "dog", "weasel", "horse"]},
            index=range(4),
        )

        right = DataFrame(
            {
                "a": ["a", "b", "c", "d", "e"],
                "c": ["meow", "bark", "um... weasel noise?", "nay", "chirp"],
            },
            index=range(5),
        )

        # Make sure no side effects.
        left_copy = left.copy()
        right_copy = right.copy()

        result = merge(left, right, left_index=True, right_index=True, validate="1:1")
        tm.assert_frame_equal(left, left_copy)
        tm.assert_frame_equal(right, right_copy)

        # make sure merge still correct
        expected = DataFrame(
            {
                "a_x": ["a", "b", "c", "d"],
                "b": ["cat", "dog", "weasel", "horse"],
                "a_y": ["a", "b", "c", "d"],
                "c": ["meow", "bark", "um... weasel noise?", "nay"],
            },
            index=range(4),
            columns=["a_x", "b", "a_y", "c"],
        )

        result = merge(
            left, right, left_index=True, right_index=True, validate="one_to_one"
        )
        tm.assert_frame_equal(result, expected)

        expected_2 = DataFrame(
            {
                "a": ["a", "b", "c", "d"],
                "b": ["cat", "dog", "weasel", "horse"],
                "c": ["meow", "bark", "um... weasel noise?", "nay"],
            },
            index=range(4),
        )

        result = merge(left, right, on="a", validate="1:1")
        tm.assert_frame_equal(left, left_copy)
        tm.assert_frame_equal(right, right_copy)
        tm.assert_frame_equal(result, expected_2)

        result = merge(left, right, on="a", validate="one_to_one")
        tm.assert_frame_equal(result, expected_2)

        # One index, one column
        expected_3 = DataFrame(
            {
                "b": ["cat", "dog", "weasel", "horse"],
                "a": ["a", "b", "c", "d"],
                "c": ["meow", "bark", "um... weasel noise?", "nay"],
            },
            columns=["b", "a", "c"],
            index=range(4),
        )

        left_index_reset = left.set_index("a")
        result = merge(
            left_index_reset,
            right,
            left_index=True,
            right_on="a",
            validate="one_to_one",
        )
        tm.assert_frame_equal(result, expected_3)

        # Dups on right
        right_w_dups = right.append(DataFrame({"a": ["e"], "c": ["moo"]}, index=[4]))
        merge(
            left,
            right_w_dups,
            left_index=True,
            right_index=True,
            validate="one_to_many",
        )

        msg = "Merge keys are not unique in right dataset; not a one-to-one merge"
        with pytest.raises(MergeError, match=msg):
            merge(
                left,
                right_w_dups,
                left_index=True,
                right_index=True,
                validate="one_to_one",
            )

        with pytest.raises(MergeError, match=msg):
            merge(left, right_w_dups, on="a", validate="one_to_one")

        # Dups on left
        left_w_dups = left.append(
            DataFrame({"a": ["a"], "c": ["cow"]}, index=[3]), sort=True
        )
        merge(
            left_w_dups,
            right,
            left_index=True,
            right_index=True,
            validate="many_to_one",
        )

        msg = "Merge keys are not unique in left dataset; not a one-to-one merge"
        with pytest.raises(MergeError, match=msg):
            merge(
                left_w_dups,
                right,
                left_index=True,
                right_index=True,
                validate="one_to_one",
            )

        with pytest.raises(MergeError, match=msg):
            merge(left_w_dups, right, on="a", validate="one_to_one")

        # Dups on both
        merge(left_w_dups, right_w_dups, on="a", validate="many_to_many")

        msg = "Merge keys are not unique in right dataset; not a many-to-one merge"
        with pytest.raises(MergeError, match=msg):
            merge(
                left_w_dups,
                right_w_dups,
                left_index=True,
                right_index=True,
                validate="many_to_one",
            )

        msg = "Merge keys are not unique in left dataset; not a one-to-many merge"
        with pytest.raises(MergeError, match=msg):
            merge(left_w_dups, right_w_dups, on="a", validate="one_to_many")

        # Check invalid arguments
        msg = "Not a valid argument for validate"
        with pytest.raises(ValueError, match=msg):
            merge(left, right, on="a", validate="jibberish")

        # Two column merge, dups in both, but jointly no dups.
        left = DataFrame(
            {
                "a": ["a", "a", "b", "b"],
                "b": [0, 1, 0, 1],
                "c": ["cat", "dog", "weasel", "horse"],
            },
            index=range(4),
        )

        right = DataFrame(
            {
                "a": ["a", "a", "b"],
                "b": [0, 1, 0],
                "d": ["meow", "bark", "um... weasel noise?"],
            },
            index=range(3),
        )

        expected_multi = DataFrame(
            {
                "a": ["a", "a", "b"],
                "b": [0, 1, 0],
                "c": ["cat", "dog", "weasel"],
                "d": ["meow", "bark", "um... weasel noise?"],
            },
            index=range(3),
        )

        msg = (
            "Merge keys are not unique in either left or right dataset; "
            "not a one-to-one merge"
        )
        with pytest.raises(MergeError, match=msg):
            merge(left, right, on="a", validate="1:1")

        result = merge(left, right, on=["a", "b"], validate="1:1")
        tm.assert_frame_equal(result, expected_multi)

    def test_merge_two_empty_df_no_division_error(self):
        # GH17776, PR #17846
        a = DataFrame({"a": [], "b": [], "c": []})
        with np.errstate(divide="raise"):
            merge(a, a, on=("a", "b"))

    @pytest.mark.parametrize("how", ["right", "outer"])
    @pytest.mark.parametrize(
        "index,expected_index",
        [
            (
                CategoricalIndex([1, 2, 4]),
                CategoricalIndex([1, 2, 4, None, None, None]),
            ),
            (
                DatetimeIndex(["2001-01-01", "2002-02-02", "2003-03-03"]),
                DatetimeIndex(
                    ["2001-01-01", "2002-02-02", "2003-03-03", pd.NaT, pd.NaT, pd.NaT]
                ),
            ),
            (Float64Index([1, 2, 3]), Float64Index([1, 2, 3, None, None, None])),
            (Int64Index([1, 2, 3]), Float64Index([1, 2, 3, None, None, None])),
            (
                IntervalIndex.from_tuples([(1, 2), (2, 3), (3, 4)]),
                IntervalIndex.from_tuples(
                    [(1, 2), (2, 3), (3, 4), np.nan, np.nan, np.nan]
                ),
            ),
            (
                PeriodIndex(["2001-01-01", "2001-01-02", "2001-01-03"], freq="D"),
                PeriodIndex(
                    ["2001-01-01", "2001-01-02", "2001-01-03", pd.NaT, pd.NaT, pd.NaT],
                    freq="D",
                ),
            ),
            (
                TimedeltaIndex(["1d", "2d", "3d"]),
                TimedeltaIndex(["1d", "2d", "3d", pd.NaT, pd.NaT, pd.NaT]),
            ),
        ],
    )
    def test_merge_on_index_with_more_values(self, how, index, expected_index):
        # GH 24212
        # pd.merge gets [0, 1, 2, -1, -1, -1] as left_indexer, ensure that
        # -1 is interpreted as a missing value instead of the last element
        df1 = DataFrame({"a": [0, 1, 2], "key": [0, 1, 2]}, index=index)
        df2 = DataFrame({"b": [0, 1, 2, 3, 4, 5]})
        result = df1.merge(df2, left_on="key", right_index=True, how=how)
        expected = DataFrame(
            [
                [0, 0, 0],
                [1, 1, 1],
                [2, 2, 2],
                [np.nan, 3, 3],
                [np.nan, 4, 4],
                [np.nan, 5, 5],
            ],
            columns=["a", "key", "b"],
        )
        expected.set_index(expected_index, inplace=True)
        tm.assert_frame_equal(result, expected)

    def test_merge_right_index_right(self):
        # Note: the expected output here is probably incorrect.
        # See https://github.com/pandas-dev/pandas/issues/17257 for more.
        # We include this as a regression test for GH-24897.
        left = DataFrame({"a": [1, 2, 3], "key": [0, 1, 1]})
        right = DataFrame({"b": [1, 2, 3]})

        expected = DataFrame(
            {"a": [1, 2, 3, None], "key": [0, 1, 1, 2], "b": [1, 2, 2, 3]},
            columns=["a", "key", "b"],
            index=[0, 1, 2, np.nan],
        )
        result = left.merge(right, left_on="key", right_index=True, how="right")
        tm.assert_frame_equal(result, expected)

    @pytest.mark.parametrize("how", ["left", "right"])
    def test_merge_preserves_row_order(self, how):
        # GH 27453
        left_df = DataFrame({"animal": ["dog", "pig"], "max_speed": [40, 11]})
        right_df = DataFrame({"animal": ["quetzal", "pig"], "max_speed": [80, 11]})
        result = left_df.merge(right_df, on=["animal", "max_speed"], how=how)
        if how == "right":
            expected = DataFrame({"animal": ["quetzal", "pig"], "max_speed": [80, 11]})
        else:
            expected = DataFrame({"animal": ["dog", "pig"], "max_speed": [40, 11]})
        tm.assert_frame_equal(result, expected)

    def test_merge_take_missing_values_from_index_of_other_dtype(self):
        # GH 24212
        left = DataFrame(
            {
                "a": [1, 2, 3],
                "key": Categorical(["a", "a", "b"], categories=list("abc")),
            }
        )
        right = DataFrame({"b": [1, 2, 3]}, index=CategoricalIndex(["a", "b", "c"]))
        result = left.merge(right, left_on="key", right_index=True, how="right")
        expected = DataFrame(
            {
                "a": [1, 2, 3, None],
                "key": Categorical(["a", "a", "b", "c"]),
                "b": [1, 1, 2, 3],
            },
            index=[0, 1, 2, np.nan],
        )
        expected = expected.reindex(columns=["a", "key", "b"])
        tm.assert_frame_equal(result, expected)

    @td.skip_array_manager_invalid_test  # TODO(ArrayManager) rewrite test
    def test_merge_readonly(self):
        # https://github.com/pandas-dev/pandas/issues/27943
        data1 = DataFrame(
            np.arange(20).reshape((4, 5)) + 1, columns=["a", "b", "c", "d", "e"]
        )
        data2 = DataFrame(
            np.arange(20).reshape((5, 4)) + 1, columns=["a", "b", "x", "y"]
        )

        # make each underlying block array / column array read-only
        for arr in data1._mgr.arrays:
            arr.flags.writeable = False

        data1.merge(data2)  # no error


def _check_merge(x, y):
    for how in ["inner", "left", "outer"]:
        result = x.join(y, how=how)

        expected = merge(x.reset_index(), y.reset_index(), how=how, sort=True)
        expected = expected.set_index("index")

        # TODO check_names on merge?
        tm.assert_frame_equal(result, expected, check_names=False)


class TestMergeDtypes:
    @pytest.mark.parametrize(
        "right_vals", [["foo", "bar"], Series(["foo", "bar"]).astype("category")]
    )
    def test_different(self, right_vals):

        left = DataFrame(
            {
                "A": ["foo", "bar"],
                "B": Series(["foo", "bar"]).astype("category"),
                "C": [1, 2],
                "D": [1.0, 2.0],
                "E": Series([1, 2], dtype="uint64"),
                "F": Series([1, 2], dtype="int32"),
            }
        )
        right = DataFrame({"A": right_vals})

        # GH 9780
        # We allow merging on object and categorical cols and cast
        # categorical cols to object
        result = merge(left, right, on="A")
        assert is_object_dtype(result.A.dtype)

    @pytest.mark.parametrize("d1", [np.int64, np.int32, np.int16, np.int8, np.uint8])
    @pytest.mark.parametrize("d2", [np.int64, np.float64, np.float32, np.float16])
    def test_join_multi_dtypes(self, d1, d2):

        dtype1 = np.dtype(d1)
        dtype2 = np.dtype(d2)

        left = DataFrame(
            {
                "k1": np.array([0, 1, 2] * 8, dtype=dtype1),
                "k2": ["foo", "bar"] * 12,
                "v": np.array(np.arange(24), dtype=np.int64),
            }
        )

        index = MultiIndex.from_tuples([(2, "bar"), (1, "foo")])
        right = DataFrame({"v2": np.array([5, 7], dtype=dtype2)}, index=index)

        result = left.join(right, on=["k1", "k2"])

        expected = left.copy()

        if dtype2.kind == "i":
            dtype2 = np.dtype("float64")
        expected["v2"] = np.array(np.nan, dtype=dtype2)
        expected.loc[(expected.k1 == 2) & (expected.k2 == "bar"), "v2"] = 5
        expected.loc[(expected.k1 == 1) & (expected.k2 == "foo"), "v2"] = 7

        tm.assert_frame_equal(result, expected)

        result = left.join(right, on=["k1", "k2"], sort=True)
        expected.sort_values(["k1", "k2"], kind="mergesort", inplace=True)
        tm.assert_frame_equal(result, expected)

    @pytest.mark.parametrize(
        "int_vals, float_vals, exp_vals",
        [
            ([1, 2, 3], [1.0, 2.0, 3.0], {"X": [1, 2, 3], "Y": [1.0, 2.0, 3.0]}),
            ([1, 2, 3], [1.0, 3.0], {"X": [1, 3], "Y": [1.0, 3.0]}),
            ([1, 2], [1.0, 2.0, 3.0], {"X": [1, 2], "Y": [1.0, 2.0]}),
        ],
    )
    def test_merge_on_ints_floats(self, int_vals, float_vals, exp_vals):
        # GH 16572
        # Check that float column is not cast to object if
        # merging on float and int columns
        A = DataFrame({"X": int_vals})
        B = DataFrame({"Y": float_vals})
        expected = DataFrame(exp_vals)

        result = A.merge(B, left_on="X", right_on="Y")
        tm.assert_frame_equal(result, expected)

        result = B.merge(A, left_on="Y", right_on="X")
        tm.assert_frame_equal(result, expected[["Y", "X"]])

    def test_merge_key_dtype_cast(self):
        # GH 17044
        df1 = DataFrame({"key": [1.0, 2.0], "v1": [10, 20]}, columns=["key", "v1"])
        df2 = DataFrame({"key": [2], "v2": [200]}, columns=["key", "v2"])
        result = df1.merge(df2, on="key", how="left")
        expected = DataFrame(
            {"key": [1.0, 2.0], "v1": [10, 20], "v2": [np.nan, 200.0]},
            columns=["key", "v1", "v2"],
        )
        tm.assert_frame_equal(result, expected)

    def test_merge_on_ints_floats_warning(self):
        # GH 16572
        # merge will produce a warning when merging on int and
        # float columns where the float values are not exactly
        # equal to their int representation
        A = DataFrame({"X": [1, 2, 3]})
        B = DataFrame({"Y": [1.1, 2.5, 3.0]})
        expected = DataFrame({"X": [3], "Y": [3.0]})

        with tm.assert_produces_warning(UserWarning):
            result = A.merge(B, left_on="X", right_on="Y")
            tm.assert_frame_equal(result, expected)

        with tm.assert_produces_warning(UserWarning):
            result = B.merge(A, left_on="Y", right_on="X")
            tm.assert_frame_equal(result, expected[["Y", "X"]])

        # test no warning if float has NaNs
        B = DataFrame({"Y": [np.nan, np.nan, 3.0]})

        with tm.assert_produces_warning(None):
            result = B.merge(A, left_on="Y", right_on="X")
            tm.assert_frame_equal(result, expected[["Y", "X"]])

    def test_merge_incompat_infer_boolean_object(self):
        # GH21119: bool + object bool merge OK
        df1 = DataFrame({"key": Series([True, False], dtype=object)})
        df2 = DataFrame({"key": [True, False]})

        expected = DataFrame({"key": [True, False]}, dtype=object)
        result = merge(df1, df2, on="key")
        tm.assert_frame_equal(result, expected)
        result = merge(df2, df1, on="key")
        tm.assert_frame_equal(result, expected)

        # with missing value
        df1 = DataFrame({"key": Series([True, False, np.nan], dtype=object)})
        df2 = DataFrame({"key": [True, False]})

        expected = DataFrame({"key": [True, False]}, dtype=object)
        result = merge(df1, df2, on="key")
        tm.assert_frame_equal(result, expected)
        result = merge(df2, df1, on="key")
        tm.assert_frame_equal(result, expected)

    @pytest.mark.parametrize(
        "df1_vals, df2_vals",
        [
            # merge on category coerces to object
            ([0, 1, 2], Series(["a", "b", "a"]).astype("category")),
            ([0.0, 1.0, 2.0], Series(["a", "b", "a"]).astype("category")),
            # no not infer
            ([0, 1], Series([False, True], dtype=object)),
            ([0, 1], Series([False, True], dtype=bool)),
        ],
    )
    def test_merge_incompat_dtypes_are_ok(self, df1_vals, df2_vals):
        # these are explicitly allowed incompat merges, that pass thru
        # the result type is dependent on if the values on the rhs are
        # inferred, otherwise these will be coerced to object

        df1 = DataFrame({"A": df1_vals})
        df2 = DataFrame({"A": df2_vals})

        result = merge(df1, df2, on=["A"])
        assert is_object_dtype(result.A.dtype)
        result = merge(df2, df1, on=["A"])
        assert is_object_dtype(result.A.dtype)

    @pytest.mark.parametrize(
        "df1_vals, df2_vals",
        [
            # do not infer to numeric
            (Series([1, 2], dtype="uint64"), ["a", "b", "c"]),
            (Series([1, 2], dtype="int32"), ["a", "b", "c"]),
            ([0, 1, 2], ["0", "1", "2"]),
            ([0.0, 1.0, 2.0], ["0", "1", "2"]),
            ([0, 1, 2], ["0", "1", "2"]),
            (
                pd.date_range("1/1/2011", periods=2, freq="D"),
                ["2011-01-01", "2011-01-02"],
            ),
            (pd.date_range("1/1/2011", periods=2, freq="D"), [0, 1]),
            (pd.date_range("1/1/2011", periods=2, freq="D"), [0.0, 1.0]),
            (
                pd.date_range("20130101", periods=3),
                pd.date_range("20130101", periods=3, tz="US/Eastern"),
            ),
        ],
    )
    def test_merge_incompat_dtypes_error(self, df1_vals, df2_vals):
        # GH 9780, GH 15800
        # Raise a ValueError when a user tries to merge on
        # dtypes that are incompatible (e.g., obj and int/float)

        df1 = DataFrame({"A": df1_vals})
        df2 = DataFrame({"A": df2_vals})

        msg = (
            f"You are trying to merge on {df1['A'].dtype} and "
            f"{df2['A'].dtype} columns. If you wish to proceed "
            "you should use pd.concat"
        )
        msg = re.escape(msg)
        with pytest.raises(ValueError, match=msg):
            merge(df1, df2, on=["A"])

        # Check that error still raised when swapping order of dataframes
        msg = (
            f"You are trying to merge on {df2['A'].dtype} and "
            f"{df1['A'].dtype} columns. If you wish to proceed "
            "you should use pd.concat"
        )
        msg = re.escape(msg)
        with pytest.raises(ValueError, match=msg):
            merge(df2, df1, on=["A"])


@pytest.fixture
def left():
    np.random.seed(1234)
    return DataFrame(
        {
            "X": Series(np.random.choice(["foo", "bar"], size=(10,))).astype(
                CDT(["foo", "bar"])
            ),
            "Y": np.random.choice(["one", "two", "three"], size=(10,)),
        }
    )


@pytest.fixture
def right():
    np.random.seed(1234)
    return DataFrame(
        {"X": Series(["foo", "bar"]).astype(CDT(["foo", "bar"])), "Z": [1, 2]}
    )


class TestMergeCategorical:
    def test_identical(self, left):
        # merging on the same, should preserve dtypes
        merged = merge(left, left, on="X")
        result = merged.dtypes.sort_index()
        expected = Series(
            [CategoricalDtype(categories=["foo", "bar"]), np.dtype("O"), np.dtype("O")],
            index=["X", "Y_x", "Y_y"],
        )
        tm.assert_series_equal(result, expected)

    def test_basic(self, left, right):
        # we have matching Categorical dtypes in X
        # so should preserve the merged column
        merged = merge(left, right, on="X")
        result = merged.dtypes.sort_index()
        expected = Series(
            [
                CategoricalDtype(categories=["foo", "bar"]),
                np.dtype("O"),
                np.dtype("int64"),
            ],
            index=["X", "Y", "Z"],
        )
        tm.assert_series_equal(result, expected)

    def test_merge_categorical(self):
        # GH 9426

        right = DataFrame(
            {
                "c": {0: "a", 1: "b", 2: "c", 3: "d", 4: "e"},
                "d": {0: "null", 1: "null", 2: "null", 3: "null", 4: "null"},
            }
        )
        left = DataFrame(
            {
                "a": {0: "f", 1: "f", 2: "f", 3: "f", 4: "f"},
                "b": {0: "g", 1: "g", 2: "g", 3: "g", 4: "g"},
            }
        )
        df = merge(left, right, how="left", left_on="b", right_on="c")

        # object-object
        expected = df.copy()

        # object-cat
        # note that we propagate the category
        # because we don't have any matching rows
        cright = right.copy()
        cright["d"] = cright["d"].astype("category")
        result = merge(left, cright, how="left", left_on="b", right_on="c")
        expected["d"] = expected["d"].astype(CategoricalDtype(["null"]))
        tm.assert_frame_equal(result, expected)

        # cat-object
        cleft = left.copy()
        cleft["b"] = cleft["b"].astype("category")
        result = merge(cleft, cright, how="left", left_on="b", right_on="c")
        tm.assert_frame_equal(result, expected)

        # cat-cat
        cright = right.copy()
        cright["d"] = cright["d"].astype("category")
        cleft = left.copy()
        cleft["b"] = cleft["b"].astype("category")
        result = merge(cleft, cright, how="left", left_on="b", right_on="c")
        tm.assert_frame_equal(result, expected)

    def tests_merge_categorical_unordered_equal(self):
        # GH-19551
        df1 = DataFrame(
            {
                "Foo": Categorical(["A", "B", "C"], categories=["A", "B", "C"]),
                "Left": ["A0", "B0", "C0"],
            }
        )

        df2 = DataFrame(
            {
                "Foo": Categorical(["C", "B", "A"], categories=["C", "B", "A"]),
                "Right": ["C1", "B1", "A1"],
            }
        )
        result = merge(df1, df2, on=["Foo"])
        expected = DataFrame(
            {
                "Foo": Categorical(["A", "B", "C"]),
                "Left": ["A0", "B0", "C0"],
                "Right": ["A1", "B1", "C1"],
            }
        )
        tm.assert_frame_equal(result, expected)

    def test_other_columns(self, left, right):
        # non-merge columns should preserve if possible
        right = right.assign(Z=right.Z.astype("category"))

        merged = merge(left, right, on="X")
        result = merged.dtypes.sort_index()
        expected = Series(
            [
                CategoricalDtype(categories=["foo", "bar"]),
                np.dtype("O"),
                CategoricalDtype(categories=[1, 2]),
            ],
            index=["X", "Y", "Z"],
        )
        tm.assert_series_equal(result, expected)

        # categories are preserved
        assert left.X.values._categories_match_up_to_permutation(merged.X.values)
        assert right.Z.values._categories_match_up_to_permutation(merged.Z.values)

    @pytest.mark.parametrize(
        "change",
        [
            lambda x: x,
            lambda x: x.astype(CDT(["foo", "bar", "bah"])),
            lambda x: x.astype(CDT(ordered=True)),
        ],
    )
    def test_dtype_on_merged_different(self, change, join_type, left, right):
        # our merging columns, X now has 2 different dtypes
        # so we must be object as a result

        X = change(right.X.astype("object"))
        right = right.assign(X=X)
        assert is_categorical_dtype(left.X.values.dtype)
        # assert not left.X.values._categories_match_up_to_permutation(right.X.values)

        merged = merge(left, right, on="X", how=join_type)

        result = merged.dtypes.sort_index()
        expected = Series(
            [np.dtype("O"), np.dtype("O"), np.dtype("int64")], index=["X", "Y", "Z"]
        )
        tm.assert_series_equal(result, expected)

    def test_self_join_multiple_categories(self):
        # GH 16767
        # non-duplicates should work with multiple categories
        m = 5
        df = DataFrame(
            {
                "a": ["a", "b", "c", "d", "e", "f", "g", "h", "i", "j"] * m,
                "b": ["t", "w", "x", "y", "z"] * 2 * m,
                "c": [
                    letter
                    for each in ["m", "n", "u", "p", "o"]
                    for letter in [each] * 2 * m
                ],
                "d": [
                    letter
                    for each in [
                        "aa",
                        "bb",
                        "cc",
                        "dd",
                        "ee",
                        "ff",
                        "gg",
                        "hh",
                        "ii",
                        "jj",
                    ]
                    for letter in [each] * m
                ],
            }
        )

        # change them all to categorical variables
        df = df.apply(lambda x: x.astype("category"))

        # self-join should equal ourselves
        result = merge(df, df, on=list(df.columns))

        tm.assert_frame_equal(result, df)

    def test_dtype_on_categorical_dates(self):
        # GH 16900
        # dates should not be coerced to ints

        df = DataFrame(
            [[date(2001, 1, 1), 1.1], [date(2001, 1, 2), 1.3]], columns=["date", "num2"]
        )
        df["date"] = df["date"].astype("category")

        df2 = DataFrame(
            [[date(2001, 1, 1), 1.3], [date(2001, 1, 3), 1.4]], columns=["date", "num4"]
        )
        df2["date"] = df2["date"].astype("category")

        expected_outer = DataFrame(
            [
                [pd.Timestamp("2001-01-01").date(), 1.1, 1.3],
                [pd.Timestamp("2001-01-02").date(), 1.3, np.nan],
                [pd.Timestamp("2001-01-03").date(), np.nan, 1.4],
            ],
            columns=["date", "num2", "num4"],
        )
        result_outer = merge(df, df2, how="outer", on=["date"])
        tm.assert_frame_equal(result_outer, expected_outer)

        expected_inner = DataFrame(
            [[pd.Timestamp("2001-01-01").date(), 1.1, 1.3]],
            columns=["date", "num2", "num4"],
        )
        result_inner = merge(df, df2, how="inner", on=["date"])
        tm.assert_frame_equal(result_inner, expected_inner)

    @pytest.mark.parametrize("ordered", [True, False])
    @pytest.mark.parametrize(
        "category_column,categories,expected_categories",
        [
            ([False, True, True, False], [True, False], [True, False]),
            ([2, 1, 1, 2], [1, 2], [1, 2]),
            (["False", "True", "True", "False"], ["True", "False"], ["True", "False"]),
        ],
    )
    def test_merging_with_bool_or_int_cateorical_column(
        self, category_column, categories, expected_categories, ordered
    ):
        # GH 17187
        # merging with a boolean/int categorical column
        df1 = DataFrame({"id": [1, 2, 3, 4], "cat": category_column})
        df1["cat"] = df1["cat"].astype(CDT(categories, ordered=ordered))
        df2 = DataFrame({"id": [2, 4], "num": [1, 9]})
        result = df1.merge(df2)
        expected = DataFrame({"id": [2, 4], "cat": expected_categories, "num": [1, 9]})
        expected["cat"] = expected["cat"].astype(CDT(categories, ordered=ordered))
        tm.assert_frame_equal(expected, result)

    def test_merge_on_int_array(self):
        # GH 23020
        df = DataFrame({"A": Series([1, 2, np.nan], dtype="Int64"), "B": 1})
        result = merge(df, df, on="A")
        expected = DataFrame(
            {"A": Series([1, 2, np.nan], dtype="Int64"), "B_x": 1, "B_y": 1}
        )
        tm.assert_frame_equal(result, expected)


@pytest.fixture
def left_df():
    return DataFrame({"a": [20, 10, 0]}, index=[2, 1, 0])


@pytest.fixture
def right_df():
    return DataFrame({"b": [300, 100, 200]}, index=[3, 1, 2])


class TestMergeOnIndexes:
    @pytest.mark.parametrize(
        "how, sort, expected",
        [
            ("inner", False, DataFrame({"a": [20, 10], "b": [200, 100]}, index=[2, 1])),
            ("inner", True, DataFrame({"a": [10, 20], "b": [100, 200]}, index=[1, 2])),
            (
                "left",
                False,
                DataFrame({"a": [20, 10, 0], "b": [200, 100, np.nan]}, index=[2, 1, 0]),
            ),
            (
                "left",
                True,
                DataFrame({"a": [0, 10, 20], "b": [np.nan, 100, 200]}, index=[0, 1, 2]),
            ),
            (
                "right",
                False,
                DataFrame(
                    {"a": [np.nan, 10, 20], "b": [300, 100, 200]}, index=[3, 1, 2]
                ),
            ),
            (
                "right",
                True,
                DataFrame(
                    {"a": [10, 20, np.nan], "b": [100, 200, 300]}, index=[1, 2, 3]
                ),
            ),
            (
                "outer",
                False,
                DataFrame(
                    {"a": [0, 10, 20, np.nan], "b": [np.nan, 100, 200, 300]},
                    index=[0, 1, 2, 3],
                ),
            ),
            (
                "outer",
                True,
                DataFrame(
                    {"a": [0, 10, 20, np.nan], "b": [np.nan, 100, 200, 300]},
                    index=[0, 1, 2, 3],
                ),
            ),
        ],
    )
    def test_merge_on_indexes(self, left_df, right_df, how, sort, expected):
        result = merge(
            left_df, right_df, left_index=True, right_index=True, how=how, sort=sort
        )
        tm.assert_frame_equal(result, expected)


@pytest.mark.parametrize(
    "index",
    [
        CategoricalIndex(["A", "B"], categories=["A", "B"], name="index_col"),
        Float64Index([1.0, 2.0], name="index_col"),
        Int64Index([1, 2], name="index_col"),
        UInt64Index([1, 2], name="index_col"),
        RangeIndex(start=0, stop=2, name="index_col"),
        DatetimeIndex(["2018-01-01", "2018-01-02"], name="index_col"),
    ],
    ids=lambda x: type(x).__name__,
)
def test_merge_index_types(index):
    # gh-20777
    # assert key access is consistent across index types
    left = DataFrame({"left_data": [1, 2]}, index=index)
    right = DataFrame({"right_data": [1.0, 2.0]}, index=index)

    result = left.merge(right, on=["index_col"])

    expected = DataFrame({"left_data": [1, 2], "right_data": [1.0, 2.0]}, index=index)
    tm.assert_frame_equal(result, expected)


@pytest.mark.parametrize(
    "on,left_on,right_on,left_index,right_index,nm",
    [
        (["outer", "inner"], None, None, False, False, "B"),
        (None, None, None, True, True, "B"),
        (None, ["outer", "inner"], None, False, True, "B"),
        (None, None, ["outer", "inner"], True, False, "B"),
        (["outer", "inner"], None, None, False, False, None),
        (None, None, None, True, True, None),
        (None, ["outer", "inner"], None, False, True, None),
        (None, None, ["outer", "inner"], True, False, None),
    ],
)
def test_merge_series(on, left_on, right_on, left_index, right_index, nm):
    # GH 21220
    a = DataFrame(
        {"A": [1, 2, 3, 4]},
        index=MultiIndex.from_product([["a", "b"], [0, 1]], names=["outer", "inner"]),
    )
    b = Series(
        [1, 2, 3, 4],
        index=MultiIndex.from_product([["a", "b"], [1, 2]], names=["outer", "inner"]),
        name=nm,
    )
    expected = DataFrame(
        {"A": [2, 4], "B": [1, 3]},
        index=MultiIndex.from_product([["a", "b"], [1]], names=["outer", "inner"]),
    )
    if nm is not None:
        result = merge(
            a,
            b,
            on=on,
            left_on=left_on,
            right_on=right_on,
            left_index=left_index,
            right_index=right_index,
        )
        tm.assert_frame_equal(result, expected)
    else:
        msg = "Cannot merge a Series without a name"
        with pytest.raises(ValueError, match=msg):
            result = merge(
                a,
                b,
                on=on,
                left_on=left_on,
                right_on=right_on,
                left_index=left_index,
                right_index=right_index,
            )


@pytest.mark.parametrize(
    "col1, col2, kwargs, expected_cols",
    [
        (0, 0, {"suffixes": ("", "_dup")}, ["0", "0_dup"]),
        (0, 0, {"suffixes": (None, "_dup")}, [0, "0_dup"]),
        (0, 0, {"suffixes": ("_x", "_y")}, ["0_x", "0_y"]),
        (0, 0, {"suffixes": ["_x", "_y"]}, ["0_x", "0_y"]),
        ("a", 0, {"suffixes": (None, "_y")}, ["a", 0]),
        (0.0, 0.0, {"suffixes": ("_x", None)}, ["0.0_x", 0.0]),
        ("b", "b", {"suffixes": (None, "_y")}, ["b", "b_y"]),
        ("a", "a", {"suffixes": ("_x", None)}, ["a_x", "a"]),
        ("a", "b", {"suffixes": ("_x", None)}, ["a", "b"]),
        ("a", "a", {"suffixes": (None, "_x")}, ["a", "a_x"]),
        (0, 0, {"suffixes": ("_a", None)}, ["0_a", 0]),
        ("a", "a", {}, ["a_x", "a_y"]),
        (0, 0, {}, ["0_x", "0_y"]),
    ],
)
def test_merge_suffix(col1, col2, kwargs, expected_cols):
    # issue: 24782
    a = DataFrame({col1: [1, 2, 3]})
    b = DataFrame({col2: [4, 5, 6]})

    expected = DataFrame([[1, 4], [2, 5], [3, 6]], columns=expected_cols)

    result = a.merge(b, left_index=True, right_index=True, **kwargs)
    tm.assert_frame_equal(result, expected)

    result = merge(a, b, left_index=True, right_index=True, **kwargs)
    tm.assert_frame_equal(result, expected)


@pytest.mark.parametrize(
    "how,expected",
    [
        (
            "right",
            DataFrame(
                {"A": [100, 200, 300], "B1": [60, 70, np.nan], "B2": [600, 700, 800]}
            ),
        ),
        (
            "outer",
            DataFrame(
                {
                    "A": [100, 200, 1, 300],
                    "B1": [60, 70, 80, np.nan],
                    "B2": [600, 700, np.nan, 800],
                }
            ),
        ),
    ],
)
def test_merge_duplicate_suffix(how, expected):
    left_df = DataFrame({"A": [100, 200, 1], "B": [60, 70, 80]})
    right_df = DataFrame({"A": [100, 200, 300], "B": [600, 700, 800]})
    result = merge(left_df, right_df, on="A", how=how, suffixes=("_x", "_x"))
    expected.columns = ["A", "B_x", "B_x"]

    tm.assert_frame_equal(result, expected)


@pytest.mark.parametrize(
    "col1, col2, suffixes",
    [("a", "a", (None, None)), ("a", "a", ("", None)), (0, 0, (None, ""))],
)
def test_merge_suffix_error(col1, col2, suffixes):
    # issue: 24782
    a = DataFrame({col1: [1, 2, 3]})
    b = DataFrame({col2: [3, 4, 5]})

    # TODO: might reconsider current raise behaviour, see issue 24782
    msg = "columns overlap but no suffix specified"
    with pytest.raises(ValueError, match=msg):
        merge(a, b, left_index=True, right_index=True, suffixes=suffixes)


@pytest.mark.parametrize("suffixes", [{"left", "right"}, {"left": 0, "right": 0}])
def test_merge_suffix_warns(suffixes):
    a = DataFrame({"a": [1, 2, 3]})
    b = DataFrame({"b": [3, 4, 5]})

    with tm.assert_produces_warning(FutureWarning):
        merge(a, b, left_index=True, right_index=True, suffixes={"left", "right"})


@pytest.mark.parametrize(
    "col1, col2, suffixes, msg",
    [
        ("a", "a", ("a", "b", "c"), r"too many values to unpack \(expected 2\)"),
        ("a", "a", tuple("a"), r"not enough values to unpack \(expected 2, got 1\)"),
    ],
)
def test_merge_suffix_length_error(col1, col2, suffixes, msg):
    a = DataFrame({col1: [1, 2, 3]})
    b = DataFrame({col2: [3, 4, 5]})

    with pytest.raises(ValueError, match=msg):
        merge(a, b, left_index=True, right_index=True, suffixes=suffixes)


@pytest.mark.parametrize("cat_dtype", ["one", "two"])
@pytest.mark.parametrize("reverse", [True, False])
def test_merge_equal_cat_dtypes(cat_dtype, reverse):
    # see gh-22501
    cat_dtypes = {
        "one": CategoricalDtype(categories=["a", "b", "c"], ordered=False),
        "two": CategoricalDtype(categories=["a", "b", "c"], ordered=False),
    }

    df1 = DataFrame(
        {"foo": Series(["a", "b", "c"]).astype(cat_dtypes["one"]), "left": [1, 2, 3]}
    ).set_index("foo")

    data_foo = ["a", "b", "c"]
    data_right = [1, 2, 3]

    if reverse:
        data_foo.reverse()
        data_right.reverse()

    df2 = DataFrame(
        {"foo": Series(data_foo).astype(cat_dtypes[cat_dtype]), "right": data_right}
    ).set_index("foo")

    result = df1.merge(df2, left_index=True, right_index=True)

    expected = DataFrame(
        {
            "left": [1, 2, 3],
            "right": [1, 2, 3],
            "foo": Series(["a", "b", "c"]).astype(cat_dtypes["one"]),
        }
    ).set_index("foo")

    tm.assert_frame_equal(result, expected)


def test_merge_equal_cat_dtypes2():
    # see gh-22501
    cat_dtype = CategoricalDtype(categories=["a", "b", "c"], ordered=False)

    # Test Data
    df1 = DataFrame(
        {"foo": Series(["a", "b"]).astype(cat_dtype), "left": [1, 2]}
    ).set_index("foo")

    df2 = DataFrame(
        {"foo": Series(["a", "b", "c"]).astype(cat_dtype), "right": [3, 2, 1]}
    ).set_index("foo")

    result = df1.merge(df2, left_index=True, right_index=True)

    expected = DataFrame(
        {"left": [1, 2], "right": [3, 2], "foo": Series(["a", "b"]).astype(cat_dtype)}
    ).set_index("foo")

    tm.assert_frame_equal(result, expected)


def test_merge_on_cat_and_ext_array():
    # GH 28668
    right = DataFrame(
        {"a": Series([pd.Interval(0, 1), pd.Interval(1, 2)], dtype="interval")}
    )
    left = right.copy()
    left["a"] = left["a"].astype("category")

    result = merge(left, right, how="inner", on="a")
    expected = right.copy()

    tm.assert_frame_equal(result, expected)


def test_merge_multiindex_columns():
    # Issue #28518
    # Verify that merging two dataframes give the expected labels
    # The original cause of this issue come from a bug lexsort_depth and is tested in
    # test_lexsort_depth

    letters = ["a", "b", "c", "d"]
    numbers = ["1", "2", "3"]
    index = MultiIndex.from_product((letters, numbers), names=["outer", "inner"])

    frame_x = DataFrame(columns=index)
    frame_x["id"] = ""
    frame_y = DataFrame(columns=index)
    frame_y["id"] = ""

    l_suf = "_x"
    r_suf = "_y"
    result = frame_x.merge(frame_y, on="id", suffixes=((l_suf, r_suf)))

    # Constructing the expected results
    expected_labels = [letter + l_suf for letter in letters] + [
        letter + r_suf for letter in letters
    ]
    expected_index = MultiIndex.from_product(
        [expected_labels, numbers], names=["outer", "inner"]
    )
    expected = DataFrame(columns=expected_index)
    expected["id"] = ""

    tm.assert_frame_equal(result, expected)


def test_merge_datetime_upcast_dtype():
    # https://github.com/pandas-dev/pandas/issues/31208
    df1 = DataFrame({"x": ["a", "b", "c"], "y": ["1", "2", "4"]})
    df2 = DataFrame(
        {"y": ["1", "2", "3"], "z": pd.to_datetime(["2000", "2001", "2002"])}
    )
    result = merge(df1, df2, how="left", on="y")
    expected = DataFrame(
        {
            "x": ["a", "b", "c"],
            "y": ["1", "2", "4"],
            "z": pd.to_datetime(["2000", "2001", "NaT"]),
        }
    )
    tm.assert_frame_equal(result, expected)


@pytest.mark.parametrize("n_categories", [5, 128])
def test_categorical_non_unique_monotonic(n_categories):
    # GH 28189
    # With n_categories as 5, we test the int8 case is hit in libjoin,
    # with n_categories as 128 we test the int16 case.
    left_index = CategoricalIndex([0] + list(range(n_categories)))
    df1 = DataFrame(range(n_categories + 1), columns=["value"], index=left_index)
    df2 = DataFrame(
        [[6]],
        columns=["value"],
        index=CategoricalIndex([0], categories=np.arange(n_categories)),
    )

    result = merge(df1, df2, how="left", left_index=True, right_index=True)
    expected = DataFrame(
        [[i, 6.0] if i < 2 else [i, np.nan] for i in range(n_categories + 1)],
        columns=["value_x", "value_y"],
        index=left_index,
    )
    tm.assert_frame_equal(expected, result)


def test_merge_join_categorical_multiindex():
    # From issue 16627
    a = {
        "Cat1": Categorical(["a", "b", "a", "c", "a", "b"], ["a", "b", "c"]),
        "Int1": [0, 1, 0, 1, 0, 0],
    }
    a = DataFrame(a)

    b = {
        "Cat": Categorical(["a", "b", "c", "a", "b", "c"], ["a", "b", "c"]),
        "Int": [0, 0, 0, 1, 1, 1],
        "Factor": [1.1, 1.2, 1.3, 1.4, 1.5, 1.6],
    }
    b = DataFrame(b).set_index(["Cat", "Int"])["Factor"]

    expected = merge(
        a,
        b.reset_index(),
        left_on=["Cat1", "Int1"],
        right_on=["Cat", "Int"],
        how="left",
    )
    expected = expected.drop(["Cat", "Int"], axis=1)
    result = a.join(b, on=["Cat1", "Int1"])
    tm.assert_frame_equal(expected, result)

    # Same test, but with ordered categorical
    a = {
        "Cat1": Categorical(
            ["a", "b", "a", "c", "a", "b"], ["b", "a", "c"], ordered=True
        ),
        "Int1": [0, 1, 0, 1, 0, 0],
    }
    a = DataFrame(a)

    b = {
        "Cat": Categorical(
            ["a", "b", "c", "a", "b", "c"], ["b", "a", "c"], ordered=True
        ),
        "Int": [0, 0, 0, 1, 1, 1],
        "Factor": [1.1, 1.2, 1.3, 1.4, 1.5, 1.6],
    }
    b = DataFrame(b).set_index(["Cat", "Int"])["Factor"]

    expected = merge(
        a,
        b.reset_index(),
        left_on=["Cat1", "Int1"],
        right_on=["Cat", "Int"],
        how="left",
    )
    expected = expected.drop(["Cat", "Int"], axis=1)
    result = a.join(b, on=["Cat1", "Int1"])
    tm.assert_frame_equal(expected, result)


@pytest.mark.parametrize("func", ["merge", "merge_asof"])
@pytest.mark.parametrize(
    ("kwargs", "err_msg"),
    [
        ({"left_on": "a", "left_index": True}, ["left_on", "left_index"]),
        ({"right_on": "a", "right_index": True}, ["right_on", "right_index"]),
    ],
)
def test_merge_join_cols_error_reporting_duplicates(func, kwargs, err_msg):
    # GH: 16228
    left = DataFrame({"a": [1, 2], "b": [3, 4]})
    right = DataFrame({"a": [1, 1], "c": [5, 6]})
    msg = rf'Can only pass argument "{err_msg[0]}" OR "{err_msg[1]}" not both\.'
    with pytest.raises(MergeError, match=msg):
        getattr(pd, func)(left, right, **kwargs)


@pytest.mark.parametrize("func", ["merge", "merge_asof"])
@pytest.mark.parametrize(
    ("kwargs", "err_msg"),
    [
        ({"left_on": "a"}, ["right_on", "right_index"]),
        ({"right_on": "a"}, ["left_on", "left_index"]),
    ],
)
def test_merge_join_cols_error_reporting_missing(func, kwargs, err_msg):
    # GH: 16228
    left = DataFrame({"a": [1, 2], "b": [3, 4]})
    right = DataFrame({"a": [1, 1], "c": [5, 6]})
    msg = rf'Must pass "{err_msg[0]}" OR "{err_msg[1]}"\.'
    with pytest.raises(MergeError, match=msg):
        getattr(pd, func)(left, right, **kwargs)


@pytest.mark.parametrize("func", ["merge", "merge_asof"])
@pytest.mark.parametrize(
    "kwargs",
    [
        {"right_index": True},
        {"left_index": True},
    ],
)
def test_merge_join_cols_error_reporting_on_and_index(func, kwargs):
    # GH: 16228
    left = DataFrame({"a": [1, 2], "b": [3, 4]})
    right = DataFrame({"a": [1, 1], "c": [5, 6]})
    msg = (
        r'Can only pass argument "on" OR "left_index" '
        r'and "right_index", not a combination of both\.'
    )
    with pytest.raises(MergeError, match=msg):
        getattr(pd, func)(left, right, on="a", **kwargs)


def test_merge_right_left_index():
    # GH#38616
    left = DataFrame({"x": [1, 1], "z": ["foo", "foo"]})
    right = DataFrame({"x": [1, 1], "z": ["foo", "foo"]})
    result = merge(left, right, how="right", left_index=True, right_on="x")
    expected = DataFrame(
        {
            "x": [1, 1],
            "x_x": [1, 1],
            "z_x": ["foo", "foo"],
            "x_y": [1, 1],
            "z_y": ["foo", "foo"],
        }
    )
    tm.assert_frame_equal(result, expected)


def test_merge_result_empty_index_and_on():
    # GH#33814
    df1 = DataFrame({"a": [1], "b": [2]}).set_index(["a", "b"])
    df2 = DataFrame({"b": [1]}).set_index(["b"])
    expected = DataFrame({"a": [], "b": []}, dtype=np.int64).set_index(["a", "b"])
    result = merge(df1, df2, left_on=["b"], right_index=True)
    tm.assert_frame_equal(result, expected)

    result = merge(df2, df1, left_index=True, right_on=["b"])
    tm.assert_frame_equal(result, expected)<|MERGE_RESOLUTION|>--- conflicted
+++ resolved
@@ -9,16 +9,12 @@
 import numpy as np
 import pytest
 
-<<<<<<< HEAD
 import pandas.util._test_decorators as td
 
-from pandas.core.dtypes.common import is_categorical_dtype, is_object_dtype
-=======
 from pandas.core.dtypes.common import (
     is_categorical_dtype,
     is_object_dtype,
 )
->>>>>>> 88fb114b
 from pandas.core.dtypes.dtypes import CategoricalDtype
 
 import pandas as pd
