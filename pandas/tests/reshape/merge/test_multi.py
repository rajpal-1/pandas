--- conflicted
+++ resolved
@@ -91,7 +91,6 @@
 
         tm.assert_frame_equal(result, expected)
 
-<<<<<<< HEAD
     @pytest.mark.parametrize(
         "infer_string", [False, pytest.param(True, marks=td.skip_if_no("pyarrow"))]
     )
@@ -99,11 +98,6 @@
     def test_left_join_multi_index(self, sort, infer_string):
         with option_context("future.infer_string", infer_string):
             icols = ["1st", "2nd", "3rd"]
-=======
-    def test_left_join_multi_index(self, sort):
-        icols = ["1st", "2nd", "3rd"]
->>>>>>> d711b1d2
-
             def bind_cols(df):
                 iord = lambda a: 0 if a != a else ord(a)
                 f = lambda ts: ts.map(iord) - ord("a")
