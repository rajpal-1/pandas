from datetime import (
    date,
    datetime,
    timedelta,
)

import numpy as np
import pytest

from pandas._libs.tslibs import (
    iNaT,
    period as libperiod,
)
from pandas._libs.tslibs.ccalendar import (
    DAYS,
    MONTHS,
)
from pandas._libs.tslibs.np_datetime import OutOfBoundsDatetime
from pandas._libs.tslibs.parsing import DateParseError
from pandas._libs.tslibs.period import (
    INVALID_FREQ_ERR_MSG,
    IncompatibleFrequency,
)

import pandas as pd
from pandas import (
    NaT,
    Period,
    Timedelta,
    Timestamp,
    offsets,
)
import pandas._testing as tm

bday_msg = "Period with BDay freq is deprecated"


class TestPeriodConstruction:
    def test_custom_business_day_freq_raises(self):
        # GH#52534
        msg = "CustomBusinessDay cannot be used with Period or PeriodDtype"
        with pytest.raises(TypeError, match=msg):
            Period("2023-04-10", freq="C")
        with pytest.raises(TypeError, match=msg):
            Period("2023-04-10", freq=offsets.CustomBusinessDay())

    def test_from_td64nat_raises(self):
        # GH#44507
        td = NaT.to_numpy("m8[ns]")

        msg = "Value must be Period, string, integer, or datetime"
        with pytest.raises(ValueError, match=msg):
            Period(td)

        with pytest.raises(ValueError, match=msg):
            Period(td, freq="D")

    def test_construction(self):
        i1 = Period("1/1/2005", freq="M")
        i2 = Period("Jan 2005")

        assert i1 == i2

        i1 = Period("2005", freq="Y")
        i2 = Period("2005")
        i3 = Period("2005", freq="y")

        assert i1 == i2
        assert i1 == i3

        i4 = Period("2005", freq="M")
        assert i1 != i4

        i1 = Period.now(freq="Q")
        i2 = Period(datetime.now(), freq="Q")
        i3 = Period.now("q")

        assert i1 == i2
        assert i1 == i3

        # Pass in freq as a keyword argument sometimes as a test for
        # https://github.com/pandas-dev/pandas/issues/53369
        i1 = Period.now(freq="D")
        i2 = Period(datetime.now(), freq="D")
        i3 = Period.now(offsets.Day())

        assert i1 == i2
        assert i1 == i3

        i1 = Period("1982", freq="min")
        i2 = Period("1982", freq="MIN")
        assert i1 == i2

        i1 = Period(year=2005, month=3, day=1, freq="D")
        i2 = Period("3/1/2005", freq="D")
        assert i1 == i2

        i3 = Period(year=2005, month=3, day=1, freq="d")
        assert i1 == i3

        i1 = Period("2007-01-01 09:00:00.001")
        expected = Period(datetime(2007, 1, 1, 9, 0, 0, 1000), freq="ms")
        assert i1 == expected

        expected = Period("2007-01-01 09:00:00.001", freq="ms")
        assert i1 == expected

        i1 = Period("2007-01-01 09:00:00.00101")
        expected = Period(datetime(2007, 1, 1, 9, 0, 0, 1010), freq="us")
        assert i1 == expected

        expected = Period("2007-01-01 09:00:00.00101", freq="us")
        assert i1 == expected

        msg = "Must supply freq for ordinal value"
        with pytest.raises(ValueError, match=msg):
            Period(ordinal=200701)

        msg = "Invalid frequency: X"
        with pytest.raises(ValueError, match=msg):
            Period("2007-1-1", freq="X")

        # GH#34703 tuple freq disallowed
        with pytest.raises(TypeError, match="pass as a string instead"):
            Period("1982", freq=("Min", 1))

    def test_construction_from_timestamp_nanos(self):
        # GH#46811 don't drop nanos from Timestamp
        ts = Timestamp("2022-04-20 09:23:24.123456789")
        per = Period(ts, freq="ns")

        # should losslessly round-trip, not lose the 789
        rt = per.to_timestamp()
        assert rt == ts

        # same thing but from a datetime64 object
        dt64 = ts.asm8
        per2 = Period(dt64, freq="ns")
        rt2 = per2.to_timestamp()
        assert rt2.asm8 == dt64

    def test_construction_bday(self):
        # Biz day construction, roll forward if non-weekday
        with tm.assert_produces_warning(FutureWarning, match=bday_msg):
            i1 = Period("3/10/12", freq="B")
            i2 = Period("3/10/12", freq="D")
            assert i1 == i2.asfreq("B")
            i2 = Period("3/11/12", freq="D")
            assert i1 == i2.asfreq("B")
            i2 = Period("3/12/12", freq="D")
            assert i1 == i2.asfreq("B")

            i3 = Period("3/10/12", freq="b")
            assert i1 == i3

            i1 = Period(year=2012, month=3, day=10, freq="B")
            i2 = Period("3/12/12", freq="B")
            assert i1 == i2

    def test_construction_quarter(self):
        i1 = Period(year=2005, quarter=1, freq="Q")
        i2 = Period("1/1/2005", freq="Q")
        assert i1 == i2

        i1 = Period(year=2005, quarter=3, freq="Q")
        i2 = Period("9/1/2005", freq="Q")
        assert i1 == i2

        i1 = Period("2005Q1")
        i2 = Period(year=2005, quarter=1, freq="Q")
        i3 = Period("2005q1")
        assert i1 == i2
        assert i1 == i3

        i1 = Period("05Q1")
        assert i1 == i2
        lower = Period("05q1")
        assert i1 == lower

        i1 = Period("1Q2005")
        assert i1 == i2
        lower = Period("1q2005")
        assert i1 == lower

        i1 = Period("1Q05")
        assert i1 == i2
        lower = Period("1q05")
        assert i1 == lower

        i1 = Period("4Q1984")
        assert i1.year == 1984
        lower = Period("4q1984")
        assert i1 == lower

    def test_construction_month(self):
        expected = Period("2007-01", freq="M")
        i1 = Period("200701", freq="M")
        assert i1 == expected

        i1 = Period("200701", freq="M")
        assert i1 == expected

        i1 = Period(200701, freq="M")
        assert i1 == expected

        i1 = Period(ordinal=200701, freq="M")
        assert i1.year == 18695

        i1 = Period(datetime(2007, 1, 1), freq="M")
        i2 = Period("200701", freq="M")
        assert i1 == i2

        i1 = Period(date(2007, 1, 1), freq="M")
        i2 = Period(datetime(2007, 1, 1), freq="M")
        i3 = Period(np.datetime64("2007-01-01"), freq="M")
        i4 = Period("2007-01-01 00:00:00", freq="M")
        i5 = Period("2007-01-01 00:00:00.000", freq="M")
        assert i1 == i2
        assert i1 == i3
        assert i1 == i4
        assert i1 == i5

    def test_period_constructor_offsets(self):
        assert Period("1/1/2005", freq=offsets.MonthEnd()) == Period(
            "1/1/2005", freq="M"
        )
        assert Period("2005", freq=offsets.YearEnd()) == Period("2005", freq="Y")
        assert Period("2005", freq=offsets.MonthEnd()) == Period("2005", freq="M")
        with tm.assert_produces_warning(FutureWarning, match=bday_msg):
            assert Period("3/10/12", freq=offsets.BusinessDay()) == Period(
                "3/10/12", freq="B"
            )
        assert Period("3/10/12", freq=offsets.Day()) == Period("3/10/12", freq="D")

        assert Period(
            year=2005, quarter=1, freq=offsets.QuarterEnd(startingMonth=12)
        ) == Period(year=2005, quarter=1, freq="Q")
        assert Period(
            year=2005, quarter=2, freq=offsets.QuarterEnd(startingMonth=12)
        ) == Period(year=2005, quarter=2, freq="Q")

        assert Period(year=2005, month=3, day=1, freq=offsets.Day()) == Period(
            year=2005, month=3, day=1, freq="D"
        )
        with tm.assert_produces_warning(FutureWarning, match=bday_msg):
            assert Period(year=2012, month=3, day=10, freq=offsets.BDay()) == Period(
                year=2012, month=3, day=10, freq="B"
            )

        expected = Period("2005-03-01", freq="3D")
        assert Period(year=2005, month=3, day=1, freq=offsets.Day(3)) == expected
        assert Period(year=2005, month=3, day=1, freq="3D") == expected

        with tm.assert_produces_warning(FutureWarning, match=bday_msg):
            assert Period(year=2012, month=3, day=10, freq=offsets.BDay(3)) == Period(
                year=2012, month=3, day=10, freq="3B"
            )

        assert Period(200701, freq=offsets.MonthEnd()) == Period(200701, freq="M")

        i1 = Period(ordinal=200701, freq=offsets.MonthEnd())
        i2 = Period(ordinal=200701, freq="M")
        assert i1 == i2
        assert i1.year == 18695
        assert i2.year == 18695

        i1 = Period(datetime(2007, 1, 1), freq="M")
        i2 = Period("200701", freq="M")
        assert i1 == i2

        i1 = Period(date(2007, 1, 1), freq="M")
        i2 = Period(datetime(2007, 1, 1), freq="M")
        i3 = Period(np.datetime64("2007-01-01"), freq="M")
        i4 = Period("2007-01-01 00:00:00", freq="M")
        i5 = Period("2007-01-01 00:00:00.000", freq="M")
        assert i1 == i2
        assert i1 == i3
        assert i1 == i4
        assert i1 == i5

        i1 = Period("2007-01-01 09:00:00.001")
        expected = Period(datetime(2007, 1, 1, 9, 0, 0, 1000), freq="ms")
        assert i1 == expected

        expected = Period("2007-01-01 09:00:00.001", freq="ms")
        assert i1 == expected

        i1 = Period("2007-01-01 09:00:00.00101")
        expected = Period(datetime(2007, 1, 1, 9, 0, 0, 1010), freq="us")
        assert i1 == expected

        expected = Period("2007-01-01 09:00:00.00101", freq="us")
        assert i1 == expected

    def test_invalid_arguments(self):
        msg = "Must supply freq for datetime value"
        with pytest.raises(ValueError, match=msg):
            Period(datetime.now())
        with pytest.raises(ValueError, match=msg):
            Period(datetime.now().date())

        msg = "Value must be Period, string, integer, or datetime"
        with pytest.raises(ValueError, match=msg):
            Period(1.6, freq="D")
        msg = "Ordinal must be an integer"
        with pytest.raises(ValueError, match=msg):
            Period(ordinal=1.6, freq="D")
        msg = "Only value or ordinal but not both should be given but not both"
        with pytest.raises(ValueError, match=msg):
            Period(ordinal=2, value=1, freq="D")

        msg = "If value is None, freq cannot be None"
        with pytest.raises(ValueError, match=msg):
            Period(month=1)

        msg = '^Given date string "-2000" not likely a datetime$'
        with pytest.raises(ValueError, match=msg):
            Period("-2000", "Y")
        msg = "day is out of range for month"
        with pytest.raises(DateParseError, match=msg):
            Period("0", "Y")
        msg = "Unknown datetime string format, unable to parse"
        with pytest.raises(DateParseError, match=msg):
            Period("1/1/-2000", "Y")

    def test_constructor_corner(self):
        expected = Period("2007-01", freq="2M")
        assert Period(year=2007, month=1, freq="2M") == expected

        assert Period(None) is NaT

        p = Period("2007-01-01", freq="D")

        result = Period(p, freq="Y")
        exp = Period("2007", freq="Y")
        assert result == exp

    def test_constructor_infer_freq(self):
        p = Period("2007-01-01")
        assert p.freq == "D"

        p = Period("2007-01-01 07")
        assert p.freq == "h"

        p = Period("2007-01-01 07:10")
        assert p.freq == "min"

        p = Period("2007-01-01 07:10:15")
        assert p.freq == "s"

        p = Period("2007-01-01 07:10:15.123")
        assert p.freq == "ms"

        # We see that there are 6 digits after the decimal, so get microsecond
        #  even though they are all zeros.
        p = Period("2007-01-01 07:10:15.123000")
        assert p.freq == "us"

        p = Period("2007-01-01 07:10:15.123400")
        assert p.freq == "us"

    def test_multiples(self):
        result1 = Period("1989", freq="2Y")
        result2 = Period("1989", freq="Y")
        assert result1.ordinal == result2.ordinal
        assert result1.freqstr == "2Y-DEC"
        assert result2.freqstr == "Y-DEC"
        assert result1.freq == offsets.YearEnd(2)
        assert result2.freq == offsets.YearEnd()

        assert (result1 + 1).ordinal == result1.ordinal + 2
        assert (1 + result1).ordinal == result1.ordinal + 2
        assert (result1 - 1).ordinal == result2.ordinal - 2
        assert (-1 + result1).ordinal == result2.ordinal - 2

    @pytest.mark.parametrize("month", MONTHS)
    def test_period_cons_quarterly(self, month):
        # bugs in scikits.timeseries
        freq = f"Q-{month}"
        exp = Period("1989Q3", freq=freq)
        assert "1989Q3" in str(exp)
        stamp = exp.to_timestamp("D", how="end")
        p = Period(stamp, freq=freq)
        assert p == exp

        stamp = exp.to_timestamp("3D", how="end")
        p = Period(stamp, freq=freq)
        assert p == exp

    @pytest.mark.parametrize("month", MONTHS)
    def test_period_cons_annual(self, month):
        # bugs in scikits.timeseries
        freq = f"Y-{month}"
        exp = Period("1989", freq=freq)
        stamp = exp.to_timestamp("D", how="end") + timedelta(days=30)
        p = Period(stamp, freq=freq)

        assert p == exp + 1
        assert isinstance(p, Period)

    @pytest.mark.parametrize("day", DAYS)
    @pytest.mark.parametrize("num", range(10, 17))
    def test_period_cons_weekly(self, num, day):
        daystr = f"2011-02-{num}"
        freq = f"W-{day}"

        result = Period(daystr, freq=freq)
        expected = Period(daystr, freq="D").asfreq(freq)
        assert result == expected
        assert isinstance(result, Period)

    def test_parse_week_str_roundstrip(self):
        # GH#50803
        per = Period("2017-01-23/2017-01-29")
        assert per.freq.freqstr == "W-SUN"

        per = Period("2017-01-24/2017-01-30")
        assert per.freq.freqstr == "W-MON"

        msg = "Could not parse as weekly-freq Period"
        with pytest.raises(ValueError, match=msg):
            # not 6 days apart
            Period("2016-01-23/2017-01-29")

    def test_period_from_ordinal(self):
        p = Period("2011-01", freq="M")
        res = Period._from_ordinal(p.ordinal, freq="M")
        assert p == res
        assert isinstance(res, Period)

<<<<<<< HEAD
    @pytest.mark.parametrize("freq", ["A", "M", "D", "h"])
=======
    @pytest.mark.parametrize("freq", ["Y", "M", "D", "H"])
>>>>>>> 7ec95e4b
    def test_construct_from_nat_string_and_freq(self, freq):
        per = Period("NaT", freq=freq)
        assert per is NaT

        per = Period("NaT", freq="2" + freq)
        assert per is NaT

        per = Period("NaT", freq="3" + freq)
        assert per is NaT

    def test_period_cons_nat(self):
        p = Period("nat", freq="W-SUN")
        assert p is NaT

        p = Period(iNaT, freq="D")
        assert p is NaT

        p = Period(iNaT, freq="3D")
        assert p is NaT

        p = Period(iNaT, freq="1D1h")
        assert p is NaT

        p = Period("NaT")
        assert p is NaT

        p = Period(iNaT)
        assert p is NaT

    def test_period_cons_mult(self):
        p1 = Period("2011-01", freq="3M")
        p2 = Period("2011-01", freq="M")
        assert p1.ordinal == p2.ordinal

        assert p1.freq == offsets.MonthEnd(3)
        assert p1.freqstr == "3M"

        assert p2.freq == offsets.MonthEnd()
        assert p2.freqstr == "M"

        result = p1 + 1
        assert result.ordinal == (p2 + 3).ordinal

        assert result.freq == p1.freq
        assert result.freqstr == "3M"

        result = p1 - 1
        assert result.ordinal == (p2 - 3).ordinal
        assert result.freq == p1.freq
        assert result.freqstr == "3M"

        msg = "Frequency must be positive, because it represents span: -3M"
        with pytest.raises(ValueError, match=msg):
            Period("2011-01", freq="-3M")

        msg = "Frequency must be positive, because it represents span: 0M"
        with pytest.raises(ValueError, match=msg):
            Period("2011-01", freq="0M")

    def test_period_cons_combined(self):
        p = [
            (
                Period("2011-01", freq="1D1h"),
                Period("2011-01", freq="1h1D"),
                Period("2011-01", freq="h"),
            ),
            (
                Period(ordinal=1, freq="1D1h"),
                Period(ordinal=1, freq="1h1D"),
                Period(ordinal=1, freq="h"),
            ),
        ]

        for p1, p2, p3 in p:
            assert p1.ordinal == p3.ordinal
            assert p2.ordinal == p3.ordinal

            assert p1.freq == offsets.Hour(25)
            assert p1.freqstr == "25h"

            assert p2.freq == offsets.Hour(25)
            assert p2.freqstr == "25h"

            assert p3.freq == offsets.Hour()
            assert p3.freqstr == "h"

            result = p1 + 1
            assert result.ordinal == (p3 + 25).ordinal
            assert result.freq == p1.freq
            assert result.freqstr == "25h"

            result = p2 + 1
            assert result.ordinal == (p3 + 25).ordinal
            assert result.freq == p2.freq
            assert result.freqstr == "25h"

            result = p1 - 1
            assert result.ordinal == (p3 - 25).ordinal
            assert result.freq == p1.freq
            assert result.freqstr == "25h"

            result = p2 - 1
            assert result.ordinal == (p3 - 25).ordinal
            assert result.freq == p2.freq
            assert result.freqstr == "25h"

        msg = "Frequency must be positive, because it represents span: -25h"
        with pytest.raises(ValueError, match=msg):
            Period("2011-01", freq="-1D1h")
        with pytest.raises(ValueError, match=msg):
            Period("2011-01", freq="-1h1D")
        with pytest.raises(ValueError, match=msg):
            Period(ordinal=1, freq="-1D1h")
        with pytest.raises(ValueError, match=msg):
            Period(ordinal=1, freq="-1h1D")

        msg = "Frequency must be positive, because it represents span: 0D"
        with pytest.raises(ValueError, match=msg):
            Period("2011-01", freq="0D0h")
        with pytest.raises(ValueError, match=msg):
            Period(ordinal=1, freq="0D0h")

        # You can only combine together day and intraday offsets
        msg = "Invalid frequency: 1W1D"
        with pytest.raises(ValueError, match=msg):
            Period("2011-01", freq="1W1D")
        msg = "Invalid frequency: 1D1W"
        with pytest.raises(ValueError, match=msg):
            Period("2011-01", freq="1D1W")

    @pytest.mark.parametrize("day", ["1970/01/01 ", "2020-12-31 ", "1981/09/13 "])
    @pytest.mark.parametrize("hour", ["00:00:00", "00:00:01", "23:59:59", "12:00:59"])
    @pytest.mark.parametrize(
        "sec_float, expected",
        [
            (".000000001", 1),
            (".000000999", 999),
            (".123456789", 789),
            (".999999999", 999),
            (".999999000", 0),
            # Test femtoseconds, attoseconds, picoseconds are dropped like Timestamp
            (".999999001123", 1),
            (".999999001123456", 1),
            (".999999001123456789", 1),
        ],
    )
    def test_period_constructor_nanosecond(self, day, hour, sec_float, expected):
        # GH 34621

        assert Period(day + hour + sec_float).start_time.nanosecond == expected

    @pytest.mark.parametrize("hour", range(24))
    def test_period_large_ordinal(self, hour):
        # Issue #36430
        # Integer overflow for Period over the maximum timestamp
        p = Period(ordinal=2562048 + hour, freq="1h")
        assert p.hour == hour


class TestPeriodMethods:
    def test_round_trip(self):
        p = Period("2000Q1")
        new_p = tm.round_trip_pickle(p)
        assert new_p == p

    def test_hash(self):
        assert hash(Period("2011-01", freq="M")) == hash(Period("2011-01", freq="M"))

        assert hash(Period("2011-01-01", freq="D")) != hash(Period("2011-01", freq="M"))

        assert hash(Period("2011-01", freq="3M")) != hash(Period("2011-01", freq="2M"))

        assert hash(Period("2011-01", freq="M")) != hash(Period("2011-02", freq="M"))

    # --------------------------------------------------------------
    # to_timestamp

    def test_to_timestamp_mult(self):
        p = Period("2011-01", freq="M")
        assert p.to_timestamp(how="S") == Timestamp("2011-01-01")
        expected = Timestamp("2011-02-01") - Timedelta(1, "ns")
        assert p.to_timestamp(how="E") == expected

        p = Period("2011-01", freq="3M")
        assert p.to_timestamp(how="S") == Timestamp("2011-01-01")
        expected = Timestamp("2011-04-01") - Timedelta(1, "ns")
        assert p.to_timestamp(how="E") == expected

    @pytest.mark.filterwarnings(
        "ignore:Period with BDay freq is deprecated:FutureWarning"
    )
    def test_to_timestamp(self):
        p = Period("1982", freq="Y")
        start_ts = p.to_timestamp(how="S")
        aliases = ["s", "StarT", "BEGIn"]
        for a in aliases:
            assert start_ts == p.to_timestamp("D", how=a)
            # freq with mult should not affect to the result
            assert start_ts == p.to_timestamp("3D", how=a)

        end_ts = p.to_timestamp(how="E")
        aliases = ["e", "end", "FINIsH"]
        for a in aliases:
            assert end_ts == p.to_timestamp("D", how=a)
            assert end_ts == p.to_timestamp("3D", how=a)

<<<<<<< HEAD
        from_lst = ["A", "Q", "M", "W", "B", "D", "h", "Min", "s"]
=======
        from_lst = ["Y", "Q", "M", "W", "B", "D", "H", "Min", "s"]
>>>>>>> 7ec95e4b

        def _ex(p):
            if p.freq == "B":
                return p.start_time + Timedelta(days=1, nanoseconds=-1)
            return Timestamp((p + p.freq).start_time._value - 1)

        for fcode in from_lst:
            p = Period("1982", freq=fcode)
            result = p.to_timestamp().to_period(fcode)
            assert result == p

            assert p.start_time == p.to_timestamp(how="S")

            assert p.end_time == _ex(p)

        # Frequency other than daily

        p = Period("1985", freq="Y")

        result = p.to_timestamp("h", how="end")
        expected = Timestamp(1986, 1, 1) - Timedelta(1, "ns")
        assert result == expected
        result = p.to_timestamp("3h", how="end")
        assert result == expected

        result = p.to_timestamp("min", how="end")
        expected = Timestamp(1986, 1, 1) - Timedelta(1, "ns")
        assert result == expected
        result = p.to_timestamp("2min", how="end")
        assert result == expected

        result = p.to_timestamp(how="end")
        expected = Timestamp(1986, 1, 1) - Timedelta(1, "ns")
        assert result == expected

        expected = datetime(1985, 1, 1)
        result = p.to_timestamp("h", how="start")
        assert result == expected
        result = p.to_timestamp("min", how="start")
        assert result == expected
        result = p.to_timestamp("s", how="start")
        assert result == expected
        result = p.to_timestamp("3h", how="start")
        assert result == expected
        result = p.to_timestamp("5s", how="start")
        assert result == expected

    def test_to_timestamp_business_end(self):
        with tm.assert_produces_warning(FutureWarning, match=bday_msg):
            per = Period("1990-01-05", "B")  # Friday
            result = per.to_timestamp("B", how="E")

        expected = Timestamp("1990-01-06") - Timedelta(nanoseconds=1)
        assert result == expected

    @pytest.mark.parametrize(
        "ts, expected",
        [
            ("1970-01-01 00:00:00", 0),
            ("1970-01-01 00:00:00.000001", 1),
            ("1970-01-01 00:00:00.00001", 10),
            ("1970-01-01 00:00:00.499", 499000),
            ("1999-12-31 23:59:59.999", 999000),
            ("1999-12-31 23:59:59.999999", 999999),
            ("2050-12-31 23:59:59.5", 500000),
            ("2050-12-31 23:59:59.500001", 500001),
            ("2050-12-31 23:59:59.123456", 123456),
        ],
    )
    @pytest.mark.parametrize("freq", [None, "us", "ns"])
    def test_to_timestamp_microsecond(self, ts, expected, freq):
        # GH 24444
        result = Period(ts).to_timestamp(freq=freq).microsecond
        assert result == expected

    # --------------------------------------------------------------
    # Rendering: __repr__, strftime, etc

    @pytest.mark.parametrize(
        "str_ts,freq,str_res,str_freq",
        (
            ("Jan-2000", None, "2000-01", "M"),
            ("2000-12-15", None, "2000-12-15", "D"),
            (
                "2000-12-15 13:45:26.123456789",
                "ns",
                "2000-12-15 13:45:26.123456789",
                "ns",
            ),
            ("2000-12-15 13:45:26.123456789", "us", "2000-12-15 13:45:26.123456", "us"),
            ("2000-12-15 13:45:26.123456", None, "2000-12-15 13:45:26.123456", "us"),
            ("2000-12-15 13:45:26.123456789", "ms", "2000-12-15 13:45:26.123", "ms"),
            ("2000-12-15 13:45:26.123", None, "2000-12-15 13:45:26.123", "ms"),
            ("2000-12-15 13:45:26", "s", "2000-12-15 13:45:26", "s"),
            ("2000-12-15 13:45:26", "min", "2000-12-15 13:45", "min"),
<<<<<<< HEAD
            ("2000-12-15 13:45:26", "h", "2000-12-15 13:00", "h"),
            ("2000-12-15", "Y", "2000", "A-DEC"),
=======
            ("2000-12-15 13:45:26", "H", "2000-12-15 13:00", "H"),
            ("2000-12-15", "Y", "2000", "Y-DEC"),
>>>>>>> 7ec95e4b
            ("2000-12-15", "Q", "2000Q4", "Q-DEC"),
            ("2000-12-15", "M", "2000-12", "M"),
            ("2000-12-15", "W", "2000-12-11/2000-12-17", "W-SUN"),
            ("2000-12-15", "D", "2000-12-15", "D"),
            ("2000-12-15", "B", "2000-12-15", "B"),
        ),
    )
    @pytest.mark.filterwarnings(
        "ignore:Period with BDay freq is deprecated:FutureWarning"
    )
    def test_repr(self, str_ts, freq, str_res, str_freq):
        p = Period(str_ts, freq=freq)
        assert str(p) == str_res
        assert repr(p) == f"Period('{str_res}', '{str_freq}')"

    def test_repr_nat(self):
        p = Period("nat", freq="M")
        assert repr(NaT) in repr(p)

    def test_strftime(self):
        # GH#3363
        p = Period("2000-1-1 12:34:12", freq="s")
        res = p.strftime("%Y-%m-%d %H:%M:%S")
        assert res == "2000-01-01 12:34:12"
        assert isinstance(res, str)


class TestPeriodProperties:
    """Test properties such as year, month, weekday, etc...."""

<<<<<<< HEAD
    @pytest.mark.parametrize("freq", ["A", "M", "D", "h"])
=======
    @pytest.mark.parametrize("freq", ["Y", "M", "D", "H"])
>>>>>>> 7ec95e4b
    def test_is_leap_year(self, freq):
        # GH 13727
        p = Period("2000-01-01 00:00:00", freq=freq)
        assert p.is_leap_year
        assert isinstance(p.is_leap_year, bool)

        p = Period("1999-01-01 00:00:00", freq=freq)
        assert not p.is_leap_year

        p = Period("2004-01-01 00:00:00", freq=freq)
        assert p.is_leap_year

        p = Period("2100-01-01 00:00:00", freq=freq)
        assert not p.is_leap_year

    def test_quarterly_negative_ordinals(self):
        p = Period(ordinal=-1, freq="Q-DEC")
        assert p.year == 1969
        assert p.quarter == 4
        assert isinstance(p, Period)

        p = Period(ordinal=-2, freq="Q-DEC")
        assert p.year == 1969
        assert p.quarter == 3
        assert isinstance(p, Period)

        p = Period(ordinal=-2, freq="M")
        assert p.year == 1969
        assert p.month == 11
        assert isinstance(p, Period)

    def test_freq_str(self):
        i1 = Period("1982", freq="Min")
        assert i1.freq == offsets.Minute()
        assert i1.freqstr == "min"

    @pytest.mark.filterwarnings(
        "ignore:Period with BDay freq is deprecated:FutureWarning"
    )
    def test_period_deprecated_freq(self):
        cases = {
            "M": ["MTH", "MONTH", "MONTHLY", "Mth", "month", "monthly"],
            "B": ["BUS", "BUSINESS", "BUSINESSLY", "WEEKDAY", "bus"],
            "D": ["DAY", "DLY", "DAILY", "Day", "Dly", "Daily"],
            "h": ["HR", "HOUR", "HRLY", "HOURLY", "hr", "Hour", "HRly"],
            "min": ["minute", "MINUTE", "MINUTELY", "minutely"],
            "s": ["sec", "SEC", "SECOND", "SECONDLY", "second"],
            "ms": ["MILLISECOND", "MILLISECONDLY", "millisecond"],
            "us": ["MICROSECOND", "MICROSECONDLY", "microsecond"],
            "ns": ["NANOSECOND", "NANOSECONDLY", "nanosecond"],
        }

        msg = INVALID_FREQ_ERR_MSG
        for exp, freqs in cases.items():
            for freq in freqs:
                with pytest.raises(ValueError, match=msg):
                    Period("2016-03-01 09:00", freq=freq)
                with pytest.raises(ValueError, match=msg):
                    Period(ordinal=1, freq=freq)

            # check supported freq-aliases still works
            p1 = Period("2016-03-01 09:00", freq=exp)
            p2 = Period(ordinal=1, freq=exp)
            assert isinstance(p1, Period)
            assert isinstance(p2, Period)

    @staticmethod
    def _period_constructor(bound, offset):
        return Period(
            year=bound.year,
            month=bound.month,
            day=bound.day,
            hour=bound.hour,
            minute=bound.minute,
            second=bound.second + offset,
            freq="us",
        )

    @pytest.mark.parametrize("bound, offset", [(Timestamp.min, -1), (Timestamp.max, 1)])
    @pytest.mark.parametrize("period_property", ["start_time", "end_time"])
    def test_outer_bounds_start_and_end_time(self, bound, offset, period_property):
        # GH #13346
        period = TestPeriodProperties._period_constructor(bound, offset)
        with pytest.raises(OutOfBoundsDatetime, match="Out of bounds nanosecond"):
            getattr(period, period_property)

    @pytest.mark.parametrize("bound, offset", [(Timestamp.min, -1), (Timestamp.max, 1)])
    @pytest.mark.parametrize("period_property", ["start_time", "end_time"])
    def test_inner_bounds_start_and_end_time(self, bound, offset, period_property):
        # GH #13346
        period = TestPeriodProperties._period_constructor(bound, -offset)
        expected = period.to_timestamp().round(freq="s")
        assert getattr(period, period_property).round(freq="s") == expected
        expected = (bound - offset * Timedelta(1, unit="s")).floor("s")
        assert getattr(period, period_property).floor("s") == expected

    def test_start_time(self):
<<<<<<< HEAD
        freq_lst = ["A", "Q", "M", "D", "h", "min", "s"]
=======
        freq_lst = ["Y", "Q", "M", "D", "H", "min", "s"]
>>>>>>> 7ec95e4b
        xp = datetime(2012, 1, 1)
        for f in freq_lst:
            p = Period("2012", freq=f)
            assert p.start_time == xp
        with tm.assert_produces_warning(FutureWarning, match=bday_msg):
            assert Period("2012", freq="B").start_time == datetime(2012, 1, 2)
        assert Period("2012", freq="W").start_time == datetime(2011, 12, 26)

    def test_end_time(self):
        p = Period("2012", freq="Y")

        def _ex(*args):
            return Timestamp(Timestamp(datetime(*args)).as_unit("ns")._value - 1)

        xp = _ex(2013, 1, 1)
        assert xp == p.end_time

        p = Period("2012", freq="Q")
        xp = _ex(2012, 4, 1)
        assert xp == p.end_time

        p = Period("2012", freq="M")
        xp = _ex(2012, 2, 1)
        assert xp == p.end_time

        p = Period("2012", freq="D")
        xp = _ex(2012, 1, 2)
        assert xp == p.end_time

        p = Period("2012", freq="h")
        xp = _ex(2012, 1, 1, 1)
        assert xp == p.end_time

        with tm.assert_produces_warning(FutureWarning, match=bday_msg):
            p = Period("2012", freq="B")
            xp = _ex(2012, 1, 3)
            assert xp == p.end_time

        p = Period("2012", freq="W")
        xp = _ex(2012, 1, 2)
        assert xp == p.end_time

        # Test for GH 11738
        p = Period("2012", freq="15D")
        xp = _ex(2012, 1, 16)
        assert xp == p.end_time

        p = Period("2012", freq="1D1h")
        xp = _ex(2012, 1, 2, 1)
        assert xp == p.end_time

        p = Period("2012", freq="1h1D")
        xp = _ex(2012, 1, 2, 1)
        assert xp == p.end_time

    def test_end_time_business_friday(self):
        # GH#34449
        with tm.assert_produces_warning(FutureWarning, match=bday_msg):
            per = Period("1990-01-05", "B")
            result = per.end_time

        expected = Timestamp("1990-01-06") - Timedelta(nanoseconds=1)
        assert result == expected

    def test_anchor_week_end_time(self):
        def _ex(*args):
            return Timestamp(Timestamp(datetime(*args)).as_unit("ns")._value - 1)

        p = Period("2013-1-1", "W-SAT")
        xp = _ex(2013, 1, 6)
        assert p.end_time == xp

    def test_properties_annually(self):
        # Test properties on Periods with annually frequency.
        a_date = Period(freq="Y", year=2007)
        assert a_date.year == 2007

    def test_properties_quarterly(self):
        # Test properties on Periods with daily frequency.
        qedec_date = Period(freq="Q-DEC", year=2007, quarter=1)
        qejan_date = Period(freq="Q-JAN", year=2007, quarter=1)
        qejun_date = Period(freq="Q-JUN", year=2007, quarter=1)
        #
        for x in range(3):
            for qd in (qedec_date, qejan_date, qejun_date):
                assert (qd + x).qyear == 2007
                assert (qd + x).quarter == x + 1

    def test_properties_monthly(self):
        # Test properties on Periods with daily frequency.
        m_date = Period(freq="M", year=2007, month=1)
        for x in range(11):
            m_ival_x = m_date + x
            assert m_ival_x.year == 2007
            if 1 <= x + 1 <= 3:
                assert m_ival_x.quarter == 1
            elif 4 <= x + 1 <= 6:
                assert m_ival_x.quarter == 2
            elif 7 <= x + 1 <= 9:
                assert m_ival_x.quarter == 3
            elif 10 <= x + 1 <= 12:
                assert m_ival_x.quarter == 4
            assert m_ival_x.month == x + 1

    def test_properties_weekly(self):
        # Test properties on Periods with daily frequency.
        w_date = Period(freq="W", year=2007, month=1, day=7)
        #
        assert w_date.year == 2007
        assert w_date.quarter == 1
        assert w_date.month == 1
        assert w_date.week == 1
        assert (w_date - 1).week == 52
        assert w_date.days_in_month == 31
        assert Period(freq="W", year=2012, month=2, day=1).days_in_month == 29

    def test_properties_weekly_legacy(self):
        # Test properties on Periods with daily frequency.
        w_date = Period(freq="W", year=2007, month=1, day=7)
        assert w_date.year == 2007
        assert w_date.quarter == 1
        assert w_date.month == 1
        assert w_date.week == 1
        assert (w_date - 1).week == 52
        assert w_date.days_in_month == 31

        exp = Period(freq="W", year=2012, month=2, day=1)
        assert exp.days_in_month == 29

        msg = INVALID_FREQ_ERR_MSG
        with pytest.raises(ValueError, match=msg):
            Period(freq="WK", year=2007, month=1, day=7)

    def test_properties_daily(self):
        # Test properties on Periods with daily frequency.
        with tm.assert_produces_warning(FutureWarning, match=bday_msg):
            b_date = Period(freq="B", year=2007, month=1, day=1)
        #
        assert b_date.year == 2007
        assert b_date.quarter == 1
        assert b_date.month == 1
        assert b_date.day == 1
        assert b_date.weekday == 0
        assert b_date.dayofyear == 1
        assert b_date.days_in_month == 31
        with tm.assert_produces_warning(FutureWarning, match=bday_msg):
            assert Period(freq="B", year=2012, month=2, day=1).days_in_month == 29

        d_date = Period(freq="D", year=2007, month=1, day=1)

        assert d_date.year == 2007
        assert d_date.quarter == 1
        assert d_date.month == 1
        assert d_date.day == 1
        assert d_date.weekday == 0
        assert d_date.dayofyear == 1
        assert d_date.days_in_month == 31
        assert Period(freq="D", year=2012, month=2, day=1).days_in_month == 29

    def test_properties_hourly(self):
        # Test properties on Periods with hourly frequency.
        h_date1 = Period(freq="h", year=2007, month=1, day=1, hour=0)
        h_date2 = Period(freq="2h", year=2007, month=1, day=1, hour=0)

        for h_date in [h_date1, h_date2]:
            assert h_date.year == 2007
            assert h_date.quarter == 1
            assert h_date.month == 1
            assert h_date.day == 1
            assert h_date.weekday == 0
            assert h_date.dayofyear == 1
            assert h_date.hour == 0
            assert h_date.days_in_month == 31
            assert (
                Period(freq="h", year=2012, month=2, day=1, hour=0).days_in_month == 29
            )

    def test_properties_minutely(self):
        # Test properties on Periods with minutely frequency.
        t_date = Period(freq="Min", year=2007, month=1, day=1, hour=0, minute=0)
        #
        assert t_date.quarter == 1
        assert t_date.month == 1
        assert t_date.day == 1
        assert t_date.weekday == 0
        assert t_date.dayofyear == 1
        assert t_date.hour == 0
        assert t_date.minute == 0
        assert t_date.days_in_month == 31
        assert (
            Period(freq="D", year=2012, month=2, day=1, hour=0, minute=0).days_in_month
            == 29
        )

    def test_properties_secondly(self):
        # Test properties on Periods with secondly frequency.
        s_date = Period(
            freq="Min", year=2007, month=1, day=1, hour=0, minute=0, second=0
        )
        #
        assert s_date.year == 2007
        assert s_date.quarter == 1
        assert s_date.month == 1
        assert s_date.day == 1
        assert s_date.weekday == 0
        assert s_date.dayofyear == 1
        assert s_date.hour == 0
        assert s_date.minute == 0
        assert s_date.second == 0
        assert s_date.days_in_month == 31
        assert (
            Period(
                freq="Min", year=2012, month=2, day=1, hour=0, minute=0, second=0
            ).days_in_month
            == 29
        )


class TestPeriodField:
    def test_get_period_field_array_raises_on_out_of_range(self):
        msg = "Buffer dtype mismatch, expected 'const int64_t' but got 'double'"
        with pytest.raises(ValueError, match=msg):
            libperiod.get_period_field_arr(-1, np.empty(1), 0)


class TestPeriodComparisons:
    def test_comparison_same_period_different_object(self):
        # Separate Period objects for the same period
        left = Period("2000-01", "M")
        right = Period("2000-01", "M")

        assert left == right
        assert left >= right
        assert left <= right
        assert not left < right
        assert not left > right

    def test_comparison_same_freq(self):
        jan = Period("2000-01", "M")
        feb = Period("2000-02", "M")

        assert not jan == feb
        assert jan != feb
        assert jan < feb
        assert jan <= feb
        assert not jan > feb
        assert not jan >= feb

    def test_comparison_mismatched_freq(self):
        jan = Period("2000-01", "M")
        day = Period("2012-01-01", "D")

        assert not jan == day
        assert jan != day
        msg = r"Input has different freq=D from Period\(freq=M\)"
        with pytest.raises(IncompatibleFrequency, match=msg):
            jan < day
        with pytest.raises(IncompatibleFrequency, match=msg):
            jan <= day
        with pytest.raises(IncompatibleFrequency, match=msg):
            jan > day
        with pytest.raises(IncompatibleFrequency, match=msg):
            jan >= day

    def test_comparison_invalid_type(self):
        jan = Period("2000-01", "M")

        assert not jan == 1
        assert jan != 1

        int_or_per = "'(Period|int)'"
        msg = f"not supported between instances of {int_or_per} and {int_or_per}"
        for left, right in [(jan, 1), (1, jan)]:
            with pytest.raises(TypeError, match=msg):
                left > right
            with pytest.raises(TypeError, match=msg):
                left >= right
            with pytest.raises(TypeError, match=msg):
                left < right
            with pytest.raises(TypeError, match=msg):
                left <= right

    def test_sort_periods(self):
        jan = Period("2000-01", "M")
        feb = Period("2000-02", "M")
        mar = Period("2000-03", "M")
        periods = [mar, jan, feb]
        correctPeriods = [jan, feb, mar]
        assert sorted(periods) == correctPeriods

    def test_period_cmp_nat(self):
        p = Period("2011-01-01", freq="D")

        t = Timestamp("2011-01-01")
        # confirm Period('NaT') work identical with Timestamp('NaT')
        for left, right in [
            (NaT, p),
            (p, NaT),
            (NaT, t),
            (t, NaT),
        ]:
            assert not left < right
            assert not left > right
            assert not left == right
            assert left != right
            assert not left <= right
            assert not left >= right

    @pytest.mark.parametrize(
        "zerodim_arr, expected",
        ((np.array(0), False), (np.array(Period("2000-01", "M")), True)),
    )
    def test_comparison_numpy_zerodim_arr(self, zerodim_arr, expected):
        p = Period("2000-01", "M")

        assert (p == zerodim_arr) is expected
        assert (zerodim_arr == p) is expected


class TestArithmetic:
    @pytest.mark.parametrize("unit", ["ns", "us", "ms", "s", "m"])
    def test_add_sub_td64_nat(self, unit):
        # GH#47196
        per = Period("2022-06-01", "D")
        nat = np.timedelta64("NaT", unit)

        assert per + nat is NaT
        assert nat + per is NaT
        assert per - nat is NaT

        with pytest.raises(TypeError, match="unsupported operand"):
            nat - per

    def test_sub_delta(self):
        left, right = Period("2011", freq="Y"), Period("2007", freq="Y")
        result = left - right
        assert result == 4 * right.freq

        msg = r"Input has different freq=M from Period\(freq=Y-DEC\)"
        with pytest.raises(IncompatibleFrequency, match=msg):
            left - Period("2007-01", freq="M")

    def test_add_integer(self):
        per1 = Period(freq="D", year=2008, month=1, day=1)
        per2 = Period(freq="D", year=2008, month=1, day=2)
        assert per1 + 1 == per2
        assert 1 + per1 == per2

    def test_add_sub_nat(self):
        # GH#13071
        p = Period("2011-01", freq="M")
        assert p + NaT is NaT
        assert NaT + p is NaT
        assert p - NaT is NaT
        assert NaT - p is NaT

    def test_add_invalid(self):
        # GH#4731
        per1 = Period(freq="D", year=2008, month=1, day=1)
        per2 = Period(freq="D", year=2008, month=1, day=2)

        msg = "|".join(
            [
                r"unsupported operand type\(s\)",
                "can only concatenate str",
                "must be str, not Period",
            ]
        )
        with pytest.raises(TypeError, match=msg):
            per1 + "str"
        with pytest.raises(TypeError, match=msg):
            "str" + per1
        with pytest.raises(TypeError, match=msg):
            per1 + per2

    boxes = [lambda x: x, lambda x: pd.Series([x]), lambda x: pd.Index([x])]
    ids = ["identity", "Series", "Index"]

    @pytest.mark.parametrize("lbox", boxes, ids=ids)
    @pytest.mark.parametrize("rbox", boxes, ids=ids)
    def test_add_timestamp_raises(self, rbox, lbox):
        # GH#17983
        ts = Timestamp("2017")
        per = Period("2017", freq="M")

        # We may get a different message depending on which class raises
        # the error.
        msg = "|".join(
            [
                "cannot add",
                "unsupported operand",
                "can only operate on a",
                "incompatible type",
                "ufunc add cannot use operands",
            ]
        )
        with pytest.raises(TypeError, match=msg):
            lbox(ts) + rbox(per)

        with pytest.raises(TypeError, match=msg):
            lbox(per) + rbox(ts)

        with pytest.raises(TypeError, match=msg):
            lbox(per) + rbox(per)

    def test_sub(self):
        per1 = Period("2011-01-01", freq="D")
        per2 = Period("2011-01-15", freq="D")

        off = per1.freq
        assert per1 - per2 == -14 * off
        assert per2 - per1 == 14 * off

        msg = r"Input has different freq=M from Period\(freq=D\)"
        with pytest.raises(IncompatibleFrequency, match=msg):
            per1 - Period("2011-02", freq="M")

    @pytest.mark.parametrize("n", [1, 2, 3, 4])
    def test_sub_n_gt_1_ticks(self, tick_classes, n):
        # GH 23878
        p1 = Period("19910905", freq=tick_classes(n))
        p2 = Period("19920406", freq=tick_classes(n))

        expected = Period(str(p2), freq=p2.freq.base) - Period(
            str(p1), freq=p1.freq.base
        )

        assert (p2 - p1) == expected

    @pytest.mark.parametrize("normalize", [True, False])
    @pytest.mark.parametrize("n", [1, 2, 3, 4])
    @pytest.mark.parametrize(
        "offset, kwd_name",
        [
            (offsets.YearEnd, "month"),
            (offsets.QuarterEnd, "startingMonth"),
            (offsets.MonthEnd, None),
            (offsets.Week, "weekday"),
        ],
    )
    def test_sub_n_gt_1_offsets(self, offset, kwd_name, n, normalize):
        # GH 23878
        kwds = {kwd_name: 3} if kwd_name is not None else {}
        p1_d = "19910905"
        p2_d = "19920406"
        p1 = Period(p1_d, freq=offset(n, normalize, **kwds))
        p2 = Period(p2_d, freq=offset(n, normalize, **kwds))

        expected = Period(p2_d, freq=p2.freq.base) - Period(p1_d, freq=p1.freq.base)

        assert (p2 - p1) == expected

    def test_add_offset(self):
        # freq is DateOffset
        for freq in ["Y", "2Y", "3Y"]:
            p = Period("2011", freq=freq)
            exp = Period("2013", freq=freq)
            assert p + offsets.YearEnd(2) == exp
            assert offsets.YearEnd(2) + p == exp

            for o in [
                offsets.YearBegin(2),
                offsets.MonthBegin(1),
                offsets.Minute(),
                np.timedelta64(365, "D"),
                timedelta(365),
            ]:
                msg = "Input has different freq|Input cannot be converted to Period"
                with pytest.raises(IncompatibleFrequency, match=msg):
                    p + o
                with pytest.raises(IncompatibleFrequency, match=msg):
                    o + p

        for freq in ["M", "2M", "3M"]:
            p = Period("2011-03", freq=freq)
            exp = Period("2011-05", freq=freq)
            assert p + offsets.MonthEnd(2) == exp
            assert offsets.MonthEnd(2) + p == exp

            exp = Period("2012-03", freq=freq)
            assert p + offsets.MonthEnd(12) == exp
            assert offsets.MonthEnd(12) + p == exp

            msg = "|".join(
                [
                    "Input has different freq",
                    "Input cannot be converted to Period",
                ]
            )

            for o in [
                offsets.YearBegin(2),
                offsets.MonthBegin(1),
                offsets.Minute(),
                np.timedelta64(365, "D"),
                timedelta(365),
            ]:
                with pytest.raises(IncompatibleFrequency, match=msg):
                    p + o
                with pytest.raises(IncompatibleFrequency, match=msg):
                    o + p

        # freq is Tick
        for freq in ["D", "2D", "3D"]:
            p = Period("2011-04-01", freq=freq)

            exp = Period("2011-04-06", freq=freq)
            assert p + offsets.Day(5) == exp
            assert offsets.Day(5) + p == exp

            exp = Period("2011-04-02", freq=freq)
            assert p + offsets.Hour(24) == exp
            assert offsets.Hour(24) + p == exp

            exp = Period("2011-04-03", freq=freq)
            assert p + np.timedelta64(2, "D") == exp
            assert np.timedelta64(2, "D") + p == exp

            exp = Period("2011-04-02", freq=freq)
            assert p + np.timedelta64(3600 * 24, "s") == exp
            assert np.timedelta64(3600 * 24, "s") + p == exp

            exp = Period("2011-03-30", freq=freq)
            assert p + timedelta(-2) == exp
            assert timedelta(-2) + p == exp

            exp = Period("2011-04-03", freq=freq)
            assert p + timedelta(hours=48) == exp
            assert timedelta(hours=48) + p == exp

            msg = "|".join(
                [
                    "Input has different freq",
                    "Input cannot be converted to Period",
                ]
            )

            for o in [
                offsets.YearBegin(2),
                offsets.MonthBegin(1),
                offsets.Minute(),
                np.timedelta64(4, "h"),
                timedelta(hours=23),
            ]:
                with pytest.raises(IncompatibleFrequency, match=msg):
                    p + o
                with pytest.raises(IncompatibleFrequency, match=msg):
                    o + p

        for freq in ["h", "2h", "3h"]:
            p = Period("2011-04-01 09:00", freq=freq)

            exp = Period("2011-04-03 09:00", freq=freq)
            assert p + offsets.Day(2) == exp
            assert offsets.Day(2) + p == exp

            exp = Period("2011-04-01 12:00", freq=freq)
            assert p + offsets.Hour(3) == exp
            assert offsets.Hour(3) + p == exp

            msg = "cannot use operands with types"
            exp = Period("2011-04-01 12:00", freq=freq)
            assert p + np.timedelta64(3, "h") == exp
            assert np.timedelta64(3, "h") + p == exp

            exp = Period("2011-04-01 10:00", freq=freq)
            assert p + np.timedelta64(3600, "s") == exp
            assert np.timedelta64(3600, "s") + p == exp

            exp = Period("2011-04-01 11:00", freq=freq)
            assert p + timedelta(minutes=120) == exp
            assert timedelta(minutes=120) + p == exp

            exp = Period("2011-04-05 12:00", freq=freq)
            assert p + timedelta(days=4, minutes=180) == exp
            assert timedelta(days=4, minutes=180) + p == exp

            msg = "|".join(
                [
                    "Input has different freq",
                    "Input cannot be converted to Period",
                ]
            )

            for o in [
                offsets.YearBegin(2),
                offsets.MonthBegin(1),
                offsets.Minute(),
                np.timedelta64(3200, "s"),
                timedelta(hours=23, minutes=30),
            ]:
                with pytest.raises(IncompatibleFrequency, match=msg):
                    p + o
                with pytest.raises(IncompatibleFrequency, match=msg):
                    o + p

    def test_sub_offset(self):
        # freq is DateOffset
        msg = "|".join(
            [
                "Input has different freq",
                "Input cannot be converted to Period",
            ]
        )

        for freq in ["Y", "2Y", "3Y"]:
            p = Period("2011", freq=freq)
            assert p - offsets.YearEnd(2) == Period("2009", freq=freq)

            for o in [
                offsets.YearBegin(2),
                offsets.MonthBegin(1),
                offsets.Minute(),
                np.timedelta64(365, "D"),
                timedelta(365),
            ]:
                with pytest.raises(IncompatibleFrequency, match=msg):
                    p - o

        for freq in ["M", "2M", "3M"]:
            p = Period("2011-03", freq=freq)
            assert p - offsets.MonthEnd(2) == Period("2011-01", freq=freq)
            assert p - offsets.MonthEnd(12) == Period("2010-03", freq=freq)

            for o in [
                offsets.YearBegin(2),
                offsets.MonthBegin(1),
                offsets.Minute(),
                np.timedelta64(365, "D"),
                timedelta(365),
            ]:
                with pytest.raises(IncompatibleFrequency, match=msg):
                    p - o

        # freq is Tick
        for freq in ["D", "2D", "3D"]:
            p = Period("2011-04-01", freq=freq)
            assert p - offsets.Day(5) == Period("2011-03-27", freq=freq)
            assert p - offsets.Hour(24) == Period("2011-03-31", freq=freq)
            assert p - np.timedelta64(2, "D") == Period("2011-03-30", freq=freq)
            assert p - np.timedelta64(3600 * 24, "s") == Period("2011-03-31", freq=freq)
            assert p - timedelta(-2) == Period("2011-04-03", freq=freq)
            assert p - timedelta(hours=48) == Period("2011-03-30", freq=freq)

            for o in [
                offsets.YearBegin(2),
                offsets.MonthBegin(1),
                offsets.Minute(),
                np.timedelta64(4, "h"),
                timedelta(hours=23),
            ]:
                with pytest.raises(IncompatibleFrequency, match=msg):
                    p - o

        for freq in ["h", "2h", "3h"]:
            p = Period("2011-04-01 09:00", freq=freq)
            assert p - offsets.Day(2) == Period("2011-03-30 09:00", freq=freq)
            assert p - offsets.Hour(3) == Period("2011-04-01 06:00", freq=freq)
            assert p - np.timedelta64(3, "h") == Period("2011-04-01 06:00", freq=freq)
            assert p - np.timedelta64(3600, "s") == Period(
                "2011-04-01 08:00", freq=freq
            )
            assert p - timedelta(minutes=120) == Period("2011-04-01 07:00", freq=freq)
            assert p - timedelta(days=4, minutes=180) == Period(
                "2011-03-28 06:00", freq=freq
            )

            for o in [
                offsets.YearBegin(2),
                offsets.MonthBegin(1),
                offsets.Minute(),
                np.timedelta64(3200, "s"),
                timedelta(hours=23, minutes=30),
            ]:
                with pytest.raises(IncompatibleFrequency, match=msg):
                    p - o

    @pytest.mark.parametrize("freq", ["M", "2M", "3M"])
    def test_period_addsub_nat(self, freq):
        per = Period("2011-01", freq=freq)

        # For subtraction, NaT is treated as another Period object
        assert NaT - per is NaT
        assert per - NaT is NaT

        # For addition, NaT is treated as offset-like
        assert NaT + per is NaT
        assert per + NaT is NaT

    def test_period_ops_offset(self):
        p = Period("2011-04-01", freq="D")
        result = p + offsets.Day()
        exp = Period("2011-04-02", freq="D")
        assert result == exp

        result = p - offsets.Day(2)
        exp = Period("2011-03-30", freq="D")
        assert result == exp

        msg = r"Input cannot be converted to Period\(freq=D\)"
        with pytest.raises(IncompatibleFrequency, match=msg):
            p + offsets.Hour(2)

        with pytest.raises(IncompatibleFrequency, match=msg):
            p - offsets.Hour(2)


def test_period_immutable():
    # see gh-17116
    msg = "not writable"

    per = Period("2014Q1")
    with pytest.raises(AttributeError, match=msg):
        per.ordinal = 14

    freq = per.freq
    with pytest.raises(AttributeError, match=msg):
        per.freq = 2 * freq


def test_small_year_parsing():
    per1 = Period("0001-01-07", "D")
    assert per1.year == 1
    assert per1.day == 7


def test_negone_ordinals():
<<<<<<< HEAD
    freqs = ["A", "M", "Q", "D", "h", "min", "s"]
=======
    freqs = ["Y", "M", "Q", "D", "H", "min", "s"]
>>>>>>> 7ec95e4b

    period = Period(ordinal=-1, freq="D")
    for freq in freqs:
        repr(period.asfreq(freq))

    for freq in freqs:
        period = Period(ordinal=-1, freq=freq)
        repr(period)
        assert period.year == 1969

    with tm.assert_produces_warning(FutureWarning, match=bday_msg):
        period = Period(ordinal=-1, freq="B")
    repr(period)
    period = Period(ordinal=-1, freq="W")
    repr(period)


def test_invalid_frequency_error_message():
    msg = "Invalid frequency: <WeekOfMonth: week=0, weekday=0>"
    with pytest.raises(ValueError, match=msg):
        Period("2012-01-02", freq="WOM-1MON")


def test_invalid_frequency_period_error_message():
    msg = "Invalid frequency: ME"
    with pytest.raises(ValueError, match=msg):
        Period("2012-01-02", freq="ME")<|MERGE_RESOLUTION|>--- conflicted
+++ resolved
@@ -428,11 +428,7 @@
         assert p == res
         assert isinstance(res, Period)
 
-<<<<<<< HEAD
-    @pytest.mark.parametrize("freq", ["A", "M", "D", "h"])
-=======
-    @pytest.mark.parametrize("freq", ["Y", "M", "D", "H"])
->>>>>>> 7ec95e4b
+    @pytest.mark.parametrize("freq", ["Y", "M", "D", "h"])
     def test_construct_from_nat_string_and_freq(self, freq):
         per = Period("NaT", freq=freq)
         assert per is NaT
@@ -639,11 +635,7 @@
             assert end_ts == p.to_timestamp("D", how=a)
             assert end_ts == p.to_timestamp("3D", how=a)
 
-<<<<<<< HEAD
-        from_lst = ["A", "Q", "M", "W", "B", "D", "h", "Min", "s"]
-=======
-        from_lst = ["Y", "Q", "M", "W", "B", "D", "H", "Min", "s"]
->>>>>>> 7ec95e4b
+        from_lst = ["Y", "Q", "M", "W", "B", "D", "h", "Min", "s"]
 
         def _ex(p):
             if p.freq == "B":
@@ -739,13 +731,8 @@
             ("2000-12-15 13:45:26.123", None, "2000-12-15 13:45:26.123", "ms"),
             ("2000-12-15 13:45:26", "s", "2000-12-15 13:45:26", "s"),
             ("2000-12-15 13:45:26", "min", "2000-12-15 13:45", "min"),
-<<<<<<< HEAD
             ("2000-12-15 13:45:26", "h", "2000-12-15 13:00", "h"),
-            ("2000-12-15", "Y", "2000", "A-DEC"),
-=======
-            ("2000-12-15 13:45:26", "H", "2000-12-15 13:00", "H"),
             ("2000-12-15", "Y", "2000", "Y-DEC"),
->>>>>>> 7ec95e4b
             ("2000-12-15", "Q", "2000Q4", "Q-DEC"),
             ("2000-12-15", "M", "2000-12", "M"),
             ("2000-12-15", "W", "2000-12-11/2000-12-17", "W-SUN"),
@@ -776,11 +763,7 @@
 class TestPeriodProperties:
     """Test properties such as year, month, weekday, etc...."""
 
-<<<<<<< HEAD
-    @pytest.mark.parametrize("freq", ["A", "M", "D", "h"])
-=======
-    @pytest.mark.parametrize("freq", ["Y", "M", "D", "H"])
->>>>>>> 7ec95e4b
+    @pytest.mark.parametrize("freq", ["Y", "M", "D", "h"])
     def test_is_leap_year(self, freq):
         # GH 13727
         p = Period("2000-01-01 00:00:00", freq=freq)
@@ -878,11 +861,7 @@
         assert getattr(period, period_property).floor("s") == expected
 
     def test_start_time(self):
-<<<<<<< HEAD
-        freq_lst = ["A", "Q", "M", "D", "h", "min", "s"]
-=======
-        freq_lst = ["Y", "Q", "M", "D", "H", "min", "s"]
->>>>>>> 7ec95e4b
+        freq_lst = ["Y", "Q", "M", "D", "h", "min", "s"]
         xp = datetime(2012, 1, 1)
         for f in freq_lst:
             p = Period("2012", freq=f)
@@ -1610,11 +1589,7 @@
 
 
 def test_negone_ordinals():
-<<<<<<< HEAD
-    freqs = ["A", "M", "Q", "D", "h", "min", "s"]
-=======
-    freqs = ["Y", "M", "Q", "D", "H", "min", "s"]
->>>>>>> 7ec95e4b
+    freqs = ["Y", "M", "Q", "D", "h", "min", "s"]
 
     period = Period(ordinal=-1, freq="D")
     for freq in freqs:
