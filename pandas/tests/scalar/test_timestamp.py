""" test the scalar Timestamp """

import sys
import pytz
import pytest
import dateutil
import operator
import calendar
import numpy as np

from dateutil.tz import tzutc
from pytz import timezone, utc
from datetime import datetime, timedelta
from distutils.version import LooseVersion
from pytz.exceptions import AmbiguousTimeError, NonExistentTimeError

import pandas.util.testing as tm
<<<<<<< HEAD

from pandas._libs import period
from pandas._libs.tslibs import conversion
from pandas._libs.tslibs.timezones import get_timezone
from pandas._libs.tslibs.frequencies import _INVALID_FREQ_ERROR

from pandas.tseries import offsets
=======
from pandas.tseries import offsets, frequencies
from pandas._libs.tslibs.timezones import get_timezone
from pandas._libs.tslibs import conversion, period
>>>>>>> 6e56195f

from pandas.compat import long, PY3
from pandas.util.testing import assert_series_equal
from pandas.compat.numpy import np_datetime64_compat
from pandas import (Timestamp, date_range, Period, Timedelta, compat,
                    Series, NaT, DataFrame)
from pandas.tseries.frequencies import (RESO_DAY, RESO_HR, RESO_MIN, RESO_US,
                                        RESO_MS, RESO_SEC)


class TestTimestampArithmetic(object):
    def test_overflow_offset(self):
        # xref https://github.com/statsmodels/statsmodels/issues/3374
        # ends up multiplying really large numbers which overflow

        stamp = Timestamp('2017-01-13 00:00:00', freq='D')
        offset = 20169940 * offsets.Day(1)

        with pytest.raises(OverflowError):
            stamp + offset

        with pytest.raises(OverflowError):
            offset + stamp

        with pytest.raises(OverflowError):
            stamp - offset


class TestTimestampProperties(object):

    def test_properties_business(self):
        ts = Timestamp('2017-10-01', freq='B')
        control = Timestamp('2017-10-01')
        assert ts.dayofweek == 6
        assert not ts.is_month_start    # not a weekday
        assert not ts.is_quarter_start  # not a weekday
        # Control case: non-business is month/qtr start
        assert control.is_month_start
        assert control.is_quarter_start

        ts = Timestamp('2017-09-30', freq='B')
        control = Timestamp('2017-09-30')
        assert ts.dayofweek == 5
        assert not ts.is_month_end    # not a weekday
        assert not ts.is_quarter_end  # not a weekday
        # Control case: non-business is month/qtr start
        assert control.is_month_end
        assert control.is_quarter_end


class TestTimestamp(object):

    def test_constructor(self):
        base_str = '2014-07-01 09:00'
        base_dt = datetime(2014, 7, 1, 9)
        base_expected = 1404205200000000000

        # confirm base representation is correct
        import calendar
        assert (calendar.timegm(base_dt.timetuple()) * 1000000000 ==
                base_expected)

        tests = [(base_str, base_dt, base_expected),
                 ('2014-07-01 10:00', datetime(2014, 7, 1, 10),
                  base_expected + 3600 * 1000000000),
                 ('2014-07-01 09:00:00.000008000',
                  datetime(2014, 7, 1, 9, 0, 0, 8),
                  base_expected + 8000),
                 ('2014-07-01 09:00:00.000000005',
                  Timestamp('2014-07-01 09:00:00.000000005'),
                  base_expected + 5)]

        timezones = [(None, 0), ('UTC', 0), (pytz.utc, 0), ('Asia/Tokyo', 9),
                     ('US/Eastern', -4), ('dateutil/US/Pacific', -7),
                     (pytz.FixedOffset(-180), -3),
                     (dateutil.tz.tzoffset(None, 18000), 5)]

        for date_str, date, expected in tests:
            for result in [Timestamp(date_str), Timestamp(date)]:
                # only with timestring
                assert result.value == expected
                assert conversion.pydt_to_i8(result) == expected

                # re-creation shouldn't affect to internal value
                result = Timestamp(result)
                assert result.value == expected
                assert conversion.pydt_to_i8(result) == expected

            # with timezone
            for tz, offset in timezones:
                for result in [Timestamp(date_str, tz=tz), Timestamp(date,
                                                                     tz=tz)]:
                    expected_tz = expected - offset * 3600 * 1000000000
                    assert result.value == expected_tz
                    assert conversion.pydt_to_i8(result) == expected_tz

                    # should preserve tz
                    result = Timestamp(result)
                    assert result.value == expected_tz
                    assert conversion.pydt_to_i8(result) == expected_tz

                    # should convert to UTC
                    result = Timestamp(result, tz='UTC')
                    expected_utc = expected - offset * 3600 * 1000000000
                    assert result.value == expected_utc
                    assert conversion.pydt_to_i8(result) == expected_utc

    def test_constructor_with_stringoffset(self):
        # GH 7833
        base_str = '2014-07-01 11:00:00+02:00'
        base_dt = datetime(2014, 7, 1, 9)
        base_expected = 1404205200000000000

        # confirm base representation is correct
        import calendar
        assert (calendar.timegm(base_dt.timetuple()) * 1000000000 ==
                base_expected)

        tests = [(base_str, base_expected),
                 ('2014-07-01 12:00:00+02:00',
                  base_expected + 3600 * 1000000000),
                 ('2014-07-01 11:00:00.000008000+02:00', base_expected + 8000),
                 ('2014-07-01 11:00:00.000000005+02:00', base_expected + 5)]

        timezones = [(None, 0), ('UTC', 0), (pytz.utc, 0), ('Asia/Tokyo', 9),
                     ('US/Eastern', -4), ('dateutil/US/Pacific', -7),
                     (pytz.FixedOffset(-180), -3),
                     (dateutil.tz.tzoffset(None, 18000), 5)]

        for date_str, expected in tests:
            for result in [Timestamp(date_str)]:
                # only with timestring
                assert result.value == expected
                assert conversion.pydt_to_i8(result) == expected

                # re-creation shouldn't affect to internal value
                result = Timestamp(result)
                assert result.value == expected
                assert conversion.pydt_to_i8(result) == expected

            # with timezone
            for tz, offset in timezones:
                result = Timestamp(date_str, tz=tz)
                expected_tz = expected
                assert result.value == expected_tz
                assert conversion.pydt_to_i8(result) == expected_tz

                # should preserve tz
                result = Timestamp(result)
                assert result.value == expected_tz
                assert conversion.pydt_to_i8(result) == expected_tz

                # should convert to UTC
                result = Timestamp(result, tz='UTC')
                expected_utc = expected
                assert result.value == expected_utc
                assert conversion.pydt_to_i8(result) == expected_utc

        # This should be 2013-11-01 05:00 in UTC
        # converted to Chicago tz
        result = Timestamp('2013-11-01 00:00:00-0500', tz='America/Chicago')
        assert result.value == Timestamp('2013-11-01 05:00').value
        expected = "Timestamp('2013-11-01 00:00:00-0500', tz='America/Chicago')"  # noqa
        assert repr(result) == expected
        assert result == eval(repr(result))

        # This should be 2013-11-01 05:00 in UTC
        # converted to Tokyo tz (+09:00)
        result = Timestamp('2013-11-01 00:00:00-0500', tz='Asia/Tokyo')
        assert result.value == Timestamp('2013-11-01 05:00').value
        expected = "Timestamp('2013-11-01 14:00:00+0900', tz='Asia/Tokyo')"
        assert repr(result) == expected
        assert result == eval(repr(result))

        # GH11708
        # This should be 2015-11-18 10:00 in UTC
        # converted to Asia/Katmandu
        result = Timestamp("2015-11-18 15:45:00+05:45", tz="Asia/Katmandu")
        assert result.value == Timestamp("2015-11-18 10:00").value
        expected = "Timestamp('2015-11-18 15:45:00+0545', tz='Asia/Katmandu')"
        assert repr(result) == expected
        assert result == eval(repr(result))

        # This should be 2015-11-18 10:00 in UTC
        # converted to Asia/Kolkata
        result = Timestamp("2015-11-18 15:30:00+05:30", tz="Asia/Kolkata")
        assert result.value == Timestamp("2015-11-18 10:00").value
        expected = "Timestamp('2015-11-18 15:30:00+0530', tz='Asia/Kolkata')"
        assert repr(result) == expected
        assert result == eval(repr(result))

    def test_constructor_invalid(self):
        with tm.assert_raises_regex(TypeError, 'Cannot convert input'):
            Timestamp(slice(2))
        with tm.assert_raises_regex(ValueError, 'Cannot convert Period'):
            Timestamp(Period('1000-01-01'))

    def test_constructor_invalid_tz(self):
        # GH#17690
        with tm.assert_raises_regex(TypeError, 'must be a datetime.tzinfo'):
            Timestamp('2017-10-22', tzinfo='US/Eastern')

        with tm.assert_raises_regex(ValueError, 'at most one of'):
            Timestamp('2017-10-22', tzinfo=utc, tz='UTC')

        with tm.assert_raises_regex(ValueError, "Invalid frequency:"):
            # GH#5168
            # case where user tries to pass tz as an arg, not kwarg, gets
            # interpreted as a `freq`
            Timestamp('2012-01-01', 'US/Pacific')

    def test_constructor_tz_or_tzinfo(self):
        # GH#17943, GH#17690, GH#5168
        stamps = [Timestamp(year=2017, month=10, day=22, tz='UTC'),
                  Timestamp(year=2017, month=10, day=22, tzinfo=utc),
                  Timestamp(year=2017, month=10, day=22, tz=utc),
                  Timestamp(datetime(2017, 10, 22), tzinfo=utc),
                  Timestamp(datetime(2017, 10, 22), tz='UTC'),
                  Timestamp(datetime(2017, 10, 22), tz=utc)]
        assert all(ts == stamps[0] for ts in stamps)

    def test_constructor_positional(self):
        # see gh-10758
        with pytest.raises(TypeError):
            Timestamp(2000, 1)
        with pytest.raises(ValueError):
            Timestamp(2000, 0, 1)
        with pytest.raises(ValueError):
            Timestamp(2000, 13, 1)
        with pytest.raises(ValueError):
            Timestamp(2000, 1, 0)
        with pytest.raises(ValueError):
            Timestamp(2000, 1, 32)

        # see gh-11630
        assert (repr(Timestamp(2015, 11, 12)) ==
                repr(Timestamp('20151112')))
        assert (repr(Timestamp(2015, 11, 12, 1, 2, 3, 999999)) ==
                repr(Timestamp('2015-11-12 01:02:03.999999')))

    def test_constructor_keyword(self):
        # GH 10758
        with pytest.raises(TypeError):
            Timestamp(year=2000, month=1)
        with pytest.raises(ValueError):
            Timestamp(year=2000, month=0, day=1)
        with pytest.raises(ValueError):
            Timestamp(year=2000, month=13, day=1)
        with pytest.raises(ValueError):
            Timestamp(year=2000, month=1, day=0)
        with pytest.raises(ValueError):
            Timestamp(year=2000, month=1, day=32)

        assert (repr(Timestamp(year=2015, month=11, day=12)) ==
                repr(Timestamp('20151112')))

        assert (repr(Timestamp(year=2015, month=11, day=12, hour=1, minute=2,
                               second=3, microsecond=999999)) ==
                repr(Timestamp('2015-11-12 01:02:03.999999')))

    def test_constructor_fromordinal(self):
        base = datetime(2000, 1, 1)

        ts = Timestamp.fromordinal(base.toordinal(), freq='D')
        assert base == ts
        assert ts.freq == 'D'
        assert base.toordinal() == ts.toordinal()

        ts = Timestamp.fromordinal(base.toordinal(), tz='US/Eastern')
        assert Timestamp('2000-01-01', tz='US/Eastern') == ts
        assert base.toordinal() == ts.toordinal()

    def test_constructor_offset_depr(self):
        # see gh-12160
        with tm.assert_produces_warning(FutureWarning,
                                        check_stacklevel=False):
            ts = Timestamp('2011-01-01', offset='D')
        assert ts.freq == 'D'

        with tm.assert_produces_warning(FutureWarning,
                                        check_stacklevel=False):
            assert ts.offset == 'D'

        msg = "Can only specify freq or offset, not both"
        with tm.assert_raises_regex(TypeError, msg):
            Timestamp('2011-01-01', offset='D', freq='D')

    def test_constructor_offset_depr_fromordinal(self):
        # GH 12160
        base = datetime(2000, 1, 1)

        with tm.assert_produces_warning(FutureWarning,
                                        check_stacklevel=False):
            ts = Timestamp.fromordinal(base.toordinal(), offset='D')
        assert Timestamp('2000-01-01') == ts
        assert ts.freq == 'D'
        assert base.toordinal() == ts.toordinal()

        msg = "Can only specify freq or offset, not both"
        with tm.assert_raises_regex(TypeError, msg):
            Timestamp.fromordinal(base.toordinal(), offset='D', freq='D')

    def test_conversion(self):
        # GH 9255
        ts = Timestamp('2000-01-01')

        result = ts.to_pydatetime()
        expected = datetime(2000, 1, 1)
        assert result == expected
        assert type(result) == type(expected)

        result = ts.to_datetime64()
        expected = np.datetime64(ts.value, 'ns')
        assert result == expected
        assert type(result) == type(expected)
        assert result.dtype == expected.dtype

    def test_repr(self):
        dates = ['2014-03-07', '2014-01-01 09:00',
                 '2014-01-01 00:00:00.000000001']

        # dateutil zone change (only matters for repr)
        if (dateutil.__version__ >= LooseVersion('2.3') and
            (dateutil.__version__ <= LooseVersion('2.4.0') or
             dateutil.__version__ >= LooseVersion('2.6.0'))):
            timezones = ['UTC', 'Asia/Tokyo', 'US/Eastern',
                         'dateutil/US/Pacific']
        else:
            timezones = ['UTC', 'Asia/Tokyo', 'US/Eastern',
                         'dateutil/America/Los_Angeles']

        freqs = ['D', 'M', 'S', 'N']

        for date in dates:
            for tz in timezones:
                for freq in freqs:

                    # avoid to match with timezone name
                    freq_repr = "'{0}'".format(freq)
                    if tz.startswith('dateutil'):
                        tz_repr = tz.replace('dateutil', '')
                    else:
                        tz_repr = tz

                    date_only = Timestamp(date)
                    assert date in repr(date_only)
                    assert tz_repr not in repr(date_only)
                    assert freq_repr not in repr(date_only)
                    assert date_only == eval(repr(date_only))

                    date_tz = Timestamp(date, tz=tz)
                    assert date in repr(date_tz)
                    assert tz_repr in repr(date_tz)
                    assert freq_repr not in repr(date_tz)
                    assert date_tz == eval(repr(date_tz))

                    date_freq = Timestamp(date, freq=freq)
                    assert date in repr(date_freq)
                    assert tz_repr not in repr(date_freq)
                    assert freq_repr in repr(date_freq)
                    assert date_freq == eval(repr(date_freq))

                    date_tz_freq = Timestamp(date, tz=tz, freq=freq)
                    assert date in repr(date_tz_freq)
                    assert tz_repr in repr(date_tz_freq)
                    assert freq_repr in repr(date_tz_freq)
                    assert date_tz_freq == eval(repr(date_tz_freq))

        # This can cause the tz field to be populated, but it's redundant to
        # include this information in the date-string.
        date_with_utc_offset = Timestamp('2014-03-13 00:00:00-0400', tz=None)
        assert '2014-03-13 00:00:00-0400' in repr(date_with_utc_offset)
        assert 'tzoffset' not in repr(date_with_utc_offset)
        assert 'pytz.FixedOffset(-240)' in repr(date_with_utc_offset)
        expr = repr(date_with_utc_offset).replace("'pytz.FixedOffset(-240)'",
                                                  'pytz.FixedOffset(-240)')
        assert date_with_utc_offset == eval(expr)

    def test_bounds_with_different_units(self):
        out_of_bounds_dates = ('1677-09-21', '2262-04-12', )

        time_units = ('D', 'h', 'm', 's', 'ms', 'us')

        for date_string in out_of_bounds_dates:
            for unit in time_units:
                pytest.raises(ValueError, Timestamp, np.datetime64(
                    date_string, dtype='M8[%s]' % unit))

        in_bounds_dates = ('1677-09-23', '2262-04-11', )

        for date_string in in_bounds_dates:
            for unit in time_units:
                Timestamp(np.datetime64(date_string, dtype='M8[%s]' % unit))

    def test_tz(self):
        t = '2014-02-01 09:00'
        ts = Timestamp(t)
        local = ts.tz_localize('Asia/Tokyo')
        assert local.hour == 9
        assert local == Timestamp(t, tz='Asia/Tokyo')
        conv = local.tz_convert('US/Eastern')
        assert conv == Timestamp('2014-01-31 19:00', tz='US/Eastern')
        assert conv.hour == 19

        # preserves nanosecond
        ts = Timestamp(t) + offsets.Nano(5)
        local = ts.tz_localize('Asia/Tokyo')
        assert local.hour == 9
        assert local.nanosecond == 5
        conv = local.tz_convert('US/Eastern')
        assert conv.nanosecond == 5
        assert conv.hour == 19

    def test_tz_localize_ambiguous(self):

        ts = Timestamp('2014-11-02 01:00')
        ts_dst = ts.tz_localize('US/Eastern', ambiguous=True)
        ts_no_dst = ts.tz_localize('US/Eastern', ambiguous=False)

        rng = date_range('2014-11-02', periods=3, freq='H', tz='US/Eastern')
        assert rng[1] == ts_dst
        assert rng[2] == ts_no_dst
        pytest.raises(ValueError, ts.tz_localize, 'US/Eastern',
                      ambiguous='infer')

        # GH 8025
        with tm.assert_raises_regex(TypeError,
                                    'Cannot localize tz-aware Timestamp, '
                                    'use tz_convert for conversions'):
            Timestamp('2011-01-01', tz='US/Eastern').tz_localize('Asia/Tokyo')

        with tm.assert_raises_regex(TypeError,
                                    'Cannot convert tz-naive Timestamp, '
                                    'use tz_localize to localize'):
            Timestamp('2011-01-01').tz_convert('Asia/Tokyo')

    def test_tz_localize_nonexistent(self):
        # see gh-13057
        times = ['2015-03-08 02:00', '2015-03-08 02:30',
                 '2015-03-29 02:00', '2015-03-29 02:30']
        timezones = ['US/Eastern', 'US/Pacific',
                     'Europe/Paris', 'Europe/Belgrade']
        for t, tz in zip(times, timezones):
            ts = Timestamp(t)
            pytest.raises(NonExistentTimeError, ts.tz_localize,
                          tz)
            pytest.raises(NonExistentTimeError, ts.tz_localize,
                          tz, errors='raise')
            assert ts.tz_localize(tz, errors='coerce') is NaT

    def test_tz_localize_errors_ambiguous(self):
        # see gh-13057
        ts = Timestamp('2015-11-1 01:00')
        pytest.raises(AmbiguousTimeError,
                      ts.tz_localize, 'US/Pacific', errors='coerce')

    def test_tz_localize_roundtrip(self):
        for tz in ['UTC', 'Asia/Tokyo', 'US/Eastern', 'dateutil/US/Pacific']:
            for t in ['2014-02-01 09:00', '2014-07-08 09:00',
                      '2014-11-01 17:00', '2014-11-05 00:00']:
                ts = Timestamp(t)
                localized = ts.tz_localize(tz)
                assert localized == Timestamp(t, tz=tz)

                with pytest.raises(TypeError):
                    localized.tz_localize(tz)

                reset = localized.tz_localize(None)
                assert reset == ts
                assert reset.tzinfo is None

    def test_tz_convert_roundtrip(self):
        for tz in ['UTC', 'Asia/Tokyo', 'US/Eastern', 'dateutil/US/Pacific']:
            for t in ['2014-02-01 09:00', '2014-07-08 09:00',
                      '2014-11-01 17:00', '2014-11-05 00:00']:
                ts = Timestamp(t, tz='UTC')
                converted = ts.tz_convert(tz)

                reset = converted.tz_convert(None)
                assert reset == Timestamp(t)
                assert reset.tzinfo is None
                assert reset == converted.tz_convert('UTC').tz_localize(None)

    def test_barely_oob_dts(self):
        one_us = np.timedelta64(1).astype('timedelta64[us]')

        # By definition we can't go out of bounds in [ns], so we
        # convert the datetime64s to [us] so we can go out of bounds
        min_ts_us = np.datetime64(Timestamp.min).astype('M8[us]')
        max_ts_us = np.datetime64(Timestamp.max).astype('M8[us]')

        # No error for the min/max datetimes
        Timestamp(min_ts_us)
        Timestamp(max_ts_us)

        # One us less than the minimum is an error
        pytest.raises(ValueError, Timestamp, min_ts_us - one_us)

        # One us more than the maximum is an error
        pytest.raises(ValueError, Timestamp, max_ts_us + one_us)

    def test_utc_z_designator(self):
        assert get_timezone(Timestamp('2014-11-02 01:00Z').tzinfo) == 'UTC'

    def test_now(self):
        # #9000
        ts_from_string = Timestamp('now')
        ts_from_method = Timestamp.now()
        ts_datetime = datetime.now()

        ts_from_string_tz = Timestamp('now', tz='US/Eastern')
        ts_from_method_tz = Timestamp.now(tz='US/Eastern')

        # Check that the delta between the times is less than 1s (arbitrarily
        # small)
        delta = Timedelta(seconds=1)
        assert abs(ts_from_method - ts_from_string) < delta
        assert abs(ts_datetime - ts_from_method) < delta
        assert abs(ts_from_method_tz - ts_from_string_tz) < delta
        assert (abs(ts_from_string_tz.tz_localize(None) -
                    ts_from_method_tz.tz_localize(None)) < delta)

    def test_today(self):

        ts_from_string = Timestamp('today')
        ts_from_method = Timestamp.today()
        ts_datetime = datetime.today()

        ts_from_string_tz = Timestamp('today', tz='US/Eastern')
        ts_from_method_tz = Timestamp.today(tz='US/Eastern')

        # Check that the delta between the times is less than 1s (arbitrarily
        # small)
        delta = Timedelta(seconds=1)
        assert abs(ts_from_method - ts_from_string) < delta
        assert abs(ts_datetime - ts_from_method) < delta
        assert abs(ts_from_method_tz - ts_from_string_tz) < delta
        assert (abs(ts_from_string_tz.tz_localize(None) -
                    ts_from_method_tz.tz_localize(None)) < delta)

    def test_asm8(self):
        np.random.seed(7960929)
        ns = [Timestamp.min.value, Timestamp.max.value, 1000]

        for n in ns:
            assert (Timestamp(n).asm8.view('i8') ==
                    np.datetime64(n, 'ns').view('i8') == n)

        assert (Timestamp('nat').asm8.view('i8') ==
                np.datetime64('nat', 'ns').view('i8'))

    def test_fields(self):
        def check(value, equal):
            # that we are int/long like
            assert isinstance(value, (int, compat.long))
            assert value == equal

        # GH 10050
        ts = Timestamp('2015-05-10 09:06:03.000100001')
        check(ts.year, 2015)
        check(ts.month, 5)
        check(ts.day, 10)
        check(ts.hour, 9)
        check(ts.minute, 6)
        check(ts.second, 3)
        pytest.raises(AttributeError, lambda: ts.millisecond)
        check(ts.microsecond, 100)
        check(ts.nanosecond, 1)
        check(ts.dayofweek, 6)
        check(ts.quarter, 2)
        check(ts.dayofyear, 130)
        check(ts.week, 19)
        check(ts.daysinmonth, 31)
        check(ts.daysinmonth, 31)

        # GH 13303
        ts = Timestamp('2014-12-31 23:59:00-05:00', tz='US/Eastern')
        check(ts.year, 2014)
        check(ts.month, 12)
        check(ts.day, 31)
        check(ts.hour, 23)
        check(ts.minute, 59)
        check(ts.second, 0)
        pytest.raises(AttributeError, lambda: ts.millisecond)
        check(ts.microsecond, 0)
        check(ts.nanosecond, 0)
        check(ts.dayofweek, 2)
        check(ts.quarter, 4)
        check(ts.dayofyear, 365)
        check(ts.week, 1)
        check(ts.daysinmonth, 31)

        ts = Timestamp('2014-01-01 00:00:00+01:00')
        starts = ['is_month_start', 'is_quarter_start', 'is_year_start']
        for start in starts:
            assert getattr(ts, start)
        ts = Timestamp('2014-12-31 23:59:59+01:00')
        ends = ['is_month_end', 'is_year_end', 'is_quarter_end']
        for end in ends:
            assert getattr(ts, end)

    @pytest.mark.parametrize('data, expected',
                             [(Timestamp('2017-08-28 23:00:00'), 'Monday'),
                              (Timestamp('2017-08-28 23:00:00', tz='EST'),
                               'Monday')])
    def test_weekday_name(self, data, expected):
        # GH 17354
        assert data.weekday_name == expected

    def test_pprint(self):
        # GH12622
        import pprint
        nested_obj = {'foo': 1,
                      'bar': [{'w': {'a': Timestamp('2011-01-01')}}] * 10}
        result = pprint.pformat(nested_obj, width=50)
        expected = r"""{'bar': [{'w': {'a': Timestamp('2011-01-01 00:00:00')}},
         {'w': {'a': Timestamp('2011-01-01 00:00:00')}},
         {'w': {'a': Timestamp('2011-01-01 00:00:00')}},
         {'w': {'a': Timestamp('2011-01-01 00:00:00')}},
         {'w': {'a': Timestamp('2011-01-01 00:00:00')}},
         {'w': {'a': Timestamp('2011-01-01 00:00:00')}},
         {'w': {'a': Timestamp('2011-01-01 00:00:00')}},
         {'w': {'a': Timestamp('2011-01-01 00:00:00')}},
         {'w': {'a': Timestamp('2011-01-01 00:00:00')}},
         {'w': {'a': Timestamp('2011-01-01 00:00:00')}}],
 'foo': 1}"""
        assert result == expected

    def test_to_datetime_depr(self):
        # see gh-8254
        ts = Timestamp('2011-01-01')

        with tm.assert_produces_warning(FutureWarning,
                                        check_stacklevel=False):
            expected = datetime(2011, 1, 1)
            result = ts.to_datetime()
            assert result == expected

    def test_to_pydatetime_nonzero_nano(self):
        ts = Timestamp('2011-01-01 9:00:00.123456789')

        # Warn the user of data loss (nanoseconds).
        with tm.assert_produces_warning(UserWarning,
                                        check_stacklevel=False):
            expected = datetime(2011, 1, 1, 9, 0, 0, 123456)
            result = ts.to_pydatetime()
            assert result == expected

    def test_round(self):

        # round
        dt = Timestamp('20130101 09:10:11')
        result = dt.round('D')
        expected = Timestamp('20130101')
        assert result == expected

        dt = Timestamp('20130101 19:10:11')
        result = dt.round('D')
        expected = Timestamp('20130102')
        assert result == expected

        dt = Timestamp('20130201 12:00:00')
        result = dt.round('D')
        expected = Timestamp('20130202')
        assert result == expected

        dt = Timestamp('20130104 12:00:00')
        result = dt.round('D')
        expected = Timestamp('20130105')
        assert result == expected

        dt = Timestamp('20130104 12:32:00')
        result = dt.round('30Min')
        expected = Timestamp('20130104 12:30:00')
        assert result == expected

        dti = date_range('20130101 09:10:11', periods=5)
        result = dti.round('D')
        expected = date_range('20130101', periods=5)
        tm.assert_index_equal(result, expected)

        # floor
        dt = Timestamp('20130101 09:10:11')
        result = dt.floor('D')
        expected = Timestamp('20130101')
        assert result == expected

        # ceil
        dt = Timestamp('20130101 09:10:11')
        result = dt.ceil('D')
        expected = Timestamp('20130102')
        assert result == expected

        # round with tz
        dt = Timestamp('20130101 09:10:11', tz='US/Eastern')
        result = dt.round('D')
        expected = Timestamp('20130101', tz='US/Eastern')
        assert result == expected

        dt = Timestamp('20130101 09:10:11', tz='US/Eastern')
        result = dt.round('s')
        assert result == dt

        dti = date_range('20130101 09:10:11',
                         periods=5).tz_localize('UTC').tz_convert('US/Eastern')
        result = dti.round('D')
        expected = date_range('20130101', periods=5).tz_localize('US/Eastern')
        tm.assert_index_equal(result, expected)

        result = dti.round('s')
        tm.assert_index_equal(result, dti)

        # invalid
        for freq in ['Y', 'M', 'foobar']:
            pytest.raises(ValueError, lambda: dti.round(freq))

        # GH 14440 & 15578
        result = Timestamp('2016-10-17 12:00:00.0015').round('ms')
        expected = Timestamp('2016-10-17 12:00:00.002000')
        assert result == expected

        result = Timestamp('2016-10-17 12:00:00.00149').round('ms')
        expected = Timestamp('2016-10-17 12:00:00.001000')
        assert result == expected

        ts = Timestamp('2016-10-17 12:00:00.0015')
        for freq in ['us', 'ns']:
            assert ts == ts.round(freq)

        result = Timestamp('2016-10-17 12:00:00.001501031').round('10ns')
        expected = Timestamp('2016-10-17 12:00:00.001501030')
        assert result == expected

        with tm.assert_produces_warning():
            Timestamp('2016-10-17 12:00:00.001501031').round('1010ns')

    def test_round_misc(self):
        stamp = Timestamp('2000-01-05 05:09:15.13')

        def _check_round(freq, expected):
            result = stamp.round(freq=freq)
            assert result == expected

        for freq, expected in [('D', Timestamp('2000-01-05 00:00:00')),
                               ('H', Timestamp('2000-01-05 05:00:00')),
                               ('S', Timestamp('2000-01-05 05:09:15'))]:
            _check_round(freq, expected)

        with tm.assert_raises_regex(ValueError, _INVALID_FREQ_ERROR):
            stamp.round('foo')

    def test_class_ops_pytz(self):
        def compare(x, y):
            assert (int(Timestamp(x).value / 1e9) ==
                    int(Timestamp(y).value / 1e9))

        compare(Timestamp.now(), datetime.now())
        compare(Timestamp.now('UTC'), datetime.now(timezone('UTC')))
        compare(Timestamp.utcnow(), datetime.utcnow())
        compare(Timestamp.today(), datetime.today())
        current_time = calendar.timegm(datetime.now().utctimetuple())
        compare(Timestamp.utcfromtimestamp(current_time),
                datetime.utcfromtimestamp(current_time))
        compare(Timestamp.fromtimestamp(current_time),
                datetime.fromtimestamp(current_time))

        date_component = datetime.utcnow()
        time_component = (date_component + timedelta(minutes=10)).time()
        compare(Timestamp.combine(date_component, time_component),
                datetime.combine(date_component, time_component))

    def test_class_ops_dateutil(self):
        def compare(x, y):
            assert (int(np.round(Timestamp(x).value / 1e9)) ==
                    int(np.round(Timestamp(y).value / 1e9)))

        compare(Timestamp.now(), datetime.now())
        compare(Timestamp.now('UTC'), datetime.now(tzutc()))
        compare(Timestamp.utcnow(), datetime.utcnow())
        compare(Timestamp.today(), datetime.today())
        current_time = calendar.timegm(datetime.now().utctimetuple())
        compare(Timestamp.utcfromtimestamp(current_time),
                datetime.utcfromtimestamp(current_time))
        compare(Timestamp.fromtimestamp(current_time),
                datetime.fromtimestamp(current_time))

        date_component = datetime.utcnow()
        time_component = (date_component + timedelta(minutes=10)).time()
        compare(Timestamp.combine(date_component, time_component),
                datetime.combine(date_component, time_component))

    def test_basics_nanos(self):
        val = np.int64(946684800000000000).view('M8[ns]')
        stamp = Timestamp(val.view('i8') + 500)
        assert stamp.year == 2000
        assert stamp.month == 1
        assert stamp.microsecond == 0
        assert stamp.nanosecond == 500

        # GH 14415
        val = np.iinfo(np.int64).min + 80000000000000
        stamp = Timestamp(val)
        assert stamp.year == 1677
        assert stamp.month == 9
        assert stamp.day == 21
        assert stamp.microsecond == 145224
        assert stamp.nanosecond == 192

    def test_unit(self):

        def check(val, unit=None, h=1, s=1, us=0):
            stamp = Timestamp(val, unit=unit)
            assert stamp.year == 2000
            assert stamp.month == 1
            assert stamp.day == 1
            assert stamp.hour == h
            if unit != 'D':
                assert stamp.minute == 1
                assert stamp.second == s
                assert stamp.microsecond == us
            else:
                assert stamp.minute == 0
                assert stamp.second == 0
                assert stamp.microsecond == 0
            assert stamp.nanosecond == 0

        ts = Timestamp('20000101 01:01:01')
        val = ts.value
        days = (ts - Timestamp('1970-01-01')).days

        check(val)
        check(val / long(1000), unit='us')
        check(val / long(1000000), unit='ms')
        check(val / long(1000000000), unit='s')
        check(days, unit='D', h=0)

        # using truediv, so these are like floats
        if compat.PY3:
            check((val + 500000) / long(1000000000), unit='s', us=500)
            check((val + 500000000) / long(1000000000), unit='s', us=500000)
            check((val + 500000) / long(1000000), unit='ms', us=500)

        # get chopped in py2
        else:
            check((val + 500000) / long(1000000000), unit='s')
            check((val + 500000000) / long(1000000000), unit='s')
            check((val + 500000) / long(1000000), unit='ms')

        # ok
        check((val + 500000) / long(1000), unit='us', us=500)
        check((val + 500000000) / long(1000000), unit='ms', us=500000)

        # floats
        check(val / 1000.0 + 5, unit='us', us=5)
        check(val / 1000.0 + 5000, unit='us', us=5000)
        check(val / 1000000.0 + 0.5, unit='ms', us=500)
        check(val / 1000000.0 + 0.005, unit='ms', us=5)
        check(val / 1000000000.0 + 0.5, unit='s', us=500000)
        check(days + 0.5, unit='D', h=12)

    def test_roundtrip(self):

        # test value to string and back conversions
        # further test accessors
        base = Timestamp('20140101 00:00:00')

        result = Timestamp(base.value + Timedelta('5ms').value)
        assert result == Timestamp(str(base) + ".005000")
        assert result.microsecond == 5000

        result = Timestamp(base.value + Timedelta('5us').value)
        assert result == Timestamp(str(base) + ".000005")
        assert result.microsecond == 5

        result = Timestamp(base.value + Timedelta('5ns').value)
        assert result == Timestamp(str(base) + ".000000005")
        assert result.nanosecond == 5
        assert result.microsecond == 0

        result = Timestamp(base.value + Timedelta('6ms 5us').value)
        assert result == Timestamp(str(base) + ".006005")
        assert result.microsecond == 5 + 6 * 1000

        result = Timestamp(base.value + Timedelta('200ms 5us').value)
        assert result == Timestamp(str(base) + ".200005")
        assert result.microsecond == 5 + 200 * 1000

    def test_comparison(self):
        # 5-18-2012 00:00:00.000
        stamp = long(1337299200000000000)

        val = Timestamp(stamp)

        assert val == val
        assert not val != val
        assert not val < val
        assert val <= val
        assert not val > val
        assert val >= val

        other = datetime(2012, 5, 18)
        assert val == other
        assert not val != other
        assert not val < other
        assert val <= other
        assert not val > other
        assert val >= other

        other = Timestamp(stamp + 100)

        assert val != other
        assert val != other
        assert val < other
        assert val <= other
        assert other > val
        assert other >= val

    def test_compare_invalid(self):

        # GH 8058
        val = Timestamp('20130101 12:01:02')
        assert not val == 'foo'
        assert not val == 10.0
        assert not val == 1
        assert not val == long(1)
        assert not val == []
        assert not val == {'foo': 1}
        assert not val == np.float64(1)
        assert not val == np.int64(1)

        assert val != 'foo'
        assert val != 10.0
        assert val != 1
        assert val != long(1)
        assert val != []
        assert val != {'foo': 1}
        assert val != np.float64(1)
        assert val != np.int64(1)

        # ops testing
        df = DataFrame(np.random.randn(5, 2))
        a = df[0]
        b = Series(np.random.randn(5))
        b.name = Timestamp('2000-01-01')
        tm.assert_series_equal(a / b, 1 / (b / a))

    def test_cant_compare_tz_naive_w_aware(self):
        # see gh-1404
        a = Timestamp('3/12/2012')
        b = Timestamp('3/12/2012', tz='utc')

        pytest.raises(Exception, a.__eq__, b)
        pytest.raises(Exception, a.__ne__, b)
        pytest.raises(Exception, a.__lt__, b)
        pytest.raises(Exception, a.__gt__, b)
        pytest.raises(Exception, b.__eq__, a)
        pytest.raises(Exception, b.__ne__, a)
        pytest.raises(Exception, b.__lt__, a)
        pytest.raises(Exception, b.__gt__, a)

        if sys.version_info < (3, 3):
            pytest.raises(Exception, a.__eq__, b.to_pydatetime())
            pytest.raises(Exception, a.to_pydatetime().__eq__, b)
        else:
            assert not a == b.to_pydatetime()
            assert not a.to_pydatetime() == b

    def test_cant_compare_tz_naive_w_aware_explicit_pytz(self):
        # see gh-1404
        a = Timestamp('3/12/2012')
        b = Timestamp('3/12/2012', tz=utc)

        pytest.raises(Exception, a.__eq__, b)
        pytest.raises(Exception, a.__ne__, b)
        pytest.raises(Exception, a.__lt__, b)
        pytest.raises(Exception, a.__gt__, b)
        pytest.raises(Exception, b.__eq__, a)
        pytest.raises(Exception, b.__ne__, a)
        pytest.raises(Exception, b.__lt__, a)
        pytest.raises(Exception, b.__gt__, a)

        if sys.version_info < (3, 3):
            pytest.raises(Exception, a.__eq__, b.to_pydatetime())
            pytest.raises(Exception, a.to_pydatetime().__eq__, b)
        else:
            assert not a == b.to_pydatetime()
            assert not a.to_pydatetime() == b

    def test_cant_compare_tz_naive_w_aware_dateutil(self):
        # see gh-1404
        a = Timestamp('3/12/2012')
        b = Timestamp('3/12/2012', tz=tzutc())

        pytest.raises(Exception, a.__eq__, b)
        pytest.raises(Exception, a.__ne__, b)
        pytest.raises(Exception, a.__lt__, b)
        pytest.raises(Exception, a.__gt__, b)
        pytest.raises(Exception, b.__eq__, a)
        pytest.raises(Exception, b.__ne__, a)
        pytest.raises(Exception, b.__lt__, a)
        pytest.raises(Exception, b.__gt__, a)

        if sys.version_info < (3, 3):
            pytest.raises(Exception, a.__eq__, b.to_pydatetime())
            pytest.raises(Exception, a.to_pydatetime().__eq__, b)
        else:
            assert not a == b.to_pydatetime()
            assert not a.to_pydatetime() == b

    def test_delta_preserve_nanos(self):
        val = Timestamp(long(1337299200000000123))
        result = val + timedelta(1)
        assert result.nanosecond == val.nanosecond

    def test_hash_equivalent(self):
        d = {datetime(2011, 1, 1): 5}
        stamp = Timestamp(datetime(2011, 1, 1))
        assert d[stamp] == 5

    def test_timestamp_compare_scalars(self):
        # case where ndim == 0
        lhs = np.datetime64(datetime(2013, 12, 6))
        rhs = Timestamp('now')
        nat = Timestamp('nat')

        ops = {'gt': 'lt',
               'lt': 'gt',
               'ge': 'le',
               'le': 'ge',
               'eq': 'eq',
               'ne': 'ne'}

        for left, right in ops.items():
            left_f = getattr(operator, left)
            right_f = getattr(operator, right)
            expected = left_f(lhs, rhs)

            result = right_f(rhs, lhs)
            assert result == expected

            expected = left_f(rhs, nat)
            result = right_f(nat, rhs)
            assert result == expected

    def test_timestamp_compare_series(self):
        # make sure we can compare Timestamps on the right AND left hand side
        # GH4982
        s = Series(date_range('20010101', periods=10), name='dates')
        s_nat = s.copy(deep=True)

        s[0] = Timestamp('nat')
        s[3] = Timestamp('nat')

        ops = {'lt': 'gt', 'le': 'ge', 'eq': 'eq', 'ne': 'ne'}

        for left, right in ops.items():
            left_f = getattr(operator, left)
            right_f = getattr(operator, right)

            # no nats
            expected = left_f(s, Timestamp('20010109'))
            result = right_f(Timestamp('20010109'), s)
            tm.assert_series_equal(result, expected)

            # nats
            expected = left_f(s, Timestamp('nat'))
            result = right_f(Timestamp('nat'), s)
            tm.assert_series_equal(result, expected)

            # compare to timestamp with series containing nats
            expected = left_f(s_nat, Timestamp('20010109'))
            result = right_f(Timestamp('20010109'), s_nat)
            tm.assert_series_equal(result, expected)

            # compare to nat with series containing nats
            expected = left_f(s_nat, Timestamp('nat'))
            result = right_f(Timestamp('nat'), s_nat)
            tm.assert_series_equal(result, expected)

    def test_is_leap_year(self):
        # GH 13727
        for tz in [None, 'UTC', 'US/Eastern', 'Asia/Tokyo']:
            dt = Timestamp('2000-01-01 00:00:00', tz=tz)
            assert dt.is_leap_year
            assert isinstance(dt.is_leap_year, bool)

            dt = Timestamp('1999-01-01 00:00:00', tz=tz)
            assert not dt.is_leap_year

            dt = Timestamp('2004-01-01 00:00:00', tz=tz)
            assert dt.is_leap_year

            dt = Timestamp('2100-01-01 00:00:00', tz=tz)
            assert not dt.is_leap_year

    def test_timestamp(self):
        # GH#17329
        # tz-naive --> treat it as if it were UTC for purposes of timestamp()
        ts = Timestamp.now()
        uts = ts.replace(tzinfo=utc)
        assert ts.timestamp() == uts.timestamp()

        tsc = Timestamp('2014-10-11 11:00:01.12345678', tz='US/Central')
        utsc = tsc.tz_convert('UTC')

        # utsc is a different representation of the same time
        assert tsc.timestamp() == utsc.timestamp()

        if PY3:

            # datetime.timestamp() converts in the local timezone
            with tm.set_timezone('UTC'):

                # should agree with datetime.timestamp method
                dt = ts.to_pydatetime()
                assert dt.timestamp() == ts.timestamp()


class TestTimestampNsOperations(object):

    def setup_method(self, method):
        self.timestamp = Timestamp(datetime.utcnow())

    def assert_ns_timedelta(self, modified_timestamp, expected_value):
        value = self.timestamp.value
        modified_value = modified_timestamp.value

        assert modified_value - value == expected_value

    def test_timedelta_ns_arithmetic(self):
        self.assert_ns_timedelta(self.timestamp + np.timedelta64(-123, 'ns'),
                                 -123)

    def test_timedelta_ns_based_arithmetic(self):
        self.assert_ns_timedelta(self.timestamp + np.timedelta64(
            1234567898, 'ns'), 1234567898)

    def test_timedelta_us_arithmetic(self):
        self.assert_ns_timedelta(self.timestamp + np.timedelta64(-123, 'us'),
                                 -123000)

    def test_timedelta_ms_arithmetic(self):
        time = self.timestamp + np.timedelta64(-123, 'ms')
        self.assert_ns_timedelta(time, -123000000)

    def test_nanosecond_string_parsing(self):
        ts = Timestamp('2013-05-01 07:15:45.123456789')
        # GH 7878
        expected_repr = '2013-05-01 07:15:45.123456789'
        expected_value = 1367392545123456789
        assert ts.value == expected_value
        assert expected_repr in repr(ts)

        ts = Timestamp('2013-05-01 07:15:45.123456789+09:00', tz='Asia/Tokyo')
        assert ts.value == expected_value - 9 * 3600 * 1000000000
        assert expected_repr in repr(ts)

        ts = Timestamp('2013-05-01 07:15:45.123456789', tz='UTC')
        assert ts.value == expected_value
        assert expected_repr in repr(ts)

        ts = Timestamp('2013-05-01 07:15:45.123456789', tz='US/Eastern')
        assert ts.value == expected_value + 4 * 3600 * 1000000000
        assert expected_repr in repr(ts)

        # GH 10041
        ts = Timestamp('20130501T071545.123456789')
        assert ts.value == expected_value
        assert expected_repr in repr(ts)

    def test_nanosecond_timestamp(self):
        # GH 7610
        expected = 1293840000000000005
        t = Timestamp('2011-01-01') + offsets.Nano(5)
        assert repr(t) == "Timestamp('2011-01-01 00:00:00.000000005')"
        assert t.value == expected
        assert t.nanosecond == 5

        t = Timestamp(t)
        assert repr(t) == "Timestamp('2011-01-01 00:00:00.000000005')"
        assert t.value == expected
        assert t.nanosecond == 5

        t = Timestamp(np_datetime64_compat('2011-01-01 00:00:00.000000005Z'))
        assert repr(t) == "Timestamp('2011-01-01 00:00:00.000000005')"
        assert t.value == expected
        assert t.nanosecond == 5

        expected = 1293840000000000010
        t = t + offsets.Nano(5)
        assert repr(t) == "Timestamp('2011-01-01 00:00:00.000000010')"
        assert t.value == expected
        assert t.nanosecond == 10

        t = Timestamp(t)
        assert repr(t) == "Timestamp('2011-01-01 00:00:00.000000010')"
        assert t.value == expected
        assert t.nanosecond == 10

        t = Timestamp(np_datetime64_compat('2011-01-01 00:00:00.000000010Z'))
        assert repr(t) == "Timestamp('2011-01-01 00:00:00.000000010')"
        assert t.value == expected
        assert t.nanosecond == 10


class TestTimestampOps(object):

    def test_timestamp_and_datetime(self):
        assert ((Timestamp(datetime(2013, 10, 13)) -
                 datetime(2013, 10, 12)).days == 1)
        assert ((datetime(2013, 10, 12) -
                 Timestamp(datetime(2013, 10, 13))).days == -1)

    def test_timestamp_and_series(self):
        timestamp_series = Series(date_range('2014-03-17', periods=2, freq='D',
                                             tz='US/Eastern'))
        first_timestamp = timestamp_series[0]

        delta_series = Series([np.timedelta64(0, 'D'), np.timedelta64(1, 'D')])
        assert_series_equal(timestamp_series - first_timestamp, delta_series)
        assert_series_equal(first_timestamp - timestamp_series, -delta_series)

    def test_addition_subtraction_types(self):
        # Assert on the types resulting from Timestamp +/- various date/time
        # objects
        datetime_instance = datetime(2014, 3, 4)
        timedelta_instance = timedelta(seconds=1)
        # build a timestamp with a frequency, since then it supports
        # addition/subtraction of integers
        timestamp_instance = Timestamp(datetime_instance, freq='D')

        assert type(timestamp_instance + 1) == Timestamp
        assert type(timestamp_instance - 1) == Timestamp

        # Timestamp + datetime not supported, though subtraction is supported
        # and yields timedelta more tests in tseries/base/tests/test_base.py
        assert type(timestamp_instance - datetime_instance) == Timedelta
        assert type(timestamp_instance + timedelta_instance) == Timestamp
        assert type(timestamp_instance - timedelta_instance) == Timestamp

        # Timestamp +/- datetime64 not supported, so not tested (could possibly
        # assert error raised?)
        timedelta64_instance = np.timedelta64(1, 'D')
        assert type(timestamp_instance + timedelta64_instance) == Timestamp
        assert type(timestamp_instance - timedelta64_instance) == Timestamp

    def test_addition_subtraction_preserve_frequency(self):
        timestamp_instance = Timestamp('2014-03-05', freq='D')
        timedelta_instance = timedelta(days=1)
        original_freq = timestamp_instance.freq

        assert (timestamp_instance + 1).freq == original_freq
        assert (timestamp_instance - 1).freq == original_freq
        assert (timestamp_instance + timedelta_instance).freq == original_freq
        assert (timestamp_instance - timedelta_instance).freq == original_freq

        timedelta64_instance = np.timedelta64(1, 'D')
        assert (timestamp_instance +
                timedelta64_instance).freq == original_freq
        assert (timestamp_instance -
                timedelta64_instance).freq == original_freq

    def test_resolution(self):

        for freq, expected in zip(['A', 'Q', 'M', 'D', 'H', 'T',
                                   'S', 'L', 'U'],
                                  [RESO_DAY, RESO_DAY,
                                   RESO_DAY, RESO_DAY,
                                   RESO_HR, RESO_MIN,
                                   RESO_SEC, RESO_MS,
                                   RESO_US]):
            for tz in [None, 'Asia/Tokyo', 'US/Eastern',
                       'dateutil/US/Eastern']:
                idx = date_range(start='2013-04-01', periods=30, freq=freq,
                                 tz=tz)
                result = period.resolution(idx.asi8, idx.tz)
                assert result == expected


class TestTimestampToJulianDate(object):

    def test_compare_1700(self):
        r = Timestamp('1700-06-23').to_julian_date()
        assert r == 2342145.5

    def test_compare_2000(self):
        r = Timestamp('2000-04-12').to_julian_date()
        assert r == 2451646.5

    def test_compare_2100(self):
        r = Timestamp('2100-08-12').to_julian_date()
        assert r == 2488292.5

    def test_compare_hour01(self):
        r = Timestamp('2000-08-12T01:00:00').to_julian_date()
        assert r == 2451768.5416666666666666

    def test_compare_hour13(self):
        r = Timestamp('2000-08-12T13:00:00').to_julian_date()
        assert r == 2451769.0416666666666666


class TestTimeSeries(object):

    def test_timestamp_to_datetime(self):
        stamp = Timestamp('20090415', tz='US/Eastern', freq='D')
        dtval = stamp.to_pydatetime()
        assert stamp == dtval
        assert stamp.tzinfo == dtval.tzinfo

    def test_timestamp_to_datetime_dateutil(self):
        stamp = Timestamp('20090415', tz='dateutil/US/Eastern', freq='D')
        dtval = stamp.to_pydatetime()
        assert stamp == dtval
        assert stamp.tzinfo == dtval.tzinfo

    def test_timestamp_to_datetime_explicit_pytz(self):
        stamp = Timestamp('20090415', tz=pytz.timezone('US/Eastern'), freq='D')
        dtval = stamp.to_pydatetime()
        assert stamp == dtval
        assert stamp.tzinfo == dtval.tzinfo

    def test_timestamp_to_datetime_explicit_dateutil(self):
        tm._skip_if_windows_python_3()

        from pandas._libs.tslibs.timezones import dateutil_gettz as gettz
        stamp = Timestamp('20090415', tz=gettz('US/Eastern'), freq='D')
        dtval = stamp.to_pydatetime()
        assert stamp == dtval
        assert stamp.tzinfo == dtval.tzinfo

    def test_timestamp_date_out_of_range(self):
        pytest.raises(ValueError, Timestamp, '1676-01-01')
        pytest.raises(ValueError, Timestamp, '2263-01-01')

    def test_timestamp_repr(self):
        # pre-1900
        stamp = Timestamp('1850-01-01', tz='US/Eastern')
        repr(stamp)

        iso8601 = '1850-01-01 01:23:45.012345'
        stamp = Timestamp(iso8601, tz='US/Eastern')
        result = repr(stamp)
        assert iso8601 in result

    def test_timestamp_from_ordinal(self):

        # GH 3042
        dt = datetime(2011, 4, 16, 0, 0)
        ts = Timestamp.fromordinal(dt.toordinal())
        assert ts.to_pydatetime() == dt

        # with a tzinfo
        stamp = Timestamp('2011-4-16', tz='US/Eastern')
        dt_tz = stamp.to_pydatetime()
        ts = Timestamp.fromordinal(dt_tz.toordinal(), tz='US/Eastern')
        assert ts.to_pydatetime() == dt_tz

    def test_timestamp_compare_with_early_datetime(self):
        # e.g. datetime.min
        stamp = Timestamp('2012-01-01')

        assert not stamp == datetime.min
        assert not stamp == datetime(1600, 1, 1)
        assert not stamp == datetime(2700, 1, 1)
        assert stamp != datetime.min
        assert stamp != datetime(1600, 1, 1)
        assert stamp != datetime(2700, 1, 1)
        assert stamp > datetime(1600, 1, 1)
        assert stamp >= datetime(1600, 1, 1)
        assert stamp < datetime(2700, 1, 1)
        assert stamp <= datetime(2700, 1, 1)

    def test_timestamp_equality(self):

        # GH 11034
        s = Series([Timestamp('2000-01-29 01:59:00'), 'NaT'])
        result = s != s
        assert_series_equal(result, Series([False, True]))
        result = s != s[0]
        assert_series_equal(result, Series([False, True]))
        result = s != s[1]
        assert_series_equal(result, Series([True, True]))

        result = s == s
        assert_series_equal(result, Series([True, False]))
        result = s == s[0]
        assert_series_equal(result, Series([True, False]))
        result = s == s[1]
        assert_series_equal(result, Series([False, False]))

    def test_series_box_timestamp(self):
        rng = date_range('20090415', '20090519', freq='B')
        s = Series(rng)

        assert isinstance(s[5], Timestamp)

        rng = date_range('20090415', '20090519', freq='B')
        s = Series(rng, index=rng)
        assert isinstance(s[5], Timestamp)

        assert isinstance(s.iat[5], Timestamp)

    def test_to_html_timestamp(self):
        rng = date_range('2000-01-01', periods=10)
        df = DataFrame(np.random.randn(10, 4), index=rng)

        result = df.to_html()
        assert '2000-01-01' in result

    def test_series_map_box_timestamps(self):
        # #2689, #2627
        s = Series(date_range('1/1/2000', periods=10))

        def f(x):
            return (x.hour, x.day, x.month)

        # it works!
        s.map(f)
        s.apply(f)
        DataFrame(s).applymap(f)

    def test_woy_boundary(self):
        # make sure weeks at year boundaries are correct
        d = datetime(2013, 12, 31)
        result = Timestamp(d).week
        expected = 1  # ISO standard
        assert result == expected

        d = datetime(2008, 12, 28)
        result = Timestamp(d).week
        expected = 52  # ISO standard
        assert result == expected

        d = datetime(2009, 12, 31)
        result = Timestamp(d).week
        expected = 53  # ISO standard
        assert result == expected

        d = datetime(2010, 1, 1)
        result = Timestamp(d).week
        expected = 53  # ISO standard
        assert result == expected

        d = datetime(2010, 1, 3)
        result = Timestamp(d).week
        expected = 53  # ISO standard
        assert result == expected

        result = np.array([Timestamp(datetime(*args)).week
                           for args in [(2000, 1, 1), (2000, 1, 2), (
                               2005, 1, 1), (2005, 1, 2)]])
        assert (result == [52, 52, 53, 53]).all()


class TestTsUtil(object):

    def test_min_valid(self):
        # Ensure that Timestamp.min is a valid Timestamp
        Timestamp(Timestamp.min)

    def test_max_valid(self):
        # Ensure that Timestamp.max is a valid Timestamp
        Timestamp(Timestamp.max)

    def test_to_datetime_bijective(self):
        # Ensure that converting to datetime and back only loses precision
        # by going from nanoseconds to microseconds.
        exp_warning = None if Timestamp.max.nanosecond == 0 else UserWarning
        with tm.assert_produces_warning(exp_warning, check_stacklevel=False):
            assert (Timestamp(Timestamp.max.to_pydatetime()).value / 1000 ==
                    Timestamp.max.value / 1000)

        exp_warning = None if Timestamp.min.nanosecond == 0 else UserWarning
        with tm.assert_produces_warning(exp_warning, check_stacklevel=False):
            assert (Timestamp(Timestamp.min.to_pydatetime()).value / 1000 ==
                    Timestamp.min.value / 1000)<|MERGE_RESOLUTION|>--- conflicted
+++ resolved
@@ -15,19 +15,12 @@
 from pytz.exceptions import AmbiguousTimeError, NonExistentTimeError
 
 import pandas.util.testing as tm
-<<<<<<< HEAD
-
-from pandas._libs import period
-from pandas._libs.tslibs import conversion
+
+from pandas.tseries import offsets
+
+from pandas._libs.tslibs import conversion, period
 from pandas._libs.tslibs.timezones import get_timezone
 from pandas._libs.tslibs.frequencies import _INVALID_FREQ_ERROR
-
-from pandas.tseries import offsets
-=======
-from pandas.tseries import offsets, frequencies
-from pandas._libs.tslibs.timezones import get_timezone
-from pandas._libs.tslibs import conversion, period
->>>>>>> 6e56195f
 
 from pandas.compat import long, PY3
 from pandas.util.testing import assert_series_equal
