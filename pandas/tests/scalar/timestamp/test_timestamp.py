--- conflicted
+++ resolved
@@ -1136,20 +1136,15 @@
         " not yet supported on Timestamps which "
         "are outside the range of Python's standard library. "
     )
-<<<<<<< HEAD
-
-    func = "^timetuple"
-    with pytest.raises(NotImplementedError, match=func + msg):
-        ts.timetuple()
-
-    func = "^toordinal"
-    with pytest.raises(NotImplementedError, match=func + msg):
-        ts.toordinal()
-=======
     func = "^date"
     with pytest.raises(NotImplementedError, match=func + msg):
         ts.date()
     func = "^isocalendar"
     with pytest.raises(NotImplementedError, match=func + msg):
         ts.isocalendar()
->>>>>>> 8cf7ac1a
+    func = "^timetuple"
+    with pytest.raises(NotImplementedError, match=func + msg):
+        ts.timetuple()
+    func = "^toordinal"
+    with pytest.raises(NotImplementedError, match=func + msg):
+        ts.toordinal()