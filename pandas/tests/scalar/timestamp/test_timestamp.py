--- conflicted
+++ resolved
@@ -826,7 +826,7 @@
 
         # subtracting 3600*24 gives a datetime64 that _can_ fit inside the
         #  nanosecond implementation bounds.
-        other = Timestamp(dt64 - 3600 * 24)._as_unit("ns")
+        other = Timestamp(dt64 - 3600 * 24).as_unit("ns")
         assert other < ts
         assert other.asm8 > ts.asm8  # <- numpy gets this wrong
         assert ts > other
@@ -939,15 +939,9 @@
             NpyDatetimeUnit.NPY_FR_us.value: "ms",
             NpyDatetimeUnit.NPY_FR_ms.value: "s",
             NpyDatetimeUnit.NPY_FR_s.value: "us",
-<<<<<<< HEAD
-        }[ts._reso]
+        }[ts._creso]
         other = ts.as_unit(unit)
-        assert other._reso != ts._reso
-=======
-        }[ts._creso]
-        other = ts._as_unit(unit)
         assert other._creso != ts._creso
->>>>>>> 90b4add7
 
         result = ts - other
         assert isinstance(result, Timedelta)
@@ -961,13 +955,8 @@
 
         if ts._creso < other._creso:
             # Case where rounding is lossy
-<<<<<<< HEAD
-            other2 = other + Timedelta._from_value_and_reso(1, other._reso)
-            exp = ts.as_unit(npy_unit_to_abbrev(other._reso)) - other2
-=======
             other2 = other + Timedelta._from_value_and_reso(1, other._creso)
-            exp = ts._as_unit(other._unit) - other2
->>>>>>> 90b4add7
+            exp = ts.as_unit(other.unit) - other2
 
             res = ts - other2
             assert res == exp
@@ -977,13 +966,8 @@
             assert res == -exp
             assert res._creso == max(ts._creso, other._creso)
         else:
-<<<<<<< HEAD
-            ts2 = ts + Timedelta._from_value_and_reso(1, ts._reso)
-            exp = ts2 - other.as_unit(npy_unit_to_abbrev(ts2._reso))
-=======
             ts2 = ts + Timedelta._from_value_and_reso(1, ts._creso)
-            exp = ts2 - other._as_unit(ts2._unit)
->>>>>>> 90b4add7
+            exp = ts2 - other.as_unit(ts2.unit)
 
             res = ts2 - other
             assert res == exp
@@ -1003,15 +987,9 @@
             NpyDatetimeUnit.NPY_FR_us.value: "ms",
             NpyDatetimeUnit.NPY_FR_ms.value: "s",
             NpyDatetimeUnit.NPY_FR_s.value: "us",
-<<<<<<< HEAD
-        }[ts._reso]
+        }[ts._creso]
         other = Timedelta(0).as_unit(unit)
-        assert other._reso != ts._reso
-=======
-        }[ts._creso]
-        other = Timedelta(0)._as_unit(unit)
         assert other._creso != ts._creso
->>>>>>> 90b4add7
 
         result = ts + other
         assert isinstance(result, Timestamp)
@@ -1025,13 +1003,8 @@
 
         if ts._creso < other._creso:
             # Case where rounding is lossy
-<<<<<<< HEAD
-            other2 = other + Timedelta._from_value_and_reso(1, other._reso)
-            exp = ts.as_unit(npy_unit_to_abbrev(other._reso)) + other2
-=======
             other2 = other + Timedelta._from_value_and_reso(1, other._creso)
-            exp = ts._as_unit(other._unit) + other2
->>>>>>> 90b4add7
+            exp = ts.as_unit(other.unit) + other2
             res = ts + other2
             assert res == exp
             assert res._creso == max(ts._creso, other._creso)
@@ -1039,13 +1012,8 @@
             assert res == exp
             assert res._creso == max(ts._creso, other._creso)
         else:
-<<<<<<< HEAD
-            ts2 = ts + Timedelta._from_value_and_reso(1, ts._reso)
-            exp = ts2 + other.as_unit(npy_unit_to_abbrev(ts2._reso))
-=======
             ts2 = ts + Timedelta._from_value_and_reso(1, ts._creso)
-            exp = ts2 + other._as_unit(ts2._unit)
->>>>>>> 90b4add7
+            exp = ts2 + other.as_unit(ts2.unit)
 
             res = ts2 + other
             assert res == exp
