--- conflicted
+++ resolved
@@ -184,11 +184,7 @@
 @pytest.mark.parametrize(
     "klass,expected",
     [
-<<<<<<< HEAD
-        (Timestamp, ["freqstr", "normalize", "to_julian_date", "to_period", "unit"]),
-=======
-        (Timestamp, ["normalize", "to_julian_date", "to_period"]),
->>>>>>> 72cb5498
+        (Timestamp, ["normalize", "to_julian_date", "to_period", "unit"]),
         (
             Timedelta,
             [
