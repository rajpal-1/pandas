from decimal import Decimal

import numpy as np
import pytest

from pandas._libs.missing import is_matching_na
import pandas.util._test_decorators as td

import pandas as pd
from pandas import Index
import pandas._testing as tm


class TestGetIndexer:
    @pytest.mark.parametrize(
        "method,expected",
        [
            ("pad", np.array([-1, 0, 1, 1], dtype=np.intp)),
            ("backfill", np.array([0, 0, 1, -1], dtype=np.intp)),
        ],
    )
    def test_get_indexer_strings(self, method, expected):
        index = Index(["b", "c"])
        actual = index.get_indexer(["a", "b", "c", "d"], method=method)

        tm.assert_numpy_array_equal(actual, expected)

    def test_get_indexer_strings_raises(self):
        index = Index(["b", "c"])

        msg = r"unsupported operand type\(s\) for -: 'str' and 'str'"
        with pytest.raises(TypeError, match=msg):
            index.get_indexer(["a", "b", "c", "d"], method="nearest")

        with pytest.raises(TypeError, match=msg):
            index.get_indexer(["a", "b", "c", "d"], method="pad", tolerance=2)

        with pytest.raises(TypeError, match=msg):
            index.get_indexer(
                ["a", "b", "c", "d"], method="pad", tolerance=[2, 2, 2, 2]
            )

    def test_get_indexer_with_NA_values(
        self, unique_nulls_fixture, unique_nulls_fixture2
    ):
        # GH#22332
        # check pairwise, that no pair of na values
        # is mangled
        if unique_nulls_fixture is unique_nulls_fixture2:
            return  # skip it, values are not unique
        arr = np.array([unique_nulls_fixture, unique_nulls_fixture2], dtype=object)
        index = Index(arr, dtype=object)
        result = index.get_indexer(
            [unique_nulls_fixture, unique_nulls_fixture2, "Unknown"]
        )
        expected = np.array([0, 1, -1], dtype=np.intp)
        tm.assert_numpy_array_equal(result, expected)


class TestGetIndexerNonUnique:
    def test_get_indexer_non_unique_nas(self, nulls_fixture):
        # even though this isn't non-unique, this should still work
        index = Index(["a", "b", nulls_fixture])
        indexer, missing = index.get_indexer_non_unique([nulls_fixture])

        expected_indexer = np.array([2], dtype=np.intp)
        expected_missing = np.array([], dtype=np.intp)
        tm.assert_numpy_array_equal(indexer, expected_indexer)
        tm.assert_numpy_array_equal(missing, expected_missing)

        # actually non-unique
        index = Index(["a", nulls_fixture, "b", nulls_fixture])
        indexer, missing = index.get_indexer_non_unique([nulls_fixture])

        expected_indexer = np.array([1, 3], dtype=np.intp)
        tm.assert_numpy_array_equal(indexer, expected_indexer)
        tm.assert_numpy_array_equal(missing, expected_missing)

        # matching-but-not-identical nans
        if is_matching_na(nulls_fixture, float("NaN")):
            index = Index(["a", float("NaN"), "b", float("NaN")])
            match_but_not_identical = True
        elif is_matching_na(nulls_fixture, Decimal("NaN")):
            index = Index(["a", Decimal("NaN"), "b", Decimal("NaN")])
            match_but_not_identical = True
        else:
            match_but_not_identical = False

        if match_but_not_identical:
            indexer, missing = index.get_indexer_non_unique([nulls_fixture])

            expected_indexer = np.array([1, 3], dtype=np.intp)
            tm.assert_numpy_array_equal(indexer, expected_indexer)
            tm.assert_numpy_array_equal(missing, expected_missing)

    @pytest.mark.filterwarnings("ignore:elementwise comp:DeprecationWarning")
    def test_get_indexer_non_unique_np_nats(self, np_nat_fixture, np_nat_fixture2):
        expected_missing = np.array([], dtype=np.intp)
        # matching-but-not-identical nats
        if is_matching_na(np_nat_fixture, np_nat_fixture2):
            # ensure nats are different objects
            index = Index(
                np.array(
                    ["2021-10-02", np_nat_fixture.copy(), np_nat_fixture2.copy()],
                    dtype=object,
                ),
                dtype=object,
            )
            # pass as index to prevent target from being casted to DatetimeIndex
            indexer, missing = index.get_indexer_non_unique(
                Index([np_nat_fixture], dtype=object)
            )
            expected_indexer = np.array([1, 2], dtype=np.intp)
            tm.assert_numpy_array_equal(indexer, expected_indexer)
            tm.assert_numpy_array_equal(missing, expected_missing)
        # dt64nat vs td64nat
        else:
            try:
                np_nat_fixture == np_nat_fixture2
            except (TypeError, OverflowError):
                # Numpy will raise on uncomparable types, like
                # np.datetime64('NaT', 'Y') and np.datetime64('NaT', 'ps')
                # https://github.com/numpy/numpy/issues/22762
                return
            index = Index(
                np.array(
                    [
                        "2021-10-02",
                        np_nat_fixture,
                        np_nat_fixture2,
                        np_nat_fixture,
                        np_nat_fixture2,
                    ],
                    dtype=object,
                ),
                dtype=object,
            )
            # pass as index to prevent target from being casted to DatetimeIndex
            indexer, missing = index.get_indexer_non_unique(
                Index([np_nat_fixture], dtype=object)
            )
            expected_indexer = np.array([1, 3], dtype=np.intp)
            tm.assert_numpy_array_equal(indexer, expected_indexer)
            tm.assert_numpy_array_equal(missing, expected_missing)


class TestSliceLocs:
    @pytest.mark.parametrize(
        "dtype",
        [
            "object",
            pytest.param("string[pyarrow_numpy]", marks=td.skip_if_no("pyarrow")),
        ],
    )
    @pytest.mark.parametrize(
        "in_slice,expected",
        [
            # error: Slice index must be an integer or None
            (pd.IndexSlice[::-1], "yxdcb"),
            (pd.IndexSlice["b":"y":-1], ""),  # type: ignore[misc]
            (pd.IndexSlice["b"::-1], "b"),  # type: ignore[misc]
            (pd.IndexSlice[:"b":-1], "yxdcb"),  # type: ignore[misc]
            (pd.IndexSlice[:"y":-1], "y"),  # type: ignore[misc]
            (pd.IndexSlice["y"::-1], "yxdcb"),  # type: ignore[misc]
            (pd.IndexSlice["y"::-4], "yb"),  # type: ignore[misc]
            # absent labels
            (pd.IndexSlice[:"a":-1], "yxdcb"),  # type: ignore[misc]
            (pd.IndexSlice[:"a":-2], "ydb"),  # type: ignore[misc]
            (pd.IndexSlice["z"::-1], "yxdcb"),  # type: ignore[misc]
            (pd.IndexSlice["z"::-3], "yc"),  # type: ignore[misc]
            (pd.IndexSlice["m"::-1], "dcb"),  # type: ignore[misc]
            (pd.IndexSlice[:"m":-1], "yx"),  # type: ignore[misc]
            (pd.IndexSlice["a":"a":-1], ""),  # type: ignore[misc]
            (pd.IndexSlice["z":"z":-1], ""),  # type: ignore[misc]
            (pd.IndexSlice["m":"m":-1], ""),  # type: ignore[misc]
        ],
    )
    def test_slice_locs_negative_step(self, in_slice, expected, dtype):
        index = Index(list("bcdxy"), dtype=dtype)

        s_start, s_stop = index.slice_locs(in_slice.start, in_slice.stop, in_slice.step)
        result = index[s_start : s_stop : in_slice.step]
<<<<<<< HEAD
        expected = Index(list(expected), dtype=result.dtype)
=======
        expected = Index(list(expected), dtype=dtype)
        tm.assert_index_equal(result, expected)

    @td.skip_if_no("pyarrow")
    def test_slice_locs_negative_step_oob(self):
        index = Index(list("bcdxy"), dtype="string[pyarrow_numpy]")

        result = index[-10:5:1]
        tm.assert_index_equal(result, index)

        result = index[4:-10:-1]
        expected = Index(list("yxdcb"), dtype="string[pyarrow_numpy]")
>>>>>>> 7474cb2b
        tm.assert_index_equal(result, expected)

    def test_slice_locs_dup(self):
        index = Index(["a", "a", "b", "c", "d", "d"])
        assert index.slice_locs("a", "d") == (0, 6)
        assert index.slice_locs(end="d") == (0, 6)
        assert index.slice_locs("a", "c") == (0, 4)
        assert index.slice_locs("b", "d") == (2, 6)

        index2 = index[::-1]
        assert index2.slice_locs("d", "a") == (0, 6)
        assert index2.slice_locs(end="a") == (0, 6)
        assert index2.slice_locs("d", "b") == (0, 4)
        assert index2.slice_locs("c", "a") == (2, 6)<|MERGE_RESOLUTION|>--- conflicted
+++ resolved
@@ -180,9 +180,6 @@
 
         s_start, s_stop = index.slice_locs(in_slice.start, in_slice.stop, in_slice.step)
         result = index[s_start : s_stop : in_slice.step]
-<<<<<<< HEAD
-        expected = Index(list(expected), dtype=result.dtype)
-=======
         expected = Index(list(expected), dtype=dtype)
         tm.assert_index_equal(result, expected)
 
@@ -195,7 +192,6 @@
 
         result = index[4:-10:-1]
         expected = Index(list("yxdcb"), dtype="string[pyarrow_numpy]")
->>>>>>> 7474cb2b
         tm.assert_index_equal(result, expected)
 
     def test_slice_locs_dup(self):
