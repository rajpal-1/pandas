"""
Collection of tests asserting things that should be true for
any index subclass except for MultiIndex. Makes use of the `index_flat`
fixture defined in pandas/conftest.py.
"""
import re

import numpy as np
import pytest

from pandas.compat import IS64

from pandas.core.dtypes.common import is_integer_dtype

import pandas as pd
from pandas import (
    CategoricalIndex,
    DatetimeIndex,
    MultiIndex,
    PeriodIndex,
    RangeIndex,
    TimedeltaIndex,
)
import pandas._testing as tm
from pandas.core.api import NumericIndex


class TestCommon:
    @pytest.mark.parametrize("name", [None, "new_name"])
    def test_to_frame(self, name, index_flat):
        # see GH#15230, GH#22580
        idx = index_flat

        if name:
            idx_name = name
        else:
            idx_name = idx.name or 0

        df = idx.to_frame(name=idx_name)

        assert df.index is idx
        assert len(df.columns) == 1
        assert df.columns[0] == idx_name
        assert df[idx_name].values is not idx.values

        df = idx.to_frame(index=False, name=idx_name)
        assert df.index is not idx

    def test_droplevel(self, index_flat):
        # GH 21115
        # MultiIndex is tested separately in test_multi.py
        index = index_flat

        assert index.droplevel([]).equals(index)

        for level in [index.name, [index.name]]:
            if isinstance(index.name, tuple) and level is index.name:
                # GH 21121 : droplevel with tuple name
                continue
            msg = (
                "Cannot remove 1 levels from an index with 1 levels: at least one "
                "level must be left."
            )
            with pytest.raises(ValueError, match=msg):
                index.droplevel(level)

        for level in "wrong", ["wrong"]:
            with pytest.raises(
                KeyError,
                match=r"'Requested level \(wrong\) does not match index name \(None\)'",
            ):
                index.droplevel(level)

    def test_constructor_non_hashable_name(self, index_flat):
        # GH 20527
        index = index_flat

        message = "Index.name must be a hashable type"
        renamed = [["1"]]

        # With .rename()
        with pytest.raises(TypeError, match=message):
            index.rename(name=renamed)

        # With .set_names()
        with pytest.raises(TypeError, match=message):
            index.set_names(names=renamed)

    def test_constructor_unwraps_index(self, index_flat):
        a = index_flat
        b = type(a)(a)
        tm.assert_equal(a._data, b._data)

    def test_to_flat_index(self, index_flat):
        # 22866
        index = index_flat

        result = index.to_flat_index()
        tm.assert_index_equal(result, index)

    def test_set_name_methods(self, index_flat):
        # MultiIndex tested separately
        index = index_flat
        new_name = "This is the new name for this index"

        original_name = index.name
        new_ind = index.set_names([new_name])
        assert new_ind.name == new_name
        assert index.name == original_name
        res = index.rename(new_name, inplace=True)

        # should return None
        assert res is None
        assert index.name == new_name
        assert index.names == [new_name]
        # FIXME: dont leave commented-out
        # with pytest.raises(TypeError, match="list-like"):
        #    # should still fail even if it would be the right length
        #    ind.set_names("a")
        with pytest.raises(ValueError, match="Level must be None"):
            index.set_names("a", level=0)

        # rename in place just leaves tuples and other containers alone
        name = ("A", "B")
        index.rename(name, inplace=True)
        assert index.name == name
        assert index.names == [name]

    def test_copy_and_deepcopy(self, index_flat):
        from copy import (
            copy,
            deepcopy,
        )

        index = index_flat

        for func in (copy, deepcopy):
            idx_copy = func(index)
            assert idx_copy is not index
            assert idx_copy.equals(index)

        new_copy = index.copy(deep=True, name="banana")
        assert new_copy.name == "banana"

    def test_copy_name(self, index_flat):
        # GH#12309: Check that the "name" argument
        # passed at initialization is honored.
        index = index_flat

        first = type(index)(index, copy=True, name="mario")
        second = type(first)(first, copy=False)

        # Even though "copy=False", we want a new object.
        assert first is not second
        tm.assert_index_equal(first, second)

        # Not using tm.assert_index_equal() since names differ.
        assert index.equals(first)

        assert first.name == "mario"
        assert second.name == "mario"

        # TODO: belongs in series arithmetic tests?
        s1 = pd.Series(2, index=first)
        s2 = pd.Series(3, index=second[:-1])
        # See GH#13365
        s3 = s1 * s2
        assert s3.index.name == "mario"

    def test_copy_name2(self, index_flat):
        # GH#35592
        index = index_flat

        assert index.copy(name="mario").name == "mario"

        with pytest.raises(ValueError, match="Length of new names must be 1, got 2"):
            index.copy(name=["mario", "luigi"])

        msg = f"{type(index).__name__}.name must be a hashable type"
        with pytest.raises(TypeError, match=msg):
            index.copy(name=[["mario"]])

    def test_unique_level(self, index_flat):
        # don't test a MultiIndex here (as its tested separated)
        index = index_flat

        # GH 17896
        expected = index.drop_duplicates()
        for level in [0, index.name, None]:
            result = index.unique(level=level)
            tm.assert_index_equal(result, expected)

        msg = "Too many levels: Index has only 1 level, not 4"
        with pytest.raises(IndexError, match=msg):
            index.unique(level=3)

        msg = (
            fr"Requested level \(wrong\) does not match index name "
            fr"\({re.escape(index.name.__repr__())}\)"
        )
        with pytest.raises(KeyError, match=msg):
            index.unique(level="wrong")

    def test_unique(self, index_flat):
        # MultiIndex tested separately
        index = index_flat
        if not len(index):
            pytest.skip("Skip check for empty Index and MultiIndex")

        idx = index[[0] * 5]
        idx_unique = index[[0]]

        # We test against `idx_unique`, so first we make sure it's unique
        # and doesn't contain nans.
        assert idx_unique.is_unique is True
        try:
            assert idx_unique.hasnans is False
        except NotImplementedError:
            pass

        result = idx.unique()
        tm.assert_index_equal(result, idx_unique)

        # nans:
        if not index._can_hold_na:
            pytest.skip("Skip na-check if index cannot hold na")

        vals = index._values[[0] * 5]
        vals[0] = np.nan

        vals_unique = vals[:2]
        idx_nan = index._shallow_copy(vals)
        idx_unique_nan = index._shallow_copy(vals_unique)
        assert idx_unique_nan.is_unique is True

        assert idx_nan.dtype == index.dtype
        assert idx_unique_nan.dtype == index.dtype

        expected = idx_unique_nan
        for i in [idx_nan, idx_unique_nan]:
            result = i.unique()
            tm.assert_index_equal(result, expected)

    def test_searchsorted_monotonic(self, index_flat, request):
        # GH17271
        index = index_flat
        # not implemented for tuple searches in MultiIndex
        # or Intervals searches in IntervalIndex
        if isinstance(index, pd.IntervalIndex):
            mark = pytest.mark.xfail(
                reason="IntervalIndex.searchsorted does not support Interval arg",
                raises=NotImplementedError,
            )
            request.node.add_marker(mark)

        # nothing to test if the index is empty
        if index.empty:
            pytest.skip("Skip check for empty Index")
        value = index[0]

        # determine the expected results (handle dupes for 'right')
        expected_left, expected_right = 0, (index == value).argmin()
        if expected_right == 0:
            # all values are the same, expected_right should be length
            expected_right = len(index)

        # test _searchsorted_monotonic in all cases
        # test searchsorted only for increasing
        if index.is_monotonic_increasing:
            ssm_left = index._searchsorted_monotonic(value, side="left")
            assert expected_left == ssm_left

            ssm_right = index._searchsorted_monotonic(value, side="right")
            assert expected_right == ssm_right

            ss_left = index.searchsorted(value, side="left")
            assert expected_left == ss_left

            ss_right = index.searchsorted(value, side="right")
            assert expected_right == ss_right

        elif index.is_monotonic_decreasing:
            ssm_left = index._searchsorted_monotonic(value, side="left")
            assert expected_left == ssm_left

            ssm_right = index._searchsorted_monotonic(value, side="right")
            assert expected_right == ssm_right
        else:
            # non-monotonic should raise.
            msg = "index must be monotonic increasing or decreasing"
            with pytest.raises(ValueError, match=msg):
                index._searchsorted_monotonic(value, side="left")

    def test_drop_duplicates(self, index_flat, keep):
        # MultiIndex is tested separately
        index = index_flat
        if isinstance(index, RangeIndex):
            pytest.skip(
                "RangeIndex is tested in test_drop_duplicates_no_duplicates "
                "as it cannot hold duplicates"
            )
        if len(index) == 0:
            pytest.skip(
                "empty index is tested in test_drop_duplicates_no_duplicates "
                "as it cannot hold duplicates"
            )

        # make unique index
        holder = type(index)
        unique_values = list(set(index))
        dtype = index.dtype if isinstance(index, NumericIndex) else None
        unique_idx = holder(unique_values, dtype=dtype)

        # make duplicated index
        n = len(unique_idx)
        duplicated_selection = np.random.choice(n, int(n * 1.5))
        idx = holder(unique_idx.values[duplicated_selection])

        # Series.duplicated is tested separately
        expected_duplicated = (
            pd.Series(duplicated_selection).duplicated(keep=keep).values
        )
        tm.assert_numpy_array_equal(idx.duplicated(keep=keep), expected_duplicated)

        # Series.drop_duplicates is tested separately
        expected_dropped = holder(pd.Series(idx).drop_duplicates(keep=keep))
        tm.assert_index_equal(idx.drop_duplicates(keep=keep), expected_dropped)

    def test_drop_duplicates_no_duplicates(self, index_flat):
        # MultiIndex is tested separately
        index = index_flat

        # make unique index
        if isinstance(index, RangeIndex):
            # RangeIndex cannot have duplicates
            unique_idx = index
        else:
            holder = type(index)
            unique_values = list(set(index))
            dtype = index.dtype if isinstance(index, NumericIndex) else None
            unique_idx = holder(unique_values, dtype=dtype)

        # check on unique index
        expected_duplicated = np.array([False] * len(unique_idx), dtype="bool")
        tm.assert_numpy_array_equal(unique_idx.duplicated(), expected_duplicated)
        result_dropped = unique_idx.drop_duplicates()
        tm.assert_index_equal(result_dropped, unique_idx)
        # validate shallow copy
        assert result_dropped is not unique_idx

    def test_drop_duplicates_inplace(self, index):
        msg = r"drop_duplicates\(\) got an unexpected keyword argument"
        with pytest.raises(TypeError, match=msg):
            index.drop_duplicates(inplace=True)

    def test_has_duplicates(self, index_flat):
        # MultiIndex tested separately in:
        #   tests/indexes/multi/test_unique_and_duplicates.
        index = index_flat
        holder = type(index)
        if not len(index) or isinstance(index, RangeIndex):
            # MultiIndex tested separately in:
            #   tests/indexes/multi/test_unique_and_duplicates.
            # RangeIndex is unique by definition.
            pytest.skip("Skip check for empty Index, MultiIndex, and RangeIndex")

        idx = holder([index[0]] * 5)
        assert idx.is_unique is False
        assert idx.has_duplicates is True

    @pytest.mark.parametrize(
        "dtype",
        ["int64", "uint64", "float64", "category", "datetime64[ns]", "timedelta64[ns]"],
    )
    def test_astype_preserves_name(self, index, dtype):
        # https://github.com/pandas-dev/pandas/issues/32013
        if isinstance(index, MultiIndex):
            index.names = ["idx" + str(i) for i in range(index.nlevels)]
        else:
            index.name = "idx"

        warn = None
<<<<<<< HEAD
        if dtype in ["int64", "uint64"]:
            if needs_i8_conversion(index.dtype):
                warn = FutureWarning
            elif index.dtype.kind == "c":
                # imaginary components discarded
                warn = np.ComplexWarning
        elif (
=======
        if (
>>>>>>> f46df091
            isinstance(index, DatetimeIndex)
            and index.tz is not None
            and dtype == "datetime64[ns]"
        ):
            # This astype is deprecated in favor of tz_localize
            warn = FutureWarning
        elif index.dtype.kind == "c" and dtype == "float64":
            # imaginary components discarded
            warn = np.ComplexWarning

        try:
            # Some of these conversions cannot succeed so we use a try / except
            with tm.assert_produces_warning(warn):
                result = index.astype(dtype)
        except (ValueError, TypeError, NotImplementedError, SystemError):
            return

        if isinstance(index, MultiIndex):
            assert result.names == index.names
        else:
            assert result.name == index.name

    def test_asi8_deprecation(self, index):
        # GH#37877
        if isinstance(index, (DatetimeIndex, TimedeltaIndex, PeriodIndex)):
            warn = None
        else:
            warn = FutureWarning

        with tm.assert_produces_warning(warn):
            index.asi8

    def test_hasnans_isnans(self, index_flat):
        # GH#11343, added tests for hasnans / isnans
        index = index_flat

        # cases in indices doesn't include NaN
        idx = index.copy(deep=True)
        expected = np.array([False] * len(idx), dtype=bool)
        tm.assert_numpy_array_equal(idx._isnan, expected)
        assert idx.hasnans is False

        idx = index.copy(deep=True)
        values = idx._values

        if len(index) == 0:
            return
        elif isinstance(index, NumericIndex) and is_integer_dtype(index.dtype):
            return

        values[1] = np.nan

        idx = type(index)(values)

        expected = np.array([False] * len(idx), dtype=bool)
        expected[1] = True
        tm.assert_numpy_array_equal(idx._isnan, expected)
        assert idx.hasnans is True


@pytest.mark.parametrize("na_position", [None, "middle"])
def test_sort_values_invalid_na_position(index_with_missing, na_position):

    with pytest.raises(ValueError, match=f"invalid na_position: {na_position}"):
        index_with_missing.sort_values(na_position=na_position)


@pytest.mark.parametrize("na_position", ["first", "last"])
def test_sort_values_with_missing(index_with_missing, na_position):
    # GH 35584. Test that sort_values works with missing values,
    # sort non-missing and place missing according to na_position

    if isinstance(index_with_missing, CategoricalIndex):
        pytest.skip("missing value sorting order not well-defined")

    missing_count = np.sum(index_with_missing.isna())
    not_na_vals = index_with_missing[index_with_missing.notna()].values
    sorted_values = np.sort(not_na_vals)
    if na_position == "first":
        sorted_values = np.concatenate([[None] * missing_count, sorted_values])
    else:
        sorted_values = np.concatenate([sorted_values, [None] * missing_count])

    # Explicitly pass dtype needed for Index backed by EA e.g. IntegerArray
    expected = type(index_with_missing)(sorted_values, dtype=index_with_missing.dtype)

    result = index_with_missing.sort_values(na_position=na_position)
    tm.assert_index_equal(result, expected)


def test_ndarray_compat_properties(index):
    if isinstance(index, PeriodIndex) and not IS64:
        pytest.skip("Overflow")
    idx = index
    assert idx.T.equals(idx)
    assert idx.transpose().equals(idx)

    values = idx.values

    assert idx.shape == values.shape
    assert idx.ndim == values.ndim
    assert idx.size == values.size

    if not isinstance(index, (RangeIndex, MultiIndex)):
        # These two are not backed by an ndarray
        assert idx.nbytes == values.nbytes

    # test for validity
    idx.nbytes
    idx.values.nbytes<|MERGE_RESOLUTION|>--- conflicted
+++ resolved
@@ -380,24 +380,14 @@
             index.name = "idx"
 
         warn = None
-<<<<<<< HEAD
-        if dtype in ["int64", "uint64"]:
-            if needs_i8_conversion(index.dtype):
-                warn = FutureWarning
-            elif index.dtype.kind == "c":
-                # imaginary components discarded
-                warn = np.ComplexWarning
-        elif (
-=======
         if (
->>>>>>> f46df091
             isinstance(index, DatetimeIndex)
             and index.tz is not None
             and dtype == "datetime64[ns]"
         ):
             # This astype is deprecated in favor of tz_localize
             warn = FutureWarning
-        elif index.dtype.kind == "c" and dtype == "float64":
+        elif index.dtype.kind == "c" and dtype in ["float64", "int64", "uint64"]:
             # imaginary components discarded
             warn = np.ComplexWarning
 
