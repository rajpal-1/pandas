from __future__ import annotations

from datetime import datetime
import gc

import numpy as np
import pytest

from pandas._libs import iNaT
from pandas._libs.tslibs import Timestamp

from pandas.core.dtypes.common import (
    is_datetime64tz_dtype,
    is_float_dtype,
    is_integer_dtype,
    is_unsigned_integer_dtype,
)
from pandas.core.dtypes.dtypes import CategoricalDtype

import pandas as pd
from pandas import (
    CategoricalIndex,
    DatetimeIndex,
    Index,
    IntervalIndex,
    MultiIndex,
    NumericIndex,
    PeriodIndex,
    RangeIndex,
    Series,
    TimedeltaIndex,
    isna,
)
import pandas._testing as tm
from pandas.core.api import (  # noqa:F401
    Float64Index,
    Int64Index,
    UInt64Index,
)
from pandas.core.indexes.datetimelike import DatetimeIndexOpsMixin


class Base:
    """
    Base class for index sub-class tests.
    """

    _index_cls: type[Index]

    @pytest.fixture
    def simple_index(self):
        raise NotImplementedError("Method not implemented")

    def create_index(self) -> Index:
        raise NotImplementedError("Method not implemented")

    def test_pickle_compat_construction(self):
        # need an object to create with
        msg = "|".join(
            [
                r"Index\(\.\.\.\) must be called with a collection of some "
                r"kind, None was passed",
                r"DatetimeIndex\(\) must be called with a collection of some "
                r"kind, None was passed",
                r"TimedeltaIndex\(\) must be called with a collection of some "
                r"kind, None was passed",
                r"__new__\(\) missing 1 required positional argument: 'data'",
                r"__new__\(\) takes at least 2 arguments \(1 given\)",
            ]
        )
        with pytest.raises(TypeError, match=msg):
            self._index_cls()

    @pytest.mark.parametrize("name", [None, "new_name"])
    def test_to_frame(self, name, simple_index):
        # see GH-15230, GH-22580
        idx = simple_index

        if name:
            idx_name = name
        else:
            idx_name = idx.name or 0

        df = idx.to_frame(name=idx_name)

        assert df.index is idx
        assert len(df.columns) == 1
        assert df.columns[0] == idx_name
        assert df[idx_name].values is not idx.values

        df = idx.to_frame(index=False, name=idx_name)
        assert df.index is not idx

    def test_shift(self, simple_index):

        # GH8083 test the base class for shift
        idx = simple_index
        msg = (
            f"This method is only implemented for DatetimeIndex, PeriodIndex and "
            f"TimedeltaIndex; Got type {type(idx).__name__}"
        )
        with pytest.raises(NotImplementedError, match=msg):
            idx.shift(1)
        with pytest.raises(NotImplementedError, match=msg):
            idx.shift(1, 2)

    def test_constructor_name_unhashable(self, simple_index):
        # GH#29069 check that name is hashable
        # See also same-named test in tests.series.test_constructors
        idx = simple_index
        with pytest.raises(TypeError, match="Index.name must be a hashable type"):
            type(idx)(idx, name=[])

    def test_create_index_existing_name(self, simple_index):

        # GH11193, when an existing index is passed, and a new name is not
        # specified, the new index should inherit the previous object name
        expected = simple_index
        if not isinstance(expected, MultiIndex):
            expected.name = "foo"
            result = Index(expected)
            tm.assert_index_equal(result, expected)

            result = Index(expected, name="bar")
            expected.name = "bar"
            tm.assert_index_equal(result, expected)
        else:
            expected.names = ["foo", "bar"]
            result = Index(expected)
            tm.assert_index_equal(
                result,
                Index(
                    Index(
                        [
                            ("foo", "one"),
                            ("foo", "two"),
                            ("bar", "one"),
                            ("baz", "two"),
                            ("qux", "one"),
                            ("qux", "two"),
                        ],
                        dtype="object",
                    ),
                    names=["foo", "bar"],
                ),
            )

            result = Index(expected, names=["A", "B"])
            tm.assert_index_equal(
                result,
                Index(
                    Index(
                        [
                            ("foo", "one"),
                            ("foo", "two"),
                            ("bar", "one"),
                            ("baz", "two"),
                            ("qux", "one"),
                            ("qux", "two"),
                        ],
                        dtype="object",
                    ),
                    names=["A", "B"],
                ),
            )

    def test_numeric_compat(self, simple_index):

        idx = simple_index
        # Check that this doesn't cover MultiIndex case, if/when it does,
        #  we can remove multi.test_compat.test_numeric_compat
        assert not isinstance(idx, MultiIndex)
        if type(idx) is Index:
            return

        typ = type(idx._data).__name__
        cls = type(idx).__name__
        lmsg = "|".join(
            [
                rf"unsupported operand type\(s\) for \*: '{typ}' and 'int'",
                "cannot perform (__mul__|__truediv__|__floordiv__) with "
                f"this index type: ({cls}|{typ})",
            ]
        )
        with pytest.raises(TypeError, match=lmsg):
            idx * 1
        rmsg = "|".join(
            [
                rf"unsupported operand type\(s\) for \*: 'int' and '{typ}'",
                "cannot perform (__rmul__|__rtruediv__|__rfloordiv__) with "
                f"this index type: ({cls}|{typ})",
            ]
        )
        with pytest.raises(TypeError, match=rmsg):
            1 * idx

        div_err = lmsg.replace("*", "/")
        with pytest.raises(TypeError, match=div_err):
            idx / 1
        div_err = rmsg.replace("*", "/")
        with pytest.raises(TypeError, match=div_err):
            1 / idx

        floordiv_err = lmsg.replace("*", "//")
        with pytest.raises(TypeError, match=floordiv_err):
            idx // 1
        floordiv_err = rmsg.replace("*", "//")
        with pytest.raises(TypeError, match=floordiv_err):
            1 // idx

    def test_logical_compat(self, simple_index):
        idx = simple_index
        with pytest.raises(TypeError, match="cannot perform all"):
            idx.all()
        with pytest.raises(TypeError, match="cannot perform any"):
            idx.any()

    def test_repr_roundtrip(self, simple_index):

        idx = simple_index
        tm.assert_index_equal(eval(repr(idx)), idx)

    def test_repr_max_seq_item_setting(self, simple_index):
        # GH10182
        idx = simple_index
        idx = idx.repeat(50)
        with pd.option_context("display.max_seq_items", None):
            repr(idx)
            assert "..." not in str(idx)

    def test_copy_name(self, index):
        # gh-12309: Check that the "name" argument
        # passed at initialization is honored.
        if isinstance(index, MultiIndex):
            return

        first = type(index)(index, copy=True, name="mario")
        second = type(first)(first, copy=False)

        # Even though "copy=False", we want a new object.
        assert first is not second

        # Not using tm.assert_index_equal() since names differ.
        assert index.equals(first)

        assert first.name == "mario"
        assert second.name == "mario"

        s1 = Series(2, index=first)
        s2 = Series(3, index=second[:-1])

        if not isinstance(index, CategoricalIndex):
            # See gh-13365
            s3 = s1 * s2
            assert s3.index.name == "mario"

    def test_copy_name2(self, index):
        # gh-35592
        if isinstance(index, MultiIndex):
            return

        assert index.copy(name="mario").name == "mario"

        with pytest.raises(ValueError, match="Length of new names must be 1, got 2"):
            index.copy(name=["mario", "luigi"])

        msg = f"{type(index).__name__}.name must be a hashable type"
        with pytest.raises(TypeError, match=msg):
            index.copy(name=[["mario"]])

    def test_ensure_copied_data(self, index):
        # Check the "copy" argument of each Index.__new__ is honoured
        # GH12309
        init_kwargs = {}
        if isinstance(index, PeriodIndex):
            # Needs "freq" specification:
            init_kwargs["freq"] = index.freq
        elif isinstance(index, (RangeIndex, MultiIndex, CategoricalIndex)):
            # RangeIndex cannot be initialized from data
            # MultiIndex and CategoricalIndex are tested separately
            return

        index_type = type(index)
        result = index_type(index.values, copy=True, **init_kwargs)
        if is_datetime64tz_dtype(index.dtype):
            result = result.tz_localize("UTC").tz_convert(index.tz)
        if isinstance(index, (DatetimeIndex, TimedeltaIndex)):
            index = index._with_freq(None)

        tm.assert_index_equal(index, result)

        if isinstance(index, PeriodIndex):
            # .values an object array of Period, thus copied
            result = index_type(ordinal=index.asi8, copy=False, **init_kwargs)
            tm.assert_numpy_array_equal(index.asi8, result.asi8, check_same="same")
        elif isinstance(index, IntervalIndex):
            # checked in test_interval.py
            pass
        else:
            result = index_type(index.values, copy=False, **init_kwargs)
            tm.assert_numpy_array_equal(index.values, result.values, check_same="same")

    def test_memory_usage(self, index):
        index._engine.clear_mapping()
        result = index.memory_usage()
        if index.empty:
            # we report 0 for no-length
            assert result == 0
            return

        # non-zero length
        index.get_loc(index[0])
        result2 = index.memory_usage()
        result3 = index.memory_usage(deep=True)

        # RangeIndex, IntervalIndex
        # don't have engines
        if not isinstance(index, (RangeIndex, IntervalIndex)):
            assert result2 > result

        if index.inferred_type == "object":
            assert result3 > result2

    def test_argsort(self, request, index):
        # separately tested
        if isinstance(index, CategoricalIndex):
            return

        result = index.argsort()
        expected = np.array(index).argsort()
        tm.assert_numpy_array_equal(result, expected, check_dtype=False)

    def test_numpy_argsort(self, index):
        result = np.argsort(index)
        expected = index.argsort()
        tm.assert_numpy_array_equal(result, expected)

        # these are the only two types that perform
        # pandas compatibility input validation - the
        # rest already perform separate (or no) such
        # validation via their 'values' attribute as
        # defined in pandas.core.indexes/base.py - they
        # cannot be changed at the moment due to
        # backwards compatibility concerns
        if isinstance(type(index), (CategoricalIndex, RangeIndex)):
            # TODO: why type(index)?
            msg = "the 'axis' parameter is not supported"
            with pytest.raises(ValueError, match=msg):
                np.argsort(index, axis=1)

            msg = "the 'kind' parameter is not supported"
            with pytest.raises(ValueError, match=msg):
                np.argsort(index, kind="mergesort")

            msg = "the 'order' parameter is not supported"
            with pytest.raises(ValueError, match=msg):
                np.argsort(index, order=("a", "b"))

    def test_repeat(self, simple_index):
        rep = 2
        idx = simple_index.copy()
        new_index_cls = Int64Index if isinstance(idx, RangeIndex) else idx._constructor
        expected = new_index_cls(idx.values.repeat(rep), name=idx.name)
        tm.assert_index_equal(idx.repeat(rep), expected)

        idx = simple_index
        rep = np.arange(len(idx))
        expected = new_index_cls(idx.values.repeat(rep), name=idx.name)
        tm.assert_index_equal(idx.repeat(rep), expected)

    def test_numpy_repeat(self, simple_index):
        rep = 2
        idx = simple_index
        expected = idx.repeat(rep)
        tm.assert_index_equal(np.repeat(idx, rep), expected)

        msg = "the 'axis' parameter is not supported"
        with pytest.raises(ValueError, match=msg):
            np.repeat(idx, rep, axis=0)

    def test_where(self, listlike_box_with_tuple, simple_index):
        klass = listlike_box_with_tuple

        idx = simple_index
        if isinstance(idx, (DatetimeIndex, TimedeltaIndex)):
            # where does not preserve freq
            idx = idx._with_freq(None)

        cond = [True] * len(idx)
        result = idx.where(klass(cond))
        expected = idx
        tm.assert_index_equal(result, expected)

        cond = [False] + [True] * len(idx[1:])
        expected = Index([idx._na_value] + idx[1:].tolist(), dtype=idx.dtype)
        result = idx.where(klass(cond))
        tm.assert_index_equal(result, expected)

    def test_insert_base(self, index):
        result = index[1:4]

        if not len(index):
            return

        # test 0th element
        assert index[0:4].equals(result.insert(0, index[0]))

    def test_delete_base(self, index):
        if not len(index):
            return

        if isinstance(index, RangeIndex):
            # tested in class
            return

        expected = index[1:]
        result = index.delete(0)
        assert result.equals(expected)
        assert result.name == expected.name

        expected = index[:-1]
        result = index.delete(-1)
        assert result.equals(expected)
        assert result.name == expected.name

        length = len(index)
        msg = f"index {length} is out of bounds for axis 0 with size {length}"
        with pytest.raises(IndexError, match=msg):
            index.delete(length)

    def test_equals(self, index):
        if isinstance(index, IntervalIndex):
            # IntervalIndex tested separately, the index.equals(index.astype(object))
            #  fails for IntervalIndex
            return

        assert index.equals(index)
        assert index.equals(index.copy())
        assert index.equals(index.astype(object))

        assert not index.equals(list(index))
        assert not index.equals(np.array(index))

        # Cannot pass in non-int64 dtype to RangeIndex
        if not isinstance(index, RangeIndex):
            same_values = Index(index, dtype=object)
            assert index.equals(same_values)
            assert same_values.equals(index)

        if index.nlevels == 1:
            # do not test MultiIndex
            assert not index.equals(Series(index))

    def test_equals_op(self, simple_index):
        # GH9947, GH10637
        index_a = simple_index

        n = len(index_a)
        index_b = index_a[0:-1]
        index_c = index_a[0:-1].append(index_a[-2:-1])
        index_d = index_a[0:1]

        msg = "Lengths must match|could not be broadcast"
        with pytest.raises(ValueError, match=msg):
            index_a == index_b
        expected1 = np.array([True] * n)
        expected2 = np.array([True] * (n - 1) + [False])
        tm.assert_numpy_array_equal(index_a == index_a, expected1)
        tm.assert_numpy_array_equal(index_a == index_c, expected2)

        # test comparisons with numpy arrays
        array_a = np.array(index_a)
        array_b = np.array(index_a[0:-1])
        array_c = np.array(index_a[0:-1].append(index_a[-2:-1]))
        array_d = np.array(index_a[0:1])
        with pytest.raises(ValueError, match=msg):
            index_a == array_b
        tm.assert_numpy_array_equal(index_a == array_a, expected1)
        tm.assert_numpy_array_equal(index_a == array_c, expected2)

        # test comparisons with Series
        series_a = Series(array_a)
        series_b = Series(array_b)
        series_c = Series(array_c)
        series_d = Series(array_d)
        with pytest.raises(ValueError, match=msg):
            index_a == series_b

        tm.assert_numpy_array_equal(index_a == series_a, expected1)
        tm.assert_numpy_array_equal(index_a == series_c, expected2)

        # cases where length is 1 for one of them
        with pytest.raises(ValueError, match="Lengths must match"):
            index_a == index_d
        with pytest.raises(ValueError, match="Lengths must match"):
            index_a == series_d
        with pytest.raises(ValueError, match="Lengths must match"):
            index_a == array_d
        msg = "Can only compare identically-labeled Series objects"
        with pytest.raises(ValueError, match=msg):
            series_a == series_d
        with pytest.raises(ValueError, match="Lengths must match"):
            series_a == array_d

        # comparing with a scalar should broadcast; note that we are excluding
        # MultiIndex because in this case each item in the index is a tuple of
        # length 2, and therefore is considered an array of length 2 in the
        # comparison instead of a scalar
        if not isinstance(index_a, MultiIndex):
            expected3 = np.array([False] * (len(index_a) - 2) + [True, False])
            # assuming the 2nd to last item is unique in the data
            item = index_a[-2]
            tm.assert_numpy_array_equal(index_a == item, expected3)
            # For RangeIndex we can convert to Int64Index
            tm.assert_series_equal(series_a == item, Series(expected3))

    def test_format(self, simple_index):
        # GH35439
        idx = simple_index
        expected = [str(x) for x in idx]
        assert idx.format() == expected

    def test_format_empty(self):
        # GH35712
        empty_idx = self._index_cls([])
        assert empty_idx.format() == []
        assert empty_idx.format(name=True) == [""]

<<<<<<< HEAD
    # TODO: doesn't belong in this class, gets re-run for every subclas
    def test_hasnans_isnans(self, index_flat):
        # GH 11343, added tests for hasnans / isnans
        index = index_flat

        # cases in indices doesn't include NaN
        idx = index.copy(deep=True)
        expected = np.array([False] * len(idx), dtype=bool)
        tm.assert_numpy_array_equal(idx._isnan, expected)
        assert idx.hasnans is False

        idx = index.copy(deep=True)
        values = np.asarray(idx.values)

        if len(index) == 0:
            return
        elif isinstance(index, NumericIndex) and is_integer_dtype(index.dtype):
            return
        elif isinstance(index, DatetimeIndexOpsMixin):
            values[1] = iNaT
        else:
            values[1] = np.nan

        if False:  # isinstance(index, PeriodIndex):
            idx = type(index)(values, freq=index.freq)
        else:
            idx = type(index)(values)

            expected = np.array([False] * len(idx), dtype=bool)
            expected[1] = True
            tm.assert_numpy_array_equal(idx._isnan, expected)
            assert idx.hasnans is True

=======
>>>>>>> f4e7fdcd
    def test_fillna(self, index):
        # GH 11343
        if len(index) == 0:
            return
        elif isinstance(index, NumericIndex) and is_integer_dtype(index.dtype):
            return
        elif isinstance(index, MultiIndex):
            idx = index.copy(deep=True)
            msg = "isna is not defined for MultiIndex"
            with pytest.raises(NotImplementedError, match=msg):
                idx.fillna(idx[0])
        else:
            idx = index.copy(deep=True)
            result = idx.fillna(idx[0])
            tm.assert_index_equal(result, idx)
            assert result is not idx

            msg = "'value' must be a scalar, passed: "
            with pytest.raises(TypeError, match=msg):
                idx.fillna([idx[0]])

            idx = index.copy(deep=True)
            values = np.asarray(idx.values)

            if isinstance(index, DatetimeIndexOpsMixin):
                values[1] = iNaT
            else:
                values[1] = np.nan

            if isinstance(index, PeriodIndex):
                idx = type(index)(values, freq=index.freq)
            else:
                idx = type(index)(values)

            expected = np.array([False] * len(idx), dtype=bool)
            expected[1] = True
            tm.assert_numpy_array_equal(idx._isnan, expected)
            assert idx.hasnans is True

    def test_nulls(self, index):
        # this is really a smoke test for the methods
        # as these are adequately tested for function elsewhere
        if len(index) == 0:
            tm.assert_numpy_array_equal(index.isna(), np.array([], dtype=bool))
        elif isinstance(index, MultiIndex):
            idx = index.copy()
            msg = "isna is not defined for MultiIndex"
            with pytest.raises(NotImplementedError, match=msg):
                idx.isna()
        elif not index.hasnans:
            tm.assert_numpy_array_equal(index.isna(), np.zeros(len(index), dtype=bool))
            tm.assert_numpy_array_equal(index.notna(), np.ones(len(index), dtype=bool))
        else:
            result = isna(index)
            tm.assert_numpy_array_equal(index.isna(), result)
            tm.assert_numpy_array_equal(index.notna(), ~result)

    def test_empty(self, simple_index):
        # GH 15270
        idx = simple_index
        assert not idx.empty
        assert idx[:0].empty

    def test_join_self_unique(self, join_type, simple_index):
        idx = simple_index
        if idx.is_unique:
            joined = idx.join(idx, how=join_type)
            assert (idx == joined).all()

    def test_map(self, simple_index):
        # callable
        idx = simple_index

        # we don't infer UInt64
        if is_integer_dtype(idx.dtype):
            expected = idx.astype("int64")
        elif is_float_dtype(idx.dtype):
            expected = idx.astype("float64")
        else:
            expected = idx

        result = idx.map(lambda x: x)
        # For RangeIndex we convert to Int64Index
        tm.assert_index_equal(result, expected)

    @pytest.mark.parametrize(
        "mapper",
        [
            lambda values, index: {i: e for e, i in zip(values, index)},
            lambda values, index: Series(values, index),
        ],
    )
    def test_map_dictlike(self, mapper, simple_index):

        idx = simple_index
        if isinstance(idx, CategoricalIndex):
            pytest.skip(f"skipping tests for {type(idx)}")

        identity = mapper(idx.values, idx)

        # we don't infer to UInt64 for a dict
        if is_unsigned_integer_dtype(idx.dtype) and isinstance(identity, dict):
            expected = idx.astype("int64")
        else:
            expected = idx

        result = idx.map(identity)
        # For RangeIndex we convert to Int64Index
        tm.assert_index_equal(result, expected)

        # empty mappable
        if idx._is_backward_compat_public_numeric_index:
            new_index_cls = NumericIndex
        else:
            new_index_cls = Float64Index

        expected = new_index_cls([np.nan] * len(idx))
        result = idx.map(mapper(expected, idx))
        tm.assert_index_equal(result, expected)

    def test_map_str(self, simple_index):
        # GH 31202
        idx = simple_index
        result = idx.map(str)
        expected = Index([str(x) for x in idx], dtype=object)
        tm.assert_index_equal(result, expected)

    @pytest.mark.parametrize("copy", [True, False])
    @pytest.mark.parametrize("name", [None, "foo"])
    @pytest.mark.parametrize("ordered", [True, False])
    def test_astype_category(self, copy, name, ordered, simple_index):
        # GH 18630
        idx = simple_index
        if name:
            idx = idx.rename(name)

        # standard categories
        dtype = CategoricalDtype(ordered=ordered)
        result = idx.astype(dtype, copy=copy)
        expected = CategoricalIndex(idx, name=name, ordered=ordered)
        tm.assert_index_equal(result, expected, exact=True)

        # non-standard categories
        dtype = CategoricalDtype(idx.unique().tolist()[:-1], ordered)
        result = idx.astype(dtype, copy=copy)
        expected = CategoricalIndex(idx, name=name, dtype=dtype)
        tm.assert_index_equal(result, expected, exact=True)

        if ordered is False:
            # dtype='category' defaults to ordered=False, so only test once
            result = idx.astype("category", copy=copy)
            expected = CategoricalIndex(idx, name=name)
            tm.assert_index_equal(result, expected, exact=True)

    def test_is_unique(self, simple_index):
        # initialize a unique index
        index = simple_index.drop_duplicates()
        assert index.is_unique is True

        # empty index should be unique
        index_empty = index[:0]
        assert index_empty.is_unique is True

        # test basic dupes
        index_dup = index.insert(0, index[0])
        assert index_dup.is_unique is False

        # single NA should be unique
        index_na = index.insert(0, np.nan)
        assert index_na.is_unique is True

        # multiple NA should not be unique
        index_na_dup = index_na.insert(0, np.nan)
        assert index_na_dup.is_unique is False

    @pytest.mark.arm_slow
    def test_engine_reference_cycle(self, simple_index):
        # GH27585
        index = simple_index
        nrefs_pre = len(gc.get_referrers(index))
        index._engine
        assert len(gc.get_referrers(index)) == nrefs_pre

    def test_getitem_2d_deprecated(self, simple_index):
        # GH#30588, GH#31479
        idx = simple_index
        msg = "Support for multi-dimensional indexing"
        with tm.assert_produces_warning(FutureWarning, match=msg):
            res = idx[:, None]

        assert isinstance(res, np.ndarray), type(res)

    def test_copy_shares_cache(self, simple_index):
        # GH32898, GH36840
        idx = simple_index
        idx.get_loc(idx[0])  # populates the _cache.
        copy = idx.copy()

        assert copy._cache is idx._cache

    def test_shallow_copy_shares_cache(self, simple_index):
        # GH32669, GH36840
        idx = simple_index
        idx.get_loc(idx[0])  # populates the _cache.
        shallow_copy = idx._view()

        assert shallow_copy._cache is idx._cache

        shallow_copy = idx._shallow_copy(idx._data)
        assert shallow_copy._cache is not idx._cache
        assert shallow_copy._cache == {}

    def test_index_groupby(self, simple_index):
        idx = simple_index[:5]
        to_groupby = np.array([1, 2, np.nan, 2, 1])
        tm.assert_dict_equal(
            idx.groupby(to_groupby), {1.0: idx[[0, 4]], 2.0: idx[[1, 3]]}
        )

        to_groupby = DatetimeIndex(
            [
                datetime(2011, 11, 1),
                datetime(2011, 12, 1),
                pd.NaT,
                datetime(2011, 12, 1),
                datetime(2011, 11, 1),
            ],
            tz="UTC",
        ).values

        ex_keys = [Timestamp("2011-11-01"), Timestamp("2011-12-01")]
        expected = {ex_keys[0]: idx[[0, 4]], ex_keys[1]: idx[[1, 3]]}
        tm.assert_dict_equal(idx.groupby(to_groupby), expected)


class NumericBase(Base):
    """
    Base class for numeric index (incl. RangeIndex) sub-class tests.
    """

    def test_constructor_unwraps_index(self, dtype):
        index_cls = self._index_cls

        idx = Index([1, 2], dtype=dtype)
        result = index_cls(idx)
        expected = np.array([1, 2], dtype=idx.dtype)
        tm.assert_numpy_array_equal(result._data, expected)

    def test_where(self):
        # Tested in numeric.test_indexing
        pass

    def test_can_hold_identifiers(self, simple_index):
        idx = simple_index
        key = idx[0]
        assert idx._can_hold_identifiers_and_holds_name(key) is False

    def test_format(self, simple_index):
        # GH35439
        idx = simple_index
        max_width = max(len(str(x)) for x in idx)
        expected = [str(x).ljust(max_width) for x in idx]
        assert idx.format() == expected

    def test_numeric_compat(self):
        pass  # override Base method

    def test_insert_na(self, nulls_fixture, simple_index):
        # GH 18295 (test missing)
        index = simple_index
        na_val = nulls_fixture

        if na_val is pd.NaT:
            expected = Index([index[0], pd.NaT] + list(index[1:]), dtype=object)
        else:
            expected = Float64Index([index[0], np.nan] + list(index[1:]))

        result = index.insert(1, na_val)
        tm.assert_index_equal(result, expected)

    def test_arithmetic_explicit_conversions(self):
        # GH 8608
        # add/sub are overridden explicitly for Float/Int Index
        index_cls = self._index_cls
        if index_cls is RangeIndex:
            idx = RangeIndex(5)
        else:
            idx = index_cls(np.arange(5, dtype="int64"))

        # float conversions
        arr = np.arange(5, dtype="int64") * 3.2
        expected = Float64Index(arr)
        fidx = idx * 3.2
        tm.assert_index_equal(fidx, expected)
        fidx = 3.2 * idx
        tm.assert_index_equal(fidx, expected)

        # interops with numpy arrays
        expected = Float64Index(arr)
        a = np.zeros(5, dtype="float64")
        result = fidx - a
        tm.assert_index_equal(result, expected)

        expected = Float64Index(-arr)
        a = np.zeros(5, dtype="float64")
        result = a - fidx
        tm.assert_index_equal(result, expected)

    def test_invalid_dtype(self, invalid_dtype):
        # GH 29539
        dtype = invalid_dtype
        msg = fr"Incorrect `dtype` passed: expected \w+(?: \w+)?, received {dtype}"
        with pytest.raises(ValueError, match=msg):
            self._index_cls([1, 2, 3], dtype=dtype)<|MERGE_RESOLUTION|>--- conflicted
+++ resolved
@@ -526,42 +526,6 @@
         assert empty_idx.format() == []
         assert empty_idx.format(name=True) == [""]
 
-<<<<<<< HEAD
-    # TODO: doesn't belong in this class, gets re-run for every subclas
-    def test_hasnans_isnans(self, index_flat):
-        # GH 11343, added tests for hasnans / isnans
-        index = index_flat
-
-        # cases in indices doesn't include NaN
-        idx = index.copy(deep=True)
-        expected = np.array([False] * len(idx), dtype=bool)
-        tm.assert_numpy_array_equal(idx._isnan, expected)
-        assert idx.hasnans is False
-
-        idx = index.copy(deep=True)
-        values = np.asarray(idx.values)
-
-        if len(index) == 0:
-            return
-        elif isinstance(index, NumericIndex) and is_integer_dtype(index.dtype):
-            return
-        elif isinstance(index, DatetimeIndexOpsMixin):
-            values[1] = iNaT
-        else:
-            values[1] = np.nan
-
-        if False:  # isinstance(index, PeriodIndex):
-            idx = type(index)(values, freq=index.freq)
-        else:
-            idx = type(index)(values)
-
-            expected = np.array([False] * len(idx), dtype=bool)
-            expected[1] = True
-            tm.assert_numpy_array_equal(idx._isnan, expected)
-            assert idx.hasnans is True
-
-=======
->>>>>>> f4e7fdcd
     def test_fillna(self, index):
         # GH 11343
         if len(index) == 0:
