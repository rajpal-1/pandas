--- conflicted
+++ resolved
@@ -2,17 +2,10 @@
 import pytest
 
 import pandas as pd
-<<<<<<< HEAD
 from pandas import DatetimeIndex, Index, NaT, PeriodIndex, Series, TimedeltaIndex
+import pandas._testing as tm
 from pandas.core.arrays import PeriodArray
 from pandas.tests.base.utils import check_ops_properties_valid
-import pandas.util.testing as tm
-=======
-from pandas import DatetimeIndex, Index, NaT, PeriodIndex, Series
-import pandas._testing as tm
-from pandas.core.arrays import PeriodArray
-from pandas.tests.base.test_ops import Ops
->>>>>>> b5298572
 
 
 class TestPeriodIndexOps:
