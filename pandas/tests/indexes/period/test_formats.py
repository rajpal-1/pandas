--- conflicted
+++ resolved
@@ -191,177 +191,4 @@
             [exp1, exp2, exp3, exp4, exp5, exp6, exp7, exp8, exp9],
         ):
             result = idx._summary()
-<<<<<<< HEAD
-            assert result == expected
-
-
-class TestPeriodIndexFormat:
-    def test_period_format_and_strftime_default(self):
-        per = PeriodIndex([datetime(2003, 1, 1, 12), None], freq="h")
-
-        # Default formatting
-        msg = "PeriodIndex.format is deprecated"
-        with tm.assert_produces_warning(FutureWarning, match=msg):
-            formatted = per.format()
-        assert formatted[0] == "2003-01-01 12:00"  # default: minutes not shown
-        assert formatted[1] == "NaT"
-        # format is equivalent to strftime(None)...
-        assert formatted[0] == per.strftime(None)[0]
-        assert per.strftime(None)[1] is np.nan  # ...except for NaTs
-
-        # Same test with nanoseconds freq
-        per = pd.period_range("2003-01-01 12:01:01.123456789", periods=2, freq="ns")
-        with tm.assert_produces_warning(FutureWarning, match=msg):
-            formatted = per.format()
-        assert (formatted == per.strftime(None)).all()
-        assert formatted[0] == "2003-01-01 12:01:01.123456789"
-        assert formatted[1] == "2003-01-01 12:01:01.123456790"
-
-    def test_period_custom(self):
-        # GH#46252 custom formatting directives %l (ms) and %u (us)
-        msg = "PeriodIndex.format is deprecated"
-
-        # 3 digits
-        per = pd.period_range("2003-01-01 12:01:01.123", periods=2, freq="ms")
-        with tm.assert_produces_warning(FutureWarning, match=msg):
-            formatted = per.format(date_format="%y %I:%M:%S (ms=%l us=%u ns=%n)")
-        assert formatted[0] == "03 12:01:01 (ms=123 us=123000 ns=123000000)"
-        assert formatted[1] == "03 12:01:01 (ms=124 us=124000 ns=124000000)"
-
-        # 6 digits
-        per = pd.period_range("2003-01-01 12:01:01.123456", periods=2, freq="us")
-        with tm.assert_produces_warning(FutureWarning, match=msg):
-            formatted = per.format(date_format="%y %I:%M:%S (ms=%l us=%u ns=%n)")
-        assert formatted[0] == "03 12:01:01 (ms=123 us=123456 ns=123456000)"
-        assert formatted[1] == "03 12:01:01 (ms=123 us=123457 ns=123457000)"
-
-        # 9 digits
-        per = pd.period_range("2003-01-01 12:01:01.123456789", periods=2, freq="ns")
-        with tm.assert_produces_warning(FutureWarning, match=msg):
-            formatted = per.format(date_format="%y %I:%M:%S (ms=%l us=%u ns=%n)")
-        assert formatted[0] == "03 12:01:01 (ms=123 us=123456 ns=123456789)"
-        assert formatted[1] == "03 12:01:01 (ms=123 us=123456 ns=123456790)"
-
-    @pytest.mark.parametrize(
-        "locale_str",
-        [
-            pytest.param(None, id=str(locale.getlocale())),
-            "it_IT.utf8",
-            "it_IT",  # Note: encoding will be 'ISO8859-1'
-            "zh_CN.utf8",
-            "zh_CN",  # Note: encoding will be 'gb2312'
-        ],
-    )
-    def test_period_custom_pm(self, locale_str):
-        """Test that using %p in the custom format work well"""
-
-        # Skip if locale cannot be set
-        if locale_str is not None and not tm.can_set_locale(locale_str, locale.LC_ALL):
-            pytest.skip(f"Skipping as locale '{locale_str}' cannot be set on host.")
-
-        # Change locale temporarily for this test.
-        with tm.set_locale(locale_str, locale.LC_ALL) if locale_str else nullcontext():
-            # Get locale-specific reference
-            am_local, pm_local = get_local_am_pm()
-
-            # 9 digits
-            p = pd.period_range("2003-01-01 12:01:01.123456789", periods=2, freq="ns")
-            msg = r"PeriodIndex\.format is deprecated"
-            with tm.assert_produces_warning(FutureWarning, match=msg):
-                formatted = p.format(
-                    date_format="%y %I:%M:%S%p (ms=%l us=%u ns=%n)",
-                )
-            assert (
-                formatted[0] == f"03 12:01:01{pm_local} (ms=123 us=123456 ns=123456789)"
-            )
-            assert (
-                formatted[1] == f"03 12:01:01{pm_local} (ms=123 us=123456 ns=123456790)"
-            )
-
-    def test_period_tz(self):
-        # Formatting periods created from a datetime with timezone.
-        msg = r"PeriodIndex\.format is deprecated"
-        # This timestamp is in 2013 in Europe/Paris but is 2012 in UTC
-        dt = pd.to_datetime(["2013-01-01 00:00:00+01:00"], utc=True)
-
-        # Converting to a period looses the timezone information
-        # Since tz is currently set as utc, we'll see 2012
-        with tm.assert_produces_warning(UserWarning, match="will drop timezone"):
-            per = dt.to_period(freq="h")
-        with tm.assert_produces_warning(FutureWarning, match=msg):
-            assert per.format()[0] == "2012-12-31 23:00"
-
-        # If tz is currently set as paris before conversion, we'll see 2013
-        dt = dt.tz_convert("Europe/Paris")
-        with tm.assert_produces_warning(UserWarning, match="will drop timezone"):
-            per = dt.to_period(freq="h")
-        with tm.assert_produces_warning(FutureWarning, match=msg):
-            assert per.format()[0] == "2013-01-01 00:00"
-
-    @pytest.mark.parametrize(
-        "locale_str",
-        [
-            pytest.param(None, id=str(locale.getlocale())),
-            "it_IT.utf8",
-            "it_IT",  # Note: encoding will be 'ISO8859-1'
-            "zh_CN.utf8",
-            "zh_CN",  # Note: encoding will be 'gb2312'
-        ],
-    )
-    def test_period_non_ascii_fmt(self, locale_str):
-        # GH#46468 non-ascii char in input format string leads to wrong output
-
-        # Skip if locale cannot be set
-        if locale_str is not None and not tm.can_set_locale(locale_str, locale.LC_ALL):
-            pytest.skip(f"Skipping as locale '{locale_str}' cannot be set on host.")
-
-        # Change locale temporarily for this test.
-        with tm.set_locale(locale_str, locale.LC_ALL) if locale_str else nullcontext():
-            # Scalar
-            per = pd.Period("2018-03-11 13:00", freq="h")
-            assert per.strftime("%y é") == "18 é"
-
-            # Index
-            per = pd.period_range("2003-01-01 01:00:00", periods=2, freq="12h")
-            msg = "PeriodIndex.format is deprecated"
-            with tm.assert_produces_warning(FutureWarning, match=msg):
-                formatted = per.format(date_format="%y é")
-            assert formatted[0] == "03 é"
-            assert formatted[1] == "03 é"
-
-    @pytest.mark.parametrize(
-        "locale_str",
-        [
-            pytest.param(None, id=str(locale.getlocale())),
-            "it_IT.utf8",
-            "it_IT",  # Note: encoding will be 'ISO8859-1'
-            "zh_CN.utf8",
-            "zh_CN",  # Note: encoding will be 'gb2312'
-        ],
-    )
-    def test_period_custom_locale_directive(self, locale_str):
-        # GH#46319 locale-specific directive leads to non-utf8 c strftime char* result
-
-        # Skip if locale cannot be set
-        if locale_str is not None and not tm.can_set_locale(locale_str, locale.LC_ALL):
-            pytest.skip(f"Skipping as locale '{locale_str}' cannot be set on host.")
-
-        # Change locale temporarily for this test.
-        with tm.set_locale(locale_str, locale.LC_ALL) if locale_str else nullcontext():
-            # Get locale-specific reference
-            am_local, pm_local = get_local_am_pm()
-
-            # Scalar
-            per = pd.Period("2018-03-11 13:00", freq="h")
-            assert per.strftime("%p") == pm_local
-
-            # Index
-            per = pd.period_range("2003-01-01 01:00:00", periods=2, freq="12h")
-            msg = "PeriodIndex.format is deprecated"
-            with tm.assert_produces_warning(FutureWarning, match=msg):
-                formatted = per.format(date_format="%y %I:%M:%S%p")
-            assert formatted[0] == f"03 01:00:00{am_local}"
-            assert formatted[1] == f"03 01:00:00{pm_local}"
-=======
-            assert result == expected
->>>>>>> 1bf86a35
+            assert result == expected