import numpy as np
import pytest

import pandas as pd
from pandas import (
    PeriodIndex,
    Series,
)
import pandas._testing as tm


def test_to_native_types():
    index = PeriodIndex(["2017-01-01", "2017-01-02", "2017-01-03"], freq="D")

    # First, with no arguments.
    expected = np.array(["2017-01-01", "2017-01-02", "2017-01-03"], dtype=object)

    result = index._format_native_types()
    tm.assert_numpy_array_equal(result, expected)

    # No NaN values, so na_rep has no effect
    result = index._format_native_types(na_rep="pandas")
    tm.assert_numpy_array_equal(result, expected)

    # Make sure date formatting works
    expected = np.array(["01-2017-01", "01-2017-02", "01-2017-03"], dtype=object)

    result = index._format_native_types(date_format="%m-%Y-%d")
    tm.assert_numpy_array_equal(result, expected)

    # NULL object handling should work
    index = PeriodIndex(["2017-01-01", pd.NaT, "2017-01-03"], freq="D")
    expected = np.array(["2017-01-01", "NaT", "2017-01-03"], dtype=object)

    result = index._format_native_types()
    tm.assert_numpy_array_equal(result, expected)

    expected = np.array(["2017-01-01", "pandas", "2017-01-03"], dtype=object)

    result = index._format_native_types(na_rep="pandas")
    tm.assert_numpy_array_equal(result, expected)


class TestPeriodIndexRendering:
    def test_frame_repr(self):
        df = pd.DataFrame({"A": [1, 2, 3]}, index=pd.date_range("2000", periods=3))
        result = repr(df)
        expected = "            A\n2000-01-01  1\n2000-01-02  2\n2000-01-03  3"
        assert result == expected

    @pytest.mark.parametrize("method", ["__repr__", "__str__"])
    def test_representation(self, method):
        # GH#7601
        idx1 = PeriodIndex([], freq="D")
        idx2 = PeriodIndex(["2011-01-01"], freq="D")
        idx3 = PeriodIndex(["2011-01-01", "2011-01-02"], freq="D")
        idx4 = PeriodIndex(["2011-01-01", "2011-01-02", "2011-01-03"], freq="D")
<<<<<<< HEAD
        idx5 = PeriodIndex(["2011", "2012", "2013"], freq="A")
        idx6 = PeriodIndex(["2011-01-01 09:00", "2012-02-01 10:00", "NaT"], freq="h")
=======
        idx5 = PeriodIndex(["2011", "2012", "2013"], freq="Y")
        idx6 = PeriodIndex(["2011-01-01 09:00", "2012-02-01 10:00", "NaT"], freq="H")
>>>>>>> 7ec95e4b
        idx7 = pd.period_range("2013Q1", periods=1, freq="Q")
        idx8 = pd.period_range("2013Q1", periods=2, freq="Q")
        idx9 = pd.period_range("2013Q1", periods=3, freq="Q")
        idx10 = PeriodIndex(["2011-01-01", "2011-02-01"], freq="3D")

        exp1 = "PeriodIndex([], dtype='period[D]')"

        exp2 = "PeriodIndex(['2011-01-01'], dtype='period[D]')"

        exp3 = "PeriodIndex(['2011-01-01', '2011-01-02'], dtype='period[D]')"

        exp4 = (
            "PeriodIndex(['2011-01-01', '2011-01-02', '2011-01-03'], "
            "dtype='period[D]')"
        )

        exp5 = "PeriodIndex(['2011', '2012', '2013'], dtype='period[Y-DEC]')"

        exp6 = (
            "PeriodIndex(['2011-01-01 09:00', '2012-02-01 10:00', 'NaT'], "
            "dtype='period[h]')"
        )

        exp7 = "PeriodIndex(['2013Q1'], dtype='period[Q-DEC]')"

        exp8 = "PeriodIndex(['2013Q1', '2013Q2'], dtype='period[Q-DEC]')"

        exp9 = "PeriodIndex(['2013Q1', '2013Q2', '2013Q3'], dtype='period[Q-DEC]')"

        exp10 = "PeriodIndex(['2011-01-01', '2011-02-01'], dtype='period[3D]')"

        for idx, expected in zip(
            [idx1, idx2, idx3, idx4, idx5, idx6, idx7, idx8, idx9, idx10],
            [exp1, exp2, exp3, exp4, exp5, exp6, exp7, exp8, exp9, exp10],
        ):
            result = getattr(idx, method)()
            assert result == expected

    def test_representation_to_series(self):
        # GH#10971
        idx1 = PeriodIndex([], freq="D")
        idx2 = PeriodIndex(["2011-01-01"], freq="D")
        idx3 = PeriodIndex(["2011-01-01", "2011-01-02"], freq="D")
        idx4 = PeriodIndex(["2011-01-01", "2011-01-02", "2011-01-03"], freq="D")
<<<<<<< HEAD
        idx5 = PeriodIndex(["2011", "2012", "2013"], freq="A")
        idx6 = PeriodIndex(["2011-01-01 09:00", "2012-02-01 10:00", "NaT"], freq="h")
=======
        idx5 = PeriodIndex(["2011", "2012", "2013"], freq="Y")
        idx6 = PeriodIndex(["2011-01-01 09:00", "2012-02-01 10:00", "NaT"], freq="H")
>>>>>>> 7ec95e4b

        idx7 = pd.period_range("2013Q1", periods=1, freq="Q")
        idx8 = pd.period_range("2013Q1", periods=2, freq="Q")
        idx9 = pd.period_range("2013Q1", periods=3, freq="Q")

        exp1 = """Series([], dtype: period[D])"""

        exp2 = """0    2011-01-01
dtype: period[D]"""

        exp3 = """0    2011-01-01
1    2011-01-02
dtype: period[D]"""

        exp4 = """0    2011-01-01
1    2011-01-02
2    2011-01-03
dtype: period[D]"""

        exp5 = """0    2011
1    2012
2    2013
dtype: period[Y-DEC]"""

        exp6 = """0    2011-01-01 09:00
1    2012-02-01 10:00
2                 NaT
dtype: period[h]"""

        exp7 = """0    2013Q1
dtype: period[Q-DEC]"""

        exp8 = """0    2013Q1
1    2013Q2
dtype: period[Q-DEC]"""

        exp9 = """0    2013Q1
1    2013Q2
2    2013Q3
dtype: period[Q-DEC]"""

        for idx, expected in zip(
            [idx1, idx2, idx3, idx4, idx5, idx6, idx7, idx8, idx9],
            [exp1, exp2, exp3, exp4, exp5, exp6, exp7, exp8, exp9],
        ):
            result = repr(Series(idx))
            assert result == expected

    def test_summary(self):
        # GH#9116
        idx1 = PeriodIndex([], freq="D")
        idx2 = PeriodIndex(["2011-01-01"], freq="D")
        idx3 = PeriodIndex(["2011-01-01", "2011-01-02"], freq="D")
        idx4 = PeriodIndex(["2011-01-01", "2011-01-02", "2011-01-03"], freq="D")
<<<<<<< HEAD
        idx5 = PeriodIndex(["2011", "2012", "2013"], freq="A")
        idx6 = PeriodIndex(["2011-01-01 09:00", "2012-02-01 10:00", "NaT"], freq="h")
=======
        idx5 = PeriodIndex(["2011", "2012", "2013"], freq="Y")
        idx6 = PeriodIndex(["2011-01-01 09:00", "2012-02-01 10:00", "NaT"], freq="H")
>>>>>>> 7ec95e4b

        idx7 = pd.period_range("2013Q1", periods=1, freq="Q")
        idx8 = pd.period_range("2013Q1", periods=2, freq="Q")
        idx9 = pd.period_range("2013Q1", periods=3, freq="Q")

        exp1 = """PeriodIndex: 0 entries
Freq: D"""

        exp2 = """PeriodIndex: 1 entries, 2011-01-01 to 2011-01-01
Freq: D"""

        exp3 = """PeriodIndex: 2 entries, 2011-01-01 to 2011-01-02
Freq: D"""

        exp4 = """PeriodIndex: 3 entries, 2011-01-01 to 2011-01-03
Freq: D"""

        exp5 = """PeriodIndex: 3 entries, 2011 to 2013
Freq: Y-DEC"""

        exp6 = """PeriodIndex: 3 entries, 2011-01-01 09:00 to NaT
Freq: h"""

        exp7 = """PeriodIndex: 1 entries, 2013Q1 to 2013Q1
Freq: Q-DEC"""

        exp8 = """PeriodIndex: 2 entries, 2013Q1 to 2013Q2
Freq: Q-DEC"""

        exp9 = """PeriodIndex: 3 entries, 2013Q1 to 2013Q3
Freq: Q-DEC"""

        for idx, expected in zip(
            [idx1, idx2, idx3, idx4, idx5, idx6, idx7, idx8, idx9],
            [exp1, exp2, exp3, exp4, exp5, exp6, exp7, exp8, exp9],
        ):
            result = idx._summary()
            assert result == expected<|MERGE_RESOLUTION|>--- conflicted
+++ resolved
@@ -55,13 +55,8 @@
         idx2 = PeriodIndex(["2011-01-01"], freq="D")
         idx3 = PeriodIndex(["2011-01-01", "2011-01-02"], freq="D")
         idx4 = PeriodIndex(["2011-01-01", "2011-01-02", "2011-01-03"], freq="D")
-<<<<<<< HEAD
-        idx5 = PeriodIndex(["2011", "2012", "2013"], freq="A")
+        idx5 = PeriodIndex(["2011", "2012", "2013"], freq="Y")
         idx6 = PeriodIndex(["2011-01-01 09:00", "2012-02-01 10:00", "NaT"], freq="h")
-=======
-        idx5 = PeriodIndex(["2011", "2012", "2013"], freq="Y")
-        idx6 = PeriodIndex(["2011-01-01 09:00", "2012-02-01 10:00", "NaT"], freq="H")
->>>>>>> 7ec95e4b
         idx7 = pd.period_range("2013Q1", periods=1, freq="Q")
         idx8 = pd.period_range("2013Q1", periods=2, freq="Q")
         idx9 = pd.period_range("2013Q1", periods=3, freq="Q")
@@ -106,13 +101,8 @@
         idx2 = PeriodIndex(["2011-01-01"], freq="D")
         idx3 = PeriodIndex(["2011-01-01", "2011-01-02"], freq="D")
         idx4 = PeriodIndex(["2011-01-01", "2011-01-02", "2011-01-03"], freq="D")
-<<<<<<< HEAD
-        idx5 = PeriodIndex(["2011", "2012", "2013"], freq="A")
+        idx5 = PeriodIndex(["2011", "2012", "2013"], freq="Y")
         idx6 = PeriodIndex(["2011-01-01 09:00", "2012-02-01 10:00", "NaT"], freq="h")
-=======
-        idx5 = PeriodIndex(["2011", "2012", "2013"], freq="Y")
-        idx6 = PeriodIndex(["2011-01-01 09:00", "2012-02-01 10:00", "NaT"], freq="H")
->>>>>>> 7ec95e4b
 
         idx7 = pd.period_range("2013Q1", periods=1, freq="Q")
         idx8 = pd.period_range("2013Q1", periods=2, freq="Q")
@@ -167,13 +157,8 @@
         idx2 = PeriodIndex(["2011-01-01"], freq="D")
         idx3 = PeriodIndex(["2011-01-01", "2011-01-02"], freq="D")
         idx4 = PeriodIndex(["2011-01-01", "2011-01-02", "2011-01-03"], freq="D")
-<<<<<<< HEAD
-        idx5 = PeriodIndex(["2011", "2012", "2013"], freq="A")
+        idx5 = PeriodIndex(["2011", "2012", "2013"], freq="Y")
         idx6 = PeriodIndex(["2011-01-01 09:00", "2012-02-01 10:00", "NaT"], freq="h")
-=======
-        idx5 = PeriodIndex(["2011", "2012", "2013"], freq="Y")
-        idx6 = PeriodIndex(["2011-01-01 09:00", "2012-02-01 10:00", "NaT"], freq="H")
->>>>>>> 7ec95e4b
 
         idx7 = pd.period_range("2013Q1", periods=1, freq="Q")
         idx8 = pd.period_range("2013Q1", periods=2, freq="Q")
