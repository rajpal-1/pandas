import numpy as np
import pytest

import pandas as pd
import pandas.util.testing as tm
<<<<<<< HEAD
from pandas.tseries.offsets import Second
from pandas import to_timedelta, timedelta_range
=======
from pandas import timedelta_range, to_timedelta
from pandas.tseries.offsets import Day, Second
>>>>>>> ce62a5c1


class TestTimedeltas(object):

    def test_timedelta_range(self):

        expected = to_timedelta(np.arange(5), unit='D')
        result = timedelta_range('0 days', periods=5, freq='D')
        tm.assert_index_equal(result, expected)

        expected = to_timedelta(np.arange(11), unit='D')
        result = timedelta_range('0 days', '10 days', freq='D')
        tm.assert_index_equal(result, expected)

        expected = to_timedelta(np.arange(5), unit='D')
        expected = expected + Second(2) + pd.Timedelta(days=1)
        result = timedelta_range('1 days, 00:00:02', '5 days, 00:00:02',
                                 freq='D')
        tm.assert_index_equal(result, expected)

        expected = to_timedelta([1, 3, 5, 7, 9], unit='D') + Second(2)
        result = timedelta_range('1 days, 00:00:02', periods=5, freq='2D')
        tm.assert_index_equal(result, expected)

        expected = to_timedelta(np.arange(50), unit='T') * 30
        result = timedelta_range('0 days', freq='30T', periods=50)
        tm.assert_index_equal(result, expected)

        # GH 11776
        arr = np.arange(10).reshape(2, 5)
        df = pd.DataFrame(np.arange(10).reshape(2, 5))
        for arg in (arr, df):
            with tm.assert_raises_regex(TypeError, "1-d array"):
                to_timedelta(arg)
            for errors in ['ignore', 'raise', 'coerce']:
                with tm.assert_raises_regex(TypeError, "1-d array"):
                    to_timedelta(arg, errors=errors)

        # issue10583
        df = pd.DataFrame(np.random.normal(size=(10, 4)))
        df.index = pd.timedelta_range(start='0s', periods=10, freq='s')
        expected = df.loc[pd.Timedelta('0s'):, :]
        result = df.loc['0s':, :]
        tm.assert_frame_equal(expected, result)

        timedelta_range('1day', freq='D', periods=2)

    @pytest.mark.parametrize('periods, freq', [
        (3, '2D'), (5, 'D'), (6, '19H12T'), (7, '16H'), (9, '12H')])
    def test_linspace_behavior(self, periods, freq):
        # GH 20976
        result = timedelta_range(start='0 days', end='4 days', periods=periods)
        expected = timedelta_range(start='0 days', end='4 days', freq=freq)
        tm.assert_index_equal(result, expected)

    def test_errors(self):
        # not enough params
        msg = ('Of the four parameters: start, end, periods, and freq, '
               'exactly three must be specified')
        with tm.assert_raises_regex(ValueError, msg):
            timedelta_range(start='0 days')

        with tm.assert_raises_regex(ValueError, msg):
            timedelta_range(end='5 days')

        with tm.assert_raises_regex(ValueError, msg):
            timedelta_range(periods=2)

        with tm.assert_raises_regex(ValueError, msg):
            timedelta_range()

        # too many params
        with tm.assert_raises_regex(ValueError, msg):
            timedelta_range(start='0 days', end='5 days', periods=10, freq='H')<|MERGE_RESOLUTION|>--- conflicted
+++ resolved
@@ -3,13 +3,8 @@
 
 import pandas as pd
 import pandas.util.testing as tm
-<<<<<<< HEAD
+from pandas import timedelta_range, to_timedelta
 from pandas.tseries.offsets import Second
-from pandas import to_timedelta, timedelta_range
-=======
-from pandas import timedelta_range, to_timedelta
-from pandas.tseries.offsets import Day, Second
->>>>>>> ce62a5c1
 
 
 class TestTimedeltas(object):
