from datetime import timedelta

import numpy as np
import pytest

import pandas as pd
from pandas import (
    DataFrame,
    Index,
    Int64Index,
    Series,
    Timedelta,
    TimedeltaIndex,
    date_range,
    timedelta_range,
)
import pandas._testing as tm

from ..datetimelike import DatetimeLike

randn = np.random.randn


class TestTimedeltaIndex(DatetimeLike):
    _holder = TimedeltaIndex

    @pytest.fixture
    def indices(self):
        return tm.makeTimedeltaIndex(10)

    def create_index(self):
        return pd.to_timedelta(range(5), unit="d") + pd.offsets.Hour(1)

    def test_numeric_compat(self):
        # Dummy method to override super's version; this test is now done
        # in test_arithmetic.py
        pass

    def test_shift(self):
        pass  # this is handled in test_arithmetic.py

    def test_pickle_compat_construction(self):
        pass

    def test_fillna_timedelta(self):
        # GH 11343
        idx = pd.TimedeltaIndex(["1 day", pd.NaT, "3 day"])

        exp = pd.TimedeltaIndex(["1 day", "2 day", "3 day"])
        tm.assert_index_equal(idx.fillna(pd.Timedelta("2 day")), exp)

        exp = pd.TimedeltaIndex(["1 day", "3 hour", "3 day"])
        idx.fillna(pd.Timedelta("3 hour"))

        exp = pd.Index(
            [pd.Timedelta("1 day"), "x", pd.Timedelta("3 day")], dtype=object
        )
        tm.assert_index_equal(idx.fillna("x"), exp)

    def test_isin(self):

        index = tm.makeTimedeltaIndex(4)
        result = index.isin(index)
        assert result.all()

        result = index.isin(list(index))
        assert result.all()

        tm.assert_almost_equal(
            index.isin([index[2], 5]), np.array([False, False, True, False])
        )

    def test_factorize(self):
        idx1 = TimedeltaIndex(["1 day", "1 day", "2 day", "2 day", "3 day", "3 day"])

        exp_arr = np.array([0, 0, 1, 1, 2, 2], dtype=np.intp)
        exp_idx = TimedeltaIndex(["1 day", "2 day", "3 day"])

        arr, idx = idx1.factorize()
        tm.assert_numpy_array_equal(arr, exp_arr)
        tm.assert_index_equal(idx, exp_idx)

        arr, idx = idx1.factorize(sort=True)
        tm.assert_numpy_array_equal(arr, exp_arr)
        tm.assert_index_equal(idx, exp_idx)

        # freq must be preserved
        idx3 = timedelta_range("1 day", periods=4, freq="s")
        exp_arr = np.array([0, 1, 2, 3], dtype=np.intp)
        arr, idx = idx3.factorize()
        tm.assert_numpy_array_equal(arr, exp_arr)
        tm.assert_index_equal(idx, idx3)

<<<<<<< HEAD
    def test_join_preserves_freq(self):
        # GH#32157
        tdi = timedelta_range("1 day", periods=10)
        result = tdi[:5].join(tdi[5:], how="outer")
        assert result.freq == tdi.freq
        tm.assert_index_equal(result, tdi)

        result = tdi[:5].join(tdi[6:], how="outer")
        assert result.freq is None
        expected = tdi.delete(5)
        tm.assert_index_equal(result, expected)

    def test_join_self(self, join_type):
        index = timedelta_range("1 day", periods=10)
        joined = index.join(index, how=join_type)
        tm.assert_index_equal(index, joined)

    def test_does_not_convert_mixed_integer(self):
        df = tm.makeCustomDataframe(
            10,
            10,
            data_gen_f=lambda *args, **kwargs: randn(),
            r_idx_type="i",
            c_idx_type="td",
        )
        str(df)

        cols = df.columns.join(df.index, how="outer")
        joined = cols.join(df.columns)
        assert cols.dtype == np.dtype("O")
        assert cols.dtype == joined.dtype
        tm.assert_index_equal(cols, joined)

=======
>>>>>>> 89d5f876
    def test_sort_values(self):

        idx = TimedeltaIndex(["4d", "1d", "2d"])

        ordered = idx.sort_values()
        assert ordered.is_monotonic

        ordered = idx.sort_values(ascending=False)
        assert ordered[::-1].is_monotonic

        ordered, dexer = idx.sort_values(return_indexer=True)
        assert ordered.is_monotonic

        tm.assert_numpy_array_equal(dexer, np.array([1, 2, 0]), check_dtype=False)

        ordered, dexer = idx.sort_values(return_indexer=True, ascending=False)
        assert ordered[::-1].is_monotonic

        tm.assert_numpy_array_equal(dexer, np.array([0, 2, 1]), check_dtype=False)

    def test_argmin_argmax(self):
        idx = TimedeltaIndex(["1 day 00:00:05", "1 day 00:00:01", "1 day 00:00:02"])
        assert idx.argmin() == 1
        assert idx.argmax() == 0

    def test_misc_coverage(self):

        rng = timedelta_range("1 day", periods=5)
        result = rng.groupby(rng.days)
        assert isinstance(list(result.values())[0][0], Timedelta)

        idx = TimedeltaIndex(["3d", "1d", "2d"])
        assert not idx.equals(list(idx))

        non_td = Index(list("abc"))
        assert not idx.equals(list(non_td))

    def test_map(self):
        # test_map_dictlike generally tests

        rng = timedelta_range("1 day", periods=10)

        f = lambda x: x.days
        result = rng.map(f)
        exp = Int64Index([f(x) for x in rng])
        tm.assert_index_equal(result, exp)

    def test_pass_TimedeltaIndex_to_index(self):

        rng = timedelta_range("1 days", "10 days")
        idx = Index(rng, dtype=object)

        expected = Index(rng.to_pytimedelta(), dtype=object)

        tm.assert_numpy_array_equal(idx.values, expected.values)

    def test_pickle(self):

        rng = timedelta_range("1 days", periods=10)
        rng_p = tm.round_trip_pickle(rng)
        tm.assert_index_equal(rng, rng_p)

    def test_hash_error(self):
        index = timedelta_range("1 days", periods=10)
        with pytest.raises(
            TypeError, match=(f"unhashable type: {repr(type(index).__name__)}")
        ):
            hash(index)

    def test_append_numpy_bug_1681(self):

        td = timedelta_range("1 days", "10 days", freq="2D")
        a = DataFrame()
        c = DataFrame({"A": "foo", "B": td}, index=td)
        str(c)

        result = a.append(c)
        assert (result["B"] == td).all()

    def test_delete_doesnt_infer_freq(self):
        # GH#30655 behavior matches DatetimeIndex

        tdi = pd.TimedeltaIndex(["1 Day", "2 Days", None, "3 Days", "4 Days"])
        result = tdi.delete(2)
        assert result.freq is None

    def test_fields(self):
        rng = timedelta_range("1 days, 10:11:12.100123456", periods=2, freq="s")
        tm.assert_index_equal(rng.days, Index([1, 1], dtype="int64"))
        tm.assert_index_equal(
            rng.seconds,
            Index([10 * 3600 + 11 * 60 + 12, 10 * 3600 + 11 * 60 + 13], dtype="int64"),
        )
        tm.assert_index_equal(
            rng.microseconds, Index([100 * 1000 + 123, 100 * 1000 + 123], dtype="int64")
        )
        tm.assert_index_equal(rng.nanoseconds, Index([456, 456], dtype="int64"))

        msg = "'TimedeltaIndex' object has no attribute '{}'"
        with pytest.raises(AttributeError, match=msg.format("hours")):
            rng.hours
        with pytest.raises(AttributeError, match=msg.format("minutes")):
            rng.minutes
        with pytest.raises(AttributeError, match=msg.format("milliseconds")):
            rng.milliseconds

        # with nat
        s = Series(rng)
        s[1] = np.nan

        tm.assert_series_equal(s.dt.days, Series([1, np.nan], index=[0, 1]))
        tm.assert_series_equal(
            s.dt.seconds, Series([10 * 3600 + 11 * 60 + 12, np.nan], index=[0, 1])
        )

        # preserve name (GH15589)
        rng.name = "name"
        assert rng.days.name == "name"

    def test_freq_conversion(self):

        # doc example

        # series
        td = Series(date_range("20130101", periods=4)) - Series(
            date_range("20121201", periods=4)
        )
        td[2] += timedelta(minutes=5, seconds=3)
        td[3] = np.nan

        result = td / np.timedelta64(1, "D")
        expected = Series([31, 31, (31 * 86400 + 5 * 60 + 3) / 86400.0, np.nan])
        tm.assert_series_equal(result, expected)

        result = td.astype("timedelta64[D]")
        expected = Series([31, 31, 31, np.nan])
        tm.assert_series_equal(result, expected)

        result = td / np.timedelta64(1, "s")
        expected = Series([31 * 86400, 31 * 86400, 31 * 86400 + 5 * 60 + 3, np.nan])
        tm.assert_series_equal(result, expected)

        result = td.astype("timedelta64[s]")
        tm.assert_series_equal(result, expected)

        # tdi
        td = TimedeltaIndex(td)

        result = td / np.timedelta64(1, "D")
        expected = Index([31, 31, (31 * 86400 + 5 * 60 + 3) / 86400.0, np.nan])
        tm.assert_index_equal(result, expected)

        result = td.astype("timedelta64[D]")
        expected = Index([31, 31, 31, np.nan])
        tm.assert_index_equal(result, expected)

        result = td / np.timedelta64(1, "s")
        expected = Index([31 * 86400, 31 * 86400, 31 * 86400 + 5 * 60 + 3, np.nan])
        tm.assert_index_equal(result, expected)

        result = td.astype("timedelta64[s]")
        tm.assert_index_equal(result, expected)<|MERGE_RESOLUTION|>--- conflicted
+++ resolved
@@ -91,42 +91,6 @@
         tm.assert_numpy_array_equal(arr, exp_arr)
         tm.assert_index_equal(idx, idx3)
 
-<<<<<<< HEAD
-    def test_join_preserves_freq(self):
-        # GH#32157
-        tdi = timedelta_range("1 day", periods=10)
-        result = tdi[:5].join(tdi[5:], how="outer")
-        assert result.freq == tdi.freq
-        tm.assert_index_equal(result, tdi)
-
-        result = tdi[:5].join(tdi[6:], how="outer")
-        assert result.freq is None
-        expected = tdi.delete(5)
-        tm.assert_index_equal(result, expected)
-
-    def test_join_self(self, join_type):
-        index = timedelta_range("1 day", periods=10)
-        joined = index.join(index, how=join_type)
-        tm.assert_index_equal(index, joined)
-
-    def test_does_not_convert_mixed_integer(self):
-        df = tm.makeCustomDataframe(
-            10,
-            10,
-            data_gen_f=lambda *args, **kwargs: randn(),
-            r_idx_type="i",
-            c_idx_type="td",
-        )
-        str(df)
-
-        cols = df.columns.join(df.index, how="outer")
-        joined = cols.join(df.columns)
-        assert cols.dtype == np.dtype("O")
-        assert cols.dtype == joined.dtype
-        tm.assert_index_equal(cols, joined)
-
-=======
->>>>>>> 89d5f876
     def test_sort_values(self):
 
         idx = TimedeltaIndex(["4d", "1d", "2d"])
