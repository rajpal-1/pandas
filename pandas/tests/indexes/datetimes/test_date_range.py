"""
test date_range, bdate_range construction from the convenience range functions
"""

from datetime import datetime, time, timedelta

import numpy as np
import pytest
import pytz
from pytz import timezone

import pandas.compat as compat
from pandas.errors import OutOfBoundsDatetime
import pandas.util._test_decorators as td

import pandas as pd
from pandas import DatetimeIndex, Timestamp, bdate_range, date_range, offsets
from pandas.tests.series.common import TestData
import pandas.util.testing as tm

from pandas.tseries.offsets import (
    BDay, CDay, DateOffset, MonthEnd, generate_range, prefix_mapping)

START, END = datetime(2009, 1, 1), datetime(2010, 1, 1)


class TestTimestampEquivDateRange(object):
    # Older tests in TestTimeSeries constructed their `stamp` objects
    # using `date_range` instead of the `Timestamp` constructor.
    # TestTimestampEquivDateRange checks that these are equivalent in the
    # pertinent cases.

    def test_date_range_timestamp_equiv(self):
        rng = date_range('20090415', '20090519', tz='US/Eastern')
        stamp = rng[0]

        ts = Timestamp('20090415', tz='US/Eastern', freq='D')
        assert ts == stamp

    def test_date_range_timestamp_equiv_dateutil(self):
        rng = date_range('20090415', '20090519', tz='dateutil/US/Eastern')
        stamp = rng[0]

        ts = Timestamp('20090415', tz='dateutil/US/Eastern', freq='D')
        assert ts == stamp

    def test_date_range_timestamp_equiv_explicit_pytz(self):
        rng = date_range('20090415', '20090519',
                         tz=pytz.timezone('US/Eastern'))
        stamp = rng[0]

        ts = Timestamp('20090415', tz=pytz.timezone('US/Eastern'), freq='D')
        assert ts == stamp

    @td.skip_if_windows_python_3
    def test_date_range_timestamp_equiv_explicit_dateutil(self):
        from pandas._libs.tslibs.timezones import dateutil_gettz as gettz

        rng = date_range('20090415', '20090519', tz=gettz('US/Eastern'))
        stamp = rng[0]

        ts = Timestamp('20090415', tz=gettz('US/Eastern'), freq='D')
        assert ts == stamp

    def test_date_range_timestamp_equiv_from_datetime_instance(self):
        datetime_instance = datetime(2014, 3, 4)
        # build a timestamp with a frequency, since then it supports
        # addition/subtraction of integers
        timestamp_instance = date_range(datetime_instance, periods=1,
                                        freq='D')[0]

        ts = Timestamp(datetime_instance, freq='D')
        assert ts == timestamp_instance

    def test_date_range_timestamp_equiv_preserve_frequency(self):
        timestamp_instance = date_range('2014-03-05', periods=1, freq='D')[0]
        ts = Timestamp('2014-03-05', freq='D')

        assert timestamp_instance == ts


class TestDateRanges(TestData):
<<<<<<< HEAD
    def test_date_range_multiplication_overflow(self):
        # GH#24255
        # check that overflows in calculating `addend = periods * stride`
        #  are caught
        with tm.assert_produces_warning(None):
            # we should _not_ be seeing a overflow RuntimeWarning
            dti = date_range(start='1677-09-22', periods=213503, freq='D')

        assert dti[0] == Timestamp('1677-09-22')
        assert len(dti) == 213503

        msg = "Cannot generate range with"
        with pytest.raises(OutOfBoundsDatetime, match=msg):
            date_range('1969-05-04', periods=200000000, freq='30000D')

    def test_date_range_unsigned_overflow_handling(self):
        # GH#24255
        # case where `addend = periods * stride` overflows int64 bounds
        #  but not uint64 bounds
        dti = date_range(start='1677-09-22', end='2262-04-11', freq='D')

        dti2 = date_range(start=dti[0], periods=len(dti), freq='D')
        assert dti2.equals(dti)

        dti3 = date_range(end=dti[-1], periods=len(dti), freq='D')
        assert dti3.equals(dti)
=======
    def test_date_range_nat(self):
        # GH#11587
        msg = "Neither `start` nor `end` can be NaT"
        with pytest.raises(ValueError, match=msg):
            date_range(start='2016-01-01', end=pd.NaT, freq='D')
        with pytest.raises(ValueError, match=msg):
            date_range(start=pd.NaT, end='2016-01-01', freq='D')
>>>>>>> 040f06f7

    def test_date_range_out_of_bounds(self):
        # GH#14187
        with pytest.raises(OutOfBoundsDatetime):
            date_range('2016-01-01', periods=100000, freq='D')
        with pytest.raises(OutOfBoundsDatetime):
            date_range(end='1763-10-12', periods=100000, freq='D')

    def test_date_range_gen_error(self):
        rng = date_range('1/1/2000 00:00', '1/1/2000 00:18', freq='5min')
        assert len(rng) == 4

    @pytest.mark.parametrize("freq", ["AS", "YS"])
    def test_begin_year_alias(self, freq):
        # see gh-9313
        rng = date_range("1/1/2013", "7/1/2017", freq=freq)
        exp = pd.DatetimeIndex(["2013-01-01", "2014-01-01",
                                "2015-01-01", "2016-01-01",
                                "2017-01-01"], freq=freq)
        tm.assert_index_equal(rng, exp)

    @pytest.mark.parametrize("freq", ["A", "Y"])
    def test_end_year_alias(self, freq):
        # see gh-9313
        rng = date_range("1/1/2013", "7/1/2017", freq=freq)
        exp = pd.DatetimeIndex(["2013-12-31", "2014-12-31",
                                "2015-12-31", "2016-12-31"], freq=freq)
        tm.assert_index_equal(rng, exp)

    @pytest.mark.parametrize("freq", ["BA", "BY"])
    def test_business_end_year_alias(self, freq):
        # see gh-9313
        rng = date_range("1/1/2013", "7/1/2017", freq=freq)
        exp = pd.DatetimeIndex(["2013-12-31", "2014-12-31",
                                "2015-12-31", "2016-12-30"], freq=freq)
        tm.assert_index_equal(rng, exp)

    def test_date_range_negative_freq(self):
        # GH 11018
        rng = date_range('2011-12-31', freq='-2A', periods=3)
        exp = pd.DatetimeIndex(['2011-12-31', '2009-12-31',
                                '2007-12-31'], freq='-2A')
        tm.assert_index_equal(rng, exp)
        assert rng.freq == '-2A'

        rng = date_range('2011-01-31', freq='-2M', periods=3)
        exp = pd.DatetimeIndex(['2011-01-31', '2010-11-30',
                                '2010-09-30'], freq='-2M')
        tm.assert_index_equal(rng, exp)
        assert rng.freq == '-2M'

    def test_date_range_bms_bug(self):
        # #1645
        rng = date_range('1/1/2000', periods=10, freq='BMS')

        ex_first = Timestamp('2000-01-03')
        assert rng[0] == ex_first

    def test_date_range_normalize(self):
        snap = datetime.today()
        n = 50

        rng = date_range(snap, periods=n, normalize=False, freq='2D')

        offset = timedelta(2)
        values = DatetimeIndex([snap + i * offset for i in range(n)])

        tm.assert_index_equal(rng, values)

        rng = date_range('1/1/2000 08:15', periods=n, normalize=False,
                         freq='B')
        the_time = time(8, 15)
        for val in rng:
            assert val.time() == the_time

    def test_date_range_fy5252(self):
        dr = date_range(start="2013-01-01", periods=2, freq=offsets.FY5253(
            startingMonth=1, weekday=3, variation="nearest"))
        assert dr[0] == Timestamp('2013-01-31')
        assert dr[1] == Timestamp('2014-01-30')

    def test_date_range_ambiguous_arguments(self):
        # #2538
        start = datetime(2011, 1, 1, 5, 3, 40)
        end = datetime(2011, 1, 1, 8, 9, 40)

        msg = ('Of the four parameters: start, end, periods, and '
               'freq, exactly three must be specified')
        with pytest.raises(ValueError, match=msg):
            date_range(start, end, periods=10, freq='s')

    def test_date_range_convenience_periods(self):
        # GH 20808
        result = date_range('2018-04-24', '2018-04-27', periods=3)
        expected = DatetimeIndex(['2018-04-24 00:00:00',
                                  '2018-04-25 12:00:00',
                                  '2018-04-27 00:00:00'], freq=None)

        tm.assert_index_equal(result, expected)

        # Test if spacing remains linear if tz changes to dst in range
        result = date_range('2018-04-01 01:00:00',
                            '2018-04-01 04:00:00',
                            tz='Australia/Sydney',
                            periods=3)
        expected = DatetimeIndex([Timestamp('2018-04-01 01:00:00+1100',
                                            tz='Australia/Sydney'),
                                  Timestamp('2018-04-01 02:00:00+1000',
                                            tz='Australia/Sydney'),
                                  Timestamp('2018-04-01 04:00:00+1000',
                                            tz='Australia/Sydney')])
        tm.assert_index_equal(result, expected)

    @pytest.mark.parametrize('start,end,result_tz', [
        ['20180101', '20180103', 'US/Eastern'],
        [datetime(2018, 1, 1), datetime(2018, 1, 3), 'US/Eastern'],
        [Timestamp('20180101'), Timestamp('20180103'), 'US/Eastern'],
        [Timestamp('20180101', tz='US/Eastern'),
         Timestamp('20180103', tz='US/Eastern'), 'US/Eastern'],
        [Timestamp('20180101', tz='US/Eastern'),
         Timestamp('20180103', tz='US/Eastern'), None]])
    def test_date_range_linspacing_tz(self, start, end, result_tz):
        # GH 20983
        result = date_range(start, end, periods=3, tz=result_tz)
        expected = date_range('20180101', periods=3, freq='D', tz='US/Eastern')
        tm.assert_index_equal(result, expected)

    def test_date_range_businesshour(self):
        idx = DatetimeIndex(['2014-07-04 09:00', '2014-07-04 10:00',
                             '2014-07-04 11:00',
                             '2014-07-04 12:00', '2014-07-04 13:00',
                             '2014-07-04 14:00',
                             '2014-07-04 15:00', '2014-07-04 16:00'],
                            freq='BH')
        rng = date_range('2014-07-04 09:00', '2014-07-04 16:00', freq='BH')
        tm.assert_index_equal(idx, rng)

        idx = DatetimeIndex(
            ['2014-07-04 16:00', '2014-07-07 09:00'], freq='BH')
        rng = date_range('2014-07-04 16:00', '2014-07-07 09:00', freq='BH')
        tm.assert_index_equal(idx, rng)

        idx = DatetimeIndex(['2014-07-04 09:00', '2014-07-04 10:00',
                             '2014-07-04 11:00',
                             '2014-07-04 12:00', '2014-07-04 13:00',
                             '2014-07-04 14:00',
                             '2014-07-04 15:00', '2014-07-04 16:00',
                             '2014-07-07 09:00', '2014-07-07 10:00',
                             '2014-07-07 11:00',
                             '2014-07-07 12:00', '2014-07-07 13:00',
                             '2014-07-07 14:00',
                             '2014-07-07 15:00', '2014-07-07 16:00',
                             '2014-07-08 09:00', '2014-07-08 10:00',
                             '2014-07-08 11:00',
                             '2014-07-08 12:00', '2014-07-08 13:00',
                             '2014-07-08 14:00',
                             '2014-07-08 15:00', '2014-07-08 16:00'],
                            freq='BH')
        rng = date_range('2014-07-04 09:00', '2014-07-08 16:00', freq='BH')
        tm.assert_index_equal(idx, rng)

    def test_range_misspecified(self):
        # GH #1095
        msg = ('Of the four parameters: start, end, periods, and '
               'freq, exactly three must be specified')

        with pytest.raises(ValueError, match=msg):
            date_range(start='1/1/2000')

        with pytest.raises(ValueError, match=msg):
            date_range(end='1/1/2000')

        with pytest.raises(ValueError, match=msg):
            date_range(periods=10)

        with pytest.raises(ValueError, match=msg):
            date_range(start='1/1/2000', freq='H')

        with pytest.raises(ValueError, match=msg):
            date_range(end='1/1/2000', freq='H')

        with pytest.raises(ValueError, match=msg):
            date_range(periods=10, freq='H')

        with pytest.raises(ValueError, match=msg):
            date_range()

    @pytest.mark.parametrize('f', [compat.long, int])
    def test_compat_replace(self, f):
        # https://github.com/statsmodels/statsmodels/issues/3349
        # replace should take ints/longs for compat
        result = date_range(Timestamp('1960-04-01 00:00:00', freq='QS-JAN'),
                            periods=f(76), freq='QS-JAN')
        assert len(result) == 76

    def test_catch_infinite_loop(self):
        offset = offsets.DateOffset(minute=5)
        # blow up, don't loop forever
        pytest.raises(Exception, date_range, datetime(2011, 11, 11),
                      datetime(2011, 11, 12), freq=offset)

    @pytest.mark.parametrize('periods', (1, 2))
    def test_wom_len(self, periods):
        # https://github.com/pandas-dev/pandas/issues/20517
        res = date_range(start='20110101', periods=periods, freq='WOM-1MON')
        assert len(res) == periods

    def test_construct_over_dst(self):
        # GH 20854
        pre_dst = Timestamp('2010-11-07 01:00:00').tz_localize('US/Pacific',
                                                               ambiguous=True)
        pst_dst = Timestamp('2010-11-07 01:00:00').tz_localize('US/Pacific',
                                                               ambiguous=False)
        expect_data = [Timestamp('2010-11-07 00:00:00', tz='US/Pacific'),
                       pre_dst,
                       pst_dst]
        expected = DatetimeIndex(expect_data)
        result = date_range(start='2010-11-7', periods=3,
                            freq='H', tz='US/Pacific')
        tm.assert_index_equal(result, expected)

    def test_construct_with_different_start_end_string_format(self):
        # GH 12064
        result = date_range('2013-01-01 00:00:00+09:00',
                            '2013/01/01 02:00:00+09:00', freq='H')
        expected = DatetimeIndex([Timestamp('2013-01-01 00:00:00+09:00'),
                                  Timestamp('2013-01-01 01:00:00+09:00'),
                                  Timestamp('2013-01-01 02:00:00+09:00')])
        tm.assert_index_equal(result, expected)

    def test_error_with_zero_monthends(self):
        msg = r'Offset <0 \* MonthEnds> did not increment date'
        with pytest.raises(ValueError, match=msg):
            date_range('1/1/2000', '1/1/2001', freq=MonthEnd(0))

    def test_range_bug(self):
        # GH #770
        offset = DateOffset(months=3)
        result = date_range("2011-1-1", "2012-1-31", freq=offset)

        start = datetime(2011, 1, 1)
        expected = DatetimeIndex([start + i * offset for i in range(5)])
        tm.assert_index_equal(result, expected)

    def test_range_tz_pytz(self):
        # see gh-2906
        tz = timezone('US/Eastern')
        start = tz.localize(datetime(2011, 1, 1))
        end = tz.localize(datetime(2011, 1, 3))

        dr = date_range(start=start, periods=3)
        assert dr.tz.zone == tz.zone
        assert dr[0] == start
        assert dr[2] == end

        dr = date_range(end=end, periods=3)
        assert dr.tz.zone == tz.zone
        assert dr[0] == start
        assert dr[2] == end

        dr = date_range(start=start, end=end)
        assert dr.tz.zone == tz.zone
        assert dr[0] == start
        assert dr[2] == end

    @pytest.mark.parametrize('start, end', [
        [Timestamp(datetime(2014, 3, 6), tz='US/Eastern'),
         Timestamp(datetime(2014, 3, 12), tz='US/Eastern')],
        [Timestamp(datetime(2013, 11, 1), tz='US/Eastern'),
         Timestamp(datetime(2013, 11, 6), tz='US/Eastern')]
    ])
    def test_range_tz_dst_straddle_pytz(self, start, end):
        dr = date_range(start, end, freq='CD')
        assert dr[0] == start
        assert dr[-1] == end
        assert np.all(dr.hour == 0)

        dr = date_range(start, end, freq='CD', tz='US/Eastern')
        assert dr[0] == start
        assert dr[-1] == end
        assert np.all(dr.hour == 0)

        dr = date_range(start.replace(tzinfo=None), end.replace(
            tzinfo=None), freq='CD', tz='US/Eastern')
        assert dr[0] == start
        assert dr[-1] == end
        assert np.all(dr.hour == 0)

    def test_range_tz_dateutil(self):
        # see gh-2906

        # Use maybe_get_tz to fix filename in tz under dateutil.
        from pandas._libs.tslibs.timezones import maybe_get_tz
        tz = lambda x: maybe_get_tz('dateutil/' + x)

        start = datetime(2011, 1, 1, tzinfo=tz('US/Eastern'))
        end = datetime(2011, 1, 3, tzinfo=tz('US/Eastern'))

        dr = date_range(start=start, periods=3)
        assert dr.tz == tz('US/Eastern')
        assert dr[0] == start
        assert dr[2] == end

        dr = date_range(end=end, periods=3)
        assert dr.tz == tz('US/Eastern')
        assert dr[0] == start
        assert dr[2] == end

        dr = date_range(start=start, end=end)
        assert dr.tz == tz('US/Eastern')
        assert dr[0] == start
        assert dr[2] == end

    @pytest.mark.parametrize('freq', ["1D", "3D", "2M", "7W", "3H", "A"])
    def test_range_closed(self, freq):
        begin = datetime(2011, 1, 1)
        end = datetime(2014, 1, 1)

        closed = date_range(begin, end, closed=None, freq=freq)
        left = date_range(begin, end, closed="left", freq=freq)
        right = date_range(begin, end, closed="right", freq=freq)
        expected_left = left
        expected_right = right

        if end == closed[-1]:
            expected_left = closed[:-1]
        if begin == closed[0]:
            expected_right = closed[1:]

        tm.assert_index_equal(expected_left, left)
        tm.assert_index_equal(expected_right, right)

    def test_range_closed_with_tz_aware_start_end(self):
        # GH12409, GH12684
        begin = Timestamp('2011/1/1', tz='US/Eastern')
        end = Timestamp('2014/1/1', tz='US/Eastern')

        for freq in ["1D", "3D", "2M", "7W", "3H", "A"]:
            closed = date_range(begin, end, closed=None, freq=freq)
            left = date_range(begin, end, closed="left", freq=freq)
            right = date_range(begin, end, closed="right", freq=freq)
            expected_left = left
            expected_right = right

            if end == closed[-1]:
                expected_left = closed[:-1]
            if begin == closed[0]:
                expected_right = closed[1:]

            tm.assert_index_equal(expected_left, left)
            tm.assert_index_equal(expected_right, right)

        begin = Timestamp('2011/1/1')
        end = Timestamp('2014/1/1')
        begintz = Timestamp('2011/1/1', tz='US/Eastern')
        endtz = Timestamp('2014/1/1', tz='US/Eastern')

        for freq in ["1D", "3D", "2M", "7W", "3H", "A"]:
            closed = date_range(begin, end, closed=None, freq=freq,
                                tz='US/Eastern')
            left = date_range(begin, end, closed="left", freq=freq,
                              tz='US/Eastern')
            right = date_range(begin, end, closed="right", freq=freq,
                               tz='US/Eastern')
            expected_left = left
            expected_right = right

            if endtz == closed[-1]:
                expected_left = closed[:-1]
            if begintz == closed[0]:
                expected_right = closed[1:]

            tm.assert_index_equal(expected_left, left)
            tm.assert_index_equal(expected_right, right)

    @pytest.mark.parametrize('closed', ['right', 'left', None])
    def test_range_closed_boundary(self, closed):
        # GH#11804
        right_boundary = date_range('2015-09-12', '2015-12-01',
                                    freq='QS-MAR', closed=closed)
        left_boundary = date_range('2015-09-01', '2015-09-12',
                                   freq='QS-MAR', closed=closed)
        both_boundary = date_range('2015-09-01', '2015-12-01',
                                   freq='QS-MAR', closed=closed)
        expected_right = expected_left = expected_both = both_boundary

        if closed == 'right':
            expected_left = both_boundary[1:]
        if closed == 'left':
            expected_right = both_boundary[:-1]
        if closed is None:
            expected_right = both_boundary[1:]
            expected_left = both_boundary[:-1]

        tm.assert_index_equal(right_boundary, expected_right)
        tm.assert_index_equal(left_boundary, expected_left)
        tm.assert_index_equal(both_boundary, expected_both)

    def test_years_only(self):
        # GH 6961
        dr = date_range('2014', '2015', freq='M')
        assert dr[0] == datetime(2014, 1, 31)
        assert dr[-1] == datetime(2014, 12, 31)

    def test_freq_divides_end_in_nanos(self):
        # GH 10885
        result_1 = date_range('2005-01-12 10:00', '2005-01-12 16:00',
                              freq='345min')
        result_2 = date_range('2005-01-13 10:00', '2005-01-13 16:00',
                              freq='345min')
        expected_1 = DatetimeIndex(['2005-01-12 10:00:00',
                                    '2005-01-12 15:45:00'],
                                   dtype='datetime64[ns]', freq='345T',
                                   tz=None)
        expected_2 = DatetimeIndex(['2005-01-13 10:00:00',
                                    '2005-01-13 15:45:00'],
                                   dtype='datetime64[ns]', freq='345T',
                                   tz=None)
        tm.assert_index_equal(result_1, expected_1)
        tm.assert_index_equal(result_2, expected_2)

    def test_cached_range_bug(self):
        rng = date_range('2010-09-01 05:00:00', periods=50,
                         freq=DateOffset(hours=6))
        assert len(rng) == 50
        assert rng[0] == datetime(2010, 9, 1, 5)

    def test_timezone_comparaison_bug(self):
        # smoke test
        start = Timestamp('20130220 10:00', tz='US/Eastern')
        result = date_range(start, periods=2, tz='US/Eastern')
        assert len(result) == 2

    def test_timezone_comparaison_assert(self):
        start = Timestamp('20130220 10:00', tz='US/Eastern')
        msg = 'Inferred time zone not equal to passed time zone'
        with pytest.raises(AssertionError, match=msg):
            date_range(start, periods=2, tz='Europe/Berlin')

    def test_negative_non_tick_frequency_descending_dates(self,
                                                          tz_aware_fixture):
        # GH 23270
        tz = tz_aware_fixture
        result = pd.date_range(start='2011-06-01', end='2011-01-01',
                               freq='-1MS', tz=tz)
        expected = pd.date_range(end='2011-06-01', start='2011-01-01',
                                 freq='1MS', tz=tz)[::-1]
        tm.assert_index_equal(result, expected)


class TestGenRangeGeneration(object):

    def test_generate(self):
        rng1 = list(generate_range(START, END, offset=BDay()))
        rng2 = list(generate_range(START, END, offset='B'))
        assert rng1 == rng2

    def test_generate_cday(self):
        rng1 = list(generate_range(START, END, offset=CDay()))
        rng2 = list(generate_range(START, END, offset='C'))
        assert rng1 == rng2

    def test_1(self):
        rng = list(generate_range(start=datetime(2009, 3, 25), periods=2))
        expected = [datetime(2009, 3, 25), datetime(2009, 3, 26)]
        assert rng == expected

    def test_2(self):
        rng = list(generate_range(start=datetime(2008, 1, 1),
                                  end=datetime(2008, 1, 3)))
        expected = [datetime(2008, 1, 1),
                    datetime(2008, 1, 2),
                    datetime(2008, 1, 3)]
        assert rng == expected

    def test_3(self):
        rng = list(generate_range(start=datetime(2008, 1, 5),
                                  end=datetime(2008, 1, 6)))
        expected = []
        assert rng == expected

    def test_precision_finer_than_offset(self):
        # GH#9907
        result1 = pd.date_range(start='2015-04-15 00:00:03',
                                end='2016-04-22 00:00:00', freq='Q')
        result2 = pd.date_range(start='2015-04-15 00:00:03',
                                end='2015-06-22 00:00:04', freq='W')
        expected1_list = ['2015-06-30 00:00:03', '2015-09-30 00:00:03',
                          '2015-12-31 00:00:03', '2016-03-31 00:00:03']
        expected2_list = ['2015-04-19 00:00:03', '2015-04-26 00:00:03',
                          '2015-05-03 00:00:03', '2015-05-10 00:00:03',
                          '2015-05-17 00:00:03', '2015-05-24 00:00:03',
                          '2015-05-31 00:00:03', '2015-06-07 00:00:03',
                          '2015-06-14 00:00:03', '2015-06-21 00:00:03']
        expected1 = DatetimeIndex(expected1_list, dtype='datetime64[ns]',
                                  freq='Q-DEC', tz=None)
        expected2 = DatetimeIndex(expected2_list, dtype='datetime64[ns]',
                                  freq='W-SUN', tz=None)
        tm.assert_index_equal(result1, expected1)
        tm.assert_index_equal(result2, expected2)

    dt1, dt2 = '2017-01-01', '2017-01-01'
    tz1, tz2 = 'US/Eastern', 'Europe/London'

    @pytest.mark.parametrize("start,end", [
        (pd.Timestamp(dt1, tz=tz1), pd.Timestamp(dt2)),
        (pd.Timestamp(dt1), pd.Timestamp(dt2, tz=tz2)),
        (pd.Timestamp(dt1, tz=tz1), pd.Timestamp(dt2, tz=tz2)),
        (pd.Timestamp(dt1, tz=tz2), pd.Timestamp(dt2, tz=tz1))
    ])
    def test_mismatching_tz_raises_err(self, start, end):
        # issue 18488
        with pytest.raises(TypeError):
            pd.date_range(start, end)
        with pytest.raises(TypeError):
            pd.date_range(start, end, freq=BDay())

    def test_CalendarDay_range_with_dst_crossing(self):
        # GH 20596
        result = date_range('2018-10-23', '2018-11-06', freq='7CD',
                            tz='Europe/Paris')
        expected = date_range('2018-10-23', '2018-11-06',
                              freq=pd.DateOffset(days=7), tz='Europe/Paris')
        tm.assert_index_equal(result, expected)


class TestBusinessDateRange(object):

    def test_constructor(self):
        bdate_range(START, END, freq=BDay())
        bdate_range(START, periods=20, freq=BDay())
        bdate_range(end=START, periods=20, freq=BDay())

        msg = 'periods must be a number, got B'
        with pytest.raises(TypeError, match=msg):
            date_range('2011-1-1', '2012-1-1', 'B')

        with pytest.raises(TypeError, match=msg):
            bdate_range('2011-1-1', '2012-1-1', 'B')

        msg = 'freq must be specified for bdate_range; use date_range instead'
        with pytest.raises(TypeError, match=msg):
            bdate_range(START, END, periods=10, freq=None)

    def test_naive_aware_conflicts(self):
        naive = bdate_range(START, END, freq=BDay(), tz=None)
        aware = bdate_range(START, END, freq=BDay(), tz="Asia/Hong_Kong")

        msg = 'tz-naive.*tz-aware'
        with pytest.raises(TypeError, match=msg):
            naive.join(aware)

        with pytest.raises(TypeError, match=msg):
            aware.join(naive)

    def test_misc(self):
        end = datetime(2009, 5, 13)
        dr = bdate_range(end=end, periods=20)
        firstDate = end - 19 * BDay()

        assert len(dr) == 20
        assert dr[0] == firstDate
        assert dr[-1] == end

    def test_date_parse_failure(self):
        badly_formed_date = '2007/100/1'

        with pytest.raises(ValueError):
            Timestamp(badly_formed_date)

        with pytest.raises(ValueError):
            bdate_range(start=badly_formed_date, periods=10)

        with pytest.raises(ValueError):
            bdate_range(end=badly_formed_date, periods=10)

        with pytest.raises(ValueError):
            bdate_range(badly_formed_date, badly_formed_date)

    def test_daterange_bug_456(self):
        # GH #456
        rng1 = bdate_range('12/5/2011', '12/5/2011')
        rng2 = bdate_range('12/2/2011', '12/5/2011')
        rng2.freq = BDay()

        result = rng1.union(rng2)
        assert isinstance(result, DatetimeIndex)

    @pytest.mark.parametrize('closed', ['left', 'right'])
    def test_bdays_and_open_boundaries(self, closed):
        # GH 6673
        start = '2018-07-21'  # Saturday
        end = '2018-07-29'  # Sunday
        result = pd.date_range(start, end, freq='B', closed=closed)

        bday_start = '2018-07-23'  # Monday
        bday_end = '2018-07-27'  # Friday
        expected = pd.date_range(bday_start, bday_end, freq='D')
        tm.assert_index_equal(result, expected)


class TestCustomDateRange(object):

    def test_constructor(self):
        bdate_range(START, END, freq=CDay())
        bdate_range(START, periods=20, freq=CDay())
        bdate_range(end=START, periods=20, freq=CDay())

        msg = 'periods must be a number, got C'
        with pytest.raises(TypeError, match=msg):
            date_range('2011-1-1', '2012-1-1', 'C')

        with pytest.raises(TypeError, match=msg):
            bdate_range('2011-1-1', '2012-1-1', 'C')

    def test_misc(self):
        end = datetime(2009, 5, 13)
        dr = bdate_range(end=end, periods=20, freq='C')
        firstDate = end - 19 * CDay()

        assert len(dr) == 20
        assert dr[0] == firstDate
        assert dr[-1] == end

    def test_daterange_bug_456(self):
        # GH #456
        rng1 = bdate_range('12/5/2011', '12/5/2011', freq='C')
        rng2 = bdate_range('12/2/2011', '12/5/2011', freq='C')
        rng2.freq = CDay()

        result = rng1.union(rng2)
        assert isinstance(result, DatetimeIndex)

    def test_cdaterange(self):
        result = bdate_range('2013-05-01', periods=3, freq='C')
        expected = DatetimeIndex(['2013-05-01', '2013-05-02', '2013-05-03'])
        tm.assert_index_equal(result, expected)

    def test_cdaterange_weekmask(self):
        result = bdate_range('2013-05-01', periods=3, freq='C',
                             weekmask='Sun Mon Tue Wed Thu')
        expected = DatetimeIndex(['2013-05-01', '2013-05-02', '2013-05-05'])
        tm.assert_index_equal(result, expected)

        # raise with non-custom freq
        msg = ('a custom frequency string is required when holidays or '
               'weekmask are passed, got frequency B')
        with pytest.raises(ValueError, match=msg):
            bdate_range('2013-05-01', periods=3,
                        weekmask='Sun Mon Tue Wed Thu')

    def test_cdaterange_holidays(self):
        result = bdate_range('2013-05-01', periods=3, freq='C',
                             holidays=['2013-05-01'])
        expected = DatetimeIndex(['2013-05-02', '2013-05-03', '2013-05-06'])
        tm.assert_index_equal(result, expected)

        # raise with non-custom freq
        msg = ('a custom frequency string is required when holidays or '
               'weekmask are passed, got frequency B')
        with pytest.raises(ValueError, match=msg):
            bdate_range('2013-05-01', periods=3, holidays=['2013-05-01'])

    def test_cdaterange_weekmask_and_holidays(self):
        result = bdate_range('2013-05-01', periods=3, freq='C',
                             weekmask='Sun Mon Tue Wed Thu',
                             holidays=['2013-05-01'])
        expected = DatetimeIndex(['2013-05-02', '2013-05-05', '2013-05-06'])
        tm.assert_index_equal(result, expected)

        # raise with non-custom freq
        msg = ('a custom frequency string is required when holidays or '
               'weekmask are passed, got frequency B')
        with pytest.raises(ValueError, match=msg):
            bdate_range('2013-05-01', periods=3,
                        weekmask='Sun Mon Tue Wed Thu',
                        holidays=['2013-05-01'])

    @pytest.mark.parametrize('freq', [freq for freq in prefix_mapping
                                      if freq.startswith('C')
                                      and freq != 'CD'])  # CalendarDay
    def test_all_custom_freq(self, freq):
        # should not raise
        bdate_range(START, END, freq=freq, weekmask='Mon Wed Fri',
                    holidays=['2009-03-14'])

        bad_freq = freq + 'FOO'
        msg = 'invalid custom frequency string: {freq}'
        with pytest.raises(ValueError, match=msg.format(freq=bad_freq)):
            bdate_range(START, END, freq=bad_freq)

    @pytest.mark.parametrize('start_end', [
        ('2018-01-01T00:00:01.000Z', '2018-01-03T00:00:01.000Z'),
        ('2018-01-01T00:00:00.010Z', '2018-01-03T00:00:00.010Z'),
        ('2001-01-01T00:00:00.010Z', '2001-01-03T00:00:00.010Z')])
    def test_range_with_millisecond_resolution(self, start_end):
        # https://github.com/pandas-dev/pandas/issues/24110
        start, end = start_end
        result = pd.date_range(start=start, end=end, periods=2, closed='left')
        expected = DatetimeIndex([start])
        tm.assert_index_equal(result, expected)<|MERGE_RESOLUTION|>--- conflicted
+++ resolved
@@ -80,7 +80,14 @@
 
 
 class TestDateRanges(TestData):
-<<<<<<< HEAD
+    def test_date_range_nat(self):
+        # GH#11587
+        msg = "Neither `start` nor `end` can be NaT"
+        with pytest.raises(ValueError, match=msg):
+            date_range(start='2016-01-01', end=pd.NaT, freq='D')
+        with pytest.raises(ValueError, match=msg):
+            date_range(start=pd.NaT, end='2016-01-01', freq='D')
+
     def test_date_range_multiplication_overflow(self):
         # GH#24255
         # check that overflows in calculating `addend = periods * stride`
@@ -107,15 +114,6 @@
 
         dti3 = date_range(end=dti[-1], periods=len(dti), freq='D')
         assert dti3.equals(dti)
-=======
-    def test_date_range_nat(self):
-        # GH#11587
-        msg = "Neither `start` nor `end` can be NaT"
-        with pytest.raises(ValueError, match=msg):
-            date_range(start='2016-01-01', end=pd.NaT, freq='D')
-        with pytest.raises(ValueError, match=msg):
-            date_range(start=pd.NaT, end='2016-01-01', freq='D')
->>>>>>> 040f06f7
 
     def test_date_range_out_of_bounds(self):
         # GH#14187
