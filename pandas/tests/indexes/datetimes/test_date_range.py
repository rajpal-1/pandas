--- conflicted
+++ resolved
@@ -445,13 +445,11 @@
         result = date_range("2011-1-1", "2012-1-31", freq=offset)
 
         start = datetime(2011, 1, 1)
-<<<<<<< HEAD
         # 0 * MonthOffset currently raises a FutureWarning,
         # so we start the range at 1.
-        expected = DatetimeIndex([start] + [start + i * offset for i in range(1, 5)])
-=======
-        expected = DatetimeIndex([start + i * offset for i in range(5)], freq=offset)
->>>>>>> 6388370e
+        expected = DatetimeIndex(
+            [start] + [start + i * offset for i in range(1, 5)], freq=offset
+        )
         tm.assert_index_equal(result, expected)
 
     def test_range_tz_pytz(self):
