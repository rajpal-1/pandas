--- conflicted
+++ resolved
@@ -7,10 +7,6 @@
 import pytest
 
 from pandas._libs.tslibs import Timestamp
-<<<<<<< HEAD
-from pandas.compat import PY2, range
-=======
->>>>>>> a3370fc3
 
 import pandas as pd
 from pandas import Float64Index, Index, Int64Index, Series, UInt64Index
@@ -158,7 +154,6 @@
         result = Index(np.array([np.nan]))
         assert pd.isna(result.values).all()
 
-    @pytest.mark.skipif(PY2, reason="pytest.raises match regex fails")
     def test_constructor_invalid(self):
 
         # invalid
