--- conflicted
+++ resolved
@@ -186,13 +186,9 @@
     def test_linspace_dst_transition(self, start, mid, end):
         # GH 20976: linspace behavior defined from start/end/periods
         # accounts for the hour gained/lost during DST transition
-<<<<<<< HEAD
-        result = interval_range(start=start, end=end, periods=2)
+        result = interval_range(start=start, end=end, periods=2, inclusive="right")
         expected = IntervalIndex.from_breaks([start, mid, end], "right")
-=======
-        result = interval_range(start=start, end=end, periods=2, inclusive="right")
-        expected = IntervalIndex.from_breaks([start, mid, end])
->>>>>>> 073b3535
+        
         tm.assert_index_equal(result, expected)
 
     @pytest.mark.parametrize("freq", [2, 2.0])
