--- conflicted
+++ resolved
@@ -974,16 +974,7 @@
             ci = pd.CategoricalIndex(range(32768))  # == 2**16 - 2**(16 - 1)
             ci.values._codes = ci.values._codes.astype("int64")
         assert np.issubdtype(ci.codes.dtype, dtype)
-<<<<<<< HEAD
         assert isinstance(ci._engine, engine_type)
-=======
-        assert isinstance(ci._engine, engine_type)
-
-    def test_getitem_2d_deprecated(self):
-        # GH#30588 multi-dim indexing is deprecated, but raising is also acceptable
-        idx = self.create_index()
-        with pytest.raises(ValueError, match="cannot mask with array containing NA"):
-            idx[:, None]
 
     @pytest.mark.parametrize(
         "data, categories",
@@ -1000,5 +991,4 @@
         expected = CategoricalIndex(
             map(str, data), categories=map(str, categories), ordered=ordered_fixture
         )
-        tm.assert_index_equal(result, expected)
->>>>>>> 79f3b4cc
+        tm.assert_index_equal(result, expected)