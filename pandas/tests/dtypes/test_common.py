--- conflicted
+++ resolved
@@ -309,27 +309,9 @@
     assert com.is_datetime_arraylike(pd.DatetimeIndex([1, 2, 3]))
 
 
-<<<<<<< HEAD
-=======
-def test_is_datetimelike():
-    assert not com.is_datetimelike([1, 2, 3])
-    assert not com.is_datetimelike(pd.Index([1, 2, 3]))
-
-    assert com.is_datetimelike(pd.DatetimeIndex([1, 2, 3]))
-    assert com.is_datetimelike(pd.PeriodIndex([], freq="A"))
-    assert com.is_datetimelike(np.array([], dtype=np.datetime64))
-    assert com.is_datetimelike(pd.Series([], dtype="timedelta64[ns]"))
-    assert com.is_datetimelike(pd.DatetimeIndex(["2000"], tz="US/Eastern"))
-
-    dtype = DatetimeTZDtype("ns", tz="US/Eastern")
-    s = pd.Series([], dtype=dtype)
-    assert com.is_datetimelike(s)
-
-
 integer_dtypes = []  # type: List
 
 
->>>>>>> d3461c14
 @pytest.mark.parametrize(
     "dtype",
     integer_dtypes
