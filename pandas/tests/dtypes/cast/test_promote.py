--- conflicted
+++ resolved
@@ -20,7 +20,6 @@
     is_scalar,
     is_timedelta64_dtype,
 )
-from pandas.core.dtypes.dtypes import DatetimeTZDtype
 from pandas.core.dtypes.missing import isna
 
 import pandas as pd
@@ -406,89 +405,6 @@
     _check_promote(dtype, fill_value, expected_dtype, exp_val_for_scalar)
 
 
-<<<<<<< HEAD
-def test_maybe_promote_datetimetz_with_any_numpy_dtype(
-    tz_aware_fixture, any_numpy_dtype_reduced
-):
-    dtype = DatetimeTZDtype(tz=tz_aware_fixture)
-    fill_dtype = np.dtype(any_numpy_dtype_reduced)
-
-    # create array of given dtype; casts "1" to correct dtype
-    fill_value = np.array([1], dtype=fill_dtype)[0]
-
-    # filling datetimetz with any numpy dtype casts to object
-    expected_dtype = np.dtype(object)
-    exp_val_for_scalar = fill_value
-
-    _check_promote(dtype, fill_value, expected_dtype, exp_val_for_scalar)
-
-
-def test_maybe_promote_datetimetz_with_datetimetz(tz_aware_fixture, tz_aware_fixture2):
-    dtype = DatetimeTZDtype(tz=tz_aware_fixture)
-    fill_dtype = DatetimeTZDtype(tz=tz_aware_fixture2)
-
-    # create array of given dtype; casts "1" to correct dtype
-    fill_value = pd.Series([10 ** 9], dtype=fill_dtype)[0]
-
-    # filling datetimetz with datetimetz casts to object, unless tz matches
-    exp_val_for_scalar = fill_value
-    if tz_compare(dtype.tz, fill_dtype.tz):
-        expected_dtype = dtype
-    else:
-        expected_dtype = np.dtype(object)
-
-    _check_promote(dtype, fill_value, expected_dtype, exp_val_for_scalar)
-
-
-@pytest.mark.parametrize("fill_value", [None, np.nan, NaT])
-def test_maybe_promote_datetimetz_with_na(tz_aware_fixture, fill_value):
-
-    dtype = DatetimeTZDtype(tz=tz_aware_fixture)
-
-    expected_dtype = dtype
-    exp_val_for_scalar = NaT
-
-    _check_promote(dtype, fill_value, expected_dtype, exp_val_for_scalar)
-
-
-def test_maybe_promote_datetimetz_with_mismatched_na(tz_aware_fixture):
-    fill_value = np.timedelta64("NaT")
-
-    dtype = DatetimeTZDtype(tz=tz_aware_fixture)
-
-    expected_dtype = np.dtype(object)
-    exp_val_for_scalar = fill_value
-
-    _check_promote(dtype, fill_value, expected_dtype, exp_val_for_scalar)
-
-
-=======
->>>>>>> 17791555
-@pytest.mark.parametrize(
-    "fill_value",
-    [
-        pd.Timestamp("now"),
-        np.datetime64("now"),
-        datetime.datetime.now(),
-        datetime.date.today(),
-    ],
-    ids=["pd.Timestamp", "np.datetime64", "datetime.datetime", "datetime.date"],
-)
-def test_maybe_promote_any_numpy_dtype_with_datetimetz(
-    any_numpy_dtype_reduced, tz_aware_fixture, fill_value
-):
-    dtype = np.dtype(any_numpy_dtype_reduced)
-    fill_dtype = DatetimeTZDtype(tz=tz_aware_fixture)
-
-    fill_value = pd.Series([fill_value], dtype=fill_dtype)[0]
-
-    # filling any numpy dtype with datetimetz casts to object
-    expected_dtype = np.dtype(object)
-    exp_val_for_scalar = fill_value
-
-    _check_promote(dtype, fill_value, expected_dtype, exp_val_for_scalar)
-
-
 def test_maybe_promote_timedelta64_with_any(timedelta64_dtype, any_numpy_dtype_reduced):
     dtype = np.dtype(timedelta64_dtype)
     fill_dtype = np.dtype(any_numpy_dtype_reduced)
