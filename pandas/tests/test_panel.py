# -*- coding: utf-8 -*-
# pylint: disable=W0612,E1101

from warnings import catch_warnings, simplefilter
from datetime import datetime
import operator
import pytest

import numpy as np

from pandas.core.dtypes.common import is_float_dtype
from pandas import (Series, DataFrame, Index, date_range, isna, notna,
                    MultiIndex)
from pandas.core.nanops import nanall, nanany
from pandas.core.panel import Panel

from pandas.io.formats.printing import pprint_thing
from pandas import compat
from pandas.compat import range, lrange, StringIO, OrderedDict, signature

from pandas.tseries.offsets import BDay, MonthEnd
from pandas.util.testing import (assert_panel_equal, assert_frame_equal,
                                 assert_series_equal, assert_almost_equal,
                                 ensure_clean, makeMixedDataFrame,
                                 makeCustomDataframe as mkdf)
import pandas.core.panel as panelm
import pandas.util.testing as tm
import pandas.util._test_decorators as td


def make_test_panel():
    with catch_warnings(record=True):
        simplefilter("ignore", FutureWarning)
        _panel = tm.makePanel()
        tm.add_nans(_panel)
        _panel = _panel.copy()
    return _panel


@pytest.mark.filterwarnings("ignore:\\nPanel:FutureWarning")
class PanelTests(object):
    panel = None

    def test_pickle(self):
        unpickled = tm.round_trip_pickle(self.panel)
        assert_frame_equal(unpickled['ItemA'], self.panel['ItemA'])

    def test_rank(self):
        pytest.raises(NotImplementedError, lambda: self.panel.rank())

    def test_cumsum(self):
        cumsum = self.panel.cumsum()
        assert_frame_equal(cumsum['ItemA'], self.panel['ItemA'].cumsum())

    def not_hashable(self):
        c_empty = Panel()
        c = Panel(Panel([[[1]]]))
        pytest.raises(TypeError, hash, c_empty)
        pytest.raises(TypeError, hash, c)


@pytest.mark.filterwarnings("ignore:\\nPanel:FutureWarning")
class SafeForLongAndSparse(object):

    def test_repr(self):
        repr(self.panel)

    def test_copy_names(self):
        for attr in ('major_axis', 'minor_axis'):
            getattr(self.panel, attr).name = None
            cp = self.panel.copy()
            getattr(cp, attr).name = 'foo'
            assert getattr(self.panel, attr).name is None

    def test_iter(self):
        tm.equalContents(list(self.panel), self.panel.items)

    def test_count(self):
        f = lambda s: notna(s).sum()
        self._check_stat_op('count', f, obj=self.panel, has_skipna=False)

    def test_sum(self):
        self._check_stat_op('sum', np.sum, skipna_alternative=np.nansum)

    def test_mean(self):
        self._check_stat_op('mean', np.mean)

    @td.skip_if_no("numpy", min_version="1.10.0")
    def test_prod(self):
        self._check_stat_op('prod', np.prod, skipna_alternative=np.nanprod)

    @pytest.mark.filterwarnings("ignore:Invalid value:RuntimeWarning")
    @pytest.mark.filterwarnings("ignore:All-NaN:RuntimeWarning")
    def test_median(self):
        def wrapper(x):
            if isna(x).any():
                return np.nan
            return np.median(x)

        self._check_stat_op('median', wrapper)

    @pytest.mark.filterwarnings("ignore:Invalid value:RuntimeWarning")
    def test_min(self):
        self._check_stat_op('min', np.min)

    @pytest.mark.filterwarnings("ignore:Invalid value:RuntimeWarning")
    def test_max(self):
        self._check_stat_op('max', np.max)

    @td.skip_if_no_scipy
    def test_skew(self):
        from scipy.stats import skew

        def this_skew(x):
            if len(x) < 3:
                return np.nan
            return skew(x, bias=False)

        self._check_stat_op('skew', this_skew)

    def test_var(self):
        def alt(x):
            if len(x) < 2:
                return np.nan
            return np.var(x, ddof=1)

        self._check_stat_op('var', alt)

    def test_std(self):
        def alt(x):
            if len(x) < 2:
                return np.nan
            return np.std(x, ddof=1)

        self._check_stat_op('std', alt)

    def test_sem(self):
        def alt(x):
            if len(x) < 2:
                return np.nan
            return np.std(x, ddof=1) / np.sqrt(len(x))

        self._check_stat_op('sem', alt)

    def _check_stat_op(self, name, alternative, obj=None, has_skipna=True,
                       skipna_alternative=None):
        if obj is None:
            obj = self.panel

            # # set some NAs
            # obj.loc[5:10] = np.nan
            # obj.loc[15:20, -2:] = np.nan

        f = getattr(obj, name)

        if has_skipna:

            skipna_wrapper = tm._make_skipna_wrapper(alternative,
                                                     skipna_alternative)

            def wrapper(x):
                return alternative(np.asarray(x))

            for i in range(obj.ndim):
                result = f(axis=i, skipna=False)
                assert_frame_equal(result, obj.apply(wrapper, axis=i))
        else:
            skipna_wrapper = alternative
            wrapper = alternative

        for i in range(obj.ndim):
            result = f(axis=i)
            if name in ['sum', 'prod']:
                assert_frame_equal(result, obj.apply(skipna_wrapper, axis=i))

        pytest.raises(Exception, f, axis=obj.ndim)

        # Unimplemented numeric_only parameter.
        if 'numeric_only' in signature(f).args:
            tm.assert_raises_regex(NotImplementedError, name, f,
                                   numeric_only=True)


@pytest.mark.filterwarnings("ignore:\\nPanel:FutureWarning")
class SafeForSparse(object):

    def test_get_axis(self):
        assert (self.panel._get_axis(0) is self.panel.items)
        assert (self.panel._get_axis(1) is self.panel.major_axis)
        assert (self.panel._get_axis(2) is self.panel.minor_axis)

    def test_set_axis(self):
        new_items = Index(np.arange(len(self.panel.items)))
        new_major = Index(np.arange(len(self.panel.major_axis)))
        new_minor = Index(np.arange(len(self.panel.minor_axis)))

        # ensure propagate to potentially prior-cached items too
        item = self.panel['ItemA']
        self.panel.items = new_items

        if hasattr(self.panel, '_item_cache'):
            assert 'ItemA' not in self.panel._item_cache
        assert self.panel.items is new_items

        # TODO: unused?
        item = self.panel[0]  # noqa

        self.panel.major_axis = new_major
        assert self.panel[0].index is new_major
        assert self.panel.major_axis is new_major

        # TODO: unused?
        item = self.panel[0]  # noqa

        self.panel.minor_axis = new_minor
        assert self.panel[0].columns is new_minor
        assert self.panel.minor_axis is new_minor

    def test_get_axis_number(self):
        assert self.panel._get_axis_number('items') == 0
        assert self.panel._get_axis_number('major') == 1
        assert self.panel._get_axis_number('minor') == 2

        with tm.assert_raises_regex(ValueError, "No axis named foo"):
            self.panel._get_axis_number('foo')

        with tm.assert_raises_regex(ValueError, "No axis named foo"):
            self.panel.__ge__(self.panel, axis='foo')

    def test_get_axis_name(self):
        assert self.panel._get_axis_name(0) == 'items'
        assert self.panel._get_axis_name(1) == 'major_axis'
        assert self.panel._get_axis_name(2) == 'minor_axis'

    def test_get_plane_axes(self):
        # what to do here?

        index, columns = self.panel._get_plane_axes('items')
        index, columns = self.panel._get_plane_axes('major_axis')
        index, columns = self.panel._get_plane_axes('minor_axis')
        index, columns = self.panel._get_plane_axes(0)

    def test_truncate(self):
        dates = self.panel.major_axis
        start, end = dates[1], dates[5]

        trunced = self.panel.truncate(start, end, axis='major')
        expected = self.panel['ItemA'].truncate(start, end)

        assert_frame_equal(trunced['ItemA'], expected)

        trunced = self.panel.truncate(before=start, axis='major')
        expected = self.panel['ItemA'].truncate(before=start)

        assert_frame_equal(trunced['ItemA'], expected)

        trunced = self.panel.truncate(after=end, axis='major')
        expected = self.panel['ItemA'].truncate(after=end)

        assert_frame_equal(trunced['ItemA'], expected)

    def test_arith(self):
        self._test_op(self.panel, operator.add)
        self._test_op(self.panel, operator.sub)
        self._test_op(self.panel, operator.mul)
        self._test_op(self.panel, operator.truediv)
        self._test_op(self.panel, operator.floordiv)
        self._test_op(self.panel, operator.pow)

        self._test_op(self.panel, lambda x, y: y + x)
        self._test_op(self.panel, lambda x, y: y - x)
        self._test_op(self.panel, lambda x, y: y * x)
        self._test_op(self.panel, lambda x, y: y / x)
        self._test_op(self.panel, lambda x, y: y ** x)

        self._test_op(self.panel, lambda x, y: x + y)  # panel + 1
        self._test_op(self.panel, lambda x, y: x - y)  # panel - 1
        self._test_op(self.panel, lambda x, y: x * y)  # panel * 1
        self._test_op(self.panel, lambda x, y: x / y)  # panel / 1
        self._test_op(self.panel, lambda x, y: x ** y)  # panel ** 1

        pytest.raises(Exception, self.panel.__add__,
                      self.panel['ItemA'])

    @staticmethod
    def _test_op(panel, op):
        result = op(panel, 1)
        assert_frame_equal(result['ItemA'], op(panel['ItemA'], 1))

    def test_keys(self):
        tm.equalContents(list(self.panel.keys()), self.panel.items)

    def test_iteritems(self):
        # Test panel.iteritems(), aka panel.iteritems()
        # just test that it works
        for k, v in self.panel.iteritems():
            pass

        assert len(list(self.panel.iteritems())) == len(self.panel.items)

    def test_combineFrame(self):
        def check_op(op, name):
            # items
            df = self.panel['ItemA']

            func = getattr(self.panel, name)

            result = func(df, axis='items')

            assert_frame_equal(
                result['ItemB'], op(self.panel['ItemB'], df))

            # major
            xs = self.panel.major_xs(self.panel.major_axis[0])
            result = func(xs, axis='major')

            idx = self.panel.major_axis[1]

            assert_frame_equal(result.major_xs(idx),
                               op(self.panel.major_xs(idx), xs))

            # minor
            xs = self.panel.minor_xs(self.panel.minor_axis[0])
            result = func(xs, axis='minor')

            idx = self.panel.minor_axis[1]

            assert_frame_equal(result.minor_xs(idx),
                               op(self.panel.minor_xs(idx), xs))

        ops = ['add', 'sub', 'mul', 'truediv', 'floordiv', 'pow', 'mod']
        if not compat.PY3:
            ops.append('div')

        for op in ops:
            try:
                check_op(getattr(operator, op), op)
            except:
                pprint_thing("Failing operation: %r" % op)
                raise
        if compat.PY3:
            try:
                check_op(operator.truediv, 'div')
            except:
                pprint_thing("Failing operation: %r" % 'div')
                raise

    def test_combinePanel(self):
        result = self.panel.add(self.panel)
        assert_panel_equal(result, self.panel * 2)

    def test_neg(self):
        assert_panel_equal(-self.panel, self.panel * -1)

    # issue 7692
    def test_raise_when_not_implemented(self):
        p = Panel(np.arange(3 * 4 * 5).reshape(3, 4, 5),
                  items=['ItemA', 'ItemB', 'ItemC'],
                  major_axis=date_range('20130101', periods=4),
                  minor_axis=list('ABCDE'))
        d = p.sum(axis=1).iloc[0]
        ops = ['add', 'sub', 'mul', 'truediv',
               'floordiv', 'div', 'mod', 'pow']
        for op in ops:
            with pytest.raises(NotImplementedError):
                getattr(p, op)(d, axis=0)

    def test_select(self):
        p = self.panel

        # select items
        with tm.assert_produces_warning(FutureWarning, check_stacklevel=False):
            result = p.select(lambda x: x in ('ItemA', 'ItemC'), axis='items')
        expected = p.reindex(items=['ItemA', 'ItemC'])
        assert_panel_equal(result, expected)

        # select major_axis
        with tm.assert_produces_warning(FutureWarning, check_stacklevel=False):
            result = p.select(lambda x: x >= datetime(
                2000, 1, 15), axis='major')
        new_major = p.major_axis[p.major_axis >= datetime(2000, 1, 15)]
        expected = p.reindex(major=new_major)
        assert_panel_equal(result, expected)

        # select minor_axis
        with tm.assert_produces_warning(FutureWarning, check_stacklevel=False):
            result = p.select(lambda x: x in ('D', 'A'), axis=2)
        expected = p.reindex(minor=['A', 'D'])
        assert_panel_equal(result, expected)

        # corner case, empty thing
        with tm.assert_produces_warning(FutureWarning, check_stacklevel=False):
            result = p.select(lambda x: x in ('foo', ), axis='items')
        assert_panel_equal(result, p.reindex(items=[]))

    def test_get_value(self):
        for item in self.panel.items:
            for mjr in self.panel.major_axis[::2]:
                for mnr in self.panel.minor_axis:
                    with tm.assert_produces_warning(FutureWarning,
                                                    check_stacklevel=False):
                        result = self.panel.get_value(item, mjr, mnr)
                    expected = self.panel[item][mnr][mjr]
                    assert_almost_equal(result, expected)

    def test_abs(self):

        result = self.panel.abs()
        result2 = abs(self.panel)
        expected = np.abs(self.panel)
        assert_panel_equal(result, expected)
        assert_panel_equal(result2, expected)

        df = self.panel['ItemA']
        result = df.abs()
        result2 = abs(df)
        expected = np.abs(df)
        assert_frame_equal(result, expected)
        assert_frame_equal(result2, expected)

        s = df['A']
        result = s.abs()
        result2 = abs(s)
        expected = np.abs(s)
        assert_series_equal(result, expected)
        assert_series_equal(result2, expected)
        assert result.name == 'A'
        assert result2.name == 'A'


@pytest.mark.filterwarnings("ignore:\\nPanel:FutureWarning")
class CheckIndexing(object):

    def test_getitem(self):
        pytest.raises(Exception, self.panel.__getitem__, 'ItemQ')

    def test_delitem_and_pop(self):
        expected = self.panel['ItemA']
        result = self.panel.pop('ItemA')
        assert_frame_equal(expected, result)
        assert 'ItemA' not in self.panel.items

        del self.panel['ItemB']
        assert 'ItemB' not in self.panel.items
        pytest.raises(Exception, self.panel.__delitem__, 'ItemB')

        values = np.empty((3, 3, 3))
        values[0] = 0
        values[1] = 1
        values[2] = 2

        panel = Panel(values, lrange(3), lrange(3), lrange(3))

        # did we delete the right row?

        panelc = panel.copy()
        del panelc[0]
        tm.assert_frame_equal(panelc[1], panel[1])
        tm.assert_frame_equal(panelc[2], panel[2])

        panelc = panel.copy()
        del panelc[1]
        tm.assert_frame_equal(panelc[0], panel[0])
        tm.assert_frame_equal(panelc[2], panel[2])

        panelc = panel.copy()
        del panelc[2]
        tm.assert_frame_equal(panelc[1], panel[1])
        tm.assert_frame_equal(panelc[0], panel[0])

    def test_setitem(self):
        lp = self.panel.filter(['ItemA', 'ItemB']).to_frame()
        with pytest.raises(ValueError):
            self.panel['ItemE'] = lp

        # DataFrame
        df = self.panel['ItemA'][2:].filter(items=['A', 'B'])
        self.panel['ItemF'] = df
        self.panel['ItemE'] = df

        df2 = self.panel['ItemF']

        assert_frame_equal(df, df2.reindex(
            index=df.index, columns=df.columns))

        # scalar
        self.panel['ItemG'] = 1
        self.panel['ItemE'] = True
        assert self.panel['ItemG'].values.dtype == np.int64
        assert self.panel['ItemE'].values.dtype == np.bool_

        # object dtype
        self.panel['ItemQ'] = 'foo'
        assert self.panel['ItemQ'].values.dtype == np.object_

        # boolean dtype
        self.panel['ItemP'] = self.panel['ItemA'] > 0
        assert self.panel['ItemP'].values.dtype == np.bool_

        pytest.raises(TypeError, self.panel.__setitem__, 'foo',
                      self.panel.loc[['ItemP']])

        # bad shape
        p = Panel(np.random.randn(4, 3, 2))
        with tm.assert_raises_regex(ValueError,
                                    r"shape of value must be "
                                    r"\(3, 2\), shape of given "
                                    r"object was \(4, 2\)"):
            p[0] = np.random.randn(4, 2)

    def test_setitem_ndarray(self):
        timeidx = date_range(start=datetime(2009, 1, 1),
                             end=datetime(2009, 12, 31),
                             freq=MonthEnd())
        lons_coarse = np.linspace(-177.5, 177.5, 72)
        lats_coarse = np.linspace(-87.5, 87.5, 36)
        P = Panel(items=timeidx, major_axis=lons_coarse,
                  minor_axis=lats_coarse)
        data = np.random.randn(72 * 36).reshape((72, 36))
        key = datetime(2009, 2, 28)
        P[key] = data

        assert_almost_equal(P[key].values, data)

    def test_set_minor_major(self):
        # GH 11014
        df1 = DataFrame(['a', 'a', 'a', np.nan, 'a', np.nan])
        df2 = DataFrame([1.0, np.nan, 1.0, np.nan, 1.0, 1.0])
        panel = Panel({'Item1': df1, 'Item2': df2})

        newminor = notna(panel.iloc[:, :, 0])
        panel.loc[:, :, 'NewMinor'] = newminor
        assert_frame_equal(panel.loc[:, :, 'NewMinor'],
                           newminor.astype(object))

        newmajor = notna(panel.iloc[:, 0, :])
        panel.loc[:, 'NewMajor', :] = newmajor
        assert_frame_equal(panel.loc[:, 'NewMajor', :],
                           newmajor.astype(object))

    def test_major_xs(self):
        ref = self.panel['ItemA']

        idx = self.panel.major_axis[5]
        xs = self.panel.major_xs(idx)

        result = xs['ItemA']
        assert_series_equal(result, ref.xs(idx), check_names=False)
        assert result.name == 'ItemA'

        # not contained
        idx = self.panel.major_axis[0] - BDay()
        pytest.raises(Exception, self.panel.major_xs, idx)

    def test_major_xs_mixed(self):
        self.panel['ItemD'] = 'foo'
        xs = self.panel.major_xs(self.panel.major_axis[0])
        assert xs['ItemA'].dtype == np.float64
        assert xs['ItemD'].dtype == np.object_

    def test_minor_xs(self):
        ref = self.panel['ItemA']

        idx = self.panel.minor_axis[1]
        xs = self.panel.minor_xs(idx)

        assert_series_equal(xs['ItemA'], ref[idx], check_names=False)

        # not contained
        pytest.raises(Exception, self.panel.minor_xs, 'E')

    def test_minor_xs_mixed(self):
        self.panel['ItemD'] = 'foo'

        xs = self.panel.minor_xs('D')
        assert xs['ItemA'].dtype == np.float64
        assert xs['ItemD'].dtype == np.object_

    def test_xs(self):
        itemA = self.panel.xs('ItemA', axis=0)
        expected = self.panel['ItemA']
        tm.assert_frame_equal(itemA, expected)

        # Get a view by default.
        itemA_view = self.panel.xs('ItemA', axis=0)
        itemA_view.values[:] = np.nan

        assert np.isnan(self.panel['ItemA'].values).all()

        # Mixed-type yields a copy.
        self.panel['strings'] = 'foo'
        result = self.panel.xs('D', axis=2)
        assert result._is_copy is not None

    def test_getitem_fancy_labels(self):
        p = self.panel

        items = p.items[[1, 0]]
        dates = p.major_axis[::2]
        cols = ['D', 'C', 'F']

        # all 3 specified
        with catch_warnings():
            simplefilter("ignore", FutureWarning)
            # XXX: warning in _validate_read_indexer
            assert_panel_equal(p.loc[items, dates, cols],
                               p.reindex(items=items, major=dates, minor=cols))

            # 2 specified
            assert_panel_equal(p.loc[:, dates, cols],
                               p.reindex(major=dates, minor=cols))

            assert_panel_equal(p.loc[items, :, cols],
                               p.reindex(items=items, minor=cols))

            assert_panel_equal(p.loc[items, dates, :],
                               p.reindex(items=items, major=dates))

            # only 1
            assert_panel_equal(p.loc[items, :, :], p.reindex(items=items))

            assert_panel_equal(p.loc[:, dates, :], p.reindex(major=dates))

            assert_panel_equal(p.loc[:, :, cols], p.reindex(minor=cols))

    def test_getitem_fancy_slice(self):
        pass

    def test_getitem_fancy_ints(self):
        p = self.panel

        # #1603
        result = p.iloc[:, -1, :]
        expected = p.loc[:, p.major_axis[-1], :]
        assert_frame_equal(result, expected)

    def test_getitem_fancy_xs(self):
        p = self.panel
        item = 'ItemB'

        date = p.major_axis[5]
        col = 'C'

        # get DataFrame
        # item
        assert_frame_equal(p.loc[item], p[item])
        assert_frame_equal(p.loc[item, :], p[item])
        assert_frame_equal(p.loc[item, :, :], p[item])

        # major axis, axis=1
        assert_frame_equal(p.loc[:, date], p.major_xs(date))
        assert_frame_equal(p.loc[:, date, :], p.major_xs(date))

        # minor axis, axis=2
        assert_frame_equal(p.loc[:, :, 'C'], p.minor_xs('C'))

        # get Series
        assert_series_equal(p.loc[item, date], p[item].loc[date])
        assert_series_equal(p.loc[item, date, :], p[item].loc[date])
        assert_series_equal(p.loc[item, :, col], p[item][col])
        assert_series_equal(p.loc[:, date, col], p.major_xs(date).loc[col])

    def test_getitem_fancy_xs_check_view(self):
        item = 'ItemB'
        date = self.panel.major_axis[5]

        # make sure it's always a view
        NS = slice(None, None)

        # DataFrames
        comp = assert_frame_equal
        self._check_view(item, comp)
        self._check_view((item, NS), comp)
        self._check_view((item, NS, NS), comp)
        self._check_view((NS, date), comp)
        self._check_view((NS, date, NS), comp)
        self._check_view((NS, NS, 'C'), comp)

        # Series
        comp = assert_series_equal
        self._check_view((item, date), comp)
        self._check_view((item, date, NS), comp)
        self._check_view((item, NS, 'C'), comp)
        self._check_view((NS, date, 'C'), comp)

    def test_getitem_callable(self):
        p = self.panel
        # GH 12533

        assert_frame_equal(p[lambda x: 'ItemB'], p.loc['ItemB'])
        assert_panel_equal(p[lambda x: ['ItemB', 'ItemC']],
                           p.loc[['ItemB', 'ItemC']])

    def test_ix_setitem_slice_dataframe(self):
        a = Panel(items=[1, 2, 3], major_axis=[11, 22, 33],
                  minor_axis=[111, 222, 333])
        b = DataFrame(np.random.randn(2, 3), index=[111, 333],
                      columns=[1, 2, 3])

        a.loc[:, 22, [111, 333]] = b

        assert_frame_equal(a.loc[:, 22, [111, 333]], b)

    def test_ix_align(self):
        from pandas import Series
        b = Series(np.random.randn(10), name=0)
        b.sort_values()
        df_orig = Panel(np.random.randn(3, 10, 2))
        df = df_orig.copy()

        df.loc[0, :, 0] = b
        assert_series_equal(df.loc[0, :, 0].reindex(b.index), b)

        df = df_orig.swapaxes(0, 1)
        df.loc[:, 0, 0] = b
        assert_series_equal(df.loc[:, 0, 0].reindex(b.index), b)

        df = df_orig.swapaxes(1, 2)
        df.loc[0, 0, :] = b
        assert_series_equal(df.loc[0, 0, :].reindex(b.index), b)

    def test_ix_frame_align(self):
        p_orig = tm.makePanel()
        df = p_orig.iloc[0].copy()
        assert_frame_equal(p_orig['ItemA'], df)

        p = p_orig.copy()
        p.iloc[0, :, :] = df
        assert_panel_equal(p, p_orig)

        p = p_orig.copy()
        p.iloc[0] = df
        assert_panel_equal(p, p_orig)

        p = p_orig.copy()
        p.iloc[0, :, :] = df
        assert_panel_equal(p, p_orig)

        p = p_orig.copy()
        p.iloc[0] = df
        assert_panel_equal(p, p_orig)

        p = p_orig.copy()
        p.loc['ItemA'] = df
        assert_panel_equal(p, p_orig)

        p = p_orig.copy()
        p.loc['ItemA', :, :] = df
        assert_panel_equal(p, p_orig)

        p = p_orig.copy()
        p['ItemA'] = df
        assert_panel_equal(p, p_orig)

        p = p_orig.copy()
        p.iloc[0, [0, 1, 3, 5], -2:] = df
        out = p.iloc[0, [0, 1, 3, 5], -2:]
        assert_frame_equal(out, df.iloc[[0, 1, 3, 5], [2, 3]])

        # GH3830, panel assignent by values/frame
        for dtype in ['float64', 'int64']:

            panel = Panel(np.arange(40).reshape((2, 4, 5)),
                          items=['a1', 'a2'], dtype=dtype)
            df1 = panel.iloc[0]
            df2 = panel.iloc[1]

            tm.assert_frame_equal(panel.loc['a1'], df1)
            tm.assert_frame_equal(panel.loc['a2'], df2)

            # Assignment by Value Passes for 'a2'
            panel.loc['a2'] = df1.values
            tm.assert_frame_equal(panel.loc['a1'], df1)
            tm.assert_frame_equal(panel.loc['a2'], df1)

            # Assignment by DataFrame Ok w/o loc 'a2'
            panel['a2'] = df2
            tm.assert_frame_equal(panel.loc['a1'], df1)
            tm.assert_frame_equal(panel.loc['a2'], df2)

            # Assignment by DataFrame Fails for 'a2'
            panel.loc['a2'] = df2
            tm.assert_frame_equal(panel.loc['a1'], df1)
            tm.assert_frame_equal(panel.loc['a2'], df2)

    def _check_view(self, indexer, comp):
        cp = self.panel.copy()
        obj = cp.loc[indexer]
        obj.values[:] = 0
        assert (obj.values == 0).all()
        comp(cp.loc[indexer].reindex_like(obj), obj)

    def test_logical_with_nas(self):
        d = Panel({'ItemA': {'a': [np.nan, False]},
                   'ItemB': {'a': [True, True]}})

        result = d['ItemA'] | d['ItemB']
        expected = DataFrame({'a': [np.nan, True]})
        assert_frame_equal(result, expected)

        # this is autodowncasted here
        result = d['ItemA'].fillna(False) | d['ItemB']
        expected = DataFrame({'a': [True, True]})
        assert_frame_equal(result, expected)

    def test_neg(self):
        assert_panel_equal(-self.panel, -1 * self.panel)

    def test_invert(self):
        assert_panel_equal(-(self.panel < 0), ~(self.panel < 0))

    def test_comparisons(self):
        p1 = tm.makePanel()
        p2 = tm.makePanel()

        tp = p1.reindex(items=p1.items + ['foo'])
        df = p1[p1.items[0]]

        def test_comp(func):

            # versus same index
            result = func(p1, p2)
            tm.assert_numpy_array_equal(result.values,
                                        func(p1.values, p2.values))

            # versus non-indexed same objs
            pytest.raises(Exception, func, p1, tp)

            # versus different objs
            pytest.raises(Exception, func, p1, df)

            # versus scalar
            result3 = func(self.panel, 0)
            tm.assert_numpy_array_equal(result3.values,
                                        func(self.panel.values, 0))

        with np.errstate(invalid='ignore'):
            test_comp(operator.eq)
            test_comp(operator.ne)
            test_comp(operator.lt)
            test_comp(operator.gt)
            test_comp(operator.ge)
            test_comp(operator.le)

    def test_get_value(self):
        for item in self.panel.items:
            for mjr in self.panel.major_axis[::2]:
                for mnr in self.panel.minor_axis:
                    with tm.assert_produces_warning(FutureWarning,
                                                    check_stacklevel=False):
                        result = self.panel.get_value(item, mjr, mnr)
                    expected = self.panel[item][mnr][mjr]
                    assert_almost_equal(result, expected)
        with catch_warnings():
            simplefilter("ignore", FutureWarning)
            with tm.assert_raises_regex(TypeError,
                                        "There must be an argument "
                                        "for each axis"):
                self.panel.get_value('a')

    def test_set_value(self):
        for item in self.panel.items:
            for mjr in self.panel.major_axis[::2]:
                for mnr in self.panel.minor_axis:
                    with tm.assert_produces_warning(FutureWarning,
                                                    check_stacklevel=False):
                        self.panel.set_value(item, mjr, mnr, 1.)
                    tm.assert_almost_equal(self.panel[item][mnr][mjr], 1.)

        # resize
        with catch_warnings():
            simplefilter("ignore", FutureWarning)
            res = self.panel.set_value('ItemE', 'foo', 'bar', 1.5)
            assert isinstance(res, Panel)
            assert res is not self.panel
            assert res.get_value('ItemE', 'foo', 'bar') == 1.5

            res3 = self.panel.set_value('ItemE', 'foobar', 'baz', 5)
            assert is_float_dtype(res3['ItemE'].values)

            msg = ("There must be an argument for each "
                   "axis plus the value provided")
            with tm.assert_raises_regex(TypeError, msg):
                self.panel.set_value('a')


@pytest.mark.filterwarnings("ignore:\\nPanel:FutureWarning")
class TestPanel(PanelTests, CheckIndexing, SafeForLongAndSparse,
                SafeForSparse):

    def setup_method(self, method):
        self.panel = make_test_panel()
        self.panel.major_axis.name = None
        self.panel.minor_axis.name = None
        self.panel.items.name = None

    def test_constructor(self):
        # with BlockManager
        wp = Panel(self.panel._data)
        assert wp._data is self.panel._data

        wp = Panel(self.panel._data, copy=True)
        assert wp._data is not self.panel._data
        tm.assert_panel_equal(wp, self.panel)

        # strings handled prop
        wp = Panel([[['foo', 'foo', 'foo', ], ['foo', 'foo', 'foo']]])
        assert wp.values.dtype == np.object_

        vals = self.panel.values

        # no copy
        wp = Panel(vals)
        assert wp.values is vals

        # copy
        wp = Panel(vals, copy=True)
        assert wp.values is not vals

        # GH #8285, test when scalar data is used to construct a Panel
        # if dtype is not passed, it should be inferred
        value_and_dtype = [(1, 'int64'), (3.14, 'float64'),
                           ('foo', np.object_)]
        for (val, dtype) in value_and_dtype:
            wp = Panel(val, items=range(2), major_axis=range(3),
                       minor_axis=range(4))
            vals = np.empty((2, 3, 4), dtype=dtype)
            vals.fill(val)

            tm.assert_panel_equal(wp, Panel(vals, dtype=dtype))

        # test the case when dtype is passed
        wp = Panel(1, items=range(2), major_axis=range(3),
                   minor_axis=range(4),
                   dtype='float32')
        vals = np.empty((2, 3, 4), dtype='float32')
        vals.fill(1)

        tm.assert_panel_equal(wp, Panel(vals, dtype='float32'))

    def test_constructor_cast(self):
        zero_filled = self.panel.fillna(0)

        casted = Panel(zero_filled._data, dtype=int)
        casted2 = Panel(zero_filled.values, dtype=int)

        exp_values = zero_filled.values.astype(int)
        assert_almost_equal(casted.values, exp_values)
        assert_almost_equal(casted2.values, exp_values)

        casted = Panel(zero_filled._data, dtype=np.int32)
        casted2 = Panel(zero_filled.values, dtype=np.int32)

        exp_values = zero_filled.values.astype(np.int32)
        assert_almost_equal(casted.values, exp_values)
        assert_almost_equal(casted2.values, exp_values)

        # can't cast
        data = [[['foo', 'bar', 'baz']]]
        pytest.raises(ValueError, Panel, data, dtype=float)

    def test_constructor_empty_panel(self):
        empty = Panel()
        assert len(empty.items) == 0
        assert len(empty.major_axis) == 0
        assert len(empty.minor_axis) == 0

    def test_constructor_observe_dtype(self):
        # GH #411
        panel = Panel(items=lrange(3), major_axis=lrange(3),
                      minor_axis=lrange(3), dtype='O')
        assert panel.values.dtype == np.object_

    def test_constructor_dtypes(self):
        # GH #797

        def _check_dtype(panel, dtype):
            for i in panel.items:
                assert panel[i].values.dtype.name == dtype

        # only nan holding types allowed here
        for dtype in ['float64', 'float32', 'object']:
            panel = Panel(items=lrange(2), major_axis=lrange(10),
                          minor_axis=lrange(5), dtype=dtype)
            _check_dtype(panel, dtype)

        for dtype in ['float64', 'float32', 'int64', 'int32', 'object']:
            panel = Panel(np.array(np.random.randn(2, 10, 5), dtype=dtype),
                          items=lrange(2),
                          major_axis=lrange(10),
                          minor_axis=lrange(5), dtype=dtype)
            _check_dtype(panel, dtype)

        for dtype in ['float64', 'float32', 'int64', 'int32', 'object']:
            panel = Panel(np.array(np.random.randn(2, 10, 5), dtype='O'),
                          items=lrange(2),
                          major_axis=lrange(10),
                          minor_axis=lrange(5), dtype=dtype)
            _check_dtype(panel, dtype)

        for dtype in ['float64', 'float32', 'int64', 'int32', 'object']:
            panel = Panel(
                np.random.randn(2, 10, 5),
                items=lrange(2), major_axis=lrange(10),
                minor_axis=lrange(5),
                dtype=dtype)
            _check_dtype(panel, dtype)

        for dtype in ['float64', 'float32', 'int64', 'int32', 'object']:
            df1 = DataFrame(np.random.randn(2, 5),
                            index=lrange(2), columns=lrange(5))
            df2 = DataFrame(np.random.randn(2, 5),
                            index=lrange(2), columns=lrange(5))
            panel = Panel.from_dict({'a': df1, 'b': df2}, dtype=dtype)
            _check_dtype(panel, dtype)

    def test_constructor_fails_with_not_3d_input(self):
        with tm.assert_raises_regex(ValueError, "The number of dimensions required is 3"):  # noqa
                Panel(np.random.randn(10, 2))

    def test_consolidate(self):
        assert self.panel._data.is_consolidated()

        self.panel['foo'] = 1.
        assert not self.panel._data.is_consolidated()

        panel = self.panel._consolidate()
        assert panel._data.is_consolidated()

    def test_ctor_dict(self):
        itema = self.panel['ItemA']
        itemb = self.panel['ItemB']

        d = {'A': itema, 'B': itemb[5:]}
        d2 = {'A': itema._series, 'B': itemb[5:]._series}
        d3 = {'A': None,
              'B': DataFrame(itemb[5:]._series),
              'C': DataFrame(itema._series)}

        wp = Panel.from_dict(d)
        wp2 = Panel.from_dict(d2)  # nested Dict

        # TODO: unused?
        wp3 = Panel.from_dict(d3)  # noqa

        tm.assert_index_equal(wp.major_axis, self.panel.major_axis)
        assert_panel_equal(wp, wp2)

        # intersect
        wp = Panel.from_dict(d, intersect=True)
        tm.assert_index_equal(wp.major_axis, itemb.index[5:])

        # use constructor
        assert_panel_equal(Panel(d), Panel.from_dict(d))
        assert_panel_equal(Panel(d2), Panel.from_dict(d2))
        assert_panel_equal(Panel(d3), Panel.from_dict(d3))

        # a pathological case
        d4 = {'A': None, 'B': None}

        # TODO: unused?
        wp4 = Panel.from_dict(d4)  # noqa

        assert_panel_equal(Panel(d4), Panel(items=['A', 'B']))

        # cast
        dcasted = {k: v.reindex(wp.major_axis).fillna(0)
                   for k, v in compat.iteritems(d)}
        result = Panel(dcasted, dtype=int)
        expected = Panel({k: v.astype(int)
                          for k, v in compat.iteritems(dcasted)})
        assert_panel_equal(result, expected)

        result = Panel(dcasted, dtype=np.int32)
        expected = Panel({k: v.astype(np.int32)
                          for k, v in compat.iteritems(dcasted)})
        assert_panel_equal(result, expected)

    def test_constructor_dict_mixed(self):
        data = {k: v.values for k, v in self.panel.iteritems()}
        result = Panel(data)
        exp_major = Index(np.arange(len(self.panel.major_axis)))
        tm.assert_index_equal(result.major_axis, exp_major)

        result = Panel(data, items=self.panel.items,
                       major_axis=self.panel.major_axis,
                       minor_axis=self.panel.minor_axis)
        assert_panel_equal(result, self.panel)

        data['ItemC'] = self.panel['ItemC']
        result = Panel(data)
        assert_panel_equal(result, self.panel)

        # corner, blow up
        data['ItemB'] = data['ItemB'][:-1]
        pytest.raises(Exception, Panel, data)

        data['ItemB'] = self.panel['ItemB'].values[:, :-1]
        pytest.raises(Exception, Panel, data)

    def test_ctor_orderedDict(self):
        keys = list(set(np.random.randint(0, 5000, 100)))[
            :50]  # unique random int  keys
        d = OrderedDict([(k, mkdf(10, 5)) for k in keys])
        p = Panel(d)
        assert list(p.items) == keys

        p = Panel.from_dict(d)
        assert list(p.items) == keys

    def test_constructor_resize(self):
        data = self.panel._data
        items = self.panel.items[:-1]
        major = self.panel.major_axis[:-1]
        minor = self.panel.minor_axis[:-1]

        result = Panel(data, items=items,
                       major_axis=major, minor_axis=minor)
        expected = self.panel.reindex(
            items=items, major=major, minor=minor)
        assert_panel_equal(result, expected)

        result = Panel(data, items=items, major_axis=major)
        expected = self.panel.reindex(items=items, major=major)
        assert_panel_equal(result, expected)

        result = Panel(data, items=items)
        expected = self.panel.reindex(items=items)
        assert_panel_equal(result, expected)

        result = Panel(data, minor_axis=minor)
        expected = self.panel.reindex(minor=minor)
        assert_panel_equal(result, expected)

    def test_from_dict_mixed_orient(self):
        df = tm.makeDataFrame()
        df['foo'] = 'bar'

        data = {'k1': df, 'k2': df}

        panel = Panel.from_dict(data, orient='minor')

        assert panel['foo'].values.dtype == np.object_
        assert panel['A'].values.dtype == np.float64

    def test_constructor_error_msgs(self):
        def testit():
            Panel(np.random.randn(3, 4, 5),
                  lrange(4), lrange(5), lrange(5))

        tm.assert_raises_regex(ValueError,
                               r"Shape of passed values is "
                               r"\(3, 4, 5\), indices imply "
                               r"\(4, 5, 5\)",
                               testit)

        def testit():
            Panel(np.random.randn(3, 4, 5),
                  lrange(5), lrange(4), lrange(5))

        tm.assert_raises_regex(ValueError,
                               r"Shape of passed values is "
                               r"\(3, 4, 5\), indices imply "
                               r"\(5, 4, 5\)",
                               testit)

        def testit():
            Panel(np.random.randn(3, 4, 5),
                  lrange(5), lrange(5), lrange(4))

        tm.assert_raises_regex(ValueError,
                               r"Shape of passed values is "
                               r"\(3, 4, 5\), indices imply "
                               r"\(5, 5, 4\)",
                               testit)

    def test_conform(self):
        df = self.panel['ItemA'][:-5].filter(items=['A', 'B'])
        conformed = self.panel.conform(df)

        tm.assert_index_equal(conformed.index, self.panel.major_axis)
        tm.assert_index_equal(conformed.columns, self.panel.minor_axis)

    def test_convert_objects(self):
        # GH 4937
        p = Panel(dict(A=dict(a=['1', '1.0'])))
        expected = Panel(dict(A=dict(a=[1, 1.0])))
        result = p._convert(numeric=True, coerce=True)
        assert_panel_equal(result, expected)

    def test_dtypes(self):

        result = self.panel.dtypes
        expected = Series(np.dtype('float64'), index=self.panel.items)
        assert_series_equal(result, expected)

    def test_astype(self):
        # GH7271
        data = np.array([[[1, 2], [3, 4]], [[5, 6], [7, 8]]])
        panel = Panel(data, ['a', 'b'], ['c', 'd'], ['e', 'f'])

        str_data = np.array([[['1', '2'], ['3', '4']],
                             [['5', '6'], ['7', '8']]])
        expected = Panel(str_data, ['a', 'b'], ['c', 'd'], ['e', 'f'])
        assert_panel_equal(panel.astype(str), expected)

        pytest.raises(NotImplementedError, panel.astype, {0: str})

    def test_apply(self):
        # GH1148

        # ufunc
        applied = self.panel.apply(np.sqrt)
        with np.errstate(invalid='ignore'):
            expected = np.sqrt(self.panel.values)
        assert_almost_equal(applied.values, expected)

        # ufunc same shape
        result = self.panel.apply(lambda x: x * 2, axis='items')
        expected = self.panel * 2
        assert_panel_equal(result, expected)
        result = self.panel.apply(lambda x: x * 2, axis='major_axis')
        expected = self.panel * 2
        assert_panel_equal(result, expected)
        result = self.panel.apply(lambda x: x * 2, axis='minor_axis')
        expected = self.panel * 2
        assert_panel_equal(result, expected)

        # reduction to DataFrame
        result = self.panel.apply(lambda x: x.dtype, axis='items')
        expected = DataFrame(np.dtype('float64'),
                             index=self.panel.major_axis,
                             columns=self.panel.minor_axis)
        assert_frame_equal(result, expected)
        result = self.panel.apply(lambda x: x.dtype, axis='major_axis')
        expected = DataFrame(np.dtype('float64'),
                             index=self.panel.minor_axis,
                             columns=self.panel.items)
        assert_frame_equal(result, expected)
        result = self.panel.apply(lambda x: x.dtype, axis='minor_axis')
        expected = DataFrame(np.dtype('float64'),
                             index=self.panel.major_axis,
                             columns=self.panel.items)
        assert_frame_equal(result, expected)

        # reductions via other dims
        expected = self.panel.sum(0)
        result = self.panel.apply(lambda x: x.sum(), axis='items')
        assert_frame_equal(result, expected)
        expected = self.panel.sum(1)
        result = self.panel.apply(lambda x: x.sum(), axis='major_axis')
        assert_frame_equal(result, expected)
        expected = self.panel.sum(2)
        result = self.panel.apply(lambda x: x.sum(), axis='minor_axis')
        assert_frame_equal(result, expected)

        # pass kwargs
        result = self.panel.apply(
            lambda x, y: x.sum() + y, axis='items', y=5)
        expected = self.panel.sum(0) + 5
        assert_frame_equal(result, expected)

    def test_apply_slabs(self):

        # same shape as original
        result = self.panel.apply(lambda x: x * 2,
                                  axis=['items', 'major_axis'])
        expected = (self.panel * 2).transpose('minor_axis', 'major_axis',
                                              'items')
        assert_panel_equal(result, expected)
        result = self.panel.apply(lambda x: x * 2,
                                  axis=['major_axis', 'items'])
        assert_panel_equal(result, expected)

        result = self.panel.apply(lambda x: x * 2,
                                  axis=['items', 'minor_axis'])
        expected = (self.panel * 2).transpose('major_axis', 'minor_axis',
                                              'items')
        assert_panel_equal(result, expected)
        result = self.panel.apply(lambda x: x * 2,
                                  axis=['minor_axis', 'items'])
        assert_panel_equal(result, expected)

        result = self.panel.apply(lambda x: x * 2,
                                  axis=['major_axis', 'minor_axis'])
        expected = self.panel * 2
        assert_panel_equal(result, expected)
        result = self.panel.apply(lambda x: x * 2,
                                  axis=['minor_axis', 'major_axis'])
        assert_panel_equal(result, expected)

        # reductions
        result = self.panel.apply(lambda x: x.sum(0), axis=[
            'items', 'major_axis'
        ])
        expected = self.panel.sum(1).T
        assert_frame_equal(result, expected)

        result = self.panel.apply(lambda x: x.sum(1), axis=[
            'items', 'major_axis'
        ])
        expected = self.panel.sum(0)
        assert_frame_equal(result, expected)

        # transforms
        f = lambda x: ((x.T - x.mean(1)) / x.std(1)).T

        # make sure that we don't trigger any warnings
        result = self.panel.apply(f, axis=['items', 'major_axis'])
        expected = Panel({ax: f(self.panel.loc[:, :, ax])
                          for ax in self.panel.minor_axis})
        assert_panel_equal(result, expected)

        result = self.panel.apply(f, axis=['major_axis', 'minor_axis'])
        expected = Panel({ax: f(self.panel.loc[ax])
                          for ax in self.panel.items})
        assert_panel_equal(result, expected)

        result = self.panel.apply(f, axis=['minor_axis', 'items'])
        expected = Panel({ax: f(self.panel.loc[:, ax])
                          for ax in self.panel.major_axis})
        assert_panel_equal(result, expected)

        # with multi-indexes
        # GH7469
        index = MultiIndex.from_tuples([('one', 'a'), ('one', 'b'), (
            'two', 'a'), ('two', 'b')])
        dfa = DataFrame(np.array(np.arange(12, dtype='int64')).reshape(
            4, 3), columns=list("ABC"), index=index)
        dfb = DataFrame(np.array(np.arange(10, 22, dtype='int64')).reshape(
            4, 3), columns=list("ABC"), index=index)
        p = Panel({'f': dfa, 'g': dfb})
        result = p.apply(lambda x: x.sum(), axis=0)

        # on windows this will be in32
        result = result.astype('int64')
        expected = p.sum(0)
        assert_frame_equal(result, expected)

    def test_apply_no_or_zero_ndim(self):
        # GH10332
        self.panel = Panel(np.random.rand(5, 5, 5))

        result_int = self.panel.apply(lambda df: 0, axis=[1, 2])
        result_float = self.panel.apply(lambda df: 0.0, axis=[1, 2])
        result_int64 = self.panel.apply(
            lambda df: np.int64(0), axis=[1, 2])
        result_float64 = self.panel.apply(lambda df: np.float64(0.0),
                                          axis=[1, 2])

        expected_int = expected_int64 = Series([0] * 5)
        expected_float = expected_float64 = Series([0.0] * 5)

        assert_series_equal(result_int, expected_int)
        assert_series_equal(result_int64, expected_int64)
        assert_series_equal(result_float, expected_float)
        assert_series_equal(result_float64, expected_float64)

    def test_reindex(self):
        ref = self.panel['ItemB']

        # items
        result = self.panel.reindex(items=['ItemA', 'ItemB'])
        assert_frame_equal(result['ItemB'], ref)

        # major
        new_major = list(self.panel.major_axis[:10])
        result = self.panel.reindex(major=new_major)
        assert_frame_equal(result['ItemB'], ref.reindex(index=new_major))

        # raise exception put both major and major_axis
        pytest.raises(Exception, self.panel.reindex,
                      major_axis=new_major,
                      major=new_major)

        # minor
        new_minor = list(self.panel.minor_axis[:2])
        result = self.panel.reindex(minor=new_minor)
        assert_frame_equal(result['ItemB'], ref.reindex(columns=new_minor))

        # raise exception put both major and major_axis
        pytest.raises(Exception, self.panel.reindex,
                      minor_axis=new_minor,
                      minor=new_minor)

        # this ok
        result = self.panel.reindex()
        assert_panel_equal(result, self.panel)
        assert result is not self.panel

        # with filling
        smaller_major = self.panel.major_axis[::5]
        smaller = self.panel.reindex(major=smaller_major)

        larger = smaller.reindex(major=self.panel.major_axis, method='pad')

        assert_frame_equal(larger.major_xs(self.panel.major_axis[1]),
                           smaller.major_xs(smaller_major[0]))

        # don't necessarily copy
        result = self.panel.reindex(
            major=self.panel.major_axis, copy=False)
        assert_panel_equal(result, self.panel)
        assert result is self.panel

    def test_reindex_axis_style(self):
        panel = Panel(np.random.rand(5, 5, 5))
        expected0 = Panel(panel.values).iloc[[0, 1]]
        expected1 = Panel(panel.values).iloc[:, [0, 1]]
        expected2 = Panel(panel.values).iloc[:, :, [0, 1]]

        result = panel.reindex([0, 1], axis=0)
        assert_panel_equal(result, expected0)

        result = panel.reindex([0, 1], axis=1)
        assert_panel_equal(result, expected1)

        result = panel.reindex([0, 1], axis=2)
        assert_panel_equal(result, expected2)

        result = panel.reindex([0, 1], axis=2)
        assert_panel_equal(result, expected2)

    def test_reindex_multi(self):

        # with and without copy full reindexing
        result = self.panel.reindex(
            items=self.panel.items,
            major=self.panel.major_axis,
            minor=self.panel.minor_axis, copy=False)

        assert result.items is self.panel.items
        assert result.major_axis is self.panel.major_axis
        assert result.minor_axis is self.panel.minor_axis

        result = self.panel.reindex(
            items=self.panel.items,
            major=self.panel.major_axis,
            minor=self.panel.minor_axis, copy=False)
        assert_panel_equal(result, self.panel)

        # multi-axis indexing consistency
        # GH 5900
        df = DataFrame(np.random.randn(4, 3))
        p = Panel({'Item1': df})
        expected = Panel({'Item1': df})
        expected['Item2'] = np.nan

        items = ['Item1', 'Item2']
        major_axis = np.arange(4)
        minor_axis = np.arange(3)

        results = []
        results.append(p.reindex(items=items, major_axis=major_axis,
                                 copy=True))
        results.append(p.reindex(items=items, major_axis=major_axis,
                                 copy=False))
        results.append(p.reindex(items=items, minor_axis=minor_axis,
                                 copy=True))
        results.append(p.reindex(items=items, minor_axis=minor_axis,
                                 copy=False))
        results.append(p.reindex(items=items, major_axis=major_axis,
                                 minor_axis=minor_axis, copy=True))
        results.append(p.reindex(items=items, major_axis=major_axis,
                                 minor_axis=minor_axis, copy=False))

        for i, r in enumerate(results):
            assert_panel_equal(expected, r)

    def test_reindex_like(self):
        # reindex_like
        smaller = self.panel.reindex(items=self.panel.items[:-1],
                                     major=self.panel.major_axis[:-1],
                                     minor=self.panel.minor_axis[:-1])
        smaller_like = self.panel.reindex_like(smaller)
        assert_panel_equal(smaller, smaller_like)

    def test_take(self):
        # axis == 0
        result = self.panel.take([2, 0, 1], axis=0)
        expected = self.panel.reindex(items=['ItemC', 'ItemA', 'ItemB'])
        assert_panel_equal(result, expected)

        # axis >= 1
        result = self.panel.take([3, 0, 1, 2], axis=2)
        expected = self.panel.reindex(minor=['D', 'A', 'B', 'C'])
        assert_panel_equal(result, expected)

        # neg indices ok
        expected = self.panel.reindex(minor=['D', 'D', 'B', 'C'])
        result = self.panel.take([3, -1, 1, 2], axis=2)
        assert_panel_equal(result, expected)

        pytest.raises(Exception, self.panel.take, [4, 0, 1, 2], axis=2)

    def test_sort_index(self):
        import random

        ritems = list(self.panel.items)
        rmajor = list(self.panel.major_axis)
        rminor = list(self.panel.minor_axis)
        random.shuffle(ritems)
        random.shuffle(rmajor)
        random.shuffle(rminor)

        random_order = self.panel.reindex(items=ritems)
        sorted_panel = random_order.sort_index(axis=0)
        assert_panel_equal(sorted_panel, self.panel)

        # descending
        random_order = self.panel.reindex(items=ritems)
        sorted_panel = random_order.sort_index(axis=0, ascending=False)
        assert_panel_equal(
            sorted_panel,
            self.panel.reindex(items=self.panel.items[::-1]))

        random_order = self.panel.reindex(major=rmajor)
        sorted_panel = random_order.sort_index(axis=1)
        assert_panel_equal(sorted_panel, self.panel)

        random_order = self.panel.reindex(minor=rminor)
        sorted_panel = random_order.sort_index(axis=2)
        assert_panel_equal(sorted_panel, self.panel)

    def test_fillna(self):
        filled = self.panel.fillna(0)
        assert np.isfinite(filled.values).all()

        filled = self.panel.fillna(method='backfill')
        assert_frame_equal(filled['ItemA'],
                           self.panel['ItemA'].fillna(method='backfill'))

        panel = self.panel.copy()
        panel['str'] = 'foo'

        filled = panel.fillna(method='backfill')
        assert_frame_equal(filled['ItemA'],
                           panel['ItemA'].fillna(method='backfill'))

        empty = self.panel.reindex(items=[])
        filled = empty.fillna(0)
        assert_panel_equal(filled, empty)

        pytest.raises(ValueError, self.panel.fillna)
        pytest.raises(ValueError, self.panel.fillna, 5, method='ffill')

        pytest.raises(TypeError, self.panel.fillna, [1, 2])
        pytest.raises(TypeError, self.panel.fillna, (1, 2))

        # limit not implemented when only value is specified
        p = Panel(np.random.randn(3, 4, 5))
        p.iloc[0:2, 0:2, 0:2] = np.nan
        pytest.raises(NotImplementedError,
                      lambda: p.fillna(999, limit=1))

        # Test in place fillNA
        # Expected result
        expected = Panel([[[0, 1], [2, 1]], [[10, 11], [12, 11]]],
                         items=['a', 'b'], minor_axis=['x', 'y'],
                         dtype=np.float64)
        # method='ffill'
        p1 = Panel([[[0, 1], [2, np.nan]], [[10, 11], [12, np.nan]]],
                   items=['a', 'b'], minor_axis=['x', 'y'],
                   dtype=np.float64)
        p1.fillna(method='ffill', inplace=True)
        assert_panel_equal(p1, expected)

        # method='bfill'
        p2 = Panel([[[0, np.nan], [2, 1]], [[10, np.nan], [12, 11]]],
                   items=['a', 'b'], minor_axis=['x', 'y'],
                   dtype=np.float64)
        p2.fillna(method='bfill', inplace=True)
        assert_panel_equal(p2, expected)

    def test_ffill_bfill(self):
        assert_panel_equal(self.panel.ffill(),
                           self.panel.fillna(method='ffill'))
        assert_panel_equal(self.panel.bfill(),
                           self.panel.fillna(method='bfill'))

    def test_truncate_fillna_bug(self):
        # #1823
        result = self.panel.truncate(before=None, after=None, axis='items')

        # it works!
        result.fillna(value=0.0)

    def test_swapaxes(self):
        result = self.panel.swapaxes('items', 'minor')
        assert result.items is self.panel.minor_axis

        result = self.panel.swapaxes('items', 'major')
        assert result.items is self.panel.major_axis

        result = self.panel.swapaxes('major', 'minor')
        assert result.major_axis is self.panel.minor_axis

        panel = self.panel.copy()
        result = panel.swapaxes('major', 'minor')
        panel.values[0, 0, 1] = np.nan
        expected = panel.swapaxes('major', 'minor')
        assert_panel_equal(result, expected)

        # this should also work
        result = self.panel.swapaxes(0, 1)
        assert result.items is self.panel.major_axis

        # this works, but return a copy
        result = self.panel.swapaxes('items', 'items')
        assert_panel_equal(self.panel, result)
        assert id(self.panel) != id(result)

    def test_transpose(self):
        result = self.panel.transpose('minor', 'major', 'items')
        expected = self.panel.swapaxes('items', 'minor')
        assert_panel_equal(result, expected)

        # test kwargs
        result = self.panel.transpose(items='minor', major='major',
                                      minor='items')
        expected = self.panel.swapaxes('items', 'minor')
        assert_panel_equal(result, expected)

        # text mixture of args
        result = self.panel.transpose(
            'minor', major='major', minor='items')
        expected = self.panel.swapaxes('items', 'minor')
        assert_panel_equal(result, expected)

        result = self.panel.transpose('minor',
                                      'major',
                                      minor='items')
        expected = self.panel.swapaxes('items', 'minor')
        assert_panel_equal(result, expected)

        # duplicate axes
        with tm.assert_raises_regex(TypeError,
                                    'not enough/duplicate arguments'):
            self.panel.transpose('minor', maj='major', minor='items')

        with tm.assert_raises_regex(ValueError,
                                    'repeated axis in transpose'):
            self.panel.transpose('minor', 'major', major='minor',
                                 minor='items')

        result = self.panel.transpose(2, 1, 0)
        assert_panel_equal(result, expected)

        result = self.panel.transpose('minor', 'items', 'major')
        expected = self.panel.swapaxes('items', 'minor')
        expected = expected.swapaxes('major', 'minor')
        assert_panel_equal(result, expected)

        result = self.panel.transpose(2, 0, 1)
        assert_panel_equal(result, expected)

        pytest.raises(ValueError, self.panel.transpose, 0, 0, 1)

    def test_transpose_copy(self):
        panel = self.panel.copy()
        result = panel.transpose(2, 0, 1, copy=True)
        expected = panel.swapaxes('items', 'minor')
        expected = expected.swapaxes('major', 'minor')
        assert_panel_equal(result, expected)

        panel.values[0, 1, 1] = np.nan
        assert notna(result.values[1, 0, 1])

    def test_to_frame(self):
        # filtered
        filtered = self.panel.to_frame()
        expected = self.panel.to_frame().dropna(how='any')
        assert_frame_equal(filtered, expected)

        # unfiltered
        unfiltered = self.panel.to_frame(filter_observations=False)
        assert_panel_equal(unfiltered.to_panel(), self.panel)

        # names
        assert unfiltered.index.names == ('major', 'minor')

        # unsorted, round trip
        df = self.panel.to_frame(filter_observations=False)
        unsorted = df.take(np.random.permutation(len(df)))
        pan = unsorted.to_panel()
        assert_panel_equal(pan, self.panel)

        # preserve original index names
        df = DataFrame(np.random.randn(6, 2),
                       index=[['a', 'a', 'b', 'b', 'c', 'c'],
                              [0, 1, 0, 1, 0, 1]],
                       columns=['one', 'two'])
        df.index.names = ['foo', 'bar']
        df.columns.name = 'baz'

        rdf = df.to_panel().to_frame()
        assert rdf.index.names == df.index.names
        assert rdf.columns.names == df.columns.names

    def test_to_frame_mixed(self):
        panel = self.panel.fillna(0)
        panel['str'] = 'foo'
        panel['bool'] = panel['ItemA'] > 0

        lp = panel.to_frame()
        wp = lp.to_panel()
        assert wp['bool'].values.dtype == np.bool_
        # Previously, this was mutating the underlying
        # index and changing its name
        assert_frame_equal(wp['bool'], panel['bool'], check_names=False)

        # GH 8704
        # with categorical
        df = panel.to_frame()
        df['category'] = df['str'].astype('category')

        # to_panel
        # TODO: this converts back to object
        p = df.to_panel()
        expected = panel.copy()
        expected['category'] = 'foo'
        assert_panel_equal(p, expected)

    def test_to_frame_multi_major(self):
        idx = MultiIndex.from_tuples(
            [(1, 'one'), (1, 'two'), (2, 'one'), (2, 'two')])
        df = DataFrame([[1, 'a', 1], [2, 'b', 1],
                        [3, 'c', 1], [4, 'd', 1]],
                       columns=['A', 'B', 'C'], index=idx)
        wp = Panel({'i1': df, 'i2': df})
        expected_idx = MultiIndex.from_tuples(
            [
                (1, 'one', 'A'), (1, 'one', 'B'),
                (1, 'one', 'C'), (1, 'two', 'A'),
                (1, 'two', 'B'), (1, 'two', 'C'),
                (2, 'one', 'A'), (2, 'one', 'B'),
                (2, 'one', 'C'), (2, 'two', 'A'),
                (2, 'two', 'B'), (2, 'two', 'C')
            ],
            names=[None, None, 'minor'])
        expected = DataFrame({'i1': [1, 'a', 1, 2, 'b', 1, 3,
                                     'c', 1, 4, 'd', 1],
                              'i2': [1, 'a', 1, 2, 'b',
                                     1, 3, 'c', 1, 4, 'd', 1]},
                             index=expected_idx)
        result = wp.to_frame()
        assert_frame_equal(result, expected)

        wp.iloc[0, 0].iloc[0] = np.nan  # BUG on setting. GH #5773
        result = wp.to_frame()
        assert_frame_equal(result, expected[1:])

        idx = MultiIndex.from_tuples(
            [(1, 'two'), (1, 'one'), (2, 'one'), (np.nan, 'two')])
        df = DataFrame([[1, 'a', 1], [2, 'b', 1],
                        [3, 'c', 1], [4, 'd', 1]],
                       columns=['A', 'B', 'C'], index=idx)
        wp = Panel({'i1': df, 'i2': df})
        ex_idx = MultiIndex.from_tuples([(1, 'two', 'A'), (1, 'two', 'B'),
                                         (1, 'two', 'C'),
                                         (1, 'one', 'A'),
                                         (1, 'one', 'B'),
                                         (1, 'one', 'C'),
                                         (2, 'one', 'A'),
                                         (2, 'one', 'B'),
                                         (2, 'one', 'C'),
                                         (np.nan, 'two', 'A'),
                                         (np.nan, 'two', 'B'),
                                         (np.nan, 'two', 'C')],
                                        names=[None, None, 'minor'])
        expected.index = ex_idx
        result = wp.to_frame()
        assert_frame_equal(result, expected)

    def test_to_frame_multi_major_minor(self):
        cols = MultiIndex(levels=[['C_A', 'C_B'], ['C_1', 'C_2']],
                          labels=[[0, 0, 1, 1], [0, 1, 0, 1]])
        idx = MultiIndex.from_tuples([(1, 'one'), (1, 'two'), (2, 'one'), (
            2, 'two'), (3, 'three'), (4, 'four')])
        df = DataFrame([[1, 2, 11, 12], [3, 4, 13, 14],
                        ['a', 'b', 'w', 'x'],
                        ['c', 'd', 'y', 'z'], [-1, -2, -3, -4],
                        [-5, -6, -7, -8]], columns=cols, index=idx)
        wp = Panel({'i1': df, 'i2': df})

        exp_idx = MultiIndex.from_tuples(
            [(1, 'one', 'C_A', 'C_1'), (1, 'one', 'C_A', 'C_2'),
             (1, 'one', 'C_B', 'C_1'), (1, 'one', 'C_B', 'C_2'),
             (1, 'two', 'C_A', 'C_1'), (1, 'two', 'C_A', 'C_2'),
             (1, 'two', 'C_B', 'C_1'), (1, 'two', 'C_B', 'C_2'),
             (2, 'one', 'C_A', 'C_1'), (2, 'one', 'C_A', 'C_2'),
             (2, 'one', 'C_B', 'C_1'), (2, 'one', 'C_B', 'C_2'),
             (2, 'two', 'C_A', 'C_1'), (2, 'two', 'C_A', 'C_2'),
             (2, 'two', 'C_B', 'C_1'), (2, 'two', 'C_B', 'C_2'),
             (3, 'three', 'C_A', 'C_1'), (3, 'three', 'C_A', 'C_2'),
             (3, 'three', 'C_B', 'C_1'), (3, 'three', 'C_B', 'C_2'),
             (4, 'four', 'C_A', 'C_1'), (4, 'four', 'C_A', 'C_2'),
             (4, 'four', 'C_B', 'C_1'), (4, 'four', 'C_B', 'C_2')],
            names=[None, None, None, None])
        exp_val = [[1, 1], [2, 2], [11, 11], [12, 12],
                   [3, 3], [4, 4],
                   [13, 13], [14, 14], ['a', 'a'],
                   ['b', 'b'], ['w', 'w'],
                   ['x', 'x'], ['c', 'c'], ['d', 'd'], [
                       'y', 'y'], ['z', 'z'],
                   [-1, -1], [-2, -2], [-3, -3], [-4, -4],
                   [-5, -5], [-6, -6],
                   [-7, -7], [-8, -8]]
        result = wp.to_frame()
        expected = DataFrame(exp_val, columns=['i1', 'i2'], index=exp_idx)
        assert_frame_equal(result, expected)

    def test_to_frame_multi_drop_level(self):
        idx = MultiIndex.from_tuples([(1, 'one'), (2, 'one'), (2, 'two')])
        df = DataFrame({'A': [np.nan, 1, 2]}, index=idx)
        wp = Panel({'i1': df, 'i2': df})
        result = wp.to_frame()
        exp_idx = MultiIndex.from_tuples(
            [(2, 'one', 'A'), (2, 'two', 'A')],
            names=[None, None, 'minor'])
        expected = DataFrame({'i1': [1., 2], 'i2': [1., 2]}, index=exp_idx)
        assert_frame_equal(result, expected)

    def test_to_panel_na_handling(self):
        df = DataFrame(np.random.randint(0, 10, size=20).reshape((10, 2)),
                       index=[[0, 0, 0, 0, 0, 0, 1, 1, 1, 1],
                              [0, 1, 2, 3, 4, 5, 2, 3, 4, 5]])

        panel = df.to_panel()
        assert isna(panel[0].loc[1, [0, 1]]).all()

    def test_to_panel_duplicates(self):
        # #2441
        df = DataFrame({'a': [0, 0, 1], 'b': [1, 1, 1], 'c': [1, 2, 3]})
        idf = df.set_index(['a', 'b'])
        tm.assert_raises_regex(
            ValueError, 'non-uniquely indexed', idf.to_panel)

    def test_panel_dups(self):

        # GH 4960
        # duplicates in an index

        # items
        data = np.random.randn(5, 100, 5)
        no_dup_panel = Panel(data, items=list("ABCDE"))
        panel = Panel(data, items=list("AACDE"))

        expected = no_dup_panel['A']
        result = panel.iloc[0]
        assert_frame_equal(result, expected)

        expected = no_dup_panel['E']
        result = panel.loc['E']
        assert_frame_equal(result, expected)

        expected = no_dup_panel.loc[['A', 'B']]
        expected.items = ['A', 'A']
        result = panel.loc['A']
        assert_panel_equal(result, expected)

        # major
        data = np.random.randn(5, 5, 5)
        no_dup_panel = Panel(data, major_axis=list("ABCDE"))
        panel = Panel(data, major_axis=list("AACDE"))

        expected = no_dup_panel.loc[:, 'A']
        result = panel.iloc[:, 0]
        assert_frame_equal(result, expected)

        expected = no_dup_panel.loc[:, 'E']
        result = panel.loc[:, 'E']
        assert_frame_equal(result, expected)

        expected = no_dup_panel.loc[:, ['A', 'B']]
        expected.major_axis = ['A', 'A']
        result = panel.loc[:, 'A']
        assert_panel_equal(result, expected)

        # minor
        data = np.random.randn(5, 100, 5)
        no_dup_panel = Panel(data, minor_axis=list("ABCDE"))
        panel = Panel(data, minor_axis=list("AACDE"))

        expected = no_dup_panel.loc[:, :, 'A']
        result = panel.iloc[:, :, 0]
        assert_frame_equal(result, expected)

        expected = no_dup_panel.loc[:, :, 'E']
        result = panel.loc[:, :, 'E']
        assert_frame_equal(result, expected)

        expected = no_dup_panel.loc[:, :, ['A', 'B']]
        expected.minor_axis = ['A', 'A']
        result = panel.loc[:, :, 'A']
        assert_panel_equal(result, expected)

    def test_filter(self):
        pass

    def test_compound(self):
        compounded = self.panel.compound()

        assert_series_equal(compounded['ItemA'],
                            (1 + self.panel['ItemA']).product(0) - 1,
                            check_names=False)

    def test_shift(self):
        # major
        idx = self.panel.major_axis[0]
        idx_lag = self.panel.major_axis[1]
        shifted = self.panel.shift(1)
        assert_frame_equal(self.panel.major_xs(idx),
                           shifted.major_xs(idx_lag))

        # minor
        idx = self.panel.minor_axis[0]
        idx_lag = self.panel.minor_axis[1]
        shifted = self.panel.shift(1, axis='minor')
        assert_frame_equal(self.panel.minor_xs(idx),
                           shifted.minor_xs(idx_lag))

        # items
        idx = self.panel.items[0]
        idx_lag = self.panel.items[1]
        shifted = self.panel.shift(1, axis='items')
        assert_frame_equal(self.panel[idx], shifted[idx_lag])

        # negative numbers, #2164
        result = self.panel.shift(-1)
        expected = Panel({i: f.shift(-1)[:-1]
                          for i, f in self.panel.iteritems()})
        assert_panel_equal(result, expected)

        # mixed dtypes #6959
        data = [('item ' + ch, makeMixedDataFrame())
                for ch in list('abcde')]
        data = dict(data)
        mixed_panel = Panel.from_dict(data, orient='minor')
        shifted = mixed_panel.shift(1)
        assert_series_equal(mixed_panel.dtypes, shifted.dtypes)

    def test_tshift(self):
        # PeriodIndex
        ps = tm.makePeriodPanel()
        shifted = ps.tshift(1)
        unshifted = shifted.tshift(-1)

        assert_panel_equal(unshifted, ps)

        shifted2 = ps.tshift(freq='B')
        assert_panel_equal(shifted, shifted2)

        shifted3 = ps.tshift(freq=BDay())
        assert_panel_equal(shifted, shifted3)

        tm.assert_raises_regex(ValueError, 'does not match',
                               ps.tshift, freq='M')

        # DatetimeIndex
        panel = make_test_panel()
        shifted = panel.tshift(1)
        unshifted = shifted.tshift(-1)

        assert_panel_equal(panel, unshifted)

        shifted2 = panel.tshift(freq=panel.major_axis.freq)
        assert_panel_equal(shifted, shifted2)

        inferred_ts = Panel(panel.values, items=panel.items,
                            major_axis=Index(np.asarray(panel.major_axis)),
                            minor_axis=panel.minor_axis)
        shifted = inferred_ts.tshift(1)
        unshifted = shifted.tshift(-1)
        assert_panel_equal(shifted, panel.tshift(1))
        assert_panel_equal(unshifted, inferred_ts)

        no_freq = panel.iloc[:, [0, 5, 7], :]
        pytest.raises(ValueError, no_freq.tshift)

    def test_pct_change(self):
        df1 = DataFrame({'c1': [1, 2, 5], 'c2': [3, 4, 6]})
        df2 = df1 + 1
        df3 = DataFrame({'c1': [3, 4, 7], 'c2': [5, 6, 8]})
        wp = Panel({'i1': df1, 'i2': df2, 'i3': df3})
        # major, 1
        result = wp.pct_change()  # axis='major'
        expected = Panel({'i1': df1.pct_change(),
                          'i2': df2.pct_change(),
                          'i3': df3.pct_change()})
        assert_panel_equal(result, expected)
        result = wp.pct_change(axis=1)
        assert_panel_equal(result, expected)
        # major, 2
        result = wp.pct_change(periods=2)
        expected = Panel({'i1': df1.pct_change(2),
                          'i2': df2.pct_change(2),
                          'i3': df3.pct_change(2)})
        assert_panel_equal(result, expected)
        # minor, 1
        result = wp.pct_change(axis='minor')
        expected = Panel({'i1': df1.pct_change(axis=1),
                          'i2': df2.pct_change(axis=1),
                          'i3': df3.pct_change(axis=1)})
        assert_panel_equal(result, expected)
        result = wp.pct_change(axis=2)
        assert_panel_equal(result, expected)
        # minor, 2
        result = wp.pct_change(periods=2, axis='minor')
        expected = Panel({'i1': df1.pct_change(periods=2, axis=1),
                          'i2': df2.pct_change(periods=2, axis=1),
                          'i3': df3.pct_change(periods=2, axis=1)})
        assert_panel_equal(result, expected)
        # items, 1
        result = wp.pct_change(axis='items')
        expected = Panel(
            {'i1': DataFrame({'c1': [np.nan, np.nan, np.nan],
                              'c2': [np.nan, np.nan, np.nan]}),
             'i2': DataFrame({'c1': [1, 0.5, .2],
                              'c2': [1. / 3, 0.25, 1. / 6]}),
             'i3': DataFrame({'c1': [.5, 1. / 3, 1. / 6],
                              'c2': [.25, .2, 1. / 7]})})
        assert_panel_equal(result, expected)
        result = wp.pct_change(axis=0)
        assert_panel_equal(result, expected)
        # items, 2
        result = wp.pct_change(periods=2, axis='items')
        expected = Panel(
            {'i1': DataFrame({'c1': [np.nan, np.nan, np.nan],
                              'c2': [np.nan, np.nan, np.nan]}),
             'i2': DataFrame({'c1': [np.nan, np.nan, np.nan],
                              'c2': [np.nan, np.nan, np.nan]}),
             'i3': DataFrame({'c1': [2, 1, .4],
                              'c2': [2. / 3, .5, 1. / 3]})})
        assert_panel_equal(result, expected)

    def test_round(self):
        values = [[[-3.2, 2.2], [0, -4.8213], [3.123, 123.12],
                   [-1566.213, 88.88], [-12, 94.5]],
                  [[-5.82, 3.5], [6.21, -73.272], [-9.087, 23.12],
                   [272.212, -99.99], [23, -76.5]]]
        evalues = [[[float(np.around(i)) for i in j] for j in k]
                   for k in values]
        p = Panel(values, items=['Item1', 'Item2'],
                  major_axis=date_range('1/1/2000', periods=5),
                  minor_axis=['A', 'B'])
        expected = Panel(evalues, items=['Item1', 'Item2'],
                         major_axis=date_range('1/1/2000', periods=5),
                         minor_axis=['A', 'B'])
        result = p.round()
        assert_panel_equal(expected, result)

    def test_numpy_round(self):
        values = [[[-3.2, 2.2], [0, -4.8213], [3.123, 123.12],
                   [-1566.213, 88.88], [-12, 94.5]],
                  [[-5.82, 3.5], [6.21, -73.272], [-9.087, 23.12],
                   [272.212, -99.99], [23, -76.5]]]
        evalues = [[[float(np.around(i)) for i in j] for j in k]
                   for k in values]
        p = Panel(values, items=['Item1', 'Item2'],
                  major_axis=date_range('1/1/2000', periods=5),
                  minor_axis=['A', 'B'])
        expected = Panel(evalues, items=['Item1', 'Item2'],
                         major_axis=date_range('1/1/2000', periods=5),
                         minor_axis=['A', 'B'])
        result = np.round(p)
        assert_panel_equal(expected, result)

        msg = "the 'out' parameter is not supported"
        tm.assert_raises_regex(ValueError, msg, np.round, p, out=p)

    # removing Panel before NumPy enforces, so just ignore
    @pytest.mark.filterwarnings("ignore:Using a non-tuple:FutureWarning")
    def test_multiindex_get(self):
        ind = MultiIndex.from_tuples(
            [('a', 1), ('a', 2), ('b', 1), ('b', 2)],
            names=['first', 'second'])
        wp = Panel(np.random.random((4, 5, 5)),
                   items=ind,
                   major_axis=np.arange(5),
                   minor_axis=np.arange(5))
        f1 = wp['a']
        f2 = wp.loc['a']
        assert_panel_equal(f1, f2)

        assert (f1.items == [1, 2]).all()
        assert (f2.items == [1, 2]).all()

        MultiIndex.from_tuples([('a', 1), ('a', 2), ('b', 1)],
                               names=['first', 'second'])

    @pytest.mark.filterwarnings("ignore:Using a non-tuple:FutureWarning")
    def test_multiindex_blocks(self):
        ind = MultiIndex.from_tuples([('a', 1), ('a', 2), ('b', 1)],
                                     names=['first', 'second'])
        wp = Panel(self.panel._data)
        wp.items = ind
        f1 = wp['a']
        assert (f1.items == [1, 2]).all()

        f1 = wp[('b', 1)]
        assert (f1.columns == ['A', 'B', 'C', 'D']).all()

    def test_repr_empty(self):
        empty = Panel()
        repr(empty)

    # ignore warning from us, because removing panel
    @pytest.mark.filterwarnings("ignore:Using:FutureWarning")
    def test_rename(self):
        mapper = {'ItemA': 'foo', 'ItemB': 'bar', 'ItemC': 'baz'}

<<<<<<< HEAD
            renamed = self.panel.rename(items=mapper)
            exp = Index(['foo', 'bar', 'baz'])
            tm.assert_index_equal(renamed.items, exp)

            renamed = self.panel.rename(minor_axis=str.lower)
            exp = Index(['a', 'b', 'c', 'd'])
            tm.assert_index_equal(renamed.minor_axis, exp)

            # don't copy
            renamed_nocopy = self.panel.rename(items=mapper, copy=False)
            renamed_nocopy['foo'] = 3.
            assert (self.panel['ItemA'].values == 3).all()
=======
        renamed = self.panel.rename_axis(mapper, axis=0)
        exp = Index(['foo', 'bar', 'baz'])
        tm.assert_index_equal(renamed.items, exp)

        renamed = self.panel.rename_axis(str.lower, axis=2)
        exp = Index(['a', 'b', 'c', 'd'])
        tm.assert_index_equal(renamed.minor_axis, exp)

        # don't copy
        renamed_nocopy = self.panel.rename_axis(mapper, axis=0, copy=False)
        renamed_nocopy['foo'] = 3.
        assert (self.panel['ItemA'].values == 3).all()
>>>>>>> a936399a

    def test_get_attr(self):
        assert_frame_equal(self.panel['ItemA'], self.panel.ItemA)

        # specific cases from #3440
        self.panel['a'] = self.panel['ItemA']
        assert_frame_equal(self.panel['a'], self.panel.a)
        self.panel['i'] = self.panel['ItemA']
        assert_frame_equal(self.panel['i'], self.panel.i)

    def test_from_frame_level1_unsorted(self):
        tuples = [('MSFT', 3), ('MSFT', 2), ('AAPL', 2), ('AAPL', 1),
                  ('MSFT', 1)]
        midx = MultiIndex.from_tuples(tuples)
        df = DataFrame(np.random.rand(5, 4), index=midx)
        p = df.to_panel()
        assert_frame_equal(p.minor_xs(2), df.xs(2, level=1).sort_index())

    def test_to_excel(self):
        try:
            import xlwt  # noqa
            import xlrd  # noqa
            import openpyxl  # noqa
            from pandas.io.excel import ExcelFile
        except ImportError:
            pytest.skip("need xlwt xlrd openpyxl")

        for ext in ['xls', 'xlsx']:
            with ensure_clean('__tmp__.' + ext) as path:
                self.panel.to_excel(path)
                try:
                    reader = ExcelFile(path)
                except ImportError:
                    pytest.skip("need xlwt xlrd openpyxl")

                for item, df in self.panel.iteritems():
                    recdf = reader.parse(str(item), index_col=0)
                    assert_frame_equal(df, recdf)

    def test_to_excel_xlsxwriter(self):
        try:
            import xlrd  # noqa
            import xlsxwriter  # noqa
            from pandas.io.excel import ExcelFile
        except ImportError:
            pytest.skip("Requires xlrd and xlsxwriter. Skipping test.")

        with ensure_clean('__tmp__.xlsx') as path:
            self.panel.to_excel(path, engine='xlsxwriter')
            try:
                reader = ExcelFile(path)
            except ImportError as e:
                pytest.skip("cannot write excel file: %s" % e)

            for item, df in self.panel.iteritems():
                recdf = reader.parse(str(item), index_col=0)
                assert_frame_equal(df, recdf)

    @pytest.mark.filterwarnings("ignore:'.reindex:FutureWarning")
    def test_dropna(self):
        p = Panel(np.random.randn(4, 5, 6), major_axis=list('abcde'))
        p.loc[:, ['b', 'd'], 0] = np.nan

        result = p.dropna(axis=1)
        exp = p.loc[:, ['a', 'c', 'e'], :]
        assert_panel_equal(result, exp)
        inp = p.copy()
        inp.dropna(axis=1, inplace=True)
        assert_panel_equal(inp, exp)

        result = p.dropna(axis=1, how='all')
        assert_panel_equal(result, p)

        p.loc[:, ['b', 'd'], :] = np.nan
        result = p.dropna(axis=1, how='all')
        exp = p.loc[:, ['a', 'c', 'e'], :]
        assert_panel_equal(result, exp)

        p = Panel(np.random.randn(4, 5, 6), items=list('abcd'))
        p.loc[['b'], :, 0] = np.nan

        result = p.dropna()
        exp = p.loc[['a', 'c', 'd']]
        assert_panel_equal(result, exp)

        result = p.dropna(how='all')
        assert_panel_equal(result, p)

        p.loc['b'] = np.nan
        result = p.dropna(how='all')
        exp = p.loc[['a', 'c', 'd']]
        assert_panel_equal(result, exp)

    def test_drop(self):
        df = DataFrame({"A": [1, 2], "B": [3, 4]})
        panel = Panel({"One": df, "Two": df})

        def check_drop(drop_val, axis_number, aliases, expected):
            try:
                actual = panel.drop(drop_val, axis=axis_number)
                assert_panel_equal(actual, expected)
                for alias in aliases:
                    actual = panel.drop(drop_val, axis=alias)
                    assert_panel_equal(actual, expected)
            except AssertionError:
                pprint_thing("Failed with axis_number %d and aliases: %s" %
                             (axis_number, aliases))
                raise
        # Items
        expected = Panel({"One": df})
        check_drop('Two', 0, ['items'], expected)

        pytest.raises(KeyError, panel.drop, 'Three')

        # errors = 'ignore'
        dropped = panel.drop('Three', errors='ignore')
        assert_panel_equal(dropped, panel)
        dropped = panel.drop(['Two', 'Three'], errors='ignore')
        expected = Panel({"One": df})
        assert_panel_equal(dropped, expected)

        # Major
        exp_df = DataFrame({"A": [2], "B": [4]}, index=[1])
        expected = Panel({"One": exp_df, "Two": exp_df})
        check_drop(0, 1, ['major_axis', 'major'], expected)

        exp_df = DataFrame({"A": [1], "B": [3]}, index=[0])
        expected = Panel({"One": exp_df, "Two": exp_df})
        check_drop([1], 1, ['major_axis', 'major'], expected)

        # Minor
        exp_df = df[['B']]
        expected = Panel({"One": exp_df, "Two": exp_df})
        check_drop(["A"], 2, ['minor_axis', 'minor'], expected)

        exp_df = df[['A']]
        expected = Panel({"One": exp_df, "Two": exp_df})
        check_drop("B", 2, ['minor_axis', 'minor'], expected)

    def test_update(self):
        pan = Panel([[[1.5, np.nan, 3.], [1.5, np.nan, 3.],
                      [1.5, np.nan, 3.],
                      [1.5, np.nan, 3.]],
                     [[1.5, np.nan, 3.], [1.5, np.nan, 3.],
                      [1.5, np.nan, 3.],
                      [1.5, np.nan, 3.]]])

        other = Panel(
            [[[3.6, 2., np.nan], [np.nan, np.nan, 7]]], items=[1])

        pan.update(other)

        expected = Panel([[[1.5, np.nan, 3.], [1.5, np.nan, 3.],
                           [1.5, np.nan, 3.], [1.5, np.nan, 3.]],
                          [[3.6, 2., 3], [1.5, np.nan, 7],
                           [1.5, np.nan, 3.],
                           [1.5, np.nan, 3.]]])

        assert_panel_equal(pan, expected)

    def test_update_from_dict(self):
        pan = Panel({'one': DataFrame([[1.5, np.nan, 3],
                                       [1.5, np.nan, 3],
                                       [1.5, np.nan, 3.],
                                       [1.5, np.nan, 3.]]),
                     'two': DataFrame([[1.5, np.nan, 3.],
                                       [1.5, np.nan, 3.],
                                       [1.5, np.nan, 3.],
                                       [1.5, np.nan, 3.]])})

        other = {'two': DataFrame(
            [[3.6, 2., np.nan], [np.nan, np.nan, 7]])}

        pan.update(other)

        expected = Panel(
            {'one': DataFrame([[1.5, np.nan, 3.],
                               [1.5, np.nan, 3.],
                               [1.5, np.nan, 3.],
                               [1.5, np.nan, 3.]]),
             'two': DataFrame([[3.6, 2., 3],
                              [1.5, np.nan, 7],
                              [1.5, np.nan, 3.],
                              [1.5, np.nan, 3.]])
             }
        )

        assert_panel_equal(pan, expected)

    def test_update_nooverwrite(self):
        pan = Panel([[[1.5, np.nan, 3.], [1.5, np.nan, 3.],
                      [1.5, np.nan, 3.],
                      [1.5, np.nan, 3.]],
                     [[1.5, np.nan, 3.], [1.5, np.nan, 3.],
                      [1.5, np.nan, 3.],
                      [1.5, np.nan, 3.]]])

        other = Panel(
            [[[3.6, 2., np.nan], [np.nan, np.nan, 7]]], items=[1])

        pan.update(other, overwrite=False)

        expected = Panel([[[1.5, np.nan, 3], [1.5, np.nan, 3],
                           [1.5, np.nan, 3.], [1.5, np.nan, 3.]],
                          [[1.5, 2., 3.], [1.5, np.nan, 3.],
                           [1.5, np.nan, 3.],
                           [1.5, np.nan, 3.]]])

        assert_panel_equal(pan, expected)

    def test_update_filtered(self):
        pan = Panel([[[1.5, np.nan, 3.], [1.5, np.nan, 3.],
                      [1.5, np.nan, 3.],
                      [1.5, np.nan, 3.]],
                     [[1.5, np.nan, 3.], [1.5, np.nan, 3.],
                      [1.5, np.nan, 3.],
                      [1.5, np.nan, 3.]]])

        other = Panel(
            [[[3.6, 2., np.nan], [np.nan, np.nan, 7]]], items=[1])

        pan.update(other, filter_func=lambda x: x > 2)

        expected = Panel([[[1.5, np.nan, 3.], [1.5, np.nan, 3.],
                           [1.5, np.nan, 3.], [1.5, np.nan, 3.]],
                          [[1.5, np.nan, 3], [1.5, np.nan, 7],
                           [1.5, np.nan, 3.], [1.5, np.nan, 3.]]])

        assert_panel_equal(pan, expected)

    def test_update_raise(self):
        pan = Panel([[[1.5, np.nan, 3.], [1.5, np.nan, 3.],
                      [1.5, np.nan, 3.],
                      [1.5, np.nan, 3.]],
                     [[1.5, np.nan, 3.], [1.5, np.nan, 3.],
                      [1.5, np.nan, 3.],
                      [1.5, np.nan, 3.]]])

        pytest.raises(Exception, pan.update, *(pan, ),
                      **{'raise_conflict': True})

    def test_all_any(self):
        assert (self.panel.all(axis=0).values == nanall(
            self.panel, axis=0)).all()
        assert (self.panel.all(axis=1).values == nanall(
            self.panel, axis=1).T).all()
        assert (self.panel.all(axis=2).values == nanall(
            self.panel, axis=2).T).all()
        assert (self.panel.any(axis=0).values == nanany(
            self.panel, axis=0)).all()
        assert (self.panel.any(axis=1).values == nanany(
            self.panel, axis=1).T).all()
        assert (self.panel.any(axis=2).values == nanany(
            self.panel, axis=2).T).all()

    def test_all_any_unhandled(self):
        pytest.raises(NotImplementedError, self.panel.all, bool_only=True)
        pytest.raises(NotImplementedError, self.panel.any, bool_only=True)

    # GH issue 15960
    def test_sort_values(self):
        pytest.raises(NotImplementedError, self.panel.sort_values)
        pytest.raises(NotImplementedError, self.panel.sort_values, 'ItemA')


@pytest.mark.filterwarnings("ignore:\\nPanel:FutureWarning")
class TestPanelFrame(object):
    """
    Check that conversions to and from Panel to DataFrame work.
    """

    def setup_method(self, method):
        panel = make_test_panel()
        self.panel = panel.to_frame()
        self.unfiltered_panel = panel.to_frame(filter_observations=False)

    def test_ops_differently_indexed(self):
        # trying to set non-identically indexed panel
        wp = self.panel.to_panel()
        wp2 = wp.reindex(major=wp.major_axis[:-1])
        lp2 = wp2.to_frame()

        result = self.panel + lp2
        assert_frame_equal(result.reindex(lp2.index), lp2 * 2)

        # careful, mutation
        self.panel['foo'] = lp2['ItemA']
        assert_series_equal(self.panel['foo'].reindex(lp2.index),
                            lp2['ItemA'],
                            check_names=False)

    def test_ops_scalar(self):
        result = self.panel.mul(2)
        expected = DataFrame.__mul__(self.panel, 2)
        assert_frame_equal(result, expected)

    def test_combineFrame(self):
        wp = self.panel.to_panel()
        result = self.panel.add(wp['ItemA'].stack(), axis=0)
        assert_frame_equal(result.to_panel()['ItemA'], wp['ItemA'] * 2)

    def test_combinePanel(self):
        wp = self.panel.to_panel()
        result = self.panel.add(self.panel)
        wide_result = result.to_panel()
        assert_frame_equal(wp['ItemA'] * 2, wide_result['ItemA'])

        # one item
        result = self.panel.add(self.panel.filter(['ItemA']))

    def test_combine_scalar(self):
        result = self.panel.mul(2)
        expected = DataFrame(self.panel._data) * 2
        assert_frame_equal(result, expected)

    def test_combine_series(self):
        s = self.panel['ItemA'][:10]
        result = self.panel.add(s, axis=0)
        expected = DataFrame.add(self.panel, s, axis=0)
        assert_frame_equal(result, expected)

        s = self.panel.iloc[5]
        result = self.panel + s
        expected = DataFrame.add(self.panel, s, axis=1)
        assert_frame_equal(result, expected)

    def test_operators(self):
        wp = self.panel.to_panel()
        result = (self.panel + 1).to_panel()
        assert_frame_equal(wp['ItemA'] + 1, result['ItemA'])

    def test_arith_flex_panel(self):
        ops = ['add', 'sub', 'mul', 'div',
               'truediv', 'pow', 'floordiv', 'mod']
        if not compat.PY3:
            aliases = {}
        else:
            aliases = {'div': 'truediv'}
        self.panel = self.panel.to_panel()

        for n in [np.random.randint(-50, -1), np.random.randint(1, 50), 0]:
            for op in ops:
                alias = aliases.get(op, op)
                f = getattr(operator, alias)
                exp = f(self.panel, n)
                result = getattr(self.panel, op)(n)
                assert_panel_equal(result, exp, check_panel_type=True)

                # rops
                r_f = lambda x, y: f(y, x)
                exp = r_f(self.panel, n)
                result = getattr(self.panel, 'r' + op)(n)
                assert_panel_equal(result, exp)

    def test_sort(self):
        def is_sorted(arr):
            return (arr[1:] > arr[:-1]).any()

        sorted_minor = self.panel.sort_index(level=1)
        assert is_sorted(sorted_minor.index.labels[1])

        sorted_major = sorted_minor.sort_index(level=0)
        assert is_sorted(sorted_major.index.labels[0])

    def test_to_string(self):
        buf = StringIO()
        self.panel.to_string(buf)

    def test_to_sparse(self):
        if isinstance(self.panel, Panel):
            msg = 'sparsifying is not supported'
            tm.assert_raises_regex(NotImplementedError, msg,
                                   self.panel.to_sparse)

    def test_truncate(self):
        dates = self.panel.index.levels[0]
        start, end = dates[1], dates[5]

        trunced = self.panel.truncate(start, end).to_panel()
        expected = self.panel.to_panel()['ItemA'].truncate(start, end)

        # TODO truncate drops index.names
        assert_frame_equal(trunced['ItemA'], expected, check_names=False)

        trunced = self.panel.truncate(before=start).to_panel()
        expected = self.panel.to_panel()['ItemA'].truncate(before=start)

        # TODO truncate drops index.names
        assert_frame_equal(trunced['ItemA'], expected, check_names=False)

        trunced = self.panel.truncate(after=end).to_panel()
        expected = self.panel.to_panel()['ItemA'].truncate(after=end)

        # TODO truncate drops index.names
        assert_frame_equal(trunced['ItemA'], expected, check_names=False)

        # truncate on dates that aren't in there
        wp = self.panel.to_panel()
        new_index = wp.major_axis[::5]

        wp2 = wp.reindex(major=new_index)

        lp2 = wp2.to_frame()
        lp_trunc = lp2.truncate(wp.major_axis[2], wp.major_axis[-2])

        wp_trunc = wp2.truncate(wp.major_axis[2], wp.major_axis[-2])

        assert_panel_equal(wp_trunc, lp_trunc.to_panel())

        # throw proper exception
        pytest.raises(Exception, lp2.truncate, wp.major_axis[-2],
                      wp.major_axis[2])

    def test_axis_dummies(self):
        from pandas.core.reshape.reshape import make_axis_dummies

        minor_dummies = make_axis_dummies(self.panel, 'minor').astype(np.uint8)
        assert len(minor_dummies.columns) == len(self.panel.index.levels[1])

        major_dummies = make_axis_dummies(self.panel, 'major').astype(np.uint8)
        assert len(major_dummies.columns) == len(self.panel.index.levels[0])

        mapping = {'A': 'one', 'B': 'one', 'C': 'two', 'D': 'two'}

        transformed = make_axis_dummies(self.panel, 'minor',
                                        transform=mapping.get).astype(np.uint8)
        assert len(transformed.columns) == 2
        tm.assert_index_equal(transformed.columns, Index(['one', 'two']))

        # TODO: test correctness

    def test_get_dummies(self):
        from pandas.core.reshape.reshape import get_dummies, make_axis_dummies

        self.panel['Label'] = self.panel.index.labels[1]
        minor_dummies = make_axis_dummies(self.panel, 'minor').astype(np.uint8)
        dummies = get_dummies(self.panel['Label'])
        tm.assert_numpy_array_equal(dummies.values, minor_dummies.values)

    def test_mean(self):
        means = self.panel.mean(level='minor')

        # test versus Panel version
        wide_means = self.panel.to_panel().mean('major')
        assert_frame_equal(means, wide_means)

    def test_sum(self):
        sums = self.panel.sum(level='minor')

        # test versus Panel version
        wide_sums = self.panel.to_panel().sum('major')
        assert_frame_equal(sums, wide_sums)

    def test_count(self):
        index = self.panel.index

        major_count = self.panel.count(level=0)['ItemA']
        labels = index.labels[0]
        for i, idx in enumerate(index.levels[0]):
            assert major_count[i] == (labels == i).sum()

        minor_count = self.panel.count(level=1)['ItemA']
        labels = index.labels[1]
        for i, idx in enumerate(index.levels[1]):
            assert minor_count[i] == (labels == i).sum()

    def test_join(self):
        lp1 = self.panel.filter(['ItemA', 'ItemB'])
        lp2 = self.panel.filter(['ItemC'])

        joined = lp1.join(lp2)

        assert len(joined.columns) == 3

        pytest.raises(Exception, lp1.join,
                      self.panel.filter(['ItemB', 'ItemC']))


def test_panel_index():
    index = panelm.panel_index([1, 2, 3, 4], [1, 2, 3])
    expected = MultiIndex.from_arrays([np.tile([1, 2, 3, 4], 3),
                                       np.repeat([1, 2, 3], 4)],
                                      names=['time', 'panel'])
    tm.assert_index_equal(index, expected)


@pytest.mark.filterwarnings("ignore:\\nPanel:FutureWarning")
def test_panel_np_all():
    wp = Panel({"A": DataFrame({'b': [1, 2]})})
    result = np.all(wp)
    assert result == np.bool_(True)<|MERGE_RESOLUTION|>--- conflicted
+++ resolved
@@ -2110,33 +2110,18 @@
     def test_rename(self):
         mapper = {'ItemA': 'foo', 'ItemB': 'bar', 'ItemC': 'baz'}
 
-<<<<<<< HEAD
-            renamed = self.panel.rename(items=mapper)
-            exp = Index(['foo', 'bar', 'baz'])
-            tm.assert_index_equal(renamed.items, exp)
-
-            renamed = self.panel.rename(minor_axis=str.lower)
-            exp = Index(['a', 'b', 'c', 'd'])
-            tm.assert_index_equal(renamed.minor_axis, exp)
-
-            # don't copy
-            renamed_nocopy = self.panel.rename(items=mapper, copy=False)
-            renamed_nocopy['foo'] = 3.
-            assert (self.panel['ItemA'].values == 3).all()
-=======
-        renamed = self.panel.rename_axis(mapper, axis=0)
+        renamed = self.panel.rename(items=mapper)
         exp = Index(['foo', 'bar', 'baz'])
         tm.assert_index_equal(renamed.items, exp)
 
-        renamed = self.panel.rename_axis(str.lower, axis=2)
+        renamed = self.panel.rename(minor_axis=str.lower)
         exp = Index(['a', 'b', 'c', 'd'])
         tm.assert_index_equal(renamed.minor_axis, exp)
 
         # don't copy
-        renamed_nocopy = self.panel.rename_axis(mapper, axis=0, copy=False)
+        renamed_nocopy = self.panel.rename(items=mapper, copy=False)
         renamed_nocopy['foo'] = 3.
         assert (self.panel['ItemA'].values == 3).all()
->>>>>>> a936399a
 
     def test_get_attr(self):
         assert_frame_equal(self.panel['ItemA'], self.panel.ItemA)
