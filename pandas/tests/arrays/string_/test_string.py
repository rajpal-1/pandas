--- conflicted
+++ resolved
@@ -361,11 +361,7 @@
 
 
 @pytest.mark.parametrize("copy", [True, False])
-<<<<<<< HEAD
-def test_from_sequence_no_mutate(copy, cls):
-=======
 def test_from_sequence_no_mutate(copy, cls, dtype):
->>>>>>> 14cf864c
     nan_arr = np.array(["a", np.nan], dtype=object)
     expected_input = nan_arr.copy()
     na_arr = np.array(["a", pd.NA], dtype=object)
