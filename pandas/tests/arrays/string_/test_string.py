import operator
from typing import Type

import numpy as np
import pytest

import pandas.util._test_decorators as td

from pandas.core.dtypes.common import is_string_dtype
from pandas.core.dtypes.dtypes import register_extension_dtype

import pandas as pd
import pandas._testing as tm


def test_repr():
    df = pd.DataFrame({"A": pd.array(["a", pd.NA, "b"], dtype="string")})
    expected = "      A\n0     a\n1  <NA>\n2     b"
    assert repr(df) == expected

    expected = "0       a\n1    <NA>\n2       b\nName: A, dtype: string"
    assert repr(df.A) == expected

    expected = "<StringArray>\n['a', <NA>, 'b']\nLength: 3, dtype: string"
    assert repr(df.A.array) == expected


def test_none_to_nan():
    a = pd.arrays.StringArray._from_sequence(["a", None, "b"])
    assert a[1] is not None
    assert a[1] is pd.NA


def test_setitem_validates():
    a = pd.arrays.StringArray._from_sequence(["a", "b"])
    with pytest.raises(ValueError, match="10"):
        a[0] = 10

    with pytest.raises(ValueError, match="strings"):
        a[:] = np.array([1, 2])


def test_setitem_with_scalar_string():
    # is_float_dtype considers some strings, like 'd', to be floats
    # which can cause issues.
    arr = pd.array(["a", "c"], dtype="string")
    arr[0] = "d"
    expected = pd.array(["d", "c"], dtype="string")
    tm.assert_extension_array_equal(arr, expected)


@pytest.mark.parametrize(
    "input, method",
    [
        (["a", "b", "c"], operator.methodcaller("capitalize")),
        (["a", "b", "c"], operator.methodcaller("capitalize")),
        (["a b", "a bc. de"], operator.methodcaller("capitalize")),
    ],
)
def test_string_methods(input, method):
    a = pd.Series(input, dtype="string")
    b = pd.Series(input, dtype="object")
    result = method(a.str)
    expected = method(b.str)

    assert result.dtype.name == "string"
    tm.assert_series_equal(result.astype(object), expected)


def test_astype_roundtrip():
    s = pd.Series(pd.date_range("2000", periods=12))
    s[0] = None

    result = s.astype("string").astype("datetime64[ns]")
    tm.assert_series_equal(result, s)


def test_add():
    a = pd.Series(["a", "b", "c", None, None], dtype="string")
    b = pd.Series(["x", "y", None, "z", None], dtype="string")

    result = a + b
    expected = pd.Series(["ax", "by", None, None, None], dtype="string")
    tm.assert_series_equal(result, expected)

    result = a.add(b)
    tm.assert_series_equal(result, expected)

    result = a.radd(b)
    expected = pd.Series(["xa", "yb", None, None, None], dtype="string")
    tm.assert_series_equal(result, expected)

    result = a.add(b, fill_value="-")
    expected = pd.Series(["ax", "by", "c-", "-z", None], dtype="string")
    tm.assert_series_equal(result, expected)


def test_add_2d():
    a = pd.array(["a", "b", "c"], dtype="string")
    b = np.array([["a", "b", "c"]], dtype=object)
    with pytest.raises(ValueError, match="3 != 1"):
        a + b

    s = pd.Series(a)
    with pytest.raises(ValueError, match="3 != 1"):
        s + b


def test_add_sequence():
    a = pd.array(["a", "b", None, None], dtype="string")
    other = ["x", None, "y", None]

    result = a + other
    expected = pd.array(["ax", None, None, None], dtype="string")
    tm.assert_extension_array_equal(result, expected)

    result = other + a
    expected = pd.array(["xa", None, None, None], dtype="string")
    tm.assert_extension_array_equal(result, expected)


def test_mul():
    a = pd.array(["a", "b", None], dtype="string")
    result = a * 2
    expected = pd.array(["aa", "bb", None], dtype="string")
    tm.assert_extension_array_equal(result, expected)

    result = 2 * a
    tm.assert_extension_array_equal(result, expected)


@pytest.mark.xfail(reason="GH-28527")
def test_add_strings():
    array = pd.array(["a", "b", "c", "d"], dtype="string")
    df = pd.DataFrame([["t", "u", "v", "w"]])
    assert array.__add__(df) is NotImplemented

    result = array + df
    expected = pd.DataFrame([["at", "bu", "cv", "dw"]]).astype("string")
    tm.assert_frame_equal(result, expected)

    result = df + array
    expected = pd.DataFrame([["ta", "ub", "vc", "wd"]]).astype("string")
    tm.assert_frame_equal(result, expected)


@pytest.mark.xfail(reason="GH-28527")
def test_add_frame():
    array = pd.array(["a", "b", np.nan, np.nan], dtype="string")
    df = pd.DataFrame([["x", np.nan, "y", np.nan]])

    assert array.__add__(df) is NotImplemented

    result = array + df
    expected = pd.DataFrame([["ax", np.nan, np.nan, np.nan]]).astype("string")
    tm.assert_frame_equal(result, expected)

    result = df + array
    expected = pd.DataFrame([["xa", np.nan, np.nan, np.nan]]).astype("string")
    tm.assert_frame_equal(result, expected)


def test_comparison_methods_scalar(all_compare_operators):
    op_name = all_compare_operators

    a = pd.array(["a", None, "c"], dtype="string")
    other = "a"
    result = getattr(a, op_name)(other)
    expected = np.array([getattr(item, op_name)(other) for item in a], dtype=object)
    expected = pd.array(expected, dtype="boolean")
    tm.assert_extension_array_equal(result, expected)

    result = getattr(a, op_name)(pd.NA)
    expected = pd.array([None, None, None], dtype="boolean")
    tm.assert_extension_array_equal(result, expected)


def test_comparison_methods_array(all_compare_operators):
    op_name = all_compare_operators

    a = pd.array(["a", None, "c"], dtype="string")
    other = [None, None, "c"]
    result = getattr(a, op_name)(other)
    expected = np.empty_like(a, dtype="object")
    expected[-1] = getattr(other[-1], op_name)(a[-1])
    expected = pd.array(expected, dtype="boolean")
    tm.assert_extension_array_equal(result, expected)

    result = getattr(a, op_name)(pd.NA)
    expected = pd.array([None, None, None], dtype="boolean")
    tm.assert_extension_array_equal(result, expected)


def test_constructor_raises():
    with pytest.raises(ValueError, match="sequence of strings"):
        pd.arrays.StringArray(np.array(["a", "b"], dtype="S1"))

    with pytest.raises(ValueError, match="sequence of strings"):
        pd.arrays.StringArray(np.array([]))

    with pytest.raises(ValueError, match="strings or pandas.NA"):
        pd.arrays.StringArray(np.array(["a", np.nan], dtype=object))

    with pytest.raises(ValueError, match="strings or pandas.NA"):
        pd.arrays.StringArray(np.array(["a", None], dtype=object))

    with pytest.raises(ValueError, match="strings or pandas.NA"):
        pd.arrays.StringArray(np.array(["a", pd.NaT], dtype=object))


@pytest.mark.parametrize("copy", [True, False])
def test_from_sequence_no_mutate(copy):
    nan_arr = np.array(["a", np.nan], dtype=object)
    na_arr = np.array(["a", pd.NA], dtype=object)

    result = pd.arrays.StringArray._from_sequence(nan_arr, copy=copy)
    expected = pd.arrays.StringArray(na_arr)

    tm.assert_extension_array_equal(result, expected)

    expected = nan_arr if copy else na_arr
    tm.assert_numpy_array_equal(nan_arr, expected)


def test_astype_int():
    arr = pd.array(["1", pd.NA, "3"], dtype="string")

    result = arr.astype("Int64")
    expected = pd.array([1, pd.NA, 3], dtype="Int64")
    tm.assert_extension_array_equal(result, expected)


@pytest.mark.parametrize("skipna", [True, False])
@pytest.mark.xfail(reason="Not implemented StringArray.sum")
def test_reduce(skipna):
    arr = pd.Series(["a", "b", "c"], dtype="string")
    result = arr.sum(skipna=skipna)
    assert result == "abc"


@pytest.mark.parametrize("method", ["min", "max"])
@pytest.mark.parametrize("skipna", [True, False])
def test_min_max(method, skipna):
    arr = pd.Series(["a", "b", "c", None], dtype="string")
    result = getattr(arr, method)(skipna=skipna)
    if skipna:
        expected = "a" if method == "min" else "c"
        assert result == expected
    else:
        assert result is pd.NA


@pytest.mark.parametrize("method", ["min", "max"])
@pytest.mark.parametrize(
    "arr",
    [
        pd.Series(["a", "b", "c", None], dtype="string"),
        pd.array(["a", "b", "c", None], dtype="string"),
    ],
)
def test_min_max_numpy(method, arr):
    result = getattr(np, method)(arr)
    expected = "a" if method == "min" else "c"
    assert result == expected


@pytest.mark.parametrize("skipna", [True, False])
@pytest.mark.xfail(reason="Not implemented StringArray.sum")
def test_reduce_missing(skipna):
    arr = pd.Series([None, "a", None, "b", "c", None], dtype="string")
    result = arr.sum(skipna=skipna)
    if skipna:
        assert result == "abc"
    else:
        assert pd.isna(result)


@td.skip_if_no("pyarrow", min_version="0.15.0")
def test_arrow_array():
    # protocol added in 0.15.0
    import pyarrow as pa

    data = pd.array(["a", "b", "c"], dtype="string")
    arr = pa.array(data)
    expected = pa.array(list(data), type=pa.string(), from_pandas=True)
    assert arr.equals(expected)


@td.skip_if_no("pyarrow", min_version="0.15.1.dev")
def test_arrow_roundtrip():
    # roundtrip possible from arrow 1.0.0
    import pyarrow as pa

    data = pd.array(["a", "b", None], dtype="string")
    df = pd.DataFrame({"a": data})
    table = pa.table(df)
    assert table.field("a").type == "string"
    result = table.to_pandas()
    assert isinstance(result["a"].dtype, pd.StringDtype)
    tm.assert_frame_equal(result, df)
    # ensure the missing value is represented by NA and not np.nan or None
    assert result.loc[2, "a"] is pd.NA


def test_value_counts_na():
    arr = pd.array(["a", "b", "a", pd.NA], dtype="string")
    result = arr.value_counts(dropna=False)
    expected = pd.Series([2, 1, 1], index=["a", "b", pd.NA], dtype="Int64")
    tm.assert_series_equal(result, expected)

    result = arr.value_counts(dropna=True)
    expected = pd.Series([2, 1], index=["a", "b"], dtype="Int64")
    tm.assert_series_equal(result, expected)


@pytest.mark.parametrize(
    "values, expected",
    [
        (pd.array(["a", "b", "c"]), np.array([False, False, False])),
        (pd.array(["a", "b", None]), np.array([False, False, True])),
    ],
)
def test_use_inf_as_na(values, expected):
    # https://github.com/pandas-dev/pandas/issues/33655
    with pd.option_context("mode.use_inf_as_na", True):
        result = values.isna()
        tm.assert_numpy_array_equal(result, expected)

        result = pd.Series(values).isna()
        expected = pd.Series(expected)
        tm.assert_series_equal(result, expected)

        result = pd.DataFrame(values).isna()
        expected = pd.DataFrame(expected)
        tm.assert_frame_equal(result, expected)


def test_memory_usage():
    # GH 33963
    series = pd.Series(["a", "b", "c"], dtype="string")

    assert 0 < series.nbytes <= series.memory_usage() < series.memory_usage(deep=True)


<<<<<<< HEAD
def test_string_dtype_subclassing():
    @register_extension_dtype
    class MyExtensionDtype(pd.StringDtype):
        name = "my_extension"

        def __repr__(self) -> str:
            return "MyExtensionDtype"

        @classmethod
        def construct_array_type(cls) -> "Type[MyExtensionStringArray]":
            return MyExtensionStringArray

    class MyExtensionStringArray(pd.core.arrays.StringArray):
        def __init__(self, values, copy=False):
            super().__init__(values, copy)
            self._dtype = MyExtensionDtype()

    series = pd.Series(["test", "test2"], dtype="my_extension")
    assert series.dtype == "my_extension"
    assert series.values == ["test", "test2"]
    assert is_string_dtype(series)
=======
@pytest.mark.parametrize("dtype", [np.float16, np.float32, np.float64])
def test_astype_from_float_dtype(dtype):
    # https://github.com/pandas-dev/pandas/issues/36451
    s = pd.Series([0.1], dtype=dtype)
    result = s.astype("string")
    expected = pd.Series(["0.1"], dtype="string")
    tm.assert_series_equal(result, expected)
>>>>>>> 4291973e
<|MERGE_RESOLUTION|>--- conflicted
+++ resolved
@@ -342,7 +342,6 @@
     assert 0 < series.nbytes <= series.memory_usage() < series.memory_usage(deep=True)
 
 
-<<<<<<< HEAD
 def test_string_dtype_subclassing():
     @register_extension_dtype
     class MyExtensionDtype(pd.StringDtype):
@@ -364,12 +363,12 @@
     assert series.dtype == "my_extension"
     assert series.values == ["test", "test2"]
     assert is_string_dtype(series)
-=======
+   
+
 @pytest.mark.parametrize("dtype", [np.float16, np.float32, np.float64])
 def test_astype_from_float_dtype(dtype):
     # https://github.com/pandas-dev/pandas/issues/36451
     s = pd.Series([0.1], dtype=dtype)
     result = s.astype("string")
     expected = pd.Series(["0.1"], dtype="string")
-    tm.assert_series_equal(result, expected)
->>>>>>> 4291973e
+    tm.assert_series_equal(result, expected)