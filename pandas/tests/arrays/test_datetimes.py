--- conflicted
+++ resolved
@@ -767,10 +767,7 @@
         [
             ("2ME", "2M"),
             ("2SME", "2SM"),
-<<<<<<< HEAD
-=======
             ("2SME", "2sm"),
->>>>>>> cb97ce6e
             ("2QE", "2Q"),
             ("2QE-SEP", "2Q-SEP"),
             ("1YE", "1Y"),
@@ -780,10 +777,7 @@
             ("2ME", "2m"),
             ("2QE-SEP", "2q-sep"),
             ("2YE-MAR", "2a-mar"),
-<<<<<<< HEAD
-=======
             ("2YE", "2y"),
->>>>>>> cb97ce6e
         ],
     )
     def test_date_range_frequency_M_Q_Y_A_deprecated(self, freq, freq_depr):
