--- conflicted
+++ resolved
@@ -7,19 +7,11 @@
 import numpy as np
 import pytest
 
-<<<<<<< HEAD
 from pandas._libs.tslibs import (
     npy_unit_to_abbrev,
     tz_compare,
 )
 from pandas._libs.tslibs.dtypes import NpyDatetimeUnit
-=======
-from pandas._libs.tslibs import tz_compare
-from pandas._libs.tslibs.dtypes import (
-    NpyDatetimeUnit,
-    npy_unit_to_abbrev,
-)
->>>>>>> c9fb0182
 
 from pandas.core.dtypes.dtypes import DatetimeTZDtype
 
@@ -232,61 +224,6 @@
         # even though the result is an even number of days
         #  (so we _could_ downcast to unit="s"), we do not.
         assert res._unit == "us"
-
-    @pytest.mark.parametrize(
-        "scalar",
-        [
-            timedelta(hours=2),
-            pd.Timedelta(hours=2),
-            np.timedelta64(2, "h"),
-            np.timedelta64(2 * 3600 * 1000, "ms"),
-            pd.offsets.Minute(120),
-            pd.offsets.Hour(2),
-        ],
-    )
-    def test_add_timedeltalike_scalar_mismatched_reso(self, dta_dti, scalar):
-        dta, dti = dta_dti
-
-        td = pd.Timedelta(scalar)
-        exp_reso = max(dta._reso, td._reso)
-        exp_unit = npy_unit_to_abbrev(exp_reso)
-
-        expected = (dti + td)._data._as_unit(exp_unit)
-        result = dta + scalar
-        tm.assert_extension_array_equal(result, expected)
-
-        result = scalar + dta
-        tm.assert_extension_array_equal(result, expected)
-
-        expected = (dti - td)._data._as_unit(exp_unit)
-        result = dta - scalar
-        tm.assert_extension_array_equal(result, expected)
-
-    def test_sub_datetimelike_scalar_mismatch(self):
-        dti = pd.date_range("2016-01-01", periods=3)
-        dta = dti._data._as_unit("us")
-
-        ts = dta[0]._as_unit("s")
-
-        result = dta - ts
-        expected = (dti - dti[0])._data._as_unit("us")
-        assert result.dtype == "m8[us]"
-        tm.assert_extension_array_equal(result, expected)
-
-    def test_sub_datetime64_reso_mismatch(self):
-        dti = pd.date_range("2016-01-01", periods=3)
-        left = dti._data._as_unit("s")
-        right = left._as_unit("ms")
-
-        result = left - right
-        exp_values = np.array([0, 0, 0], dtype="m8[ms]")
-        expected = TimedeltaArray._simple_new(
-            exp_values,
-            dtype=exp_values.dtype,
-        )
-        tm.assert_extension_array_equal(result, expected)
-        result2 = right - left
-        tm.assert_extension_array_equal(result2, expected)
 
     @pytest.mark.parametrize(
         "scalar",
