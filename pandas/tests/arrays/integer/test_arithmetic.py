--- conflicted
+++ resolved
@@ -208,8 +208,9 @@
     expected = op(s.astype(float), other)
     expected = expected.astype("Float64")
     # rfloordiv results in nan instead of inf
-<<<<<<< HEAD
-    if all_arithmetic_operators == "__rfloordiv__":
+    if all_arithmetic_operators == "__rfloordiv__" and _np_version_under1p20:
+        # for numpy 1.20 https://github.com/numpy/numpy/pull/16161
+        #  updated floordiv, now matches our behavior defined in core.ops
         mask = (
             ((expected == np.inf) | (expected == -np.inf)).fillna(False).to_numpy(bool)
         )
@@ -218,12 +219,6 @@
     elif all_arithmetic_operators == "__rmod__":
         mask = (s == 0).fillna(False).to_numpy(bool)
         expected.array._mask[mask] = False
-=======
-    if all_arithmetic_operators == "__rfloordiv__" and _np_version_under1p20:
-        # for numpy 1.20 https://github.com/numpy/numpy/pull/16161
-        #  updated floordiv, now matches our behavior defined in core.ops
-        expected[(expected == np.inf) | (expected == -np.inf)] = np.nan
->>>>>>> a5eb94d2
 
     tm.assert_series_equal(result, expected)
 
