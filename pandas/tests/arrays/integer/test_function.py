--- conflicted
+++ resolved
@@ -3,10 +3,7 @@
 
 import pandas as pd
 import pandas._testing as tm
-<<<<<<< HEAD
-from pandas.core.arrays import FloatingArray, integer_array
-=======
->>>>>>> 6b3618de
+from pandas.core.arrays import FloatingArray
 
 
 @pytest.mark.parametrize("ufunc", [np.abs, np.sign])
@@ -77,13 +74,7 @@
     assert len(result) == 2
 
     for x, y in zip(result, expected):
-<<<<<<< HEAD
         tm.assert_extension_array_equal(x, y)
-=======
-        # TODO(FloatArray): This will return an extension array.
-        # y = pd.array(y)
-        tm.assert_numpy_array_equal(x, y)
->>>>>>> 6b3618de
 
 
 @pytest.mark.parametrize("values", [[0, 1], [0, None]])
