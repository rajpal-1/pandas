--- conflicted
+++ resolved
@@ -90,12 +90,8 @@
 def test_value_counts_with_normalize():
     ser = pd.Series([True, False, pd.NA], dtype="boolean")
     result = ser.value_counts(normalize=True)
-<<<<<<< HEAD
     expected = pd.Series([1, 1], index=ser[:-1], dtype="Float64") / 2
     assert expected.index.dtype == "boolean"
-=======
-    expected = pd.Series([1, 1], index=[True, False], dtype="Float64") / 2
->>>>>>> 34565efa
     tm.assert_series_equal(result, expected)
 
 
