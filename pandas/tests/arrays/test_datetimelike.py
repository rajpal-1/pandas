--- conflicted
+++ resolved
@@ -15,11 +15,8 @@
     Timestamp,
 )
 from pandas._libs.tslibs import to_offset
-<<<<<<< HEAD
 from pandas.compat import is_platform_windows
-=======
 from pandas.compat.numpy import np_version_gt2
->>>>>>> 7debc1f4
 
 from pandas.core.dtypes.dtypes import PeriodDtype
 
