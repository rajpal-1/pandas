--- conflicted
+++ resolved
@@ -50,15 +50,11 @@
     the PeriodIndex behavior.
     """
     # TODO: non-monotone indexes; NaTs, different start dates
-<<<<<<< HEAD
-    freqstr = freq_to_period_freqstr(1, freqstr)
-    pi = pd.period_range(start=Timestamp("2000-01-01"), periods=100, freq=freqstr)
-=======
     with warnings.catch_warnings():
         # suppress deprecation of Period[B]
         warnings.simplefilter("ignore")
+        freqstr = freq_to_period_freqstr(1, freqstr)
         pi = pd.period_range(start=Timestamp("2000-01-01"), periods=100, freq=freqstr)
->>>>>>> b8e4a3e4
     return pi
 
 
