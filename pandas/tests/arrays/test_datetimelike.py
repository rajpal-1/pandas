# -*- coding: utf-8 -*-
import numpy as np
import pytest

import pandas as pd
import pandas.util.testing as tm

<<<<<<< HEAD
from pandas.core.arrays.datetimes import DatetimeArrayMixin
from pandas.core.arrays.timedeltas import TimedeltaArrayMixin
from pandas.core.arrays.period import PeriodArray
=======
from pandas.core.arrays import (DatetimeArrayMixin,
                                TimedeltaArrayMixin,
                                PeriodArrayMixin)
>>>>>>> 9285820d


# TODO: more freq variants
@pytest.fixture(params=['D', 'B', 'W', 'M', 'Q', 'Y'])
def period_index(request):
    """
    A fixture to provide PeriodIndex objects with different frequencies.

    Most PeriodArray behavior is already tested in PeriodIndex tests,
    so here we just test that the PeriodArray behavior matches
    the PeriodIndex behavior.
    """
    freqstr = request.param
    # TODO: non-monotone indexes; NaTs, different start dates
    pi = pd.period_range(start=pd.Timestamp('2000-01-01'),
                         periods=100,
                         freq=freqstr)
    return pi


@pytest.fixture(params=['D', 'B', 'W', 'M', 'Q', 'Y'])
def datetime_index(request):
    """
    A fixture to provide DatetimeIndex objects with different frequencies.

    Most DatetimeArray behavior is already tested in DatetimeIndex tests,
    so here we just test that the DatetimeIndex behavior matches
    the DatetimeIndex behavior.
    """
    freqstr = request.param
    # TODO: non-monotone indexes; NaTs, different start dates, timezones
    pi = pd.date_range(start=pd.Timestamp('2000-01-01'),
                       periods=100,
                       freq=freqstr)
    return pi


class TestDatetimeArray(object):

    def test_from_dti(self, tz_naive_fixture):
        tz = tz_naive_fixture
        dti = pd.date_range('2016-01-01', periods=3, tz=tz)
        arr = DatetimeArrayMixin(dti)
        assert list(dti) == list(arr)

        # Check that Index.__new__ knows what to do with DatetimeArray
        dti2 = pd.Index(arr)
        assert isinstance(dti2, pd.DatetimeIndex)
        assert list(dti2) == list(arr)

    def test_astype_object(self, tz_naive_fixture):
        tz = tz_naive_fixture
        dti = pd.date_range('2016-01-01', periods=3, tz=tz)
        arr = DatetimeArrayMixin(dti)
        asobj = arr.astype('O')
        assert isinstance(asobj, np.ndarray)
        assert asobj.dtype == 'O'
        assert list(asobj) == list(dti)

    @pytest.mark.parametrize('freqstr', ['D', 'B', 'W', 'M', 'Q', 'Y'])
    def test_to_period(self, datetime_index, freqstr):
        dti = datetime_index
        arr = DatetimeArrayMixin(dti)

        expected = dti.to_period(freq=freqstr)
        result = arr.to_period(freq=freqstr)
        assert isinstance(result, PeriodArray)

        # placeholder until these become actual EA subclasses and we can use
        #  an EA-specific tm.assert_ function
        tm.assert_index_equal(pd.Index(result), pd.Index(expected))

    @pytest.mark.parametrize('propname', pd.DatetimeIndex._bool_ops)
    def test_bool_properties(self, datetime_index, propname):
        # in this case _bool_ops is just `is_leap_year`
        dti = datetime_index
        arr = DatetimeArrayMixin(dti)
        assert dti.freq == arr.freq

        result = getattr(arr, propname)
        expected = np.array(getattr(dti, propname), dtype=result.dtype)

        tm.assert_numpy_array_equal(result, expected)

    @pytest.mark.parametrize('propname', pd.DatetimeIndex._field_ops)
    def test_int_properties(self, datetime_index, propname):
        dti = datetime_index
        arr = DatetimeArrayMixin(dti)

        result = getattr(arr, propname)
        expected = np.array(getattr(dti, propname), dtype=result.dtype)

        tm.assert_numpy_array_equal(result, expected)


class TestTimedeltaArray(object):
    def test_from_tdi(self):
        tdi = pd.TimedeltaIndex(['1 Day', '3 Hours'])
        arr = TimedeltaArrayMixin(tdi)
        assert list(arr) == list(tdi)

        # Check that Index.__new__ knows what to do with TimedeltaArray
        tdi2 = pd.Index(arr)
        assert isinstance(tdi2, pd.TimedeltaIndex)
        assert list(tdi2) == list(arr)

    def test_astype_object(self):
        tdi = pd.TimedeltaIndex(['1 Day', '3 Hours'])
        arr = TimedeltaArrayMixin(tdi)
        asobj = arr.astype('O')
        assert isinstance(asobj, np.ndarray)
        assert asobj.dtype == 'O'
        assert list(asobj) == list(tdi)


class TestPeriodArray(object):

    def test_from_pi(self, period_index):
        pi = period_index
        arr = PeriodArray(pi.values)
        assert list(arr) == list(pi)

        # Check that Index.__new__ knows what to do with PeriodArray
        pi2 = pd.Index(arr)
        assert isinstance(pi2, pd.PeriodIndex)
        assert list(pi2) == list(arr)

    def test_astype_object(self, period_index):
        pi = period_index
        arr = PeriodArray(pi.values)
        asobj = arr.astype('O')
        assert isinstance(asobj, np.ndarray)
        assert asobj.dtype == 'O'
        assert list(asobj) == list(pi)

    @pytest.mark.parametrize('how', ['S', 'E'])
    def test_to_timestamp(self, how, period_index):
        pi = period_index
        arr = PeriodArray(pi.values)

        expected = DatetimeArrayMixin(pi.to_timestamp(how=how))
        result = arr.to_timestamp(how=how)
        assert isinstance(result, DatetimeArrayMixin)

        # placeholder until these become actual EA subclasses and we can use
        #  an EA-specific tm.assert_ function
        tm.assert_index_equal(pd.Index(result), pd.Index(expected))

    @pytest.mark.parametrize('propname', pd.core.arrays.PeriodArray._bool_ops)
    def test_bool_properties(self, period_index, propname):
        # in this case _bool_ops is just `is_leap_year`
        pi = period_index
        arr = PeriodArray(pi.values)

        result = getattr(arr, propname)
        expected = np.array(getattr(pi, propname))

        tm.assert_numpy_array_equal(result, expected)

    @pytest.mark.parametrize('propname',
                             pd.core.arrays.PeriodArray._field_ops)
    def test_int_properties(self, period_index, propname):
        pi = period_index
        arr = PeriodArray(pi.values)

        result = getattr(arr, propname)
        expected = np.array(getattr(pi, propname))

        tm.assert_numpy_array_equal(result, expected)<|MERGE_RESOLUTION|>--- conflicted
+++ resolved
@@ -5,15 +5,9 @@
 import pandas as pd
 import pandas.util.testing as tm
 
-<<<<<<< HEAD
-from pandas.core.arrays.datetimes import DatetimeArrayMixin
-from pandas.core.arrays.timedeltas import TimedeltaArrayMixin
-from pandas.core.arrays.period import PeriodArray
-=======
 from pandas.core.arrays import (DatetimeArrayMixin,
                                 TimedeltaArrayMixin,
-                                PeriodArrayMixin)
->>>>>>> 9285820d
+                                PeriodArray)
 
 
 # TODO: more freq variants
