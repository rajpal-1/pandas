--- conflicted
+++ resolved
@@ -193,8 +193,7 @@
 def tet_sub_period():
     arr = period_array(['2000', '2001'], freq='D')
     other = pd.Period("2000", freq="M")
-<<<<<<< HEAD
-    with tm.assert_raises_regex(IncompatibleFrequency, "freq"):
+    with pytest.raises(IncompatibleFrequency, match="freq"):
         arr - other
 
 
@@ -228,8 +227,4 @@
         "'2001-01-01']\n"
         "Length: 1000, dtype: period[D]"
     )
-    assert result == expected
-=======
-    with pytest.raises(IncompatibleFrequency, match="freq"):
-        arr - other
->>>>>>> 383d0525
+    assert result == expected