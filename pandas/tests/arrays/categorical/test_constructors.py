--- conflicted
+++ resolved
@@ -712,13 +712,9 @@
         # GH:
         arr = pd.arrays.StringArray._from_sequence([nulls_fixture] * 2)
         result = Categorical(arr)
-<<<<<<< HEAD
         idx = Index(arr)
         assert idx.dtype == arr.dtype
         expected = Categorical([np.nan, np.nan], categories=idx[:0])
-        tm.assert_categorical_equal(result, expected)
-=======
-        expected = Categorical(Series([pd.NA, pd.NA], dtype="object"))
         tm.assert_categorical_equal(result, expected)
 
     def test_from_sequence_copy(self):
@@ -741,5 +737,4 @@
         values = categories[::2].copy()
 
         cat = Categorical(values, categories=categories)
-        assert (cat == values).all()
->>>>>>> 963cf2b5
+        assert (cat == values).all()