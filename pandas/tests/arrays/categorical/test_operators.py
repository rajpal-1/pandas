import operator
import warnings

import numpy as np
import pytest

import pandas as pd
from pandas import Categorical, DataFrame, Series, date_range
from pandas.tests.arrays.categorical.common import TestCategorical
import pandas.util.testing as tm


class TestCategoricalOpsWithFactor(TestCategorical):
    def test_categories_none_comparisons(self):
        factor = Categorical(["a", "b", "b", "a", "a", "c", "c", "c"], ordered=True)
        tm.assert_categorical_equal(factor, self.factor)

    def test_comparisons(self):
<<<<<<< HEAD
        result = self.factor[self.factor == 'a']
        expected = self.factor[np.asarray(self.factor) == 'a']
=======
        result = self.factor[self.factor == "a"]
        expected = self.factor[np.asarray(self.factor) == "a"]
>>>>>>> 2ae51526
        tm.assert_categorical_equal(result, expected)

        result = self.factor[self.factor != "a"]
        expected = self.factor[np.asarray(self.factor) != "a"]
        tm.assert_categorical_equal(result, expected)

        result = self.factor[self.factor < "c"]
        expected = self.factor[np.asarray(self.factor) < "c"]
        tm.assert_categorical_equal(result, expected)

        result = self.factor[self.factor > "a"]
        expected = self.factor[np.asarray(self.factor) > "a"]
        tm.assert_categorical_equal(result, expected)

        result = self.factor[self.factor >= "b"]
        expected = self.factor[np.asarray(self.factor) >= "b"]
        tm.assert_categorical_equal(result, expected)

        result = self.factor[self.factor <= "b"]
        expected = self.factor[np.asarray(self.factor) <= "b"]
        tm.assert_categorical_equal(result, expected)

        n = len(self.factor)

        other = self.factor[np.random.permutation(n)]
        result = self.factor == other
        expected = np.asarray(self.factor) == np.asarray(other)
        tm.assert_numpy_array_equal(result, expected)

        result = self.factor == "d"
        expected = np.repeat(False, len(self.factor))
        tm.assert_numpy_array_equal(result, expected)

        # comparisons with categoricals
        cat_rev = Categorical(["a", "b", "c"], categories=["c", "b", "a"], ordered=True)
        cat_rev_base = Categorical(
            ["b", "b", "b"], categories=["c", "b", "a"], ordered=True
        )
        cat = Categorical(["a", "b", "c"], ordered=True)
        cat_base = Categorical(["b", "b", "b"], categories=cat.categories, ordered=True)

        # comparisons need to take categories ordering into account
        res_rev = cat_rev > cat_rev_base
        exp_rev = np.array([True, False, False])
        tm.assert_numpy_array_equal(res_rev, exp_rev)

        res_rev = cat_rev < cat_rev_base
        exp_rev = np.array([False, False, True])
        tm.assert_numpy_array_equal(res_rev, exp_rev)

        res = cat > cat_base
        exp = np.array([False, False, True])
        tm.assert_numpy_array_equal(res, exp)

        # Only categories with same categories can be compared
        with pytest.raises(TypeError):
            cat > cat_rev

        cat_rev_base2 = Categorical(["b", "b", "b"], categories=["c", "b", "a", "d"])

        with pytest.raises(TypeError):
            cat_rev > cat_rev_base2

        # Only categories with same ordering information can be compared
        cat_unorderd = cat.set_ordered(False)
        assert not (cat > cat).any()

        with pytest.raises(TypeError):
            cat > cat_unorderd

        # comparison (in both directions) with Series will raise
        s = Series(["b", "b", "b"])
        msg = (
            "Cannot compare a Categorical for op __gt__ with type"
            r" <class 'numpy\.ndarray'>"
        )
        with pytest.raises(TypeError, match=msg):
            cat > s
        with pytest.raises(TypeError, match=msg):
            cat_rev > s
        with pytest.raises(TypeError, match=msg):
            s < cat
        with pytest.raises(TypeError, match=msg):
            s < cat_rev

        # comparison with numpy.array will raise in both direction, but only on
        # newer numpy versions
        a = np.array(["b", "b", "b"])
        with pytest.raises(TypeError, match=msg):
            cat > a
        with pytest.raises(TypeError, match=msg):
            cat_rev > a

        # Make sure that unequal comparison take the categories order in
        # account
        cat_rev = Categorical(list("abc"), categories=list("cba"), ordered=True)
        exp = np.array([True, False, False])
        res = cat_rev > "b"
        tm.assert_numpy_array_equal(res, exp)

        # check that zero-dim array gets unboxed
        res = cat_rev > np.array("b")
        tm.assert_numpy_array_equal(res, exp)


class TestCategoricalOps:
    def test_compare_frame(self):
        # GH#24282 check that Categorical.__cmp__(DataFrame) defers to frame
        data = ["a", "b", 2, "a"]
        cat = Categorical(data)

        df = DataFrame(cat)

        for op in [
            operator.eq,
            operator.ne,
            operator.ge,
            operator.gt,
            operator.le,
            operator.lt,
        ]:
            with pytest.raises(ValueError):
                # alignment raises unless we transpose
                op(cat, df)

        result = cat == df.T
        expected = DataFrame([[True, True, True, True]])
        tm.assert_frame_equal(result, expected)

        result = cat[::-1] != df.T
        expected = DataFrame([[False, True, True, False]])
        tm.assert_frame_equal(result, expected)

    def test_datetime_categorical_comparison(self):
        dt_cat = Categorical(date_range("2014-01-01", periods=3), ordered=True)
        tm.assert_numpy_array_equal(dt_cat > dt_cat[0], np.array([False, True, True]))
        tm.assert_numpy_array_equal(dt_cat[0] < dt_cat, np.array([False, True, True]))

    def test_reflected_comparison_with_scalars(self):
        # GH8658
        cat = Categorical([1, 2, 3], ordered=True)
        tm.assert_numpy_array_equal(cat > cat[0], np.array([False, True, True]))
        tm.assert_numpy_array_equal(cat[0] < cat, np.array([False, True, True]))

    def test_comparison_with_unknown_scalars(self):
        # https://github.com/pandas-dev/pandas/issues/9836#issuecomment-92123057
        # and following comparisons with scalars not in categories should raise
        # for unequal comps, but not for equal/not equal
        cat = Categorical([1, 2, 3], ordered=True)

        msg = (
            "Cannot compare a Categorical for op __{}__ with a scalar,"
            " which is not a category"
        )
        with pytest.raises(TypeError, match=msg.format("lt")):
            cat < 4
        with pytest.raises(TypeError, match=msg.format("gt")):
            cat > 4
        with pytest.raises(TypeError, match=msg.format("gt")):
            4 < cat
        with pytest.raises(TypeError, match=msg.format("lt")):
            4 > cat

<<<<<<< HEAD
        tm.assert_numpy_array_equal(cat == 4,
                                    np.array([False, False, False]))
        tm.assert_numpy_array_equal(cat != 4,
                                    np.array([True, True, True]))

    def test_comparison_of_ordered_categorical_with_nan_to_scalar(
            self, compare_operators_no_eq_ne):
=======
        tm.assert_numpy_array_equal(cat == 4, np.array([False, False, False]))
        tm.assert_numpy_array_equal(cat != 4, np.array([True, True, True]))

    def test_comparison_of_ordered_categorical_with_nan_to_scalar(
        self, compare_operators_no_eq_ne
    ):
>>>>>>> 2ae51526
        # https://github.com/pandas-dev/pandas/issues/26504
        # BUG: fix ordered categorical comparison with missing values (#26504 )
        # and following comparisons with scalars in categories with missing
        # values should be evaluated as False

        cat = Categorical([1, 2, 3, None], categories=[1, 2, 3], ordered=True)
        scalar = 2
        with warnings.catch_warnings():
            warnings.simplefilter("ignore", RuntimeWarning)
<<<<<<< HEAD
            expected = getattr(np.array(cat),
                               compare_operators_no_eq_ne)(scalar)
=======
            expected = getattr(np.array(cat), compare_operators_no_eq_ne)(scalar)
>>>>>>> 2ae51526
        actual = getattr(cat, compare_operators_no_eq_ne)(scalar)
        tm.assert_numpy_array_equal(actual, expected)

    def test_comparison_of_ordered_categorical_with_nan_to_listlike(
<<<<<<< HEAD
            self, compare_operators_no_eq_ne):
=======
        self, compare_operators_no_eq_ne
    ):
>>>>>>> 2ae51526
        # https://github.com/pandas-dev/pandas/issues/26504
        # and following comparisons of missing values in ordered Categorical
        # with listlike should be evaluated as False

        cat = Categorical([1, 2, 3, None], categories=[1, 2, 3], ordered=True)
        other = Categorical([2, 2, 2, 2], categories=[1, 2, 3], ordered=True)
        with warnings.catch_warnings():
            warnings.simplefilter("ignore", RuntimeWarning)
            expected = getattr(np.array(cat), compare_operators_no_eq_ne)(2)
        actual = getattr(cat, compare_operators_no_eq_ne)(other)
        tm.assert_numpy_array_equal(actual, expected)

<<<<<<< HEAD
    @pytest.mark.parametrize('data,reverse,base', [
        (list("abc"), list("cba"), list("bbb")),
        ([1, 2, 3], [3, 2, 1], [2, 2, 2])]
=======
    @pytest.mark.parametrize(
        "data,reverse,base",
        [(list("abc"), list("cba"), list("bbb")), ([1, 2, 3], [3, 2, 1], [2, 2, 2])],
>>>>>>> 2ae51526
    )
    def test_comparisons(self, data, reverse, base):
        cat_rev = Series(Categorical(data, categories=reverse, ordered=True))
        cat_rev_base = Series(Categorical(base, categories=reverse, ordered=True))
        cat = Series(Categorical(data, ordered=True))
        cat_base = Series(
            Categorical(base, categories=cat.cat.categories, ordered=True)
        )
        s = Series(base)
        a = np.array(base)

        # comparisons need to take categories ordering into account
        res_rev = cat_rev > cat_rev_base
        exp_rev = Series([True, False, False])
        tm.assert_series_equal(res_rev, exp_rev)

        res_rev = cat_rev < cat_rev_base
        exp_rev = Series([False, False, True])
        tm.assert_series_equal(res_rev, exp_rev)

        res = cat > cat_base
        exp = Series([False, False, True])
        tm.assert_series_equal(res, exp)

        scalar = base[1]
        res = cat > scalar
        exp = Series([False, False, True])
        exp2 = cat.values > scalar
        tm.assert_series_equal(res, exp)
        tm.assert_numpy_array_equal(res.values, exp2)
        res_rev = cat_rev > scalar
        exp_rev = Series([True, False, False])
        exp_rev2 = cat_rev.values > scalar
        tm.assert_series_equal(res_rev, exp_rev)
        tm.assert_numpy_array_equal(res_rev.values, exp_rev2)

        # Only categories with same categories can be compared
        with pytest.raises(TypeError):
            cat > cat_rev

        # categorical cannot be compared to Series or numpy array, and also
        # not the other way around
        msg = (
            "Cannot compare a Categorical for op __gt__ with type"
            r" <class 'numpy\.ndarray'>"
        )
        with pytest.raises(TypeError, match=msg):
            cat > s
        with pytest.raises(TypeError, match=msg):
            cat_rev > s
        with pytest.raises(TypeError, match=msg):
            cat > a
        with pytest.raises(TypeError, match=msg):
            cat_rev > a

        with pytest.raises(TypeError, match=msg):
            s < cat
        with pytest.raises(TypeError, match=msg):
            s < cat_rev

        with pytest.raises(TypeError, match=msg):
            a < cat
        with pytest.raises(TypeError, match=msg):
            a < cat_rev

    @pytest.mark.parametrize(
        "ctor",
        [
            lambda *args, **kwargs: Categorical(*args, **kwargs),
            lambda *args, **kwargs: Series(Categorical(*args, **kwargs)),
        ],
    )
    def test_unordered_different_order_equal(self, ctor):
        # https://github.com/pandas-dev/pandas/issues/16014
        c1 = ctor(["a", "b"], categories=["a", "b"], ordered=False)
        c2 = ctor(["a", "b"], categories=["b", "a"], ordered=False)
        assert (c1 == c2).all()

        c1 = ctor(["a", "b"], categories=["a", "b"], ordered=False)
        c2 = ctor(["b", "a"], categories=["b", "a"], ordered=False)
        assert (c1 != c2).all()

        c1 = ctor(["a", "a"], categories=["a", "b"], ordered=False)
        c2 = ctor(["b", "b"], categories=["b", "a"], ordered=False)
        assert (c1 != c2).all()

        c1 = ctor(["a", "a"], categories=["a", "b"], ordered=False)
        c2 = ctor(["a", "b"], categories=["b", "a"], ordered=False)
        result = c1 == c2
        tm.assert_numpy_array_equal(np.array(result), np.array([True, False]))

    def test_unordered_different_categories_raises(self):
        c1 = Categorical(["a", "b"], categories=["a", "b"], ordered=False)
        c2 = Categorical(["a", "c"], categories=["c", "a"], ordered=False)

        with pytest.raises(TypeError, match=("Categoricals can only be compared")):
            c1 == c2

    def test_compare_different_lengths(self):
        c1 = Categorical([], categories=["a", "b"])
        c2 = Categorical([], categories=["a"])

        msg = "Categories are different lengths"
        with pytest.raises(TypeError, match=msg):
            c1 == c2

    def test_compare_unordered_different_order(self):
        # https://github.com/pandas-dev/pandas/issues/16603#issuecomment-
        # 349290078
        a = pd.Categorical(["a"], categories=["a", "b"])
        b = pd.Categorical(["b"], categories=["b", "a"])
        assert not a.equals(b)

    def test_numeric_like_ops(self):

        df = DataFrame({"value": np.random.randint(0, 10000, 100)})
        labels = ["{0} - {1}".format(i, i + 499) for i in range(0, 10000, 500)]
        cat_labels = Categorical(labels, labels)

        df = df.sort_values(by=["value"], ascending=True)
        df["value_group"] = pd.cut(
            df.value, range(0, 10500, 500), right=False, labels=cat_labels
        )

        # numeric ops should not succeed
        for op, str_rep in [
            ("__add__", r"\+"),
            ("__sub__", "-"),
            ("__mul__", r"\*"),
            ("__truediv__", "/"),
        ]:
            msg = r"Series cannot perform the operation {}".format(str_rep)
            with pytest.raises(TypeError, match=msg):
                getattr(df, op)(df)

        # reduction ops should not succeed (unless specifically defined, e.g.
        # min/max)
        s = df["value_group"]
        for op in ["kurt", "skew", "var", "std", "mean", "sum", "median"]:
            msg = "Categorical cannot perform the operation {}".format(op)
            with pytest.raises(TypeError, match=msg):
                getattr(s, op)(numeric_only=False)

        # mad technically works because it takes always the numeric data

        # numpy ops
        s = Series(Categorical([1, 2, 3, 4]))
        with pytest.raises(TypeError):
            np.sum(s)

        # numeric ops on a Series
        for op, str_rep in [
            ("__add__", r"\+"),
            ("__sub__", "-"),
            ("__mul__", r"\*"),
            ("__truediv__", "/"),
        ]:
            msg = r"Series cannot perform the operation {}".format(str_rep)
            with pytest.raises(TypeError, match=msg):
                getattr(s, op)(2)

        # invalid ufunc
        with pytest.raises(TypeError):
            np.log(s)

    def test_contains(self):
        # GH21508
        c = pd.Categorical(list("aabbca"), categories=list("cab"))

        assert "b" in c
        assert "z" not in c
        assert np.nan not in c
        with pytest.raises(TypeError):
            assert [1] in c

        # assert codes NOT in index
        assert 0 not in c
        assert 1 not in c

        c = pd.Categorical(list("aabbca") + [np.nan], categories=list("cab"))
        assert np.nan in c

    @pytest.mark.parametrize(
        "item, expected",
        [
            (pd.Interval(0, 1), True),
            (1.5, True),
            (pd.Interval(0.5, 1.5), False),
            ("a", False),
            (pd.Timestamp(1), False),
            (pd.Timedelta(1), False),
        ],
        ids=str,
    )
    def test_contains_interval(self, item, expected):
        # GH 23705
        cat = Categorical(pd.IntervalIndex.from_breaks(range(3)))
        result = item in cat
        assert result is expected

    def test_contains_list(self):
        # GH#21729
        cat = Categorical([1, 2, 3])

        assert "a" not in cat

        with pytest.raises(TypeError, match="unhashable type"):
            ["a"] in cat

        with pytest.raises(TypeError, match="unhashable type"):
            ["a", "b"] in cat<|MERGE_RESOLUTION|>--- conflicted
+++ resolved
@@ -16,13 +16,8 @@
         tm.assert_categorical_equal(factor, self.factor)
 
     def test_comparisons(self):
-<<<<<<< HEAD
-        result = self.factor[self.factor == 'a']
-        expected = self.factor[np.asarray(self.factor) == 'a']
-=======
         result = self.factor[self.factor == "a"]
         expected = self.factor[np.asarray(self.factor) == "a"]
->>>>>>> 2ae51526
         tm.assert_categorical_equal(result, expected)
 
         result = self.factor[self.factor != "a"]
@@ -186,22 +181,12 @@
         with pytest.raises(TypeError, match=msg.format("lt")):
             4 > cat
 
-<<<<<<< HEAD
-        tm.assert_numpy_array_equal(cat == 4,
-                                    np.array([False, False, False]))
-        tm.assert_numpy_array_equal(cat != 4,
-                                    np.array([True, True, True]))
-
-    def test_comparison_of_ordered_categorical_with_nan_to_scalar(
-            self, compare_operators_no_eq_ne):
-=======
         tm.assert_numpy_array_equal(cat == 4, np.array([False, False, False]))
         tm.assert_numpy_array_equal(cat != 4, np.array([True, True, True]))
 
     def test_comparison_of_ordered_categorical_with_nan_to_scalar(
         self, compare_operators_no_eq_ne
     ):
->>>>>>> 2ae51526
         # https://github.com/pandas-dev/pandas/issues/26504
         # BUG: fix ordered categorical comparison with missing values (#26504 )
         # and following comparisons with scalars in categories with missing
@@ -211,22 +196,13 @@
         scalar = 2
         with warnings.catch_warnings():
             warnings.simplefilter("ignore", RuntimeWarning)
-<<<<<<< HEAD
-            expected = getattr(np.array(cat),
-                               compare_operators_no_eq_ne)(scalar)
-=======
             expected = getattr(np.array(cat), compare_operators_no_eq_ne)(scalar)
->>>>>>> 2ae51526
         actual = getattr(cat, compare_operators_no_eq_ne)(scalar)
         tm.assert_numpy_array_equal(actual, expected)
 
     def test_comparison_of_ordered_categorical_with_nan_to_listlike(
-<<<<<<< HEAD
-            self, compare_operators_no_eq_ne):
-=======
         self, compare_operators_no_eq_ne
     ):
->>>>>>> 2ae51526
         # https://github.com/pandas-dev/pandas/issues/26504
         # and following comparisons of missing values in ordered Categorical
         # with listlike should be evaluated as False
@@ -239,15 +215,9 @@
         actual = getattr(cat, compare_operators_no_eq_ne)(other)
         tm.assert_numpy_array_equal(actual, expected)
 
-<<<<<<< HEAD
-    @pytest.mark.parametrize('data,reverse,base', [
-        (list("abc"), list("cba"), list("bbb")),
-        ([1, 2, 3], [3, 2, 1], [2, 2, 2])]
-=======
     @pytest.mark.parametrize(
         "data,reverse,base",
         [(list("abc"), list("cba"), list("bbb")), ([1, 2, 3], [3, 2, 1], [2, 2, 2])],
->>>>>>> 2ae51526
     )
     def test_comparisons(self, data, reverse, base):
         cat_rev = Series(Categorical(data, categories=reverse, ordered=True))
