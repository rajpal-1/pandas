--- conflicted
+++ resolved
@@ -5,43 +5,6 @@
 
 
 class TestTimedeltaArrayConstructor:
-<<<<<<< HEAD
-    def test_only_1dim_accepted(self):
-        # GH#25282
-        arr = np.array([0, 1, 2, 3], dtype="m8[h]").astype("m8[ns]")
-
-        depr_msg = "TimedeltaArray.__init__ is deprecated"
-        with tm.assert_produces_warning(FutureWarning, match=depr_msg):
-            with pytest.raises(ValueError, match="Only 1-dimensional"):
-                # 3-dim, we allow 2D to sneak in for ops purposes GH#29853
-                TimedeltaArray(arr.reshape(2, 2, 1))
-
-        with tm.assert_produces_warning(FutureWarning, match=depr_msg):
-            with pytest.raises(ValueError, match="Only 1-dimensional"):
-                # 0-dim
-                TimedeltaArray(arr[[0]].squeeze())
-
-    def test_freq_validation(self):
-        # ensure that the public constructor cannot create an invalid instance
-        arr = np.array([0, 0, 1], dtype=np.int64) * 3600 * 10**9
-
-        msg = (
-            "Inferred frequency None from passed values does not "
-            "conform to passed frequency 24h"
-        )
-        depr_msg = "TimedeltaArray.__init__ is deprecated"
-        with tm.assert_produces_warning(FutureWarning, match=depr_msg):
-            with pytest.raises(ValueError, match=msg):
-                TimedeltaArray(arr.view("timedelta64[ns]"), freq="D")
-
-    def test_non_array_raises(self):
-        depr_msg = "TimedeltaArray.__init__ is deprecated"
-        with tm.assert_produces_warning(FutureWarning, match=depr_msg):
-            with pytest.raises(ValueError, match="list"):
-                TimedeltaArray([1, 2, 3])
-
-=======
->>>>>>> 9e7abc84
     def test_other_type_raises(self):
         msg = r"dtype bool cannot be converted to timedelta64\[ns\]"
         with pytest.raises(TypeError, match=msg):
