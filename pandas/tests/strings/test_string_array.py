--- conflicted
+++ resolved
@@ -95,36 +95,4 @@
     assert all(result.dtypes == nullable_string_dtype)
 
     result = result.astype(object)
-<<<<<<< HEAD
-    tm.assert_equal(result, expected)
-
-
-def test_str_get_stringarray_multiple_nans(nullable_string_dtype):
-    s = Series(pd.array(["a", "ab", pd.NA, "abc"], dtype=nullable_string_dtype))
-    result = s.str.get(2)
-    expected = Series(pd.array([pd.NA, pd.NA, pd.NA, "c"], dtype=nullable_string_dtype))
-    tm.assert_series_equal(result, expected)
-
-
-@pytest.mark.parametrize(
-    "input, method",
-    [
-        (["a", "b", "c"], operator.methodcaller("capitalize")),
-        (["a b", "a bc. de"], operator.methodcaller("capitalize")),
-    ],
-)
-def test_capitalize(input, method, nullable_string_dtype):
-    a = Series(input, dtype=nullable_string_dtype)
-    b = Series(input, dtype="object")
-    result = method(a.str)
-    expected = method(b.str)
-
-    if nullable_string_dtype == "string":
-        assert result.dtype.name == "string[python]"
-    else:
-        assert result.dtype.name == nullable_string_dtype
-
-    tm.assert_series_equal(result.astype(object), expected)
-=======
-    tm.assert_equal(result, expected)
->>>>>>> d662e974
+    tm.assert_equal(result, expected)