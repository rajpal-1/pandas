--- conflicted
+++ resolved
@@ -36,29 +36,6 @@
 from pandas.tseries.offsets import Minute
 
 
-<<<<<<< HEAD
-@pytest.fixture()
-def _index_factory():
-    return date_range
-
-
-@pytest.fixture
-def _index_freq():
-    return "min"
-
-
-@pytest.fixture
-def _static_values(index):
-    return np.random.default_rng(2).random(len(index))
-
-
-@pytest.fixture(params=["s", "ms", "us", "ns"])
-def unit(request):
-    return request.param
-
-
-=======
->>>>>>> 70fc1744
 @pytest.fixture
 def simple_date_range_series():
     """
@@ -73,7 +50,7 @@
 
 
 def test_custom_grouper(unit):
-    index = date_range(datetime(2005, 1, 1), datetime(2005, 1, 10), freq="Min")
+    index = date_range(datetime(2005, 1, 1), datetime(2005, 1, 10), freq="min")
     dti = index.as_unit(unit)
     s = Series(np.array([1] * len(dti)), index=dti, dtype="int64")
 
@@ -144,7 +121,7 @@
     ],
 )
 def test_resample_basic(closed, expected, unit):
-    index = date_range("1/1/2000 00:00:00", "1/1/2000 00:13:00", freq="Min")
+    index = date_range("1/1/2000 00:00:00", "1/1/2000 00:13:00", freq="min")
     s = Series(range(len(index)), index=index)
     s.index.name = "index"
     s.index = s.index.as_unit(unit)
@@ -179,7 +156,7 @@
 
 
 def test_resample_basic_grouper(unit):
-    index = date_range("1/1/2000 00:00:00", "1/1/2000 00:13:00", freq="Min")
+    index = date_range("1/1/2000 00:00:00", "1/1/2000 00:13:00", freq="min")
     s = Series(range(len(index)), index=index)
     s.index.name = "index"
     s.index = s.index.as_unit(unit)
@@ -199,7 +176,7 @@
 def test_resample_string_kwargs(keyword, value, unit):
     # see gh-19303
     # Check that wrong keyword argument strings raise an error
-    index = date_range("1/1/2000 00:00:00", "1/1/2000 00:13:00", freq="Min")
+    index = date_range("1/1/2000 00:00:00", "1/1/2000 00:13:00", freq="min")
     series = Series(range(len(index)), index=index)
     series.index.name = "index"
     series.index = series.index.as_unit(unit)
@@ -211,7 +188,7 @@
 def test_resample_how(downsample_method, unit):
     if downsample_method == "ohlc":
         pytest.skip("covered by test_resample_how_ohlc")
-    index = date_range("1/1/2000 00:00:00", "1/1/2000 00:13:00", freq="Min")
+    index = date_range("1/1/2000 00:00:00", "1/1/2000 00:13:00", freq="min")
     s = Series(range(len(index)), index=index)
     s.index.name = "index"
     s.index = s.index.as_unit(unit)
@@ -232,7 +209,7 @@
 
 
 def test_resample_how_ohlc(unit):
-    index = date_range("1/1/2000 00:00:00", "1/1/2000 00:13:00", freq="Min")
+    index = date_range("1/1/2000 00:00:00", "1/1/2000 00:13:00", freq="min")
     s = Series(range(len(index)), index=index)
     s.index.name = "index"
     s.index = s.index.as_unit(unit)
@@ -558,7 +535,7 @@
 
 
 def test_resample_ohlc(unit):
-    index = date_range(datetime(2005, 1, 1), datetime(2005, 1, 10), freq="Min")
+    index = date_range(datetime(2005, 1, 1), datetime(2005, 1, 10), freq="min")
     s = Series(range(len(index)), index=index)
     s.index.name = "index"
     s.index = s.index.as_unit(unit)
@@ -1857,7 +1834,7 @@
 
 def test_resample_apply_with_additional_args(unit):
     # GH 14615
-    index = date_range("1/1/2000 00:00:00", "1/1/2000 00:13:00", freq="Min")
+    index = date_range("1/1/2000 00:00:00", "1/1/2000 00:13:00", freq="min")
     series = Series(range(len(index)), index=index)
     series.index.name = "index"
 
