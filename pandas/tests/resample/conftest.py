from datetime import datetime

import numpy as np
import pytest

from pandas import DataFrame, Series
from pandas.core.indexes.datetimes import date_range
from pandas.core.indexes.period import period_range

# The various methods we support
downsample_methods = [
    "min",
    "max",
    "first",
    "last",
    "sum",
    "mean",
    "sem",
    "median",
    "prod",
    "var",
    "std",
    "ohlc",
    "quantile",
]
upsample_methods = ["count", "size"]
series_methods = ["nunique"]
resample_methods = downsample_methods + upsample_methods + series_methods


@pytest.fixture(params=downsample_methods)
def downsample_method(request):
    """Fixture for parametrization of Grouper downsample methods."""
    return request.param


@pytest.fixture(params=upsample_methods)
def upsample_method(request):
    """Fixture for parametrization of Grouper upsample methods."""
    return request.param


@pytest.fixture(params=resample_methods)
def resample_method(request):
    """Fixture for parametrization of Grouper resample methods."""
    return request.param


@pytest.fixture
def simple_date_range_series():
    """
    Series with date range index and random data for test purposes.
    """

    def _simple_date_range_series(start, end, freq="D"):
        rng = date_range(start, end, freq=freq)
        return Series(np.random.randn(len(rng)), index=rng)

    return _simple_date_range_series


@pytest.fixture
def simple_period_range_series():
    """
    Series with period range index and random data for test purposes.
    """

    def _simple_period_range_series(start, end, freq="D"):
        rng = period_range(start, end, freq=freq)
        return Series(np.random.randn(len(rng)), index=rng)

    return _simple_period_range_series


@pytest.fixture
def _index_start():
    """Fixture for parametrization of index, series and frame."""
    return datetime(2005, 1, 1)


@pytest.fixture
def _index_end():
    """Fixture for parametrization of index, series and frame."""
    return datetime(2005, 1, 10)


@pytest.fixture
def _index_freq():
    """Fixture for parametrization of index, series and frame."""
    return "D"


@pytest.fixture
def _index_name():
    """Fixture for parametrization of index, series and frame."""
    return None


@pytest.fixture
def index(_index_factory, _index_start, _index_end, _index_freq, _index_name):
    """
    Fixture for parametrization of date_range, period_range and
    timedelta_range indexes
    """
    return _index_factory(_index_start, _index_end, freq=_index_freq, name=_index_name)


@pytest.fixture
def _static_values(index):
    """
    Fixture for parametrization of values used in parametrization of
    Series and DataFrames with date_range, period_range and
    timedelta_range indexes
    """
    return np.arange(len(index))


@pytest.fixture
def _series_name():
    """
    Fixture for parametrization of Series name for Series used with
    date_range, period_range and timedelta_range indexes
    """
    return None


@pytest.fixture
def series(index, _series_name, _static_values):
    """
    Fixture for parametrization of Series with date_range, period_range and
    timedelta_range indexes
    """
    return Series(_static_values, index=index, name=_series_name)


@pytest.fixture
<<<<<<< HEAD
def empty_series_dti(series):
    """Fixture for parametrization of empty Series with date_range,
=======
def empty_series(series):
    """
    Fixture for parametrization of empty Series with date_range,
>>>>>>> 96644d05
    period_range and timedelta_range indexes
    """
    return series[:0]


@pytest.fixture
def frame(index, _series_name, _static_values):
    """
    Fixture for parametrization of DataFrame with date_range, period_range
    and timedelta_range indexes
    """
    # _series_name is intentionally unused
    return DataFrame({"value": _static_values}, index=index)


@pytest.fixture
def empty_frame(series):
    """
    Fixture for parametrization of empty DataFrame with date_range,
    period_range and timedelta_range indexes
    """
    index = series.index[:0]
    return DataFrame(index=index)


@pytest.fixture(params=[Series, DataFrame])
def series_and_frame(request, series, frame):
    """
    Fixture for parametrization of Series and DataFrame with date_range,
    period_range and timedelta_range indexes
    """
    if request.param == Series:
        return series
    if request.param == DataFrame:
        return frame<|MERGE_RESOLUTION|>--- conflicted
+++ resolved
@@ -134,14 +134,9 @@
 
 
 @pytest.fixture
-<<<<<<< HEAD
 def empty_series_dti(series):
-    """Fixture for parametrization of empty Series with date_range,
-=======
-def empty_series(series):
     """
     Fixture for parametrization of empty Series with date_range,
->>>>>>> 96644d05
     period_range and timedelta_range indexes
     """
     return series[:0]
