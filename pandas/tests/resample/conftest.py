from datetime import datetime

import numpy as np
import pytest

from pandas import DataFrame, Series
from pandas.core.indexes.datetimes import date_range
from pandas.core.indexes.period import period_range

# The various methods we support
downsample_methods = [
    "min",
    "max",
    "first",
    "last",
    "sum",
    "mean",
    "sem",
    "median",
    "prod",
    "var",
    "std",
    "ohlc",
    "quantile",
]
upsample_methods = ["count", "size"]
series_methods = ["nunique"]
resample_methods = downsample_methods + upsample_methods + series_methods


@pytest.fixture(params=downsample_methods)
def downsample_method(request):
    """Fixture for parametrization of Grouper downsample methods."""
    return request.param


@pytest.fixture(params=upsample_methods)
def upsample_method(request):
    """Fixture for parametrization of Grouper upsample methods."""
    return request.param


@pytest.fixture(params=resample_methods)
def resample_method(request):
    """Fixture for parametrization of Grouper resample methods."""
    return request.param


@pytest.fixture
def simple_date_range_series():
    """
    Series with date range index and random data for test purposes.
    """

    def _simple_date_range_series(start, end, freq="D"):
        rng = date_range(start, end, freq=freq)
        return Series(np.random.randn(len(rng)), index=rng)

    return _simple_date_range_series


@pytest.fixture
def simple_period_range_series():
    """
    Series with period range index and random data for test purposes.
    """

    def _simple_period_range_series(start, end, freq="D"):
        rng = period_range(start, end, freq=freq)
        return Series(np.random.randn(len(rng)), index=rng)

    return _simple_period_range_series


@pytest.fixture
def _index_start():
    """Fixture for parametrization of index, series and frame."""
    return datetime(2005, 1, 1)


@pytest.fixture
def _index_end():
    """Fixture for parametrization of index, series and frame."""
    return datetime(2005, 1, 10)


@pytest.fixture
def _index_freq():
    """Fixture for parametrization of index, series and frame."""
    return "D"


@pytest.fixture
def _index_name():
    """Fixture for parametrization of index, series and frame."""
    return None


@pytest.fixture
def index(_index_factory, _index_start, _index_end, _index_freq, _index_name):
<<<<<<< HEAD
    """
    Fixture for parametrization of date_range, period_range and
    timedelta_range indexes"""
=======
    """Fixture for parametrization of date_range, period_range and
    timedelta_range indexes
    """
>>>>>>> f1c5cb0c
    return _index_factory(_index_start, _index_end, freq=_index_freq, name=_index_name)


@pytest.fixture
def _static_values(index):
    """
    Fixture for parametrization of values used in parametrization of
    Series and DataFrames with date_range, period_range and
    timedelta_range indexes
    """
    return np.arange(len(index))


@pytest.fixture
def _series_name():
<<<<<<< HEAD
    """
    Fixture for parametrization of Series name for Series used with
    date_range, period_range and timedelta_range indexes"""
=======
    """Fixture for parametrization of Series name for Series used with
    date_range, period_range and timedelta_range indexes
    """
>>>>>>> f1c5cb0c
    return None


@pytest.fixture
def series(index, _series_name, _static_values):
<<<<<<< HEAD
    """
    Fixture for parametrization of Series with date_range, period_range and
    timedelta_range indexes"""
=======
    """Fixture for parametrization of Series with date_range, period_range and
    timedelta_range indexes
    """
>>>>>>> f1c5cb0c
    return Series(_static_values, index=index, name=_series_name)


@pytest.fixture
def empty_series(series):
<<<<<<< HEAD
    """
    Fixture for parametrization of empty Series with date_range,
    period_range and timedelta_range indexes"""
=======
    """Fixture for parametrization of empty Series with date_range,
    period_range and timedelta_range indexes
    """
>>>>>>> f1c5cb0c
    return series[:0]


@pytest.fixture
def frame(index, _series_name, _static_values):
<<<<<<< HEAD
    """
    Fixture for parametrization of DataFrame with date_range, period_range
    and timedelta_range indexes"""
=======
    """Fixture for parametrization of DataFrame with date_range, period_range
    and timedelta_range indexes
    """
>>>>>>> f1c5cb0c
    # _series_name is intentionally unused
    return DataFrame({"value": _static_values}, index=index)


@pytest.fixture
def empty_frame(series):
<<<<<<< HEAD
    """
    Fixture for parametrization of empty DataFrame with date_range,
    period_range and timedelta_range indexes"""
=======
    """Fixture for parametrization of empty DataFrame with date_range,
    period_range and timedelta_range indexes
    """
>>>>>>> f1c5cb0c
    index = series.index[:0]
    return DataFrame(index=index)


@pytest.fixture(params=[Series, DataFrame])
def series_and_frame(request, series, frame):
<<<<<<< HEAD
    """
    Fixture for parametrization of Series and DataFrame with date_range,
    period_range and timedelta_range indexes"""
=======
    """Fixture for parametrization of Series and DataFrame with date_range,
    period_range and timedelta_range indexes
    """
>>>>>>> f1c5cb0c
    if request.param == Series:
        return series
    if request.param == DataFrame:
        return frame<|MERGE_RESOLUTION|>--- conflicted
+++ resolved
@@ -98,15 +98,10 @@
 
 @pytest.fixture
 def index(_index_factory, _index_start, _index_end, _index_freq, _index_name):
-<<<<<<< HEAD
     """
     Fixture for parametrization of date_range, period_range and
-    timedelta_range indexes"""
-=======
-    """Fixture for parametrization of date_range, period_range and
     timedelta_range indexes
     """
->>>>>>> f1c5cb0c
     return _index_factory(_index_start, _index_end, freq=_index_freq, name=_index_name)
 
 
@@ -122,87 +117,57 @@
 
 @pytest.fixture
 def _series_name():
-<<<<<<< HEAD
     """
     Fixture for parametrization of Series name for Series used with
-    date_range, period_range and timedelta_range indexes"""
-=======
-    """Fixture for parametrization of Series name for Series used with
     date_range, period_range and timedelta_range indexes
     """
->>>>>>> f1c5cb0c
     return None
 
 
 @pytest.fixture
 def series(index, _series_name, _static_values):
-<<<<<<< HEAD
     """
     Fixture for parametrization of Series with date_range, period_range and
-    timedelta_range indexes"""
-=======
-    """Fixture for parametrization of Series with date_range, period_range and
     timedelta_range indexes
     """
->>>>>>> f1c5cb0c
     return Series(_static_values, index=index, name=_series_name)
 
 
 @pytest.fixture
 def empty_series(series):
-<<<<<<< HEAD
     """
     Fixture for parametrization of empty Series with date_range,
-    period_range and timedelta_range indexes"""
-=======
-    """Fixture for parametrization of empty Series with date_range,
     period_range and timedelta_range indexes
     """
->>>>>>> f1c5cb0c
     return series[:0]
 
 
 @pytest.fixture
 def frame(index, _series_name, _static_values):
-<<<<<<< HEAD
     """
     Fixture for parametrization of DataFrame with date_range, period_range
-    and timedelta_range indexes"""
-=======
-    """Fixture for parametrization of DataFrame with date_range, period_range
     and timedelta_range indexes
     """
->>>>>>> f1c5cb0c
     # _series_name is intentionally unused
     return DataFrame({"value": _static_values}, index=index)
 
 
 @pytest.fixture
 def empty_frame(series):
-<<<<<<< HEAD
     """
     Fixture for parametrization of empty DataFrame with date_range,
-    period_range and timedelta_range indexes"""
-=======
-    """Fixture for parametrization of empty DataFrame with date_range,
     period_range and timedelta_range indexes
     """
->>>>>>> f1c5cb0c
     index = series.index[:0]
     return DataFrame(index=index)
 
 
 @pytest.fixture(params=[Series, DataFrame])
 def series_and_frame(request, series, frame):
-<<<<<<< HEAD
     """
     Fixture for parametrization of Series and DataFrame with date_range,
-    period_range and timedelta_range indexes"""
-=======
-    """Fixture for parametrization of Series and DataFrame with date_range,
     period_range and timedelta_range indexes
     """
->>>>>>> f1c5cb0c
     if request.param == Series:
         return series
     if request.param == DataFrame:
