--- conflicted
+++ resolved
@@ -110,19 +110,13 @@
         self, targ, conv, meth, month, simple_period_range_series
     ):
         ts = simple_period_range_series("1/1/1990", "12/31/1991", freq=f"A-{month}")
-<<<<<<< HEAD
-
-        result = getattr(ts.resample(targ, convention=conv), meth)()
-        expected = result.axis_ops.to_timestamp(targ, how=conv)
-        expected = expected.asfreq(targ, meth).axis_ops.to_period()
-=======
+
         warn = FutureWarning if targ == "B" else None
         msg = r"PeriodDtype\[B\] is deprecated"
         with tm.assert_produces_warning(warn, match=msg):
             result = getattr(ts.resample(targ, convention=conv), meth)()
-            expected = result.to_timestamp(targ, how=conv)
-            expected = expected.asfreq(targ, meth).to_period()
->>>>>>> 0e8c730f
+            expected = result.axis_ops.to_timestamp(targ, how=conv)
+            expected = expected.asfreq(targ, meth).axis_ops.to_period()
         tm.assert_series_equal(result, expected)
 
     def test_basic_downsample(self, simple_period_range_series):
@@ -198,37 +192,25 @@
     ):
         freq = f"Q-{month}"
         ts = simple_period_range_series("1/1/1990", "12/31/1995", freq=freq)
-<<<<<<< HEAD
-        result = ts.resample(target, convention=convention).ffill()
-        expected = result.axis_ops.to_timestamp(target, how=convention)
-        expected = expected.asfreq(target, "ffill").axis_ops.to_period()
-=======
         warn = FutureWarning if target == "B" else None
         msg = r"PeriodDtype\[B\] is deprecated"
         with tm.assert_produces_warning(warn, match=msg):
             result = ts.resample(target, convention=convention).ffill()
-            expected = result.to_timestamp(target, how=convention)
-            expected = expected.asfreq(target, "ffill").to_period()
->>>>>>> 0e8c730f
+            expected = result.axis_ops.to_timestamp(target, how=convention)
+            expected = expected.asfreq(target, "ffill").axis_ops.to_period()
         tm.assert_series_equal(result, expected)
 
     @pytest.mark.parametrize("target", ["D", "B"])
     @pytest.mark.parametrize("convention", ["start", "end"])
     def test_monthly_upsample(self, target, convention, simple_period_range_series):
         ts = simple_period_range_series("1/1/1990", "12/31/1995", freq="M")
-<<<<<<< HEAD
-        result = ts.resample(target, convention=convention).ffill()
-        expected = result.axis_ops.to_timestamp(target, how=convention)
-        expected = expected.asfreq(target, "ffill").axis_ops.to_period()
-=======
 
         warn = None if target == "D" else FutureWarning
         msg = r"PeriodDtype\[B\] is deprecated"
         with tm.assert_produces_warning(warn, match=msg):
             result = ts.resample(target, convention=convention).ffill()
-            expected = result.to_timestamp(target, how=convention)
-            expected = expected.asfreq(target, "ffill").to_period()
->>>>>>> 0e8c730f
+            expected = result.axis_ops.to_timestamp(target, how=convention)
+            expected = expected.asfreq(target, "ffill").axis_ops.to_period()
         tm.assert_series_equal(result, expected)
 
     def test_resample_basic(self):
@@ -393,19 +375,13 @@
     def test_weekly_upsample(self, day, target, convention, simple_period_range_series):
         freq = f"W-{day}"
         ts = simple_period_range_series("1/1/1990", "12/31/1995", freq=freq)
-<<<<<<< HEAD
-        result = ts.resample(target, convention=convention).ffill()
-        expected = result.axis_ops.to_timestamp(target, how=convention)
-        expected = expected.asfreq(target, "ffill").axis_ops.to_period()
-=======
 
         warn = None if target == "D" else FutureWarning
         msg = r"PeriodDtype\[B\] is deprecated"
         with tm.assert_produces_warning(warn, match=msg):
             result = ts.resample(target, convention=convention).ffill()
-            expected = result.to_timestamp(target, how=convention)
-            expected = expected.asfreq(target, "ffill").to_period()
->>>>>>> 0e8c730f
+            expected = result.axis_ops.to_timestamp(target, how=convention)
+            expected = expected.asfreq(target, "ffill").axis_ops.to_period()
         tm.assert_series_equal(result, expected)
 
     def test_resample_to_timestamps(self, simple_period_range_series):
