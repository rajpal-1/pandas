from datetime import datetime
import warnings

import dateutil
import numpy as np
import pytest
import pytz

from pandas._libs.tslibs.ccalendar import (
    DAYS,
    MONTHS,
)
from pandas._libs.tslibs.period import IncompatibleFrequency
from pandas.errors import InvalidIndexError

import pandas as pd
from pandas import (
    DataFrame,
    Series,
    Timestamp,
)
import pandas._testing as tm
from pandas.core.indexes.datetimes import date_range
from pandas.core.indexes.period import (
    Period,
    PeriodIndex,
    period_range,
)
from pandas.core.resample import _get_period_range_edges

from pandas.tseries import offsets

pytestmark = pytest.mark.filterwarnings(
    "ignore:Resampling with a PeriodIndex is deprecated:FutureWarning"
)


@pytest.fixture
def simple_period_range_series():
    """
    Series with period range index and random data for test purposes.
    """

    def _simple_period_range_series(start, end, freq="D"):
        with warnings.catch_warnings():
            # suppress Period[B] deprecation warning
            msg = "|".join(["Period with BDay freq", r"PeriodDtype\[B\] is deprecated"])
            warnings.filterwarnings(
                "ignore",
                msg,
                category=FutureWarning,
            )
            rng = period_range(start, end, freq=freq)
        return Series(np.random.default_rng(2).standard_normal(len(rng)), index=rng)

    return _simple_period_range_series


class TestPeriodIndex:
    @pytest.mark.parametrize("freq", ["2D", "1h", "2h"])
    @pytest.mark.parametrize("kind", ["period", None, "timestamp"])
    def test_asfreq(self, frame_or_series, freq, kind):
        # GH 12884, 15944
        # make sure .asfreq() returns PeriodIndex (except kind='timestamp')

        obj = frame_or_series(range(5), index=period_range("2020-01-01", periods=5))
        if kind == "timestamp":
            expected = obj.to_timestamp().resample(freq).asfreq()
        else:
            start = obj.index[0].to_timestamp(how="start")
            end = (obj.index[-1] + obj.index.freq).to_timestamp(how="start")
            new_index = date_range(start=start, end=end, freq=freq, inclusive="left")
            expected = obj.to_timestamp().reindex(new_index).to_period(freq)
        msg = "The 'kind' keyword in (Series|DataFrame).resample is deprecated"
        with tm.assert_produces_warning(FutureWarning, match=msg):
            result = obj.resample(freq, kind=kind).asfreq()
        tm.assert_almost_equal(result, expected)

    def test_asfreq_fill_value(self):
        # test for fill value during resampling, issue 3715

        index = period_range(datetime(2005, 1, 1), datetime(2005, 1, 10), freq="D")
        s = Series(range(len(index)), index=index)
        new_index = date_range(
            s.index[0].to_timestamp(how="start"),
            (s.index[-1]).to_timestamp(how="start"),
            freq="1h",
        )
        expected = s.to_timestamp().reindex(new_index, fill_value=4.0)
        msg = "The 'kind' keyword in Series.resample is deprecated"
        with tm.assert_produces_warning(FutureWarning, match=msg):
            result = s.resample("1h", kind="timestamp").asfreq(fill_value=4.0)
        tm.assert_series_equal(result, expected)

        frame = s.to_frame("value")
        new_index = date_range(
            frame.index[0].to_timestamp(how="start"),
            (frame.index[-1]).to_timestamp(how="start"),
            freq="1h",
        )
        expected = frame.to_timestamp().reindex(new_index, fill_value=3.0)
        msg = "The 'kind' keyword in DataFrame.resample is deprecated"
        with tm.assert_produces_warning(FutureWarning, match=msg):
            result = frame.resample("1h", kind="timestamp").asfreq(fill_value=3.0)
        tm.assert_frame_equal(result, expected)

    @pytest.mark.parametrize("freq", ["h", "12h", "2D", "W"])
    @pytest.mark.parametrize("kind", [None, "period", "timestamp"])
    @pytest.mark.parametrize("kwargs", [{"on": "date"}, {"level": "d"}])
    def test_selection(self, freq, kind, kwargs):
        # This is a bug, these should be implemented
        # GH 14008
        index = period_range(datetime(2005, 1, 1), datetime(2005, 1, 10), freq="D")
        rng = np.arange(len(index), dtype=np.int64)
        df = DataFrame(
            {"date": index, "a": rng},
            index=pd.MultiIndex.from_arrays([rng, index], names=["v", "d"]),
        )
        msg = (
            "Resampling from level= or on= selection with a PeriodIndex is "
            r"not currently supported, use \.set_index\(\.\.\.\) to "
            "explicitly set index"
        )
        depr_msg = "The 'kind' keyword in DataFrame.resample is deprecated"
        with pytest.raises(NotImplementedError, match=msg):
            with tm.assert_produces_warning(FutureWarning, match=depr_msg):
                df.resample(freq, kind=kind, **kwargs)

    @pytest.mark.parametrize("month", MONTHS)
    @pytest.mark.parametrize("meth", ["ffill", "bfill"])
    @pytest.mark.parametrize("conv", ["start", "end"])
    @pytest.mark.parametrize(
        ("offset", "period"), [("D", "D"), ("B", "B"), ("ME", "M"), ("QE", "Q")]
    )
    def test_annual_upsample_cases(
        self, offset, period, conv, meth, month, simple_period_range_series
    ):
        ts = simple_period_range_series("1/1/1990", "12/31/1991", freq=f"Y-{month}")
        warn = FutureWarning if period == "B" else None
        msg = r"PeriodDtype\[B\] is deprecated"
        if warn is None:
            msg = "Resampling with a PeriodIndex is deprecated"
            warn = FutureWarning
        with tm.assert_produces_warning(warn, match=msg):
            result = getattr(ts.resample(period, convention=conv), meth)()
            expected = result.to_timestamp(period, how=conv)
            expected = expected.asfreq(offset, meth).to_period()
        tm.assert_series_equal(result, expected)

    def test_basic_downsample(self, simple_period_range_series):
        ts = simple_period_range_series("1/1/1990", "6/30/1995", freq="M")
        result = ts.resample("Y-DEC").mean()

        expected = ts.groupby(ts.index.year).mean()
        expected.index = period_range("1/1/1990", "6/30/1995", freq="Y-DEC")
        tm.assert_series_equal(result, expected)

        # this is ok
        tm.assert_series_equal(ts.resample("Y-DEC").mean(), result)
        tm.assert_series_equal(ts.resample("Y").mean(), result)

    @pytest.mark.parametrize(
        "rule,expected_error_msg",
        [
            ("Y-DEC", "<YearEnd: month=12>"),
            ("Q-MAR", "<QuarterEnd: startingMonth=3>"),
            ("M", "<MonthEnd>"),
            ("W-THU", "<Week: weekday=3>"),
        ],
    )
    def test_not_subperiod(self, simple_period_range_series, rule, expected_error_msg):
        # These are incompatible period rules for resampling
        ts = simple_period_range_series("1/1/1990", "6/30/1995", freq="W-WED")
        msg = (
            "Frequency <Week: weekday=2> cannot be resampled to "
            f"{expected_error_msg}, as they are not sub or super periods"
        )
        with pytest.raises(IncompatibleFrequency, match=msg):
            ts.resample(rule).mean()

    @pytest.mark.parametrize("freq", ["D", "2D"])
    def test_basic_upsample(self, freq, simple_period_range_series):
        ts = simple_period_range_series("1/1/1990", "6/30/1995", freq="M")
        result = ts.resample("Y-DEC").mean()

        msg = "The 'convention' keyword in Series.resample is deprecated"
        with tm.assert_produces_warning(FutureWarning, match=msg):
            resampled = result.resample(freq, convention="end").ffill()
        expected = result.to_timestamp(freq, how="end")
        expected = expected.asfreq(freq, "ffill").to_period(freq)
        tm.assert_series_equal(resampled, expected)

    def test_upsample_with_limit(self):
        rng = period_range("1/1/2000", periods=5, freq="Y")
        ts = Series(np.random.default_rng(2).standard_normal(len(rng)), rng)

        msg = "The 'convention' keyword in Series.resample is deprecated"
        with tm.assert_produces_warning(FutureWarning, match=msg):
            result = ts.resample("M", convention="end").ffill(limit=2)
        expected = ts.asfreq("M").reindex(result.index, method="ffill", limit=2)
        tm.assert_series_equal(result, expected)

    def test_annual_upsample(self, simple_period_range_series):
        ts = simple_period_range_series("1/1/1990", "12/31/1995", freq="Y-DEC")
        df = DataFrame({"a": ts})
        rdf = df.resample("D").ffill()
        exp = df["a"].resample("D").ffill()
        tm.assert_series_equal(rdf["a"], exp)

    def test_annual_upsample2(self):
        rng = period_range("2000", "2003", freq="Y-DEC")
        ts = Series([1, 2, 3, 4], index=rng)

        result = ts.resample("M").ffill()
        ex_index = period_range("2000-01", "2003-12", freq="M")

        expected = ts.asfreq("M", how="start").reindex(ex_index, method="ffill")
        tm.assert_series_equal(result, expected)

    @pytest.mark.parametrize("month", MONTHS)
    @pytest.mark.parametrize("convention", ["start", "end"])
    @pytest.mark.parametrize(
        ("offset", "period"), [("D", "D"), ("B", "B"), ("ME", "M")]
    )
    def test_quarterly_upsample(
        self, month, offset, period, convention, simple_period_range_series
    ):
        freq = f"Q-{month}"
        ts = simple_period_range_series("1/1/1990", "12/31/1995", freq=freq)
        warn = FutureWarning if period == "B" else None
        msg = r"PeriodDtype\[B\] is deprecated"
        if warn is None:
            msg = "Resampling with a PeriodIndex is deprecated"
            warn = FutureWarning
        with tm.assert_produces_warning(warn, match=msg):
            result = ts.resample(period, convention=convention).ffill()
            expected = result.to_timestamp(period, how=convention)
            expected = expected.asfreq(offset, "ffill").to_period()
        tm.assert_series_equal(result, expected)

    @pytest.mark.parametrize("target", ["D", "B"])
    @pytest.mark.parametrize("convention", ["start", "end"])
    def test_monthly_upsample(self, target, convention, simple_period_range_series):
        ts = simple_period_range_series("1/1/1990", "12/31/1995", freq="M")

        warn = None if target == "D" else FutureWarning
        msg = r"PeriodDtype\[B\] is deprecated"
        if warn is None:
            msg = "Resampling with a PeriodIndex is deprecated"
            warn = FutureWarning
        with tm.assert_produces_warning(warn, match=msg):
            result = ts.resample(target, convention=convention).ffill()
            expected = result.to_timestamp(target, how=convention)
            expected = expected.asfreq(target, "ffill").to_period()
        tm.assert_series_equal(result, expected)

    def test_resample_basic(self):
        # GH3609
        s = Series(
            range(100),
            index=date_range("20130101", freq="s", periods=100, name="idx"),
            dtype="float",
        )
        s[10:30] = np.nan
        index = PeriodIndex(
            [Period("2013-01-01 00:00", "min"), Period("2013-01-01 00:01", "min")],
            name="idx",
        )
        expected = Series([34.5, 79.5], index=index)
        msg = "The 'kind' keyword in Series.resample is deprecated"
        with tm.assert_produces_warning(FutureWarning, match=msg):
            result = s.to_period().resample("min", kind="period").mean()
        tm.assert_series_equal(result, expected)
        with tm.assert_produces_warning(FutureWarning, match=msg):
            result2 = s.resample("min", kind="period").mean()
        tm.assert_series_equal(result2, expected)

    @pytest.mark.parametrize(
        "freq,expected_vals", [("M", [31, 29, 31, 9]), ("2M", [31 + 29, 31 + 9])]
    )
    def test_resample_count(self, freq, expected_vals):
        # GH12774
        series = Series(1, index=period_range(start="2000", periods=100))
        result = series.resample(freq).count()
        expected_index = period_range(
            start="2000", freq=freq, periods=len(expected_vals)
        )
        expected = Series(expected_vals, index=expected_index)
        tm.assert_series_equal(result, expected)

    def test_resample_same_freq(self, resample_method):
        # GH12770
        series = Series(range(3), index=period_range(start="2000", periods=3, freq="M"))
        expected = series

        result = getattr(series.resample("M"), resample_method)()
        tm.assert_series_equal(result, expected)

    def test_resample_incompat_freq(self):
        msg = (
            "Frequency <MonthEnd> cannot be resampled to <Week: weekday=6>, "
            "as they are not sub or super periods"
        )
        pi = period_range(start="2000", periods=3, freq="M")
        ser = Series(range(3), index=pi)
        rs = ser.resample("W")
        with pytest.raises(IncompatibleFrequency, match=msg):
            # TODO: should this raise at the resample call instead of at the mean call?
            rs.mean()

    @pytest.mark.parametrize(
        "tz",
        [
            pytz.timezone("America/Los_Angeles"),
            dateutil.tz.gettz("America/Los_Angeles"),
        ],
    )
    def test_with_local_timezone(self, tz):
        # see gh-5430
        local_timezone = tz

        start = datetime(year=2013, month=11, day=1, hour=0, minute=0, tzinfo=pytz.utc)
        # 1 day later
        end = datetime(year=2013, month=11, day=2, hour=0, minute=0, tzinfo=pytz.utc)

        index = date_range(start, end, freq="h", name="idx")

        series = Series(1, index=index)
        series = series.tz_convert(local_timezone)
        msg = "The 'kind' keyword in Series.resample is deprecated"
        with tm.assert_produces_warning(FutureWarning, match=msg):
            result = series.resample("D", kind="period").mean()

        # Create the expected series
        # Index is moved back a day with the timezone conversion from UTC to
        # Pacific
        expected_index = (
            period_range(start=start, end=end, freq="D", name="idx") - offsets.Day()
        )
        expected = Series(1.0, index=expected_index)
        tm.assert_series_equal(result, expected)

    @pytest.mark.parametrize(
        "tz",
        [
            pytz.timezone("America/Los_Angeles"),
            dateutil.tz.gettz("America/Los_Angeles"),
        ],
    )
    def test_resample_with_tz(self, tz, unit):
        # GH 13238
        dti = date_range("2017-01-01", periods=48, freq="h", tz=tz, unit=unit)
        ser = Series(2, index=dti)
        result = ser.resample("D").mean()
        exp_dti = pd.DatetimeIndex(
            ["2017-01-01", "2017-01-02"], tz=tz, freq="D"
        ).as_unit(unit)
        expected = Series(
            2.0,
            index=exp_dti,
        )
        tm.assert_series_equal(result, expected)
        # Especially assert that the timezone is LMT for pytz
        assert result.index.tz == tz

    def test_resample_nonexistent_time_bin_edge(self):
        # GH 19375
        index = date_range("2017-03-12", "2017-03-12 1:45:00", freq="15min")
        s = Series(np.zeros(len(index)), index=index)
        expected = s.tz_localize("US/Pacific")
        expected.index = pd.DatetimeIndex(expected.index, freq="900s")
        result = expected.resample("900s").mean()
        tm.assert_series_equal(result, expected)

    def test_resample_nonexistent_time_bin_edge2(self):
        # GH 23742
        index = date_range(start="2017-10-10", end="2017-10-20", freq="1h")
        index = index.tz_localize("UTC").tz_convert("America/Sao_Paulo")
        df = DataFrame(data=list(range(len(index))), index=index)
        result = df.groupby(pd.Grouper(freq="1D")).count()
        expected = date_range(
            start="2017-10-09",
            end="2017-10-20",
            freq="D",
            tz="America/Sao_Paulo",
            nonexistent="shift_forward",
            inclusive="left",
        )
        tm.assert_index_equal(result.index, expected)

    def test_resample_ambiguous_time_bin_edge(self):
        # GH 10117
        idx = date_range(
            "2014-10-25 22:00:00",
            "2014-10-26 00:30:00",
            freq="30min",
            tz="Europe/London",
        )
        expected = Series(np.zeros(len(idx)), index=idx)
        result = expected.resample("30min").mean()
        tm.assert_series_equal(result, expected)

    def test_fill_method_and_how_upsample(self):
        # GH2073
        s = Series(
            np.arange(9, dtype="int64"),
            index=date_range("2010-01-01", periods=9, freq="QE"),
        )
        last = s.resample("ME").ffill()
        both = s.resample("ME").ffill().resample("ME").last().astype("int64")
        tm.assert_series_equal(last, both)

    @pytest.mark.parametrize("day", DAYS)
    @pytest.mark.parametrize("target", ["D", "B"])
    @pytest.mark.parametrize("convention", ["start", "end"])
    def test_weekly_upsample(self, day, target, convention, simple_period_range_series):
        freq = f"W-{day}"
        ts = simple_period_range_series("1/1/1990", "12/31/1995", freq=freq)

        warn = None if target == "D" else FutureWarning
        msg = r"PeriodDtype\[B\] is deprecated"
        if warn is None:
            msg = "Resampling with a PeriodIndex is deprecated"
            warn = FutureWarning
        with tm.assert_produces_warning(warn, match=msg):
            result = ts.resample(target, convention=convention).ffill()
            expected = result.to_timestamp(target, how=convention)
            expected = expected.asfreq(target, "ffill").to_period()
        tm.assert_series_equal(result, expected)

    def test_resample_to_timestamps(self, simple_period_range_series):
        ts = simple_period_range_series("1/1/1990", "12/31/1995", freq="M")

        msg = "The 'kind' keyword in Series.resample is deprecated"
        with tm.assert_produces_warning(FutureWarning, match=msg):
            result = ts.resample("Y-DEC", kind="timestamp").mean()
        expected = ts.to_timestamp(how="start").resample("YE-DEC").mean()
        tm.assert_series_equal(result, expected)

    @pytest.mark.parametrize("month", MONTHS)
    def test_resample_to_quarterly(self, simple_period_range_series, month):
        ts = simple_period_range_series("1990", "1992", freq=f"Y-{month}")
        quar_ts = ts.resample(f"Q-{month}").ffill()

        stamps = ts.to_timestamp("D", how="start")
        qdates = period_range(
            ts.index[0].asfreq("D", "start"),
            ts.index[-1].asfreq("D", "end"),
            freq=f"Q-{month}",
        )

        expected = stamps.reindex(qdates.to_timestamp("D", "s"), method="ffill")
        expected.index = qdates

        tm.assert_series_equal(quar_ts, expected)

    @pytest.mark.parametrize("how", ["start", "end"])
    def test_resample_to_quarterly_start_end(self, simple_period_range_series, how):
        # conforms, but different month
        ts = simple_period_range_series("1990", "1992", freq="Y-JUN")
        msg = "The 'convention' keyword in Series.resample is deprecated"
        with tm.assert_produces_warning(FutureWarning, match=msg):
            result = ts.resample("Q-MAR", convention=how).ffill()
        expected = ts.asfreq("Q-MAR", how=how)
        expected = expected.reindex(result.index, method="ffill")

        # FIXME: don't leave commented-out
        # .to_timestamp('D')
        # expected = expected.resample('Q-MAR').ffill()

        tm.assert_series_equal(result, expected)

    def test_resample_fill_missing(self):
        rng = PeriodIndex([2000, 2005, 2007, 2009], freq="Y")

        s = Series(np.random.default_rng(2).standard_normal(4), index=rng)

        stamps = s.to_timestamp()
        filled = s.resample("Y").ffill()
        expected = stamps.resample("YE").ffill().to_period("Y")
        tm.assert_series_equal(filled, expected)

    def test_cant_fill_missing_dups(self):
        rng = PeriodIndex([2000, 2005, 2005, 2007, 2007], freq="Y")
        s = Series(np.random.default_rng(2).standard_normal(5), index=rng)
        msg = "Reindexing only valid with uniquely valued Index objects"
        with pytest.raises(InvalidIndexError, match=msg):
            s.resample("Y").ffill()

    @pytest.mark.parametrize("freq", ["5min"])
    @pytest.mark.parametrize("kind", ["period", None, "timestamp"])
    def test_resample_5minute(self, freq, kind):
        rng = period_range("1/1/2000", "1/5/2000", freq="min")
        ts = Series(np.random.default_rng(2).standard_normal(len(rng)), index=rng)
        expected = ts.to_timestamp().resample(freq).mean()
        if kind != "timestamp":
            expected = expected.to_period(freq)
        msg = "The 'kind' keyword in Series.resample is deprecated"
        with tm.assert_produces_warning(FutureWarning, match=msg):
            result = ts.resample(freq, kind=kind).mean()
        tm.assert_series_equal(result, expected)

    def test_upsample_daily_business_daily(self, simple_period_range_series):
        ts = simple_period_range_series("1/1/2000", "2/1/2000", freq="B")

        result = ts.resample("D").asfreq()
        expected = ts.asfreq("D").reindex(period_range("1/3/2000", "2/1/2000"))
        tm.assert_series_equal(result, expected)

        ts = simple_period_range_series("1/1/2000", "2/1/2000")
        msg = "The 'convention' keyword in Series.resample is deprecated"
        with tm.assert_produces_warning(FutureWarning, match=msg):
            result = ts.resample("h", convention="s").asfreq()
        exp_rng = period_range("1/1/2000", "2/1/2000 23:00", freq="h")
        expected = ts.asfreq("h", how="s").reindex(exp_rng)
        tm.assert_series_equal(result, expected)

    def test_resample_irregular_sparse(self):
        dr = date_range(start="1/1/2012", freq="5min", periods=1000)
        s = Series(np.array(100), index=dr)
        # subset the data.
        subset = s[:"2012-01-04 06:55"]

        result = subset.resample("10min").apply(len)
        expected = s.resample("10min").apply(len).loc[result.index]
        tm.assert_series_equal(result, expected)

    def test_resample_weekly_all_na(self):
        rng = date_range("1/1/2000", periods=10, freq="W-WED")
        ts = Series(np.random.default_rng(2).standard_normal(len(rng)), index=rng)

        result = ts.resample("W-THU").asfreq()

        assert result.isna().all()

        result = ts.resample("W-THU").asfreq().ffill()[:-1]
        expected = ts.asfreq("W-THU").ffill()
        tm.assert_series_equal(result, expected)

    def test_resample_tz_localized(self, unit):
        dr = date_range(start="2012-4-13", end="2012-5-1", unit=unit)
        ts = Series(range(len(dr)), index=dr)

        ts_utc = ts.tz_localize("UTC")
        ts_local = ts_utc.tz_convert("America/Los_Angeles")

        result = ts_local.resample("W").mean()

        ts_local_naive = ts_local.copy()
        ts_local_naive.index = ts_local_naive.index.tz_localize(None)

        exp = ts_local_naive.resample("W").mean().tz_localize("America/Los_Angeles")
        exp.index = pd.DatetimeIndex(exp.index, freq="W")

        tm.assert_series_equal(result, exp)

        # it works
        result = ts_local.resample("D").mean()

    def test_resample_tz_localized2(self):
        # #2245
        idx = date_range(
            "2001-09-20 15:59", "2001-09-20 16:00", freq="min", tz="Australia/Sydney"
        )
        s = Series([1, 2], index=idx)

        result = s.resample("D", closed="right", label="right").mean()
        ex_index = date_range("2001-09-21", periods=1, freq="D", tz="Australia/Sydney")
        expected = Series([1.5], index=ex_index)

        tm.assert_series_equal(result, expected)

        # for good measure
        msg = "The 'kind' keyword in Series.resample is deprecated"
        with tm.assert_produces_warning(FutureWarning, match=msg):
            result = s.resample("D", kind="period").mean()
        ex_index = period_range("2001-09-20", periods=1, freq="D")
        expected = Series([1.5], index=ex_index)
        tm.assert_series_equal(result, expected)

    def test_resample_tz_localized3(self):
        # GH 6397
        # comparing an offset that doesn't propagate tz's
        rng = date_range("1/1/2011", periods=20000, freq="h")
        rng = rng.tz_localize("EST")
        ts = DataFrame(index=rng)
        ts["first"] = np.random.default_rng(2).standard_normal(len(rng))
        ts["second"] = np.cumsum(np.random.default_rng(2).standard_normal(len(rng)))
        expected = DataFrame(
            {
                "first": ts.resample("YE").sum()["first"],
                "second": ts.resample("YE").mean()["second"],
            },
            columns=["first", "second"],
        )
        result = (
            ts.resample("YE")
            .agg({"first": "sum", "second": "mean"})
            .reindex(columns=["first", "second"])
        )
        tm.assert_frame_equal(result, expected)

    def test_closed_left_corner(self):
        # #1465
        s = Series(
            np.random.default_rng(2).standard_normal(21),
            index=date_range(start="1/1/2012 9:30", freq="1min", periods=21),
        )
        s.iloc[0] = np.nan

        result = s.resample("10min", closed="left", label="right").mean()
        exp = s[1:].resample("10min", closed="left", label="right").mean()
        tm.assert_series_equal(result, exp)

        result = s.resample("10min", closed="left", label="left").mean()
        exp = s[1:].resample("10min", closed="left", label="left").mean()

        ex_index = date_range(start="1/1/2012 9:30", freq="10min", periods=3)

        tm.assert_index_equal(result.index, ex_index)
        tm.assert_series_equal(result, exp)

    def test_quarterly_resampling(self):
        rng = period_range("2000Q1", periods=10, freq="Q-DEC")
        ts = Series(np.arange(10), index=rng)

        result = ts.resample("Y").mean()
        exp = ts.to_timestamp().resample("YE").mean().to_period()
        tm.assert_series_equal(result, exp)

    def test_resample_weekly_bug_1726(self):
        # 8/6/12 is a Monday
        ind = date_range(start="8/6/2012", end="8/26/2012", freq="D")
        n = len(ind)
        data = [[x] * 5 for x in range(n)]
        df = DataFrame(data, columns=["open", "high", "low", "close", "vol"], index=ind)

        # it works!
        df.resample("W-MON", closed="left", label="left").first()

    def test_resample_with_dst_time_change(self):
        # GH 15549
        index = (
            pd.DatetimeIndex([1457537600000000000, 1458059600000000000])
            .tz_localize("UTC")
            .tz_convert("America/Chicago")
        )
        df = DataFrame([1, 2], index=index)
        result = df.resample("12h", closed="right", label="right").last().ffill()

        expected_index_values = [
            "2016-03-09 12:00:00-06:00",
            "2016-03-10 00:00:00-06:00",
            "2016-03-10 12:00:00-06:00",
            "2016-03-11 00:00:00-06:00",
            "2016-03-11 12:00:00-06:00",
            "2016-03-12 00:00:00-06:00",
            "2016-03-12 12:00:00-06:00",
            "2016-03-13 00:00:00-06:00",
            "2016-03-13 13:00:00-05:00",
            "2016-03-14 01:00:00-05:00",
            "2016-03-14 13:00:00-05:00",
            "2016-03-15 01:00:00-05:00",
            "2016-03-15 13:00:00-05:00",
        ]
        index = (
            pd.to_datetime(expected_index_values, utc=True)
            .tz_convert("America/Chicago")
            .as_unit(index.unit)
        )
        index = pd.DatetimeIndex(index, freq="12h")
        expected = DataFrame(
            [1.0, 1.0, 1.0, 1.0, 1.0, 1.0, 1.0, 1.0, 1.0, 1.0, 1.0, 1.0, 2.0],
            index=index,
        )
        tm.assert_frame_equal(result, expected)

    def test_resample_bms_2752(self):
        # GH2753
        timeseries = Series(
            index=pd.bdate_range("20000101", "20000201"), dtype=np.float64
        )
        res1 = timeseries.resample("BMS").mean()
        res2 = timeseries.resample("BMS").mean().resample("B").mean()
        assert res1.index[0] == Timestamp("20000103")
        assert res1.index[0] == res2.index[0]

    @pytest.mark.xfail(reason="Commented out for more than 3 years. Should this work?")
    def test_monthly_convention_span(self):
        rng = period_range("2000-01", periods=3, freq="ME")
        ts = Series(np.arange(3), index=rng)

        # hacky way to get same thing
        exp_index = period_range("2000-01-01", "2000-03-31", freq="D")
        expected = ts.asfreq("D", how="end").reindex(exp_index)
        expected = expected.fillna(method="bfill")

        result = ts.resample("D").mean()

        tm.assert_series_equal(result, expected)

    @pytest.mark.parametrize(
        "from_freq, to_freq", [("D", "ME"), ("QE", "YE"), ("ME", "QE"), ("D", "W")]
    )
    def test_default_right_closed_label(self, from_freq, to_freq):
        idx = date_range(start="8/15/2012", periods=100, freq=from_freq)
        df = DataFrame(np.random.default_rng(2).standard_normal((len(idx), 2)), idx)

        resampled = df.resample(to_freq).mean()
        tm.assert_frame_equal(
            resampled, df.resample(to_freq, closed="right", label="right").mean()
        )

    @pytest.mark.parametrize(
        "from_freq, to_freq",
        [("D", "MS"), ("QE", "YS"), ("ME", "QS"), ("h", "D"), ("min", "h")],
    )
    def test_default_left_closed_label(self, from_freq, to_freq):
        idx = date_range(start="8/15/2012", periods=100, freq=from_freq)
        df = DataFrame(np.random.default_rng(2).standard_normal((len(idx), 2)), idx)

        resampled = df.resample(to_freq).mean()
        tm.assert_frame_equal(
            resampled, df.resample(to_freq, closed="left", label="left").mean()
        )

    def test_all_values_single_bin(self):
        # GH#2070
        index = period_range(start="2012-01-01", end="2012-12-31", freq="M")
        ser = Series(np.random.default_rng(2).standard_normal(len(index)), index=index)

        result = ser.resample("Y").mean()
        tm.assert_almost_equal(result.iloc[0], ser.mean())

    def test_evenly_divisible_with_no_extra_bins(self):
        # GH#4076
        # when the frequency is evenly divisible, sometimes extra bins

        df = DataFrame(
            np.random.default_rng(2).standard_normal((9, 3)),
            index=date_range("2000-1-1", periods=9),
        )
        result = df.resample("5D").mean()
        expected = pd.concat([df.iloc[0:5].mean(), df.iloc[5:].mean()], axis=1).T
        expected.index = pd.DatetimeIndex(
            [Timestamp("2000-1-1"), Timestamp("2000-1-6")], dtype="M8[ns]", freq="5D"
        )
        tm.assert_frame_equal(result, expected)

    def test_evenly_divisible_with_no_extra_bins2(self):
        index = date_range(start="2001-5-4", periods=28)
        df = DataFrame(
            [
                {
                    "REST_KEY": 1,
                    "DLY_TRN_QT": 80,
                    "DLY_SLS_AMT": 90,
                    "COOP_DLY_TRN_QT": 30,
                    "COOP_DLY_SLS_AMT": 20,
                }
            ]
            * 28
            + [
                {
                    "REST_KEY": 2,
                    "DLY_TRN_QT": 70,
                    "DLY_SLS_AMT": 10,
                    "COOP_DLY_TRN_QT": 50,
                    "COOP_DLY_SLS_AMT": 20,
                }
            ]
            * 28,
            index=index.append(index),
        ).sort_index()

        index = date_range("2001-5-4", periods=4, freq="7D")
        expected = DataFrame(
            [
                {
                    "REST_KEY": 14,
                    "DLY_TRN_QT": 14,
                    "DLY_SLS_AMT": 14,
                    "COOP_DLY_TRN_QT": 14,
                    "COOP_DLY_SLS_AMT": 14,
                }
            ]
            * 4,
            index=index,
        )
        result = df.resample("7D").count()
        tm.assert_frame_equal(result, expected)

        expected = DataFrame(
            [
                {
                    "REST_KEY": 21,
                    "DLY_TRN_QT": 1050,
                    "DLY_SLS_AMT": 700,
                    "COOP_DLY_TRN_QT": 560,
                    "COOP_DLY_SLS_AMT": 280,
                }
            ]
            * 4,
            index=index,
        )
        result = df.resample("7D").sum()
        tm.assert_frame_equal(result, expected)

    @pytest.mark.parametrize("freq, period_mult", [("h", 24), ("12h", 2)])
    @pytest.mark.parametrize("kind", [None, "period"])
    def test_upsampling_ohlc(self, freq, period_mult, kind):
        # GH 13083
        pi = period_range(start="2000", freq="D", periods=10)
        s = Series(range(len(pi)), index=pi)
        expected = s.to_timestamp().resample(freq).ohlc().to_period(freq)

        # timestamp-based resampling doesn't include all sub-periods
        # of the last original period, so extend accordingly:
        new_index = period_range(start="2000", freq=freq, periods=period_mult * len(pi))
        expected = expected.reindex(new_index)
        msg = "The 'kind' keyword in Series.resample is deprecated"
        with tm.assert_produces_warning(FutureWarning, match=msg):
            result = s.resample(freq, kind=kind).ohlc()
        tm.assert_frame_equal(result, expected)

    @pytest.mark.parametrize(
        "periods, values",
        [
            (
                [
                    pd.NaT,
                    "1970-01-01 00:00:00",
                    pd.NaT,
                    "1970-01-01 00:00:02",
                    "1970-01-01 00:00:03",
                ],
                [2, 3, 5, 7, 11],
            ),
            (
                [
                    pd.NaT,
                    pd.NaT,
                    "1970-01-01 00:00:00",
                    pd.NaT,
                    pd.NaT,
                    pd.NaT,
                    "1970-01-01 00:00:02",
                    "1970-01-01 00:00:03",
                    pd.NaT,
                    pd.NaT,
                ],
                [1, 2, 3, 5, 6, 8, 7, 11, 12, 13],
            ),
        ],
    )
    @pytest.mark.parametrize(
        "freq, expected_values",
        [
            ("1s", [3, np.nan, 7, 11]),
            ("2s", [3, (7 + 11) / 2]),
            ("3s", [(3 + 7) / 2, 11]),
        ],
    )
    def test_resample_with_nat(self, periods, values, freq, expected_values):
        # GH 13224
        index = PeriodIndex(periods, freq="s")
        frame = DataFrame(values, index=index)

        expected_index = period_range(
            "1970-01-01 00:00:00", periods=len(expected_values), freq=freq
        )
        expected = DataFrame(expected_values, index=expected_index)
        msg = "Resampling with a PeriodIndex is deprecated"
        with tm.assert_produces_warning(FutureWarning, match=msg):
            rs = frame.resample(freq)
        result = rs.mean()
        tm.assert_frame_equal(result, expected)

    def test_resample_with_only_nat(self):
        # GH 13224
        pi = PeriodIndex([pd.NaT] * 3, freq="s")
        frame = DataFrame([2, 3, 5], index=pi, columns=["a"])
        expected_index = PeriodIndex(data=[], freq=pi.freq)
        expected = DataFrame(index=expected_index, columns=["a"], dtype="float64")
        result = frame.resample("1s").mean()
        tm.assert_frame_equal(result, expected)

    @pytest.mark.parametrize(
        "start,end,start_freq,end_freq,offset",
        [
            ("19910905", "19910909 03:00", "h", "24h", "10h"),
            ("19910905", "19910909 12:00", "h", "24h", "10h"),
            ("19910905", "19910909 23:00", "h", "24h", "10h"),
            ("19910905 10:00", "19910909", "h", "24h", "10h"),
            ("19910905 10:00", "19910909 10:00", "h", "24h", "10h"),
            ("19910905", "19910909 10:00", "h", "24h", "10h"),
            ("19910905 12:00", "19910909", "h", "24h", "10h"),
            ("19910905 12:00", "19910909 03:00", "h", "24h", "10h"),
            ("19910905 12:00", "19910909 12:00", "h", "24h", "10h"),
            ("19910905 12:00", "19910909 12:00", "h", "24h", "34h"),
            ("19910905 12:00", "19910909 12:00", "h", "17h", "10h"),
            ("19910905 12:00", "19910909 12:00", "h", "17h", "3h"),
            ("19910905", "19910913 06:00", "2h", "24h", "10h"),
            ("19910905", "19910905 01:39", "min", "5min", "3min"),
            ("19910905", "19910905 03:18", "2min", "5min", "3min"),
        ],
    )
    def test_resample_with_offset(self, start, end, start_freq, end_freq, offset):
        # GH 23882 & 31809
        pi = period_range(start, end, freq=start_freq)
        ser = Series(np.arange(len(pi)), index=pi)
        msg = "Resampling with a PeriodIndex is deprecated"
        with tm.assert_produces_warning(FutureWarning, match=msg):
            rs = ser.resample(end_freq, offset=offset)
        result = rs.mean()
        result = result.to_timestamp(end_freq)

        expected = ser.to_timestamp().resample(end_freq, offset=offset).mean()
        tm.assert_series_equal(result, expected)

    def test_resample_with_offset_month(self):
        # GH 23882 & 31809
        pi = period_range("19910905 12:00", "19910909 1:00", freq="h")
        ser = Series(np.arange(len(pi)), index=pi)
        msg = "Resampling with a PeriodIndex is deprecated"
        with tm.assert_produces_warning(FutureWarning, match=msg):
            rs = ser.resample("M", offset="3h")
        result = rs.mean()
        result = result.to_timestamp("M")
        expected = ser.to_timestamp().resample("ME", offset="3h").mean()
        # TODO: is non-tick the relevant characteristic? (GH 33815)
        expected.index = expected.index._with_freq(None)
        tm.assert_series_equal(result, expected)

    @pytest.mark.parametrize(
        "first,last,freq,freq_to_offset,exp_first,exp_last",
        [
            ("19910905", "19920406", "D", "D", "19910905", "19920406"),
            ("19910905 00:00", "19920406 06:00", "D", "D", "19910905", "19920406"),
            (
                "19910905 06:00",
                "19920406 06:00",
                "h",
                "h",
                "19910905 06:00",
                "19920406 06:00",
            ),
            ("19910906", "19920406", "M", "ME", "1991-09", "1992-04"),
            ("19910831", "19920430", "M", "ME", "1991-08", "1992-04"),
            ("1991-08", "1992-04", "M", "ME", "1991-08", "1992-04"),
        ],
    )
    def test_get_period_range_edges(
        self, first, last, freq, freq_to_offset, exp_first, exp_last
    ):
        first = Period(first)
        last = Period(last)

        exp_first = Period(exp_first, freq=freq)
        exp_last = Period(exp_last, freq=freq)

        freq = pd.tseries.frequencies.to_offset(freq_to_offset)
        result = _get_period_range_edges(first, last, freq)
        expected = (exp_first, exp_last)
        assert result == expected

    def test_sum_min_count(self):
        # GH 19974
        index = date_range(start="2018", freq="ME", periods=6)
        data = np.ones(6)
        data[3:6] = np.nan
        s = Series(data, index).to_period()
        msg = "Resampling with a PeriodIndex is deprecated"
        with tm.assert_produces_warning(FutureWarning, match=msg):
            rs = s.resample("Q")
        result = rs.sum(min_count=1)
        expected = Series(
            [3.0, np.nan], index=PeriodIndex(["2018Q1", "2018Q2"], freq="Q-DEC")
        )
        tm.assert_series_equal(result, expected)

    def test_resample_t_l_deprecated(self):
        # GH#52536
        msg_t = "'T' is deprecated and will be removed in a future version."
        msg_l = "'L' is deprecated and will be removed in a future version."

        with tm.assert_produces_warning(FutureWarning, match=msg_l):
            rng_l = period_range(
                "2020-01-01 00:00:00 00:00", "2020-01-01 00:00:00 00:01", freq="L"
            )
        ser = Series(np.arange(len(rng_l)), index=rng_l)

        rng = period_range(
            "2020-01-01 00:00:00 00:00", "2020-01-01 00:00:00 00:01", freq="min"
        )
        expected = Series([29999.5, 60000.0], index=rng)
        with tm.assert_produces_warning(FutureWarning, match=msg_t):
            result = ser.resample("T").mean()
        tm.assert_series_equal(result, expected)

    @pytest.mark.parametrize(
        "freq, freq_depr, freq_res, freq_depr_res, data",
        [
            ("2Q", "2q", "2Y", "2y", [0.5]),
            ("2M", "2m", "2Q", "2q", [1.0, 3.0]),
        ],
    )
    def test_resample_lowercase_frequency_deprecated(
        self, freq, freq_depr, freq_res, freq_depr_res, data
    ):
        # GH#56346
        depr_msg = f"'{freq_depr[1:]}' is deprecated and will be removed in a "
        f"future version. Please use '{freq[1:]}' instead."
        depr_msg_res = f"'{freq_depr_res[1:]}' is deprecated and will be removed in a "
        f"future version. Please use '{freq_res[1:]}' instead."

        with tm.assert_produces_warning(FutureWarning, match=depr_msg):
            rng_l = period_range("2020-01-01", "2020-08-01", freq=freq_depr)
        ser = Series(np.arange(len(rng_l)), index=rng_l)

        rng = period_range("2020-01-01", "2020-08-01", freq=freq_res)
        expected = Series(data=data, index=rng)

        with tm.assert_produces_warning(FutureWarning, match=depr_msg_res):
            result = ser.resample(freq_depr_res).mean()
        tm.assert_series_equal(result, expected)

    @pytest.mark.parametrize(
        "offset",
        [
            offsets.MonthBegin(),
            offsets.BYearBegin(2),
            offsets.BusinessHour(2),
        ],
    )
    def test_asfreq_invalid_period_freq(self, offset, frame_or_series):
        # GH#9586
        msg = f"Invalid offset: '{offset.base}' for converting time series "

        obj = frame_or_series(range(5), index=period_range("2020-01-01", periods=5))
        with pytest.raises(ValueError, match=msg):
            obj.asfreq(freq=offset)


@pytest.mark.parametrize(
    "freq,freq_depr",
    [
        ("2M", "2ME"),
        ("2Q", "2QE"),
        ("2Q-FEB", "2QE-FEB"),
        ("2Y", "2YE"),
        ("2Y-MAR", "2YE-MAR"),
        ("2M", "2me"),
        ("2Y-MAR", "2ye-mar"),
    ],
)
<<<<<<< HEAD
def test_resample_frequency_ME_QE_YE_error_message(series_and_frame, freq, freq_depr):
    # GH#9586, GH#56346
=======
def test_resample_frequency_ME_QE_YE_error_message(frame_or_series, freq, freq_depr):
    # GH#9586
>>>>>>> 70fc1744
    msg = f"for Period, please use '{freq[1:]}' instead of '{freq_depr[1:]}'"

    obj = frame_or_series(range(5), index=period_range("2020-01-01", periods=5))
    with pytest.raises(ValueError, match=msg):
        obj.resample(freq_depr)


def test_corner_cases_period(simple_period_range_series):
    # miscellaneous test coverage
    len0pts = simple_period_range_series("2007-01", "2010-05", freq="M")[:0]
    # it works
    msg = "Resampling with a PeriodIndex is deprecated"
    with tm.assert_produces_warning(FutureWarning, match=msg):
        result = len0pts.resample("Y-DEC").mean()
    assert len(result) == 0


@pytest.mark.parametrize(
    "freq_depr",
    [
        "2BME",
        "2CBME",
        "2SME",
        "2BQE-FEB",
        "2BYE-MAR",
    ],
)
def test_resample_frequency_invalid_freq(frame_or_series, freq_depr):
    # GH#9586
    msg = f"Invalid frequency: {freq_depr[1:]}"

    obj = frame_or_series(range(5), index=period_range("2020-01-01", periods=5))
    with pytest.raises(ValueError, match=msg):
        obj.resample(freq_depr)<|MERGE_RESOLUTION|>--- conflicted
+++ resolved
@@ -1054,13 +1054,8 @@
         ("2Y-MAR", "2ye-mar"),
     ],
 )
-<<<<<<< HEAD
-def test_resample_frequency_ME_QE_YE_error_message(series_and_frame, freq, freq_depr):
+def test_resample_frequency_ME_QE_YE_error_message(frame_or_series, freq, freq_depr):
     # GH#9586, GH#56346
-=======
-def test_resample_frequency_ME_QE_YE_error_message(frame_or_series, freq, freq_depr):
-    # GH#9586
->>>>>>> 70fc1744
     msg = f"for Period, please use '{freq[1:]}' instead of '{freq_depr[1:]}'"
 
     obj = frame_or_series(range(5), index=period_range("2020-01-01", periods=5))
