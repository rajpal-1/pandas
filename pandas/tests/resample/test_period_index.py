--- conflicted
+++ resolved
@@ -1008,10 +1008,6 @@
     def test_resample_lowercase_frequency_deprecated(
         self, freq, freq_depr, freq_res, freq_depr_res, data
     ):
-<<<<<<< HEAD
-        # GH#56346
-=======
->>>>>>> cb97ce6e
         depr_msg = f"'{freq_depr[1:]}' is deprecated and will be removed in a "
         f"future version. Please use '{freq[1:]}' instead."
         depr_msg_res = f"'{freq_depr_res[1:]}' is deprecated and will be removed in a "
@@ -1054,10 +1050,7 @@
         ("2Y", "2YE"),
         ("2Y-MAR", "2YE-MAR"),
         ("2M", "2me"),
-<<<<<<< HEAD
-=======
         ("2Q", "2qe"),
->>>>>>> cb97ce6e
         ("2Y-MAR", "2ye-mar"),
     ],
 )
