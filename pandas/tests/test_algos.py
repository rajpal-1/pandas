--- conflicted
+++ resolved
@@ -2410,7 +2410,13 @@
         with pytest.raises(ValueError, match=msg):
             algos.diff(dta, 1, axis=1)
 
-<<<<<<< HEAD
+    @pytest.mark.parametrize("dtype", ["int8", "int16"])
+    def test_diff_low_precision_int(self, dtype):
+        arr = np.array([0, 1, 1, 0, 0], dtype=dtype)
+        result = algos.diff(arr, 1)
+        expected = np.array([np.nan, 1, 0, -1, 0], dtype="float32")
+        tm.assert_numpy_array_equal(result, expected)
+
 
 def test_union_with_duplicates():
     # GH#36289
@@ -2418,12 +2424,4 @@
     rvals = np.array([2, 3, 1, 1])
     result = algos.union_with_duplicates(lvals, rvals)
     expected = np.array([3, 3, 1, 1, 4, 2])
-    tm.assert_numpy_array_equal(result, expected)
-=======
-    @pytest.mark.parametrize("dtype", ["int8", "int16"])
-    def test_diff_low_precision_int(self, dtype):
-        arr = np.array([0, 1, 1, 0, 0], dtype=dtype)
-        result = algos.diff(arr, 1)
-        expected = np.array([np.nan, 1, 0, -1, 0], dtype="float32")
-        tm.assert_numpy_array_equal(result, expected)
->>>>>>> 1e900ecb
+    tm.assert_numpy_array_equal(result, expected)