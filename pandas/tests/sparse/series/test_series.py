# pylint: disable-msg=E1101,W0612

import operator
from datetime import datetime

import pytest

from numpy import nan
import numpy as np
import pandas as pd

<<<<<<< HEAD
from pandas import Series, DataFrame, bdate_range, isna, compat
=======
from pandas import (Series, DataFrame, bdate_range,
                    isna, compat, _np_version_under1p12)
from pandas.errors import PerformanceWarning
>>>>>>> 2f05cc85
from pandas.tseries.offsets import BDay
import pandas.util.testing as tm
import pandas.util._test_decorators as td
from pandas.compat import range, PY36
from pandas.core.reshape.util import cartesian_product

from pandas.core.sparse.api import SparseDtype
import pandas.core.sparse.frame as spf

from pandas._libs.sparse import BlockIndex, IntIndex
from pandas.core.sparse.api import SparseSeries
from pandas.tests.series.test_api import SharedWithSparse


def _test_data1():
    # nan-based
    arr = np.arange(20, dtype=float)
    index = np.arange(20)
    arr[:2] = nan
    arr[5:10] = nan
    arr[-3:] = nan

    return arr, index


def _test_data2():
    # nan-based
    arr = np.arange(15, dtype=float)
    index = np.arange(15)
    arr[7:12] = nan
    arr[-1:] = nan
    return arr, index


def _test_data1_zero():
    # zero-based
    arr, index = _test_data1()
    arr[np.isnan(arr)] = 0
    return arr, index


def _test_data2_zero():
    # zero-based
    arr, index = _test_data2()
    arr[np.isnan(arr)] = 0
    return arr, index


class TestSparseSeries(SharedWithSparse):

    series_klass = SparseSeries
    # SharedWithSparse tests use generic, series_klass-agnostic assertion
    _assert_series_equal = staticmethod(tm.assert_sp_series_equal)

    def setup_method(self, method):
        arr, index = _test_data1()

        date_index = bdate_range('1/1/2011', periods=len(index))

        self.bseries = SparseSeries(arr, index=index, kind='block',
                                    name='bseries')
        self.ts = self.bseries

        self.btseries = SparseSeries(arr, index=date_index, kind='block')

        self.iseries = SparseSeries(arr, index=index, kind='integer',
                                    name='iseries')

        arr, index = _test_data2()
        self.bseries2 = SparseSeries(arr, index=index, kind='block')
        self.iseries2 = SparseSeries(arr, index=index, kind='integer')

        arr, index = _test_data1_zero()
        self.zbseries = SparseSeries(arr, index=index, kind='block',
                                     fill_value=0, name='zbseries')
        self.ziseries = SparseSeries(arr, index=index, kind='integer',
                                     fill_value=0)

        arr, index = _test_data2_zero()
        self.zbseries2 = SparseSeries(arr, index=index, kind='block',
                                      fill_value=0)
        self.ziseries2 = SparseSeries(arr, index=index, kind='integer',
                                      fill_value=0)

    def test_constructor_dict_input(self):
        # gh-16905
        constructor_dict = {1: 1.}
        index = [0, 1, 2]

        # Series with index passed in
        series = pd.Series(constructor_dict)
        expected = SparseSeries(series, index=index)

        result = SparseSeries(constructor_dict, index=index)
        tm.assert_sp_series_equal(result, expected)

        # Series with index and dictionary with no index
        expected = SparseSeries(series)

        result = SparseSeries(constructor_dict)
        tm.assert_sp_series_equal(result, expected)

    def test_constructor_dict_order(self):
        # GH19018
        # initialization ordering: by insertion order if python>= 3.6, else
        # order by value
        d = {'b': 1, 'a': 0, 'c': 2}
        result = SparseSeries(d)
        if PY36:
            expected = SparseSeries([1, 0, 2], index=list('bac'))
        else:
            expected = SparseSeries([0, 1, 2], index=list('abc'))
        tm.assert_sp_series_equal(result, expected)

    def test_constructor_dtype(self):
        arr = SparseSeries([np.nan, 1, 2, np.nan])
        assert arr.dtype == SparseDtype(np.float64)
        assert np.isnan(arr.fill_value)

        arr = SparseSeries([np.nan, 1, 2, np.nan], fill_value=0)
        assert arr.dtype == SparseDtype(np.float64, 0)
        assert arr.fill_value == 0

        arr = SparseSeries([0, 1, 2, 4], dtype=np.int64, fill_value=np.nan)
        assert arr.dtype == SparseDtype(np.int64, np.nan)
        assert np.isnan(arr.fill_value)

        arr = SparseSeries([0, 1, 2, 4], dtype=np.int64)
        assert arr.dtype == SparseDtype(np.int64, 0)
        assert arr.fill_value == 0

        arr = SparseSeries([0, 1, 2, 4], fill_value=0, dtype=np.int64)
        assert arr.dtype == SparseDtype(np.int64, 0)
        assert arr.fill_value == 0

    def test_iteration_and_str(self):
        [x for x in self.bseries]
        str(self.bseries)

    def test_construct_DataFrame_with_sp_series(self):
        # it works!
        df = DataFrame({'col': self.bseries})

        # printing & access
        df.iloc[:1]
        df['col']
        df.dtypes
        str(df)

        tm.assert_sp_series_equal(df['col'], self.bseries, check_names=False)

        result = df.iloc[:, 0]
        tm.assert_sp_series_equal(result, self.bseries, check_names=False)

        # blocking
        expected = Series({'col': 'float64:sparse'})
        result = df.ftypes
        tm.assert_series_equal(expected, result)

    def test_constructor_preserve_attr(self):
        arr = pd.SparseArray([1, 0, 3, 0], dtype=np.int64, fill_value=0)
        assert arr.dtype == SparseDtype(np.int64)
        assert arr.fill_value == 0

        s = pd.SparseSeries(arr, name='x')
        assert s.dtype == SparseDtype(np.int64)
        assert s.fill_value == 0

    def test_series_density(self):
        # GH2803
        ts = Series(np.random.randn(10))
        ts[2:-2] = nan
        sts = ts.to_sparse()
        density = sts.density  # don't die
        assert density == 4 / 10.0

    def test_sparse_to_dense(self):
        arr, index = _test_data1()
        series = self.bseries.to_dense()
        tm.assert_series_equal(series, Series(arr, name='bseries'))

        # see gh-14647
        with tm.assert_produces_warning(FutureWarning,
                                        check_stacklevel=False):
            series = self.bseries.to_dense(sparse_only=True)

        indexer = np.isfinite(arr)
        exp = Series(arr[indexer], index=index[indexer], name='bseries')
        tm.assert_series_equal(series, exp)

        series = self.iseries.to_dense()
        tm.assert_series_equal(series, Series(arr, name='iseries'))

        arr, index = _test_data1_zero()
        series = self.zbseries.to_dense()
        tm.assert_series_equal(series, Series(arr, name='zbseries'))

        series = self.ziseries.to_dense()
        tm.assert_series_equal(series, Series(arr))

    def test_to_dense_fill_value(self):
        s = pd.Series([1, np.nan, np.nan, 3, np.nan])
        res = SparseSeries(s).to_dense()
        tm.assert_series_equal(res, s)

        res = SparseSeries(s, fill_value=0).to_dense()
        tm.assert_series_equal(res, s)

        s = pd.Series([1, np.nan, 0, 3, 0])
        res = SparseSeries(s, fill_value=0).to_dense()
        tm.assert_series_equal(res, s)

        res = SparseSeries(s, fill_value=0).to_dense()
        tm.assert_series_equal(res, s)

        s = pd.Series([np.nan, np.nan, np.nan, np.nan, np.nan])
        res = SparseSeries(s).to_dense()
        tm.assert_series_equal(res, s)

        s = pd.Series([np.nan, np.nan, np.nan, np.nan, np.nan])
        res = SparseSeries(s, fill_value=0).to_dense()
        tm.assert_series_equal(res, s)

    def test_dense_to_sparse(self):
        series = self.bseries.to_dense()
        bseries = series.to_sparse(kind='block')
        iseries = series.to_sparse(kind='integer')
        tm.assert_sp_series_equal(bseries, self.bseries)
        tm.assert_sp_series_equal(iseries, self.iseries, check_names=False)
        assert iseries.name == self.bseries.name

        assert len(series) == len(bseries)
        assert len(series) == len(iseries)
        assert series.shape == bseries.shape
        assert series.shape == iseries.shape

        # non-NaN fill value
        series = self.zbseries.to_dense()
        zbseries = series.to_sparse(kind='block', fill_value=0)
        ziseries = series.to_sparse(kind='integer', fill_value=0)
        tm.assert_sp_series_equal(zbseries, self.zbseries)
        tm.assert_sp_series_equal(ziseries, self.ziseries, check_names=False)
        assert ziseries.name == self.zbseries.name

        assert len(series) == len(zbseries)
        assert len(series) == len(ziseries)
        assert series.shape == zbseries.shape
        assert series.shape == ziseries.shape

    def test_to_dense_preserve_name(self):
        assert (self.bseries.name is not None)
        result = self.bseries.to_dense()
        assert result.name == self.bseries.name

    def test_constructor(self):
        # test setup guys
        assert np.isnan(self.bseries.fill_value)
        assert isinstance(self.bseries.sp_index, BlockIndex)
        assert np.isnan(self.iseries.fill_value)
        assert isinstance(self.iseries.sp_index, IntIndex)

        assert self.zbseries.fill_value == 0
        tm.assert_numpy_array_equal(self.zbseries.values.values,
                                    self.bseries.to_dense().fillna(0).values)

        # pass SparseSeries
        def _check_const(sparse, name):
            # use passed series name
            result = SparseSeries(sparse)
            tm.assert_sp_series_equal(result, sparse)
            assert sparse.name == name
            assert result.name == name

            # use passed name
            result = SparseSeries(sparse, name='x')
            tm.assert_sp_series_equal(result, sparse, check_names=False)
            assert result.name == 'x'

        _check_const(self.bseries, 'bseries')
        _check_const(self.iseries, 'iseries')
        _check_const(self.zbseries, 'zbseries')

        # Sparse time series works
        date_index = bdate_range('1/1/2000', periods=len(self.bseries))
        s5 = SparseSeries(self.bseries, index=date_index)
        assert isinstance(s5, SparseSeries)

        # pass Series
        bseries2 = SparseSeries(self.bseries.to_dense())
        tm.assert_numpy_array_equal(self.bseries.sp_values, bseries2.sp_values)

        # pass dict?

        # don't copy the data by default
        values = np.ones(self.bseries.npoints)
        sp = SparseSeries(values, sparse_index=self.bseries.sp_index)
        sp.sp_values[:5] = 97
        assert values[0] == 97

        assert len(sp) == 20
        assert sp.shape == (20, )

        # but can make it copy!
        sp = SparseSeries(values, sparse_index=self.bseries.sp_index,
                          copy=True)
        sp.sp_values[:5] = 100
        assert values[0] == 97

        assert len(sp) == 20
        assert sp.shape == (20, )

    def test_constructor_scalar(self):
        data = 5
        sp = SparseSeries(data, np.arange(100))
        sp = sp.reindex(np.arange(200))
        assert (sp.loc[:99] == data).all()
        assert isna(sp.loc[100:]).all()

        data = np.nan
        sp = SparseSeries(data, np.arange(100))
        assert len(sp) == 100
        assert sp.shape == (100, )

    def test_constructor_ndarray(self):
        pass

    def test_constructor_nonnan(self):
        arr = [0, 0, 0, nan, nan]
        sp_series = SparseSeries(arr, fill_value=0)
        tm.assert_numpy_array_equal(sp_series.values.values, np.array(arr))
        assert len(sp_series) == 5
        assert sp_series.shape == (5, )

    def test_constructor_empty(self):
        # see gh-9272
        sp = SparseSeries()
        assert len(sp.index) == 0
        assert sp.shape == (0, )

    def test_copy_astype(self):
        cop = self.bseries.astype(np.float64)
        assert cop is not self.bseries
        assert cop.sp_index is self.bseries.sp_index
        assert cop.dtype == SparseDtype(np.float64)

        cop2 = self.iseries.copy()

        tm.assert_sp_series_equal(cop, self.bseries)
        tm.assert_sp_series_equal(cop2, self.iseries)

        # test that data is copied
        cop[:5] = 97
        assert cop.sp_values[0] == 97
        assert self.bseries.sp_values[0] != 97

        # correct fill value
        zbcop = self.zbseries.copy()
        zicop = self.ziseries.copy()

        tm.assert_sp_series_equal(zbcop, self.zbseries)
        tm.assert_sp_series_equal(zicop, self.ziseries)

        # no deep copy
        view = self.bseries.copy(deep=False)
        view.sp_values[:5] = 5
        assert (self.bseries.sp_values[:5] == 5).all()

    def test_shape(self):
        # see gh-10452
        assert self.bseries.shape == (20, )
        assert self.btseries.shape == (20, )
        assert self.iseries.shape == (20, )

        assert self.bseries2.shape == (15, )
        assert self.iseries2.shape == (15, )

        assert self.zbseries2.shape == (15, )
        assert self.ziseries2.shape == (15, )

    def test_astype(self):
        result = self.bseries.astype(SparseDtype(np.int64, 0))
        expected = (self.bseries.to_dense()
                    .fillna(0)
                    .astype(np.int64)
                    .to_sparse(fill_value=0))
        tm.assert_sp_series_equal(result, expected)

    def test_astype_all(self):
        orig = pd.Series(np.array([1, 2, 3]))
        s = SparseSeries(orig)

        types = [np.float64, np.float32, np.int64,
                 np.int32, np.int16, np.int8]
        for typ in types:
            dtype = SparseDtype(typ)
            res = s.astype(dtype)
            assert res.dtype == dtype
            tm.assert_series_equal(res.to_dense(), orig.astype(typ))

    def test_kind(self):
        assert self.bseries.kind == 'block'
        assert self.iseries.kind == 'integer'

    def test_to_frame(self):
        # GH 9850
        s = pd.SparseSeries([1, 2, 0, nan, 4, nan, 0], name='x')
        exp = pd.SparseDataFrame({'x': [1, 2, 0, nan, 4, nan, 0]})
        tm.assert_sp_frame_equal(s.to_frame(), exp)

        exp = pd.SparseDataFrame({'y': [1, 2, 0, nan, 4, nan, 0]})
        tm.assert_sp_frame_equal(s.to_frame(name='y'), exp)

        s = pd.SparseSeries([1, 2, 0, nan, 4, nan, 0], name='x', fill_value=0)
        exp = pd.SparseDataFrame({'x': [1, 2, 0, nan, 4, nan, 0]},
                                 default_fill_value=0)

        tm.assert_sp_frame_equal(s.to_frame(), exp)
        exp = pd.DataFrame({'y': [1, 2, 0, nan, 4, nan, 0]})
        tm.assert_frame_equal(s.to_frame(name='y').to_dense(), exp)

    def test_pickle(self):
        def _test_roundtrip(series):
            unpickled = tm.round_trip_pickle(series)
            tm.assert_sp_series_equal(series, unpickled)
            tm.assert_series_equal(series.to_dense(), unpickled.to_dense())

        self._check_all(_test_roundtrip)

    def _check_all(self, check_func):
        check_func(self.bseries)
        check_func(self.iseries)
        check_func(self.zbseries)
        check_func(self.ziseries)

    def test_getitem(self):
        def _check_getitem(sp, dense):
            for idx, val in compat.iteritems(dense):
                tm.assert_almost_equal(val, sp[idx])

            for i in range(len(dense)):
                tm.assert_almost_equal(sp[i], dense[i])
                # j = np.float64(i)
                # assert_almost_equal(sp[j], dense[j])

                # API change 1/6/2012
                # negative getitem works
                # for i in xrange(len(dense)):
                #     assert_almost_equal(sp[-i], dense[-i])

        _check_getitem(self.bseries, self.bseries.to_dense())
        _check_getitem(self.btseries, self.btseries.to_dense())

        _check_getitem(self.zbseries, self.zbseries.to_dense())
        _check_getitem(self.iseries, self.iseries.to_dense())
        _check_getitem(self.ziseries, self.ziseries.to_dense())

        # exception handling
        pytest.raises(Exception, self.bseries.__getitem__,
                      len(self.bseries) + 1)

        # index not contained
        pytest.raises(Exception, self.btseries.__getitem__,
                      self.btseries.index[-1] + BDay())

    def test_get_get_value(self):
        tm.assert_almost_equal(self.bseries.get(10), self.bseries[10])
        assert self.bseries.get(len(self.bseries) + 1) is None

        dt = self.btseries.index[10]
        result = self.btseries.get(dt)
        expected = self.btseries.to_dense()[dt]
        tm.assert_almost_equal(result, expected)

        with tm.assert_produces_warning(FutureWarning,
                                        check_stacklevel=False):
            tm.assert_almost_equal(
                self.bseries.get_value(10), self.bseries[10])

    def test_set_value(self):

        idx = self.btseries.index[7]
        with tm.assert_produces_warning(FutureWarning,
                                        check_stacklevel=False):
            self.btseries.set_value(idx, 0)
        assert self.btseries[idx] == 0

        with tm.assert_produces_warning(FutureWarning,
                                        check_stacklevel=False):
            self.iseries.set_value('foobar', 0)
        assert self.iseries.index[-1] == 'foobar'
        assert self.iseries['foobar'] == 0

    def test_getitem_slice(self):
        idx = self.bseries.index
        res = self.bseries[::2]
        assert isinstance(res, SparseSeries)

        expected = self.bseries.reindex(idx[::2])
        tm.assert_sp_series_equal(res, expected)

        res = self.bseries[:5]
        assert isinstance(res, SparseSeries)
        tm.assert_sp_series_equal(res, self.bseries.reindex(idx[:5]))

        res = self.bseries[5:]
        tm.assert_sp_series_equal(res, self.bseries.reindex(idx[5:]))

        # negative indices
        res = self.bseries[:-3]
        tm.assert_sp_series_equal(res, self.bseries.reindex(idx[:-3]))

    def test_take(self):
        def _compare_with_dense(sp):
            dense = sp.to_dense()

            def _compare(idx):
                dense_result = dense.take(idx).values
                sparse_result = sp.take(idx)
                assert isinstance(sparse_result, SparseSeries)
                tm.assert_almost_equal(dense_result,
                                       sparse_result.values.values)

            _compare([1., 2., 3., 4., 5., 0.])
            _compare([7, 2, 9, 0, 4])
            _compare([3, 6, 3, 4, 7])

        self._check_all(_compare_with_dense)

        pytest.raises(Exception, self.bseries.take,
                      [0, len(self.bseries) + 1])

        # Corner case
        # XXX: changed test. Why wsa this considered a corner case?
        sp = SparseSeries(np.ones(10) * nan)
        exp = pd.Series(np.repeat(nan, 5))
        tm.assert_series_equal(sp.take([0, 1, 2, 3, 4]), exp.to_sparse())

        with tm.assert_produces_warning(FutureWarning):
            sp.take([1, 5], convert=True)

        with tm.assert_produces_warning(FutureWarning):
            sp.take([1, 5], convert=False)

    def test_numpy_take(self):
        sp = SparseSeries([1.0, 2.0, 3.0])
        indices = [1, 2]

        tm.assert_series_equal(np.take(sp, indices, axis=0).to_dense(),
                               np.take(sp.to_dense(), indices, axis=0))

        msg = "the 'out' parameter is not supported"
        tm.assert_raises_regex(ValueError, msg, np.take,
                               sp, indices, out=np.empty(sp.shape))

        msg = "the 'mode' parameter is not supported"
        tm.assert_raises_regex(ValueError, msg, np.take,
                               sp, indices, out=None, mode='clip')

    def test_setitem(self):
        self.bseries[5] = 7.
        assert self.bseries[5] == 7.

    def test_setslice(self):
        self.bseries[5:10] = 7.
        tm.assert_series_equal(self.bseries[5:10].to_dense(),
                               Series(7., index=range(5, 10),
                                      name=self.bseries.name))

    def test_operators(self):

        def _check_op(a, b, op):
            sp_result = op(a, b)
            adense = a.to_dense() if isinstance(a, SparseSeries) else a
            bdense = b.to_dense() if isinstance(b, SparseSeries) else b
            dense_result = op(adense, bdense)
            tm.assert_almost_equal(sp_result.to_dense(), dense_result)

        def check(a, b):
            _check_op(a, b, operator.add)
            _check_op(a, b, operator.sub)
            _check_op(a, b, operator.truediv)
            _check_op(a, b, operator.floordiv)
            _check_op(a, b, operator.mul)

            _check_op(a, b, lambda x, y: operator.add(y, x))
            _check_op(a, b, lambda x, y: operator.sub(y, x))
            _check_op(a, b, lambda x, y: operator.truediv(y, x))
            _check_op(a, b, lambda x, y: operator.floordiv(y, x))
            _check_op(a, b, lambda x, y: operator.mul(y, x))

            # NaN ** 0 = 1 in C?
            # _check_op(a, b, operator.pow)
            # _check_op(a, b, lambda x, y: operator.pow(y, x))

        check(self.bseries, self.bseries)
        check(self.iseries, self.iseries)
        check(self.bseries, self.iseries)

        check(self.bseries, self.bseries2)
        check(self.bseries, self.iseries2)
        check(self.iseries, self.iseries2)

        # scalar value
        check(self.bseries, 5)

        # zero-based
        check(self.zbseries, self.zbseries * 2)
        check(self.zbseries, self.zbseries2)
        check(self.ziseries, self.ziseries2)

        # with dense
        result = self.bseries + self.bseries.to_dense()
        tm.assert_sp_series_equal(result, self.bseries + self.bseries)

    def test_binary_operators(self):

        # skipping for now #####
        import pytest
        pytest.skip("skipping sparse binary operators test")

        def _check_inplace_op(iop, op):
            tmp = self.bseries.copy()

            expected = op(tmp, self.bseries)
            iop(tmp, self.bseries)
            tm.assert_sp_series_equal(tmp, expected)

        inplace_ops = ['add', 'sub', 'mul', 'truediv', 'floordiv', 'pow']
        for op in inplace_ops:
            _check_inplace_op(getattr(operator, "i%s" % op),
                              getattr(operator, op))

    @pytest.mark.parametrize("values, op, fill_value", [
        ([True, False, False, True], operator.invert, True),
        ([True, False, False, True], operator.invert, False),
        ([0, 1, 2, 3], operator.pos, 0),
        ([0, 1, 2, 3], operator.neg, 0),
        ([0, np.nan, 2, 3], operator.pos, np.nan),
        ([0, np.nan, 2, 3], operator.neg, np.nan),
    ])
    def test_unary_operators(self, values, op, fill_value):
        # https://github.com/pandas-dev/pandas/issues/22835
        values = np.asarray(values)
        if op is operator.invert:
            new_fill_value = not fill_value
        else:
            new_fill_value = op(fill_value)
        s = SparseSeries(values,
                         fill_value=fill_value,
                         index=['a', 'b', 'c', 'd'],
                         name='name')
        result = op(s)
        expected = SparseSeries(op(values),
                                fill_value=new_fill_value,
                                index=['a', 'b', 'c', 'd'],
                                name='name')
        tm.assert_sp_series_equal(result, expected)

    def test_abs(self):
        s = SparseSeries([1, 2, -3], name='x')
        expected = SparseSeries([1, 2, 3], name='x')
        result = s.abs()
        tm.assert_sp_series_equal(result, expected)
        assert result.name == 'x'

        result = abs(s)
        tm.assert_sp_series_equal(result, expected)
        assert result.name == 'x'

        result = np.abs(s)
        tm.assert_sp_series_equal(result, expected)
        assert result.name == 'x'

        s = SparseSeries([1, -2, 2, -3], fill_value=-2, name='x')
        expected = SparseSeries([1, 2, 3], sparse_index=s.sp_index,
                                fill_value=2, name='x')
        result = s.abs()
        tm.assert_sp_series_equal(result, expected)
        assert result.name == 'x'

        result = abs(s)
        tm.assert_sp_series_equal(result, expected)
        assert result.name == 'x'

        result = np.abs(s)
        tm.assert_sp_series_equal(result, expected)
        assert result.name == 'x'

    def test_reindex(self):
        def _compare_with_series(sps, new_index):
            spsre = sps.reindex(new_index)

            series = sps.to_dense()
            seriesre = series.reindex(new_index)
            seriesre = seriesre.to_sparse(fill_value=sps.fill_value)

            tm.assert_sp_series_equal(spsre, seriesre)
            tm.assert_series_equal(spsre.to_dense(), seriesre.to_dense())

        _compare_with_series(self.bseries, self.bseries.index[::2])
        _compare_with_series(self.bseries, list(self.bseries.index[::2]))
        _compare_with_series(self.bseries, self.bseries.index[:10])
        _compare_with_series(self.bseries, self.bseries.index[5:])

        _compare_with_series(self.zbseries, self.zbseries.index[::2])
        _compare_with_series(self.zbseries, self.zbseries.index[:10])
        _compare_with_series(self.zbseries, self.zbseries.index[5:])

        # special cases
        same_index = self.bseries.reindex(self.bseries.index)
        tm.assert_sp_series_equal(self.bseries, same_index)
        assert same_index is not self.bseries

        # corner cases
        sp = SparseSeries([], index=[])
        # TODO: sp_zero is not used anywhere...remove?
        sp_zero = SparseSeries([], index=[], fill_value=0)  # noqa
        _compare_with_series(sp, np.arange(10))

        # with copy=False
        reindexed = self.bseries.reindex(self.bseries.index, copy=True)
        reindexed.sp_values[:] = 1.
        assert (self.bseries.sp_values != 1.).all()

        reindexed = self.bseries.reindex(self.bseries.index, copy=False)
        reindexed.sp_values[:] = 1.
        tm.assert_numpy_array_equal(self.bseries.sp_values, np.repeat(1., 10))

    def test_sparse_reindex(self):
        length = 10

        def _check(values, index1, index2, fill_value):
            first_series = SparseSeries(values, sparse_index=index1,
                                        fill_value=fill_value)
            reindexed = first_series.sparse_reindex(index2)
            assert reindexed.sp_index is index2

            int_indices1 = index1.to_int_index().indices
            int_indices2 = index2.to_int_index().indices

            expected = Series(values, index=int_indices1)
            expected = expected.reindex(int_indices2).fillna(fill_value)
            tm.assert_almost_equal(expected.values, reindexed.sp_values)

            # make sure level argument asserts
            # TODO: expected is not used anywhere...remove?
            expected = expected.reindex(int_indices2).fillna(fill_value)  # noqa

        def _check_with_fill_value(values, first, second, fill_value=nan):
            i_index1 = IntIndex(length, first)
            i_index2 = IntIndex(length, second)

            b_index1 = i_index1.to_block_index()
            b_index2 = i_index2.to_block_index()

            _check(values, i_index1, i_index2, fill_value)
            _check(values, b_index1, b_index2, fill_value)

        def _check_all(values, first, second):
            _check_with_fill_value(values, first, second, fill_value=nan)
            _check_with_fill_value(values, first, second, fill_value=0)

        index1 = [2, 4, 5, 6, 8, 9]
        values1 = np.arange(6.)

        _check_all(values1, index1, [2, 4, 5])
        _check_all(values1, index1, [2, 3, 4, 5, 6, 7, 8, 9])
        _check_all(values1, index1, [0, 1])
        _check_all(values1, index1, [0, 1, 7, 8, 9])
        _check_all(values1, index1, [])

        first_series = SparseSeries(values1,
                                    sparse_index=IntIndex(length, index1),
                                    fill_value=nan)
        with tm.assert_raises_regex(TypeError,
                                    'new index must be a SparseIndex'):
            reindexed = first_series.sparse_reindex(0)  # noqa

    def test_repr(self):
        # TODO: These aren't used
        bsrepr = repr(self.bseries)  # noqa
        isrepr = repr(self.iseries)  # noqa

    def test_iter(self):
        pass

    def test_truncate(self):
        pass

    def test_fillna(self):
        pass

    def test_groupby(self):
        pass

    def test_reductions(self):
        def _compare_with_dense(obj, op):
            sparse_result = getattr(obj, op)()
            series = obj.to_dense()
            dense_result = getattr(series, op)()
            assert sparse_result == dense_result

        to_compare = ['count', 'sum', 'mean', 'std', 'var', 'skew']

        def _compare_all(obj):
            for op in to_compare:
                _compare_with_dense(obj, op)

        _compare_all(self.bseries)

        self.bseries.sp_values[5:10] = np.NaN
        _compare_all(self.bseries)

        _compare_all(self.zbseries)
        self.zbseries.sp_values[5:10] = np.NaN
        _compare_all(self.zbseries)

        series = self.zbseries.copy()
        series.fill_value = 2
        _compare_all(series)

        nonna = Series(np.random.randn(20)).to_sparse()
        _compare_all(nonna)

        nonna2 = Series(np.random.randn(20)).to_sparse(fill_value=0)
        _compare_all(nonna2)

    def test_dropna(self):
        sp = SparseSeries([0, 0, 0, nan, nan, 5, 6], fill_value=0)

        sp_valid = sp.dropna()

        expected = sp.to_dense().dropna()
        expected = expected[expected != 0]
        exp_arr = pd.SparseArray(expected.values, fill_value=0, kind='block')
        tm.assert_sp_array_equal(sp_valid.values, exp_arr)
        tm.assert_index_equal(sp_valid.index, expected.index)
        assert len(sp_valid.sp_values) == 2

        result = self.bseries.dropna()
        expected = self.bseries.to_dense().dropna()
        assert not isinstance(result, SparseSeries)
        tm.assert_series_equal(result, expected)

    def test_homogenize(self):
        def _check_matches(indices, expected):
            data = {}
            for i, idx in enumerate(indices):
                data[i] = SparseSeries(idx.to_int_index().indices,
                                       sparse_index=idx, fill_value=np.nan)
            # homogenized is only valid with NaN fill values
            homogenized = spf.homogenize(data)

            for k, v in compat.iteritems(homogenized):
                assert (v.sp_index.equals(expected))

        indices1 = [BlockIndex(10, [2], [7]), BlockIndex(10, [1, 6], [3, 4]),
                    BlockIndex(10, [0], [10])]
        expected1 = BlockIndex(10, [2, 6], [2, 3])
        _check_matches(indices1, expected1)

        indices2 = [BlockIndex(10, [2], [7]), BlockIndex(10, [2], [7])]
        expected2 = indices2[0]
        _check_matches(indices2, expected2)

        # must have NaN fill value
        data = {'a': SparseSeries(np.arange(7), sparse_index=expected2,
                                  fill_value=0)}
        with tm.assert_raises_regex(TypeError, "NaN fill value"):
            spf.homogenize(data)

    def test_fill_value_corner(self):
        cop = self.zbseries.copy()
        cop.fill_value = 0
        result = self.bseries / cop

        assert np.isnan(result.fill_value)

        cop2 = self.zbseries.copy()
        cop2.fill_value = 1
        result = cop2 / cop
        # 1 / 0 is inf
        assert np.isinf(result.fill_value)

    def test_fill_value_when_combine_const(self):
        # GH12723
        s = SparseSeries([0, 1, np.nan, 3, 4, 5], index=np.arange(6))

        exp = s.fillna(0).add(2)
        res = s.add(2, fill_value=0)
        tm.assert_series_equal(res, exp)

    def test_shift(self):
        series = SparseSeries([nan, 1., 2., 3., nan, nan], index=np.arange(6))

        shifted = series.shift(0)
        # assert shifted is not series
        tm.assert_sp_series_equal(shifted, series)

        f = lambda s: s.shift(1)
        _dense_series_compare(series, f)

        f = lambda s: s.shift(-2)
        _dense_series_compare(series, f)

        series = SparseSeries([nan, 1., 2., 3., nan, nan],
                              index=bdate_range('1/1/2000', periods=6))
        f = lambda s: s.shift(2, freq='B')
        _dense_series_compare(series, f)

        f = lambda s: s.shift(2, freq=BDay())
        _dense_series_compare(series, f)

    def test_shift_nan(self):
        # GH 12908
        orig = pd.Series([np.nan, 2, np.nan, 4, 0, np.nan, 0])
        sparse = orig.to_sparse()

        tm.assert_sp_series_equal(sparse.shift(0), orig.shift(0).to_sparse(),
                                  check_kind=False)
        tm.assert_sp_series_equal(sparse.shift(1), orig.shift(1).to_sparse(),
                                  check_kind=False)
        tm.assert_sp_series_equal(sparse.shift(2), orig.shift(2).to_sparse(),
                                  check_kind=False)
        tm.assert_sp_series_equal(sparse.shift(3), orig.shift(3).to_sparse(),
                                  check_kind=False)

        tm.assert_sp_series_equal(sparse.shift(-1), orig.shift(-1).to_sparse())
        tm.assert_sp_series_equal(sparse.shift(-2), orig.shift(-2).to_sparse())
        tm.assert_sp_series_equal(sparse.shift(-3), orig.shift(-3).to_sparse())
        tm.assert_sp_series_equal(sparse.shift(-4), orig.shift(-4).to_sparse())

        sparse = orig.to_sparse(fill_value=0)
        tm.assert_sp_series_equal(
            sparse.shift(0),
            orig.shift(0).to_sparse(fill_value=sparse.fill_value)
        )
        tm.assert_sp_series_equal(sparse.shift(1),
                                  orig.shift(1).to_sparse(fill_value=0),
                                  check_kind=False)
        tm.assert_sp_series_equal(sparse.shift(2),
                                  orig.shift(2).to_sparse(fill_value=0),
                                  check_kind=False)
        tm.assert_sp_series_equal(sparse.shift(3),
                                  orig.shift(3).to_sparse(fill_value=0),
                                  check_kind=False)

        tm.assert_sp_series_equal(sparse.shift(-1),
                                  orig.shift(-1).to_sparse(fill_value=0),
                                  check_kind=False)
        tm.assert_sp_series_equal(sparse.shift(-2),
                                  orig.shift(-2).to_sparse(fill_value=0),
                                  check_kind=False)
        tm.assert_sp_series_equal(sparse.shift(-3),
                                  orig.shift(-3).to_sparse(fill_value=0),
                                  check_kind=False)
        tm.assert_sp_series_equal(sparse.shift(-4),
                                  orig.shift(-4).to_sparse(fill_value=0),
                                  check_kind=False)

    def test_shift_dtype(self):
        # GH 12908
        orig = pd.Series([1, 2, 3, 4], dtype=np.int64)

        sparse = orig.to_sparse()
        tm.assert_sp_series_equal(sparse.shift(0), orig.shift(0).to_sparse())

        sparse = orig.to_sparse(fill_value=np.nan)
        tm.assert_sp_series_equal(sparse.shift(0),
                                  orig.shift(0).to_sparse(fill_value=np.nan))
        # shift(1) or more span changes dtype to float64
        # XXX: SparseSeries doesn't need to shift dtype here.
        # Do we want to astype in shift, for backwards compat?
        # If not, document it.
        tm.assert_sp_series_equal(sparse.shift(1).astype('f8'),
                                  orig.shift(1).to_sparse(kind='integer'))
        tm.assert_sp_series_equal(sparse.shift(2).astype('f8'),
                                  orig.shift(2).to_sparse(kind='integer'))
        tm.assert_sp_series_equal(sparse.shift(3).astype('f8'),
                                  orig.shift(3).to_sparse(kind='integer'))

        tm.assert_sp_series_equal(sparse.shift(-1).astype('f8'),
                                  orig.shift(-1).to_sparse(),
                                  check_kind=False)
        tm.assert_sp_series_equal(sparse.shift(-2).astype('f8'),
                                  orig.shift(-2).to_sparse(),
                                  check_kind=False)
        tm.assert_sp_series_equal(sparse.shift(-3).astype('f8'),
                                  orig.shift(-3).to_sparse(),
                                  check_kind=False)
        tm.assert_sp_series_equal(sparse.shift(-4).astype('f8'),
                                  orig.shift(-4).to_sparse(),
                                  check_kind=False)

    @pytest.mark.parametrize("fill_value", [
        0,
        1,
        np.nan
    ])
    @pytest.mark.parametrize("periods", [0, 1, 2, 3, -1, -2, -3, -4])
    def test_shift_dtype_fill_value(self, fill_value, periods):
        # GH 12908
        orig = pd.Series([1, 0, 0, 4], dtype=np.dtype('int64'))

        sparse = orig.to_sparse(fill_value=fill_value)

        result = sparse.shift(periods)
        expected = orig.shift(periods).to_sparse(fill_value=fill_value)

        tm.assert_sp_series_equal(result, expected,
                                  check_kind=False,
                                  consolidate_block_indices=True)

    def test_combine_first(self):
        s = self.bseries

        result = s[::2].combine_first(s)
        result2 = s[::2].combine_first(s.to_dense())

        expected = s[::2].to_dense().combine_first(s.to_dense())
        expected = expected.to_sparse(fill_value=s.fill_value)

        tm.assert_sp_series_equal(result, result2)
        tm.assert_sp_series_equal(result, expected)

    @pytest.mark.parametrize('deep', [True, False])
    @pytest.mark.parametrize('fill_value', [0, 1, np.nan, None])
    def test_memory_usage_deep(self, deep, fill_value):
        values = [1.0] + [fill_value] * 20
        sparse_series = SparseSeries(values, fill_value=fill_value)
        dense_series = Series(values)
        sparse_usage = sparse_series.memory_usage(deep=deep)
        dense_usage = dense_series.memory_usage(deep=deep)

        assert sparse_usage < dense_usage


class TestSparseHandlingMultiIndexes(object):

    def setup_method(self, method):
        miindex = pd.MultiIndex.from_product(
            [["x", "y"], ["10", "20"]], names=['row-foo', 'row-bar'])
        micol = pd.MultiIndex.from_product(
            [['a', 'b', 'c'], ["1", "2"]], names=['col-foo', 'col-bar'])
        dense_multiindex_frame = pd.DataFrame(
            index=miindex, columns=micol).sort_index().sort_index(axis=1)
        self.dense_multiindex_frame = dense_multiindex_frame.fillna(value=3.14)

    def test_to_sparse_preserve_multiindex_names_columns(self):
        sparse_multiindex_frame = self.dense_multiindex_frame.to_sparse()
        sparse_multiindex_frame = sparse_multiindex_frame.copy()
        tm.assert_index_equal(sparse_multiindex_frame.columns,
                              self.dense_multiindex_frame.columns)

    def test_round_trip_preserve_multiindex_names(self):
        sparse_multiindex_frame = self.dense_multiindex_frame.to_sparse()
        round_trip_multiindex_frame = sparse_multiindex_frame.to_dense()
        tm.assert_frame_equal(self.dense_multiindex_frame,
                              round_trip_multiindex_frame,
                              check_column_type=True,
                              check_names=True)


@td.skip_if_no_scipy
@pytest.mark.filterwarnings(
    "ignore:the matrix subclass:PendingDeprecationWarning"
)
class TestSparseSeriesScipyInteraction(object):
    # Issue 8048: add SparseSeries coo methods

    def setup_method(self, method):
        import scipy.sparse
        # SparseSeries inputs used in tests, the tests rely on the order
        self.sparse_series = []
        s = pd.Series([3.0, nan, 1.0, 2.0, nan, nan])
        s.index = pd.MultiIndex.from_tuples([(1, 2, 'a', 0),
                                             (1, 2, 'a', 1),
                                             (1, 1, 'b', 0),
                                             (1, 1, 'b', 1),
                                             (2, 1, 'b', 0),
                                             (2, 1, 'b', 1)],
                                            names=['A', 'B', 'C', 'D'])
        self.sparse_series.append(s.to_sparse())

        ss = self.sparse_series[0].copy()
        ss.index.names = [3, 0, 1, 2]
        self.sparse_series.append(ss)

        ss = pd.Series([
            nan
        ] * 12, index=cartesian_product((range(3), range(4)))).to_sparse()
        for k, v in zip([(0, 0), (1, 2), (1, 3)], [3.0, 1.0, 2.0]):
            ss[k] = v
        self.sparse_series.append(ss)

        # results used in tests
        self.coo_matrices = []
        self.coo_matrices.append(scipy.sparse.coo_matrix(
            ([3.0, 1.0, 2.0], ([0, 1, 1], [0, 2, 3])), shape=(3, 4)))
        self.coo_matrices.append(scipy.sparse.coo_matrix(
            ([3.0, 1.0, 2.0], ([1, 0, 0], [0, 2, 3])), shape=(3, 4)))
        self.coo_matrices.append(scipy.sparse.coo_matrix(
            ([3.0, 1.0, 2.0], ([0, 1, 1], [0, 0, 1])), shape=(3, 2)))
        self.ils = [[(1, 2), (1, 1), (2, 1)], [(1, 1), (1, 2), (2, 1)],
                    [(1, 2, 'a'), (1, 1, 'b'), (2, 1, 'b')]]
        self.jls = [[('a', 0), ('a', 1), ('b', 0), ('b', 1)], [0, 1]]

    def test_to_coo_text_names_integer_row_levels_nosort(self):
        ss = self.sparse_series[0]
        kwargs = {'row_levels': [0, 1], 'column_levels': [2, 3]}
        result = (self.coo_matrices[0], self.ils[0], self.jls[0])
        self._run_test(ss, kwargs, result)

    def test_to_coo_text_names_integer_row_levels_sort(self):
        ss = self.sparse_series[0]
        kwargs = {'row_levels': [0, 1],
                  'column_levels': [2, 3],
                  'sort_labels': True}
        result = (self.coo_matrices[1], self.ils[1], self.jls[0])
        self._run_test(ss, kwargs, result)

    def test_to_coo_text_names_text_row_levels_nosort_col_level_single(self):
        ss = self.sparse_series[0]
        kwargs = {'row_levels': ['A', 'B', 'C'],
                  'column_levels': ['D'],
                  'sort_labels': False}
        result = (self.coo_matrices[2], self.ils[2], self.jls[1])
        self._run_test(ss, kwargs, result)

    def test_to_coo_integer_names_integer_row_levels_nosort(self):
        ss = self.sparse_series[1]
        kwargs = {'row_levels': [3, 0], 'column_levels': [1, 2]}
        result = (self.coo_matrices[0], self.ils[0], self.jls[0])
        self._run_test(ss, kwargs, result)

    def test_to_coo_text_names_text_row_levels_nosort(self):
        ss = self.sparse_series[0]
        kwargs = {'row_levels': ['A', 'B'], 'column_levels': ['C', 'D']}
        result = (self.coo_matrices[0], self.ils[0], self.jls[0])
        self._run_test(ss, kwargs, result)

    def test_to_coo_bad_partition_nonnull_intersection(self):
        ss = self.sparse_series[0]
        pytest.raises(ValueError, ss.to_coo, ['A', 'B', 'C'], ['C', 'D'])

    def test_to_coo_bad_partition_small_union(self):
        ss = self.sparse_series[0]
        pytest.raises(ValueError, ss.to_coo, ['A'], ['C', 'D'])

    def test_to_coo_nlevels_less_than_two(self):
        ss = self.sparse_series[0]
        ss.index = np.arange(len(ss.index))
        pytest.raises(ValueError, ss.to_coo)

    def test_to_coo_bad_ilevel(self):
        ss = self.sparse_series[0]
        pytest.raises(KeyError, ss.to_coo, ['A', 'B'], ['C', 'D', 'E'])

    def test_to_coo_duplicate_index_entries(self):
        ss = pd.concat([self.sparse_series[0],
                        self.sparse_series[0]]).to_sparse()
        pytest.raises(ValueError, ss.to_coo, ['A', 'B'], ['C', 'D'])

    def test_from_coo_dense_index(self):
        ss = SparseSeries.from_coo(self.coo_matrices[0], dense_index=True)
        check = self.sparse_series[2]
        tm.assert_sp_series_equal(ss, check)

    def test_from_coo_nodense_index(self):
        ss = SparseSeries.from_coo(self.coo_matrices[0], dense_index=False)
        check = self.sparse_series[2]
        check = check.dropna().to_sparse()
        tm.assert_sp_series_equal(ss, check)

    def test_from_coo_long_repr(self):
        # GH 13114
        # test it doesn't raise error. Formatting is tested in test_format
        import scipy.sparse

        sparse = SparseSeries.from_coo(scipy.sparse.rand(350, 18))
        repr(sparse)

    def _run_test(self, ss, kwargs, check):
        results = ss.to_coo(**kwargs)
        self._check_results_to_coo(results, check)
        # for every test, also test symmetry property (transpose), switch
        # row_levels and column_levels
        d = kwargs.copy()
        d['row_levels'] = kwargs['column_levels']
        d['column_levels'] = kwargs['row_levels']
        results = ss.to_coo(**d)
        results = (results[0].T, results[2], results[1])
        self._check_results_to_coo(results, check)

    def _check_results_to_coo(self, results, check):
        (A, il, jl) = results
        (A_result, il_result, jl_result) = check
        # convert to dense and compare
        tm.assert_numpy_array_equal(A.todense(), A_result.todense())
        # or compare directly as difference of sparse
        # assert(abs(A - A_result).max() < 1e-12) # max is failing in python
        # 2.6
        assert il == il_result
        assert jl == jl_result

    def test_concat(self):
        val1 = np.array([1, 2, np.nan, np.nan, 0, np.nan])
        val2 = np.array([3, np.nan, 4, 0, 0])

        for kind in ['integer', 'block']:
            sparse1 = pd.SparseSeries(val1, name='x', kind=kind)
            sparse2 = pd.SparseSeries(val2, name='y', kind=kind)

            res = pd.concat([sparse1, sparse2])
            exp = pd.concat([pd.Series(val1), pd.Series(val2)])
            exp = pd.SparseSeries(exp, kind=kind)
            tm.assert_sp_series_equal(res, exp)

            sparse1 = pd.SparseSeries(val1, fill_value=0, name='x', kind=kind)
            sparse2 = pd.SparseSeries(val2, fill_value=0, name='y', kind=kind)

            res = pd.concat([sparse1, sparse2])
            exp = pd.concat([pd.Series(val1), pd.Series(val2)])
            exp = pd.SparseSeries(exp, fill_value=0, kind=kind)
            tm.assert_sp_series_equal(res, exp,
                                      consolidate_block_indices=True)

    def test_concat_axis1(self):
        val1 = np.array([1, 2, np.nan, np.nan, 0, np.nan])
        val2 = np.array([3, np.nan, 4, 0, 0])

        sparse1 = pd.SparseSeries(val1, name='x')
        sparse2 = pd.SparseSeries(val2, name='y')

        res = pd.concat([sparse1, sparse2], axis=1)
        exp = pd.concat([pd.Series(val1, name='x'),
                         pd.Series(val2, name='y')], axis=1)
        exp = pd.SparseDataFrame(exp)
        tm.assert_sp_frame_equal(res, exp)

    def test_concat_different_fill(self):
        val1 = np.array([1, 2, np.nan, np.nan, 0, np.nan])
        val2 = np.array([3, np.nan, 4, 0, 0])

        for kind in ['integer', 'block']:
            sparse1 = pd.SparseSeries(val1, name='x', kind=kind)
            sparse2 = pd.SparseSeries(val2, name='y', kind=kind, fill_value=0)

            with tm.assert_produces_warning(PerformanceWarning):
                res = pd.concat([sparse1, sparse2])
            exp = pd.concat([pd.Series(val1), pd.Series(val2)])
            exp = pd.SparseSeries(exp, kind=kind)
            tm.assert_sp_series_equal(res, exp)

            with tm.assert_produces_warning(PerformanceWarning):
                res = pd.concat([sparse2, sparse1])
            exp = pd.concat([pd.Series(val2), pd.Series(val1)])
            exp = pd.SparseSeries(exp, kind=kind, fill_value=0)
            tm.assert_sp_series_equal(res, exp)

    def test_concat_axis1_different_fill(self):
        val1 = np.array([1, 2, np.nan, np.nan, 0, np.nan])
        val2 = np.array([3, np.nan, 4, 0, 0])

        sparse1 = pd.SparseSeries(val1, name='x')
        sparse2 = pd.SparseSeries(val2, name='y', fill_value=0)

        res = pd.concat([sparse1, sparse2], axis=1)
        exp = pd.concat([pd.Series(val1, name='x'),
                         pd.Series(val2, name='y')], axis=1)
        assert isinstance(res, pd.SparseDataFrame)
        tm.assert_frame_equal(res.to_dense(), exp)

    def test_concat_different_kind(self):
        val1 = np.array([1, 2, np.nan, np.nan, 0, np.nan])
        val2 = np.array([3, np.nan, 4, 0, 0])

        sparse1 = pd.SparseSeries(val1, name='x', kind='integer')
        sparse2 = pd.SparseSeries(val2, name='y', kind='block', fill_value=0)

        with tm.assert_produces_warning(PerformanceWarning):
            res = pd.concat([sparse1, sparse2])
        exp = pd.concat([pd.Series(val1), pd.Series(val2)])
        exp = pd.SparseSeries(exp, kind='integer')
        tm.assert_sp_series_equal(res, exp)

        with tm.assert_produces_warning(PerformanceWarning):
            res = pd.concat([sparse2, sparse1])
        exp = pd.concat([pd.Series(val2), pd.Series(val1)])
        exp = pd.SparseSeries(exp, kind='block', fill_value=0)
        tm.assert_sp_series_equal(res, exp)

    def test_concat_sparse_dense(self):
        # use first input's fill_value
        val1 = np.array([1, 2, np.nan, np.nan, 0, np.nan])
        val2 = np.array([3, np.nan, 4, 0, 0])

        for kind in ['integer', 'block']:
            sparse = pd.SparseSeries(val1, name='x', kind=kind)
            dense = pd.Series(val2, name='y')

            res = pd.concat([sparse, dense])
            exp = pd.concat([pd.Series(val1), dense])
            exp = pd.SparseSeries(exp, kind=kind)
            tm.assert_sp_series_equal(res, exp)

            res = pd.concat([dense, sparse, dense])
            exp = pd.concat([dense, pd.Series(val1), dense])
            exp = exp.astype("Sparse")
            tm.assert_series_equal(res, exp)

            sparse = pd.SparseSeries(val1, name='x', kind=kind, fill_value=0)
            dense = pd.Series(val2, name='y')

            res = pd.concat([sparse, dense])
            exp = pd.concat([pd.Series(val1), dense])
            exp = exp.astype(SparseDtype(exp.dtype, 0))
            tm.assert_series_equal(res, exp)

            res = pd.concat([dense, sparse, dense])
            exp = pd.concat([dense, pd.Series(val1), dense])
            exp = exp.astype(SparseDtype(exp.dtype, 0))
            tm.assert_series_equal(res, exp)

    def test_value_counts(self):
        vals = [1, 2, nan, 0, nan, 1, 2, nan, nan, 1, 2, 0, 1, 1]
        dense = pd.Series(vals, name='xx')

        sparse = pd.SparseSeries(vals, name='xx')
        tm.assert_series_equal(sparse.value_counts(),
                               dense.value_counts())
        tm.assert_series_equal(sparse.value_counts(dropna=False),
                               dense.value_counts(dropna=False))

        sparse = pd.SparseSeries(vals, name='xx', fill_value=0)
        tm.assert_series_equal(sparse.value_counts(),
                               dense.value_counts())
        tm.assert_series_equal(sparse.value_counts(dropna=False),
                               dense.value_counts(dropna=False))

    def test_value_counts_dup(self):
        vals = [1, 2, nan, 0, nan, 1, 2, nan, nan, 1, 2, 0, 1, 1]

        # numeric op may cause sp_values to include the same value as
        # fill_value
        dense = pd.Series(vals, name='xx') / 0.
        sparse = pd.SparseSeries(vals, name='xx') / 0.
        tm.assert_series_equal(sparse.value_counts(),
                               dense.value_counts())
        tm.assert_series_equal(sparse.value_counts(dropna=False),
                               dense.value_counts(dropna=False))

        vals = [1, 2, 0, 0, 0, 1, 2, 0, 0, 1, 2, 0, 1, 1]

        dense = pd.Series(vals, name='xx') * 0.
        sparse = pd.SparseSeries(vals, name='xx') * 0.
        tm.assert_series_equal(sparse.value_counts(),
                               dense.value_counts())
        tm.assert_series_equal(sparse.value_counts(dropna=False),
                               dense.value_counts(dropna=False))

    def test_value_counts_int(self):
        vals = [1, 2, 0, 1, 2, 1, 2, 0, 1, 1]
        dense = pd.Series(vals, name='xx')

        # fill_value is np.nan, but should not be included in the result
        sparse = pd.SparseSeries(vals, name='xx')
        tm.assert_series_equal(sparse.value_counts(),
                               dense.value_counts())
        tm.assert_series_equal(sparse.value_counts(dropna=False),
                               dense.value_counts(dropna=False))

        sparse = pd.SparseSeries(vals, name='xx', fill_value=0)
        tm.assert_series_equal(sparse.value_counts(),
                               dense.value_counts())
        tm.assert_series_equal(sparse.value_counts(dropna=False),
                               dense.value_counts(dropna=False))

    def test_isna(self):
        # GH 8276
        s = pd.SparseSeries([np.nan, np.nan, 1, 2, np.nan], name='xxx')

        res = s.isna()
        exp = pd.SparseSeries([True, True, False, False, True], name='xxx',
                              fill_value=True)
        tm.assert_sp_series_equal(res, exp)

        # if fill_value is not nan, True can be included in sp_values
        s = pd.SparseSeries([np.nan, 0., 1., 2., 0.], name='xxx',
                            fill_value=0.)
        res = s.isna()
        assert isinstance(res, pd.SparseSeries)
        exp = pd.Series([True, False, False, False, False], name='xxx')
        tm.assert_series_equal(res.to_dense(), exp)

    def test_notna(self):
        # GH 8276
        s = pd.SparseSeries([np.nan, np.nan, 1, 2, np.nan], name='xxx')

        res = s.notna()
        exp = pd.SparseSeries([False, False, True, True, False], name='xxx',
                              fill_value=False)
        tm.assert_sp_series_equal(res, exp)

        # if fill_value is not nan, True can be included in sp_values
        s = pd.SparseSeries([np.nan, 0., 1., 2., 0.], name='xxx',
                            fill_value=0.)
        res = s.notna()
        assert isinstance(res, pd.SparseSeries)
        exp = pd.Series([False, True, True, True, True], name='xxx')
        tm.assert_series_equal(res.to_dense(), exp)


def _dense_series_compare(s, f):
    result = f(s)
    assert (isinstance(result, SparseSeries))
    dense_result = f(s.to_dense())
    tm.assert_series_equal(result.to_dense(), dense_result)


class TestSparseSeriesAnalytics(object):

    def setup_method(self, method):
        arr, index = _test_data1()
        self.bseries = SparseSeries(arr, index=index, kind='block',
                                    name='bseries')

        arr, index = _test_data1_zero()
        self.zbseries = SparseSeries(arr, index=index, kind='block',
                                     fill_value=0, name='zbseries')

    def test_cumsum(self):
        result = self.bseries.cumsum()
        expected = SparseSeries(self.bseries.to_dense().cumsum())
        tm.assert_sp_series_equal(result, expected)

        result = self.zbseries.cumsum()
        expected = self.zbseries.to_dense().cumsum().to_sparse()
        tm.assert_series_equal(result, expected)

        axis = 1  # Series is 1-D, so only axis = 0 is valid.
        msg = "No axis named {axis}".format(axis=axis)
        with tm.assert_raises_regex(ValueError, msg):
            self.bseries.cumsum(axis=axis)

    def test_numpy_cumsum(self):
        result = np.cumsum(self.bseries)
        expected = SparseSeries(self.bseries.to_dense().cumsum())
        tm.assert_sp_series_equal(result, expected)

        result = np.cumsum(self.zbseries)
        expected = self.zbseries.to_dense().cumsum().to_sparse()
        tm.assert_series_equal(result, expected)

        msg = "the 'dtype' parameter is not supported"
        tm.assert_raises_regex(ValueError, msg, np.cumsum,
                               self.bseries, dtype=np.int64)

        msg = "the 'out' parameter is not supported"
        tm.assert_raises_regex(ValueError, msg, np.cumsum,
                               self.zbseries, out=result)

    def test_numpy_func_call(self):
        # no exception should be raised even though
        # numpy passes in 'axis=None' or `axis=-1'
        funcs = ['sum', 'cumsum', 'var', 'mean',
                 'prod', 'cumprod', 'std', 'argsort',
                 'min', 'max']
        for func in funcs:
            for series in ('bseries', 'zbseries'):
                getattr(np, func)(getattr(self, series))

    def test_deprecated_numpy_func_call(self):
        # NOTE: These should be add to the 'test_numpy_func_call' test above
        # once the behavior of argmin/argmax is corrected.
        funcs = ['argmin', 'argmax']
        for func in funcs:
            for series in ('bseries', 'zbseries'):
                with tm.assert_produces_warning(FutureWarning,
                                                check_stacklevel=False):
                    getattr(np, func)(getattr(self, series))

                with tm.assert_produces_warning(FutureWarning,
                                                check_stacklevel=False):
                    getattr(getattr(self, series), func)()

    def test_deprecated_reindex_axis(self):
        # https://github.com/pandas-dev/pandas/issues/17833
        with tm.assert_produces_warning(FutureWarning) as m:
            self.bseries.reindex_axis([0, 1, 2])
        assert 'reindex' in str(m[0].message)


@pytest.mark.parametrize(
    'datetime_type', (np.datetime64,
                      pd.Timestamp,
                      lambda x: datetime.strptime(x, '%Y-%m-%d')))
def test_constructor_dict_datetime64_index(datetime_type):
    # GH 9456
    dates = ['1984-02-19', '1988-11-06', '1989-12-03', '1990-03-15']
    values = [42544017.198965244, 1234565, 40512335.181958228, -1]

    result = SparseSeries(dict(zip(map(datetime_type, dates), values)))
    expected = SparseSeries(values, map(pd.Timestamp, dates))

    tm.assert_sp_series_equal(result, expected)


def test_to_sparse():
    # https://github.com/pandas-dev/pandas/issues/22389
    arr = pd.SparseArray([1, 2, None, 3])
    result = pd.Series(arr).to_sparse()
    assert len(result) == 4
    tm.assert_sp_array_equal(result.values, arr, check_kind=False)


def test_constructor_mismatched_raises():
    msg = "Length of passed values is 2, index implies 3"
    with tm.assert_raises_regex(ValueError, msg):
        SparseSeries([1, 2], index=[1, 2, 3])


def test_block_deprecated():
    s = SparseSeries([1])
    with tm.assert_produces_warning(FutureWarning):
        s.block<|MERGE_RESOLUTION|>--- conflicted
+++ resolved
@@ -9,13 +9,9 @@
 import numpy as np
 import pandas as pd
 
-<<<<<<< HEAD
+
 from pandas import Series, DataFrame, bdate_range, isna, compat
-=======
-from pandas import (Series, DataFrame, bdate_range,
-                    isna, compat, _np_version_under1p12)
 from pandas.errors import PerformanceWarning
->>>>>>> 2f05cc85
 from pandas.tseries.offsets import BDay
 import pandas.util.testing as tm
 import pandas.util._test_decorators as td
