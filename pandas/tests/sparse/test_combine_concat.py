import itertools

import numpy as np
import pytest

from pandas.errors import PerformanceWarning

import pandas as pd
import pandas.util.testing as tm


class TestSparseArrayConcat:
    @pytest.mark.parametrize('kind', ['integer', 'block'])
    def test_basic(self, kind):
        a = pd.SparseArray([1, 0, 0, 2], kind=kind)
        b = pd.SparseArray([1, 0, 2, 2], kind=kind)

        result = pd.SparseArray._concat_same_type([a, b])
        # Can't make any assertions about the sparse index itself
        # since we aren't don't merge sparse blocs across arrays
        # in to_concat
        expected = np.array([1, 2, 1, 2, 2], dtype='int64')
        tm.assert_numpy_array_equal(result.sp_values, expected)
        assert result.kind == kind

    @pytest.mark.parametrize('kind', ['integer', 'block'])
    def test_uses_first_kind(self, kind):
        other = 'integer' if kind == 'block' else 'block'
        a = pd.SparseArray([1, 0, 0, 2], kind=kind)
        b = pd.SparseArray([1, 0, 2, 2], kind=other)

        result = pd.SparseArray._concat_same_type([a, b])
        expected = np.array([1, 2, 1, 2, 2], dtype='int64')
        tm.assert_numpy_array_equal(result.sp_values, expected)
        assert result.kind == kind


<<<<<<< HEAD
@pytest.mark.filterwarnings("ignore:Sparse:FutureWarning")
class TestSparseSeriesConcat(object):
=======
class TestSparseSeriesConcat:
>>>>>>> 612c2443

    @pytest.mark.parametrize('kind', [
        'integer',
        'block',
    ])
    def test_concat(self, kind):
        val1 = np.array([1, 2, np.nan, np.nan, 0, np.nan])
        val2 = np.array([3, np.nan, 4, 0, 0])

        sparse1 = pd.SparseSeries(val1, name='x', kind=kind)
        sparse2 = pd.SparseSeries(val2, name='y', kind=kind)

        res = pd.concat([sparse1, sparse2])
        exp = pd.concat([pd.Series(val1), pd.Series(val2)])
        exp = pd.SparseSeries(exp, kind=kind)
        tm.assert_sp_series_equal(res, exp, consolidate_block_indices=True)

        sparse1 = pd.SparseSeries(val1, fill_value=0, name='x', kind=kind)
        sparse2 = pd.SparseSeries(val2, fill_value=0, name='y', kind=kind)

        res = pd.concat([sparse1, sparse2])
        exp = pd.concat([pd.Series(val1), pd.Series(val2)])
        exp = pd.SparseSeries(exp, fill_value=0, kind=kind)
        tm.assert_sp_series_equal(res, exp, consolidate_block_indices=True)

    def test_concat_axis1(self):
        val1 = np.array([1, 2, np.nan, np.nan, 0, np.nan])
        val2 = np.array([3, np.nan, 4, 0, 0])

        sparse1 = pd.SparseSeries(val1, name='x')
        sparse2 = pd.SparseSeries(val2, name='y')

        res = pd.concat([sparse1, sparse2], axis=1)
        exp = pd.concat([pd.Series(val1, name='x'),
                         pd.Series(val2, name='y')], axis=1)
        exp = pd.SparseDataFrame(exp)
        tm.assert_sp_frame_equal(res, exp, consolidate_block_indices=True)

    def test_concat_different_fill(self):
        val1 = np.array([1, 2, np.nan, np.nan, 0, np.nan])
        val2 = np.array([3, np.nan, 4, 0, 0])

        for kind in ['integer', 'block']:
            sparse1 = pd.SparseSeries(val1, name='x', kind=kind)
            sparse2 = pd.SparseSeries(val2, name='y', kind=kind, fill_value=0)

            with tm.assert_produces_warning(PerformanceWarning,
                                            raise_on_extra_warnings=False):
                res = pd.concat([sparse1, sparse2])

            exp = pd.concat([pd.Series(val1), pd.Series(val2)])
            exp = pd.SparseSeries(exp, kind=kind)
            tm.assert_sp_series_equal(res, exp)

            with tm.assert_produces_warning(PerformanceWarning,
                                            raise_on_extra_warnings=False):
                res = pd.concat([sparse2, sparse1])

            exp = pd.concat([pd.Series(val2), pd.Series(val1)])
            exp = pd.SparseSeries(exp, kind=kind, fill_value=0)
            tm.assert_sp_series_equal(res, exp)

    def test_concat_axis1_different_fill(self):
        val1 = np.array([1, 2, np.nan, np.nan, 0, np.nan])
        val2 = np.array([3, np.nan, 4, 0, 0])

        sparse1 = pd.SparseSeries(val1, name='x')
        sparse2 = pd.SparseSeries(val2, name='y', fill_value=0)

        res = pd.concat([sparse1, sparse2], axis=1)
        exp = pd.concat([pd.Series(val1, name='x'),
                         pd.Series(val2, name='y')], axis=1)
        assert isinstance(res, pd.SparseDataFrame)
        tm.assert_frame_equal(res.to_dense(), exp)

    def test_concat_different_kind(self):
        val1 = np.array([1, 2, np.nan, np.nan, 0, np.nan])
        val2 = np.array([3, np.nan, 4, 0, 0])

        sparse1 = pd.SparseSeries(val1, name='x', kind='integer')
        sparse2 = pd.SparseSeries(val2, name='y', kind='block')

        res = pd.concat([sparse1, sparse2])
        exp = pd.concat([pd.Series(val1), pd.Series(val2)])
        exp = pd.SparseSeries(exp, kind=sparse1.kind)
        tm.assert_sp_series_equal(res, exp)

        res = pd.concat([sparse2, sparse1])
        exp = pd.concat([pd.Series(val2), pd.Series(val1)])
        exp = pd.SparseSeries(exp, kind=sparse2.kind)
        tm.assert_sp_series_equal(res, exp, consolidate_block_indices=True)

    @pytest.mark.parametrize('kind', [
        'integer',
        'block',
    ])
    def test_concat_sparse_dense(self, kind):
        # use first input's fill_value
        val1 = np.array([1, 2, np.nan, np.nan, 0, np.nan])
        val2 = np.array([3, np.nan, 4, 0, 0])

        sparse = pd.SparseSeries(val1, name='x', kind=kind)
        dense = pd.Series(val2, name='y')

        res = pd.concat([sparse, dense])
        exp = pd.SparseSeries(pd.concat([pd.Series(val1), dense]), kind=kind)
        tm.assert_sp_series_equal(res, exp)

        res = pd.concat([dense, sparse, dense])
        exp = pd.concat([dense, pd.Series(val1), dense])
        # XXX: changed from SparseSeries to Series[sparse]
        exp = pd.Series(
            pd.SparseArray(exp, kind=kind),
            index=exp.index,
            name=exp.name,
        )
        tm.assert_series_equal(res, exp)

        sparse = pd.SparseSeries(val1, name='x', kind=kind, fill_value=0)
        dense = pd.Series(val2, name='y')

        res = pd.concat([sparse, dense])
        # XXX: changed from SparseSeries to Series[sparse]
        exp = pd.concat([pd.Series(val1), dense])
        exp = pd.Series(
            pd.SparseArray(exp, kind=kind, fill_value=0),
            index=exp.index,
            name=exp.name,
        )
        tm.assert_series_equal(res, exp)

        res = pd.concat([dense, sparse, dense])
        exp = pd.concat([dense, pd.Series(val1), dense])
        # XXX: changed from SparseSeries to Series[sparse]
        exp = pd.Series(
            pd.SparseArray(exp, kind=kind, fill_value=0),
            index=exp.index,
            name=exp.name,
        )
        tm.assert_series_equal(res, exp)


<<<<<<< HEAD
@pytest.mark.filterwarnings("ignore:Sparse:FutureWarning")
class TestSparseDataFrameConcat(object):
=======
class TestSparseDataFrameConcat:
>>>>>>> 612c2443

    def setup_method(self, method):

        self.dense1 = pd.DataFrame({'A': [0., 1., 2., np.nan],
                                    'B': [0., 0., 0., 0.],
                                    'C': [np.nan, np.nan, np.nan, np.nan],
                                    'D': [1., 2., 3., 4.]})

        self.dense2 = pd.DataFrame({'A': [5., 6., 7., 8.],
                                    'B': [np.nan, 0., 7., 8.],
                                    'C': [5., 6., np.nan, np.nan],
                                    'D': [np.nan, np.nan, np.nan, np.nan]})

        self.dense3 = pd.DataFrame({'E': [5., 6., 7., 8.],
                                    'F': [np.nan, 0., 7., 8.],
                                    'G': [5., 6., np.nan, np.nan],
                                    'H': [np.nan, np.nan, np.nan, np.nan]})

    def test_concat(self):
        # fill_value = np.nan
        sparse = self.dense1.to_sparse()
        sparse2 = self.dense2.to_sparse()

        res = pd.concat([sparse, sparse])
        exp = pd.concat([self.dense1, self.dense1]).to_sparse()
        tm.assert_sp_frame_equal(res, exp, consolidate_block_indices=True)

        res = pd.concat([sparse2, sparse2])
        exp = pd.concat([self.dense2, self.dense2]).to_sparse()
        tm.assert_sp_frame_equal(res, exp, consolidate_block_indices=True)

        res = pd.concat([sparse, sparse2])
        exp = pd.concat([self.dense1, self.dense2]).to_sparse()
        tm.assert_sp_frame_equal(res, exp, consolidate_block_indices=True)

        res = pd.concat([sparse2, sparse])
        exp = pd.concat([self.dense2, self.dense1]).to_sparse()
        tm.assert_sp_frame_equal(res, exp, consolidate_block_indices=True)

        # fill_value = 0
        sparse = self.dense1.to_sparse(fill_value=0)
        sparse2 = self.dense2.to_sparse(fill_value=0)

        res = pd.concat([sparse, sparse])
        exp = pd.concat([self.dense1, self.dense1]).to_sparse(fill_value=0)
        exp._default_fill_value = np.nan
        tm.assert_sp_frame_equal(res, exp, consolidate_block_indices=True)

        res = pd.concat([sparse2, sparse2])
        exp = pd.concat([self.dense2, self.dense2]).to_sparse(fill_value=0)
        exp._default_fill_value = np.nan
        tm.assert_sp_frame_equal(res, exp, consolidate_block_indices=True)

        res = pd.concat([sparse, sparse2])
        exp = pd.concat([self.dense1, self.dense2]).to_sparse(fill_value=0)
        exp._default_fill_value = np.nan
        tm.assert_sp_frame_equal(res, exp, consolidate_block_indices=True)

        res = pd.concat([sparse2, sparse])
        exp = pd.concat([self.dense2, self.dense1]).to_sparse(fill_value=0)
        exp._default_fill_value = np.nan
        tm.assert_sp_frame_equal(res, exp, consolidate_block_indices=True)

    def test_concat_different_fill_value(self):
        # 1st fill_value will be used
        sparse = self.dense1.to_sparse()
        sparse2 = self.dense2.to_sparse(fill_value=0)

        with tm.assert_produces_warning(PerformanceWarning,
                                        raise_on_extra_warnings=False):
            res = pd.concat([sparse, sparse2])
        exp = pd.concat([self.dense1, self.dense2]).to_sparse()
        tm.assert_sp_frame_equal(res, exp, consolidate_block_indices=True)

        with tm.assert_produces_warning(PerformanceWarning,
                                        raise_on_extra_warnings=False):
            res = pd.concat([sparse2, sparse])
        exp = pd.concat([self.dense2, self.dense1]).to_sparse(fill_value=0)
        exp._default_fill_value = np.nan
        tm.assert_sp_frame_equal(res, exp, consolidate_block_indices=True)

    def test_concat_different_columns_sort_warns(self):
        sparse = self.dense1.to_sparse()
        sparse3 = self.dense3.to_sparse()

        # stacklevel is wrong since we have two FutureWarnings,
        # one for depr, one for sorting.
        with tm.assert_produces_warning(FutureWarning,
                                        check_stacklevel=False,
                                        raise_on_extra_warnings=False):
            res = pd.concat([sparse, sparse3])
        with tm.assert_produces_warning(FutureWarning,
                                        check_stacklevel=False,
                                        raise_on_extra_warnings=False,):
            exp = pd.concat([self.dense1, self.dense3])

        exp = exp.to_sparse()
        tm.assert_sp_frame_equal(res, exp, check_kind=False)

    def test_concat_different_columns(self):
        # fill_value = np.nan
        sparse = self.dense1.to_sparse()
        sparse3 = self.dense3.to_sparse()

        res = pd.concat([sparse, sparse3], sort=True)
        exp = pd.concat([self.dense1, self.dense3], sort=True).to_sparse()
        tm.assert_sp_frame_equal(res, exp, check_kind=False)

        res = pd.concat([sparse3, sparse], sort=True)
        exp = pd.concat([self.dense3, self.dense1], sort=True).to_sparse()
        exp._default_fill_value = np.nan
        tm.assert_sp_frame_equal(res, exp, check_kind=False)

    def test_concat_bug(self):
        from pandas.core.sparse.api import SparseDtype
        x = pd.SparseDataFrame({"A": pd.SparseArray([np.nan, np.nan],
                                                    fill_value=0)})
        y = pd.SparseDataFrame({"B": []})
        res = pd.concat([x, y], sort=False)[['A']]
        exp = pd.DataFrame({"A": pd.SparseArray([np.nan, np.nan],
                                                dtype=SparseDtype(float, 0))})
        tm.assert_frame_equal(res, exp)

    def test_concat_different_columns_buggy(self):
        sparse = self.dense1.to_sparse(fill_value=0)
        sparse3 = self.dense3.to_sparse(fill_value=0)

        res = pd.concat([sparse, sparse3], sort=True)
        exp = (pd.concat([self.dense1, self.dense3], sort=True)
                 .to_sparse(fill_value=0))
        exp._default_fill_value = np.nan

        tm.assert_sp_frame_equal(res, exp, check_kind=False,
                                 consolidate_block_indices=True)

        res = pd.concat([sparse3, sparse], sort=True)
        exp = (pd.concat([self.dense3, self.dense1], sort=True)
                 .to_sparse(fill_value=0))
        exp._default_fill_value = np.nan
        tm.assert_sp_frame_equal(res, exp, check_kind=False,
                                 consolidate_block_indices=True)

        # different fill values
        sparse = self.dense1.to_sparse()
        sparse3 = self.dense3.to_sparse(fill_value=0)
        # each columns keeps its fill_value, thus compare in dense
        res = pd.concat([sparse, sparse3], sort=True)
        exp = pd.concat([self.dense1, self.dense3], sort=True)
        assert isinstance(res, pd.SparseDataFrame)
        tm.assert_frame_equal(res.to_dense(), exp)

        res = pd.concat([sparse3, sparse], sort=True)
        exp = pd.concat([self.dense3, self.dense1], sort=True)
        assert isinstance(res, pd.SparseDataFrame)
        tm.assert_frame_equal(res.to_dense(), exp)

    def test_concat_series(self):
        # fill_value = np.nan
        sparse = self.dense1.to_sparse()
        sparse2 = self.dense2.to_sparse()

        for col in ['A', 'D']:
            res = pd.concat([sparse, sparse2[col]])
            exp = pd.concat([self.dense1, self.dense2[col]]).to_sparse()
            tm.assert_sp_frame_equal(res, exp, check_kind=False)

            res = pd.concat([sparse2[col], sparse])
            exp = pd.concat([self.dense2[col], self.dense1]).to_sparse()
            tm.assert_sp_frame_equal(res, exp, check_kind=False)

        # fill_value = 0
        sparse = self.dense1.to_sparse(fill_value=0)
        sparse2 = self.dense2.to_sparse(fill_value=0)

        for col in ['C', 'D']:
            res = pd.concat([sparse, sparse2[col]])
            exp = pd.concat([self.dense1,
                             self.dense2[col]]).to_sparse(fill_value=0)
            exp._default_fill_value = np.nan
            tm.assert_sp_frame_equal(res, exp, check_kind=False,
                                     consolidate_block_indices=True)

            res = pd.concat([sparse2[col], sparse])
            exp = pd.concat([self.dense2[col],
                             self.dense1]).to_sparse(fill_value=0)
            exp['C'] = res['C']
            exp._default_fill_value = np.nan
            tm.assert_sp_frame_equal(res, exp, consolidate_block_indices=True,
                                     check_kind=False)

    def test_concat_axis1(self):
        # fill_value = np.nan
        sparse = self.dense1.to_sparse()
        sparse3 = self.dense3.to_sparse()

        res = pd.concat([sparse, sparse3], axis=1)
        exp = pd.concat([self.dense1, self.dense3], axis=1).to_sparse()
        tm.assert_sp_frame_equal(res, exp)

        res = pd.concat([sparse3, sparse], axis=1)
        exp = pd.concat([self.dense3, self.dense1], axis=1).to_sparse()
        exp._default_fill_value = np.nan
        tm.assert_sp_frame_equal(res, exp)

        # fill_value = 0
        sparse = self.dense1.to_sparse(fill_value=0)
        sparse3 = self.dense3.to_sparse(fill_value=0)

        res = pd.concat([sparse, sparse3], axis=1)
        exp = pd.concat([self.dense1, self.dense3],
                        axis=1).to_sparse(fill_value=0)
        exp._default_fill_value = np.nan
        tm.assert_sp_frame_equal(res, exp)

        res = pd.concat([sparse3, sparse], axis=1)
        exp = pd.concat([self.dense3, self.dense1],
                        axis=1).to_sparse(fill_value=0)
        exp._default_fill_value = np.nan
        tm.assert_sp_frame_equal(res, exp)

        # different fill values
        sparse = self.dense1.to_sparse()
        sparse3 = self.dense3.to_sparse(fill_value=0)
        # each columns keeps its fill_value, thus compare in dense
        res = pd.concat([sparse, sparse3], axis=1)
        exp = pd.concat([self.dense1, self.dense3], axis=1)
        assert isinstance(res, pd.SparseDataFrame)
        tm.assert_frame_equal(res.to_dense(), exp)

        res = pd.concat([sparse3, sparse], axis=1)
        exp = pd.concat([self.dense3, self.dense1], axis=1)
        assert isinstance(res, pd.SparseDataFrame)
        tm.assert_frame_equal(res.to_dense(), exp)

    @pytest.mark.parametrize('fill_value,sparse_idx,dense_idx',
                             itertools.product([None, 0, 1, np.nan],
                                               [0, 1],
                                               [1, 0]))
    def test_concat_sparse_dense_rows(self, fill_value, sparse_idx, dense_idx):
        frames = [self.dense1, self.dense2]
        sparse_frame = [frames[dense_idx],
                        frames[sparse_idx].to_sparse(fill_value=fill_value)]
        dense_frame = [frames[dense_idx], frames[sparse_idx]]

        # This will try both directions sparse + dense and dense + sparse
        for _ in range(2):
            res = pd.concat(sparse_frame)
            exp = pd.concat(dense_frame)

            assert isinstance(res, pd.SparseDataFrame)
            tm.assert_frame_equal(res.to_dense(), exp)

            sparse_frame = sparse_frame[::-1]
            dense_frame = dense_frame[::-1]

    @pytest.mark.parametrize('fill_value,sparse_idx,dense_idx',
                             itertools.product([None, 0, 1, np.nan],
                                               [0, 1],
                                               [1, 0]))
    @pytest.mark.xfail(reason="The iloc fails and I can't make expected",
                       strict=False)
    def test_concat_sparse_dense_cols(self, fill_value, sparse_idx, dense_idx):
        # See GH16874, GH18914 and #18686 for why this should be a DataFrame
        from pandas.core.dtypes.common import is_sparse

        frames = [self.dense1, self.dense3]

        sparse_frame = [frames[dense_idx],
                        frames[sparse_idx].to_sparse(fill_value=fill_value)]
        dense_frame = [frames[dense_idx], frames[sparse_idx]]

        # This will try both directions sparse + dense and dense + sparse
        for _ in range(2):
            res = pd.concat(sparse_frame, axis=1)
            exp = pd.concat(dense_frame, axis=1)
            cols = [i for (i, x) in enumerate(res.dtypes) if is_sparse(x)]

            for col in cols:
                exp.iloc[:, col] = exp.iloc[:, col].astype("Sparse")

            for column in frames[dense_idx].columns:
                if dense_idx == sparse_idx:
                    tm.assert_frame_equal(res[column], exp[column])
                else:
                    tm.assert_series_equal(res[column], exp[column])

            tm.assert_frame_equal(res, exp)

            sparse_frame = sparse_frame[::-1]
            dense_frame = dense_frame[::-1]<|MERGE_RESOLUTION|>--- conflicted
+++ resolved
@@ -35,12 +35,8 @@
         assert result.kind == kind
 
 
-<<<<<<< HEAD
 @pytest.mark.filterwarnings("ignore:Sparse:FutureWarning")
-class TestSparseSeriesConcat(object):
-=======
 class TestSparseSeriesConcat:
->>>>>>> 612c2443
 
     @pytest.mark.parametrize('kind', [
         'integer',
@@ -183,12 +179,8 @@
         tm.assert_series_equal(res, exp)
 
 
-<<<<<<< HEAD
 @pytest.mark.filterwarnings("ignore:Sparse:FutureWarning")
-class TestSparseDataFrameConcat(object):
-=======
 class TestSparseDataFrameConcat:
->>>>>>> 612c2443
 
     def setup_method(self, method):
 
