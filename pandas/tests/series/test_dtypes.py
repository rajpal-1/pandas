--- conflicted
+++ resolved
@@ -57,28 +57,10 @@
         ser = Series(np.random.RandomState(0).randint(0, 10000, 100)).sort_values()
         ser = pd.cut(ser, range(0, 10500, 500), right=False, labels=cat)
 
-<<<<<<< HEAD
-        value = np.random.RandomState(0).randint(0, 10000, 100)
-        df = DataFrame({"value": value})
-        labels = [f"{i} - {i + 499}" for i in range(0, 10000, 500)]
-        cat_labels = Categorical(labels, labels)
-
-        df = df.sort_values(by=["value"], ascending=True)
-        df["value_group"] = pd.cut(
-            df.value, range(0, 10500, 500), right=False, labels=cat_labels
-        )
-
-        s = df["value_group"]
-        expected = s
-        tm.assert_series_equal(s.astype("category"), expected)
-        tm.assert_series_equal(s.astype(CategoricalDtype()), expected)
-        msg = r"Cannot cast object dtype to float64"
-=======
         expected = ser
         tm.assert_series_equal(ser.astype("category"), expected)
         tm.assert_series_equal(ser.astype(CategoricalDtype()), expected)
-        msg = r"could not convert string to float|invalid literal for float\(\)"
->>>>>>> 6d1541e1
+        msg = r"Cannot cast object dtype to float64"
         with pytest.raises(ValueError, match=msg):
             ser.astype("float64")
 
