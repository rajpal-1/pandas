# coding=utf-8
# pylint: disable-msg=E1101,W0612

import pytest
import pytz

from collections import Iterable
from datetime import datetime, timedelta
import operator
from itertools import product, starmap

from numpy import nan, inf
import numpy as np
import pandas as pd

from pandas import (Index, Series, DataFrame, isna, bdate_range,
                    NaT, date_range, timedelta_range, Categorical)
from pandas.core.indexes.datetimes import Timestamp
from pandas.core.indexes.timedeltas import Timedelta
import pandas.core.nanops as nanops

from pandas.compat import range, zip
from pandas import compat
from pandas.util.testing import (assert_series_equal, assert_almost_equal,
                                 assert_frame_equal, assert_index_equal)
import pandas.util.testing as tm

from .common import TestData


<<<<<<< HEAD
class TestDatetimeLikeArithmetic(object):
    def test_sub_datetime64_not_ns(self):
        # GH#7996
        ser = Series(date_range('20130101', periods=3))
        dt64 = np.datetime64('2013-01-01')
        assert dt64.dtype == 'datetime64[D]'
        res = ser - dt64
        expected = pd.Series([Timedelta(days=0), Timedelta(days=1),
                              Timedelta(days=2)])
        tm.assert_series_equal(res, expected)

        res = dt64 - ser
        tm.assert_series_equal(res, -expected)

        dti = pd.DatetimeIndex(ser)
        res = dti - dt64
        tm.assert_index_equal(res, pd.Index(expected))

        res = dt64 - dti
        tm.assert_index_equal(res, pd.Index(-expected))

    @pytest.mark.xfail(reason='GH#7996 datetime64 units not converted to nano')
    def test_frame_sub_datetime64_not_ns(self):
        df = pd.DataFrame(date_range('20130101', periods=3))
        dt64 = np.datetime64('2013-01-01')
        assert dt64.dtype == 'datetime64[D]'
        res = df - dt64
        expected = pd.DataFrame([Timedelta(days=0), Timedelta(days=1),
                                 Timedelta(days=2)])
        tm.assert_frame_equal(res, expected)


class TestSeriesOperators(TestData):

=======
class TestSeriesComparisons(object):
>>>>>>> 7a0ee19e
    def test_series_comparison_scalars(self):
        series = Series(date_range('1/1/2000', periods=10))

        val = datetime(2000, 1, 4)
        result = series > val
        expected = Series([x > val for x in series])
        tm.assert_series_equal(result, expected)

        val = series[5]
        result = series > val
        expected = Series([x > val for x in series])
        tm.assert_series_equal(result, expected)

    def test_comparisons(self):
        left = np.random.randn(10)
        right = np.random.randn(10)
        left[:3] = np.nan

        result = nanops.nangt(left, right)
        with np.errstate(invalid='ignore'):
            expected = (left > right).astype('O')
        expected[:3] = np.nan

        assert_almost_equal(result, expected)

        s = Series(['a', 'b', 'c'])
        s2 = Series([False, True, False])

        # it works!
        exp = Series([False, False, False])
        assert_series_equal(s == s2, exp)
        assert_series_equal(s2 == s, exp)

    def test_operator_series_comparison_zerorank(self):
        # GH 13006
        result = np.float64(0) > pd.Series([1, 2, 3])
        expected = 0.0 > pd.Series([1, 2, 3])
        tm.assert_series_equal(result, expected)
        result = pd.Series([1, 2, 3]) < np.float64(0)
        expected = pd.Series([1, 2, 3]) < 0.0
        tm.assert_series_equal(result, expected)
        result = np.array([0, 1, 2])[0] > pd.Series([0, 1, 2])
        expected = 0.0 > pd.Series([1, 2, 3])
        tm.assert_series_equal(result, expected)

    def test_object_comparisons(self):
        s = Series(['a', 'b', np.nan, 'c', 'a'])

        result = s == 'a'
        expected = Series([True, False, False, False, True])
        assert_series_equal(result, expected)

        result = s < 'a'
        expected = Series([False, False, False, False, False])
        assert_series_equal(result, expected)

        result = s != 'a'
        expected = -(s == 'a')
        assert_series_equal(result, expected)

    def test_categorical_comparisons(self):
        # GH 8938
        # allow equality comparisons
        a = Series(list('abc'), dtype="category")
        b = Series(list('abc'), dtype="object")
        c = Series(['a', 'b', 'cc'], dtype="object")
        d = Series(list('acb'), dtype="object")
        e = Categorical(list('abc'))
        f = Categorical(list('acb'))

        # vs scalar
        assert not (a == 'a').all()
        assert ((a != 'a') == ~(a == 'a')).all()

        assert not ('a' == a).all()
        assert (a == 'a')[0]
        assert ('a' == a)[0]
        assert not ('a' != a)[0]

        # vs list-like
        assert (a == a).all()
        assert not (a != a).all()

        assert (a == list(a)).all()
        assert (a == b).all()
        assert (b == a).all()
        assert ((~(a == b)) == (a != b)).all()
        assert ((~(b == a)) == (b != a)).all()

        assert not (a == c).all()
        assert not (c == a).all()
        assert not (a == d).all()
        assert not (d == a).all()

        # vs a cat-like
        assert (a == e).all()
        assert (e == a).all()
        assert not (a == f).all()
        assert not (f == a).all()

        assert ((~(a == e) == (a != e)).all())
        assert ((~(e == a) == (e != a)).all())
        assert ((~(a == f) == (a != f)).all())
        assert ((~(f == a) == (f != a)).all())

        # non-equality is not comparable
        pytest.raises(TypeError, lambda: a < b)
        pytest.raises(TypeError, lambda: b < a)
        pytest.raises(TypeError, lambda: a > b)
        pytest.raises(TypeError, lambda: b > a)

    def test_comparison_tuples(self):
        # GH11339
        # comparisons vs tuple
        s = Series([(1, 1), (1, 2)])

        result = s == (1, 2)
        expected = Series([False, True])
        assert_series_equal(result, expected)

        result = s != (1, 2)
        expected = Series([True, False])
        assert_series_equal(result, expected)

        result = s == (0, 0)
        expected = Series([False, False])
        assert_series_equal(result, expected)

        result = s != (0, 0)
        expected = Series([True, True])
        assert_series_equal(result, expected)

        s = Series([(1, 1), (1, 1)])

        result = s == (1, 1)
        expected = Series([True, True])
        assert_series_equal(result, expected)

        result = s != (1, 1)
        expected = Series([False, False])
        assert_series_equal(result, expected)

        s = Series([frozenset([1]), frozenset([1, 2])])

        result = s == frozenset([1])
        expected = Series([True, False])
        assert_series_equal(result, expected)

    def test_comparison_operators_with_nas(self):
        s = Series(bdate_range('1/1/2000', periods=10), dtype=object)
        s[::2] = np.nan

        # test that comparisons work
        ops = ['lt', 'le', 'gt', 'ge', 'eq', 'ne']
        for op in ops:
            val = s[5]

            f = getattr(operator, op)
            result = f(s, val)

            expected = f(s.dropna(), val).reindex(s.index)

            if op == 'ne':
                expected = expected.fillna(True).astype(bool)
            else:
                expected = expected.fillna(False).astype(bool)

            assert_series_equal(result, expected)

            # fffffffuuuuuuuuuuuu
            # result = f(val, s)
            # expected = f(val, s.dropna()).reindex(s.index)
            # assert_series_equal(result, expected)

            # boolean &, |, ^ should work with object arrays and propagate NAs

        ops = ['and_', 'or_', 'xor']
        mask = s.isna()
        for bool_op in ops:
            f = getattr(operator, bool_op)

            filled = s.fillna(s[0])

            result = f(s < s[9], s > s[3])

            expected = f(filled < filled[9], filled > filled[3])
            expected[mask] = False
            assert_series_equal(result, expected)

    def test_comparison_object_numeric_nas(self):
        s = Series(np.random.randn(10), dtype=object)
        shifted = s.shift(2)

        ops = ['lt', 'le', 'gt', 'ge', 'eq', 'ne']
        for op in ops:
            f = getattr(operator, op)

            result = f(s, shifted)
            expected = f(s.astype(float), shifted.astype(float))
            assert_series_equal(result, expected)

    def test_comparison_invalid(self):
        # GH4968
        # invalid date/int comparisons
        s = Series(range(5))
        s2 = Series(date_range('20010101', periods=5))

        for (x, y) in [(s, s2), (s2, s)]:
            pytest.raises(TypeError, lambda: x == y)
            pytest.raises(TypeError, lambda: x != y)
            pytest.raises(TypeError, lambda: x >= y)
            pytest.raises(TypeError, lambda: x > y)
            pytest.raises(TypeError, lambda: x < y)
            pytest.raises(TypeError, lambda: x <= y)

    def test_unequal_categorical_comparison_raises_type_error(self):
        # unequal comparison should raise for unordered cats
        cat = Series(Categorical(list("abc")))

        def f():
            cat > "b"

        pytest.raises(TypeError, f)
        cat = Series(Categorical(list("abc"), ordered=False))

        def f():
            cat > "b"

        pytest.raises(TypeError, f)

        # https://github.com/pandas-dev/pandas/issues/9836#issuecomment-92123057
        # and following comparisons with scalars not in categories should raise
        # for unequal comps, but not for equal/not equal
        cat = Series(Categorical(list("abc"), ordered=True))

        pytest.raises(TypeError, lambda: cat < "d")
        pytest.raises(TypeError, lambda: cat > "d")
        pytest.raises(TypeError, lambda: "d" < cat)
        pytest.raises(TypeError, lambda: "d" > cat)

        tm.assert_series_equal(cat == "d", Series([False, False, False]))
        tm.assert_series_equal(cat != "d", Series([True, True, True]))

    def test_more_na_comparisons(self):
        for dtype in [None, object]:
            left = Series(['a', np.nan, 'c'], dtype=dtype)
            right = Series(['a', np.nan, 'd'], dtype=dtype)

            result = left == right
            expected = Series([True, False, False])
            assert_series_equal(result, expected)

            result = left != right
            expected = Series([False, True, True])
            assert_series_equal(result, expected)

            result = left == np.nan
            expected = Series([False, False, False])
            assert_series_equal(result, expected)

            result = left != np.nan
            expected = Series([True, True, True])
            assert_series_equal(result, expected)

    def test_nat_comparisons(self):
        data = [([pd.Timestamp('2011-01-01'), pd.NaT,
                  pd.Timestamp('2011-01-03')],
                 [pd.NaT, pd.NaT, pd.Timestamp('2011-01-03')]),

                ([pd.Timedelta('1 days'), pd.NaT,
                  pd.Timedelta('3 days')],
                 [pd.NaT, pd.NaT, pd.Timedelta('3 days')]),

                ([pd.Period('2011-01', freq='M'), pd.NaT,
                  pd.Period('2011-03', freq='M')],
                 [pd.NaT, pd.NaT, pd.Period('2011-03', freq='M')])]

        # add lhs / rhs switched data
        data = data + [(r, l) for l, r in data]

        for l, r in data:
            for dtype in [None, object]:
                left = Series(l, dtype=dtype)

                # Series, Index
                for right in [Series(r, dtype=dtype), Index(r, dtype=dtype)]:
                    expected = Series([False, False, True])
                    assert_series_equal(left == right, expected)

                    expected = Series([True, True, False])
                    assert_series_equal(left != right, expected)

                    expected = Series([False, False, False])
                    assert_series_equal(left < right, expected)

                    expected = Series([False, False, False])
                    assert_series_equal(left > right, expected)

                    expected = Series([False, False, True])
                    assert_series_equal(left >= right, expected)

                    expected = Series([False, False, True])
                    assert_series_equal(left <= right, expected)

    def test_nat_comparisons_scalar(self):
        data = [[pd.Timestamp('2011-01-01'), pd.NaT,
                 pd.Timestamp('2011-01-03')],

                [pd.Timedelta('1 days'), pd.NaT, pd.Timedelta('3 days')],

                [pd.Period('2011-01', freq='M'), pd.NaT,
                 pd.Period('2011-03', freq='M')]]

        for l in data:
            for dtype in [None, object]:
                left = Series(l, dtype=dtype)

                expected = Series([False, False, False])
                assert_series_equal(left == pd.NaT, expected)
                assert_series_equal(pd.NaT == left, expected)

                expected = Series([True, True, True])
                assert_series_equal(left != pd.NaT, expected)
                assert_series_equal(pd.NaT != left, expected)

                expected = Series([False, False, False])
                assert_series_equal(left < pd.NaT, expected)
                assert_series_equal(pd.NaT > left, expected)
                assert_series_equal(left <= pd.NaT, expected)
                assert_series_equal(pd.NaT >= left, expected)

                assert_series_equal(left > pd.NaT, expected)
                assert_series_equal(pd.NaT < left, expected)
                assert_series_equal(left >= pd.NaT, expected)
                assert_series_equal(pd.NaT <= left, expected)

    def test_comparison_different_length(self):
        a = Series(['a', 'b', 'c'])
        b = Series(['b', 'a'])
        pytest.raises(ValueError, a.__lt__, b)

        a = Series([1, 2])
        b = Series([2, 3, 4])
        pytest.raises(ValueError, a.__eq__, b)

    def test_comparison_label_based(self):

        # GH 4947
        # comparisons should be label based

        a = Series([True, False, True], list('bca'))
        b = Series([False, True, False], list('abc'))

        expected = Series([False, True, False], list('abc'))
        result = a & b
        assert_series_equal(result, expected)

        expected = Series([True, True, False], list('abc'))
        result = a | b
        assert_series_equal(result, expected)

        expected = Series([True, False, False], list('abc'))
        result = a ^ b
        assert_series_equal(result, expected)

        # rhs is bigger
        a = Series([True, False, True], list('bca'))
        b = Series([False, True, False, True], list('abcd'))

        expected = Series([False, True, False, False], list('abcd'))
        result = a & b
        assert_series_equal(result, expected)

        expected = Series([True, True, False, False], list('abcd'))
        result = a | b
        assert_series_equal(result, expected)

        # filling

        # vs empty
        result = a & Series([])
        expected = Series([False, False, False], list('bca'))
        assert_series_equal(result, expected)

        result = a | Series([])
        expected = Series([True, False, True], list('bca'))
        assert_series_equal(result, expected)

        # vs non-matching
        result = a & Series([1], ['z'])
        expected = Series([False, False, False, False], list('abcz'))
        assert_series_equal(result, expected)

        result = a | Series([1], ['z'])
        expected = Series([True, True, False, False], list('abcz'))
        assert_series_equal(result, expected)

        # identity
        # we would like s[s|e] == s to hold for any e, whether empty or not
        for e in [Series([]), Series([1], ['z']),
                  Series(np.nan, b.index), Series(np.nan, a.index)]:
            result = a[a | e]
            assert_series_equal(result, a[a])

        for e in [Series(['z'])]:
            if compat.PY3:
                with tm.assert_produces_warning(RuntimeWarning):
                    result = a[a | e]
            else:
                result = a[a | e]
            assert_series_equal(result, a[a])

        # vs scalars
        index = list('bca')
        t = Series([True, False, True])

        for v in [True, 1, 2]:
            result = Series([True, False, True], index=index) | v
            expected = Series([True, True, True], index=index)
            assert_series_equal(result, expected)

        for v in [np.nan, 'foo']:
            pytest.raises(TypeError, lambda: t | v)

        for v in [False, 0]:
            result = Series([True, False, True], index=index) | v
            expected = Series([True, False, True], index=index)
            assert_series_equal(result, expected)

        for v in [True, 1]:
            result = Series([True, False, True], index=index) & v
            expected = Series([True, False, True], index=index)
            assert_series_equal(result, expected)

        for v in [False, 0]:
            result = Series([True, False, True], index=index) & v
            expected = Series([False, False, False], index=index)
            assert_series_equal(result, expected)
        for v in [np.nan]:
            pytest.raises(TypeError, lambda: t & v)

    def test_comparison_flex_basic(self):
        left = pd.Series(np.random.randn(10))
        right = pd.Series(np.random.randn(10))

        assert_series_equal(left.eq(right), left == right)
        assert_series_equal(left.ne(right), left != right)
        assert_series_equal(left.le(right), left < right)
        assert_series_equal(left.lt(right), left <= right)
        assert_series_equal(left.gt(right), left > right)
        assert_series_equal(left.ge(right), left >= right)

        # axis
        for axis in [0, None, 'index']:
            assert_series_equal(left.eq(right, axis=axis), left == right)
            assert_series_equal(left.ne(right, axis=axis), left != right)
            assert_series_equal(left.le(right, axis=axis), left < right)
            assert_series_equal(left.lt(right, axis=axis), left <= right)
            assert_series_equal(left.gt(right, axis=axis), left > right)
            assert_series_equal(left.ge(right, axis=axis), left >= right)

        #
        msg = 'No axis named 1 for object type'
        for op in ['eq', 'ne', 'le', 'le', 'gt', 'ge']:
            with tm.assert_raises_regex(ValueError, msg):
                getattr(left, op)(right, axis=1)

    def test_comparison_flex_alignment(self):
        left = Series([1, 3, 2], index=list('abc'))
        right = Series([2, 2, 2], index=list('bcd'))

        exp = pd.Series([False, False, True, False], index=list('abcd'))
        assert_series_equal(left.eq(right), exp)

        exp = pd.Series([True, True, False, True], index=list('abcd'))
        assert_series_equal(left.ne(right), exp)

        exp = pd.Series([False, False, True, False], index=list('abcd'))
        assert_series_equal(left.le(right), exp)

        exp = pd.Series([False, False, False, False], index=list('abcd'))
        assert_series_equal(left.lt(right), exp)

        exp = pd.Series([False, True, True, False], index=list('abcd'))
        assert_series_equal(left.ge(right), exp)

        exp = pd.Series([False, True, False, False], index=list('abcd'))
        assert_series_equal(left.gt(right), exp)

    def test_comparison_flex_alignment_fill(self):
        left = Series([1, 3, 2], index=list('abc'))
        right = Series([2, 2, 2], index=list('bcd'))

        exp = pd.Series([False, False, True, True], index=list('abcd'))
        assert_series_equal(left.eq(right, fill_value=2), exp)

        exp = pd.Series([True, True, False, False], index=list('abcd'))
        assert_series_equal(left.ne(right, fill_value=2), exp)

        exp = pd.Series([False, False, True, True], index=list('abcd'))
        assert_series_equal(left.le(right, fill_value=0), exp)

        exp = pd.Series([False, False, False, True], index=list('abcd'))
        assert_series_equal(left.lt(right, fill_value=0), exp)

        exp = pd.Series([True, True, True, False], index=list('abcd'))
        assert_series_equal(left.ge(right, fill_value=0), exp)

        exp = pd.Series([True, True, False, False], index=list('abcd'))
        assert_series_equal(left.gt(right, fill_value=0), exp)

    def test_ne(self):
        ts = Series([3, 4, 5, 6, 7], [3, 4, 5, 6, 7], dtype=float)
        expected = [True, True, False, True, True]
        assert tm.equalContents(ts.index != 5, expected)
        assert tm.equalContents(~(ts.index == 5), expected)

    def test_comp_ops_df_compat(self):
        # GH 1134
        s1 = pd.Series([1, 2, 3], index=list('ABC'), name='x')
        s2 = pd.Series([2, 2, 2], index=list('ABD'), name='x')

        s3 = pd.Series([1, 2, 3], index=list('ABC'), name='x')
        s4 = pd.Series([2, 2, 2, 2], index=list('ABCD'), name='x')

        for l, r in [(s1, s2), (s2, s1), (s3, s4), (s4, s3)]:

            msg = "Can only compare identically-labeled Series objects"
            with tm.assert_raises_regex(ValueError, msg):
                l == r

            with tm.assert_raises_regex(ValueError, msg):
                l != r

            with tm.assert_raises_regex(ValueError, msg):
                l < r

            msg = "Can only compare identically-labeled DataFrame objects"
            with tm.assert_raises_regex(ValueError, msg):
                l.to_frame() == r.to_frame()

            with tm.assert_raises_regex(ValueError, msg):
                l.to_frame() != r.to_frame()

            with tm.assert_raises_regex(ValueError, msg):
                l.to_frame() < r.to_frame()


class TestSeriesArithmetic(object):
    def test_divide_decimal(self):
        """ resolves issue #9787 """
        from decimal import Decimal

        expected = Series([Decimal(5)])

        s = Series([Decimal(10)])
        s = s / Decimal(2)

        assert_series_equal(expected, s)

        s = Series([Decimal(10)])
        s = s // Decimal(2)

        assert_series_equal(expected, s)

    def test_div(self):
        with np.errstate(all='ignore'):
            # no longer do integer div for any ops, but deal with the 0's
            p = DataFrame({'first': [3, 4, 5, 8], 'second': [0, 0, 0, 3]})
            result = p['first'] / p['second']
            expected = Series(
                p['first'].values.astype(float) / p['second'].values,
                dtype='float64')
            expected.iloc[0:3] = np.inf
            assert_series_equal(result, expected)

            result = p['first'] / 0
            expected = Series(np.inf, index=p.index, name='first')
            assert_series_equal(result, expected)

            p = p.astype('float64')
            result = p['first'] / p['second']
            expected = Series(p['first'].values / p['second'].values)
            assert_series_equal(result, expected)

            p = DataFrame({'first': [3, 4, 5, 8], 'second': [1, 1, 1, 1]})
            result = p['first'] / p['second']
            assert_series_equal(result, p['first'].astype('float64'),
                                check_names=False)
            assert result.name is None
            assert not result.equals(p['second'] / p['first'])

            # inf signing
            s = Series([np.nan, 1., -1.])
            result = s / 0
            expected = Series([np.nan, np.inf, -np.inf])
            assert_series_equal(result, expected)

            # float/integer issue
            # GH 7785
            p = DataFrame({'first': (1, 0), 'second': (-0.01, -0.02)})
            expected = Series([-0.01, -np.inf])

            result = p['second'].div(p['first'])
            assert_series_equal(result, expected, check_names=False)

            result = p['second'] / p['first']
            assert_series_equal(result, expected)

            # GH 9144
            s = Series([-1, 0, 1])

            result = 0 / s
            expected = Series([0.0, nan, 0.0])
            assert_series_equal(result, expected)

            result = s / 0
            expected = Series([-inf, nan, inf])
            assert_series_equal(result, expected)

            result = s // 0
            expected = Series([-inf, nan, inf])
            assert_series_equal(result, expected)

            # GH 8674
            zero_array = np.array([0] * 5)
            data = np.random.randn(5)
            expected = pd.Series([0.] * 5)
            result = zero_array / pd.Series(data)
            assert_series_equal(result, expected)

            result = pd.Series(zero_array) / data
            assert_series_equal(result, expected)

            result = pd.Series(zero_array) / pd.Series(data)
            assert_series_equal(result, expected)


class TestTimedeltaSeriesArithmetic(object):
    def test_timedelta_series_ops(self):
        # GH11925
        s = Series(timedelta_range('1 day', periods=3))
        ts = Timestamp('2012-01-01')
        expected = Series(date_range('2012-01-02', periods=3))
        assert_series_equal(ts + s, expected)
        assert_series_equal(s + ts, expected)

        expected2 = Series(date_range('2011-12-31', periods=3, freq='-1D'))
        assert_series_equal(ts - s, expected2)
        assert_series_equal(ts + (-s), expected2)

    def test_timedelta64_operations_with_integers(self):
        # GH 4521
        # divide/multiply by integers
        startdate = Series(date_range('2013-01-01', '2013-01-03'))
        enddate = Series(date_range('2013-03-01', '2013-03-03'))

        s1 = enddate - startdate
        s1[2] = np.nan
        s2 = Series([2, 3, 4])
        expected = Series(s1.values.astype(np.int64) / s2, dtype='m8[ns]')
        expected[2] = np.nan
        result = s1 / s2
        assert_series_equal(result, expected)

        s2 = Series([20, 30, 40])
        expected = Series(s1.values.astype(np.int64) / s2, dtype='m8[ns]')
        expected[2] = np.nan
        result = s1 / s2
        assert_series_equal(result, expected)

        result = s1 / 2
        expected = Series(s1.values.astype(np.int64) / 2, dtype='m8[ns]')
        expected[2] = np.nan
        assert_series_equal(result, expected)

        s2 = Series([20, 30, 40])
        expected = Series(s1.values.astype(np.int64) * s2, dtype='m8[ns]')
        expected[2] = np.nan
        result = s1 * s2
        assert_series_equal(result, expected)

        for dtype in ['int32', 'int16', 'uint32', 'uint64', 'uint32', 'uint16',
                      'uint8']:
            s2 = Series([20, 30, 40], dtype=dtype)
            expected = Series(
                s1.values.astype(np.int64) * s2.astype(np.int64),
                dtype='m8[ns]')
            expected[2] = np.nan
            result = s1 * s2
            assert_series_equal(result, expected)

        result = s1 * 2
        expected = Series(s1.values.astype(np.int64) * 2, dtype='m8[ns]')
        expected[2] = np.nan
        assert_series_equal(result, expected)

        result = s1 * -1
        expected = Series(s1.values.astype(np.int64) * -1, dtype='m8[ns]')
        expected[2] = np.nan
        assert_series_equal(result, expected)

        # invalid ops
        assert_series_equal(s1 / s2.astype(float),
                            Series([Timedelta('2 days 22:48:00'), Timedelta(
                                '1 days 23:12:00'), Timedelta('NaT')]))
        assert_series_equal(s1 / 2.0,
                            Series([Timedelta('29 days 12:00:00'), Timedelta(
                                '29 days 12:00:00'), Timedelta('NaT')]))

        for op in ['__add__', '__sub__']:
            sop = getattr(s1, op, None)
            if sop is not None:
                pytest.raises(TypeError, sop, 1)
                pytest.raises(TypeError, sop, s2.values)

    def test_timedelta64_operations_with_DateOffset(self):
        # GH 10699
        td = Series([timedelta(minutes=5, seconds=3)] * 3)
        result = td + pd.offsets.Minute(1)
        expected = Series([timedelta(minutes=6, seconds=3)] * 3)
        assert_series_equal(result, expected)

        result = td - pd.offsets.Minute(1)
        expected = Series([timedelta(minutes=4, seconds=3)] * 3)
        assert_series_equal(result, expected)

        result = td + Series([pd.offsets.Minute(1), pd.offsets.Second(3),
                              pd.offsets.Hour(2)])
        expected = Series([timedelta(minutes=6, seconds=3), timedelta(
            minutes=5, seconds=6), timedelta(hours=2, minutes=5, seconds=3)])
        assert_series_equal(result, expected)

        result = td + pd.offsets.Minute(1) + pd.offsets.Second(12)
        expected = Series([timedelta(minutes=6, seconds=15)] * 3)
        assert_series_equal(result, expected)

        # valid DateOffsets
        for do in ['Hour', 'Minute', 'Second', 'Day', 'Micro', 'Milli',
                   'Nano']:
            op = getattr(pd.offsets, do)
            td + op(5)
            op(5) + td
            td - op(5)
            op(5) - td

    def test_timedelta64_operations_with_timedeltas(self):
        # td operate with td
        td1 = Series([timedelta(minutes=5, seconds=3)] * 3)
        td2 = timedelta(minutes=5, seconds=4)
        result = td1 - td2
        expected = (Series([timedelta(seconds=0)] * 3) -
                    Series([timedelta(seconds=1)] * 3))
        assert result.dtype == 'm8[ns]'
        assert_series_equal(result, expected)

        result2 = td2 - td1
        expected = (Series([timedelta(seconds=1)] * 3) -
                    Series([timedelta(seconds=0)] * 3))
        assert_series_equal(result2, expected)

        # roundtrip
        assert_series_equal(result + td2, td1)

        # Now again, using pd.to_timedelta, which should build
        # a Series or a scalar, depending on input.
        td1 = Series(pd.to_timedelta(['00:05:03'] * 3))
        td2 = pd.to_timedelta('00:05:04')
        result = td1 - td2
        expected = (Series([timedelta(seconds=0)] * 3) -
                    Series([timedelta(seconds=1)] * 3))
        assert result.dtype == 'm8[ns]'
        assert_series_equal(result, expected)

        result2 = td2 - td1
        expected = (Series([timedelta(seconds=1)] * 3) -
                    Series([timedelta(seconds=0)] * 3))
        assert_series_equal(result2, expected)

        # roundtrip
        assert_series_equal(result + td2, td1)

    def test_operators_timedelta64(self):
        # series ops
        v1 = date_range('2012-1-1', periods=3, freq='D')
        v2 = date_range('2012-1-2', periods=3, freq='D')
        rs = Series(v2) - Series(v1)
        xp = Series(1e9 * 3600 * 24,
                    rs.index).astype('int64').astype('timedelta64[ns]')
        assert_series_equal(rs, xp)
        assert rs.dtype == 'timedelta64[ns]'

        df = DataFrame(dict(A=v1))
        td = Series([timedelta(days=i) for i in range(3)])
        assert td.dtype == 'timedelta64[ns]'

        # series on the rhs
        result = df['A'] - df['A'].shift()
        assert result.dtype == 'timedelta64[ns]'

        result = df['A'] + td
        assert result.dtype == 'M8[ns]'

        # scalar Timestamp on rhs
        maxa = df['A'].max()
        assert isinstance(maxa, Timestamp)

        resultb = df['A'] - df['A'].max()
        assert resultb.dtype == 'timedelta64[ns]'

        # timestamp on lhs
        result = resultb + df['A']
        values = [Timestamp('20111230'), Timestamp('20120101'),
                  Timestamp('20120103')]
        expected = Series(values, name='A')
        assert_series_equal(result, expected)

        # datetimes on rhs
        result = df['A'] - datetime(2001, 1, 1)
        expected = Series(
            [timedelta(days=4017 + i) for i in range(3)], name='A')
        assert_series_equal(result, expected)
        assert result.dtype == 'm8[ns]'

        d = datetime(2001, 1, 1, 3, 4)
        resulta = df['A'] - d
        assert resulta.dtype == 'm8[ns]'

        # roundtrip
        resultb = resulta + d
        assert_series_equal(df['A'], resultb)

        # timedeltas on rhs
        td = timedelta(days=1)
        resulta = df['A'] + td
        resultb = resulta - td
        assert_series_equal(resultb, df['A'])
        assert resultb.dtype == 'M8[ns]'

        # roundtrip
        td = timedelta(minutes=5, seconds=3)
        resulta = df['A'] + td
        resultb = resulta - td
        assert_series_equal(df['A'], resultb)
        assert resultb.dtype == 'M8[ns]'

        # inplace
        value = rs[2] + np.timedelta64(timedelta(minutes=5, seconds=1))
        rs[2] += np.timedelta64(timedelta(minutes=5, seconds=1))
        assert rs[2] == value

    def test_timedelta64_ops_nat(self):
        # GH 11349
        timedelta_series = Series([NaT, Timedelta('1s')])
        nat_series_dtype_timedelta = Series([NaT, NaT],
                                            dtype='timedelta64[ns]')
        single_nat_dtype_timedelta = Series([NaT], dtype='timedelta64[ns]')

        # subtraction
        assert_series_equal(timedelta_series - NaT,
                            nat_series_dtype_timedelta)
        assert_series_equal(-NaT + timedelta_series,
                            nat_series_dtype_timedelta)

        assert_series_equal(timedelta_series - single_nat_dtype_timedelta,
                            nat_series_dtype_timedelta)
        assert_series_equal(-single_nat_dtype_timedelta + timedelta_series,
                            nat_series_dtype_timedelta)

        # addition
        assert_series_equal(nat_series_dtype_timedelta + NaT,
                            nat_series_dtype_timedelta)
        assert_series_equal(NaT + nat_series_dtype_timedelta,
                            nat_series_dtype_timedelta)

        assert_series_equal(nat_series_dtype_timedelta +
                            single_nat_dtype_timedelta,
                            nat_series_dtype_timedelta)
        assert_series_equal(single_nat_dtype_timedelta +
                            nat_series_dtype_timedelta,
                            nat_series_dtype_timedelta)

        assert_series_equal(timedelta_series + NaT,
                            nat_series_dtype_timedelta)
        assert_series_equal(NaT + timedelta_series,
                            nat_series_dtype_timedelta)

        assert_series_equal(timedelta_series + single_nat_dtype_timedelta,
                            nat_series_dtype_timedelta)
        assert_series_equal(single_nat_dtype_timedelta + timedelta_series,
                            nat_series_dtype_timedelta)

        assert_series_equal(nat_series_dtype_timedelta + NaT,
                            nat_series_dtype_timedelta)
        assert_series_equal(NaT + nat_series_dtype_timedelta,
                            nat_series_dtype_timedelta)

        assert_series_equal(nat_series_dtype_timedelta +
                            single_nat_dtype_timedelta,
                            nat_series_dtype_timedelta)
        assert_series_equal(single_nat_dtype_timedelta +
                            nat_series_dtype_timedelta,
                            nat_series_dtype_timedelta)

        # multiplication
        assert_series_equal(nat_series_dtype_timedelta * 1.0,
                            nat_series_dtype_timedelta)
        assert_series_equal(1.0 * nat_series_dtype_timedelta,
                            nat_series_dtype_timedelta)

        assert_series_equal(timedelta_series * 1, timedelta_series)
        assert_series_equal(1 * timedelta_series, timedelta_series)

        assert_series_equal(timedelta_series * 1.5,
                            Series([NaT, Timedelta('1.5s')]))
        assert_series_equal(1.5 * timedelta_series,
                            Series([NaT, Timedelta('1.5s')]))

        assert_series_equal(timedelta_series * nan,
                            nat_series_dtype_timedelta)
        assert_series_equal(nan * timedelta_series,
                            nat_series_dtype_timedelta)

        # division
        assert_series_equal(timedelta_series / 2,
                            Series([NaT, Timedelta('0.5s')]))
        assert_series_equal(timedelta_series / 2.0,
                            Series([NaT, Timedelta('0.5s')]))
        assert_series_equal(timedelta_series / nan,
                            nat_series_dtype_timedelta)


class TestDatetimeSeriesArithmetic(object):
    def test_operators_datetimelike(self):
        def run_ops(ops, get_ser, test_ser):

            # check that we are getting a TypeError
            # with 'operate' (from core/ops.py) for the ops that are not
            # defined
            for op_str in ops:
                op = getattr(get_ser, op_str, None)
                with tm.assert_raises_regex(TypeError, 'operate'):
                    op(test_ser)

        # ## timedelta64 ###
        td1 = Series([timedelta(minutes=5, seconds=3)] * 3)
        td1.iloc[2] = np.nan
        td2 = timedelta(minutes=5, seconds=4)
        ops = ['__mul__', '__floordiv__', '__pow__', '__rmul__',
               '__rfloordiv__', '__rpow__']
        run_ops(ops, td1, td2)
        td1 + td2
        td2 + td1
        td1 - td2
        td2 - td1
        td1 / td2
        td2 / td1

        # ## datetime64 ###
        dt1 = Series([Timestamp('20111230'), Timestamp('20120101'),
                      Timestamp('20120103')])
        dt1.iloc[2] = np.nan
        dt2 = Series([Timestamp('20111231'), Timestamp('20120102'),
                      Timestamp('20120104')])
        ops = ['__add__', '__mul__', '__floordiv__', '__truediv__', '__div__',
               '__pow__', '__radd__', '__rmul__', '__rfloordiv__',
               '__rtruediv__', '__rdiv__', '__rpow__']
        run_ops(ops, dt1, dt2)
        dt1 - dt2
        dt2 - dt1

        # ## datetime64 with timetimedelta ###
        ops = ['__mul__', '__floordiv__', '__truediv__', '__div__', '__pow__',
               '__rmul__', '__rfloordiv__', '__rtruediv__', '__rdiv__',
               '__rpow__']
        run_ops(ops, dt1, td1)
        dt1 + td1
        td1 + dt1
        dt1 - td1
        # TODO: Decide if this ought to work.
        # td1 - dt1

        # ## timetimedelta with datetime64 ###
        ops = ['__sub__', '__mul__', '__floordiv__', '__truediv__', '__div__',
               '__pow__', '__rmul__', '__rfloordiv__', '__rtruediv__',
               '__rdiv__', '__rpow__']
        run_ops(ops, td1, dt1)
        td1 + dt1
        dt1 + td1

        # 8260, 10763
        # datetime64 with tz
        ops = ['__mul__', '__floordiv__', '__truediv__', '__div__', '__pow__',
               '__rmul__', '__rfloordiv__', '__rtruediv__', '__rdiv__',
               '__rpow__']

        tz = 'US/Eastern'
        dt1 = Series(date_range('2000-01-01 09:00:00', periods=5,
                                tz=tz), name='foo')
        dt2 = dt1.copy()
        dt2.iloc[2] = np.nan
        td1 = Series(timedelta_range('1 days 1 min', periods=5, freq='H'))
        td2 = td1.copy()
        td2.iloc[1] = np.nan
        run_ops(ops, dt1, td1)

        result = dt1 + td1[0]
        exp = (dt1.dt.tz_localize(None) + td1[0]).dt.tz_localize(tz)
        assert_series_equal(result, exp)

        result = dt2 + td2[0]
        exp = (dt2.dt.tz_localize(None) + td2[0]).dt.tz_localize(tz)
        assert_series_equal(result, exp)

        # odd numpy behavior with scalar timedeltas
        result = td1[0] + dt1
        exp = (dt1.dt.tz_localize(None) + td1[0]).dt.tz_localize(tz)
        assert_series_equal(result, exp)

        result = td2[0] + dt2
        exp = (dt2.dt.tz_localize(None) + td2[0]).dt.tz_localize(tz)
        assert_series_equal(result, exp)

        result = dt1 - td1[0]
        exp = (dt1.dt.tz_localize(None) - td1[0]).dt.tz_localize(tz)
        assert_series_equal(result, exp)
        pytest.raises(TypeError, lambda: td1[0] - dt1)

        result = dt2 - td2[0]
        exp = (dt2.dt.tz_localize(None) - td2[0]).dt.tz_localize(tz)
        assert_series_equal(result, exp)
        pytest.raises(TypeError, lambda: td2[0] - dt2)

        result = dt1 + td1
        exp = (dt1.dt.tz_localize(None) + td1).dt.tz_localize(tz)
        assert_series_equal(result, exp)

        result = dt2 + td2
        exp = (dt2.dt.tz_localize(None) + td2).dt.tz_localize(tz)
        assert_series_equal(result, exp)

        result = dt1 - td1
        exp = (dt1.dt.tz_localize(None) - td1).dt.tz_localize(tz)
        assert_series_equal(result, exp)

        result = dt2 - td2
        exp = (dt2.dt.tz_localize(None) - td2).dt.tz_localize(tz)
        assert_series_equal(result, exp)

        pytest.raises(TypeError, lambda: td1 - dt1)
        pytest.raises(TypeError, lambda: td2 - dt2)

    def test_sub_single_tz(self):
        # GH12290
        s1 = Series([pd.Timestamp('2016-02-10', tz='America/Sao_Paulo')])
        s2 = Series([pd.Timestamp('2016-02-08', tz='America/Sao_Paulo')])
        result = s1 - s2
        expected = Series([Timedelta('2days')])
        assert_series_equal(result, expected)
        result = s2 - s1
        expected = Series([Timedelta('-2days')])
        assert_series_equal(result, expected)

    def test_sub_datetime_compat(self):
        # see gh-14088
        s = Series([datetime(2016, 8, 23, 12, tzinfo=pytz.utc), pd.NaT])
        dt = datetime(2016, 8, 22, 12, tzinfo=pytz.utc)
        exp = Series([Timedelta('1 days'), pd.NaT])
        assert_series_equal(s - dt, exp)
        assert_series_equal(s - Timestamp(dt), exp)

    def test_datetime_series_with_timedelta(self):
        # scalar timedeltas/np.timedelta64 objects
        # operate with np.timedelta64 correctly
        s = Series([Timestamp('20130101 9:01'), Timestamp('20130101 9:02')])

        result = s + np.timedelta64(1, 's')
        result2 = np.timedelta64(1, 's') + s
        expected = Series([Timestamp('20130101 9:01:01'),
                           Timestamp('20130101 9:02:01')])
        assert_series_equal(result, expected)
        assert_series_equal(result2, expected)

        result = s + np.timedelta64(5, 'ms')
        result2 = np.timedelta64(5, 'ms') + s
        expected = Series([Timestamp('20130101 9:01:00.005'),
                           Timestamp('20130101 9:02:00.005')])
        assert_series_equal(result, expected)
        assert_series_equal(result2, expected)

    def test_datetime_series_with_DateOffset(self):
        # GH 4532
        # operate with pd.offsets
        s = Series([Timestamp('20130101 9:01'), Timestamp('20130101 9:02')])

        result = s + pd.offsets.Second(5)
        result2 = pd.offsets.Second(5) + s
        expected = Series([Timestamp('20130101 9:01:05'),
                           Timestamp('20130101 9:02:05')])
        assert_series_equal(result, expected)
        assert_series_equal(result2, expected)

        result = s - pd.offsets.Second(5)
        result2 = -pd.offsets.Second(5) + s
        expected = Series([Timestamp('20130101 9:00:55'),
                           Timestamp('20130101 9:01:55')])
        assert_series_equal(result, expected)
        assert_series_equal(result2, expected)

        result = s + pd.offsets.Milli(5)
        result2 = pd.offsets.Milli(5) + s
        expected = Series([Timestamp('20130101 9:01:00.005'),
                           Timestamp('20130101 9:02:00.005')])
        assert_series_equal(result, expected)
        assert_series_equal(result2, expected)

        result = s + pd.offsets.Minute(5) + pd.offsets.Milli(5)
        expected = Series([Timestamp('20130101 9:06:00.005'),
                           Timestamp('20130101 9:07:00.005')])
        assert_series_equal(result, expected)

        # valid DateOffsets
        for do in ['Hour', 'Minute', 'Second', 'Day', 'Micro', 'Milli',
                   'Nano']:
            op = getattr(pd.offsets, do)
            s + op(5)
            op(5) + s

    def test_datetime64_ops_nat(self):
        # GH 11349
        datetime_series = Series([NaT, Timestamp('19900315')])
        nat_series_dtype_timestamp = Series([NaT, NaT], dtype='datetime64[ns]')
        single_nat_dtype_datetime = Series([NaT], dtype='datetime64[ns]')

        # subtraction
        assert_series_equal(datetime_series - NaT, nat_series_dtype_timestamp)
        assert_series_equal(-NaT + datetime_series, nat_series_dtype_timestamp)
        with pytest.raises(TypeError):
            -single_nat_dtype_datetime + datetime_series

        assert_series_equal(nat_series_dtype_timestamp - NaT,
                            nat_series_dtype_timestamp)
        assert_series_equal(-NaT + nat_series_dtype_timestamp,
                            nat_series_dtype_timestamp)
        with pytest.raises(TypeError):
            -single_nat_dtype_datetime + nat_series_dtype_timestamp

        # addition
        assert_series_equal(nat_series_dtype_timestamp + NaT,
                            nat_series_dtype_timestamp)
        assert_series_equal(NaT + nat_series_dtype_timestamp,
                            nat_series_dtype_timestamp)

        assert_series_equal(nat_series_dtype_timestamp + NaT,
                            nat_series_dtype_timestamp)
        assert_series_equal(NaT + nat_series_dtype_timestamp,
                            nat_series_dtype_timestamp)

        # multiplication
        with pytest.raises(TypeError):
            datetime_series * 1
        with pytest.raises(TypeError):
            nat_series_dtype_timestamp * 1
        with pytest.raises(TypeError):
            datetime_series * 1.0
        with pytest.raises(TypeError):
            nat_series_dtype_timestamp * 1.0

        # division
        with pytest.raises(TypeError):
            nat_series_dtype_timestamp / 1.0
        with pytest.raises(TypeError):
            nat_series_dtype_timestamp / 1


class TestSeriesOperators(TestData):
    def test_op_method(self):
        def check(series, other, check_reverse=False):
            simple_ops = ['add', 'sub', 'mul', 'floordiv', 'truediv', 'pow']
            if not compat.PY3:
                simple_ops.append('div')

            for opname in simple_ops:
                op = getattr(Series, opname)

                if op == 'div':
                    alt = operator.truediv
                else:
                    alt = getattr(operator, opname)

                result = op(series, other)
                expected = alt(series, other)
                assert_almost_equal(result, expected)
                if check_reverse:
                    rop = getattr(Series, "r" + opname)
                    result = rop(series, other)
                    expected = alt(other, series)
                    assert_almost_equal(result, expected)

        check(self.ts, self.ts * 2)
        check(self.ts, self.ts[::2])
        check(self.ts, 5, check_reverse=True)
        check(tm.makeFloatSeries(), tm.makeFloatSeries(), check_reverse=True)

    def test_neg(self):
        assert_series_equal(-self.series, -1 * self.series)

    def test_invert(self):
        assert_series_equal(-(self.series < 0), ~(self.series < 0))

    def test_operators(self):
        def _check_op(series, other, op, pos_only=False,
                      check_dtype=True):
            left = np.abs(series) if pos_only else series
            right = np.abs(other) if pos_only else other

            cython_or_numpy = op(left, right)
            python = left.combine(right, op)
            assert_series_equal(cython_or_numpy, python,
                                check_dtype=check_dtype)

        def check(series, other):
            simple_ops = ['add', 'sub', 'mul', 'truediv', 'floordiv', 'mod']

            for opname in simple_ops:
                _check_op(series, other, getattr(operator, opname))

            _check_op(series, other, operator.pow, pos_only=True)

            _check_op(series, other, lambda x, y: operator.add(y, x))
            _check_op(series, other, lambda x, y: operator.sub(y, x))
            _check_op(series, other, lambda x, y: operator.truediv(y, x))
            _check_op(series, other, lambda x, y: operator.floordiv(y, x))
            _check_op(series, other, lambda x, y: operator.mul(y, x))
            _check_op(series, other, lambda x, y: operator.pow(y, x),
                      pos_only=True)
            _check_op(series, other, lambda x, y: operator.mod(y, x))

        check(self.ts, self.ts * 2)
        check(self.ts, self.ts * 0)
        check(self.ts, self.ts[::2])
        check(self.ts, 5)

        def check_comparators(series, other, check_dtype=True):
            _check_op(series, other, operator.gt, check_dtype=check_dtype)
            _check_op(series, other, operator.ge, check_dtype=check_dtype)
            _check_op(series, other, operator.eq, check_dtype=check_dtype)
            _check_op(series, other, operator.lt, check_dtype=check_dtype)
            _check_op(series, other, operator.le, check_dtype=check_dtype)

        check_comparators(self.ts, 5)
        check_comparators(self.ts, self.ts + 1, check_dtype=False)

    def test_divmod(self):
        def check(series, other):
            results = divmod(series, other)
            if isinstance(other, Iterable) and len(series) != len(other):
                # if the lengths don't match, this is the test where we use
                # `self.ts[::2]`. Pad every other value in `other_np` with nan.
                other_np = []
                for n in other:
                    other_np.append(n)
                    other_np.append(np.nan)
            else:
                other_np = other
            other_np = np.asarray(other_np)
            with np.errstate(all='ignore'):
                expecteds = divmod(series.values, np.asarray(other_np))

            for result, expected in zip(results, expecteds):
                # check the values, name, and index separatly
                assert_almost_equal(np.asarray(result), expected)

                assert result.name == series.name
                assert_index_equal(result.index, series.index)

        check(self.ts, self.ts * 2)
        check(self.ts, self.ts * 0)
        check(self.ts, self.ts[::2])
        check(self.ts, 5)

    def test_operators_empty_int_corner(self):
        s1 = Series([], [], dtype=np.int32)
        s2 = Series({'x': 0.})
        assert_series_equal(s1 * s2, Series([np.nan], index=['x']))

    def test_invalid_ops(self):
        # invalid ops
        pytest.raises(Exception, self.objSeries.__add__, 1)
        pytest.raises(Exception, self.objSeries.__add__,
                      np.array(1, dtype=np.int64))
        pytest.raises(Exception, self.objSeries.__sub__, 1)
        pytest.raises(Exception, self.objSeries.__sub__,
                      np.array(1, dtype=np.int64))

    def test_timedelta64_conversions(self):
        startdate = Series(date_range('2013-01-01', '2013-01-03'))
        enddate = Series(date_range('2013-03-01', '2013-03-03'))

        s1 = enddate - startdate
        s1[2] = np.nan

        for m in [1, 3, 10]:
            for unit in ['D', 'h', 'm', 's', 'ms', 'us', 'ns']:

                # op
                expected = s1.apply(lambda x: x / np.timedelta64(m, unit))
                result = s1 / np.timedelta64(m, unit)
                assert_series_equal(result, expected)

                if m == 1 and unit != 'ns':

                    # astype
                    result = s1.astype("timedelta64[{0}]".format(unit))
                    assert_series_equal(result, expected)

                # reverse op
                expected = s1.apply(
                    lambda x: Timedelta(np.timedelta64(m, unit)) / x)
                result = np.timedelta64(m, unit) / s1

        # astype
        s = Series(date_range('20130101', periods=3))
        result = s.astype(object)
        assert isinstance(result.iloc[0], datetime)
        assert result.dtype == np.object_

        result = s1.astype(object)
        assert isinstance(result.iloc[0], timedelta)
        assert result.dtype == np.object_

    @pytest.mark.parametrize('op', [operator.add, operator.sub])
    def test_timedelta64_equal_timedelta_supported_ops(self, op):
        ser = Series([Timestamp('20130301'), Timestamp('20130228 23:00:00'),
                      Timestamp('20130228 22:00:00'),
                      Timestamp('20130228 21:00:00')])

        intervals = 'D', 'h', 'm', 's', 'us'

        # TODO: unused
        # npy16_mappings = {'D': 24 * 60 * 60 * 1000000,
        #                   'h': 60 * 60 * 1000000,
        #                   'm': 60 * 1000000,
        #                   's': 1000000,
        #                   'us': 1}

        def timedelta64(*args):
            return sum(starmap(np.timedelta64, zip(args, intervals)))

        for d, h, m, s, us in product(*([range(2)] * 5)):
            nptd = timedelta64(d, h, m, s, us)
            pytd = timedelta(days=d, hours=h, minutes=m, seconds=s,
                             microseconds=us)
            lhs = op(ser, nptd)
            rhs = op(ser, pytd)

            try:
                assert_series_equal(lhs, rhs)
            except:
                raise AssertionError(
                    "invalid comparsion [op->{0},d->{1},h->{2},m->{3},"
                    "s->{4},us->{5}]\n{6}\n{7}\n".format(op, d, h, m, s,
                                                         us, lhs, rhs))

    def test_ops_nat_mixed_datetime64_timedelta64(self):
        # GH 11349
        timedelta_series = Series([NaT, Timedelta('1s')])
        datetime_series = Series([NaT, Timestamp('19900315')])
        nat_series_dtype_timedelta = Series([NaT, NaT],
                                            dtype='timedelta64[ns]')
        nat_series_dtype_timestamp = Series([NaT, NaT], dtype='datetime64[ns]')
        single_nat_dtype_datetime = Series([NaT], dtype='datetime64[ns]')
        single_nat_dtype_timedelta = Series([NaT], dtype='timedelta64[ns]')

        # subtraction
        assert_series_equal(datetime_series - single_nat_dtype_datetime,
                            nat_series_dtype_timedelta)

        assert_series_equal(datetime_series - single_nat_dtype_timedelta,
                            nat_series_dtype_timestamp)
        assert_series_equal(-single_nat_dtype_timedelta + datetime_series,
                            nat_series_dtype_timestamp)

        # without a Series wrapping the NaT, it is ambiguous
        # whether it is a datetime64 or timedelta64
        # defaults to interpreting it as timedelta64
        assert_series_equal(nat_series_dtype_timestamp -
                            single_nat_dtype_datetime,
                            nat_series_dtype_timedelta)

        assert_series_equal(nat_series_dtype_timestamp -
                            single_nat_dtype_timedelta,
                            nat_series_dtype_timestamp)
        assert_series_equal(-single_nat_dtype_timedelta +
                            nat_series_dtype_timestamp,
                            nat_series_dtype_timestamp)

        with pytest.raises(TypeError):
            timedelta_series - single_nat_dtype_datetime

        # addition
        assert_series_equal(nat_series_dtype_timestamp +
                            single_nat_dtype_timedelta,
                            nat_series_dtype_timestamp)
        assert_series_equal(single_nat_dtype_timedelta +
                            nat_series_dtype_timestamp,
                            nat_series_dtype_timestamp)

        assert_series_equal(nat_series_dtype_timestamp +
                            single_nat_dtype_timedelta,
                            nat_series_dtype_timestamp)
        assert_series_equal(single_nat_dtype_timedelta +
                            nat_series_dtype_timestamp,
                            nat_series_dtype_timestamp)

        assert_series_equal(nat_series_dtype_timedelta +
                            single_nat_dtype_datetime,
                            nat_series_dtype_timestamp)
        assert_series_equal(single_nat_dtype_datetime +
                            nat_series_dtype_timedelta,
                            nat_series_dtype_timestamp)

    def test_ops_datetimelike_align(self):
        # GH 7500
        # datetimelike ops need to align
        dt = Series(date_range('2012-1-1', periods=3, freq='D'))
        dt.iloc[2] = np.nan
        dt2 = dt[::-1]

        expected = Series([timedelta(0), timedelta(0), pd.NaT])
        # name is reset
        result = dt2 - dt
        assert_series_equal(result, expected)

        expected = Series(expected, name=0)
        result = (dt2.to_frame() - dt.to_frame())[0]
        assert_series_equal(result, expected)

    def test_return_dtypes_bool_op_costant(self):
        # gh15115
        s = pd.Series([1, 3, 2], index=range(3))
        const = 2
        for op in ['eq', 'ne', 'gt', 'lt', 'ge', 'le']:
            result = getattr(s, op)(const).get_dtype_counts()
            tm.assert_series_equal(result, Series([1], ['bool']))

        # empty Series
        empty = s.iloc[:0]
        for op in ['eq', 'ne', 'gt', 'lt', 'ge', 'le']:
            result = getattr(empty, op)(const).get_dtype_counts()
            tm.assert_series_equal(result, Series([1], ['bool']))

    def test_operators_bitwise(self):
        # GH 9016: support bitwise op for integer types
        index = list('bca')

        s_tft = Series([True, False, True], index=index)
        s_fff = Series([False, False, False], index=index)
        s_tff = Series([True, False, False], index=index)
        s_empty = Series([])

        # TODO: unused
        # s_0101 = Series([0, 1, 0, 1])

        s_0123 = Series(range(4), dtype='int64')
        s_3333 = Series([3] * 4)
        s_4444 = Series([4] * 4)

        res = s_tft & s_empty
        expected = s_fff
        assert_series_equal(res, expected)

        res = s_tft | s_empty
        expected = s_tft
        assert_series_equal(res, expected)

        res = s_0123 & s_3333
        expected = Series(range(4), dtype='int64')
        assert_series_equal(res, expected)

        res = s_0123 | s_4444
        expected = Series(range(4, 8), dtype='int64')
        assert_series_equal(res, expected)

        s_a0b1c0 = Series([1], list('b'))

        res = s_tft & s_a0b1c0
        expected = s_tff.reindex(list('abc'))
        assert_series_equal(res, expected)

        res = s_tft | s_a0b1c0
        expected = s_tft.reindex(list('abc'))
        assert_series_equal(res, expected)

        n0 = 0
        res = s_tft & n0
        expected = s_fff
        assert_series_equal(res, expected)

        res = s_0123 & n0
        expected = Series([0] * 4)
        assert_series_equal(res, expected)

        n1 = 1
        res = s_tft & n1
        expected = s_tft
        assert_series_equal(res, expected)

        res = s_0123 & n1
        expected = Series([0, 1, 0, 1])
        assert_series_equal(res, expected)

        s_1111 = Series([1] * 4, dtype='int8')
        res = s_0123 & s_1111
        expected = Series([0, 1, 0, 1], dtype='int64')
        assert_series_equal(res, expected)

        res = s_0123.astype(np.int16) | s_1111.astype(np.int32)
        expected = Series([1, 1, 3, 3], dtype='int32')
        assert_series_equal(res, expected)

        pytest.raises(TypeError, lambda: s_1111 & 'a')
        pytest.raises(TypeError, lambda: s_1111 & ['a', 'b', 'c', 'd'])
        pytest.raises(TypeError, lambda: s_0123 & np.NaN)
        pytest.raises(TypeError, lambda: s_0123 & 3.14)
        pytest.raises(TypeError, lambda: s_0123 & [0.1, 4, 3.14, 2])

        # s_0123 will be all false now because of reindexing like s_tft
        if compat.PY3:
            # unable to sort incompatible object via .union.
            exp = Series([False] * 7, index=['b', 'c', 'a', 0, 1, 2, 3])
            with tm.assert_produces_warning(RuntimeWarning):
                assert_series_equal(s_tft & s_0123, exp)
        else:
            exp = Series([False] * 7, index=[0, 1, 2, 3, 'a', 'b', 'c'])
            assert_series_equal(s_tft & s_0123, exp)

        # s_tft will be all false now because of reindexing like s_0123
        if compat.PY3:
            # unable to sort incompatible object via .union.
            exp = Series([False] * 7, index=[0, 1, 2, 3, 'b', 'c', 'a'])
            with tm.assert_produces_warning(RuntimeWarning):
                assert_series_equal(s_0123 & s_tft, exp)
        else:
            exp = Series([False] * 7, index=[0, 1, 2, 3, 'a', 'b', 'c'])
            assert_series_equal(s_0123 & s_tft, exp)

        assert_series_equal(s_0123 & False, Series([False] * 4))
        assert_series_equal(s_0123 ^ False, Series([False, True, True, True]))
        assert_series_equal(s_0123 & [False], Series([False] * 4))
        assert_series_equal(s_0123 & (False), Series([False] * 4))
        assert_series_equal(s_0123 & Series([False, np.NaN, False, False]),
                            Series([False] * 4))

        s_ftft = Series([False, True, False, True])
        assert_series_equal(s_0123 & Series([0.1, 4, -3.14, 2]), s_ftft)

        s_abNd = Series(['a', 'b', np.NaN, 'd'])
        res = s_0123 & s_abNd
        expected = s_ftft
        assert_series_equal(res, expected)

    def test_scalar_na_cmp_corners(self):
        s = Series([2, 3, 4, 5, 6, 7, 8, 9, 10])

        def tester(a, b):
            return a & b

        pytest.raises(TypeError, tester, s, datetime(2005, 1, 1))

        s = Series([2, 3, 4, 5, 6, 7, 8, 9, datetime(2005, 1, 1)])
        s[::2] = np.nan

        expected = Series(True, index=s.index)
        expected[::2] = False
        assert_series_equal(tester(s, list(s)), expected)

        d = DataFrame({'A': s})
        # TODO: Fix this exception - needs to be fixed! (see GH5035)
        # (previously this was a TypeError because series returned
        # NotImplemented

        # this is an alignment issue; these are equivalent
        # https://github.com/pandas-dev/pandas/issues/5284

        pytest.raises(ValueError, lambda: d.__and__(s, axis='columns'))
        pytest.raises(ValueError, tester, s, d)

        # this is wrong as its not a boolean result
        # result = d.__and__(s,axis='index')

    def test_operators_corner(self):
        series = self.ts

        empty = Series([], index=Index([]))

        result = series + empty
        assert np.isnan(result).all()

        result = empty + Series([], index=Index([]))
        assert len(result) == 0

        # TODO: this returned NotImplemented earlier, what to do?
        # deltas = Series([timedelta(1)] * 5, index=np.arange(5))
        # sub_deltas = deltas[::2]
        # deltas5 = deltas * 5
        # deltas = deltas + sub_deltas

        # float + int
        int_ts = self.ts.astype(int)[:-5]
        added = self.ts + int_ts
        expected = Series(self.ts.values[:-5] + int_ts.values,
                          index=self.ts.index[:-5], name='ts')
        tm.assert_series_equal(added[:-5], expected)

    def test_operators_reverse_object(self):
        # GH 56
        arr = Series(np.random.randn(10), index=np.arange(10), dtype=object)

        def _check_op(arr, op):
            result = op(1., arr)
            expected = op(1., arr.astype(float))
            assert_series_equal(result.astype(float), expected)

        _check_op(arr, operator.add)
        _check_op(arr, operator.sub)
        _check_op(arr, operator.mul)
        _check_op(arr, operator.truediv)
        _check_op(arr, operator.floordiv)

    def test_arith_ops_df_compat(self):
        # GH 1134
        s1 = pd.Series([1, 2, 3], index=list('ABC'), name='x')
        s2 = pd.Series([2, 2, 2], index=list('ABD'), name='x')

        exp = pd.Series([3.0, 4.0, np.nan, np.nan],
                        index=list('ABCD'), name='x')
        assert_series_equal(s1 + s2, exp)
        assert_series_equal(s2 + s1, exp)

        exp = pd.DataFrame({'x': [3.0, 4.0, np.nan, np.nan]},
                           index=list('ABCD'))
        assert_frame_equal(s1.to_frame() + s2.to_frame(), exp)
        assert_frame_equal(s2.to_frame() + s1.to_frame(), exp)

        # different length
        s3 = pd.Series([1, 2, 3], index=list('ABC'), name='x')
        s4 = pd.Series([2, 2, 2, 2], index=list('ABCD'), name='x')

        exp = pd.Series([3, 4, 5, np.nan],
                        index=list('ABCD'), name='x')
        assert_series_equal(s3 + s4, exp)
        assert_series_equal(s4 + s3, exp)

        exp = pd.DataFrame({'x': [3, 4, 5, np.nan]},
                           index=list('ABCD'))
        assert_frame_equal(s3.to_frame() + s4.to_frame(), exp)
        assert_frame_equal(s4.to_frame() + s3.to_frame(), exp)

    def test_bool_ops_df_compat(self):
        # GH 1134
        s1 = pd.Series([True, False, True], index=list('ABC'), name='x')
        s2 = pd.Series([True, True, False], index=list('ABD'), name='x')

        exp = pd.Series([True, False, False, False],
                        index=list('ABCD'), name='x')
        assert_series_equal(s1 & s2, exp)
        assert_series_equal(s2 & s1, exp)

        # True | np.nan => True
        exp = pd.Series([True, True, True, False],
                        index=list('ABCD'), name='x')
        assert_series_equal(s1 | s2, exp)
        # np.nan | True => np.nan, filled with False
        exp = pd.Series([True, True, False, False],
                        index=list('ABCD'), name='x')
        assert_series_equal(s2 | s1, exp)

        # DataFrame doesn't fill nan with False
        exp = pd.DataFrame({'x': [True, False, np.nan, np.nan]},
                           index=list('ABCD'))
        assert_frame_equal(s1.to_frame() & s2.to_frame(), exp)
        assert_frame_equal(s2.to_frame() & s1.to_frame(), exp)

        exp = pd.DataFrame({'x': [True, True, np.nan, np.nan]},
                           index=list('ABCD'))
        assert_frame_equal(s1.to_frame() | s2.to_frame(), exp)
        assert_frame_equal(s2.to_frame() | s1.to_frame(), exp)

        # different length
        s3 = pd.Series([True, False, True], index=list('ABC'), name='x')
        s4 = pd.Series([True, True, True, True], index=list('ABCD'), name='x')

        exp = pd.Series([True, False, True, False],
                        index=list('ABCD'), name='x')
        assert_series_equal(s3 & s4, exp)
        assert_series_equal(s4 & s3, exp)

        # np.nan | True => np.nan, filled with False
        exp = pd.Series([True, True, True, False],
                        index=list('ABCD'), name='x')
        assert_series_equal(s3 | s4, exp)
        # True | np.nan => True
        exp = pd.Series([True, True, True, True],
                        index=list('ABCD'), name='x')
        assert_series_equal(s4 | s3, exp)

        exp = pd.DataFrame({'x': [True, False, True, np.nan]},
                           index=list('ABCD'))
        assert_frame_equal(s3.to_frame() & s4.to_frame(), exp)
        assert_frame_equal(s4.to_frame() & s3.to_frame(), exp)

        exp = pd.DataFrame({'x': [True, True, True, np.nan]},
                           index=list('ABCD'))
        assert_frame_equal(s3.to_frame() | s4.to_frame(), exp)
        assert_frame_equal(s4.to_frame() | s3.to_frame(), exp)

    def test_series_frame_radd_bug(self):
        # GH 353
        vals = Series(tm.rands_array(5, 10))
        result = 'foo_' + vals
        expected = vals.map(lambda x: 'foo_' + x)
        assert_series_equal(result, expected)

        frame = DataFrame({'vals': vals})
        result = 'foo_' + frame
        expected = DataFrame({'vals': vals.map(lambda x: 'foo_' + x)})
        assert_frame_equal(result, expected)

        # really raise this time
        with pytest.raises(TypeError):
            datetime.now() + self.ts

        with pytest.raises(TypeError):
            self.ts + datetime.now()

    def test_series_radd_more(self):
        data = [[1, 2, 3],
                [1.1, 2.2, 3.3],
                [pd.Timestamp('2011-01-01'), pd.Timestamp('2011-01-02'),
                 pd.NaT],
                ['x', 'y', 1]]

        for d in data:
            for dtype in [None, object]:
                s = Series(d, dtype=dtype)
                with pytest.raises(TypeError):
                    'foo_' + s

        for dtype in [None, object]:
            res = 1 + pd.Series([1, 2, 3], dtype=dtype)
            exp = pd.Series([2, 3, 4], dtype=dtype)
            assert_series_equal(res, exp)
            res = pd.Series([1, 2, 3], dtype=dtype) + 1
            assert_series_equal(res, exp)

            res = np.nan + pd.Series([1, 2, 3], dtype=dtype)
            exp = pd.Series([np.nan, np.nan, np.nan], dtype=dtype)
            assert_series_equal(res, exp)
            res = pd.Series([1, 2, 3], dtype=dtype) + np.nan
            assert_series_equal(res, exp)

            s = pd.Series([pd.Timedelta('1 days'), pd.Timedelta('2 days'),
                           pd.Timedelta('3 days')], dtype=dtype)
            exp = pd.Series([pd.Timedelta('4 days'), pd.Timedelta('5 days'),
                             pd.Timedelta('6 days')])
            assert_series_equal(pd.Timedelta('3 days') + s, exp)
            assert_series_equal(s + pd.Timedelta('3 days'), exp)

        s = pd.Series(['x', np.nan, 'x'])
        assert_series_equal('a' + s, pd.Series(['ax', np.nan, 'ax']))
        assert_series_equal(s + 'a', pd.Series(['xa', np.nan, 'xa']))

    def test_frame_radd_more(self):
        data = [[1, 2, 3],
                [1.1, 2.2, 3.3],
                [pd.Timestamp('2011-01-01'), pd.Timestamp('2011-01-02'),
                 pd.NaT],
                ['x', 'y', 1]]

        for d in data:
            for dtype in [None, object]:
                s = DataFrame(d, dtype=dtype)
                with pytest.raises(TypeError):
                    'foo_' + s

        for dtype in [None, object]:
            res = 1 + pd.DataFrame([1, 2, 3], dtype=dtype)
            exp = pd.DataFrame([2, 3, 4], dtype=dtype)
            assert_frame_equal(res, exp)
            res = pd.DataFrame([1, 2, 3], dtype=dtype) + 1
            assert_frame_equal(res, exp)

            res = np.nan + pd.DataFrame([1, 2, 3], dtype=dtype)
            exp = pd.DataFrame([np.nan, np.nan, np.nan], dtype=dtype)
            assert_frame_equal(res, exp)
            res = pd.DataFrame([1, 2, 3], dtype=dtype) + np.nan
            assert_frame_equal(res, exp)

        df = pd.DataFrame(['x', np.nan, 'x'])
        assert_frame_equal('a' + df, pd.DataFrame(['ax', np.nan, 'ax']))
        assert_frame_equal(df + 'a', pd.DataFrame(['xa', np.nan, 'xa']))

    def test_operators_frame(self):
        # rpow does not work with DataFrame
        df = DataFrame({'A': self.ts})

        assert_series_equal(self.ts + self.ts, self.ts + df['A'],
                            check_names=False)
        assert_series_equal(self.ts ** self.ts, self.ts ** df['A'],
                            check_names=False)
        assert_series_equal(self.ts < self.ts, self.ts < df['A'],
                            check_names=False)
        assert_series_equal(self.ts / self.ts, self.ts / df['A'],
                            check_names=False)

    def test_operators_combine(self):
        def _check_fill(meth, op, a, b, fill_value=0):
            exp_index = a.index.union(b.index)
            a = a.reindex(exp_index)
            b = b.reindex(exp_index)

            amask = isna(a)
            bmask = isna(b)

            exp_values = []
            for i in range(len(exp_index)):
                with np.errstate(all='ignore'):
                    if amask[i]:
                        if bmask[i]:
                            exp_values.append(nan)
                            continue
                        exp_values.append(op(fill_value, b[i]))
                    elif bmask[i]:
                        if amask[i]:
                            exp_values.append(nan)
                            continue
                        exp_values.append(op(a[i], fill_value))
                    else:
                        exp_values.append(op(a[i], b[i]))

            result = meth(a, b, fill_value=fill_value)
            expected = Series(exp_values, exp_index)
            assert_series_equal(result, expected)

        a = Series([nan, 1., 2., 3., nan], index=np.arange(5))
        b = Series([nan, 1, nan, 3, nan, 4.], index=np.arange(6))

        pairings = []
        for op in ['add', 'sub', 'mul', 'pow', 'truediv', 'floordiv']:
            fv = 0
            lop = getattr(Series, op)
            lequiv = getattr(operator, op)
            rop = getattr(Series, 'r' + op)
            # bind op at definition time...
            requiv = lambda x, y, op=op: getattr(operator, op)(y, x)
            pairings.append((lop, lequiv, fv))
            pairings.append((rop, requiv, fv))

        if compat.PY3:
            pairings.append((Series.div, operator.truediv, 1))
            pairings.append((Series.rdiv, lambda x, y: operator.truediv(y, x),
                             1))
        else:
            pairings.append((Series.div, operator.div, 1))
            pairings.append((Series.rdiv, lambda x, y: operator.div(y, x), 1))

        for op, equiv_op, fv in pairings:
            result = op(a, b)
            exp = equiv_op(a, b)
            assert_series_equal(result, exp)
            _check_fill(op, equiv_op, a, b, fill_value=fv)
            # should accept axis=0 or axis='rows'
            op(a, b, axis=0)

    def test_operators_na_handling(self):
        from decimal import Decimal
        from datetime import date
        s = Series([Decimal('1.3'), Decimal('2.3')],
                   index=[date(2012, 1, 1), date(2012, 1, 2)])

        result = s + s.shift(1)
        result2 = s.shift(1) + s
        assert isna(result[0])
        assert isna(result2[0])

        s = Series(['foo', 'bar', 'baz', np.nan])
        result = 'prefix_' + s
        expected = Series(['prefix_foo', 'prefix_bar', 'prefix_baz', np.nan])
        assert_series_equal(result, expected)

        result = s + '_suffix'
        expected = Series(['foo_suffix', 'bar_suffix', 'baz_suffix', np.nan])
        assert_series_equal(result, expected)

    def test_datetime64_with_index(self):

        # arithmetic integer ops with an index
        s = Series(np.random.randn(5))
        expected = s - s.index.to_series()
        result = s - s.index
        assert_series_equal(result, expected)

        # GH 4629
        # arithmetic datetime64 ops with an index
        s = Series(date_range('20130101', periods=5),
                   index=date_range('20130101', periods=5))
        expected = s - s.index.to_series()
        result = s - s.index
        assert_series_equal(result, expected)

        result = s - s.index.to_period()
        assert_series_equal(result, expected)

        df = DataFrame(np.random.randn(5, 2),
                       index=date_range('20130101', periods=5))
        df['date'] = Timestamp('20130102')
        df['expected'] = df['date'] - df.index.to_series()
        df['result'] = df['date'] - df.index
        assert_series_equal(df['result'], df['expected'], check_names=False)

    def test_dti_tz_convert_to_utc(self):
        base = pd.DatetimeIndex(['2011-01-01', '2011-01-02', '2011-01-03'],
                                tz='UTC')
        idx1 = base.tz_convert('Asia/Tokyo')[:2]
        idx2 = base.tz_convert('US/Eastern')[1:]

        res = Series([1, 2], index=idx1) + Series([1, 1], index=idx2)
        assert_series_equal(res, Series([np.nan, 3, np.nan], index=base))

    def test_op_duplicate_index(self):
        # GH14227
        s1 = Series([1, 2], index=[1, 1])
        s2 = Series([10, 10], index=[1, 2])
        result = s1 + s2
        expected = pd.Series([11, 12, np.nan], index=[1, 1, 2])
        assert_series_equal(result, expected)

    @pytest.mark.parametrize(
        "test_input,error_type",
        [
            (pd.Series([]), ValueError),

            # For strings, or any Series with dtype 'O'
            (pd.Series(['foo', 'bar', 'baz']), TypeError),
            (pd.Series([(1,), (2,)]), TypeError),

            # For mixed data types
            (
                pd.Series(['foo', 'foo', 'bar', 'bar', None, np.nan, 'baz']),
                TypeError
            ),
        ]
    )
    def test_assert_idxminmax_raises(self, test_input, error_type):
        """
        Cases where ``Series.argmax`` and related should raise an exception
        """
        with pytest.raises(error_type):
            test_input.idxmin()
        with pytest.raises(error_type):
            test_input.idxmin(skipna=False)
        with pytest.raises(error_type):
            test_input.idxmax()
        with pytest.raises(error_type):
            test_input.idxmax(skipna=False)

    def test_idxminmax_with_inf(self):
        # For numeric data with NA and Inf (GH #13595)
        s = pd.Series([0, -np.inf, np.inf, np.nan])

        assert s.idxmin() == 1
        assert np.isnan(s.idxmin(skipna=False))

        assert s.idxmax() == 2
        assert np.isnan(s.idxmax(skipna=False))

        # Using old-style behavior that treats floating point nan, -inf, and
        # +inf as missing
        with pd.option_context('mode.use_inf_as_na', True):
            assert s.idxmin() == 0
            assert np.isnan(s.idxmin(skipna=False))
            assert s.idxmax() == 0
            np.isnan(s.idxmax(skipna=False))<|MERGE_RESOLUTION|>--- conflicted
+++ resolved
@@ -28,44 +28,7 @@
 from .common import TestData
 
 
-<<<<<<< HEAD
-class TestDatetimeLikeArithmetic(object):
-    def test_sub_datetime64_not_ns(self):
-        # GH#7996
-        ser = Series(date_range('20130101', periods=3))
-        dt64 = np.datetime64('2013-01-01')
-        assert dt64.dtype == 'datetime64[D]'
-        res = ser - dt64
-        expected = pd.Series([Timedelta(days=0), Timedelta(days=1),
-                              Timedelta(days=2)])
-        tm.assert_series_equal(res, expected)
-
-        res = dt64 - ser
-        tm.assert_series_equal(res, -expected)
-
-        dti = pd.DatetimeIndex(ser)
-        res = dti - dt64
-        tm.assert_index_equal(res, pd.Index(expected))
-
-        res = dt64 - dti
-        tm.assert_index_equal(res, pd.Index(-expected))
-
-    @pytest.mark.xfail(reason='GH#7996 datetime64 units not converted to nano')
-    def test_frame_sub_datetime64_not_ns(self):
-        df = pd.DataFrame(date_range('20130101', periods=3))
-        dt64 = np.datetime64('2013-01-01')
-        assert dt64.dtype == 'datetime64[D]'
-        res = df - dt64
-        expected = pd.DataFrame([Timedelta(days=0), Timedelta(days=1),
-                                 Timedelta(days=2)])
-        tm.assert_frame_equal(res, expected)
-
-
-class TestSeriesOperators(TestData):
-
-=======
 class TestSeriesComparisons(object):
->>>>>>> 7a0ee19e
     def test_series_comparison_scalars(self):
         series = Series(date_range('1/1/2000', periods=10))
 
@@ -999,6 +962,36 @@
 
 
 class TestDatetimeSeriesArithmetic(object):
+    def test_sub_datetime64_not_ns(self):
+        # GH#7996
+        ser = Series(date_range('20130101', periods=3))
+        dt64 = np.datetime64('2013-01-01')
+        assert dt64.dtype == 'datetime64[D]'
+        res = ser - dt64
+        expected = pd.Series([Timedelta(days=0), Timedelta(days=1),
+                              Timedelta(days=2)])
+        tm.assert_series_equal(res, expected)
+
+        res = dt64 - ser
+        tm.assert_series_equal(res, -expected)
+
+        dti = pd.DatetimeIndex(ser)
+        res = dti - dt64
+        tm.assert_index_equal(res, pd.Index(expected))
+
+        res = dt64 - dti
+        tm.assert_index_equal(res, pd.Index(-expected))
+
+    @pytest.mark.xfail(reason='GH#7996 datetime64 units not converted to nano')
+    def test_frame_sub_datetime64_not_ns(self):
+        df = pd.DataFrame(date_range('20130101', periods=3))
+        dt64 = np.datetime64('2013-01-01')
+        assert dt64.dtype == 'datetime64[D]'
+        res = df - dt64
+        expected = pd.DataFrame([Timedelta(days=0), Timedelta(days=1),
+                                 Timedelta(days=2)])
+        tm.assert_frame_equal(res, expected)
+
     def test_operators_datetimelike(self):
         def run_ops(ops, get_ser, test_ser):
 
