# coding=utf-8
# pylint: disable-msg=E1101,W0612

import operator
from datetime import datetime, timedelta

import numpy as np
import pytest
from numpy import nan

<<<<<<< HEAD
from pandas import (Index, Series, DataFrame, isna, bdate_range,
                    NaT, date_range, Categorical)
=======
import pandas as pd
>>>>>>> 62a15fa4
import pandas.core.nanops as nanops
import pandas.util.testing as tm
from pandas import (
    Categorical, DataFrame, Index, NaT, Series, bdate_range, compat,
    date_range, isna, timedelta_range
)
from pandas.compat import range
from pandas.core import ops
from pandas.core.indexes.datetimes import Timestamp
from pandas.util.testing import (
    assert_almost_equal, assert_frame_equal, assert_series_equal
)

from .common import TestData


class TestSeriesLogicalOps(object):
    @pytest.mark.parametrize('bool_op', [operator.and_,
                                         operator.or_, operator.xor])
    def test_bool_operators_with_nas(self, bool_op):
        # boolean &, |, ^ should work with object arrays and propagate NAs
        ser = Series(bdate_range('1/1/2000', periods=10), dtype=object)
        ser[::2] = np.nan

        mask = ser.isna()
        filled = ser.fillna(ser[0])

        result = bool_op(ser < ser[9], ser > ser[3])

        expected = bool_op(filled < filled[9], filled > filled[3])
        expected[mask] = False
        assert_series_equal(result, expected)

    def test_operators_bitwise(self):
        # GH#9016: support bitwise op for integer types
        index = list('bca')

        s_tft = Series([True, False, True], index=index)
        s_fff = Series([False, False, False], index=index)
        s_tff = Series([True, False, False], index=index)
        s_empty = Series([])

        # TODO: unused
        # s_0101 = Series([0, 1, 0, 1])

        s_0123 = Series(range(4), dtype='int64')
        s_3333 = Series([3] * 4)
        s_4444 = Series([4] * 4)

        res = s_tft & s_empty
        expected = s_fff
        assert_series_equal(res, expected)

        res = s_tft | s_empty
        expected = s_tft
        assert_series_equal(res, expected)

        res = s_0123 & s_3333
        expected = Series(range(4), dtype='int64')
        assert_series_equal(res, expected)

        res = s_0123 | s_4444
        expected = Series(range(4, 8), dtype='int64')
        assert_series_equal(res, expected)

        s_a0b1c0 = Series([1], list('b'))

        res = s_tft & s_a0b1c0
        expected = s_tff.reindex(list('abc'))
        assert_series_equal(res, expected)

        res = s_tft | s_a0b1c0
        expected = s_tft.reindex(list('abc'))
        assert_series_equal(res, expected)

        n0 = 0
        res = s_tft & n0
        expected = s_fff
        assert_series_equal(res, expected)

        res = s_0123 & n0
        expected = Series([0] * 4)
        assert_series_equal(res, expected)

        n1 = 1
        res = s_tft & n1
        expected = s_tft
        assert_series_equal(res, expected)

        res = s_0123 & n1
        expected = Series([0, 1, 0, 1])
        assert_series_equal(res, expected)

        s_1111 = Series([1] * 4, dtype='int8')
        res = s_0123 & s_1111
        expected = Series([0, 1, 0, 1], dtype='int64')
        assert_series_equal(res, expected)

        res = s_0123.astype(np.int16) | s_1111.astype(np.int32)
        expected = Series([1, 1, 3, 3], dtype='int32')
        assert_series_equal(res, expected)

        with pytest.raises(TypeError):
            s_1111 & 'a'
        with pytest.raises(TypeError):
            s_1111 & ['a', 'b', 'c', 'd']
        with pytest.raises(TypeError):
            s_0123 & np.NaN
        with pytest.raises(TypeError):
            s_0123 & 3.14
        with pytest.raises(TypeError):
            s_0123 & [0.1, 4, 3.14, 2]

        # s_0123 will be all false now because of reindexing like s_tft
        if compat.PY3:
            # unable to sort incompatible object via .union.
            exp = Series([False] * 7, index=['b', 'c', 'a', 0, 1, 2, 3])
            with tm.assert_produces_warning(RuntimeWarning):
                assert_series_equal(s_tft & s_0123, exp)
        else:
            exp = Series([False] * 7, index=[0, 1, 2, 3, 'a', 'b', 'c'])
            assert_series_equal(s_tft & s_0123, exp)

        # s_tft will be all false now because of reindexing like s_0123
        if compat.PY3:
            # unable to sort incompatible object via .union.
            exp = Series([False] * 7, index=[0, 1, 2, 3, 'b', 'c', 'a'])
            with tm.assert_produces_warning(RuntimeWarning):
                assert_series_equal(s_0123 & s_tft, exp)
        else:
            exp = Series([False] * 7, index=[0, 1, 2, 3, 'a', 'b', 'c'])
            assert_series_equal(s_0123 & s_tft, exp)

        assert_series_equal(s_0123 & False, Series([False] * 4))
        assert_series_equal(s_0123 ^ False, Series([False, True, True, True]))
        assert_series_equal(s_0123 & [False], Series([False] * 4))
        assert_series_equal(s_0123 & (False), Series([False] * 4))
        assert_series_equal(s_0123 & Series([False, np.NaN, False, False]),
                            Series([False] * 4))

        s_ftft = Series([False, True, False, True])
        assert_series_equal(s_0123 & Series([0.1, 4, -3.14, 2]), s_ftft)

        s_abNd = Series(['a', 'b', np.NaN, 'd'])
        res = s_0123 & s_abNd
        expected = s_ftft
        assert_series_equal(res, expected)

    def test_scalar_na_logical_ops_corners(self):
        s = Series([2, 3, 4, 5, 6, 7, 8, 9, 10])

        with pytest.raises(TypeError):
            s & datetime(2005, 1, 1)

        s = Series([2, 3, 4, 5, 6, 7, 8, 9, datetime(2005, 1, 1)])
        s[::2] = np.nan

        expected = Series(True, index=s.index)
        expected[::2] = False
        result = s & list(s)
        assert_series_equal(result, expected)

        d = DataFrame({'A': s})
        # TODO: Fix this exception - needs to be fixed! (see GH5035)
        # (previously this was a TypeError because series returned
        # NotImplemented

        # this is an alignment issue; these are equivalent
        # https://github.com/pandas-dev/pandas/issues/5284

        with pytest.raises(TypeError):
            d.__and__(s, axis='columns')

        with pytest.raises(TypeError):
            s & d

        # this is wrong as its not a boolean result
        # result = d.__and__(s,axis='index')

    @pytest.mark.parametrize('op', [
        operator.and_,
        operator.or_,
        operator.xor,
        pytest.param(ops.rand_,
                     marks=pytest.mark.xfail(reason="GH#22092 Index "
                                                    "implementation returns "
                                                    "Index",
                                             raises=AssertionError,
                                             strict=True)),
        pytest.param(ops.ror_,
                     marks=pytest.mark.xfail(reason="GH#22092 Index "
                                                    "implementation raises",
                                             raises=ValueError, strict=True)),
        pytest.param(ops.rxor,
                     marks=pytest.mark.xfail(reason="GH#22092 Index "
                                                    "implementation raises",
                                             raises=TypeError, strict=True))
    ])
    def test_logical_ops_with_index(self, op):
        # GH#22092, GH#19792
        ser = Series([True, True, False, False])
        idx1 = Index([True, False, True, False])
        idx2 = Index([1, 0, 1, 0])

        expected = Series([op(ser[n], idx1[n]) for n in range(len(ser))])

        result = op(ser, idx1)
        assert_series_equal(result, expected)

        expected = Series([op(ser[n], idx2[n]) for n in range(len(ser))],
                          dtype=bool)

        result = op(ser, idx2)
        assert_series_equal(result, expected)

    def test_logical_ops_label_based(self):
        # GH#4947
        # logical ops should be label based

        a = Series([True, False, True], list('bca'))
        b = Series([False, True, False], list('abc'))

        expected = Series([False, True, False], list('abc'))
        result = a & b
        assert_series_equal(result, expected)

        expected = Series([True, True, False], list('abc'))
        result = a | b
        assert_series_equal(result, expected)

        expected = Series([True, False, False], list('abc'))
        result = a ^ b
        assert_series_equal(result, expected)

        # rhs is bigger
        a = Series([True, False, True], list('bca'))
        b = Series([False, True, False, True], list('abcd'))

        expected = Series([False, True, False, False], list('abcd'))
        result = a & b
        assert_series_equal(result, expected)

        expected = Series([True, True, False, False], list('abcd'))
        result = a | b
        assert_series_equal(result, expected)

        # filling

        # vs empty
        result = a & Series([])
        expected = Series([False, False, False], list('bca'))
        assert_series_equal(result, expected)

        result = a | Series([])
        expected = Series([True, False, True], list('bca'))
        assert_series_equal(result, expected)

        # vs non-matching
        result = a & Series([1], ['z'])
        expected = Series([False, False, False, False], list('abcz'))
        assert_series_equal(result, expected)

        result = a | Series([1], ['z'])
        expected = Series([True, True, False, False], list('abcz'))
        assert_series_equal(result, expected)

        # identity
        # we would like s[s|e] == s to hold for any e, whether empty or not
        for e in [Series([]), Series([1], ['z']),
                  Series(np.nan, b.index), Series(np.nan, a.index)]:
            result = a[a | e]
            assert_series_equal(result, a[a])

        for e in [Series(['z'])]:
            if compat.PY3:
                with tm.assert_produces_warning(RuntimeWarning):
                    result = a[a | e]
            else:
                result = a[a | e]
            assert_series_equal(result, a[a])

        # vs scalars
        index = list('bca')
        t = Series([True, False, True])

        for v in [True, 1, 2]:
            result = Series([True, False, True], index=index) | v
            expected = Series([True, True, True], index=index)
            assert_series_equal(result, expected)

        for v in [np.nan, 'foo']:
            with pytest.raises(TypeError):
                t | v

        for v in [False, 0]:
            result = Series([True, False, True], index=index) | v
            expected = Series([True, False, True], index=index)
            assert_series_equal(result, expected)

        for v in [True, 1]:
            result = Series([True, False, True], index=index) & v
            expected = Series([True, False, True], index=index)
            assert_series_equal(result, expected)

        for v in [False, 0]:
            result = Series([True, False, True], index=index) & v
            expected = Series([False, False, False], index=index)
            assert_series_equal(result, expected)
        for v in [np.nan]:
            with pytest.raises(TypeError):
                t & v

    def test_logical_ops_df_compat(self):
        # GH#1134
        s1 = pd.Series([True, False, True], index=list('ABC'), name='x')
        s2 = pd.Series([True, True, False], index=list('ABD'), name='x')

        exp = pd.Series([True, False, False, False],
                        index=list('ABCD'), name='x')
        assert_series_equal(s1 & s2, exp)
        assert_series_equal(s2 & s1, exp)

        # True | np.nan => True
        exp = pd.Series([True, True, True, False],
                        index=list('ABCD'), name='x')
        assert_series_equal(s1 | s2, exp)
        # np.nan | True => np.nan, filled with False
        exp = pd.Series([True, True, False, False],
                        index=list('ABCD'), name='x')
        assert_series_equal(s2 | s1, exp)

        # DataFrame doesn't fill nan with False
        exp = pd.DataFrame({'x': [True, False, np.nan, np.nan]},
                           index=list('ABCD'))
        assert_frame_equal(s1.to_frame() & s2.to_frame(), exp)
        assert_frame_equal(s2.to_frame() & s1.to_frame(), exp)

        exp = pd.DataFrame({'x': [True, True, np.nan, np.nan]},
                           index=list('ABCD'))
        assert_frame_equal(s1.to_frame() | s2.to_frame(), exp)
        assert_frame_equal(s2.to_frame() | s1.to_frame(), exp)

        # different length
        s3 = pd.Series([True, False, True], index=list('ABC'), name='x')
        s4 = pd.Series([True, True, True, True], index=list('ABCD'), name='x')

        exp = pd.Series([True, False, True, False],
                        index=list('ABCD'), name='x')
        assert_series_equal(s3 & s4, exp)
        assert_series_equal(s4 & s3, exp)

        # np.nan | True => np.nan, filled with False
        exp = pd.Series([True, True, True, False],
                        index=list('ABCD'), name='x')
        assert_series_equal(s3 | s4, exp)
        # True | np.nan => True
        exp = pd.Series([True, True, True, True],
                        index=list('ABCD'), name='x')
        assert_series_equal(s4 | s3, exp)

        exp = pd.DataFrame({'x': [True, False, True, np.nan]},
                           index=list('ABCD'))
        assert_frame_equal(s3.to_frame() & s4.to_frame(), exp)
        assert_frame_equal(s4.to_frame() & s3.to_frame(), exp)

        exp = pd.DataFrame({'x': [True, True, True, np.nan]},
                           index=list('ABCD'))
        assert_frame_equal(s3.to_frame() | s4.to_frame(), exp)
        assert_frame_equal(s4.to_frame() | s3.to_frame(), exp)


class TestSeriesComparisons(object):
    def test_comparisons(self):
        left = np.random.randn(10)
        right = np.random.randn(10)
        left[:3] = np.nan

        result = nanops.nangt(left, right)
        with np.errstate(invalid='ignore'):
            expected = (left > right).astype('O')
        expected[:3] = np.nan

        assert_almost_equal(result, expected)

        s = Series(['a', 'b', 'c'])
        s2 = Series([False, True, False])

        # it works!
        exp = Series([False, False, False])
        assert_series_equal(s == s2, exp)
        assert_series_equal(s2 == s, exp)

    def test_categorical_comparisons(self):
        # GH 8938
        # allow equality comparisons
        a = Series(list('abc'), dtype="category")
        b = Series(list('abc'), dtype="object")
        c = Series(['a', 'b', 'cc'], dtype="object")
        d = Series(list('acb'), dtype="object")
        e = Categorical(list('abc'))
        f = Categorical(list('acb'))

        # vs scalar
        assert not (a == 'a').all()
        assert ((a != 'a') == ~(a == 'a')).all()

        assert not ('a' == a).all()
        assert (a == 'a')[0]
        assert ('a' == a)[0]
        assert not ('a' != a)[0]

        # vs list-like
        assert (a == a).all()
        assert not (a != a).all()

        assert (a == list(a)).all()
        assert (a == b).all()
        assert (b == a).all()
        assert ((~(a == b)) == (a != b)).all()
        assert ((~(b == a)) == (b != a)).all()

        assert not (a == c).all()
        assert not (c == a).all()
        assert not (a == d).all()
        assert not (d == a).all()

        # vs a cat-like
        assert (a == e).all()
        assert (e == a).all()
        assert not (a == f).all()
        assert not (f == a).all()

        assert ((~(a == e) == (a != e)).all())
        assert ((~(e == a) == (e != a)).all())
        assert ((~(a == f) == (a != f)).all())
        assert ((~(f == a) == (f != a)).all())

        # non-equality is not comparable
        with pytest.raises(TypeError):
            a < b
        with pytest.raises(TypeError):
            b < a
        with pytest.raises(TypeError):
            a > b
        with pytest.raises(TypeError):
            b > a

    def test_comparison_tuples(self):
        # GH11339
        # comparisons vs tuple
        s = Series([(1, 1), (1, 2)])

        result = s == (1, 2)
        expected = Series([False, True])
        assert_series_equal(result, expected)

        result = s != (1, 2)
        expected = Series([True, False])
        assert_series_equal(result, expected)

        result = s == (0, 0)
        expected = Series([False, False])
        assert_series_equal(result, expected)

        result = s != (0, 0)
        expected = Series([True, True])
        assert_series_equal(result, expected)

        s = Series([(1, 1), (1, 1)])

        result = s == (1, 1)
        expected = Series([True, True])
        assert_series_equal(result, expected)

        result = s != (1, 1)
        expected = Series([False, False])
        assert_series_equal(result, expected)

        s = Series([frozenset([1]), frozenset([1, 2])])

        result = s == frozenset([1])
        expected = Series([True, False])
        assert_series_equal(result, expected)

    def test_comparison_operators_with_nas(self):
        ser = Series(bdate_range('1/1/2000', periods=10), dtype=object)
        ser[::2] = np.nan

        # test that comparisons work
        ops = ['lt', 'le', 'gt', 'ge', 'eq', 'ne']
        for op in ops:
            val = ser[5]

            f = getattr(operator, op)
            result = f(ser, val)

            expected = f(ser.dropna(), val).reindex(ser.index)

            if op == 'ne':
                expected = expected.fillna(True).astype(bool)
            else:
                expected = expected.fillna(False).astype(bool)

            assert_series_equal(result, expected)

            # fffffffuuuuuuuuuuuu
            # result = f(val, s)
            # expected = f(val, s.dropna()).reindex(s.index)
            # assert_series_equal(result, expected)

    def test_unequal_categorical_comparison_raises_type_error(self):
        # unequal comparison should raise for unordered cats
        cat = Series(Categorical(list("abc")))
        with pytest.raises(TypeError):
            cat > "b"

        cat = Series(Categorical(list("abc"), ordered=False))
        with pytest.raises(TypeError):
            cat > "b"

        # https://github.com/pandas-dev/pandas/issues/9836#issuecomment-92123057
        # and following comparisons with scalars not in categories should raise
        # for unequal comps, but not for equal/not equal
        cat = Series(Categorical(list("abc"), ordered=True))

        with pytest.raises(TypeError):
            cat < "d"
        with pytest.raises(TypeError):
            cat > "d"
        with pytest.raises(TypeError):
            "d" < cat
        with pytest.raises(TypeError):
            "d" > cat

        tm.assert_series_equal(cat == "d", Series([False, False, False]))
        tm.assert_series_equal(cat != "d", Series([True, True, True]))

    @pytest.mark.parametrize('pair', [
        ([pd.Timestamp('2011-01-01'), NaT, pd.Timestamp('2011-01-03')],
         [NaT, NaT, pd.Timestamp('2011-01-03')]),

        ([pd.Timedelta('1 days'), NaT, pd.Timedelta('3 days')],
         [NaT, NaT, pd.Timedelta('3 days')]),

        ([pd.Period('2011-01', freq='M'), NaT,
          pd.Period('2011-03', freq='M')],
         [NaT, NaT, pd.Period('2011-03', freq='M')]),

    ])
    @pytest.mark.parametrize('reverse', [True, False])
    @pytest.mark.parametrize('box', [Series, Index])
    @pytest.mark.parametrize('dtype', [None, object])
    def test_nat_comparisons(self, dtype, box, reverse, pair):
        l, r = pair
        if reverse:
            # add lhs / rhs switched data
            l, r = r, l

        left = Series(l, dtype=dtype)
        right = box(r, dtype=dtype)
        # Series, Index

        expected = Series([False, False, True])
        assert_series_equal(left == right, expected)

        expected = Series([True, True, False])
        assert_series_equal(left != right, expected)

        expected = Series([False, False, False])
        assert_series_equal(left < right, expected)

        expected = Series([False, False, False])
        assert_series_equal(left > right, expected)

        expected = Series([False, False, True])
        assert_series_equal(left >= right, expected)

        expected = Series([False, False, True])
        assert_series_equal(left <= right, expected)

    def test_ne(self):
        ts = Series([3, 4, 5, 6, 7], [3, 4, 5, 6, 7], dtype=float)
        expected = [True, True, False, True, True]
        assert tm.equalContents(ts.index != 5, expected)
        assert tm.equalContents(~(ts.index == 5), expected)

    def test_comp_ops_df_compat(self):
        # GH 1134
        s1 = pd.Series([1, 2, 3], index=list('ABC'), name='x')
        s2 = pd.Series([2, 2, 2], index=list('ABD'), name='x')

        s3 = pd.Series([1, 2, 3], index=list('ABC'), name='x')
        s4 = pd.Series([2, 2, 2, 2], index=list('ABCD'), name='x')

        for left, right in [(s1, s2), (s2, s1), (s3, s4), (s4, s3)]:

            msg = "Can only compare identically-labeled Series objects"
            with tm.assert_raises_regex(ValueError, msg):
                left == right

            with tm.assert_raises_regex(ValueError, msg):
                left != right

            with tm.assert_raises_regex(ValueError, msg):
                left < right

            msg = "Can only compare identically-labeled DataFrame objects"
            with tm.assert_raises_regex(ValueError, msg):
                left.to_frame() == right.to_frame()

            with tm.assert_raises_regex(ValueError, msg):
                left.to_frame() != right.to_frame()

            with tm.assert_raises_regex(ValueError, msg):
                left.to_frame() < right.to_frame()


class TestSeriesFlexComparisonOps(object):

    def test_comparison_flex_alignment(self):
        left = Series([1, 3, 2], index=list('abc'))
        right = Series([2, 2, 2], index=list('bcd'))

        exp = pd.Series([False, False, True, False], index=list('abcd'))
        assert_series_equal(left.eq(right), exp)

        exp = pd.Series([True, True, False, True], index=list('abcd'))
        assert_series_equal(left.ne(right), exp)

        exp = pd.Series([False, False, True, False], index=list('abcd'))
        assert_series_equal(left.le(right), exp)

        exp = pd.Series([False, False, False, False], index=list('abcd'))
        assert_series_equal(left.lt(right), exp)

        exp = pd.Series([False, True, True, False], index=list('abcd'))
        assert_series_equal(left.ge(right), exp)

        exp = pd.Series([False, True, False, False], index=list('abcd'))
        assert_series_equal(left.gt(right), exp)

    def test_comparison_flex_alignment_fill(self):
        left = Series([1, 3, 2], index=list('abc'))
        right = Series([2, 2, 2], index=list('bcd'))

        exp = pd.Series([False, False, True, True], index=list('abcd'))
        assert_series_equal(left.eq(right, fill_value=2), exp)

        exp = pd.Series([True, True, False, False], index=list('abcd'))
        assert_series_equal(left.ne(right, fill_value=2), exp)

        exp = pd.Series([False, False, True, True], index=list('abcd'))
        assert_series_equal(left.le(right, fill_value=0), exp)

        exp = pd.Series([False, False, False, True], index=list('abcd'))
        assert_series_equal(left.lt(right, fill_value=0), exp)

        exp = pd.Series([True, True, True, False], index=list('abcd'))
        assert_series_equal(left.ge(right, fill_value=0), exp)

        exp = pd.Series([True, True, False, False], index=list('abcd'))
        assert_series_equal(left.gt(right, fill_value=0), exp)


class TestSeriesOperators(TestData):

    def test_operators_empty_int_corner(self):
        s1 = Series([], [], dtype=np.int32)
        s2 = Series({'x': 0.})
        assert_series_equal(s1 * s2, Series([np.nan], index=['x']))

    def test_ops_datetimelike_align(self):
        # GH 7500
        # datetimelike ops need to align
        dt = Series(date_range('2012-1-1', periods=3, freq='D'))
        dt.iloc[2] = np.nan
        dt2 = dt[::-1]

        expected = Series([timedelta(0), timedelta(0), pd.NaT])
        # name is reset
        result = dt2 - dt
        assert_series_equal(result, expected)

        expected = Series(expected, name=0)
        result = (dt2.to_frame() - dt.to_frame())[0]
        assert_series_equal(result, expected)

    def test_operators_corner(self):
        series = self.ts

        empty = Series([], index=Index([]))

        result = series + empty
        assert np.isnan(result).all()

        result = empty + Series([], index=Index([]))
        assert len(result) == 0

        # TODO: this returned NotImplemented earlier, what to do?
        # deltas = Series([timedelta(1)] * 5, index=np.arange(5))
        # sub_deltas = deltas[::2]
        # deltas5 = deltas * 5
        # deltas = deltas + sub_deltas

        # float + int
        int_ts = self.ts.astype(int)[:-5]
        added = self.ts + int_ts
        expected = Series(self.ts.values[:-5] + int_ts.values,
                          index=self.ts.index[:-5], name='ts')
        tm.assert_series_equal(added[:-5], expected)

    pairings = []
    for op in ['add', 'sub', 'mul', 'pow', 'truediv', 'floordiv']:
        fv = 0
        lop = getattr(Series, op)
        lequiv = getattr(operator, op)
        rop = getattr(Series, 'r' + op)
        # bind op at definition time...
        requiv = lambda x, y, op=op: getattr(operator, op)(y, x)
        pairings.append((lop, lequiv, fv))
        pairings.append((rop, requiv, fv))
    if compat.PY3:
        pairings.append((Series.div, operator.truediv, 1))
        pairings.append((Series.rdiv, lambda x, y: operator.truediv(y, x), 1))
    else:
        pairings.append((Series.div, operator.div, 1))
        pairings.append((Series.rdiv, lambda x, y: operator.div(y, x), 1))

    @pytest.mark.parametrize('op, equiv_op, fv', pairings)
    def test_operators_combine(self, op, equiv_op, fv):
        def _check_fill(meth, op, a, b, fill_value=0):
            exp_index = a.index.union(b.index)
            a = a.reindex(exp_index)
            b = b.reindex(exp_index)

            amask = isna(a)
            bmask = isna(b)

            exp_values = []
            for i in range(len(exp_index)):
                with np.errstate(all='ignore'):
                    if amask[i]:
                        if bmask[i]:
                            exp_values.append(nan)
                            continue
                        exp_values.append(op(fill_value, b[i]))
                    elif bmask[i]:
                        if amask[i]:
                            exp_values.append(nan)
                            continue
                        exp_values.append(op(a[i], fill_value))
                    else:
                        exp_values.append(op(a[i], b[i]))

            result = meth(a, b, fill_value=fill_value)
            expected = Series(exp_values, exp_index)
            assert_series_equal(result, expected)

        a = Series([nan, 1., 2., 3., nan], index=np.arange(5))
        b = Series([nan, 1, nan, 3, nan, 4.], index=np.arange(6))

        result = op(a, b)
        exp = equiv_op(a, b)
        assert_series_equal(result, exp)
        _check_fill(op, equiv_op, a, b, fill_value=fv)
        # should accept axis=0 or axis='rows'
        op(a, b, axis=0)

    def test_operators_na_handling(self):
        from decimal import Decimal
        from datetime import date
        s = Series([Decimal('1.3'), Decimal('2.3')],
                   index=[date(2012, 1, 1), date(2012, 1, 2)])

        result = s + s.shift(1)
        result2 = s.shift(1) + s
        assert isna(result[0])
        assert isna(result2[0])

    def test_op_duplicate_index(self):
        # GH14227
        s1 = Series([1, 2], index=[1, 1])
        s2 = Series([10, 10], index=[1, 2])
        result = s1 + s2
        expected = pd.Series([11, 12, np.nan], index=[1, 1, 2])
        assert_series_equal(result, expected)

    @pytest.mark.parametrize(
        "test_input,error_type",
        [
            (pd.Series([]), ValueError),

            # For strings, or any Series with dtype 'O'
            (pd.Series(['foo', 'bar', 'baz']), TypeError),
            (pd.Series([(1,), (2,)]), TypeError),

            # For mixed data types
            (
                pd.Series(['foo', 'foo', 'bar', 'bar', None, np.nan, 'baz']),
                TypeError
            ),
        ]
    )
    def test_assert_idxminmax_raises(self, test_input, error_type):
        """
        Cases where ``Series.argmax`` and related should raise an exception
        """
        with pytest.raises(error_type):
            test_input.idxmin()
        with pytest.raises(error_type):
            test_input.idxmin(skipna=False)
        with pytest.raises(error_type):
            test_input.idxmax()
        with pytest.raises(error_type):
            test_input.idxmax(skipna=False)

    def test_idxminmax_with_inf(self):
        # For numeric data with NA and Inf (GH #13595)
        s = pd.Series([0, -np.inf, np.inf, np.nan])

        assert s.idxmin() == 1
        assert np.isnan(s.idxmin(skipna=False))

        assert s.idxmax() == 2
        assert np.isnan(s.idxmax(skipna=False))

        # Using old-style behavior that treats floating point nan, -inf, and
        # +inf as missing
        with pd.option_context('mode.use_inf_as_na', True):
            assert s.idxmin() == 0
            assert np.isnan(s.idxmin(skipna=False))
            assert s.idxmax() == 0
            np.isnan(s.idxmax(skipna=False))


class TestSeriesUnaryOps(object):
    # __neg__, __pos__, __inv__

    def test_neg(self):
        ser = tm.makeStringSeries()
        ser.name = 'series'
        assert_series_equal(-ser, -1 * ser)

    def test_invert(self):
        ser = tm.makeStringSeries()
        ser.name = 'series'
        assert_series_equal(-(ser < 0), ~(ser < 0))<|MERGE_RESOLUTION|>--- conflicted
+++ resolved
@@ -8,12 +8,7 @@
 import pytest
 from numpy import nan
 
-<<<<<<< HEAD
-from pandas import (Index, Series, DataFrame, isna, bdate_range,
-                    NaT, date_range, Categorical)
-=======
 import pandas as pd
->>>>>>> 62a15fa4
 import pandas.core.nanops as nanops
 import pandas.util.testing as tm
 from pandas import (
