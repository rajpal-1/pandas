--- conflicted
+++ resolved
@@ -1011,8 +1011,6 @@
 
 
 class TestDatetimeSeriesArithmetic(object):
-<<<<<<< HEAD
-=======
     @pytest.mark.parametrize(
         'box, assert_func',
         [(Series, tm.assert_series_equal),
@@ -1041,7 +1039,6 @@
                                  Timedelta(days=2)])
         tm.assert_frame_equal(res, expected)
 
->>>>>>> e1d5a273
     def test_operators_datetimelike(self):
         def run_ops(ops, get_ser, test_ser):
 
