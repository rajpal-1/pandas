from datetime import datetime, timedelta

import numpy as np
import pytest
import pytz

from pandas._libs.tslib import iNaT
import pandas.util._test_decorators as td

import pandas as pd
from pandas import (
    Categorical,
    DataFrame,
    Index,
    IntervalIndex,
    MultiIndex,
    NaT,
    Series,
    Timestamp,
    date_range,
    isna,
)
<<<<<<< HEAD
from pandas.core.missing import IndexNotSortedWarning
from pandas.core.series import remove_na
=======
>>>>>>> 896dbc34
import pandas.util.testing as tm


def _skip_if_no_pchip():
    try:
        from scipy.interpolate import pchip_interpolate  # noqa
    except ImportError:
        import pytest

        pytest.skip("scipy.interpolate.pchip missing")


def _skip_if_no_akima():
    try:
        from scipy.interpolate import Akima1DInterpolator  # noqa
    except ImportError:
        import pytest

        pytest.skip("scipy.interpolate.Akima1DInterpolator missing")


def _simple_ts(start, end, freq="D"):
    rng = date_range(start, end, freq=freq)
    return Series(np.random.randn(len(rng)), index=rng)


class TestSeriesMissingData:
    def test_timedelta_fillna(self):
        # GH 3371
        s = Series(
            [
                Timestamp("20130101"),
                Timestamp("20130101"),
                Timestamp("20130102"),
                Timestamp("20130103 9:01:01"),
            ]
        )
        td = s.diff()

        # reg fillna
        with tm.assert_produces_warning(FutureWarning):
            result = td.fillna(0)
        expected = Series(
            [
                timedelta(0),
                timedelta(0),
                timedelta(1),
                timedelta(days=1, seconds=9 * 3600 + 60 + 1),
            ]
        )
        tm.assert_series_equal(result, expected)

        # interpreted as seconds, deprecated
        with tm.assert_produces_warning(FutureWarning):
            result = td.fillna(1)
        expected = Series(
            [
                timedelta(seconds=1),
                timedelta(0),
                timedelta(1),
                timedelta(days=1, seconds=9 * 3600 + 60 + 1),
            ]
        )
        tm.assert_series_equal(result, expected)

        result = td.fillna(timedelta(days=1, seconds=1))
        expected = Series(
            [
                timedelta(days=1, seconds=1),
                timedelta(0),
                timedelta(1),
                timedelta(days=1, seconds=9 * 3600 + 60 + 1),
            ]
        )
        tm.assert_series_equal(result, expected)

        result = td.fillna(np.timedelta64(int(1e9)))
        expected = Series(
            [
                timedelta(seconds=1),
                timedelta(0),
                timedelta(1),
                timedelta(days=1, seconds=9 * 3600 + 60 + 1),
            ]
        )
        tm.assert_series_equal(result, expected)

        result = td.fillna(NaT)
        expected = Series(
            [
                NaT,
                timedelta(0),
                timedelta(1),
                timedelta(days=1, seconds=9 * 3600 + 60 + 1),
            ],
            dtype="m8[ns]",
        )
        tm.assert_series_equal(result, expected)

        # ffill
        td[2] = np.nan
        result = td.ffill()
        with tm.assert_produces_warning(FutureWarning):
            expected = td.fillna(0)
        expected[0] = np.nan
        tm.assert_series_equal(result, expected)

        # bfill
        td[2] = np.nan
        result = td.bfill()
        with tm.assert_produces_warning(FutureWarning):
            expected = td.fillna(0)
        expected[2] = timedelta(days=1, seconds=9 * 3600 + 60 + 1)
        tm.assert_series_equal(result, expected)

    def test_datetime64_fillna(self):

        s = Series(
            [
                Timestamp("20130101"),
                Timestamp("20130101"),
                Timestamp("20130102"),
                Timestamp("20130103 9:01:01"),
            ]
        )
        s[2] = np.nan

        # reg fillna
        result = s.fillna(Timestamp("20130104"))
        expected = Series(
            [
                Timestamp("20130101"),
                Timestamp("20130101"),
                Timestamp("20130104"),
                Timestamp("20130103 9:01:01"),
            ]
        )
        tm.assert_series_equal(result, expected)

        result = s.fillna(NaT)
        expected = s
        tm.assert_series_equal(result, expected)

        # ffill
        result = s.ffill()
        expected = Series(
            [
                Timestamp("20130101"),
                Timestamp("20130101"),
                Timestamp("20130101"),
                Timestamp("20130103 9:01:01"),
            ]
        )
        tm.assert_series_equal(result, expected)

        # bfill
        result = s.bfill()
        expected = Series(
            [
                Timestamp("20130101"),
                Timestamp("20130101"),
                Timestamp("20130103 9:01:01"),
                Timestamp("20130103 9:01:01"),
            ]
        )
        tm.assert_series_equal(result, expected)

        # GH 6587
        # make sure that we are treating as integer when filling
        # this also tests inference of a datetime-like with NaT's
        s = Series([pd.NaT, pd.NaT, "2013-08-05 15:30:00.000001"])
        expected = Series(
            [
                "2013-08-05 15:30:00.000001",
                "2013-08-05 15:30:00.000001",
                "2013-08-05 15:30:00.000001",
            ],
            dtype="M8[ns]",
        )
        result = s.fillna(method="backfill")
        tm.assert_series_equal(result, expected)

    def test_datetime64_tz_fillna(self):

        for tz in ["US/Eastern", "Asia/Tokyo"]:
            # DatetimeBlock
            s = Series(
                [
                    Timestamp("2011-01-01 10:00"),
                    pd.NaT,
                    Timestamp("2011-01-03 10:00"),
                    pd.NaT,
                ]
            )
            null_loc = pd.Series([False, True, False, True])

            result = s.fillna(pd.Timestamp("2011-01-02 10:00"))
            expected = Series(
                [
                    Timestamp("2011-01-01 10:00"),
                    Timestamp("2011-01-02 10:00"),
                    Timestamp("2011-01-03 10:00"),
                    Timestamp("2011-01-02 10:00"),
                ]
            )
            tm.assert_series_equal(expected, result)
            # check s is not changed
            tm.assert_series_equal(pd.isna(s), null_loc)

            result = s.fillna(pd.Timestamp("2011-01-02 10:00", tz=tz))
            expected = Series(
                [
                    Timestamp("2011-01-01 10:00"),
                    Timestamp("2011-01-02 10:00", tz=tz),
                    Timestamp("2011-01-03 10:00"),
                    Timestamp("2011-01-02 10:00", tz=tz),
                ]
            )
            tm.assert_series_equal(expected, result)
            tm.assert_series_equal(pd.isna(s), null_loc)

            result = s.fillna("AAA")
            expected = Series(
                [
                    Timestamp("2011-01-01 10:00"),
                    "AAA",
                    Timestamp("2011-01-03 10:00"),
                    "AAA",
                ],
                dtype=object,
            )
            tm.assert_series_equal(expected, result)
            tm.assert_series_equal(pd.isna(s), null_loc)

            result = s.fillna(
                {
                    1: pd.Timestamp("2011-01-02 10:00", tz=tz),
                    3: pd.Timestamp("2011-01-04 10:00"),
                }
            )
            expected = Series(
                [
                    Timestamp("2011-01-01 10:00"),
                    Timestamp("2011-01-02 10:00", tz=tz),
                    Timestamp("2011-01-03 10:00"),
                    Timestamp("2011-01-04 10:00"),
                ]
            )
            tm.assert_series_equal(expected, result)
            tm.assert_series_equal(pd.isna(s), null_loc)

            result = s.fillna(
                {
                    1: pd.Timestamp("2011-01-02 10:00"),
                    3: pd.Timestamp("2011-01-04 10:00"),
                }
            )
            expected = Series(
                [
                    Timestamp("2011-01-01 10:00"),
                    Timestamp("2011-01-02 10:00"),
                    Timestamp("2011-01-03 10:00"),
                    Timestamp("2011-01-04 10:00"),
                ]
            )
            tm.assert_series_equal(expected, result)
            tm.assert_series_equal(pd.isna(s), null_loc)

            # DatetimeBlockTZ
            idx = pd.DatetimeIndex(
                ["2011-01-01 10:00", pd.NaT, "2011-01-03 10:00", pd.NaT], tz=tz
            )
            s = pd.Series(idx)
            assert s.dtype == "datetime64[ns, {0}]".format(tz)
            tm.assert_series_equal(pd.isna(s), null_loc)

            result = s.fillna(pd.Timestamp("2011-01-02 10:00"))
            expected = Series(
                [
                    Timestamp("2011-01-01 10:00", tz=tz),
                    Timestamp("2011-01-02 10:00"),
                    Timestamp("2011-01-03 10:00", tz=tz),
                    Timestamp("2011-01-02 10:00"),
                ]
            )
            tm.assert_series_equal(expected, result)
            tm.assert_series_equal(pd.isna(s), null_loc)

            result = s.fillna(pd.Timestamp("2011-01-02 10:00", tz=tz))
            idx = pd.DatetimeIndex(
                [
                    "2011-01-01 10:00",
                    "2011-01-02 10:00",
                    "2011-01-03 10:00",
                    "2011-01-02 10:00",
                ],
                tz=tz,
            )
            expected = Series(idx)
            tm.assert_series_equal(expected, result)
            tm.assert_series_equal(pd.isna(s), null_loc)

            result = s.fillna(pd.Timestamp("2011-01-02 10:00", tz=tz).to_pydatetime())
            idx = pd.DatetimeIndex(
                [
                    "2011-01-01 10:00",
                    "2011-01-02 10:00",
                    "2011-01-03 10:00",
                    "2011-01-02 10:00",
                ],
                tz=tz,
            )
            expected = Series(idx)
            tm.assert_series_equal(expected, result)
            tm.assert_series_equal(pd.isna(s), null_loc)

            result = s.fillna("AAA")
            expected = Series(
                [
                    Timestamp("2011-01-01 10:00", tz=tz),
                    "AAA",
                    Timestamp("2011-01-03 10:00", tz=tz),
                    "AAA",
                ],
                dtype=object,
            )
            tm.assert_series_equal(expected, result)
            tm.assert_series_equal(pd.isna(s), null_loc)

            result = s.fillna(
                {
                    1: pd.Timestamp("2011-01-02 10:00", tz=tz),
                    3: pd.Timestamp("2011-01-04 10:00"),
                }
            )
            expected = Series(
                [
                    Timestamp("2011-01-01 10:00", tz=tz),
                    Timestamp("2011-01-02 10:00", tz=tz),
                    Timestamp("2011-01-03 10:00", tz=tz),
                    Timestamp("2011-01-04 10:00"),
                ]
            )
            tm.assert_series_equal(expected, result)
            tm.assert_series_equal(pd.isna(s), null_loc)

            result = s.fillna(
                {
                    1: pd.Timestamp("2011-01-02 10:00", tz=tz),
                    3: pd.Timestamp("2011-01-04 10:00", tz=tz),
                }
            )
            expected = Series(
                [
                    Timestamp("2011-01-01 10:00", tz=tz),
                    Timestamp("2011-01-02 10:00", tz=tz),
                    Timestamp("2011-01-03 10:00", tz=tz),
                    Timestamp("2011-01-04 10:00", tz=tz),
                ]
            )
            tm.assert_series_equal(expected, result)
            tm.assert_series_equal(pd.isna(s), null_loc)

            # filling with a naive/other zone, coerce to object
            result = s.fillna(Timestamp("20130101"))
            expected = Series(
                [
                    Timestamp("2011-01-01 10:00", tz=tz),
                    Timestamp("2013-01-01"),
                    Timestamp("2011-01-03 10:00", tz=tz),
                    Timestamp("2013-01-01"),
                ]
            )
            tm.assert_series_equal(expected, result)
            tm.assert_series_equal(pd.isna(s), null_loc)

            result = s.fillna(Timestamp("20130101", tz="US/Pacific"))
            expected = Series(
                [
                    Timestamp("2011-01-01 10:00", tz=tz),
                    Timestamp("2013-01-01", tz="US/Pacific"),
                    Timestamp("2011-01-03 10:00", tz=tz),
                    Timestamp("2013-01-01", tz="US/Pacific"),
                ]
            )
            tm.assert_series_equal(expected, result)
            tm.assert_series_equal(pd.isna(s), null_loc)

        # with timezone
        # GH 15855
        df = pd.Series([pd.Timestamp("2012-11-11 00:00:00+01:00"), pd.NaT])
        exp = pd.Series(
            [
                pd.Timestamp("2012-11-11 00:00:00+01:00"),
                pd.Timestamp("2012-11-11 00:00:00+01:00"),
            ]
        )
        tm.assert_series_equal(df.fillna(method="pad"), exp)

        df = pd.Series([pd.NaT, pd.Timestamp("2012-11-11 00:00:00+01:00")])
        exp = pd.Series(
            [
                pd.Timestamp("2012-11-11 00:00:00+01:00"),
                pd.Timestamp("2012-11-11 00:00:00+01:00"),
            ]
        )
        tm.assert_series_equal(df.fillna(method="bfill"), exp)

    def test_datetime64_non_nano_fillna(self):
        # GH#27419
        ser = Series([Timestamp("2010-01-01"), pd.NaT, Timestamp("2000-01-01")])
        val = np.datetime64("1975-04-05", "ms")

        result = ser.fillna(val)
        expected = Series(
            [Timestamp("2010-01-01"), Timestamp("1975-04-05"), Timestamp("2000-01-01")]
        )
        tm.assert_series_equal(result, expected)

    def test_fillna_consistency(self):
        # GH 16402
        # fillna with a tz aware to a tz-naive, should result in object

        s = Series([Timestamp("20130101"), pd.NaT])

        result = s.fillna(Timestamp("20130101", tz="US/Eastern"))
        expected = Series(
            [Timestamp("20130101"), Timestamp("2013-01-01", tz="US/Eastern")],
            dtype="object",
        )
        tm.assert_series_equal(result, expected)

        # where (we ignore the errors=)
        result = s.where(
            [True, False], Timestamp("20130101", tz="US/Eastern"), errors="ignore"
        )
        tm.assert_series_equal(result, expected)

        result = s.where(
            [True, False], Timestamp("20130101", tz="US/Eastern"), errors="ignore"
        )
        tm.assert_series_equal(result, expected)

        # with a non-datetime
        result = s.fillna("foo")
        expected = Series([Timestamp("20130101"), "foo"])
        tm.assert_series_equal(result, expected)

        # assignment
        s2 = s.copy()
        s2[1] = "foo"
        tm.assert_series_equal(s2, expected)

    def test_datetime64tz_fillna_round_issue(self):
        # GH 14872

        data = pd.Series(
            [pd.NaT, pd.NaT, datetime(2016, 12, 12, 22, 24, 6, 100001, tzinfo=pytz.utc)]
        )

        filled = data.fillna(method="bfill")

        expected = pd.Series(
            [
                datetime(2016, 12, 12, 22, 24, 6, 100001, tzinfo=pytz.utc),
                datetime(2016, 12, 12, 22, 24, 6, 100001, tzinfo=pytz.utc),
                datetime(2016, 12, 12, 22, 24, 6, 100001, tzinfo=pytz.utc),
            ]
        )

        tm.assert_series_equal(filled, expected)

    def test_fillna_downcast(self):
        # GH 15277
        # infer int64 from float64
        s = pd.Series([1.0, np.nan])
        result = s.fillna(0, downcast="infer")
        expected = pd.Series([1, 0])
        tm.assert_series_equal(result, expected)

        # infer int64 from float64 when fillna value is a dict
        s = pd.Series([1.0, np.nan])
        result = s.fillna({1: 0}, downcast="infer")
        expected = pd.Series([1, 0])
        tm.assert_series_equal(result, expected)

    def test_fillna_int(self):
        s = Series(np.random.randint(-100, 100, 50))
        s.fillna(method="ffill", inplace=True)
        tm.assert_series_equal(s.fillna(method="ffill", inplace=False), s)

    def test_fillna_raise(self):
        s = Series(np.random.randint(-100, 100, 50))
        msg = '"value" parameter must be a scalar or dict, but you passed a' ' "list"'
        with pytest.raises(TypeError, match=msg):
            s.fillna([1, 2])

        msg = '"value" parameter must be a scalar or dict, but you passed a' ' "tuple"'
        with pytest.raises(TypeError, match=msg):
            s.fillna((1, 2))

        # related GH 9217, make sure limit is an int and greater than 0
        s = Series([1, 2, 3, None])
        msg = (
            r"Cannot specify both 'value' and 'method'\.|"
            r"Limit must be greater than 0|"
            "Limit must be an integer"
        )
        for limit in [-1, 0, 1.0, 2.0]:
            for method in ["backfill", "bfill", "pad", "ffill", None]:
                with pytest.raises(ValueError, match=msg):
                    s.fillna(1, limit=limit, method=method)

    def test_categorical_nan_equality(self):
        cat = Series(Categorical(["a", "b", "c", np.nan]))
        exp = Series([True, True, True, False])
        res = cat == cat
        tm.assert_series_equal(res, exp)

    def test_categorical_nan_handling(self):

        # NaNs are represented as -1 in labels
        s = Series(Categorical(["a", "b", np.nan, "a"]))
        tm.assert_index_equal(s.cat.categories, Index(["a", "b"]))
        tm.assert_numpy_array_equal(
            s.values.codes, np.array([0, 1, -1, 0], dtype=np.int8)
        )

    @pytest.mark.parametrize(
        "fill_value, expected_output",
        [
            ("a", ["a", "a", "b", "a", "a"]),
            ({1: "a", 3: "b", 4: "b"}, ["a", "a", "b", "b", "b"]),
            ({1: "a"}, ["a", "a", "b", np.nan, np.nan]),
            ({1: "a", 3: "b"}, ["a", "a", "b", "b", np.nan]),
            (Series("a"), ["a", np.nan, "b", np.nan, np.nan]),
            (Series("a", index=[1]), ["a", "a", "b", np.nan, np.nan]),
            (Series({1: "a", 3: "b"}), ["a", "a", "b", "b", np.nan]),
            (Series(["a", "b"], index=[3, 4]), ["a", np.nan, "b", "a", "b"]),
        ],
    )
    def test_fillna_categorical(self, fill_value, expected_output):
        # GH 17033
        # Test fillna for a Categorical series
        data = ["a", np.nan, "b", np.nan, np.nan]
        s = Series(Categorical(data, categories=["a", "b"]))
        exp = Series(Categorical(expected_output, categories=["a", "b"]))
        tm.assert_series_equal(s.fillna(fill_value), exp)

    @pytest.mark.parametrize(
        "fill_value, expected_output",
        [
            (Series(["a", "b", "c", "d", "e"]), ["a", "b", "b", "d", "e"]),
            (Series(["b", "d", "a", "d", "a"]), ["a", "d", "b", "d", "a"]),
            (
                Series(
                    Categorical(
                        ["b", "d", "a", "d", "a"], categories=["b", "c", "d", "e", "a"]
                    )
                ),
                ["a", "d", "b", "d", "a"],
            ),
        ],
    )
    def test_fillna_categorical_with_new_categories(self, fill_value, expected_output):
        # GH 26215
        data = ["a", np.nan, "b", np.nan, np.nan]
        s = Series(Categorical(data, categories=["a", "b", "c", "d", "e"]))
        exp = Series(Categorical(expected_output, categories=["a", "b", "c", "d", "e"]))
        tm.assert_series_equal(s.fillna(fill_value), exp)

    def test_fillna_categorical_raise(self):
        data = ["a", np.nan, "b", np.nan, np.nan]
        s = Series(Categorical(data, categories=["a", "b"]))

        with pytest.raises(ValueError, match="fill value must be in categories"):
            s.fillna("d")

        with pytest.raises(ValueError, match="fill value must be in categories"):
            s.fillna(Series("d"))

        with pytest.raises(ValueError, match="fill value must be in categories"):
            s.fillna({1: "d", 3: "a"})

        msg = '"value" parameter must be a scalar or ' 'dict, but you passed a "list"'
        with pytest.raises(TypeError, match=msg):
            s.fillna(["a", "b"])

        msg = '"value" parameter must be a scalar or ' 'dict, but you passed a "tuple"'
        with pytest.raises(TypeError, match=msg):
            s.fillna(("a", "b"))

        msg = (
            '"value" parameter must be a scalar, dict '
            'or Series, but you passed a "DataFrame"'
        )
        with pytest.raises(TypeError, match=msg):
            s.fillna(DataFrame({1: ["a"], 3: ["b"]}))

    def test_fillna_nat(self):
        series = Series([0, 1, 2, iNaT], dtype="M8[ns]")

        filled = series.fillna(method="pad")
        filled2 = series.fillna(value=series.values[2])

        expected = series.copy()
        expected.values[3] = expected.values[2]

        tm.assert_series_equal(filled, expected)
        tm.assert_series_equal(filled2, expected)

        df = DataFrame({"A": series})
        filled = df.fillna(method="pad")
        filled2 = df.fillna(value=series.values[2])
        expected = DataFrame({"A": expected})
        tm.assert_frame_equal(filled, expected)
        tm.assert_frame_equal(filled2, expected)

        series = Series([iNaT, 0, 1, 2], dtype="M8[ns]")

        filled = series.fillna(method="bfill")
        filled2 = series.fillna(value=series[1])

        expected = series.copy()
        expected[0] = expected[1]

        tm.assert_series_equal(filled, expected)
        tm.assert_series_equal(filled2, expected)

        df = DataFrame({"A": series})
        filled = df.fillna(method="bfill")
        filled2 = df.fillna(value=series[1])
        expected = DataFrame({"A": expected})
        tm.assert_frame_equal(filled, expected)
        tm.assert_frame_equal(filled2, expected)

    def test_isna_for_inf(self):
        s = Series(["a", np.inf, np.nan, 1.0])
        with pd.option_context("mode.use_inf_as_na", True):
            r = s.isna()
            dr = s.dropna()
        e = Series([False, True, True, False])
        de = Series(["a", 1.0], index=[0, 3])
        tm.assert_series_equal(r, e)
        tm.assert_series_equal(dr, de)

    def test_isnull_for_inf_deprecated(self):
        # gh-17115
        s = Series(["a", np.inf, np.nan, 1.0])
        with pd.option_context("mode.use_inf_as_null", True):
            r = s.isna()
            dr = s.dropna()

        e = Series([False, True, True, False])
        de = Series(["a", 1.0], index=[0, 3])
        tm.assert_series_equal(r, e)
        tm.assert_series_equal(dr, de)

    def test_fillna(self, datetime_series):
        ts = Series([0.0, 1.0, 2.0, 3.0, 4.0], index=tm.makeDateIndex(5))

        tm.assert_series_equal(ts, ts.fillna(method="ffill"))

        ts[2] = np.NaN

        exp = Series([0.0, 1.0, 1.0, 3.0, 4.0], index=ts.index)
        tm.assert_series_equal(ts.fillna(method="ffill"), exp)

        exp = Series([0.0, 1.0, 3.0, 3.0, 4.0], index=ts.index)
        tm.assert_series_equal(ts.fillna(method="backfill"), exp)

        exp = Series([0.0, 1.0, 5.0, 3.0, 4.0], index=ts.index)
        tm.assert_series_equal(ts.fillna(value=5), exp)

        msg = "Must specify a fill 'value' or 'method'"
        with pytest.raises(ValueError, match=msg):
            ts.fillna()

        msg = "Cannot specify both 'value' and 'method'"
        with pytest.raises(ValueError, match=msg):
            datetime_series.fillna(value=0, method="ffill")

        # GH 5703
        s1 = Series([np.nan])
        s2 = Series([1])
        result = s1.fillna(s2)
        expected = Series([1.0])
        tm.assert_series_equal(result, expected)
        result = s1.fillna({})
        tm.assert_series_equal(result, s1)
        result = s1.fillna(Series(()))
        tm.assert_series_equal(result, s1)
        result = s2.fillna(s1)
        tm.assert_series_equal(result, s2)
        result = s1.fillna({0: 1})
        tm.assert_series_equal(result, expected)
        result = s1.fillna({1: 1})
        tm.assert_series_equal(result, Series([np.nan]))
        result = s1.fillna({0: 1, 1: 1})
        tm.assert_series_equal(result, expected)
        result = s1.fillna(Series({0: 1, 1: 1}))
        tm.assert_series_equal(result, expected)
        result = s1.fillna(Series({0: 1, 1: 1}, index=[4, 5]))
        tm.assert_series_equal(result, s1)

        s1 = Series([0, 1, 2], list("abc"))
        s2 = Series([0, np.nan, 2], list("bac"))
        result = s2.fillna(s1)
        expected = Series([0, 0, 2.0], list("bac"))
        tm.assert_series_equal(result, expected)

        # limit
        s = Series(np.nan, index=[0, 1, 2])
        result = s.fillna(999, limit=1)
        expected = Series([999, np.nan, np.nan], index=[0, 1, 2])
        tm.assert_series_equal(result, expected)

        result = s.fillna(999, limit=2)
        expected = Series([999, 999, np.nan], index=[0, 1, 2])
        tm.assert_series_equal(result, expected)

        # GH 9043
        # make sure a string representation of int/float values can be filled
        # correctly without raising errors or being converted
        vals = ["0", "1.5", "-0.3"]
        for val in vals:
            s = Series([0, 1, np.nan, np.nan, 4], dtype="float64")
            result = s.fillna(val)
            expected = Series([0, 1, val, val, 4], dtype="object")
            tm.assert_series_equal(result, expected)

    def test_fillna_bug(self):
        x = Series([np.nan, 1.0, np.nan, 3.0, np.nan], ["z", "a", "b", "c", "d"])
        filled = x.fillna(method="ffill")
        expected = Series([np.nan, 1.0, 1.0, 3.0, 3.0], x.index)
        tm.assert_series_equal(filled, expected)

        filled = x.fillna(method="bfill")
        expected = Series([1.0, 1.0, 3.0, 3.0, np.nan], x.index)
        tm.assert_series_equal(filled, expected)

    def test_fillna_inplace(self):
        x = Series([np.nan, 1.0, np.nan, 3.0, np.nan], ["z", "a", "b", "c", "d"])
        y = x.copy()

        y.fillna(value=0, inplace=True)

        expected = x.fillna(value=0)
        tm.assert_series_equal(y, expected)

    def test_fillna_invalid_method(self, datetime_series):
        try:
            datetime_series.fillna(method="ffil")
        except ValueError as inst:
            assert "ffil" in str(inst)

    def test_ffill(self):
        ts = Series([0.0, 1.0, 2.0, 3.0, 4.0], index=tm.makeDateIndex(5))
        ts[2] = np.NaN
        tm.assert_series_equal(ts.ffill(), ts.fillna(method="ffill"))

    def test_ffill_mixed_dtypes_without_missing_data(self):
        # GH14956
        series = pd.Series([datetime(2015, 1, 1, tzinfo=pytz.utc), 1])
        result = series.ffill()
        tm.assert_series_equal(series, result)

    def test_bfill(self):
        ts = Series([0.0, 1.0, 2.0, 3.0, 4.0], index=tm.makeDateIndex(5))
        ts[2] = np.NaN
        tm.assert_series_equal(ts.bfill(), ts.fillna(method="bfill"))

    def test_timedelta64_nan(self):

        td = Series([timedelta(days=i) for i in range(10)])

        # nan ops on timedeltas
        td1 = td.copy()
        td1[0] = np.nan
        assert isna(td1[0])
        assert td1[0].value == iNaT
        td1[0] = td[0]
        assert not isna(td1[0])

        # GH#16674 iNaT is treated as an integer when given by the user
        td1[1] = iNaT
        assert not isna(td1[1])
        assert td1.dtype == np.object_
        assert td1[1] == iNaT
        td1[1] = td[1]
        assert not isna(td1[1])

        td1[2] = NaT
        assert isna(td1[2])
        assert td1[2].value == iNaT
        td1[2] = td[2]
        assert not isna(td1[2])

        # FIXME: don't leave commented-out
        # boolean setting
        # this doesn't work, not sure numpy even supports it
        # result = td[(td>np.timedelta64(timedelta(days=3))) &
        # td<np.timedelta64(timedelta(days=7)))] = np.nan
        # assert isna(result).sum() == 7

        # NumPy limitation =(

        # def test_logical_range_select(self):
        #     np.random.seed(12345)
        #     selector = -0.5 <= datetime_series <= 0.5
        #     expected = (datetime_series >= -0.5) & (datetime_series <= 0.5)
        #     tm.assert_series_equal(selector, expected)

    def test_dropna_empty(self):
        s = Series([])
        assert len(s.dropna()) == 0
        s.dropna(inplace=True)
        assert len(s) == 0

        # invalid axis
        msg = "No axis named 1 for object type <class 'pandas.core.series.Series'>"
        with pytest.raises(ValueError, match=msg):
            s.dropna(axis=1)

    def test_datetime64_tz_dropna(self):
        # DatetimeBlock
        s = Series(
            [
                Timestamp("2011-01-01 10:00"),
                pd.NaT,
                Timestamp("2011-01-03 10:00"),
                pd.NaT,
            ]
        )
        result = s.dropna()
        expected = Series(
            [Timestamp("2011-01-01 10:00"), Timestamp("2011-01-03 10:00")], index=[0, 2]
        )
        tm.assert_series_equal(result, expected)

        # DatetimeBlockTZ
        idx = pd.DatetimeIndex(
            ["2011-01-01 10:00", pd.NaT, "2011-01-03 10:00", pd.NaT], tz="Asia/Tokyo"
        )
        s = pd.Series(idx)
        assert s.dtype == "datetime64[ns, Asia/Tokyo]"
        result = s.dropna()
        expected = Series(
            [
                Timestamp("2011-01-01 10:00", tz="Asia/Tokyo"),
                Timestamp("2011-01-03 10:00", tz="Asia/Tokyo"),
            ],
            index=[0, 2],
        )
        assert result.dtype == "datetime64[ns, Asia/Tokyo]"
        tm.assert_series_equal(result, expected)

    def test_dropna_no_nan(self):
        for s in [Series([1, 2, 3], name="x"), Series([False, True, False], name="x")]:

            result = s.dropna()
            tm.assert_series_equal(result, s)
            assert result is not s

            s2 = s.copy()
            s2.dropna(inplace=True)
            tm.assert_series_equal(s2, s)

    def test_dropna_intervals(self):
        s = Series(
            [np.nan, 1, 2, 3],
            IntervalIndex.from_arrays([np.nan, 0, 1, 2], [np.nan, 1, 2, 3]),
        )

        result = s.dropna()
        expected = s.iloc[1:]
        tm.assert_series_equal(result, expected)

    def test_valid(self, datetime_series):
        ts = datetime_series.copy()
        ts[::2] = np.NaN

        result = ts.dropna()
        assert len(result) == ts.count()
        tm.assert_series_equal(result, ts[1::2])
        tm.assert_series_equal(result, ts[pd.notna(ts)])

    def test_isna(self):
        ser = Series([0, 5.4, 3, np.nan, -0.001])
        expected = Series([False, False, False, True, False])
        tm.assert_series_equal(ser.isna(), expected)

        ser = Series(["hi", "", np.nan])
        expected = Series([False, False, True])
        tm.assert_series_equal(ser.isna(), expected)

    def test_notna(self):
        ser = Series([0, 5.4, 3, np.nan, -0.001])
        expected = Series([True, True, True, False, True])
        tm.assert_series_equal(ser.notna(), expected)

        ser = Series(["hi", "", np.nan])
        expected = Series([True, True, False])
        tm.assert_series_equal(ser.notna(), expected)

    def test_pad_nan(self):
        x = Series(
            [np.nan, 1.0, np.nan, 3.0, np.nan], ["z", "a", "b", "c", "d"], dtype=float
        )

        x.fillna(method="pad", inplace=True)

        expected = Series(
            [np.nan, 1.0, 1.0, 3.0, 3.0], ["z", "a", "b", "c", "d"], dtype=float
        )
        tm.assert_series_equal(x[1:], expected[1:])
        assert np.isnan(x[0]), np.isnan(expected[0])

    def test_pad_require_monotonicity(self):
        rng = date_range("1/1/2000", "3/1/2000", freq="B")

        # neither monotonic increasing or decreasing
        rng2 = rng[[1, 0, 2]]

        msg = "index must be monotonic increasing or decreasing"
        with pytest.raises(ValueError, match=msg):
            rng2.get_indexer(rng, method="pad")

    def test_dropna_preserve_name(self, datetime_series):
        datetime_series[:5] = np.nan
        result = datetime_series.dropna()
        assert result.name == datetime_series.name
        name = datetime_series.name
        ts = datetime_series.copy()
        ts.dropna(inplace=True)
        assert ts.name == name

    def test_fill_value_when_combine_const(self):
        # GH12723
        s = Series([0, 1, np.nan, 3, 4, 5])

        exp = s.fillna(0).add(2)
        res = s.add(2, fill_value=0)
        tm.assert_series_equal(res, exp)

    def test_series_fillna_limit(self):
        index = np.arange(10)
        s = Series(np.random.randn(10), index=index)

        result = s[:2].reindex(index)
        result = result.fillna(method="pad", limit=5)

        expected = s[:2].reindex(index).fillna(method="pad")
        expected[-3:] = np.nan
        tm.assert_series_equal(result, expected)

        result = s[-2:].reindex(index)
        result = result.fillna(method="bfill", limit=5)

        expected = s[-2:].reindex(index).fillna(method="backfill")
        expected[:3] = np.nan
        tm.assert_series_equal(result, expected)

    def test_series_pad_backfill_limit(self):
        index = np.arange(10)
        s = Series(np.random.randn(10), index=index)

        result = s[:2].reindex(index, method="pad", limit=5)

        expected = s[:2].reindex(index).fillna(method="pad")
        expected[-3:] = np.nan
        tm.assert_series_equal(result, expected)

        result = s[-2:].reindex(index, method="backfill", limit=5)

        expected = s[-2:].reindex(index).fillna(method="backfill")
        expected[:3] = np.nan
        tm.assert_series_equal(result, expected)


@pytest.fixture(
    params=[
        "linear",
        "index",
        "values",
        "nearest",
        "slinear",
        "zero",
        "quadratic",
        "cubic",
        "barycentric",
        "krogh",
        "polynomial",
        "spline",
        "piecewise_polynomial",
        "from_derivatives",
        "pchip",
        "akima",
    ]
)
def nontemporal_method(request):
    """ Fixture that returns an (method name, required kwargs) pair.

    This fixture does not include method 'time' as a parameterization; that
    method requires a Series with a DatetimeIndex, and is generally tested
    separately from these non-temporal methods.
    """
    method = request.param
    kwargs = dict(order=1) if method in ("spline", "polynomial") else dict()
    return method, kwargs


@pytest.fixture(
    params=[
        "linear",
        "slinear",
        "zero",
        "quadratic",
        "cubic",
        "barycentric",
        "krogh",
        "polynomial",
        "spline",
        "piecewise_polynomial",
        "from_derivatives",
        "pchip",
        "akima",
    ]
)
def interp_methods_ind(request):
    """ Fixture that returns a (method name, required kwargs) pair to
    be tested for various Index types.

    This fixture does not include methods - 'time', 'index', 'nearest',
    'values' as a parameterization
    """
    method = request.param
    kwargs = dict(order=1) if method in ("spline", "polynomial") else dict()
    return method, kwargs


class TestSeriesInterpolateData:
    def test_interpolate(self, datetime_series, string_series):
        ts = Series(np.arange(len(datetime_series), dtype=float), datetime_series.index)

        ts_copy = ts.copy()
        ts_copy[5:10] = np.NaN

        linear_interp = ts_copy.interpolate(method="linear")
        tm.assert_series_equal(linear_interp, ts)

        ord_ts = Series(
            [d.toordinal() for d in datetime_series.index], index=datetime_series.index
        ).astype(float)

        ord_ts_copy = ord_ts.copy()
        ord_ts_copy[5:10] = np.NaN

        time_interp = ord_ts_copy.interpolate(method="time")
        tm.assert_series_equal(time_interp, ord_ts)

    def test_interpolate_time_raises_for_non_timeseries(self):
        # When method='time' is used on a non-TimeSeries that contains a null
        # value, a ValueError should be raised.
        non_ts = Series([0, 1, 2, np.NaN])
        msg = "time-weighted interpolation only works on Series.* with a DatetimeIndex"
        with pytest.raises(ValueError, match=msg):
            non_ts.interpolate(method="time")

    @td.skip_if_no_scipy
    def test_interpolate_pchip(self):
        _skip_if_no_pchip()

        ser = Series(np.sort(np.random.uniform(size=100)))

        # interpolate at new_index
        new_index = ser.index.union(
            Index([49.25, 49.5, 49.75, 50.25, 50.5, 50.75])
        ).astype(float)
        interp_s = ser.reindex(new_index).interpolate(method="pchip")
        # does not blow up, GH5977
        interp_s[49:51]

    @td.skip_if_no_scipy
    def test_interpolate_akima(self):
        _skip_if_no_akima()

        ser = Series([10, 11, 12, 13])

        expected = Series(
            [11.00, 11.25, 11.50, 11.75, 12.00, 12.25, 12.50, 12.75, 13.00],
            index=Index([1.0, 1.25, 1.5, 1.75, 2.0, 2.25, 2.5, 2.75, 3.0]),
        )
        # interpolate at new_index
        new_index = ser.index.union(Index([1.25, 1.5, 1.75, 2.25, 2.5, 2.75])).astype(
            float
        )
        interp_s = ser.reindex(new_index).interpolate(method="akima")
        tm.assert_series_equal(interp_s[1:3], expected)

    @td.skip_if_no_scipy
    def test_interpolate_piecewise_polynomial(self):
        ser = Series([10, 11, 12, 13])

        expected = Series(
            [11.00, 11.25, 11.50, 11.75, 12.00, 12.25, 12.50, 12.75, 13.00],
            index=Index([1.0, 1.25, 1.5, 1.75, 2.0, 2.25, 2.5, 2.75, 3.0]),
        )
        # interpolate at new_index
        new_index = ser.index.union(Index([1.25, 1.5, 1.75, 2.25, 2.5, 2.75])).astype(
            float
        )
        interp_s = ser.reindex(new_index).interpolate(method="piecewise_polynomial")
        tm.assert_series_equal(interp_s[1:3], expected)

    @td.skip_if_no_scipy
    def test_interpolate_from_derivatives(self):
        ser = Series([10, 11, 12, 13])

        expected = Series(
            [11.00, 11.25, 11.50, 11.75, 12.00, 12.25, 12.50, 12.75, 13.00],
            index=Index([1.0, 1.25, 1.5, 1.75, 2.0, 2.25, 2.5, 2.75, 3.0]),
        )
        # interpolate at new_index
        new_index = ser.index.union(Index([1.25, 1.5, 1.75, 2.25, 2.5, 2.75])).astype(
            float
        )
        interp_s = ser.reindex(new_index).interpolate(method="from_derivatives")
        tm.assert_series_equal(interp_s[1:3], expected)

    @pytest.mark.parametrize(
        "kwargs",
        [
            {},
            pytest.param(
                {"method": "polynomial", "order": 1}, marks=td.skip_if_no_scipy
            ),
        ],
    )
    def test_interpolate_corners(self, kwargs):
        s = Series([np.nan, np.nan])
        tm.assert_series_equal(s.interpolate(**kwargs), s)

        s = Series([]).interpolate()
        tm.assert_series_equal(s.interpolate(**kwargs), s)

    def test_interpolate_index_values(self):
        s = Series(np.nan, index=np.sort(np.random.rand(30)))
        s[::3] = np.random.randn(10)

        vals = s.index.values.astype(float)

        result = s.interpolate(method="index")

        expected = s.copy()
        bad = isna(expected.values)
        good = ~bad
        expected = Series(
            np.interp(vals[bad], vals[good], s.values[good]), index=s.index[bad]
        )

        tm.assert_series_equal(result[bad], expected)

        # 'values' is synonymous with 'index' for the method kwarg
        other_result = s.interpolate(method="values")

        tm.assert_series_equal(other_result, result)
        tm.assert_series_equal(other_result[bad], expected)

    def test_interpolate_non_ts(self):
        s = Series([1, 3, np.nan, np.nan, np.nan, 11])
        msg = (
            "time-weighted interpolation only works on Series or DataFrames"
            " with a DatetimeIndex"
        )
        with pytest.raises(ValueError, match=msg):
            s.interpolate(method="time")

    @pytest.mark.parametrize(
        "kwargs",
        [
            {},
            pytest.param(
                {"method": "polynomial", "order": 1}, marks=td.skip_if_no_scipy
            ),
        ],
    )
    def test_nan_interpolate(self, kwargs):
        s = Series([0, 1, np.nan, 3])
        result = s.interpolate(**kwargs)
        expected = Series([0.0, 1.0, 2.0, 3.0])
        tm.assert_series_equal(result, expected)

    def test_nan_irregular_index(self):
        s = Series([1, 2, np.nan, 4], index=[1, 3, 5, 9])
        result = s.interpolate()
        expected = Series([1.0, 2.0, 3.0, 4.0], index=[1, 3, 5, 9])
        tm.assert_series_equal(result, expected)

    def test_nan_str_index(self):
        s = Series([0, 1, 2, np.nan], index=list("abcd"))
        result = s.interpolate()
        expected = Series([0.0, 1.0, 2.0, 2.0], index=list("abcd"))
        tm.assert_series_equal(result, expected)

    @td.skip_if_no_scipy
    def test_interp_quad(self):
        sq = Series([1, 4, np.nan, 16], index=[1, 2, 3, 4])
        result = sq.interpolate(method="quadratic")
        expected = Series([1.0, 4.0, 9.0, 16.0], index=[1, 2, 3, 4])
        tm.assert_series_equal(result, expected)

    @td.skip_if_no_scipy
    def test_interp_scipy_basic(self):
        s = Series([1, 3, np.nan, 12, np.nan, 25])
        # slinear
        expected = Series([1.0, 3.0, 7.5, 12.0, 18.5, 25.0])
        result = s.interpolate(method="slinear")
        tm.assert_series_equal(result, expected)

        result = s.interpolate(method="slinear", downcast="infer")
        tm.assert_series_equal(result, expected)
        # nearest
        expected = Series([1, 3, 3, 12, 12, 25])
        result = s.interpolate(method="nearest")
        tm.assert_series_equal(result, expected.astype("float"))

        result = s.interpolate(method="nearest", downcast="infer")
        tm.assert_series_equal(result, expected)
        # zero
        expected = Series([1, 3, 3, 12, 12, 25])
        result = s.interpolate(method="zero")
        tm.assert_series_equal(result, expected.astype("float"))

        result = s.interpolate(method="zero", downcast="infer")
        tm.assert_series_equal(result, expected)
        # quadratic
        # GH #15662.
        expected = Series([1, 3.0, 6.823529, 12.0, 18.058824, 25.0])
        result = s.interpolate(method="quadratic")
        tm.assert_series_equal(result, expected)

        result = s.interpolate(method="quadratic", downcast="infer")
        tm.assert_series_equal(result, expected)
        # cubic
        expected = Series([1.0, 3.0, 6.8, 12.0, 18.2, 25.0])
        result = s.interpolate(method="cubic")
        tm.assert_series_equal(result, expected)

    def test_interp_limit(self):
        s = Series([1, 3, np.nan, np.nan, np.nan, 11])

        expected = Series([1.0, 3.0, 5.0, 7.0, np.nan, 11.0])
        result = s.interpolate(method="linear", limit=2)
        tm.assert_series_equal(result, expected)

    @pytest.mark.parametrize("limit", [-1, 0])
    def test_interpolate_invalid_nonpositive_limit(self, nontemporal_method, limit):
        # GH 9217: make sure limit is greater than zero.
        s = pd.Series([1, 2, np.nan, 4])
        method, kwargs = nontemporal_method
        with pytest.raises(ValueError, match="Limit must be greater than 0"):
            s.interpolate(limit=limit, method=method, **kwargs)

    def test_interpolate_invalid_float_limit(self, nontemporal_method):
        # GH 9217: make sure limit is an integer.
        s = pd.Series([1, 2, np.nan, 4])
        method, kwargs = nontemporal_method
        limit = 2.0
        with pytest.raises(ValueError, match="Limit must be an integer"):
            s.interpolate(limit=limit, method=method, **kwargs)

    @pytest.mark.parametrize("invalid_method", [None, "nonexistent_method"])
    def test_interp_invalid_method(self, invalid_method):
        s = Series([1, 3, np.nan, 12, np.nan, 25])

        msg = "method must be one of.* Got '{}' instead".format(invalid_method)
        with pytest.raises(ValueError, match=msg):
            s.interpolate(method=invalid_method)

        # When an invalid method and invalid limit (such as -1) are
        # provided, the error message reflects the invalid method.
        with pytest.raises(ValueError, match=msg):
            s.interpolate(method=invalid_method, limit=-1)

    def test_interp_limit_forward(self):
        s = Series([1, 3, np.nan, np.nan, np.nan, 11])

        # Provide 'forward' (the default) explicitly here.
        expected = Series([1.0, 3.0, 5.0, 7.0, np.nan, 11.0])

        result = s.interpolate(method="linear", limit=2, limit_direction="forward")
        tm.assert_series_equal(result, expected)

        result = s.interpolate(method="linear", limit=2, limit_direction="FORWARD")
        tm.assert_series_equal(result, expected)

    def test_interp_unlimited(self):
        # these test are for issue #16282 default Limit=None is unlimited
        s = Series([np.nan, 1.0, 3.0, np.nan, np.nan, np.nan, 11.0, np.nan])
        expected = Series([1.0, 1.0, 3.0, 5.0, 7.0, 9.0, 11.0, 11.0])
        result = s.interpolate(method="linear", limit_direction="both")
        tm.assert_series_equal(result, expected)

        expected = Series([np.nan, 1.0, 3.0, 5.0, 7.0, 9.0, 11.0, 11.0])
        result = s.interpolate(method="linear", limit_direction="forward")
        tm.assert_series_equal(result, expected)

        expected = Series([1.0, 1.0, 3.0, 5.0, 7.0, 9.0, 11.0, np.nan])
        result = s.interpolate(method="linear", limit_direction="backward")
        tm.assert_series_equal(result, expected)

    def test_interp_limit_bad_direction(self):
        s = Series([1, 3, np.nan, np.nan, np.nan, 11])

        msg = (
            r"Invalid limit_direction: expecting one of \['forward',"
            r" 'backward', 'both'\], got 'abc'"
        )
        with pytest.raises(ValueError, match=msg):
            s.interpolate(method="linear", limit=2, limit_direction="abc")

        # raises an error even if no limit is specified.
        with pytest.raises(ValueError, match=msg):
            s.interpolate(method="linear", limit_direction="abc")

    # limit_area introduced GH #16284
    def test_interp_limit_area(self):
        # These tests are for issue #9218 -- fill NaNs in both directions.
        s = Series([np.nan, np.nan, 3, np.nan, np.nan, np.nan, 7, np.nan, np.nan])

        expected = Series([np.nan, np.nan, 3.0, 4.0, 5.0, 6.0, 7.0, np.nan, np.nan])
        result = s.interpolate(method="linear", limit_area="inside")
        tm.assert_series_equal(result, expected)

        expected = Series(
            [np.nan, np.nan, 3.0, 4.0, np.nan, np.nan, 7.0, np.nan, np.nan]
        )
        result = s.interpolate(method="linear", limit_area="inside", limit=1)

        expected = Series([np.nan, np.nan, 3.0, 4.0, np.nan, 6.0, 7.0, np.nan, np.nan])
        result = s.interpolate(
            method="linear", limit_area="inside", limit_direction="both", limit=1
        )
        tm.assert_series_equal(result, expected)

        expected = Series([np.nan, np.nan, 3.0, np.nan, np.nan, np.nan, 7.0, 7.0, 7.0])
        result = s.interpolate(method="linear", limit_area="outside")
        tm.assert_series_equal(result, expected)

        expected = Series(
            [np.nan, np.nan, 3.0, np.nan, np.nan, np.nan, 7.0, 7.0, np.nan]
        )
        result = s.interpolate(method="linear", limit_area="outside", limit=1)

        expected = Series([np.nan, 3.0, 3.0, np.nan, np.nan, np.nan, 7.0, 7.0, np.nan])
        result = s.interpolate(
            method="linear", limit_area="outside", limit_direction="both", limit=1
        )
        tm.assert_series_equal(result, expected)

        expected = Series([3.0, 3.0, 3.0, np.nan, np.nan, np.nan, 7.0, np.nan, np.nan])
        result = s.interpolate(
            method="linear", limit_area="outside", direction="backward"
        )

        # raises an error even if limit type is wrong.
        msg = r"Invalid limit_area: expecting one of \['inside', 'outside'\], got abc"
        with pytest.raises(ValueError, match=msg):
            s.interpolate(method="linear", limit_area="abc")

    def test_interp_limit_direction(self):
        # These tests are for issue #9218 -- fill NaNs in both directions.
        s = Series([1, 3, np.nan, np.nan, np.nan, 11])

        expected = Series([1.0, 3.0, np.nan, 7.0, 9.0, 11.0])
        result = s.interpolate(method="linear", limit=2, limit_direction="backward")
        tm.assert_series_equal(result, expected)

        expected = Series([1.0, 3.0, 5.0, np.nan, 9.0, 11.0])
        result = s.interpolate(method="linear", limit=1, limit_direction="both")
        tm.assert_series_equal(result, expected)

        # Check that this works on a longer series of nans.
        s = Series([1, 3, np.nan, np.nan, np.nan, 7, 9, np.nan, np.nan, 12, np.nan])

        expected = Series([1.0, 3.0, 4.0, 5.0, 6.0, 7.0, 9.0, 10.0, 11.0, 12.0, 12.0])
        result = s.interpolate(method="linear", limit=2, limit_direction="both")
        tm.assert_series_equal(result, expected)

        expected = Series(
            [1.0, 3.0, 4.0, np.nan, 6.0, 7.0, 9.0, 10.0, 11.0, 12.0, 12.0]
        )
        result = s.interpolate(method="linear", limit=1, limit_direction="both")
        tm.assert_series_equal(result, expected)

    def test_interp_limit_to_ends(self):
        # These test are for issue #10420 -- flow back to beginning.
        s = Series([np.nan, np.nan, 5, 7, 9, np.nan])

        expected = Series([5.0, 5.0, 5.0, 7.0, 9.0, np.nan])
        result = s.interpolate(method="linear", limit=2, limit_direction="backward")
        tm.assert_series_equal(result, expected)

        expected = Series([5.0, 5.0, 5.0, 7.0, 9.0, 9.0])
        result = s.interpolate(method="linear", limit=2, limit_direction="both")
        tm.assert_series_equal(result, expected)

    def test_interp_limit_before_ends(self):
        # These test are for issue #11115 -- limit ends properly.
        s = Series([np.nan, np.nan, 5, 7, np.nan, np.nan])

        expected = Series([np.nan, np.nan, 5.0, 7.0, 7.0, np.nan])
        result = s.interpolate(method="linear", limit=1, limit_direction="forward")
        tm.assert_series_equal(result, expected)

        expected = Series([np.nan, 5.0, 5.0, 7.0, np.nan, np.nan])
        result = s.interpolate(method="linear", limit=1, limit_direction="backward")
        tm.assert_series_equal(result, expected)

        expected = Series([np.nan, 5.0, 5.0, 7.0, 7.0, np.nan])
        result = s.interpolate(method="linear", limit=1, limit_direction="both")
        tm.assert_series_equal(result, expected)

    @td.skip_if_no_scipy
    def test_interp_all_good(self):
        s = Series([1, 2, 3])
        result = s.interpolate(method="polynomial", order=1)
        tm.assert_series_equal(result, s)

        # non-scipy
        result = s.interpolate()
        tm.assert_series_equal(result, s)

    @pytest.mark.parametrize(
        "check_scipy", [False, pytest.param(True, marks=td.skip_if_no_scipy)]
    )
    def test_interp_multiIndex(self, check_scipy):
        idx = MultiIndex.from_tuples([(0, "a"), (1, "b"), (2, "c")])
        s = Series([1, 2, np.nan], index=idx)

        expected = s.copy()
        expected.loc[2] = 2
        result = s.interpolate()
        tm.assert_series_equal(result, expected)

        msg = "Only `method=linear` interpolation is supported on MultiIndexes"
        if check_scipy:
            with pytest.raises(ValueError, match=msg):
                s.interpolate(method="polynomial", order=1)

    @td.skip_if_no_scipy
    def test_interp_nonmono_raise(self):
        s = Series([1, np.nan, 3], index=[0, 2, 1])
        msg = "krogh interpolation requires that the index be monotonic"
        with pytest.raises(ValueError, match=msg):
            s.interpolate(method="krogh")

    @td.skip_if_no_scipy
    @pytest.mark.parametrize("method", ["nearest", "pad"])
    def test_interp_datetime64(self, method, tz_naive_fixture):
        df = Series(
            [1, np.nan, 3], index=date_range("1/1/2000", periods=3, tz=tz_naive_fixture)
        )
        result = df.interpolate(method=method)
        expected = Series(
            [1.0, 1.0, 3.0],
            index=date_range("1/1/2000", periods=3, tz=tz_naive_fixture),
        )
        tm.assert_series_equal(result, expected)

    def test_interp_pad_datetime64tz_values(self):
        # GH#27628 missing.interpolate_2d should handle datetimetz values
        dti = pd.date_range("2015-04-05", periods=3, tz="US/Central")
        ser = pd.Series(dti)
        ser[1] = pd.NaT
        result = ser.interpolate(method="pad")

        expected = pd.Series(dti)
        expected[1] = expected[0]
        tm.assert_series_equal(result, expected)

    def test_interp_limit_no_nans(self):
        # GH 7173
        s = pd.Series([1.0, 2.0, 3.0])
        result = s.interpolate(limit=1)
        expected = s
        tm.assert_series_equal(result, expected)

    @td.skip_if_no_scipy
    @pytest.mark.parametrize("method", ["polynomial", "spline"])
    def test_no_order(self, method):
        # see GH-10633, GH-24014
        s = Series([0, 1, np.nan, 3])
        msg = "You must specify the order of the spline or polynomial"
        with pytest.raises(ValueError, match=msg):
            s.interpolate(method=method)

    @td.skip_if_no_scipy
    @pytest.mark.parametrize("order", [-1, -1.0, 0, 0.0, np.nan])
    def test_interpolate_spline_invalid_order(self, order):
        s = Series([0, 1, np.nan, 3])
        msg = "order needs to be specified and greater than 0"
        with pytest.raises(ValueError, match=msg):
            s.interpolate(method="spline", order=order)

    @td.skip_if_no_scipy
    def test_spline(self):
        s = Series([1, 2, np.nan, 4, 5, np.nan, 7])
        result = s.interpolate(method="spline", order=1)
        expected = Series([1.0, 2.0, 3.0, 4.0, 5.0, 6.0, 7.0])
        tm.assert_series_equal(result, expected)

    @td.skip_if_no_scipy
    def test_spline_extrapolate(self):
        s = Series([1, 2, 3, 4, np.nan, 6, np.nan])
        result3 = s.interpolate(method="spline", order=1, ext=3)
        expected3 = Series([1.0, 2.0, 3.0, 4.0, 5.0, 6.0, 6.0])
        tm.assert_series_equal(result3, expected3)

        result1 = s.interpolate(method="spline", order=1, ext=0)
        expected1 = Series([1.0, 2.0, 3.0, 4.0, 5.0, 6.0, 7.0])
        tm.assert_series_equal(result1, expected1)

    @td.skip_if_no_scipy
    def test_spline_smooth(self):
        s = Series([1, 2, np.nan, 4, 5.1, np.nan, 7])
        assert (
            s.interpolate(method="spline", order=3, s=0)[5]
            != s.interpolate(method="spline", order=3)[5]
        )

    @td.skip_if_no_scipy
    def test_spline_interpolation(self):
        s = Series(np.arange(10) ** 2)
        s[np.random.randint(0, 9, 3)] = np.nan
        result1 = s.interpolate(method="spline", order=1)
        expected1 = s.interpolate(method="spline", order=1)
        tm.assert_series_equal(result1, expected1)

    def test_interp_timedelta64(self):
        # GH 6424
        df = Series([1, np.nan, 3], index=pd.to_timedelta([1, 2, 3]))
        result = df.interpolate(method="time")
        expected = Series([1.0, 2.0, 3.0], index=pd.to_timedelta([1, 2, 3]))
        tm.assert_series_equal(result, expected)

        # test for non uniform spacing
        df = Series([1, np.nan, 3], index=pd.to_timedelta([1, 2, 4]))
        result = df.interpolate(method="time")
        expected = Series([1.0, 1.666667, 3.0], index=pd.to_timedelta([1, 2, 4]))
        tm.assert_series_equal(result, expected)

    def test_series_interpolate_method_values(self):
        # #1646
        ts = _simple_ts("1/1/2000", "1/20/2000")
        ts[::2] = np.nan

        result = ts.interpolate(method="values")
        exp = ts.interpolate()
        tm.assert_series_equal(result, exp)

    def test_series_interpolate_intraday(self):
        # #1698
        index = pd.date_range("1/1/2012", periods=4, freq="12D")
        ts = pd.Series([0, 12, 24, 36], index)
        new_index = index.append(index + pd.DateOffset(days=1)).sort_values()

        exp = ts.reindex(new_index).interpolate(method="time")

        index = pd.date_range("1/1/2012", periods=4, freq="12H")
        ts = pd.Series([0, 12, 24, 36], index)
        new_index = index.append(index + pd.DateOffset(hours=1)).sort_values()
        result = ts.reindex(new_index).interpolate(method="time")

        tm.assert_numpy_array_equal(result.values, exp.values)

    def test_nonzero_warning(self):
        # GH 24048
        ser = pd.Series([1, 0, 3, 4])
        with tm.assert_produces_warning(FutureWarning):
            ser.nonzero()

    @pytest.mark.parametrize(
        "ind",
        [
            ["a", "b", "c", "d"],
            pd.period_range(start="2019-01-01", periods=4),
            pd.interval_range(start=0, end=4),
        ],
    )
    def test_interp_non_timedelta_index(self, interp_methods_ind, ind):
        # gh 21662
        df = pd.DataFrame([0, 1, np.nan, 3], index=ind)

        method, kwargs = interp_methods_ind
        if method == "pchip":
            _skip_if_no_pchip()

        if method == "linear":
            result = df[0].interpolate(**kwargs)
            expected = pd.Series([0.0, 1.0, 2.0, 3.0], name=0, index=ind)
            tm.assert_series_equal(result, expected)
        else:
            expected_error = (
                "Index column must be numeric or datetime type when "
                "using {method} method other than linear. "
                "Try setting a numeric or datetime index column before "
                "interpolating.".format(method=method)
            )
            with pytest.raises(ValueError, match=expected_error):
                df[0].interpolate(method=method, **kwargs)

    def test_interpolate_timedelta_index(self, interp_methods_ind):
        """
        Tests for non numerical index types  - object, period, timedelta
        Note that all methods except time, index, nearest and values
        are tested here.
        """
        # gh 21662
        ind = pd.timedelta_range(start=1, periods=4)
        df = pd.DataFrame([0, 1, np.nan, 3], index=ind)

        method, kwargs = interp_methods_ind
        if method == "pchip":
            _skip_if_no_pchip()

        if method in {"linear", "pchip"}:
            result = df[0].interpolate(method=method, **kwargs)
            expected = pd.Series([0.0, 1.0, 2.0, 3.0], name=0, index=ind)
            tm.assert_series_equal(result, expected)
        else:
            pytest.skip(
                "This interpolation method is not supported for Timedelta Index yet."
            )

    def test_interpolate_warn_index_not_sorted(self):
        # GH 21037
        ts = pd.Series(data=[10, 9, np.nan, 2, 1], index=[10, 9, 3, 2, 1])
        with tm.assert_produces_warning(IndexNotSortedWarning):
            ts.interpolate(method="index")
        with tm.assert_produces_warning(IndexNotSortedWarning):
            ts.interpolate(method="values")<|MERGE_RESOLUTION|>--- conflicted
+++ resolved
@@ -20,11 +20,8 @@
     date_range,
     isna,
 )
-<<<<<<< HEAD
 from pandas.core.missing import IndexNotSortedWarning
 from pandas.core.series import remove_na
-=======
->>>>>>> 896dbc34
 import pandas.util.testing as tm
 
 
