--- conflicted
+++ resolved
@@ -2115,15 +2115,8 @@
         # https://github.com/pandas-dev/pandas/issues/54793
         # but after PDEP-14 (string dtype), it was decided to keep dtype="string"
         # returning the NA string dtype, so expected is changed from
-<<<<<<< HEAD
-        # "string[pyarrow_numpy]" to "string[python|pyarrow]"
-        dtype = "string[pyarrow]" if HAS_PYARROW else "string[python]"
-        expected = Series(["a", "b"], dtype=dtype)
-=======
-        # "string[pyarrow_numpy]" to "string[pyarrow]"
-        pytest.importorskip("pyarrow")
+        # "string[pyarrow_numpy]" to "string[python]"
         expected = Series(["a", "b"], dtype="string[python]")
->>>>>>> 4b4c86ea
         with pd.option_context("future.infer_string", True):
             result = Series(["a", "b"], dtype="string")
         tm.assert_series_equal(result, expected)
