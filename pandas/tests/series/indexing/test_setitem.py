--- conflicted
+++ resolved
@@ -715,15 +715,9 @@
 
         self._check_inplace(is_inplace, orig, arr, obj)
 
-<<<<<<< HEAD
-    def test_index_where(self, obj, key, expected, val, request):
+    def test_index_where(self, obj, key, expected, val):
         if obj.dtype.kind == "c" or expected.dtype.kind == "c":
             # TODO(Index[complex]): Should become unreachable
-=======
-    def test_index_where(self, obj, key, expected, val):
-        if obj.dtype == bool or obj.dtype.kind == "c" or expected.dtype.kind == "c":
-            # TODO(GH#45061): Should become unreachable (at least the bool part)
->>>>>>> f46df091
             pytest.skip("test not applicable for this dtype")
 
         mask = np.zeros(obj.shape, dtype=bool)
