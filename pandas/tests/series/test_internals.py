--- conflicted
+++ resolved
@@ -83,11 +83,7 @@
 
         expected = Series([Timestamp('20010101'), Timestamp('20010102'),
                            Timestamp('20010103'),
-<<<<<<< HEAD
-                           pd.NaT, pd.NaT, pd.NaT, Timestamp('20010104'),
-=======
                            NaT, NaT, NaT, Timestamp('20010104'),
->>>>>>> b73d602e
                            Timestamp('20010105')], dtype='M8[ns]')
         with tm.assert_produces_warning(FutureWarning):
             result = s2.convert_objects(convert_dates='coerce',
@@ -103,11 +99,7 @@
         with tm.assert_produces_warning(FutureWarning):
             result = s.convert_objects(convert_dates='coerce',
                                        convert_numeric=False)
-<<<<<<< HEAD
-        expected = Series([pd.NaT] * 2 + [Timestamp(1)] * 2)
-=======
         expected = Series([NaT] * 2 + [Timestamp(1)] * 2)
->>>>>>> b73d602e
         assert_series_equal(result, expected)
 
         # preserver if non-object
@@ -153,22 +145,14 @@
         # Test coercion returns correct type
         s = Series(['a', 'b', 'c'])
         results = s._convert(datetime=True, coerce=True)
-<<<<<<< HEAD
-        expected = Series([pd.NaT] * 3)
-=======
         expected = Series([NaT] * 3)
->>>>>>> b73d602e
         assert_series_equal(results, expected)
 
         results = s._convert(numeric=True, coerce=True)
         expected = Series([np.nan] * 3)
         assert_series_equal(results, expected)
 
-<<<<<<< HEAD
-        expected = Series([pd.NaT] * 3, dtype=np.dtype('m8[ns]'))
-=======
         expected = Series([NaT] * 3, dtype=np.dtype('m8[ns]'))
->>>>>>> b73d602e
         results = s._convert(timedelta=True, coerce=True)
         assert_series_equal(results, expected)
 
@@ -178,11 +162,7 @@
         # Test coercion with mixed types
         s = Series(['a', '3.1415', dt, td])
         results = s._convert(datetime=True, coerce=True)
-<<<<<<< HEAD
-        expected = Series([pd.NaT, pd.NaT, dt, pd.NaT])
-=======
         expected = Series([NaT, NaT, dt, NaT])
->>>>>>> b73d602e
         assert_series_equal(results, expected)
 
         results = s._convert(numeric=True, coerce=True)
@@ -190,11 +170,7 @@
         assert_series_equal(results, expected)
 
         results = s._convert(timedelta=True, coerce=True)
-<<<<<<< HEAD
-        expected = Series([pd.NaT, pd.NaT, pd.NaT, td],
-=======
         expected = Series([NaT, NaT, NaT, td],
->>>>>>> b73d602e
                           dtype=np.dtype('m8[ns]'))
         assert_series_equal(results, expected)
 
@@ -280,11 +256,7 @@
         assert_series_equal(result, expected)
 
         expected = Series([Timestamp('20010101'), Timestamp('20010102'),
-<<<<<<< HEAD
-                           Timestamp('20010103'), pd.NaT, pd.NaT, pd.NaT,
-=======
                            Timestamp('20010103'), NaT, NaT, NaT,
->>>>>>> b73d602e
                            Timestamp('20010104'), Timestamp('20010105')],
                           dtype='M8[ns]')
         result = s2._convert(datetime=True, numeric=False, timedelta=False,
@@ -295,11 +267,7 @@
 
         s = Series(['foo', 'bar', 1, 1.0], dtype='O')
         result = s._convert(datetime=True, coerce=True)
-<<<<<<< HEAD
-        expected = Series([pd.NaT] * 2 + [Timestamp(1)] * 2)
-=======
         expected = Series([NaT] * 2 + [Timestamp(1)] * 2)
->>>>>>> b73d602e
         assert_series_equal(result, expected)
 
         # preserver if non-object
@@ -313,11 +281,7 @@
         # assert result.dtype == 'M8[ns]'
 
         # dateutil parses some single letters into today's value as a date
-<<<<<<< HEAD
-        expected = Series([pd.NaT])
-=======
         expected = Series([NaT])
->>>>>>> b73d602e
         for x in 'abcdefghijklmnopqrstuvwxyz':
             s = Series([x])
             result = s._convert(datetime=True, coerce=True)
