--- conflicted
+++ resolved
@@ -53,16 +53,11 @@
     tm.assert_series_equal(result, expected)
 
     # GH 8522
-<<<<<<< HEAD
-    s = Series([2, 3], index=[True, False])
-    assert not s.index.is_object()
-    assert s.index.dtype == bool
-    result = s.drop(True)
-=======
     ser = Series([2, 3], index=[True, False])
-    assert ser.index.is_object()
+    ser = Series([2, 3], index=[True, False])
+    assert not ser.index.is_object()
+    assert ser.index.dtype == bool
     result = ser.drop(True)
->>>>>>> 5ba7d714
     expected = Series([3], index=[False])
     tm.assert_series_equal(result, expected)
 
