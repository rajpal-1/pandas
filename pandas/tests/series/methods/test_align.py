--- conflicted
+++ resolved
@@ -127,26 +127,12 @@
 
 def test_align_same_index(datetime_series, using_copy_on_write):
     a, b = datetime_series.align(datetime_series, copy=False)
-<<<<<<< HEAD
     if not using_copy_on_write:
         assert a.index is datetime_series.index
         assert b.index is datetime_series.index
     else:
-        assert a.index.is_(datetime_series.index)
-        assert b.index.is_(datetime_series.index)
-
-    a, b = datetime_series.align(datetime_series, copy=True)
-    if not using_copy_on_write:
         assert a.index is not datetime_series.index
         assert b.index is not datetime_series.index
-    else:
-        assert a.index.is_(datetime_series.index)
-        assert b.index.is_(datetime_series.index)
-=======
-    if not using_copy_on_write:
-        assert a.index is datetime_series.index
-        assert b.index is datetime_series.index
-    else:
         assert a.index.is_(datetime_series.index)
         assert b.index.is_(datetime_series.index)
 
@@ -155,7 +141,6 @@
     assert b.index is not datetime_series.index
     assert a.index.is_(datetime_series.index)
     assert b.index.is_(datetime_series.index)
->>>>>>> 1d566724
 
 
 def test_align_multiindex():
