--- conflicted
+++ resolved
@@ -193,15 +193,9 @@
 
 
 def test_align_dt64tzindex_mismatched_tzs():
-<<<<<<< HEAD
-    idx1 = date_range("2001", periods=5, freq="H", tz="US/Eastern")
-    ser = Series(np.random.randn(len(idx1)), index=idx1)
-    ser_central = ser.axis_ops.tz_convert("US/Central")
-=======
     idx1 = date_range("2001", periods=5, freq="h", tz="US/Eastern")
     ser = Series(np.random.default_rng(2).standard_normal(len(idx1)), index=idx1)
-    ser_central = ser.tz_convert("US/Central")
->>>>>>> b3fa178b
+    ser_central = ser.axis_ops.tz_convert("US/Central")
     # different timezones convert to UTC
 
     new1, new2 = ser.align(ser_central)
