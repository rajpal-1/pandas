--- conflicted
+++ resolved
@@ -20,15 +20,10 @@
 
 @pytest.fixture
 def multiindex_year_month_day_dataframe_random_data():
-<<<<<<< HEAD
     """
     DataFrame with 3 level MultiIndex (year, month, day) covering
-    first 100 business days from 2000-01-01 with random data"""
-=======
-    """DataFrame with 3 level MultiIndex (year, month, day) covering
     first 100 business days from 2000-01-01 with random data
     """
->>>>>>> f1c5cb0c
     tdf = tm.makeTimeDataFrame(100)
     ymd = tdf.groupby([lambda x: x.year, lambda x: x.month, lambda x: x.day]).sum()
     # use Int64Index, to make sure things work
