--- conflicted
+++ resolved
@@ -237,21 +237,8 @@
         tm.assert_series_equal(result, expected)
 
     def test_iloc_getitem_array(self):
-<<<<<<< HEAD
         # TODO: test something here?
         pass
-=======
-
-        # array like
-        s = Series(index=range(1, 4), dtype=object)
-        self.check_result(
-            "iloc",
-            s.index,
-            "ix",
-            {0: [2, 4, 6], 1: [3, 6, 9], 2: [4, 8, 12]},
-            typs=["ints", "uints"],
-        )
->>>>>>> c0f6428b
 
     def test_iloc_getitem_bool(self):
         # TODO: test something here?
