""" test label based indexing with loc """
from io import StringIO
import re

import numpy as np
import pytest

import pandas as pd
from pandas import DataFrame, Series, Timestamp, date_range
from pandas.api.types import is_scalar
from pandas.tests.indexing.common import Base
import pandas.util.testing as tm


class TestLoc(Base):
    def test_loc_getitem_dups(self):
        # GH 5678
        # repeated getitems on a dup index returning a ndarray
        df = DataFrame(
            np.random.random_sample((20, 5)), index=["ABCDE"[x % 5] for x in range(20)]
        )
        expected = df.loc["A", 0]
        result = df.loc[:, 0].loc["A"]
        tm.assert_series_equal(result, expected)

    def test_loc_getitem_dups2(self):

        # GH4726
        # dup indexing with iloc/loc
        df = DataFrame(
            [[1, 2, "foo", "bar", Timestamp("20130101")]],
            columns=["a", "a", "a", "a", "a"],
            index=[1],
        )
        expected = Series(
            [1, 2, "foo", "bar", Timestamp("20130101")],
            index=["a", "a", "a", "a", "a"],
            name=1,
        )

        result = df.iloc[0]
        tm.assert_series_equal(result, expected)

        result = df.loc[1]
        tm.assert_series_equal(result, expected)

    def test_loc_setitem_dups(self):

        # GH 6541
        df_orig = DataFrame(
            {
                "me": list("rttti"),
                "foo": list("aaade"),
                "bar": np.arange(5, dtype="float64") * 1.34 + 2,
                "bar2": np.arange(5, dtype="float64") * -0.34 + 2,
            }
        ).set_index("me")

        indexer = tuple(["r", ["bar", "bar2"]])
        df = df_orig.copy()
        df.loc[indexer] *= 2.0
        tm.assert_series_equal(df.loc[indexer], 2.0 * df_orig.loc[indexer])

        indexer = tuple(["r", "bar"])
        df = df_orig.copy()
        df.loc[indexer] *= 2.0
        assert df.loc[indexer] == 2.0 * df_orig.loc[indexer]

        indexer = tuple(["t", ["bar", "bar2"]])
        df = df_orig.copy()
        df.loc[indexer] *= 2.0
        tm.assert_frame_equal(df.loc[indexer], 2.0 * df_orig.loc[indexer])

    def test_loc_setitem_slice(self):
        # GH10503

        # assigning the same type should not change the type
        df1 = DataFrame({"a": [0, 1, 1], "b": Series([100, 200, 300], dtype="uint32")})
        ix = df1["a"] == 1
        newb1 = df1.loc[ix, "b"] + 1
        df1.loc[ix, "b"] = newb1
        expected = DataFrame(
            {"a": [0, 1, 1], "b": Series([100, 201, 301], dtype="uint32")}
        )
        tm.assert_frame_equal(df1, expected)

        # assigning a new type should get the inferred type
        df2 = DataFrame({"a": [0, 1, 1], "b": [100, 200, 300]}, dtype="uint64")
        ix = df1["a"] == 1
        newb2 = df2.loc[ix, "b"]
        df1.loc[ix, "b"] = newb2
        expected = DataFrame({"a": [0, 1, 1], "b": [100, 200, 300]}, dtype="uint64")
        tm.assert_frame_equal(df2, expected)

    def test_loc_getitem_int(self):

        # int label
        self.check_result("loc", 2, "loc", 2, typs=["label"], fails=KeyError)

    def test_loc_getitem_label(self):

        # label
        self.check_result("loc", "c", "loc", "c", typs=["empty"], fails=KeyError)

    def test_loc_getitem_label_out_of_range(self):

        # out of range label
        self.check_result(
            "loc",
            "f",
            "loc",
            "f",
            typs=["ints", "uints", "labels", "mixed", "ts"],
            fails=KeyError,
        )
        self.check_result("loc", "f", "ix", "f", typs=["floats"], fails=KeyError)
        self.check_result("loc", "f", "loc", "f", typs=["floats"], fails=KeyError)
        self.check_result(
            "loc", 20, "loc", 20, typs=["ints", "uints", "mixed"], fails=KeyError,
        )
        self.check_result("loc", 20, "loc", 20, typs=["labels"], fails=TypeError)
        self.check_result("loc", 20, "loc", 20, typs=["ts"], axes=0, fails=TypeError)
        self.check_result("loc", 20, "loc", 20, typs=["floats"], axes=0, fails=KeyError)

    def test_loc_getitem_label_list(self):
        # TODO: test something here?
        # list of labels
        pass

    def test_loc_getitem_label_list_with_missing(self):
        self.check_result(
            "loc", [0, 1, 2], "loc", [0, 1, 2], typs=["empty"], fails=KeyError,
        )
        self.check_result(
            "loc",
            [0, 2, 10],
            "ix",
            [0, 2, 10],
            typs=["ints", "uints", "floats"],
            axes=0,
            fails=KeyError,
        )

        self.check_result(
            "loc",
            [3, 6, 7],
            "ix",
            [3, 6, 7],
            typs=["ints", "uints", "floats"],
            axes=1,
            fails=KeyError,
        )

        # GH 17758 - MultiIndex and missing keys
        self.check_result(
            "loc",
            [(1, 3), (1, 4), (2, 5)],
            "ix",
            [(1, 3), (1, 4), (2, 5)],
            typs=["multi"],
            axes=0,
            fails=KeyError,
        )

    def test_getitem_label_list_with_missing(self):
        s = Series(range(3), index=["a", "b", "c"])

        # consistency
        with pytest.raises(KeyError, match="with any missing labels"):
            s[["a", "d"]]

        s = Series(range(3))
        with pytest.raises(KeyError, match="with any missing labels"):
            s[[0, 3]]

    def test_loc_getitem_label_list_fails(self):
        # fails
        self.check_result(
            "loc",
            [20, 30, 40],
            "loc",
            [20, 30, 40],
            typs=["ints", "uints"],
            axes=1,
            fails=KeyError,
        )

    def test_loc_getitem_label_array_like(self):
        # TODO: test something?
        # array like
        pass

    def test_loc_getitem_bool(self):
        # boolean indexers
        b = [True, False, True, False]

        self.check_result("loc", b, "loc", b, typs=["empty"], fails=IndexError)

    @pytest.mark.parametrize("index", [[True, False], [True, False, True, False]])
    def test_loc_getitem_bool_diff_len(self, index):
        # GH26658
        s = Series([1, 2, 3])
        with pytest.raises(
            IndexError,
            match=("Item wrong length {} instead of {}.".format(len(index), len(s))),
        ):
            _ = s.loc[index]

    def test_loc_getitem_int_slice(self):
        # TODO: test something here?
        pass

    def test_loc_to_fail(self):

        # GH3449
        df = DataFrame(
            np.random.random((3, 3)), index=["a", "b", "c"], columns=["e", "f", "g"]
        )

        # raise a KeyError?
        msg = (
            r"\"None of \[Int64Index\(\[1, 2\], dtype='int64'\)\] are"
            r" in the \[index\]\""
        )
        with pytest.raises(KeyError, match=msg):
            df.loc[[1, 2], [1, 2]]

        # GH  7496
        # loc should not fallback

        s = Series(dtype=object)
        s.loc[1] = 1
        s.loc["a"] = 2

        with pytest.raises(KeyError, match=r"^-1$"):
            s.loc[-1]

        msg = (
            r"\"None of \[Int64Index\(\[-1, -2\], dtype='int64'\)\] are"
            r" in the \[index\]\""
        )
        with pytest.raises(KeyError, match=msg):
            s.loc[[-1, -2]]

        msg = r"\"None of \[Index\(\['4'\], dtype='object'\)\] are in the \[index\]\""
        with pytest.raises(KeyError, match=msg):
            s.loc[["4"]]

        s.loc[-1] = 3
        with pytest.raises(KeyError, match="with any missing labels"):
            s.loc[[-1, -2]]

        s["a"] = 2
        msg = (
            r"\"None of \[Int64Index\(\[-2\], dtype='int64'\)\] are"
            r" in the \[index\]\""
        )
        with pytest.raises(KeyError, match=msg):
            s.loc[[-2]]

        del s["a"]

        with pytest.raises(KeyError, match=msg):
            s.loc[[-2]] = 0

        # inconsistency between .loc[values] and .loc[values,:]
        # GH 7999
        df = DataFrame([["a"], ["b"]], index=[1, 2], columns=["value"])

        msg = (
            r"\"None of \[Int64Index\(\[3\], dtype='int64'\)\] are"
            r" in the \[index\]\""
        )
        with pytest.raises(KeyError, match=msg):
            df.loc[[3], :]

        with pytest.raises(KeyError, match=msg):
            df.loc[[3]]

    def test_loc_getitem_list_with_fail(self):
        # 15747
        # should KeyError if *any* missing labels

        s = Series([1, 2, 3])

        s.loc[[2]]

        with pytest.raises(
            KeyError,
            match=re.escape(
                "\"None of [Int64Index([3], dtype='int64')] are in the [index]\""
            ),
        ):
            s.loc[[3]]

        # a non-match and a match
        with pytest.raises(KeyError, match="with any missing labels"):
            s.loc[[2, 3]]

    def test_loc_getitem_label_slice(self):

        # label slices (with ints)

        # real label slices

        # GH 14316

        self.check_result(
            "loc",
            slice(1, 3),
            "loc",
            slice(1, 3),
            typs=["labels", "mixed", "empty", "ts", "floats"],
            fails=TypeError,
        )

        self.check_result(
            "loc",
            slice("20130102", "20130104"),
            "loc",
            slice("20130102", "20130104"),
            typs=["ts"],
            axes=1,
            fails=TypeError,
        )

        self.check_result(
            "loc",
            slice(2, 8),
            "loc",
            slice(2, 8),
            typs=["mixed"],
            axes=0,
            fails=TypeError,
        )
        self.check_result(
            "loc",
            slice(2, 8),
            "loc",
            slice(2, 8),
            typs=["mixed"],
            axes=1,
            fails=KeyError,
        )

        self.check_result(
            "loc",
            slice(2, 4, 2),
            "loc",
            slice(2, 4, 2),
            typs=["mixed"],
            axes=0,
            fails=TypeError,
        )

    def test_loc_index(self):
        # gh-17131
        # a boolean index should index like a boolean numpy array

        df = DataFrame(
            np.random.random(size=(5, 10)),
            index=["alpha_0", "alpha_1", "alpha_2", "beta_0", "beta_1"],
        )

        mask = df.index.map(lambda x: "alpha" in x)
        expected = df.loc[np.array(mask)]

        result = df.loc[mask]
        tm.assert_frame_equal(result, expected)

        result = df.loc[mask.values]
        tm.assert_frame_equal(result, expected)

        result = df.loc[pd.array(mask, dtype="boolean")]
        tm.assert_frame_equal(result, expected)

    def test_loc_general(self):

        df = DataFrame(
            np.random.rand(4, 4),
            columns=["A", "B", "C", "D"],
            index=["A", "B", "C", "D"],
        )

        # want this to work
        result = df.loc[:, "A":"B"].iloc[0:2, :]
        assert (result.columns == ["A", "B"]).all()
        assert (result.index == ["A", "B"]).all()

        # mixed type
        result = DataFrame({"a": [Timestamp("20130101")], "b": [1]}).iloc[0]
        expected = Series([Timestamp("20130101"), 1], index=["a", "b"], name=0)
        tm.assert_series_equal(result, expected)
        assert result.dtype == object

    def test_loc_setitem_consistency(self):
        # GH 6149
        # coerce similarly for setitem and loc when rows have a null-slice
        expected = DataFrame(
            {
                "date": Series(0, index=range(5), dtype=np.int64),
                "val": Series(range(5), dtype=np.int64),
            }
        )

        df = DataFrame(
            {
                "date": date_range("2000-01-01", "2000-01-5"),
                "val": Series(range(5), dtype=np.int64),
            }
        )
        df.loc[:, "date"] = 0
        tm.assert_frame_equal(df, expected)

        df = DataFrame(
            {
                "date": date_range("2000-01-01", "2000-01-5"),
                "val": Series(range(5), dtype=np.int64),
            }
        )
        df.loc[:, "date"] = np.array(0, dtype=np.int64)
        tm.assert_frame_equal(df, expected)

        df = DataFrame(
            {
                "date": date_range("2000-01-01", "2000-01-5"),
                "val": Series(range(5), dtype=np.int64),
            }
        )
        df.loc[:, "date"] = np.array([0, 0, 0, 0, 0], dtype=np.int64)
        tm.assert_frame_equal(df, expected)

        expected = DataFrame(
            {
                "date": Series("foo", index=range(5)),
                "val": Series(range(5), dtype=np.int64),
            }
        )
        df = DataFrame(
            {
                "date": date_range("2000-01-01", "2000-01-5"),
                "val": Series(range(5), dtype=np.int64),
            }
        )
        df.loc[:, "date"] = "foo"
        tm.assert_frame_equal(df, expected)

        expected = DataFrame(
            {
                "date": Series(1.0, index=range(5)),
                "val": Series(range(5), dtype=np.int64),
            }
        )
        df = DataFrame(
            {
                "date": date_range("2000-01-01", "2000-01-5"),
                "val": Series(range(5), dtype=np.int64),
            }
        )
        df.loc[:, "date"] = 1.0
        tm.assert_frame_equal(df, expected)

        # GH 15494
        # setting on frame with single row
        df = DataFrame({"date": Series([Timestamp("20180101")])})
        df.loc[:, "date"] = "string"
        expected = DataFrame({"date": Series(["string"])})
        tm.assert_frame_equal(df, expected)

    def test_loc_setitem_consistency_empty(self):
        # empty (essentially noops)
        expected = DataFrame(columns=["x", "y"])
        expected["x"] = expected["x"].astype(np.int64)
        df = DataFrame(columns=["x", "y"])
        df.loc[:, "x"] = 1
        tm.assert_frame_equal(df, expected)

        df = DataFrame(columns=["x", "y"])
        df["x"] = 1
        tm.assert_frame_equal(df, expected)

    def test_loc_setitem_consistency_slice_column_len(self):
        # .loc[:,column] setting with slice == len of the column
        # GH10408
        data = """Level_0,,,Respondent,Respondent,Respondent,OtherCat,OtherCat
Level_1,,,Something,StartDate,EndDate,Yes/No,SomethingElse
Region,Site,RespondentID,,,,,
Region_1,Site_1,3987227376,A,5/25/2015 10:59,5/25/2015 11:22,Yes,
Region_1,Site_1,3980680971,A,5/21/2015 9:40,5/21/2015 9:52,Yes,Yes
Region_1,Site_2,3977723249,A,5/20/2015 8:27,5/20/2015 8:41,Yes,
Region_1,Site_2,3977723089,A,5/20/2015 8:33,5/20/2015 9:09,Yes,No"""

        df = pd.read_csv(StringIO(data), header=[0, 1], index_col=[0, 1, 2])
        df.loc[:, ("Respondent", "StartDate")] = pd.to_datetime(
            df.loc[:, ("Respondent", "StartDate")]
        )
        df.loc[:, ("Respondent", "EndDate")] = pd.to_datetime(
            df.loc[:, ("Respondent", "EndDate")]
        )
        df.loc[:, ("Respondent", "Duration")] = (
            df.loc[:, ("Respondent", "EndDate")]
            - df.loc[:, ("Respondent", "StartDate")]
        )

        df.loc[:, ("Respondent", "Duration")] = df.loc[
            :, ("Respondent", "Duration")
        ].astype("timedelta64[s]")
        expected = Series(
            [1380, 720, 840, 2160.0], index=df.index, name=("Respondent", "Duration")
        )
        tm.assert_series_equal(df[("Respondent", "Duration")], expected)

    @pytest.mark.parametrize("unit", ["Y", "M", "D", "h", "m", "s", "ms", "us"])
    def test_loc_assign_non_ns_datetime(self, unit):
        # GH 27395, non-ns dtype assignment via .loc should work
        # and return the same result when using simple assignment
        df = DataFrame(
            {
                "timestamp": [
                    np.datetime64("2017-02-11 12:41:29"),
                    np.datetime64("1991-11-07 04:22:37"),
                ]
            }
        )

        df.loc[:, unit] = df.loc[:, "timestamp"].values.astype(
            "datetime64[{unit}]".format(unit=unit)
        )
        df["expected"] = df.loc[:, "timestamp"].values.astype(
            "datetime64[{unit}]".format(unit=unit)
        )
        expected = Series(df.loc[:, "expected"], name=unit)
        tm.assert_series_equal(df.loc[:, unit], expected)

    def test_loc_modify_datetime(self):
        # see gh-28837
        df = DataFrame.from_dict(
            {"date": [1485264372711, 1485265925110, 1540215845888, 1540282121025]}
        )

        df["date_dt"] = pd.to_datetime(df["date"], unit="ms", cache=True)

        df.loc[:, "date_dt_cp"] = df.loc[:, "date_dt"]
        df.loc[[2, 3], "date_dt_cp"] = df.loc[[2, 3], "date_dt"]

        expected = DataFrame(
            [
                [1485264372711, "2017-01-24 13:26:12.711", "2017-01-24 13:26:12.711"],
                [1485265925110, "2017-01-24 13:52:05.110", "2017-01-24 13:52:05.110"],
                [1540215845888, "2018-10-22 13:44:05.888", "2018-10-22 13:44:05.888"],
                [1540282121025, "2018-10-23 08:08:41.025", "2018-10-23 08:08:41.025"],
            ],
            columns=["date", "date_dt", "date_dt_cp"],
        )

        columns = ["date_dt", "date_dt_cp"]
        expected[columns] = expected[columns].apply(pd.to_datetime)

        tm.assert_frame_equal(df, expected)

    def test_loc_setitem_frame(self):
        df = self.frame_labels

        result = df.iloc[0, 0]

        df.loc["a", "A"] = 1
        result = df.loc["a", "A"]
        assert result == 1

        result = df.iloc[0, 0]
        assert result == 1

        df.loc[:, "B":"D"] = 0
        expected = df.loc[:, "B":"D"]
        result = df.iloc[:, 1:]
        tm.assert_frame_equal(result, expected)

        # GH 6254
        # setting issue
        df = DataFrame(index=[3, 5, 4], columns=["A"])
        df.loc[[4, 3, 5], "A"] = np.array([1, 2, 3], dtype="int64")
        expected = DataFrame(dict(A=Series([1, 2, 3], index=[4, 3, 5]))).reindex(
            index=[3, 5, 4]
        )
        tm.assert_frame_equal(df, expected)

        # GH 6252
        # setting with an empty frame
        keys1 = ["@" + str(i) for i in range(5)]
        val1 = np.arange(5, dtype="int64")

        keys2 = ["@" + str(i) for i in range(4)]
        val2 = np.arange(4, dtype="int64")

        index = list(set(keys1).union(keys2))
        df = DataFrame(index=index)
        df["A"] = np.nan
        df.loc[keys1, "A"] = val1

        df["B"] = np.nan
        df.loc[keys2, "B"] = val2

        expected = DataFrame(
            dict(A=Series(val1, index=keys1), B=Series(val2, index=keys2))
        ).reindex(index=index)
        tm.assert_frame_equal(df, expected)

        # GH 8669
        # invalid coercion of nan -> int
        df = DataFrame({"A": [1, 2, 3], "B": np.nan})
        df.loc[df.B > df.A, "B"] = df.A
        expected = DataFrame({"A": [1, 2, 3], "B": np.nan})
        tm.assert_frame_equal(df, expected)

        # GH 6546
        # setting with mixed labels
        df = DataFrame({1: [1, 2], 2: [3, 4], "a": ["a", "b"]})

        result = df.loc[0, [1, 2]]
        expected = Series([1, 3], index=[1, 2], dtype=object, name=0)
        tm.assert_series_equal(result, expected)

        expected = DataFrame({1: [5, 2], 2: [6, 4], "a": ["a", "b"]})
        df.loc[0, [1, 2]] = [5, 6]
        tm.assert_frame_equal(df, expected)

    def test_loc_setitem_frame_multiples(self):
        # multiple setting
        df = DataFrame(
            {"A": ["foo", "bar", "baz"], "B": Series(range(3), dtype=np.int64)}
        )
        rhs = df.loc[1:2]
        rhs.index = df.index[0:2]
        df.loc[0:1] = rhs
        expected = DataFrame(
            {"A": ["bar", "baz", "baz"], "B": Series([1, 2, 2], dtype=np.int64)}
        )
        tm.assert_frame_equal(df, expected)

        # multiple setting with frame on rhs (with M8)
        df = DataFrame(
            {
                "date": date_range("2000-01-01", "2000-01-5"),
                "val": Series(range(5), dtype=np.int64),
            }
        )
        expected = DataFrame(
            {
                "date": [
                    Timestamp("20000101"),
                    Timestamp("20000102"),
                    Timestamp("20000101"),
                    Timestamp("20000102"),
                    Timestamp("20000103"),
                ],
                "val": Series([0, 1, 0, 1, 2], dtype=np.int64),
            }
        )
        rhs = df.loc[0:2]
        rhs.index = df.index[2:5]
        df.loc[2:4] = rhs
        tm.assert_frame_equal(df, expected)

    @pytest.mark.parametrize(
        "indexer", [["A"], slice(None, "A", None), np.array(["A"])]
    )
    @pytest.mark.parametrize("value", [["Z"], np.array(["Z"])])
    def test_loc_setitem_with_scalar_index(self, indexer, value):
        # GH #19474
        # assigning like "df.loc[0, ['A']] = ['Z']" should be evaluated
        # elementwisely, not using "setter('A', ['Z'])".

        df = pd.DataFrame([[1, 2], [3, 4]], columns=["A", "B"])
        df.loc[0, indexer] = value
        result = df.loc[0, "A"]

        assert is_scalar(result) and result == "Z"

    def test_loc_coercion(self):

        # 12411
        df = DataFrame({"date": [Timestamp("20130101").tz_localize("UTC"), pd.NaT]})
        expected = df.dtypes

        result = df.iloc[[0]]
        tm.assert_series_equal(result.dtypes, expected)

        result = df.iloc[[1]]
        tm.assert_series_equal(result.dtypes, expected)

        # 12045
        import datetime

        df = DataFrame(
            {"date": [datetime.datetime(2012, 1, 1), datetime.datetime(1012, 1, 2)]}
        )
        expected = df.dtypes

        result = df.iloc[[0]]
        tm.assert_series_equal(result.dtypes, expected)

        result = df.iloc[[1]]
        tm.assert_series_equal(result.dtypes, expected)

        # 11594
        df = DataFrame({"text": ["some words"] + [None] * 9})
        expected = df.dtypes

        result = df.iloc[0:2]
        tm.assert_series_equal(result.dtypes, expected)

        result = df.iloc[3:]
        tm.assert_series_equal(result.dtypes, expected)

    def test_setitem_new_key_tz(self):
        # GH#12862 should not raise on assigning the second value
        vals = [
            pd.to_datetime(42).tz_localize("UTC"),
            pd.to_datetime(666).tz_localize("UTC"),
        ]
        expected = pd.Series(vals, index=["foo", "bar"])

        ser = pd.Series(dtype=object)
        ser["foo"] = vals[0]
        ser["bar"] = vals[1]

        tm.assert_series_equal(ser, expected)

        ser = pd.Series(dtype=object)
        ser.loc["foo"] = vals[0]
        ser.loc["bar"] = vals[1]

        tm.assert_series_equal(ser, expected)

    def test_loc_non_unique(self):
        # GH3659
        # non-unique indexer with loc slice
        # https://groups.google.com/forum/?fromgroups#!topic/pydata/zTm2No0crYs

        # these are going to raise because the we are non monotonic
        df = DataFrame(
            {"A": [1, 2, 3, 4, 5, 6], "B": [3, 4, 5, 6, 7, 8]}, index=[0, 1, 0, 1, 2, 3]
        )
        msg = "'Cannot get left slice bound for non-unique label: 1'"
        with pytest.raises(KeyError, match=msg):
            df.loc[1:]
        msg = "'Cannot get left slice bound for non-unique label: 0'"
        with pytest.raises(KeyError, match=msg):
            df.loc[0:]
        msg = "'Cannot get left slice bound for non-unique label: 1'"
        with pytest.raises(KeyError, match=msg):
            df.loc[1:2]

        # monotonic are ok
        df = DataFrame(
            {"A": [1, 2, 3, 4, 5, 6], "B": [3, 4, 5, 6, 7, 8]}, index=[0, 1, 0, 1, 2, 3]
        ).sort_index(axis=0)
        result = df.loc[1:]
        expected = DataFrame({"A": [2, 4, 5, 6], "B": [4, 6, 7, 8]}, index=[1, 1, 2, 3])
        tm.assert_frame_equal(result, expected)

        result = df.loc[0:]
        tm.assert_frame_equal(result, df)

        result = df.loc[1:2]
        expected = DataFrame({"A": [2, 4, 5], "B": [4, 6, 7]}, index=[1, 1, 2])
        tm.assert_frame_equal(result, expected)

    def test_loc_non_unique_memory_error(self):

        # GH 4280
        # non_unique index with a large selection triggers a memory error

        columns = list("ABCDEFG")

        def gen_test(l, l2):
            return pd.concat(
                [
                    DataFrame(
                        np.random.randn(l, len(columns)),
                        index=np.arange(l),
                        columns=columns,
                    ),
                    DataFrame(
                        np.ones((l2, len(columns))), index=[0] * l2, columns=columns
                    ),
                ]
            )

        def gen_expected(df, mask):
            len_mask = len(mask)
            return pd.concat(
                [
                    df.take([0]),
                    DataFrame(
                        np.ones((len_mask, len(columns))),
                        index=[0] * len_mask,
                        columns=columns,
                    ),
                    df.take(mask[1:]),
                ]
            )

        df = gen_test(900, 100)
        assert df.index.is_unique is False

        mask = np.arange(100)
        result = df.loc[mask]
        expected = gen_expected(df, mask)
        tm.assert_frame_equal(result, expected)

        df = gen_test(900000, 100000)
        assert df.index.is_unique is False

        mask = np.arange(100000)
        result = df.loc[mask]
        expected = gen_expected(df, mask)
        tm.assert_frame_equal(result, expected)

    def test_loc_name(self):
        # GH 3880
        df = DataFrame([[1, 1], [1, 1]])
        df.index.name = "index_name"
        result = df.iloc[[0, 1]].index.name
        assert result == "index_name"

        result = df.loc[[0, 1]].index.name
        assert result == "index_name"

    def test_loc_empty_list_indexer_is_ok(self):

        df = tm.makeCustomDataframe(5, 2)
        # vertical empty
        tm.assert_frame_equal(
            df.loc[:, []], df.iloc[:, :0], check_index_type=True, check_column_type=True
        )
        # horizontal empty
        tm.assert_frame_equal(
            df.loc[[], :], df.iloc[:0, :], check_index_type=True, check_column_type=True
        )
        # horizontal empty
        tm.assert_frame_equal(
            df.loc[[]], df.iloc[:0, :], check_index_type=True, check_column_type=True
        )

    def test_identity_slice_returns_new_object(self):
        # GH13873
        original_df = DataFrame({"a": [1, 2, 3]})
        sliced_df = original_df.loc[:]
        assert sliced_df is not original_df
        assert original_df[:] is not original_df

        # should be a shallow copy
        original_df["a"] = [4, 4, 4]
        assert (sliced_df["a"] == 4).all()

        # These should not return copies
        assert original_df is original_df.loc[:, :]
        df = DataFrame(np.random.randn(10, 4))
        assert df[0] is df.loc[:, 0]

        # Same tests for Series
        original_series = Series([1, 2, 3, 4, 5, 6])
        sliced_series = original_series.loc[:]
        assert sliced_series is not original_series
        assert original_series[:] is not original_series

        original_series[:3] = [7, 8, 9]
        assert all(sliced_series[:3] == [7, 8, 9])

    def test_loc_uint64(self):
        # GH20722
        # Test whether loc accept uint64 max value as index.
        s = pd.Series(
            [1, 2], index=[np.iinfo("uint64").max - 1, np.iinfo("uint64").max]
        )

        result = s.loc[np.iinfo("uint64").max - 1]
        expected = s.iloc[0]
        assert result == expected

        result = s.loc[[np.iinfo("uint64").max - 1]]
        expected = s.iloc[[0]]
        tm.assert_series_equal(result, expected)

        result = s.loc[[np.iinfo("uint64").max - 1, np.iinfo("uint64").max]]
        tm.assert_series_equal(result, s)

    def test_loc_setitem_empty_append(self):
        # GH6173, various appends to an empty dataframe

        data = [1, 2, 3]
        expected = DataFrame({"x": data, "y": [None] * len(data)})

        # appends to fit length of data
        df = DataFrame(columns=["x", "y"])
        df.loc[:, "x"] = data
        tm.assert_frame_equal(df, expected)

        # only appends one value
        expected = DataFrame({"x": [1.0], "y": [np.nan]})
        df = DataFrame(columns=["x", "y"], dtype=np.float)
        df.loc[0, "x"] = expected.loc[0, "x"]
        tm.assert_frame_equal(df, expected)

    def test_loc_setitem_empty_append_raises(self):
        # GH6173, various appends to an empty dataframe

        data = [1, 2]
        df = DataFrame(columns=["x", "y"])
        msg = (
            r"None of \[Int64Index\(\[0, 1\], dtype='int64'\)\] "
            r"are in the \[index\]"
        )
        with pytest.raises(KeyError, match=msg):
            df.loc[[0, 1], "x"] = data

        msg = "cannot copy sequence with size 2 to array axis with dimension 0"
        with pytest.raises(ValueError, match=msg):
            df.loc[0:2, "x"] = data

    def test_indexing_zerodim_np_array(self):
        # GH24924
        df = DataFrame([[1, 2], [3, 4]])
        result = df.loc[np.array(0)]
        s = pd.Series([1, 2], name=0)
        tm.assert_series_equal(result, s)

    def test_series_indexing_zerodim_np_array(self):
        # GH24924
        s = Series([1, 2])
        result = s.loc[np.array(0)]
        assert result == 1

    def test_loc_reverse_assignment(self):
        # GH26939
        data = [1, 2, 3, 4, 5, 6] + [None] * 4
        expected = Series(data, index=range(2010, 2020))

        result = pd.Series(index=range(2010, 2020), dtype=np.float64)
        result.loc[2015:2010:-1] = [6, 5, 4, 3, 2, 1]

        tm.assert_series_equal(result, expected)


def test_series_loc_getitem_label_list_missing_values():
    # gh-11428
    key = np.array(
        ["2001-01-04", "2001-01-02", "2001-01-04", "2001-01-14"], dtype="datetime64"
    )
    s = Series([2, 5, 8, 11], date_range("2001-01-01", freq="D", periods=4))
    with pytest.raises(KeyError, match="with any missing labels"):
        s.loc[key]


@pytest.mark.parametrize(
    "columns, column_key, expected_columns, check_column_type",
    [
        ([2011, 2012, 2013], [2011, 2012], [0, 1], True),
        ([2011, 2012, "All"], [2011, 2012], [0, 1], False),
        ([2011, 2012, "All"], [2011, "All"], [0, 2], True),
    ],
)
def test_loc_getitem_label_list_integer_labels(
    columns, column_key, expected_columns, check_column_type
):
    # gh-14836
    df = DataFrame(np.random.rand(3, 3), columns=columns, index=list("ABC"))
    expected = df.iloc[:, expected_columns]
    result = df.loc[["A", "B", "C"], column_key]
    tm.assert_frame_equal(result, expected, check_column_type=check_column_type)


<<<<<<< HEAD
def test_loc_axis_1_slice():
    # GH 10586
    cols = [(yr, m) for yr in [2014, 2015] for m in [7, 8, 9, 10]]
    df = pd.DataFrame(
        np.ones((10, 8)),
        index=tuple("ABCDEFGHIJ"),
        columns=pd.MultiIndex.from_tuples(cols),
    )
    result = df.loc(axis=1)[(2014, 9):(2015, 8)]
    expected = pd.DataFrame(
        np.ones((10, 4)),
        index=tuple("ABCDEFGHIJ"),
        columns=pd.MultiIndex.from_tuples(
            [(2014, 9), (2014, 10), (2015, 7), (2015, 8)]
        ),
    )
=======
def test_loc_setitem_float_intindex():
    # GH 8720
    rand_data = np.random.randn(8, 4)
    result = pd.DataFrame(rand_data)
    result.loc[:, 0.5] = np.nan
    expected_data = np.hstack((rand_data, np.array([np.nan] * 8).reshape(8, 1)))
    expected = pd.DataFrame(expected_data, columns=[0.0, 1.0, 2.0, 3.0, 0.5])
    tm.assert_frame_equal(result, expected)

    result = pd.DataFrame(rand_data)
    result.loc[:, 0.5] = np.nan
>>>>>>> 09e4b780
    tm.assert_frame_equal(result, expected)<|MERGE_RESOLUTION|>--- conflicted
+++ resolved
@@ -971,7 +971,20 @@
     tm.assert_frame_equal(result, expected, check_column_type=check_column_type)
 
 
-<<<<<<< HEAD
+def test_loc_setitem_float_intindex():
+    # GH 8720
+    rand_data = np.random.randn(8, 4)
+    result = pd.DataFrame(rand_data)
+    result.loc[:, 0.5] = np.nan
+    expected_data = np.hstack((rand_data, np.array([np.nan] * 8).reshape(8, 1)))
+    expected = pd.DataFrame(expected_data, columns=[0.0, 1.0, 2.0, 3.0, 0.5])
+    tm.assert_frame_equal(result, expected)
+
+    result = pd.DataFrame(rand_data)
+    result.loc[:, 0.5] = np.nan
+    tm.assert_frame_equal(result, expected)
+
+
 def test_loc_axis_1_slice():
     # GH 10586
     cols = [(yr, m) for yr in [2014, 2015] for m in [7, 8, 9, 10]]
@@ -988,17 +1001,4 @@
             [(2014, 9), (2014, 10), (2015, 7), (2015, 8)]
         ),
     )
-=======
-def test_loc_setitem_float_intindex():
-    # GH 8720
-    rand_data = np.random.randn(8, 4)
-    result = pd.DataFrame(rand_data)
-    result.loc[:, 0.5] = np.nan
-    expected_data = np.hstack((rand_data, np.array([np.nan] * 8).reshape(8, 1)))
-    expected = pd.DataFrame(expected_data, columns=[0.0, 1.0, 2.0, 3.0, 0.5])
-    tm.assert_frame_equal(result, expected)
-
-    result = pd.DataFrame(rand_data)
-    result.loc[:, 0.5] = np.nan
->>>>>>> 09e4b780
     tm.assert_frame_equal(result, expected)