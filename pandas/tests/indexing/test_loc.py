--- conflicted
+++ resolved
@@ -1098,143 +1098,6 @@
         df["a"].loc[tdi]
 
 
-<<<<<<< HEAD
-def test_loc_setitem_df_datetime64tz_full_column_with_index():
-    df = pd.DataFrame(
-        pd.date_range("2020-01-01", "2020-01-06", 6, tz=timezone.utc), columns=["data"]
-    )
-    df2 = pd.DataFrame(index=df.index)
-    df2.loc[df.index, "data"] = df["data"]
-    tm.assert_frame_equal(df, df2)
-
-
-def test_loc_setitem_df_datetime64tz_slice():
-    df = pd.DataFrame(
-        pd.date_range("2020-01-01", "2020-01-06", 6, tz=timezone.utc), columns=["data"]
-    )
-    df2 = pd.DataFrame(index=df.index)
-    expected = pd.DataFrame([pd.Timestamp("2020-01-01", tz=timezone.utc), pd.Timestamp("2020-01-02", tz=timezone.utc),
-                             pd.Timestamp("2020-01-03", tz=timezone.utc), pd.NaT, pd.NaT, pd.NaT], columns=["data"],
-                            dtype="object")
-    df2.loc[df.index[:3], "data"] = df["data"][:3]
-    tm.assert_frame_equal(df2, expected)
-
-
-def test_loc_setitem_df_datetime64tz_column_without_index():
-    df = pd.DataFrame(
-        pd.date_range("2020-01-01", "2020-01-06", 6, tz=timezone.utc), columns=["data"]
-    )
-    df2 = pd.DataFrame(index=df.index)
-    df2.loc[:, "data"] = df["data"]
-    tm.assert_frame_equal(df, df2)
-
-
-def test_loc_setitem_series_datetime64tz_full_with_index():
-    s1 = pd.Series(
-        pd.date_range("2020-01-01", "2020-01-06", 6, tz=timezone.utc), name="data"
-    )
-    s2 = pd.Series(index=s1.index, dtype="object", name="data")
-    s2.loc[s1.index] = s1
-    tm.assert_series_equal(s1, s2)
-
-
-def test_loc_setitem_series_datetime64tz_slice():
-    s1 = pd.Series(
-        pd.date_range("2020-01-01", "2020-01-06", 6, tz=timezone.utc), name="data"
-    )
-    s2 = pd.Series(index=s1.index, dtype="object", name="data")
-    expected = pd.Series([*pd.date_range("2020-01-01", "2020-01-03", 3, tz=timezone.utc), np.nan, np.nan, np.nan],
-                         name="data",
-                         dtype="object")
-    s2.loc[s1.index[:3]] = s1[:3]
-    tm.assert_series_equal(expected, s2)
-
-
-def test_loc_setitem_series_datetime64tz_without_index():
-    s1 = pd.Series(
-        pd.date_range("2020-01-01", "2020-01-06", 6, tz=timezone.utc), name="data"
-    )
-    s2 = pd.Series(index=s1.index, dtype="object", name="data")
-    s2.loc[:] = s1
-    tm.assert_series_equal(s1, s2)
-
-
-def test_loc_setitem_series_timedelta64_full_with_index():
-    s1 = pd.Series(
-        pd.timedelta_range(start='1 day', periods=4), name="data"
-    )
-    s2 = pd.Series(index=s1.index, dtype="object", name="data")
-    s2.loc[s1.index] = s1
-    tm.assert_series_equal(s1, s2)
-
-
-def test_loc_setitem_df_period_full_column_with_index():
-    df = pd.DataFrame(
-        pd.period_range(start='2020Q1', periods=5), columns=["data"]
-    )
-    df2 = pd.DataFrame(index=df.index)
-    df2.loc[df.index, "data"] = df["data"]
-    tm.assert_frame_equal(df, df2)
-
-
-def test_loc_setitem_series_interval_full_with_index():
-    s1 = pd.Series(
-        pd.interval_range(start=0, end=5), name="data"
-    )
-    s2 = pd.Series(index=s1.index, dtype="object", name="data")
-    s2.loc[s1.index] = s1
-    tm.assert_series_equal(s1, s2)
-
-
-def test_loc_setitem_df_sparse_full_column_with_index():
-    df = pd.DataFrame(
-        np.random.randn(100), columns=["data"]
-    )
-    df.iloc[5:95] = np.nan
-    df = df.astype(pd.SparseDtype("int", np.nan))
-    df2 = pd.DataFrame(index=df.index)
-    df2.loc[df.index, "data"] = df["data"]
-    tm.assert_frame_equal(df, df2)
-
-
-def test_loc_setitem_series_categorical_full_with_index():
-    s1 = pd.Series(
-        pd.Categorical([1] * 10 + [2] * 5 + [3] * 10), name="data"
-    )
-    s2 = pd.Series(index=s1.index, dtype="object", name="data")
-    s2.loc[s1.index] = s1
-    tm.assert_series_equal(s1, s2)
-
-
-def test_loc_setitem_series_categorical_slice():
-    s1 = pd.Series(
-        pd.Categorical([1] * 10 + [2] * 5 + [3] * 10), name="data"
-    )
-    s2 = pd.Series(index=s1.index, dtype="object", name="data")
-    expected = pd.Series(pd.Categorical([1] * 10 + [2] * 5 + [np.nan] * 10), name="data", dtype=object)
-    s2.loc[s1.index[:15]] = s1[:15]
-    tm.assert_series_equal(expected, s2)
-
-
-def test_loc_setitem_df_interval_slice():
-    df = pd.DataFrame(
-        pd.interval_range(start=0, end=5), columns=["data"]
-    )
-    df2 = pd.DataFrame(index=df.index)
-    expected = pd.DataFrame([*pd.interval_range(start=0, end=3), np.nan, np.nan], columns=["data"])
-    df2.loc[df.index[:3], "data"] = df["data"][:3]
-    tm.assert_frame_equal(df2, expected)
-
-
-def test_loc_setitem_series_period_slice():
-    s1 = pd.Series(
-        pd.period_range(start='2020Q1', periods=5), name="data"
-    )
-    s2 = pd.Series(index=s1.index, dtype="object", name="data")
-    expected = pd.Series([*pd.period_range(start='2020Q1', periods=3), np.nan, np.nan], name="data", dtype=object)
-    s2.loc[s1.index[:3]] = s1[:3]
-    tm.assert_series_equal(expected, s2)
-=======
 def test_loc_with_period_index_indexer():
     # GH#4125
     idx = pd.period_range("2002-01", "2003-12", freq="M")
@@ -1244,4 +1107,140 @@
     tm.assert_frame_equal(df, df.loc[list(idx)])
     tm.assert_frame_equal(df.iloc[0:5], df.loc[idx[0:5]])
     tm.assert_frame_equal(df, df.loc[list(idx)])
->>>>>>> 69ffb018
+
+
+def test_loc_setitem_df_datetime64tz_full_column_with_index():
+    df = pd.DataFrame(
+        pd.date_range("2020-01-01", "2020-01-06", 6, tz=timezone.utc), columns=["data"]
+    )
+    df2 = pd.DataFrame(index=df.index)
+    df2.loc[df.index, "data"] = df["data"]
+    tm.assert_frame_equal(df, df2)
+
+
+def test_loc_setitem_df_datetime64tz_slice():
+    df = pd.DataFrame(
+        pd.date_range("2020-01-01", "2020-01-06", 6, tz=timezone.utc), columns=["data"]
+    )
+    df2 = pd.DataFrame(index=df.index)
+    expected = pd.DataFrame([pd.Timestamp("2020-01-01", tz=timezone.utc), pd.Timestamp("2020-01-02", tz=timezone.utc),
+                             pd.Timestamp("2020-01-03", tz=timezone.utc), pd.NaT, pd.NaT, pd.NaT], columns=["data"],
+                            dtype="object")
+    df2.loc[df.index[:3], "data"] = df["data"][:3]
+    tm.assert_frame_equal(df2, expected)
+
+
+def test_loc_setitem_df_datetime64tz_column_without_index():
+    df = pd.DataFrame(
+        pd.date_range("2020-01-01", "2020-01-06", 6, tz=timezone.utc), columns=["data"]
+    )
+    df2 = pd.DataFrame(index=df.index)
+    df2.loc[:, "data"] = df["data"]
+    tm.assert_frame_equal(df, df2)
+
+
+def test_loc_setitem_series_datetime64tz_full_with_index():
+    s1 = pd.Series(
+        pd.date_range("2020-01-01", "2020-01-06", 6, tz=timezone.utc), name="data"
+    )
+    s2 = pd.Series(index=s1.index, dtype="object", name="data")
+    s2.loc[s1.index] = s1
+    tm.assert_series_equal(s1, s2)
+
+
+def test_loc_setitem_series_datetime64tz_slice():
+    s1 = pd.Series(
+        pd.date_range("2020-01-01", "2020-01-06", 6, tz=timezone.utc), name="data"
+    )
+    s2 = pd.Series(index=s1.index, dtype="object", name="data")
+    expected = pd.Series([*pd.date_range("2020-01-01", "2020-01-03", 3, tz=timezone.utc), np.nan, np.nan, np.nan],
+                         name="data",
+                         dtype="object")
+    s2.loc[s1.index[:3]] = s1[:3]
+    tm.assert_series_equal(expected, s2)
+
+
+def test_loc_setitem_series_datetime64tz_without_index():
+    s1 = pd.Series(
+        pd.date_range("2020-01-01", "2020-01-06", 6, tz=timezone.utc), name="data"
+    )
+    s2 = pd.Series(index=s1.index, dtype="object", name="data")
+    s2.loc[:] = s1
+    tm.assert_series_equal(s1, s2)
+
+
+def test_loc_setitem_series_timedelta64_full_with_index():
+    s1 = pd.Series(
+        pd.timedelta_range(start='1 day', periods=4), name="data"
+    )
+    s2 = pd.Series(index=s1.index, dtype="object", name="data")
+    s2.loc[s1.index] = s1
+    tm.assert_series_equal(s1, s2)
+
+
+def test_loc_setitem_df_period_full_column_with_index():
+    df = pd.DataFrame(
+        pd.period_range(start='2020Q1', periods=5), columns=["data"]
+    )
+    df2 = pd.DataFrame(index=df.index)
+    df2.loc[df.index, "data"] = df["data"]
+    tm.assert_frame_equal(df, df2)
+
+
+def test_loc_setitem_series_interval_full_with_index():
+    s1 = pd.Series(
+        pd.interval_range(start=0, end=5), name="data"
+    )
+    s2 = pd.Series(index=s1.index, dtype="object", name="data")
+    s2.loc[s1.index] = s1
+    tm.assert_series_equal(s1, s2)
+
+
+def test_loc_setitem_df_sparse_full_column_with_index():
+    df = pd.DataFrame(
+        np.random.randn(100), columns=["data"]
+    )
+    df.iloc[5:95] = np.nan
+    df = df.astype(pd.SparseDtype("int", np.nan))
+    df2 = pd.DataFrame(index=df.index)
+    df2.loc[df.index, "data"] = df["data"]
+    tm.assert_frame_equal(df, df2)
+
+
+def test_loc_setitem_series_categorical_full_with_index():
+    s1 = pd.Series(
+        pd.Categorical([1] * 10 + [2] * 5 + [3] * 10), name="data"
+    )
+    s2 = pd.Series(index=s1.index, dtype="object", name="data")
+    s2.loc[s1.index] = s1
+    tm.assert_series_equal(s1, s2)
+
+
+def test_loc_setitem_series_categorical_slice():
+    s1 = pd.Series(
+        pd.Categorical([1] * 10 + [2] * 5 + [3] * 10), name="data"
+    )
+    s2 = pd.Series(index=s1.index, dtype="object", name="data")
+    expected = pd.Series(pd.Categorical([1] * 10 + [2] * 5 + [np.nan] * 10), name="data", dtype=object)
+    s2.loc[s1.index[:15]] = s1[:15]
+    tm.assert_series_equal(expected, s2)
+
+
+def test_loc_setitem_df_interval_slice():
+    df = pd.DataFrame(
+        pd.interval_range(start=0, end=5), columns=["data"]
+    )
+    df2 = pd.DataFrame(index=df.index)
+    expected = pd.DataFrame([*pd.interval_range(start=0, end=3), np.nan, np.nan], columns=["data"])
+    df2.loc[df.index[:3], "data"] = df["data"][:3]
+    tm.assert_frame_equal(df2, expected)
+
+
+def test_loc_setitem_series_period_slice():
+    s1 = pd.Series(
+        pd.period_range(start='2020Q1', periods=5), name="data"
+    )
+    s2 = pd.Series(index=s1.index, dtype="object", name="data")
+    expected = pd.Series([*pd.period_range(start='2020Q1', periods=3), np.nan, np.nan], name="data", dtype=object)
+    s2.loc[s1.index[:3]] = s1[:3]
+    tm.assert_series_equal(expected, s2)