--- conflicted
+++ resolved
@@ -83,55 +83,22 @@
             DataFrame(np.random.randn(len(i), len(i)), index=i, columns=i),
         ]:
 
-<<<<<<< HEAD
             # getting
             for idxr, getitem in [(lambda x: x.iloc, False), (lambda x: x, True)]:
 
                 # gettitem on a DataFrame is a KeyError as it is indexing
                 # via labels on the columns
                 if getitem and isinstance(s, DataFrame):
-=======
-                    # gettitem on a DataFrame is a KeyError as it is indexing
-                    # via labels on the columns
-                    if getitem and isinstance(s, DataFrame):
-                        error = KeyError
-                        msg = r"^3(\.0)?$"
-                    else:
-                        error = TypeError
-                        msg = (
-                            r"cannot do (label|positional) indexing "
-                            r"on {klass} with these indexers \[3\.0\] of "
-                            r"type float|"
-                            "Cannot index by location index with a "
-                            "non-integer key".format(klass=type(i).__name__)
-                        )
-                    with pytest.raises(error, match=msg):
-                        idxr(s)[3.0]
-
-                # label based can be a TypeError or KeyError
-                if s.index.inferred_type in {
-                    "categorical",
-                    "string",
-                    "unicode",
-                    "mixed",
-                }:
->>>>>>> ca84bd0a
                     error = KeyError
                     msg = r"^3(\.0)?$"
                 else:
                     error = TypeError
                     msg = (
-<<<<<<< HEAD
-                        r"cannot do (label|index|positional) indexing "
+                        r"cannot do (label|positional) indexing "
                         r"on {klass} with these indexers \[3\.0\] of "
-                        r"{kind}|"
+                        r"type float|"
                         "Cannot index by location index with a "
-                        "non-integer key".format(klass=type(i), kind=str(float))
-=======
-                        r"cannot do label indexing "
-                        r"on {klass} with these indexers \[3\.0\] of "
-                        r"type float".format(klass=type(i).__name__)
->>>>>>> ca84bd0a
+                        "non-integer key".format(klass=type(i).__name__)
                     )
                 with pytest.raises(error, match=msg):
                     idxr(s)[3.0]
@@ -148,11 +115,7 @@
             else:
                 error = TypeError
                 msg = (
-<<<<<<< HEAD
-                    r"cannot do (label|index) indexing "
-=======
                     r"cannot do (label|positional) indexing "
->>>>>>> ca84bd0a
                     r"on {klass} with these indexers \[3\.0\] of "
                     r"type float".format(klass=type(i).__name__)
                 )
@@ -164,11 +127,7 @@
 
             # setting with a float fails with iloc
             msg = (
-<<<<<<< HEAD
-                r"cannot do (label|index|positional) indexing "
-=======
-                r"cannot do label indexing "
->>>>>>> ca84bd0a
+                r"cannot do (label|positional) indexing "
                 r"on {klass} with these indexers \[3\.0\] of "
                 r"type float".format(klass=type(i).__name__)
             )
@@ -205,9 +164,9 @@
         s = Series(np.arange(len(i)), index=i)
         s[3]
         msg = (
-            r"cannot do (label|index) indexing "
+            r"cannot do (label|positional) indexing "
             r"on {klass} with these indexers \[3\.0\] of "
-            r"{kind}".format(klass=type(i), kind=str(float))
+            r"type float".format(klass=type(i).__name__)
         )
         with pytest.raises(TypeError, match=msg):
             s[3.0]
@@ -395,9 +354,9 @@
             for l in [slice(3.0, 4), slice(3, 4.0), slice(3.0, 4.0)]:
 
                 msg = (
-                    "cannot do slice indexing "
+                    "cannot do positional indexing "
                     r"on {klass} with these indexers \[(3|4)\.0\] of "
-                    "{kind}".format(klass=type(index), kind=str(float))
+                    "type float".format(klass=type(index).__name__)
                 )
                 with pytest.raises(TypeError, match=msg):
                     s.iloc[l]
@@ -405,77 +364,34 @@
                 for idxr in [lambda x: x.loc, lambda x: x.iloc, lambda x: x]:
 
                     msg = (
-<<<<<<< HEAD
-                        "cannot do slice indexing "
+                        "cannot do (slice|positional) indexing "
                         r"on {klass} with these indexers "
                         r"\[(3|4)(\.0)?\] "
-                        r"of ({kind_float}|{kind_int})".format(
-                            klass=type(index), kind_float=str(float), kind_int=str(int),
-                        )
+                        r"of type (float|int)".format(klass=type(index).__name__)
                     )
                     with pytest.raises(TypeError, match=msg):
                         idxr(s)[l]
-=======
-                        "cannot do positional indexing "
-                        r"on {klass} with these indexers \[(3|4)\.0\] of "
-                        "type float".format(klass=type(index).__name__)
-                    )
-                    with pytest.raises(TypeError, match=msg):
-                        s.iloc[l]
-
-                    for idxr in [lambda x: x.loc, lambda x: x.iloc, lambda x: x]:
-
-                        msg = (
-                            "cannot do (slice|positional) indexing "
-                            r"on {klass} with these indexers "
-                            r"\[(3|4)(\.0)?\] "
-                            r"of type (float|int)".format(klass=type(index).__name__)
-                        )
-                        with pytest.raises(TypeError, match=msg):
-                            idxr(s)[l]
->>>>>>> ca84bd0a
 
             # setitem
             for l in [slice(3.0, 4), slice(3, 4.0), slice(3.0, 4.0)]:
 
                 msg = (
-                    "cannot do slice indexing "
+                    "cannot do positional indexing "
                     r"on {klass} with these indexers \[(3|4)\.0\] of "
-                    "{kind}".format(klass=type(index), kind=str(float))
+                    "type float".format(klass=type(index).__name__)
                 )
                 with pytest.raises(TypeError, match=msg):
                     s.iloc[l] = 0
 
                 for idxr in [lambda x: x.loc, lambda x: x.iloc, lambda x: x]:
                     msg = (
-<<<<<<< HEAD
-                        "cannot do slice indexing "
+                        "cannot do (slice|positional) indexing "
                         r"on {klass} with these indexers "
                         r"\[(3|4)(\.0)?\] "
-                        r"of ({kind_float}|{kind_int})".format(
-                            klass=type(index), kind_float=str(float), kind_int=str(int),
-                        )
+                        r"of type (float|int)".format(klass=type(index).__name__)
                     )
                     with pytest.raises(TypeError, match=msg):
                         idxr(s)[l] = 0
-=======
-                        "cannot do positional indexing "
-                        r"on {klass} with these indexers \[(3|4)\.0\] of "
-                        "type float".format(klass=type(index).__name__)
-                    )
-                    with pytest.raises(TypeError, match=msg):
-                        s.iloc[l] = 0
-
-                    for idxr in [lambda x: x.loc, lambda x: x.iloc, lambda x: x]:
-                        msg = (
-                            "cannot do (slice|positional) indexing "
-                            r"on {klass} with these indexers "
-                            r"\[(3|4)(\.0)?\] "
-                            r"of type (float|int)".format(klass=type(index).__name__)
-                        )
-                        with pytest.raises(TypeError, match=msg):
-                            idxr(s)[l] = 0
->>>>>>> ca84bd0a
 
     def test_slice_integer(self):
 
@@ -620,22 +536,8 @@
 
         def f(idxr):
 
-<<<<<<< HEAD
             # getitem
             for l in [slice(0.0, 1), slice(0, 1.0), slice(0.0, 1.0)]:
-=======
-                    # positional indexing
-                    msg = (
-                        "cannot do slice indexing "
-                        r"on {klass} with these indexers \[(0|1)\.0\] of "
-                        "type float".format(klass=type(index).__name__)
-                    )
-                    with pytest.raises(TypeError, match=msg):
-                        s[l]
-
-                # getitem out-of-bounds
-                for l in [slice(-10, 10), slice(-10.0, 10.0)]:
->>>>>>> ca84bd0a
 
                 result = idxr(s)[l]
                 indexer = slice(0, 2)
@@ -644,13 +546,8 @@
                 # positional indexing
                 msg = (
                     "cannot do slice indexing "
-<<<<<<< HEAD
                     r"on {klass} with these indexers \[(0|1)\.0\] of "
-                    "{kind}".format(klass=type(index), kind=str(float))
-=======
-                    r"on {klass} with these indexers \[-10\.0\] of "
                     "type float".format(klass=type(index).__name__)
->>>>>>> ca84bd0a
                 )
                 with pytest.raises(TypeError, match=msg):
                     s[l]
@@ -661,25 +558,14 @@
                 result = idxr(s)[l]
                 self.check(result, s, slice(-10, 10), True)
 
-<<<<<<< HEAD
             # positional indexing
             msg = (
                 "cannot do slice indexing "
                 r"on {klass} with these indexers \[-10\.0\] of "
-                "{kind}".format(klass=type(index), kind=str(float))
+                "type float".format(klass=type(index).__name__)
             )
             with pytest.raises(TypeError, match=msg):
                 s[slice(-10.0, 10.0)]
-=======
-                    # positional indexing
-                    msg = (
-                        "cannot do slice indexing "
-                        r"on {klass} with these indexers \[0\.5\] of "
-                        "type float".format(klass=type(index).__name__)
-                    )
-                    with pytest.raises(TypeError, match=msg):
-                        s[l]
->>>>>>> ca84bd0a
 
             # getitem odd floats
             for l, res in [
@@ -691,12 +577,11 @@
                 result = idxr(s)[l]
                 self.check(result, s, res, False)
 
-<<<<<<< HEAD
                 # positional indexing
                 msg = (
                     "cannot do slice indexing "
                     r"on {klass} with these indexers \[0\.5\] of "
-                    "{kind}".format(klass=type(index), kind=str(float))
+                    "type float".format(klass=type(index).__name__)
                 )
                 with pytest.raises(TypeError, match=msg):
                     s[l]
@@ -713,20 +598,10 @@
                 msg = (
                     "cannot do slice indexing "
                     r"on {klass} with these indexers \[(3|4)\.0\] of "
-                    "{kind}".format(klass=type(index), kind=str(float))
+                    "type float".format(klass=type(index).__name__)
                 )
                 with pytest.raises(TypeError, match=msg):
                     s[l] = 0
-=======
-                    # positional indexing
-                    msg = (
-                        "cannot do slice indexing "
-                        r"on {klass} with these indexers \[(3|4)\.0\] of "
-                        "type float".format(klass=type(index).__name__)
-                    )
-                    with pytest.raises(TypeError, match=msg):
-                        s[l] = 0
->>>>>>> ca84bd0a
 
         f(lambda x: x.loc)
 
