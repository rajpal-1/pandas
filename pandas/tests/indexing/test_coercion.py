--- conflicted
+++ resolved
@@ -433,11 +433,7 @@
         self._assert_insert_conversion(obj, fill_val, exp, exp_dtype)
 
         if fill_val.tz:
-<<<<<<< HEAD
-            msg = "Cannot compare tz-naive and tz-aware datetime-like objects"
-=======
             msg = "Cannot compare tz-naive and tz-aware"
->>>>>>> 4fb264a4
             with pytest.raises(TypeError, match=msg):
                 obj.insert(1, pd.Timestamp("2012-01-01"))
 
@@ -446,11 +442,7 @@
                 obj.insert(1, pd.Timestamp("2012-01-01", tz="Asia/Tokyo"))
 
         else:
-<<<<<<< HEAD
-            msg = "Cannot compare tz-naive and tz-aware datetime-like objects"
-=======
             msg = "Cannot compare tz-naive and tz-aware"
->>>>>>> 4fb264a4
             with pytest.raises(TypeError, match=msg):
                 obj.insert(1, pd.Timestamp("2012-01-01", tz="Asia/Tokyo"))
 
