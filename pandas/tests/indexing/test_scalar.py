--- conflicted
+++ resolved
@@ -144,23 +144,15 @@
             r"with these indexers \[0\] of <class 'int'>"
         )
         with pytest.raises(TypeError, match=msg):
-<<<<<<< HEAD
-            s.at[0]
-        with pytest.raises(TypeError, match=msg):
-            s.loc[0]
-=======
             ser.at[0]
         with pytest.raises(TypeError, match=msg):
             ser.loc[0]
->>>>>>> e1ca66ba
 
     def test_frame_raises_type_error(self):
         # GH#31724 .at should match .loc
         df = DataFrame({"A": [1, 2, 3]}, index=list("abc"))
         result = df.at["a", "A"]
         assert result == 1
-<<<<<<< HEAD
-=======
         result = df.loc["a", "A"]
         assert result == 1
 
@@ -168,26 +160,18 @@
             "cannot do label indexing on <class 'pandas.core.indexes.base.Index'> "
             r"with these indexers \[0\] of <class 'int'>"
         )
->>>>>>> e1ca66ba
         with pytest.raises(TypeError, match=msg):
             df.at["a", 0]
         with pytest.raises(TypeError, match=msg):
             df.loc["a", 0]
-<<<<<<< HEAD
-=======
 
     def test_series_at_raises_key_error(self):
         # GH#31724 .at should match .loc
->>>>>>> e1ca66ba
 
         ser = Series([1, 2, 3], index=[3, 2, 1])
         result = ser.at[1]
         assert result == 3
-<<<<<<< HEAD
-        msg = "At based indexing on an integer index can only have integer indexers"
-        with pytest.raises(KeyError, match="a"):
-            s.at["a"]
-=======
+
         result = ser.loc[1]
         assert result == 3
 
@@ -199,18 +183,14 @@
 
     def test_frame_at_raises_key_error(self):
         # GH#31724 .at should match .loc
->>>>>>> e1ca66ba
 
         df = DataFrame({0: [1, 2, 3]}, index=[3, 2, 1])
 
         result = df.at[1, 0]
         assert result == 3
-<<<<<<< HEAD
-=======
         result = df.loc[1, 0]
         assert result == 3
 
->>>>>>> e1ca66ba
         with pytest.raises(KeyError, match="a"):
             df.at["a", 0]
         with pytest.raises(KeyError, match="a"):
