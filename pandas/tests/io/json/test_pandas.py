--- conflicted
+++ resolved
@@ -1,29 +1,34 @@
-import datetime
+from collections import OrderedDict
 from datetime import timedelta
 from io import StringIO
 import json
 import os
-import sys
 
 import numpy as np
 import pytest
 
-from pandas.compat import IS64, PY38, is_platform_windows
+from pandas.compat import is_platform_32bit, is_platform_windows
 import pandas.util._test_decorators as td
 
 import pandas as pd
-from pandas import DataFrame, DatetimeIndex, Series, Timestamp, compat, read_json
+from pandas import DataFrame, DatetimeIndex, Series, Timestamp, read_json
 import pandas._testing as tm
 
 _seriesd = tm.getSeriesData()
+_tsd = tm.getTimeSeriesData()
 
 _frame = DataFrame(_seriesd)
-
+_frame2 = DataFrame(_seriesd, columns=["D", "C", "B", "A"])
+_intframe = DataFrame({k: v.astype(np.int64) for k, v in _seriesd.items()})
+
+_tsframe = DataFrame(_tsd)
 _cat_frame = _frame.copy()
 cat = ["bah"] * 5 + ["bar"] * 5 + ["baz"] * 5 + ["foo"] * (len(_cat_frame) - 15)
 _cat_frame.index = pd.CategoricalIndex(cat, name="E")
 _cat_frame["E"] = list(reversed(cat))
 _cat_frame["sort"] = np.arange(len(_cat_frame), dtype="int64")
+
+_mixed_frame = _frame.copy()
 
 
 def assert_json_roundtrip_equal(result, expected, orient):
@@ -34,36 +39,49 @@
     tm.assert_frame_equal(result, expected)
 
 
-<<<<<<< HEAD
-@pytest.mark.filterwarnings(
-    "ignore:an integer is required (got type float)*:DeprecationWarning"
-)
-=======
->>>>>>> b29404e4
 @pytest.mark.filterwarnings("ignore:the 'numpy' keyword is deprecated:FutureWarning")
 class TestPandasContainer:
-    @pytest.fixture(autouse=True)
-    def setup(self):
+    @pytest.fixture(scope="function", autouse=True)
+    def setup(self, datapath):
+        self.dirpath = datapath("io", "json", "data")
+
+        self.ts = tm.makeTimeSeries()
+        self.ts.name = "ts"
+
+        self.series = tm.makeStringSeries()
+        self.series.name = "series"
+
+        self.objSeries = tm.makeObjectSeries()
+        self.objSeries.name = "objects"
+
+        self.empty_series = Series([], index=[], dtype=np.float64)
+        self.empty_frame = DataFrame()
+
+        self.frame = _frame.copy()
+        self.frame2 = _frame2.copy()
+        self.intframe = _intframe.copy()
+        self.tsframe = _tsframe.copy()
+        self.mixed_frame = _mixed_frame.copy()
         self.categorical = _cat_frame.copy()
 
         yield
 
-    @pytest.fixture
-    def datetime_series(self):
-        # Same as usual datetime_series, but with index freq set to None,
-        #  since that doesnt round-trip, see GH#33711
-        ser = tm.makeTimeSeries()
-        ser.name = "ts"
-        ser.index = ser.index._with_freq(None)
-        return ser
-
-    @pytest.fixture
-    def datetime_frame(self):
-        # Same as usual datetime_frame, but with index freq set to None,
-        #  since that doesnt round-trip, see GH#33711
-        df = DataFrame(tm.getTimeSeriesData())
-        df.index = df.index._with_freq(None)
-        return df
+        del self.dirpath
+
+        del self.ts
+
+        del self.series
+
+        del self.objSeries
+
+        del self.empty_series
+        del self.empty_frame
+
+        del self.frame
+        del self.frame2
+        del self.intframe
+        del self.tsframe
+        del self.mixed_frame
 
     def test_frame_double_encoded_labels(self, orient):
         df = DataFrame(
@@ -109,7 +127,7 @@
             df.to_json(orient=orient), orient=orient, convert_dates=["x"]
         )
         if orient == "values":
-            expected = DataFrame(data)
+            expected = pd.DataFrame(data)
             if expected.iloc[:, 0].dtype == "datetime64[ns]":
                 # orient == "values" by default will write Timestamp objects out
                 # in milliseconds; these are internally stored in nanosecond,
@@ -129,34 +147,34 @@
         with pytest.raises(ValueError, match=msg):
             df.to_json(orient=orient)
 
-    def test_frame_default_orient(self, float_frame):
-        assert float_frame.to_json() == float_frame.to_json(orient="columns")
+    def test_frame_default_orient(self):
+        assert self.frame.to_json() == self.frame.to_json(orient="columns")
 
     @pytest.mark.parametrize("dtype", [False, float])
     @pytest.mark.parametrize("convert_axes", [True, False])
     @pytest.mark.parametrize("numpy", [True, False])
-    def test_roundtrip_simple(self, orient, convert_axes, numpy, dtype, float_frame):
-        data = float_frame.to_json(orient=orient)
+    def test_roundtrip_simple(self, orient, convert_axes, numpy, dtype):
+        data = self.frame.to_json(orient=orient)
         result = pd.read_json(
             data, orient=orient, convert_axes=convert_axes, numpy=numpy, dtype=dtype
         )
 
-        expected = float_frame
+        expected = self.frame.copy()
 
         assert_json_roundtrip_equal(result, expected, orient)
 
     @pytest.mark.parametrize("dtype", [False, np.int64])
     @pytest.mark.parametrize("convert_axes", [True, False])
     @pytest.mark.parametrize("numpy", [True, False])
-    def test_roundtrip_intframe(self, orient, convert_axes, numpy, dtype, int_frame):
-        data = int_frame.to_json(orient=orient)
+    def test_roundtrip_intframe(self, orient, convert_axes, numpy, dtype):
+        data = self.intframe.to_json(orient=orient)
         result = pd.read_json(
             data, orient=orient, convert_axes=convert_axes, numpy=numpy, dtype=dtype
         )
-        expected = int_frame
+        expected = self.intframe.copy()
         if (
             numpy
-            and (not IS64 or is_platform_windows())
+            and (is_platform_32bit() or is_platform_windows())
             and not dtype
             and orient != "split"
         ):
@@ -165,7 +183,7 @@
 
         assert_json_roundtrip_equal(result, expected, orient)
 
-    @pytest.mark.parametrize("dtype", [None, np.float64, int, "U3"])
+    @pytest.mark.parametrize("dtype", [None, np.float64, np.int, "U3"])
     @pytest.mark.parametrize("convert_axes", [True, False])
     @pytest.mark.parametrize("numpy", [True, False])
     def test_roundtrip_str_axes(self, orient, convert_axes, numpy, dtype):
@@ -229,12 +247,12 @@
 
     @pytest.mark.parametrize("convert_axes", [True, False])
     @pytest.mark.parametrize("numpy", [True, False])
-    def test_roundtrip_empty(self, orient, convert_axes, numpy, empty_frame):
-        data = empty_frame.to_json(orient=orient)
+    def test_roundtrip_empty(self, orient, convert_axes, numpy):
+        data = self.empty_frame.to_json(orient=orient)
         result = pd.read_json(
             data, orient=orient, convert_axes=convert_axes, numpy=numpy
         )
-        expected = empty_frame.copy()
+        expected = self.empty_frame.copy()
 
         # TODO: both conditions below are probably bugs
         if convert_axes:
@@ -247,13 +265,13 @@
 
     @pytest.mark.parametrize("convert_axes", [True, False])
     @pytest.mark.parametrize("numpy", [True, False])
-    def test_roundtrip_timestamp(self, orient, convert_axes, numpy, datetime_frame):
+    def test_roundtrip_timestamp(self, orient, convert_axes, numpy):
         # TODO: improve coverage with date_format parameter
-        data = datetime_frame.to_json(orient=orient)
+        data = self.tsframe.to_json(orient=orient)
         result = pd.read_json(
             data, orient=orient, convert_axes=convert_axes, numpy=numpy
         )
-        expected = datetime_frame.copy()
+        expected = self.tsframe.copy()
 
         if not convert_axes:  # one off for ts handling
             # DTI gets converted to epoch values
@@ -348,16 +366,10 @@
             convert_axes=convert_axes,
             dtype=dtype,
         )
-        assert np.isnan(result.iloc[0, 2])
-
-    @pytest.mark.parametrize("dtype", [True, False])
-    def test_frame_read_json_dtype_missing_value(self, orient, dtype):
-        # GH28501 Parse missing values using read_json with dtype=False
-        # to NaN instead of None
-        result = read_json("[null]", dtype=dtype)
-        expected = DataFrame([np.nan])
-
-        tm.assert_frame_equal(result, expected)
+        if not dtype:  # TODO: Special case for object data; maybe a bug?
+            assert result.iloc[0, 2] is None
+        else:
+            assert np.isnan(result.iloc[0, 2])
 
     @pytest.mark.parametrize("inf", [np.inf, np.NINF])
     @pytest.mark.parametrize("dtype", [True, False])
@@ -369,7 +381,9 @@
         result = read_json(df.to_json(), dtype=dtype)
         assert np.isnan(result.iloc[0, 2])
 
-    @pytest.mark.skipif(not IS64, reason="not compliant on 32-bit, xref #15865")
+    @pytest.mark.skipif(
+        is_platform_32bit(), reason="not compliant on 32-bit, xref #15865"
+    )
     @pytest.mark.parametrize(
         "value,precision,expected_val",
         [
@@ -382,7 +396,7 @@
         ],
     )
     def test_frame_to_json_float_precision(self, value, precision, expected_val):
-        df = DataFrame([dict(a_float=value)])
+        df = pd.DataFrame([dict(a_float=value)])
         encoded = df.to_json(double_precision=precision)
         assert encoded == f'{{"a_float":{{"0":{expected_val}}}}}'
 
@@ -399,7 +413,7 @@
             read_json(df.to_json(), dtype=dict(df.dtypes)), df, check_index_type=False
         )
         # GH 7445
-        result = DataFrame({"test": []}, index=[]).to_json(orient="columns")
+        result = pd.DataFrame({"test": []}, index=[]).to_json(orient="columns")
         expected = '{"test":{}}'
         assert result == expected
 
@@ -442,10 +456,7 @@
         left = read_json(inp, orient="values", convert_axes=False)
         tm.assert_frame_equal(left, right)
 
-    def test_v12_compat(self, datapath):
-        dti = pd.date_range("2000-01-03", "2000-01-07")
-        # freq doesnt roundtrip
-        dti = DatetimeIndex(np.asarray(dti), freq=None)
+    def test_v12_compat(self):
         df = DataFrame(
             [
                 [1.56808523, 0.65727391, 1.81021139, -0.17251653],
@@ -455,30 +466,26 @@
                 [0.05951614, -2.69652057, 1.28163262, 0.34703478],
             ],
             columns=["A", "B", "C", "D"],
-            index=dti,
-        )
-        df["date"] = Timestamp("19920106 18:21:32.12")
-        df.iloc[3, df.columns.get_loc("date")] = Timestamp("20130101")
+            index=pd.date_range("2000-01-03", "2000-01-07"),
+        )
+        df["date"] = pd.Timestamp("19920106 18:21:32.12")
+        df.iloc[3, df.columns.get_loc("date")] = pd.Timestamp("20130101")
         df["modified"] = df["date"]
         df.iloc[1, df.columns.get_loc("modified")] = pd.NaT
 
-        dirpath = datapath("io", "json", "data")
-        v12_json = os.path.join(dirpath, "tsframe_v012.json")
+        v12_json = os.path.join(self.dirpath, "tsframe_v012.json")
         df_unser = pd.read_json(v12_json)
         tm.assert_frame_equal(df, df_unser)
 
         df_iso = df.drop(["modified"], axis=1)
-        v12_iso_json = os.path.join(dirpath, "tsframe_iso_v012.json")
+        v12_iso_json = os.path.join(self.dirpath, "tsframe_iso_v012.json")
         df_unser_iso = pd.read_json(v12_iso_json)
         tm.assert_frame_equal(df_iso, df_unser_iso)
 
     def test_blocks_compat_GH9037(self):
         index = pd.date_range("20000101", periods=10, freq="H")
-        # freq doesnt round-trip
-        index = DatetimeIndex(list(index), freq=None)
-
         df_mixed = DataFrame(
-            dict(
+            OrderedDict(
                 float_1=[
                     -0.92077639,
                     0.77434435,
@@ -564,6 +571,7 @@
             df_roundtrip,
             check_index_type=True,
             check_column_type=True,
+            check_frame_type=True,
             by_blocks=True,
             check_exact=True,
         )
@@ -608,7 +616,7 @@
 
     def test_label_overflow(self):
         # GH14256: buffer length not checked when writing label
-        result = DataFrame({"bar" * 100000: [1], "foo": [1337]}).to_json()
+        result = pd.DataFrame({"bar" * 100000: [1], "foo": [1337]}).to_json()
         expected = f'{{"{"bar" * 100000}":{{"0":1}},"foo":{{"0":1337}}}}'
         assert result == expected
 
@@ -625,15 +633,15 @@
         unser = read_json(s.to_json(orient="records"), orient="records", typ="series")
         tm.assert_numpy_array_equal(s.values, unser.values)
 
-    def test_series_default_orient(self, string_series):
-        assert string_series.to_json() == string_series.to_json(orient="index")
+    def test_series_default_orient(self):
+        assert self.series.to_json() == self.series.to_json(orient="index")
 
     @pytest.mark.parametrize("numpy", [True, False])
-    def test_series_roundtrip_simple(self, orient, numpy, string_series):
-        data = string_series.to_json(orient=orient)
+    def test_series_roundtrip_simple(self, orient, numpy):
+        data = self.series.to_json(orient=orient)
         result = pd.read_json(data, typ="series", orient=orient, numpy=numpy)
-
-        expected = string_series
+        expected = self.series.copy()
+
         if orient in ("values", "records"):
             expected = expected.reset_index(drop=True)
         if orient != "split":
@@ -643,13 +651,13 @@
 
     @pytest.mark.parametrize("dtype", [False, None])
     @pytest.mark.parametrize("numpy", [True, False])
-    def test_series_roundtrip_object(self, orient, numpy, dtype, object_series):
-        data = object_series.to_json(orient=orient)
+    def test_series_roundtrip_object(self, orient, numpy, dtype):
+        data = self.objSeries.to_json(orient=orient)
         result = pd.read_json(
             data, typ="series", orient=orient, numpy=numpy, dtype=dtype
         )
-
-        expected = object_series
+        expected = self.objSeries.copy()
+
         if orient in ("values", "records"):
             expected = expected.reset_index(drop=True)
         if orient != "split":
@@ -658,11 +666,12 @@
         tm.assert_series_equal(result, expected)
 
     @pytest.mark.parametrize("numpy", [True, False])
-    def test_series_roundtrip_empty(self, orient, numpy, empty_series):
-        data = empty_series.to_json(orient=orient)
+    def test_series_roundtrip_empty(self, orient, numpy):
+        data = self.empty_series.to_json(orient=orient)
         result = pd.read_json(data, typ="series", orient=orient, numpy=numpy)
-
-        expected = empty_series
+        expected = self.empty_series.copy()
+
+        # TODO: see what causes inconsistency
         if orient in ("values", "records"):
             expected = expected.reset_index(drop=True)
         else:
@@ -671,11 +680,11 @@
         tm.assert_series_equal(result, expected)
 
     @pytest.mark.parametrize("numpy", [True, False])
-    def test_series_roundtrip_timeseries(self, orient, numpy, datetime_series):
-        data = datetime_series.to_json(orient=orient)
+    def test_series_roundtrip_timeseries(self, orient, numpy):
+        data = self.ts.to_json(orient=orient)
         result = pd.read_json(data, typ="series", orient=orient, numpy=numpy)
-
-        expected = datetime_series
+        expected = self.ts.copy()
+
         if orient in ("values", "records"):
             expected = expected.reset_index(drop=True)
         if orient != "split":
@@ -683,7 +692,7 @@
 
         tm.assert_series_equal(result, expected)
 
-    @pytest.mark.parametrize("dtype", [np.float64, int])
+    @pytest.mark.parametrize("dtype", [np.float64, np.int])
     @pytest.mark.parametrize("numpy", [True, False])
     def test_series_roundtrip_numeric(self, orient, numpy, dtype):
         s = Series(range(6), index=["a", "b", "c", "d", "e", "f"])
@@ -751,29 +760,35 @@
         result = read_json(df.to_json())
         tm.assert_frame_equal(result, df)
 
-    def test_path(self, float_frame, int_frame, datetime_frame):
+    def test_path(self):
         with tm.ensure_clean("test.json") as path:
-            for df in [float_frame, int_frame, datetime_frame]:
+            for df in [
+                self.frame,
+                self.frame2,
+                self.intframe,
+                self.tsframe,
+                self.mixed_frame,
+            ]:
                 df.to_json(path)
                 read_json(path)
 
-    def test_axis_dates(self, datetime_series, datetime_frame):
+    def test_axis_dates(self):
 
         # frame
-        json = datetime_frame.to_json()
+        json = self.tsframe.to_json()
         result = read_json(json)
-        tm.assert_frame_equal(result, datetime_frame)
+        tm.assert_frame_equal(result, self.tsframe)
 
         # series
-        json = datetime_series.to_json()
+        json = self.ts.to_json()
         result = read_json(json, typ="series")
-        tm.assert_series_equal(result, datetime_series, check_names=False)
+        tm.assert_series_equal(result, self.ts, check_names=False)
         assert result.name is None
 
-    def test_convert_dates(self, datetime_series, datetime_frame):
+    def test_convert_dates(self):
 
         # frame
-        df = datetime_frame
+        df = self.tsframe.copy()
         df["date"] = Timestamp("20130101")
 
         json = df.to_json()
@@ -790,33 +805,10 @@
         tm.assert_frame_equal(result, expected)
 
         # series
-        ts = Series(Timestamp("20130101"), index=datetime_series.index)
+        ts = Series(Timestamp("20130101"), index=self.ts.index)
         json = ts.to_json()
         result = read_json(json, typ="series")
         tm.assert_series_equal(result, ts)
-
-    @pytest.mark.parametrize("date_format", ["epoch", "iso"])
-    @pytest.mark.parametrize("as_object", [True, False])
-    @pytest.mark.parametrize("date_typ", [datetime.date, datetime.datetime, Timestamp])
-    def test_date_index_and_values(self, date_format, as_object, date_typ):
-        data = [date_typ(year=2020, month=1, day=1), pd.NaT]
-        if as_object:
-            data.append("a")
-
-        ser = Series(data, index=data)
-        result = ser.to_json(date_format=date_format)
-
-        if date_format == "epoch":
-            expected = '{"1577836800000":1577836800000,"null":null}'
-        else:
-            expected = (
-                '{"2020-01-01T00:00:00.000Z":"2020-01-01T00:00:00.000Z","null":null}'
-            )
-
-        if as_object:
-            expected = expected.replace("}", ',"a":"a"}')
-
-        assert result == expected
 
     @pytest.mark.parametrize(
         "infer_word",
@@ -851,8 +843,8 @@
             ("20130101 20:43:42.123456789", "ns"),
         ],
     )
-    def test_date_format_frame(self, date, date_unit, datetime_frame):
-        df = datetime_frame
+    def test_date_format_frame(self, date, date_unit):
+        df = self.tsframe.copy()
 
         df["date"] = Timestamp(date)
         df.iloc[1, df.columns.get_loc("date")] = pd.NaT
@@ -867,8 +859,8 @@
         expected["date"] = expected["date"].dt.tz_localize("UTC")
         tm.assert_frame_equal(result, expected)
 
-    def test_date_format_frame_raises(self, datetime_frame):
-        df = datetime_frame
+    def test_date_format_frame_raises(self):
+        df = self.tsframe.copy()
         msg = "Invalid value 'foo' for option 'date_unit'"
         with pytest.raises(ValueError, match=msg):
             df.to_json(date_format="iso", date_unit="foo")
@@ -883,8 +875,8 @@
             ("20130101 20:43:42.123456789", "ns"),
         ],
     )
-    def test_date_format_series(self, date, date_unit, datetime_series):
-        ts = Series(Timestamp(date), index=datetime_series.index)
+    def test_date_format_series(self, date, date_unit):
+        ts = Series(Timestamp(date), index=self.ts.index)
         ts.iloc[1] = pd.NaT
         ts.iloc[5] = pd.NaT
         if date_unit:
@@ -897,15 +889,15 @@
         expected = expected.dt.tz_localize("UTC")
         tm.assert_series_equal(result, expected)
 
-    def test_date_format_series_raises(self, datetime_series):
-        ts = Series(Timestamp("20130101 20:43:42.123"), index=datetime_series.index)
+    def test_date_format_series_raises(self):
+        ts = Series(Timestamp("20130101 20:43:42.123"), index=self.ts.index)
         msg = "Invalid value 'foo' for option 'date_unit'"
         with pytest.raises(ValueError, match=msg):
             ts.to_json(date_format="iso", date_unit="foo")
 
     @pytest.mark.parametrize("unit", ["s", "ms", "us", "ns"])
-    def test_date_unit(self, unit, datetime_frame):
-        df = datetime_frame
+    def test_date_unit(self, unit):
+        df = self.tsframe.copy()
         df["date"] = Timestamp("20130101 20:43:42")
         dl = df.columns.get_loc("date")
         df.iloc[1, dl] = Timestamp("19710101 20:43:42")
@@ -994,7 +986,7 @@
         ],
     )
     def test_url(self, field, dtype):
-        url = "https://api.github.com/repos/pandas-dev/pandas/issues?per_page=5"
+        url = "https://api.github.com/repos/pandas-dev/pandas/issues?per_page=5"  # noqa
         result = read_json(url, convert_dates=True)
         assert result[field].dtype == dtype
 
@@ -1030,36 +1022,15 @@
         tm.assert_frame_equal(frame, result)
 
     def test_mixed_timedelta_datetime(self):
-        frame = DataFrame({"a": [timedelta(23), Timestamp("20130101")]}, dtype=object)
+        frame = DataFrame(
+            {"a": [timedelta(23), pd.Timestamp("20130101")]}, dtype=object
+        )
 
         expected = DataFrame(
-            {"a": [pd.Timedelta(frame.a[0]).value, Timestamp(frame.a[1]).value]}
+            {"a": [pd.Timedelta(frame.a[0]).value, pd.Timestamp(frame.a[1]).value]}
         )
         result = pd.read_json(frame.to_json(date_unit="ns"), dtype={"a": "int64"})
         tm.assert_frame_equal(result, expected, check_index_type=False)
-
-    @pytest.mark.parametrize("as_object", [True, False])
-    @pytest.mark.parametrize("date_format", ["iso", "epoch"])
-    @pytest.mark.parametrize("timedelta_typ", [pd.Timedelta, timedelta])
-    def test_timedelta_to_json(self, as_object, date_format, timedelta_typ):
-        # GH28156: to_json not correctly formatting Timedelta
-        data = [timedelta_typ(days=1), timedelta_typ(days=2), pd.NaT]
-        if as_object:
-            data.append("a")
-
-        ser = Series(data, index=data)
-        if date_format == "iso":
-            expected = (
-                '{"P1DT0H0M0S":"P1DT0H0M0S","P2DT0H0M0S":"P2DT0H0M0S","null":null}'
-            )
-        else:
-            expected = '{"86400000":86400000,"172800000":172800000,"null":null}'
-
-        if as_object:
-            expected = expected.replace("}", ',"a":"a"}')
-
-        result = ser.to_json(date_format=date_format)
-        assert result == expected
 
     def test_default_handler(self):
         value = object()
@@ -1148,14 +1119,14 @@
 
     def test_sparse(self):
         # GH4377 df.to_json segfaults with non-ndarray blocks
-        df = DataFrame(np.random.randn(10, 4))
+        df = pd.DataFrame(np.random.randn(10, 4))
         df.loc[:8] = np.nan
 
         sdf = df.astype("Sparse")
         expected = df.to_json()
         assert expected == sdf.to_json()
 
-        s = Series(np.random.randn(10))
+        s = pd.Series(np.random.randn(10))
         s.loc[:8] = np.nan
         ss = s.astype("Sparse")
 
@@ -1198,7 +1169,7 @@
         )
 
         assert dumps(tz_range, iso_dates=True) == exp
-        dti = DatetimeIndex(tz_range)
+        dti = pd.DatetimeIndex(tz_range)
         assert dumps(dti, iso_dates=True) == exp
         df = DataFrame({"DT": dti})
         result = dumps(df, iso_dates=True)
@@ -1211,12 +1182,10 @@
         tm.assert_frame_equal(result, expected)
 
     @td.skip_if_not_us_locale
-    def test_read_s3_jsonl(self, s3_resource, s3so):
+    def test_read_s3_jsonl(self, s3_resource):
         # GH17200
 
-        result = read_json(
-            "s3n://pandas-test/items.jsonl", lines=True, storage_options=s3so
-        )
+        result = read_json("s3n://pandas-test/items.jsonl", lines=True)
         expected = DataFrame([[1, 2], [1, 2]], columns=["a", "b"])
         tm.assert_frame_equal(result, expected)
 
@@ -1246,39 +1215,7 @@
         expected = DataFrame([["foo\u201d", "bar"], ["foo", "bar"]], columns=["a", "b"])
         tm.assert_frame_equal(result, expected)
 
-    @pytest.mark.parametrize("bigNum", [sys.maxsize + 1, -(sys.maxsize + 2)])
-    def test_to_json_large_numbers(self, bigNum):
-        # GH34473
-        series = Series(bigNum, dtype=object, index=["articleId"])
-        json = series.to_json()
-        expected = '{"articleId":' + str(bigNum) + "}"
-        assert json == expected
-
-        df = DataFrame(bigNum, dtype=object, index=["articleId"], columns=[0])
-        json = df.to_json()
-        expected = '{"0":{"articleId":' + str(bigNum) + "}}"
-        assert json == expected
-
-    @pytest.mark.parametrize("bigNum", [sys.maxsize + 1, -(sys.maxsize + 2)])
-    @pytest.mark.skipif(not compat.IS64, reason="GH-35279")
-    def test_read_json_large_numbers(self, bigNum):
-        # GH20599
-
-        series = Series(bigNum, dtype=object, index=["articleId"])
-        json = '{"articleId":' + str(bigNum) + "}"
-        with pytest.raises(ValueError):
-            json = StringIO(json)
-            result = read_json(json)
-            tm.assert_series_equal(series, result)
-
-        df = DataFrame(bigNum, dtype=object, index=["articleId"], columns=[0])
-        json = '{"0":{"articleId":' + str(bigNum) + "}}"
-        with pytest.raises(ValueError):
-            json = StringIO(json)
-            result = read_json(json)
-            tm.assert_frame_equal(df, result)
-
-    def test_read_json_large_numbers2(self):
+    def test_read_json_large_numbers(self):
         # GH18842
         json = '{"articleId": "1404366058080022500245"}'
         json = StringIO(json)
@@ -1296,19 +1233,19 @@
         # GH9180
         df = DataFrame([[1, 2], [1, 2]], columns=["a", "b"])
         result = df.to_json(orient="records", lines=True)
-        expected = '{"a":1,"b":2}\n{"a":1,"b":2}\n'
+        expected = '{"a":1,"b":2}\n{"a":1,"b":2}'
         assert result == expected
 
         df = DataFrame([["foo}", "bar"], ['foo"', "bar"]], columns=["a", "b"])
         result = df.to_json(orient="records", lines=True)
-        expected = '{"a":"foo}","b":"bar"}\n{"a":"foo\\"","b":"bar"}\n'
+        expected = '{"a":"foo}","b":"bar"}\n{"a":"foo\\"","b":"bar"}'
         assert result == expected
         tm.assert_frame_equal(pd.read_json(result, lines=True), df)
 
         # GH15096: escaped characters in columns and data
         df = DataFrame([["foo\\", "bar"], ['foo"', "bar"]], columns=["a\\", "b"])
         result = df.to_json(orient="records", lines=True)
-        expected = '{"a\\\\":"foo\\\\","b":"bar"}\n{"a\\\\":"foo\\"","b":"bar"}\n'
+        expected = '{"a\\\\":"foo\\\\","b":"bar"}\n{"a\\\\":"foo\\"","b":"bar"}'
         assert result == expected
         tm.assert_frame_equal(pd.read_json(result, lines=True), df)
 
@@ -1371,7 +1308,7 @@
 
     def test_from_json_to_json_table_dtypes(self):
         # GH21345
-        expected = DataFrame({"a": [1, 2], "b": [3.0, 4.0], "c": ["5", "6"]})
+        expected = pd.DataFrame({"a": [1, 2], "b": [3.0, 4.0], "c": ["5", "6"]})
         dfjson = expected.to_json(orient="table")
         result = pd.read_json(dfjson, orient="table")
         tm.assert_frame_equal(result, expected)
@@ -1379,7 +1316,7 @@
     @pytest.mark.parametrize("dtype", [True, {"b": int, "c": int}])
     def test_read_json_table_dtype_raises(self, dtype):
         # GH21345
-        df = DataFrame({"a": [1, 2], "b": [3.0, 4.0], "c": ["5", "6"]})
+        df = pd.DataFrame({"a": [1, 2], "b": [3.0, 4.0], "c": ["5", "6"]})
         dfjson = df.to_json(orient="table")
         msg = "cannot pass both dtype and orient='table'"
         with pytest.raises(ValueError, match=msg):
@@ -1464,7 +1401,7 @@
         # GH 17394
         # Testing error message from to_json with index=False
 
-        df = DataFrame([[1, 2], [4, 5]], columns=["a", "b"])
+        df = pd.DataFrame([[1, 2], [4, 5]], columns=["a", "b"])
 
         msg = "'index=False' is only valid when 'orient' is 'split' or 'table'"
         with pytest.raises(ValueError, match=msg):
@@ -1492,7 +1429,7 @@
         "date_format,key", [("epoch", 86400000), ("iso", "P1DT0H0M0S")]
     )
     def test_timedelta_as_label(self, date_format, key):
-        df = DataFrame([[1]], columns=[pd.Timedelta("1D")])
+        df = pd.DataFrame([[1]], columns=[pd.Timedelta("1D")])
         expected = f'{{"{key}":{{"0":1}}}}'
         result = df.to_json(date_format=date_format)
 
@@ -1511,14 +1448,14 @@
     )
     def test_tuple_labels(self, orient, expected):
         # GH 20500
-        df = DataFrame([[1]], index=[("a", "b")], columns=[("c", "d")])
+        df = pd.DataFrame([[1]], index=[("a", "b")], columns=[("c", "d")])
         result = df.to_json(orient=orient)
         assert result == expected
 
     @pytest.mark.parametrize("indent", [1, 2, 4])
     def test_to_json_indent(self, indent):
         # GH 12004
-        df = DataFrame([["foo", "bar"], ["baz", "qux"]], columns=["a", "b"])
+        df = pd.DataFrame([["foo", "bar"], ["baz", "qux"]], columns=["a", "b"])
 
         result = df.to_json(indent=indent)
         spaces = " " * indent
@@ -1654,19 +1591,19 @@
     )
     def test_json_indent_all_orients(self, orient, expected):
         # GH 12004
-        df = DataFrame([["foo", "bar"], ["baz", "qux"]], columns=["a", "b"])
+        df = pd.DataFrame([["foo", "bar"], ["baz", "qux"]], columns=["a", "b"])
         result = df.to_json(orient=orient, indent=4)
         assert result == expected
 
     def test_json_negative_indent_raises(self):
         with pytest.raises(ValueError, match="must be a nonnegative integer"):
-            DataFrame().to_json(indent=-1)
+            pd.DataFrame().to_json(indent=-1)
 
     def test_emca_262_nan_inf_support(self):
         # GH 12213
         data = '["a", NaN, "NaN", Infinity, "Infinity", -Infinity, "-Infinity"]'
         result = pd.read_json(data)
-        expected = DataFrame(
+        expected = pd.DataFrame(
             ["a", np.nan, "NaN", np.inf, "Infinity", -np.inf, "-Infinity"]
         )
         tm.assert_frame_equal(result, expected)
@@ -1676,68 +1613,4 @@
         expected = DataFrame([1, 2, 3])
         with tm.assert_produces_warning(FutureWarning):
             result = read_json(expected.to_json(), numpy=True)
-<<<<<<< HEAD
-            tm.assert_frame_equal(result, expected)
-
-    def test_frame_int_overflow(self):
-        # GH 30320
-        encoded_json = json.dumps([{"col": "31900441201190696999"}, {"col": "Text"}])
-        expected = DataFrame({"col": ["31900441201190696999", "Text"]})
-        result = read_json(encoded_json)
-        tm.assert_frame_equal(result, expected)
-
-    @pytest.mark.parametrize(
-        "dataframe,expected",
-        [
-            (
-                DataFrame({"x": [1, 2, 3], "y": ["a", "b", "c"]}),
-                '{"(0, \'x\')":1,"(0, \'y\')":"a","(1, \'x\')":2,'
-                '"(1, \'y\')":"b","(2, \'x\')":3,"(2, \'y\')":"c"}',
-            )
-        ],
-    )
-    def test_json_multiindex(self, dataframe, expected):
-        series = dataframe.stack()
-        result = series.to_json(orient="index")
-        assert result == expected
-
-    @pytest.mark.xfail(
-        is_platform_windows() and PY38,
-        reason="localhost connection rejected",
-        strict=False,
-    )
-    def test_to_s3(self, s3_resource, s3so):
-        import time
-
-        # GH 28375
-        mock_bucket_name, target_file = "pandas-test", "test.json"
-        df = DataFrame({"x": [1, 2, 3], "y": [2, 4, 6]})
-        df.to_json(f"s3://{mock_bucket_name}/{target_file}", storage_options=s3so)
-        timeout = 5
-        while True:
-            if target_file in (
-                obj.key for obj in s3_resource.Bucket("pandas-test").objects.all()
-            ):
-                break
-            time.sleep(0.1)
-            timeout -= 0.1
-            assert timeout > 0, "Timed out waiting for file to appear on moto"
-
-    def test_json_pandas_na(self):
-        # GH 31615
-        result = DataFrame([[pd.NA]]).to_json()
-        assert result == '{"0":{"0":null}}'
-
-    def test_json_pandas_nulls(self, nulls_fixture):
-        # GH 31615
-        result = DataFrame([[nulls_fixture]]).to_json()
-        assert result == '{"0":{"0":null}}'
-
-    def test_readjson_bool_series(self):
-        # GH31464
-        result = read_json("[true, true, false]", typ="series")
-        expected = Series([True, True, False])
-        tm.assert_series_equal(result, expected)
-=======
-            tm.assert_frame_equal(result, expected)
->>>>>>> b29404e4
+            tm.assert_frame_equal(result, expected)