import calendar
import datetime
import decimal
import json
import locale
import math
import re
import time

import dateutil
import numpy as np
import pytest
import pytz

import pandas._libs.json as ujson
from pandas.compat import IS64

from pandas import (
    DataFrame,
    DatetimeIndex,
    Index,
    NaT,
    PeriodIndex,
    Series,
    Timedelta,
    Timestamp,
    date_range,
)
import pandas._testing as tm


def _clean_dict(d):
    """
    Sanitize dictionary for JSON by converting all keys to strings.

    Parameters
    ----------
    d : dict
        The dictionary to convert.

    Returns
    -------
    cleaned_dict : dict
    """
    return {str(k): v for k, v in d.items()}


@pytest.fixture(
    params=[None, "split", "records", "values", "index"]  # Column indexed by default.
)
def orient(request):
    return request.param


class TestUltraJSONTests:
    @pytest.mark.skipif(not IS64, reason="not compliant on 32-bit, xref #15865")
    def test_encode_decimal(self):
        sut = decimal.Decimal("1337.1337")
        encoded = ujson.ujson_dumps(sut, double_precision=15)
        decoded = ujson.ujson_loads(encoded)
        assert decoded == 1337.1337

        sut = decimal.Decimal("0.95")
        encoded = ujson.ujson_dumps(sut, double_precision=1)
        assert encoded == "1.0"

        decoded = ujson.ujson_loads(encoded)
        assert decoded == 1.0

        sut = decimal.Decimal("0.94")
        encoded = ujson.ujson_dumps(sut, double_precision=1)
        assert encoded == "0.9"

        decoded = ujson.ujson_loads(encoded)
        assert decoded == 0.9

        sut = decimal.Decimal("1.95")
        encoded = ujson.ujson_dumps(sut, double_precision=1)
        assert encoded == "2.0"

        decoded = ujson.ujson_loads(encoded)
        assert decoded == 2.0

        sut = decimal.Decimal("-1.95")
        encoded = ujson.ujson_dumps(sut, double_precision=1)
        assert encoded == "-2.0"

        decoded = ujson.ujson_loads(encoded)
        assert decoded == -2.0

        sut = decimal.Decimal("0.995")
        encoded = ujson.ujson_dumps(sut, double_precision=2)
        assert encoded == "1.0"

        decoded = ujson.ujson_loads(encoded)
        assert decoded == 1.0

        sut = decimal.Decimal("0.9995")
        encoded = ujson.ujson_dumps(sut, double_precision=3)
        assert encoded == "1.0"

        decoded = ujson.ujson_loads(encoded)
        assert decoded == 1.0

        sut = decimal.Decimal("0.99999999999999944")
        encoded = ujson.ujson_dumps(sut, double_precision=15)
        assert encoded == "1.0"

        decoded = ujson.ujson_loads(encoded)
        assert decoded == 1.0

    @pytest.mark.parametrize("ensure_ascii", [True, False])
    def test_encode_string_conversion(self, ensure_ascii):
        string_input = "A string \\ / \b \f \n \r \t </script> &"
        not_html_encoded = '"A string \\\\ \\/ \\b \\f \\n \\r \\t <\\/script> &"'
        html_encoded = (
            '"A string \\\\ \\/ \\b \\f \\n \\r \\t \\u003c\\/script\\u003e \\u0026"'
        )

        def helper(expected_output, **encode_kwargs):
            output = ujson.ujson_dumps(
                string_input, ensure_ascii=ensure_ascii, **encode_kwargs
            )

            assert output == expected_output
            assert string_input == json.loads(output)
            assert string_input == ujson.ujson_loads(output)

        # Default behavior assumes encode_html_chars=False.
        helper(not_html_encoded)

        # Make sure explicit encode_html_chars=False works.
        helper(not_html_encoded, encode_html_chars=False)

        # Make sure explicit encode_html_chars=True does the encoding.
        helper(html_encoded, encode_html_chars=True)

    @pytest.mark.parametrize(
        "long_number", [-4342969734183514, -12345678901234.56789012, -528656961.4399388]
    )
    def test_double_long_numbers(self, long_number):
        sut = {"a": long_number}
        encoded = ujson.ujson_dumps(sut, double_precision=15)

        decoded = ujson.ujson_loads(encoded)
        assert sut == decoded

    def test_encode_non_c_locale(self):
        lc_category = locale.LC_NUMERIC

        # We just need one of these locales to work.
        for new_locale in ("it_IT.UTF-8", "Italian_Italy"):
            if tm.can_set_locale(new_locale, lc_category):
                with tm.set_locale(new_locale, lc_category):
                    assert ujson.ujson_loads(ujson.ujson_dumps(4.78e60)) == 4.78e60
                    assert ujson.ujson_loads("4.78", precise_float=True) == 4.78
                break

    def test_decimal_decode_test_precise(self):
        sut = {"a": 4.56}
        encoded = ujson.ujson_dumps(sut)
        decoded = ujson.ujson_loads(encoded, precise_float=True)
        assert sut == decoded

    def test_encode_double_tiny_exponential(self):
        num = 1e-40
        assert num == ujson.ujson_loads(ujson.ujson_dumps(num))
        num = 1e-100
        assert num == ujson.ujson_loads(ujson.ujson_dumps(num))
        num = -1e-45
        assert num == ujson.ujson_loads(ujson.ujson_dumps(num))
        num = -1e-145
        assert np.allclose(num, ujson.ujson_loads(ujson.ujson_dumps(num)))

    @pytest.mark.parametrize("unicode_key", ["key1", "بن"])
    def test_encode_dict_with_unicode_keys(self, unicode_key):
        unicode_dict = {unicode_key: "value1"}
        assert unicode_dict == ujson.ujson_loads(ujson.ujson_dumps(unicode_dict))

    @pytest.mark.parametrize(
        "double_input", [math.pi, -math.pi]  # Should work with negatives too.
    )
    def test_encode_double_conversion(self, double_input):
        output = ujson.ujson_dumps(double_input)
        assert round(double_input, 5) == round(json.loads(output), 5)
        assert round(double_input, 5) == round(ujson.ujson_loads(output), 5)

    def test_encode_with_decimal(self):
        decimal_input = 1.0
        output = ujson.ujson_dumps(decimal_input)

        assert output == "1.0"

    def test_encode_array_of_nested_arrays(self):
        nested_input = [[[[]]]] * 20
        output = ujson.ujson_dumps(nested_input)

        assert nested_input == json.loads(output)
        assert nested_input == ujson.ujson_loads(output)

    def test_encode_array_of_doubles(self):
        doubles_input = [31337.31337, 31337.31337, 31337.31337, 31337.31337] * 10
        output = ujson.ujson_dumps(doubles_input)

        assert doubles_input == json.loads(output)
        assert doubles_input == ujson.ujson_loads(output)

    def test_double_precision(self):
        double_input = 30.012345678901234
        output = ujson.ujson_dumps(double_input, double_precision=15)

        assert double_input == json.loads(output)
        assert double_input == ujson.ujson_loads(output)

        for double_precision in (3, 9):
            output = ujson.ujson_dumps(double_input, double_precision=double_precision)
            rounded_input = round(double_input, double_precision)

            assert rounded_input == json.loads(output)
            assert rounded_input == ujson.ujson_loads(output)

    @pytest.mark.parametrize(
        "invalid_val",
        [
            20,
            -1,
            "9",
            None,
        ],
    )
    def test_invalid_double_precision(self, invalid_val):
        double_input = 30.12345678901234567890
        expected_exception = ValueError if isinstance(invalid_val, int) else TypeError
        msg = (
            r"Invalid value '.*' for option 'double_precision', max is '15'|"
            r"an integer is required \(got type |"
            r"object cannot be interpreted as an integer"
        )
        with pytest.raises(expected_exception, match=msg):
            ujson.ujson_dumps(double_input, double_precision=invalid_val)

    def test_encode_string_conversion2(self):
        string_input = "A string \\ / \b \f \n \r \t"
        output = ujson.ujson_dumps(string_input)

        assert string_input == json.loads(output)
        assert string_input == ujson.ujson_loads(output)
        assert output == '"A string \\\\ \\/ \\b \\f \\n \\r \\t"'

    @pytest.mark.parametrize(
        "unicode_input",
        ["Räksmörgås اسامة بن محمد بن عوض بن لادن", "\xe6\x97\xa5\xd1\x88"],
    )
    def test_encode_unicode_conversion(self, unicode_input):
        enc = ujson.ujson_dumps(unicode_input)
        dec = ujson.ujson_loads(enc)

        assert enc == json.dumps(unicode_input)
        assert dec == json.loads(enc)

    def test_encode_control_escaping(self):
        escaped_input = "\x19"
        enc = ujson.ujson_dumps(escaped_input)
        dec = ujson.ujson_loads(enc)

        assert escaped_input == dec
        assert enc == json.dumps(escaped_input)

    def test_encode_unicode_surrogate_pair(self):
        surrogate_input = "\xf0\x90\x8d\x86"
        enc = ujson.ujson_dumps(surrogate_input)
        dec = ujson.ujson_loads(enc)

        assert enc == json.dumps(surrogate_input)
        assert dec == json.loads(enc)

    def test_encode_unicode_4bytes_utf8(self):
        four_bytes_input = "\xf0\x91\x80\xb0TRAILINGNORMAL"
        enc = ujson.ujson_dumps(four_bytes_input)
        dec = ujson.ujson_loads(enc)

        assert enc == json.dumps(four_bytes_input)
        assert dec == json.loads(enc)

    def test_encode_unicode_4bytes_utf8highest(self):
        four_bytes_input = "\xf3\xbf\xbf\xbfTRAILINGNORMAL"
        enc = ujson.ujson_dumps(four_bytes_input)

        dec = ujson.ujson_loads(enc)

        assert enc == json.dumps(four_bytes_input)
        assert dec == json.loads(enc)

    def test_encode_unicode_error(self):
        string = "'\udac0'"
        msg = (
            r"'utf-8' codec can't encode character '\\udac0' "
            r"in position 1: surrogates not allowed"
        )
        with pytest.raises(UnicodeEncodeError, match=msg):
            ujson.ujson_dumps([string])

    def test_encode_array_in_array(self):
        arr_in_arr_input = [[[[]]]]
        output = ujson.ujson_dumps(arr_in_arr_input)

        assert arr_in_arr_input == json.loads(output)
        assert output == json.dumps(arr_in_arr_input)
        assert arr_in_arr_input == ujson.ujson_loads(output)

    @pytest.mark.parametrize(
        "num_input",
        [
            31337,
            -31337,  # Negative number.
            -9223372036854775808,  # Large negative number.
        ],
    )
    def test_encode_num_conversion(self, num_input):
        output = ujson.ujson_dumps(num_input)
        assert num_input == json.loads(output)
        assert output == json.dumps(num_input)
        assert num_input == ujson.ujson_loads(output)

    def test_encode_list_conversion(self):
        list_input = [1, 2, 3, 4]
        output = ujson.ujson_dumps(list_input)

        assert list_input == json.loads(output)
        assert list_input == ujson.ujson_loads(output)

    def test_encode_dict_conversion(self):
        dict_input = {"k1": 1, "k2": 2, "k3": 3, "k4": 4}
        output = ujson.ujson_dumps(dict_input)

        assert dict_input == json.loads(output)
        assert dict_input == ujson.ujson_loads(output)

    @pytest.mark.parametrize("builtin_value", [None, True, False])
    def test_encode_builtin_values_conversion(self, builtin_value):
        output = ujson.ujson_dumps(builtin_value)
        assert builtin_value == json.loads(output)
        assert output == json.dumps(builtin_value)
        assert builtin_value == ujson.ujson_loads(output)

    def test_encode_datetime_conversion(self):
        datetime_input = datetime.datetime.fromtimestamp(time.time())
        output = ujson.ujson_dumps(datetime_input, date_unit="s")
        expected = calendar.timegm(datetime_input.utctimetuple())

        assert int(expected) == json.loads(output)
        assert int(expected) == ujson.ujson_loads(output)

    def test_encode_date_conversion(self):
        date_input = datetime.date.fromtimestamp(time.time())
        output = ujson.ujson_dumps(date_input, date_unit="s")

        tup = (date_input.year, date_input.month, date_input.day, 0, 0, 0)
        expected = calendar.timegm(tup)

        assert int(expected) == json.loads(output)
        assert int(expected) == ujson.ujson_loads(output)

    @pytest.mark.parametrize(
        "test",
        [datetime.time(), datetime.time(1, 2, 3), datetime.time(10, 12, 15, 343243)],
    )
    def test_encode_time_conversion_basic(self, test):
        output = ujson.ujson_dumps(test)
        expected = f'"{test.isoformat()}"'
        assert expected == output

    def test_encode_time_conversion_pytz(self):
        # see gh-11473: to_json segfaults with timezone-aware datetimes
        test = datetime.time(10, 12, 15, 343243, pytz.utc)
        output = ujson.ujson_dumps(test)
        expected = f'"{test.isoformat()}"'
        assert expected == output

    def test_encode_time_conversion_dateutil(self):
        # see gh-11473: to_json segfaults with timezone-aware datetimes
        test = datetime.time(10, 12, 15, 343243, dateutil.tz.tzutc())
        output = ujson.ujson_dumps(test)
        expected = f'"{test.isoformat()}"'
        assert expected == output

    @pytest.mark.parametrize(
        "decoded_input", [NaT, np.datetime64("NaT"), np.nan, np.inf, -np.inf]
    )
    def test_encode_as_null(self, decoded_input):
        assert ujson.ujson_dumps(decoded_input) == "null", "Expected null"

    def test_datetime_units(self):
        val = datetime.datetime(2013, 8, 17, 21, 17, 12, 215504)
        stamp = Timestamp(val).as_unit("ns")

        roundtrip = ujson.ujson_loads(ujson.ujson_dumps(val, date_unit="s"))
        assert roundtrip == stamp._value // 10**9

        roundtrip = ujson.ujson_loads(ujson.ujson_dumps(val, date_unit="ms"))
        assert roundtrip == stamp._value // 10**6

        roundtrip = ujson.ujson_loads(ujson.ujson_dumps(val, date_unit="us"))
        assert roundtrip == stamp._value // 10**3

        roundtrip = ujson.ujson_loads(ujson.ujson_dumps(val, date_unit="ns"))
        assert roundtrip == stamp._value

        msg = "Invalid value 'foo' for option 'date_unit'"
        with pytest.raises(ValueError, match=msg):
            ujson.ujson_dumps(val, date_unit="foo")

    def test_encode_to_utf8(self):
        unencoded = "\xe6\x97\xa5\xd1\x88"

        enc = ujson.ujson_dumps(unencoded, ensure_ascii=False)
        dec = ujson.ujson_loads(enc)

        assert enc == json.dumps(unencoded, ensure_ascii=False)
        assert dec == json.loads(enc)

    def test_decode_from_unicode(self):
        unicode_input = '{"obj": 31337}'

        dec1 = ujson.ujson_loads(unicode_input)
        dec2 = ujson.ujson_loads(str(unicode_input))

        assert dec1 == dec2

    def test_encode_recursion_max(self):
        # 8 is the max recursion depth

        class O2:
            member = 0

        class O1:
            member = 0

        decoded_input = O1()
        decoded_input.member = O2()
        decoded_input.member.member = decoded_input

        with pytest.raises(OverflowError, match="Maximum recursion level reached"):
            ujson.ujson_dumps(decoded_input)

    def test_decode_jibberish(self):
        jibberish = "fdsa sda v9sa fdsa"
        msg = "Unexpected character found when decoding 'false'"
        with pytest.raises(ValueError, match=msg):
            ujson.ujson_loads(jibberish)

    @pytest.mark.parametrize(
        "broken_json",
        [
            "[",  # Broken array start.
            "{",  # Broken object start.
            "]",  # Broken array end.
            "}",  # Broken object end.
        ],
    )
    def test_decode_broken_json(self, broken_json):
        msg = "Expected object or value"
        with pytest.raises(ValueError, match=msg):
            ujson.ujson_loads(broken_json)

    @pytest.mark.parametrize("too_big_char", ["[", "{"])
    def test_decode_depth_too_big(self, too_big_char):
        with pytest.raises(ValueError, match="Reached object decoding depth limit"):
            ujson.ujson_loads(too_big_char * (1024 * 1024))

    @pytest.mark.parametrize(
        "bad_string",
        [
            '"TESTING',  # Unterminated.
            '"TESTING\\"',  # Unterminated escape.
            "tru",  # Broken True.
            "fa",  # Broken False.
            "n",  # Broken None.
        ],
    )
    def test_decode_bad_string(self, bad_string):
        msg = (
            "Unexpected character found when decoding|"
            "Unmatched ''\"' when when decoding 'string'"
        )
        with pytest.raises(ValueError, match=msg):
            ujson.ujson_loads(bad_string)

    @pytest.mark.parametrize(
        "broken_json, err_msg",
        [
            (
                '{{1337:""}}',
                "Key name of object must be 'string' when decoding 'object'",
            ),
            ('{{"key":"}', "Unmatched ''\"' when when decoding 'string'"),
            ("[[[true", "Unexpected character found when decoding array value (2)"),
        ],
    )
    def test_decode_broken_json_leak(self, broken_json, err_msg):
        for _ in range(1000):
            with pytest.raises(ValueError, match=re.escape(err_msg)):
                ujson.ujson_loads(broken_json)

    @pytest.mark.parametrize(
        "invalid_dict",
        [
            "{{{{31337}}}}",  # No key.
            '{{{{"key":}}}}',  # No value.
            '{{{{"key"}}}}',  # No colon or value.
        ],
    )
    def test_decode_invalid_dict(self, invalid_dict):
        msg = (
            "Key name of object must be 'string' when decoding 'object'|"
            "No ':' found when decoding object value|"
            "Expected object or value"
        )
        with pytest.raises(ValueError, match=msg):
            ujson.ujson_loads(invalid_dict)

    @pytest.mark.parametrize(
        "numeric_int_as_str", ["31337", "-31337"]  # Should work with negatives.
    )
    def test_decode_numeric_int(self, numeric_int_as_str):
        assert int(numeric_int_as_str) == ujson.ujson_loads(numeric_int_as_str)

    def test_encode_null_character(self):
        wrapped_input = "31337 \x00 1337"
        output = ujson.ujson_dumps(wrapped_input)

        assert wrapped_input == json.loads(output)
        assert output == json.dumps(wrapped_input)
        assert wrapped_input == ujson.ujson_loads(output)

        alone_input = "\x00"
        output = ujson.ujson_dumps(alone_input)

        assert alone_input == json.loads(output)
        assert output == json.dumps(alone_input)
        assert alone_input == ujson.ujson_loads(output)
        assert '"  \\u0000\\r\\n "' == ujson.ujson_dumps("  \u0000\r\n ")

    def test_decode_null_character(self):
        wrapped_input = '"31337 \\u0000 31337"'
        assert ujson.ujson_loads(wrapped_input) == json.loads(wrapped_input)

    def test_encode_list_long_conversion(self):
        long_input = [
            9223372036854775807,
            9223372036854775807,
            9223372036854775807,
            9223372036854775807,
            9223372036854775807,
            9223372036854775807,
        ]
        output = ujson.ujson_dumps(long_input)

        assert long_input == json.loads(output)
        assert long_input == ujson.ujson_loads(output)

    @pytest.mark.parametrize("long_input", [9223372036854775807, 18446744073709551615])
    def test_encode_long_conversion(self, long_input):
        output = ujson.ujson_dumps(long_input)

        assert long_input == json.loads(output)
        assert output == json.dumps(long_input)
        assert long_input == ujson.ujson_loads(output)

    @pytest.mark.parametrize("bigNum", [2**64, -(2**63) - 1])
    def test_dumps_ints_larger_than_maxsize(self, bigNum):
        encoding = ujson.ujson_dumps(bigNum)
        assert str(bigNum) == encoding

        with pytest.raises(
            ValueError,
            match="Value is too big|Value is too small",
        ):
            assert ujson.ujson_loads(encoding) == bigNum

    @pytest.mark.parametrize(
        "int_exp", ["1337E40", "1.337E40", "1337E+9", "1.337e+40", "1.337E-4"]
    )
    def test_decode_numeric_int_exp(self, int_exp):
        assert ujson.ujson_loads(int_exp) == json.loads(int_exp)

    def test_loads_non_str_bytes_raises(self):
        msg = "Expected 'str' or 'bytes'"
        with pytest.raises(TypeError, match=msg):
            ujson.ujson_loads(None)

    @pytest.mark.parametrize("val", [3590016419, 2**31, 2**32, (2**32) - 1])
    def test_decode_number_with_32bit_sign_bit(self, val):
        # Test that numbers that fit within 32 bits but would have the
        # sign bit set (2**31 <= x < 2**32) are decoded properly.
        doc = f'{{"id": {val}}}'
        assert ujson.ujson_loads(doc)["id"] == val

    def test_encode_big_escape(self):
        # Make sure no Exception is raised.
        for _ in range(10):
            base = "\u00e5".encode()
            escape_input = base * 1024 * 1024 * 2
            ujson.ujson_dumps(escape_input)

    def test_decode_big_escape(self):
        # Make sure no Exception is raised.
        for _ in range(10):
            base = "\u00e5".encode()
            quote = b'"'

            escape_input = quote + (base * 1024 * 1024 * 2) + quote
            ujson.ujson_loads(escape_input)

    def test_to_dict(self):
        d = {"key": 31337}

        class DictTest:
            def toDict(self):
                return d

        o = DictTest()
        output = ujson.ujson_dumps(o)

        dec = ujson.ujson_loads(output)
        assert dec == d

    def test_default_handler(self):
        class _TestObject:
            def __init__(self, val) -> None:
                self.val = val

            @property
            def recursive_attr(self):
                return _TestObject("recursive_attr")

            def __str__(self) -> str:
                return str(self.val)

        msg = "Maximum recursion level reached"
        with pytest.raises(OverflowError, match=msg):
            ujson.ujson_dumps(_TestObject("foo"))
        assert '"foo"' == ujson.ujson_dumps(_TestObject("foo"), default_handler=str)

        def my_handler(_):
            return "foobar"

        assert '"foobar"' == ujson.ujson_dumps(
            _TestObject("foo"), default_handler=my_handler
        )

        def my_handler_raises(_):
            raise TypeError("I raise for anything")

        with pytest.raises(TypeError, match="I raise for anything"):
            ujson.ujson_dumps(_TestObject("foo"), default_handler=my_handler_raises)

        def my_int_handler(_):
            return 42

        assert (
            ujson.ujson_loads(
                ujson.ujson_dumps(_TestObject("foo"), default_handler=my_int_handler)
            )
            == 42
        )

        def my_obj_handler(_):
            return datetime.datetime(2013, 2, 3)

        assert ujson.ujson_loads(
            ujson.ujson_dumps(datetime.datetime(2013, 2, 3))
        ) == ujson.ujson_loads(
            ujson.ujson_dumps(_TestObject("foo"), default_handler=my_obj_handler)
        )

        obj_list = [_TestObject("foo"), _TestObject("bar")]
        assert json.loads(json.dumps(obj_list, default=str)) == ujson.ujson_loads(
            ujson.ujson_dumps(obj_list, default_handler=str)
        )

    def test_encode_object(self):
        class _TestObject:
            def __init__(self, a, b, _c, d) -> None:
                self.a = a
                self.b = b
                self._c = _c
                self.d = d

            def e(self):
                return 5

        # JSON keys should be all non-callable non-underscore attributes, see GH-42768
        test_object = _TestObject(a=1, b=2, _c=3, d=4)
        assert ujson.ujson_loads(ujson.ujson_dumps(test_object)) == {
            "a": 1,
            "b": 2,
            "d": 4,
        }

    def test_ujson__name__(self):
        # GH 52898
        assert ujson.__name__ == "pandas._libs.json"


class TestNumpyJSONTests:
    @pytest.mark.parametrize("bool_input", [True, False])
    def test_bool(self, bool_input):
        b = bool(bool_input)
        assert ujson.ujson_loads(ujson.ujson_dumps(b)) == b

    def test_bool_array(self):
        bool_array = np.array(
            [True, False, True, True, False, True, False, False], dtype=bool
        )
        output = np.array(ujson.ujson_loads(ujson.ujson_dumps(bool_array)), dtype=bool)
        tm.assert_numpy_array_equal(bool_array, output)

    def test_int(self, any_int_numpy_dtype):
        klass = np.dtype(any_int_numpy_dtype).type
        num = klass(1)

        assert klass(ujson.ujson_loads(ujson.ujson_dumps(num))) == num

    def test_int_array(self, any_int_numpy_dtype):
        arr = np.arange(100, dtype=int)
        arr_input = arr.astype(any_int_numpy_dtype)

        arr_output = np.array(
            ujson.ujson_loads(ujson.ujson_dumps(arr_input)), dtype=any_int_numpy_dtype
        )
        tm.assert_numpy_array_equal(arr_input, arr_output)

    def test_int_max(self, any_int_numpy_dtype):
        if any_int_numpy_dtype in ("int64", "uint64") and not IS64:
            pytest.skip("Cannot test 64-bit integer on 32-bit platform")

        klass = np.dtype(any_int_numpy_dtype).type

        # uint64 max will always overflow,
        # as it's encoded to signed.
        if any_int_numpy_dtype == "uint64":
            num = np.iinfo("int64").max
        else:
            num = np.iinfo(any_int_numpy_dtype).max

        assert klass(ujson.ujson_loads(ujson.ujson_dumps(num))) == num

    def test_float(self, float_numpy_dtype):
        klass = np.dtype(float_numpy_dtype).type
        num = klass(256.2013)

        assert klass(ujson.ujson_loads(ujson.ujson_dumps(num))) == num

    def test_float_array(self, float_numpy_dtype):
        arr = np.arange(12.5, 185.72, 1.7322, dtype=float)
        float_input = arr.astype(float_numpy_dtype)

        float_output = np.array(
            ujson.ujson_loads(ujson.ujson_dumps(float_input, double_precision=15)),
            dtype=float_numpy_dtype,
        )
        tm.assert_almost_equal(float_input, float_output)

    def test_float_max(self, float_numpy_dtype):
        klass = np.dtype(float_numpy_dtype).type
        num = klass(np.finfo(float_numpy_dtype).max / 10)

        tm.assert_almost_equal(
            klass(ujson.ujson_loads(ujson.ujson_dumps(num, double_precision=15))), num
        )

    def test_array_basic(self):
        arr = np.arange(96)
        arr = arr.reshape((2, 2, 2, 2, 3, 2))

        tm.assert_numpy_array_equal(
            np.array(ujson.ujson_loads(ujson.ujson_dumps(arr))), arr
        )

    @pytest.mark.parametrize("shape", [(10, 10), (5, 5, 4), (100, 1)])
    def test_array_reshaped(self, shape):
        arr = np.arange(100)
        arr = arr.reshape(shape)

        tm.assert_numpy_array_equal(
            np.array(ujson.ujson_loads(ujson.ujson_dumps(arr))), arr
        )

    def test_array_list(self):
        arr_list = [
            "a",
            [],
            {},
            {},
            [],
            42,
            97.8,
            ["a", "b"],
            {"key": "val"},
        ]
        arr = np.array(arr_list, dtype=object)
        result = np.array(ujson.ujson_loads(ujson.ujson_dumps(arr)), dtype=object)
        tm.assert_numpy_array_equal(result, arr)

    def test_array_float(self):
        dtype = np.float32

        arr = np.arange(100.202, 200.202, 1, dtype=dtype)
        arr = arr.reshape((5, 5, 4))

        arr_out = np.array(ujson.ujson_loads(ujson.ujson_dumps(arr)), dtype=dtype)
        tm.assert_almost_equal(arr, arr_out)

    def test_0d_array(self):
        # gh-18878
        msg = re.escape("array(1) (0d array) is not JSON serializable at the moment")
        with pytest.raises(TypeError, match=msg):
            ujson.ujson_dumps(np.array(1))


class TestPandasJSONTests:
    def test_dataframe(self, orient):
        dtype = np.int64

        df = DataFrame(
            [[1, 2, 3], [4, 5, 6]],
            index=["a", "b"],
            columns=["x", "y", "z"],
            dtype=dtype,
        )
        encode_kwargs = {} if orient is None else {"orient": orient}
        assert (df.dtypes == dtype).all()

        output = ujson.ujson_loads(ujson.ujson_dumps(df, **encode_kwargs))
        assert (df.dtypes == dtype).all()

        # Ensure proper DataFrame initialization.
        if orient == "split":
            dec = _clean_dict(output)
            output = DataFrame(**dec)
        else:
            output = DataFrame(output)

        # Corrections to enable DataFrame comparison.
        if orient == "values":
            df.columns = [0, 1, 2]
            df.index = [0, 1]
        elif orient == "records":
            df.index = [0, 1]
        elif orient == "index":
            df = df.transpose()

        assert (df.dtypes == dtype).all()
        tm.assert_frame_equal(output, df)

    def test_dataframe_nested(self, orient):
        df = DataFrame(
            [[1, 2, 3], [4, 5, 6]], index=["a", "b"], columns=["x", "y", "z"]
        )

        nested = {"df1": df, "df2": df.copy()}
        kwargs = {} if orient is None else {"orient": orient}

        exp = {
            "df1": ujson.ujson_loads(ujson.ujson_dumps(df, **kwargs)),
            "df2": ujson.ujson_loads(ujson.ujson_dumps(df, **kwargs)),
        }
        assert ujson.ujson_loads(ujson.ujson_dumps(nested, **kwargs)) == exp

    def test_series(self, orient):
        dtype = np.int64
        s = Series(
            [10, 20, 30, 40, 50, 60],
            name="series",
            index=[6, 7, 8, 9, 10, 15],
            dtype=dtype,
        ).sort_values()
        assert s.dtype == dtype

        encode_kwargs = {} if orient is None else {"orient": orient}

        output = ujson.ujson_loads(ujson.ujson_dumps(s, **encode_kwargs))
        assert s.dtype == dtype

        if orient == "split":
            dec = _clean_dict(output)
            output = Series(**dec)
        else:
            output = Series(output)

        if orient in (None, "index"):
            s.name = None
            output = output.sort_values()
            s.index = ["6", "7", "8", "9", "10", "15"]
        elif orient in ("records", "values"):
            s.name = None
            s.index = [0, 1, 2, 3, 4, 5]

        assert s.dtype == dtype
        tm.assert_series_equal(output, s)

    def test_series_nested(self, orient):
        s = Series(
            [10, 20, 30, 40, 50, 60], name="series", index=[6, 7, 8, 9, 10, 15]
        ).sort_values()
        nested = {"s1": s, "s2": s.copy()}
        kwargs = {} if orient is None else {"orient": orient}

        exp = {
            "s1": ujson.ujson_loads(ujson.ujson_dumps(s, **kwargs)),
            "s2": ujson.ujson_loads(ujson.ujson_dumps(s, **kwargs)),
        }
        assert ujson.ujson_loads(ujson.ujson_dumps(nested, **kwargs)) == exp

    def test_index(self):
        i = Index([23, 45, 18, 98, 43, 11], name="index")

        # Column indexed.
        output = Index(ujson.ujson_loads(ujson.ujson_dumps(i)), name="index")
        tm.assert_index_equal(i, output)

        dec = _clean_dict(ujson.ujson_loads(ujson.ujson_dumps(i, orient="split")))
        output = Index(**dec)

        tm.assert_index_equal(i, output)
        assert i.name == output.name

        tm.assert_index_equal(i, output)
        assert i.name == output.name

        output = Index(
            ujson.ujson_loads(ujson.ujson_dumps(i, orient="values")), name="index"
        )
        tm.assert_index_equal(i, output)

        output = Index(
            ujson.ujson_loads(ujson.ujson_dumps(i, orient="records")), name="index"
        )
        tm.assert_index_equal(i, output)

        output = Index(
            ujson.ujson_loads(ujson.ujson_dumps(i, orient="index")), name="index"
        )
        tm.assert_index_equal(i, output)

    def test_datetime_index(self):
        date_unit = "ns"

        # freq doesn't round-trip
        rng = DatetimeIndex(list(date_range("1/1/2000", periods=20)), freq=None)
        encoded = ujson.ujson_dumps(rng, date_unit=date_unit)

        decoded = DatetimeIndex(np.array(ujson.ujson_loads(encoded)))
        tm.assert_index_equal(rng, decoded)

<<<<<<< HEAD
        ts = Series(np.random.default_rng(2).standard_normal(len(rng)), index=rng)
        decoded = Series(ujson.decode(ujson.encode(ts, date_unit=date_unit)))
=======
        ts = Series(np.random.randn(len(rng)), index=rng)
        decoded = Series(ujson.ujson_loads(ujson.ujson_dumps(ts, date_unit=date_unit)))
>>>>>>> af76d785

        idx_values = decoded.index.values.astype(np.int64)
        decoded.index = DatetimeIndex(idx_values)
        tm.assert_series_equal(ts, decoded)

    @pytest.mark.parametrize(
        "invalid_arr",
        [
            "[31337,]",  # Trailing comma.
            "[,31337]",  # Leading comma.
            "[]]",  # Unmatched bracket.
            "[,]",  # Only comma.
        ],
    )
    def test_decode_invalid_array(self, invalid_arr):
        msg = (
            "Expected object or value|Trailing data|"
            "Unexpected character found when decoding array value"
        )
        with pytest.raises(ValueError, match=msg):
            ujson.ujson_loads(invalid_arr)

    @pytest.mark.parametrize("arr", [[], [31337]])
    def test_decode_array(self, arr):
        assert arr == ujson.ujson_loads(str(arr))

    @pytest.mark.parametrize("extreme_num", [9223372036854775807, -9223372036854775808])
    def test_decode_extreme_numbers(self, extreme_num):
        assert extreme_num == ujson.ujson_loads(str(extreme_num))

    @pytest.mark.parametrize("too_extreme_num", [f"{2**64}", f"{-2**63-1}"])
    def test_decode_too_extreme_numbers(self, too_extreme_num):
        with pytest.raises(
            ValueError,
            match="Value is too big|Value is too small",
        ):
            ujson.ujson_loads(too_extreme_num)

    def test_decode_with_trailing_whitespaces(self):
        assert {} == ujson.ujson_loads("{}\n\t ")

    def test_decode_with_trailing_non_whitespaces(self):
        with pytest.raises(ValueError, match="Trailing data"):
            ujson.ujson_loads("{}\n\t a")

    @pytest.mark.parametrize("value", [f"{2**64}", f"{-2**63-1}"])
    def test_decode_array_with_big_int(self, value):
        with pytest.raises(
            ValueError,
            match="Value is too big|Value is too small",
        ):
            ujson.ujson_loads(value)

    @pytest.mark.parametrize(
        "float_number",
        [
            1.1234567893,
            1.234567893,
            1.34567893,
            1.4567893,
            1.567893,
            1.67893,
            1.7893,
            1.893,
            1.3,
        ],
    )
    @pytest.mark.parametrize("sign", [-1, 1])
    def test_decode_floating_point(self, sign, float_number):
        float_number *= sign
        tm.assert_almost_equal(
            float_number, ujson.ujson_loads(str(float_number)), rtol=1e-15
        )

    def test_encode_big_set(self):
        s = set()

        for x in range(0, 100000):
            s.add(x)

        # Make sure no Exception is raised.
        ujson.ujson_dumps(s)

    def test_encode_empty_set(self):
        assert "[]" == ujson.ujson_dumps(set())

    def test_encode_set(self):
        s = {1, 2, 3, 4, 5, 6, 7, 8, 9}
        enc = ujson.ujson_dumps(s)
        dec = ujson.ujson_loads(enc)

        for v in dec:
            assert v in s

    @pytest.mark.parametrize(
        "td",
        [
            Timedelta(days=366),
            Timedelta(days=-1),
            Timedelta(hours=13, minutes=5, seconds=5),
            Timedelta(hours=13, minutes=20, seconds=30),
            Timedelta(days=-1, nanoseconds=5),
            Timedelta(nanoseconds=1),
            Timedelta(microseconds=1, nanoseconds=1),
            Timedelta(milliseconds=1, microseconds=1, nanoseconds=1),
            Timedelta(milliseconds=999, microseconds=999, nanoseconds=999),
        ],
    )
    def test_encode_timedelta_iso(self, td):
        # GH 28256
        result = ujson.ujson_dumps(td, iso_dates=True)
        expected = f'"{td.isoformat()}"'

        assert result == expected

    def test_encode_periodindex(self):
        # GH 46683
        p = PeriodIndex(["2022-04-06", "2022-04-07"], freq="D")
        df = DataFrame(index=p)
        assert df.to_json() == "{}"<|MERGE_RESOLUTION|>--- conflicted
+++ resolved
@@ -954,13 +954,8 @@
         decoded = DatetimeIndex(np.array(ujson.ujson_loads(encoded)))
         tm.assert_index_equal(rng, decoded)
 
-<<<<<<< HEAD
         ts = Series(np.random.default_rng(2).standard_normal(len(rng)), index=rng)
-        decoded = Series(ujson.decode(ujson.encode(ts, date_unit=date_unit)))
-=======
-        ts = Series(np.random.randn(len(rng)), index=rng)
         decoded = Series(ujson.ujson_loads(ujson.ujson_dumps(ts, date_unit=date_unit)))
->>>>>>> af76d785
 
         idx_values = decoded.index.values.astype(np.int64)
         decoded.index = DatetimeIndex(idx_values)
