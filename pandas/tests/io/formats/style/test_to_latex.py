from textwrap import dedent

import numpy as np
import pytest

from pandas import (
    DataFrame,
    MultiIndex,
    option_context,
)

pytest.importorskip("jinja2")
from pandas.io.formats.style import Styler
from pandas.io.formats.style_render import (
    _parse_latex_cell_styles,
    _parse_latex_css_conversion,
    _parse_latex_header_span,
    _parse_latex_table_styles,
    _parse_latex_table_wrapping,
)


@pytest.fixture
def df():
    return DataFrame({"A": [0, 1], "B": [-0.61, -1.22], "C": ["ab", "cd"]})


@pytest.fixture
def df_ext():
    return DataFrame(
        {"A": [0, 1, 2], "B": [-0.61, -1.22, -2.22], "C": ["ab", "cd", "de"]}
    )


@pytest.fixture
def styler(df):
    return Styler(df, uuid_len=0, precision=2)


def test_minimal_latex_tabular(styler):
    expected = dedent(
        """\
        \\begin{tabular}{lrrl}
         & A & B & C \\\\
        0 & 0 & -0.61 & ab \\\\
        1 & 1 & -1.22 & cd \\\\
        \\end{tabular}
        """
    )
    assert styler.to_latex() == expected


def test_tabular_hrules(styler):
    expected = dedent(
        """\
        \\begin{tabular}{lrrl}
        \\toprule
         & A & B & C \\\\
        \\midrule
        0 & 0 & -0.61 & ab \\\\
        1 & 1 & -1.22 & cd \\\\
        \\bottomrule
        \\end{tabular}
        """
    )
    assert styler.to_latex(hrules=True) == expected


def test_tabular_custom_hrules(styler):
    styler.set_table_styles(
        [
            {"selector": "toprule", "props": ":hline"},
            {"selector": "bottomrule", "props": ":otherline"},
        ]
    )  # no midrule
    expected = dedent(
        """\
        \\begin{tabular}{lrrl}
        \\hline
         & A & B & C \\\\
        0 & 0 & -0.61 & ab \\\\
        1 & 1 & -1.22 & cd \\\\
        \\otherline
        \\end{tabular}
        """
    )
    assert styler.to_latex() == expected


def test_column_format(styler):
    # default setting is already tested in `test_latex_minimal_tabular`
    styler.set_table_styles([{"selector": "column_format", "props": ":cccc"}])

    assert "\\begin{tabular}{rrrr}" in styler.to_latex(column_format="rrrr")
    styler.set_table_styles([{"selector": "column_format", "props": ":r|r|cc"}])
    assert "\\begin{tabular}{r|r|cc}" in styler.to_latex()


def test_siunitx_cols(styler):
    expected = dedent(
        """\
        \\begin{tabular}{lSSl}
        {} & {A} & {B} & {C} \\\\
        0 & 0 & -0.61 & ab \\\\
        1 & 1 & -1.22 & cd \\\\
        \\end{tabular}
        """
    )
    assert styler.to_latex(siunitx=True) == expected


def test_position(styler):
    assert "\\begin{table}[h!]" in styler.to_latex(position="h!")
    assert "\\end{table}" in styler.to_latex(position="h!")
    styler.set_table_styles([{"selector": "position", "props": ":b!"}])
    assert "\\begin{table}[b!]" in styler.to_latex()
    assert "\\end{table}" in styler.to_latex()


@pytest.mark.parametrize("env", [None, "longtable"])
def test_label(styler, env):
    assert "\n\\label{text}" in styler.to_latex(label="text", environment=env)
    styler.set_table_styles([{"selector": "label", "props": ":{more §text}"}])
    assert "\n\\label{more :text}" in styler.to_latex(environment=env)


def test_position_float_raises(styler):
    msg = "`position_float` should be one of 'raggedright', 'raggedleft', 'centering',"
    with pytest.raises(ValueError, match=msg):
        styler.to_latex(position_float="bad_string")

    msg = "`position_float` cannot be used in 'longtable' `environment`"
    with pytest.raises(ValueError, match=msg):
        styler.to_latex(position_float="centering", environment="longtable")


@pytest.mark.parametrize("label", [(None, ""), ("text", "\\label{text}")])
@pytest.mark.parametrize("position", [(None, ""), ("h!", "{table}[h!]")])
@pytest.mark.parametrize("caption", [(None, ""), ("text", "\\caption{text}")])
@pytest.mark.parametrize("column_format", [(None, ""), ("rcrl", "{tabular}{rcrl}")])
@pytest.mark.parametrize("position_float", [(None, ""), ("centering", "\\centering")])
def test_kwargs_combinations(
    styler, label, position, caption, column_format, position_float
):
    result = styler.to_latex(
        label=label[0],
        position=position[0],
        caption=caption[0],
        column_format=column_format[0],
        position_float=position_float[0],
    )
    assert label[1] in result
    assert position[1] in result
    assert caption[1] in result
    assert column_format[1] in result
    assert position_float[1] in result


def test_custom_table_styles(styler):
    styler.set_table_styles(
        [
            {"selector": "mycommand", "props": ":{myoptions}"},
            {"selector": "mycommand2", "props": ":{myoptions2}"},
        ]
    )
    expected = dedent(
        """\
        \\begin{table}
        \\mycommand{myoptions}
        \\mycommand2{myoptions2}
        """
    )
    assert expected in styler.to_latex()


def test_cell_styling(styler):
    styler.highlight_max(props="itshape:;Huge:--wrap;")
    expected = dedent(
        """\
        \\begin{tabular}{lrrl}
         & A & B & C \\\\
        0 & 0 & \\itshape {\\Huge -0.61} & ab \\\\
        1 & \\itshape {\\Huge 1} & -1.22 & \\itshape {\\Huge cd} \\\\
        \\end{tabular}
        """
    )
    assert expected == styler.to_latex()


def test_multiindex_columns(df):
    cidx = MultiIndex.from_tuples([("A", "a"), ("A", "b"), ("B", "c")])
    df.columns = cidx
    expected = dedent(
        """\
        \\begin{tabular}{lrrl}
         & \\multicolumn{2}{r}{A} & B \\\\
         & a & b & c \\\\
        0 & 0 & -0.61 & ab \\\\
        1 & 1 & -1.22 & cd \\\\
        \\end{tabular}
        """
    )
    s = df.style.format(precision=2)
    assert expected == s.to_latex()

    # non-sparse
    expected = dedent(
        """\
        \\begin{tabular}{lrrl}
         & A & A & B \\\\
         & a & b & c \\\\
        0 & 0 & -0.61 & ab \\\\
        1 & 1 & -1.22 & cd \\\\
        \\end{tabular}
        """
    )
    s = df.style.format(precision=2)
    assert expected == s.to_latex(sparse_columns=False)


def test_multiindex_row(df_ext):
    ridx = MultiIndex.from_tuples([("A", "a"), ("A", "b"), ("B", "c")])
    df_ext.index = ridx
    expected = dedent(
        """\
        \\begin{tabular}{llrrl}
         &  & A & B & C \\\\
        \\multirow[c]{2}{*}{A} & a & 0 & -0.61 & ab \\\\
         & b & 1 & -1.22 & cd \\\\
        B & c & 2 & -2.22 & de \\\\
        \\end{tabular}
        """
    )
    styler = df_ext.style.format(precision=2)
    result = styler.to_latex()
    assert expected == result

    # non-sparse
    expected = dedent(
        """\
        \\begin{tabular}{llrrl}
         &  & A & B & C \\\\
        A & a & 0 & -0.61 & ab \\\\
        A & b & 1 & -1.22 & cd \\\\
        B & c & 2 & -2.22 & de \\\\
        \\end{tabular}
        """
    )
    result = styler.to_latex(sparse_index=False)
    assert expected == result


def test_multirow_naive(df_ext):
    ridx = MultiIndex.from_tuples([("X", "x"), ("X", "y"), ("Y", "z")])
    df_ext.index = ridx
    expected = dedent(
        """\
        \\begin{tabular}{llrrl}
         &  & A & B & C \\\\
        X & x & 0 & -0.61 & ab \\\\
         & y & 1 & -1.22 & cd \\\\
        Y & z & 2 & -2.22 & de \\\\
        \\end{tabular}
        """
    )
    styler = df_ext.style.format(precision=2)
    result = styler.to_latex(multirow_align="naive")
    assert expected == result


def test_multiindex_row_and_col(df_ext):
    cidx = MultiIndex.from_tuples([("Z", "a"), ("Z", "b"), ("Y", "c")])
    ridx = MultiIndex.from_tuples([("A", "a"), ("A", "b"), ("B", "c")])
    df_ext.index, df_ext.columns = ridx, cidx
    expected = dedent(
        """\
        \\begin{tabular}{llrrl}
         &  & \\multicolumn{2}{l}{Z} & Y \\\\
         &  & a & b & c \\\\
        \\multirow[b]{2}{*}{A} & a & 0 & -0.61 & ab \\\\
         & b & 1 & -1.22 & cd \\\\
        B & c & 2 & -2.22 & de \\\\
        \\end{tabular}
        """
    )
    styler = df_ext.style.format(precision=2)
    result = styler.to_latex(multirow_align="b", multicol_align="l")
    assert result == expected

    # non-sparse
    expected = dedent(
        """\
        \\begin{tabular}{llrrl}
         &  & Z & Z & Y \\\\
         &  & a & b & c \\\\
        A & a & 0 & -0.61 & ab \\\\
        A & b & 1 & -1.22 & cd \\\\
        B & c & 2 & -2.22 & de \\\\
        \\end{tabular}
        """
    )
    result = styler.to_latex(sparse_index=False, sparse_columns=False)
    assert result == expected


@pytest.mark.parametrize(
    "multicol_align, siunitx, header",
    [
        ("naive-l", False, " & A & &"),
        ("naive-r", False, " & & & A"),
        ("naive-l", True, "{} & {A} & {} & {}"),
        ("naive-r", True, "{} & {} & {} & {A}"),
    ],
)
def test_multicol_naive(df, multicol_align, siunitx, header):
    ridx = MultiIndex.from_tuples([("A", "a"), ("A", "b"), ("A", "c")])
    df.columns = ridx
    level1 = " & a & b & c" if not siunitx else "{} & {a} & {b} & {c}"
    col_format = "lrrl" if not siunitx else "lSSl"
    expected = dedent(
        f"""\
        \\begin{{tabular}}{{{col_format}}}
        {header} \\\\
        {level1} \\\\
        0 & 0 & -0.61 & ab \\\\
        1 & 1 & -1.22 & cd \\\\
        \\end{{tabular}}
        """
    )
    styler = df.style.format(precision=2)
    result = styler.to_latex(multicol_align=multicol_align, siunitx=siunitx)
    assert expected == result


def test_multi_options(df_ext):
    cidx = MultiIndex.from_tuples([("Z", "a"), ("Z", "b"), ("Y", "c")])
    ridx = MultiIndex.from_tuples([("A", "a"), ("A", "b"), ("B", "c")])
    df_ext.index, df_ext.columns = ridx, cidx
    styler = df_ext.style.format(precision=2)

    expected = dedent(
        """\
     &  & \\multicolumn{2}{r}{Z} & Y \\\\
     &  & a & b & c \\\\
    \\multirow[c]{2}{*}{A} & a & 0 & -0.61 & ab \\\\
    """
    )
    result = styler.to_latex()
    assert expected in result

    with option_context("styler.latex.multicol_align", "l"):
        assert " &  & \\multicolumn{2}{l}{Z} & Y \\\\" in styler.to_latex()

    with option_context("styler.latex.multirow_align", "b"):
        assert "\\multirow[b]{2}{*}{A} & a & 0 & -0.61 & ab \\\\" in styler.to_latex()


def test_multiindex_columns_hidden():
    df = DataFrame([[1, 2, 3, 4]])
    df.columns = MultiIndex.from_tuples([("A", 1), ("A", 2), ("A", 3), ("B", 1)])
    s = df.style
    assert "{tabular}{lrrrr}" in s.to_latex()
    s.set_table_styles([])  # reset the position command
    s.hide_columns([("A", 2)])
    assert "{tabular}{lrrr}" in s.to_latex()


@pytest.mark.parametrize(
    "option, value",
    [
        ("styler.sparse.index", True),
        ("styler.sparse.index", False),
        ("styler.sparse.columns", True),
        ("styler.sparse.columns", False),
    ],
)
def test_sparse_options(df_ext, option, value):
    cidx = MultiIndex.from_tuples([("Z", "a"), ("Z", "b"), ("Y", "c")])
    ridx = MultiIndex.from_tuples([("A", "a"), ("A", "b"), ("B", "c")])
    df_ext.index, df_ext.columns = ridx, cidx
    styler = df_ext.style

    latex1 = styler.to_latex()
    with option_context(option, value):
        latex2 = styler.to_latex()
    assert (latex1 == latex2) is value


def test_hidden_index(styler):
    styler.hide_index()
    expected = dedent(
        """\
        \\begin{tabular}{rrl}
        A & B & C \\\\
        0 & -0.61 & ab \\\\
        1 & -1.22 & cd \\\\
        \\end{tabular}
        """
    )
    assert styler.to_latex() == expected


@pytest.mark.parametrize("environment", ["table", "figure*", None])
def test_comprehensive(df_ext, environment):
    # test as many low level features simultaneously as possible
    cidx = MultiIndex.from_tuples([("Z", "a"), ("Z", "b"), ("Y", "c")])
    ridx = MultiIndex.from_tuples([("A", "a"), ("A", "b"), ("B", "c")])
    df_ext.index, df_ext.columns = ridx, cidx
    stlr = df_ext.style
    stlr.set_caption("mycap")
    stlr.set_table_styles(
        [
            {"selector": "label", "props": ":{fig§item}"},
            {"selector": "position", "props": ":h!"},
            {"selector": "position_float", "props": ":centering"},
            {"selector": "column_format", "props": ":rlrlr"},
            {"selector": "toprule", "props": ":toprule"},
            {"selector": "midrule", "props": ":midrule"},
            {"selector": "bottomrule", "props": ":bottomrule"},
            {"selector": "rowcolors", "props": ":{3}{pink}{}"},  # custom command
        ]
    )
    stlr.highlight_max(axis=0, props="textbf:--rwrap;cellcolor:[rgb]{1,1,0.6}--rwrap")
    stlr.highlight_max(axis=None, props="Huge:--wrap;", subset=[("Z", "a"), ("Z", "b")])

    expected = (
        """\
\\begin{table}[h!]
\\centering
\\caption{mycap}
\\label{fig:item}
\\rowcolors{3}{pink}{}
\\begin{tabular}{rlrlr}
\\toprule
 &  & \\multicolumn{2}{r}{Z} & Y \\\\
 &  & a & b & c \\\\
\\midrule
\\multirow[c]{2}{*}{A} & a & 0 & \\textbf{\\cellcolor[rgb]{1,1,0.6}{-0.61}} & ab \\\\
 & b & 1 & -1.22 & cd \\\\
B & c & \\textbf{\\cellcolor[rgb]{1,1,0.6}{{\\Huge 2}}} & -2.22 & """
        """\
\\textbf{\\cellcolor[rgb]{1,1,0.6}{de}} \\\\
\\bottomrule
\\end{tabular}
\\end{table}
"""
    ).replace("table", environment if environment else "table")
    result = stlr.format(precision=2).to_latex(environment=environment)
    assert result == expected


def test_environment_option(styler):
    with option_context("styler.latex.environment", "bar-env"):
        assert "\\begin{bar-env}" in styler.to_latex()
        assert "\\begin{foo-env}" in styler.to_latex(environment="foo-env")


def test_parse_latex_table_styles(styler):
    styler.set_table_styles(
        [
            {"selector": "foo", "props": [("attr", "value")]},
            {"selector": "bar", "props": [("attr", "overwritten")]},
            {"selector": "bar", "props": [("attr", "baz"), ("attr2", "ignored")]},
            {"selector": "label", "props": [("", "{fig§item}")]},
        ]
    )
    assert _parse_latex_table_styles(styler.table_styles, "bar") == "baz"

    # test '§' replaced by ':' [for CSS compatibility]
    assert _parse_latex_table_styles(styler.table_styles, "label") == "{fig:item}"


def test_parse_latex_cell_styles_basic():  # test nesting
    cell_style = [("itshape", "--rwrap"), ("cellcolor", "[rgb]{0,1,1}--rwrap")]
    expected = "\\itshape{\\cellcolor[rgb]{0,1,1}{text}}"
    assert _parse_latex_cell_styles(cell_style, "text") == expected


@pytest.mark.parametrize(
    "wrap_arg, expected",
    [  # test wrapping
        ("", "\\<command><options> <display_value>"),
        ("--wrap", "{\\<command><options> <display_value>}"),
        ("--nowrap", "\\<command><options> <display_value>"),
        ("--lwrap", "{\\<command><options>} <display_value>"),
        ("--dwrap", "{\\<command><options>}{<display_value>}"),
        ("--rwrap", "\\<command><options>{<display_value>}"),
    ],
)
def test_parse_latex_cell_styles_braces(wrap_arg, expected):
    cell_style = [("<command>", f"<options>{wrap_arg}")]
    assert _parse_latex_cell_styles(cell_style, "<display_value>") == expected


def test_parse_latex_header_span():
    cell = {"attributes": 'colspan="3"', "display_value": "text", "cellstyle": []}
    expected = "\\multicolumn{3}{Y}{text}"
    assert _parse_latex_header_span(cell, "X", "Y") == expected

    cell = {"attributes": 'rowspan="5"', "display_value": "text", "cellstyle": []}
    expected = "\\multirow[X]{5}{*}{text}"
    assert _parse_latex_header_span(cell, "X", "Y") == expected

    cell = {"display_value": "text", "cellstyle": []}
    assert _parse_latex_header_span(cell, "X", "Y") == "text"

    cell = {"display_value": "text", "cellstyle": [("bfseries", "--rwrap")]}
    assert _parse_latex_header_span(cell, "X", "Y") == "\\bfseries{text}"


def test_parse_latex_table_wrapping(styler):
    styler.set_table_styles(
        [
            {"selector": "toprule", "props": ":value"},
            {"selector": "bottomrule", "props": ":value"},
            {"selector": "midrule", "props": ":value"},
            {"selector": "column_format", "props": ":value"},
        ]
    )
    assert _parse_latex_table_wrapping(styler.table_styles, styler.caption) is False
    assert _parse_latex_table_wrapping(styler.table_styles, "some caption") is True
    styler.set_table_styles(
        [
            {"selector": "not-ignored", "props": ":value"},
        ],
        overwrite=False,
    )
    assert _parse_latex_table_wrapping(styler.table_styles, None) is True


def test_short_caption(styler):
    result = styler.to_latex(caption=("full cap", "short cap"))
    assert "\\caption[short cap]{full cap}" in result


@pytest.mark.parametrize(
    "css, expected",
    [
        ([("color", "red")], [("color", "{red}")]),  # test color and input format types
        (
            [("color", "rgb(128, 128, 128 )")],
            [("color", "[rgb]{0.502, 0.502, 0.502}")],
        ),
        (
            [("color", "rgb(128, 50%, 25% )")],
            [("color", "[rgb]{0.502, 0.500, 0.250}")],
        ),
        (
            [("color", "rgba(128,128,128,1)")],
            [("color", "[rgb]{0.502, 0.502, 0.502}")],
        ),
        ([("color", "#FF00FF")], [("color", "[HTML]{FF00FF}")]),
        ([("color", "#F0F")], [("color", "[HTML]{FF00FF}")]),
        ([("font-weight", "bold")], [("bfseries", "")]),  # test font-weight and types
        ([("font-weight", "bolder")], [("bfseries", "")]),
        ([("font-weight", "normal")], []),
        ([("background-color", "red")], [("cellcolor", "{red}--lwrap")]),
        (
            [("background-color", "#FF00FF")],  # test background-color command and wrap
            [("cellcolor", "[HTML]{FF00FF}--lwrap")],
        ),
        ([("font-style", "italic")], [("itshape", "")]),  # test font-style and types
        ([("font-style", "oblique")], [("slshape", "")]),
        ([("font-style", "normal")], []),
        ([("color", "red /*--dwrap*/")], [("color", "{red}--dwrap")]),  # css comments
        ([("background-color", "red /* --dwrap */")], [("cellcolor", "{red}--dwrap")]),
    ],
)
def test_parse_latex_css_conversion(css, expected):
    result = _parse_latex_css_conversion(css)
    assert result == expected


@pytest.mark.parametrize(
    "env, inner_env",
    [
        (None, "tabular"),
        ("table", "tabular"),
        ("longtable", "longtable"),
    ],
)
@pytest.mark.parametrize(
    "convert, exp", [(True, "bfseries"), (False, "font-weightbold")]
)
def test_parse_latex_css_convert_minimal(styler, env, inner_env, convert, exp):
    # parameters ensure longtable template is also tested
    styler.highlight_max(props="font-weight:bold;")
    result = styler.to_latex(convert_css=convert, environment=env)
    expected = dedent(
        f"""\
        0 & 0 & \\{exp} -0.61 & ab \\\\
        1 & \\{exp} 1 & -1.22 & \\{exp} cd \\\\
        \\end{{{inner_env}}}
    """
    )
    assert expected in result


def test_parse_latex_css_conversion_option():
    css = [("command", "option--latex--wrap")]
    expected = [("command", "option--wrap")]
    result = _parse_latex_css_conversion(css)
    assert result == expected


def test_styler_object_after_render(styler):
    # GH 42320
    pre_render = styler._copy(deepcopy=True)
    styler.to_latex(
        column_format="rllr",
        position="h",
        position_float="centering",
        hrules=True,
        label="my lab",
        caption="my cap",
    )

    assert pre_render.table_styles == styler.table_styles
    assert pre_render.caption == styler.caption


def test_longtable_comprehensive(styler):
    result = styler.to_latex(
        environment="longtable", hrules=True, label="fig:A", caption=("full", "short")
    )
    expected = dedent(
        """\
        \\begin{longtable}{lrrl}
        \\caption[short]{full} \\label{fig:A} \\\\
        \\toprule
         & A & B & C \\\\
        \\midrule
        \\endfirsthead
        \\caption[]{full} \\\\
        \\toprule
         & A & B & C \\\\
        \\midrule
        \\endhead
        \\midrule
        \\multicolumn{4}{r}{Continued on next page} \\\\
        \\midrule
        \\endfoot
        \\bottomrule
        \\endlastfoot
        0 & 0 & -0.61 & ab \\\\
        1 & 1 & -1.22 & cd \\\\
        \\end{longtable}
    """
    )
    assert result == expected


def test_longtable_minimal(styler):
    result = styler.to_latex(environment="longtable")
    expected = dedent(
        """\
        \\begin{longtable}{lrrl}
         & A & B & C \\\\
        \\endfirsthead
         & A & B & C \\\\
        \\endhead
        \\multicolumn{4}{r}{Continued on next page} \\\\
        \\endfoot
        \\endlastfoot
        0 & 0 & -0.61 & ab \\\\
        1 & 1 & -1.22 & cd \\\\
        \\end{longtable}
    """
    )
    assert result == expected


@pytest.mark.parametrize(
    "sparse, exp, siunitx",
    [
        (True, "{} & \\multicolumn{2}{r}{A} & {B}", True),
        (False, "{} & {A} & {A} & {B}", True),
        (True, " & \\multicolumn{2}{r}{A} & B", False),
        (False, " & A & A & B", False),
    ],
)
def test_longtable_multiindex_columns(df, sparse, exp, siunitx):
    cidx = MultiIndex.from_tuples([("A", "a"), ("A", "b"), ("B", "c")])
    df.columns = cidx
    with_si = "{} & {a} & {b} & {c} \\\\"
    without_si = " & a & b & c \\\\"
    expected = dedent(
        f"""\
        \\begin{{longtable}}{{l{"SS" if siunitx else "rr"}l}}
        {exp} \\\\
        {with_si if siunitx else without_si}
        \\endfirsthead
        {exp} \\\\
        {with_si if siunitx else without_si}
        \\endhead
        """
    )
    result = df.style.to_latex(
        environment="longtable", sparse_columns=sparse, siunitx=siunitx
    )
    assert expected in result


@pytest.mark.parametrize(
    "caption, cap_exp",
    [
        ("full", ("{full}", "")),
        (("full", "short"), ("{full}", "[short]")),
    ],
)
@pytest.mark.parametrize("label, lab_exp", [(None, ""), ("tab:A", " \\label{tab:A}")])
def test_longtable_caption_label(styler, caption, cap_exp, label, lab_exp):
    cap_exp1 = f"\\caption{cap_exp[1]}{cap_exp[0]}"
    cap_exp2 = f"\\caption[]{cap_exp[0]}"

    expected = dedent(
        f"""\
        {cap_exp1}{lab_exp} \\\\
         & A & B & C \\\\
        \\endfirsthead
        {cap_exp2} \\\\
        """
    )
    assert expected in styler.to_latex(
        environment="longtable", caption=caption, label=label
    )


@pytest.mark.parametrize("index", [True, False])
@pytest.mark.parametrize(
    "columns, siunitx",
    [
        (True, True),
        (True, False),
        (False, False),
    ],
)
def test_apply_map_header_render_mi(df_ext, index, columns, siunitx):
    cidx = MultiIndex.from_tuples([("Z", "a"), ("Z", "b"), ("Y", "c")])
    ridx = MultiIndex.from_tuples([("A", "a"), ("A", "b"), ("B", "c")])
    df_ext.index, df_ext.columns = ridx, cidx
    styler = df_ext.style

    func = lambda v: "bfseries: --rwrap" if "A" in v or "Z" in v or "c" in v else None

    if index:
        styler.applymap_index(func, axis="index")
    if columns:
        styler.applymap_index(func, axis="columns")

    result = styler.to_latex(siunitx=siunitx)

    expected_index = dedent(
        """\
    \\multirow[c]{2}{*}{\\bfseries{A}} & a & 0 & -0.610000 & ab \\\\
     & b & 1 & -1.220000 & cd \\\\
    B & \\bfseries{c} & 2 & -2.220000 & de \\\\
    """
    )
    assert (expected_index in result) is index

    exp_cols_si = dedent(
        """\
    {} & {} & \\multicolumn{2}{r}{\\bfseries{Z}} & {Y} \\\\
    {} & {} & {a} & {b} & {\\bfseries{c}} \\\\
    """
    )
    exp_cols_no_si = """\
 &  & \\multicolumn{2}{r}{\\bfseries{Z}} & Y \\\\
 &  & a & b & \\bfseries{c} \\\\
"""
    assert ((exp_cols_si if siunitx else exp_cols_no_si) in result) is columns


def test_repr_option(styler):
    assert "<style" in styler._repr_html_()[:6]
    assert styler._repr_latex_() is None
    with option_context("styler.render.repr", "latex"):
        assert "\\begin{tabular}" in styler._repr_latex_()[:15]
        assert styler._repr_html_() is None


def test_siunitx_basic_headers(styler):
    assert "{} & {A} & {B} & {C} \\\\" in styler.to_latex(siunitx=True)
    assert " & A & B & C \\\\" in styler.to_latex()  # default siunitx=False


<<<<<<< HEAD
def test_hide_index_latex(styler):
    # GH 43637
    styler.hide_index([0])
    result = styler.to_latex()
    expected = dedent(
        """\
    \\begin{tabular}{lrrl}
     & A & B & C \\\\
    1 & 1 & -1.22 & cd \\\\
    \\end{tabular}
    """
    )
    assert expected == result


def test_latex_hiding_index_columns_multiindex_alignment():
    # gh 43644
    midx = MultiIndex.from_product(
        [["i0", "j0"], ["i1"], ["i2", "j2"]], names=["i-0", "i-1", "i-2"]
    )
    cidx = MultiIndex.from_product(
        [["c0"], ["c1", "d1"], ["c2", "d2"]], names=["c-0", "c-1", "c-2"]
    )
    df = DataFrame(np.arange(16).reshape(4, 4), index=midx, columns=cidx)
    styler = Styler(df, uuid_len=0)
    styler.hide_index(level=1).hide_columns(level=0)
    styler.hide_index([("i0", "i1", "i2")])
    styler.hide_columns([("c0", "c1", "c2")])
    styler.applymap(lambda x: "color:{red};" if x == 5 else "")
    styler.applymap_index(lambda x: "color:{blue};" if "j" in x else "")
    result = styler.to_latex()
    expected = dedent(
        """\
        \\begin{tabular}{llrrr}
         & c-1 & c1 & \\multicolumn{2}{r}{d1} \\\\
         & c-2 & d2 & c2 & d2 \\\\
        i-0 & i-2 &  &  &  \\\\
        i0 & \\color{blue} j2 & \\color{red} 5 & 6 & 7 \\\\
        \\multirow[c]{2}{*}{\\color{blue} j0} & i2 & 9 & 10 & 11 \\\\
         & \\color{blue} j2 & 13 & 14 & 15 \\\\
        \\end{tabular}
        """
    )
    assert result == expected
=======
@pytest.mark.parametrize("axis", ["index", "columns"])
def test_css_convert_apply_index(styler, axis):
    styler.applymap_index(lambda x: "font-weight: bold;", axis=axis)
    for label in getattr(styler, axis):
        assert f"\\bfseries {label}" in styler.to_latex(convert_css=True)
>>>>>>> 439acc99
<|MERGE_RESOLUTION|>--- conflicted
+++ resolved
@@ -785,7 +785,13 @@
     assert " & A & B & C \\\\" in styler.to_latex()  # default siunitx=False
 
 
-<<<<<<< HEAD
+@pytest.mark.parametrize("axis", ["index", "columns"])
+def test_css_convert_apply_index(styler, axis):
+    styler.applymap_index(lambda x: "font-weight: bold;", axis=axis)
+    for label in getattr(styler, axis):
+        assert f"\\bfseries {label}" in styler.to_latex(convert_css=True)
+
+
 def test_hide_index_latex(styler):
     # GH 43637
     styler.hide_index([0])
@@ -829,11 +835,4 @@
         \\end{tabular}
         """
     )
-    assert result == expected
-=======
-@pytest.mark.parametrize("axis", ["index", "columns"])
-def test_css_convert_apply_index(styler, axis):
-    styler.applymap_index(lambda x: "font-weight: bold;", axis=axis)
-    for label in getattr(styler, axis):
-        assert f"\\bfseries {label}" in styler.to_latex(convert_css=True)
->>>>>>> 439acc99
+    assert result == expected