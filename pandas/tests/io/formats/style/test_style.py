--- conflicted
+++ resolved
@@ -1216,19 +1216,11 @@
         df = DataFrame(data=[[0, 1], [1, 2]], columns=["A", "B"])
         s = Styler(df, uuid_len=0)
         s = s.set_table_styles({"A": [{"selector": "", "props": [("color", "blue")]}]})
-<<<<<<< HEAD
-        assert "#T_ .col0 {\n  color: blue;\n}" in s.render()
+        assert "#T_ .col0 {\n  color: blue;\n}" in s.to_html()
         s = s.set_table_styles(
             {0: [{"selector": "", "props": [("color", "blue")]}]}, axis=1
         )
-        assert "#T_ .row0 {\n  color: blue;\n}" in s.render()
-=======
-        assert "#T__ .col0 {\n  color: blue;\n}" in s.to_html()
-        s = s.set_table_styles(
-            {0: [{"selector": "", "props": [("color", "blue")]}]}, axis=1
-        )
-        assert "#T__ .row0 {\n  color: blue;\n}" in s.to_html()
->>>>>>> 6d214827
+        assert "#T_ .row0 {\n  color: blue;\n}" in s.to_html()
 
     @pytest.mark.parametrize("len_", [1, 5, 32, 33, 100])
     def test_uuid_len(self, len_):
