import copy
import re
from textwrap import dedent

import numpy as np
import pytest

import pandas as pd
from pandas import (
    DataFrame,
    MultiIndex,
)
import pandas._testing as tm

jinja2 = pytest.importorskip("jinja2")
from pandas.io.formats.style import (  # isort:skip
    Styler,
)
from pandas.io.formats.style_render import (
    _get_level_lengths,
    _get_trimming_maximums,
    maybe_convert_css_to_tuples,
    non_reducing_slice,
)


@pytest.fixture
def mi_df():
    return DataFrame(
        [[1, 2], [3, 4]],
        index=MultiIndex.from_product([["i0"], ["i1_a", "i1_b"]]),
        columns=MultiIndex.from_product([["c0"], ["c1_a", "c1_b"]]),
        dtype=int,
    )


@pytest.fixture
def mi_styler(mi_df):
    return Styler(mi_df, uuid_len=0)


@pytest.fixture
def mi_styler_comp(mi_styler):
    # comprehensively add features to mi_styler
    mi_styler = mi_styler._copy(deepcopy=True)
    mi_styler.css = {**mi_styler.css, **{"row": "ROW", "col": "COL"}}
    mi_styler.uuid_len = 5
    mi_styler.uuid = "abcde"
    mi_styler.set_caption("capt")
    mi_styler.set_table_styles([{"selector": "a", "props": "a:v;"}])
    mi_styler.hide(axis="columns")
    mi_styler.hide([("c0", "c1_a")], axis="columns", names=True)
    mi_styler.hide(axis="index")
    mi_styler.hide([("i0", "i1_a")], axis="index", names=True)
    mi_styler.set_table_attributes('class="box"')
    mi_styler.format(na_rep="MISSING", precision=3)
    mi_styler.format_index(precision=2, axis=0)
    mi_styler.format_index(precision=4, axis=1)
    mi_styler.highlight_max(axis=None)
    mi_styler.applymap_index(lambda x: "color: white;", axis=0)
    mi_styler.applymap_index(lambda x: "color: black;", axis=1)
    mi_styler.set_td_classes(
        DataFrame(
            [["a", "b"], ["a", "c"]], index=mi_styler.index, columns=mi_styler.columns
        )
    )
    mi_styler.set_tooltips(
        DataFrame(
            [["a2", "b2"], ["a2", "c2"]],
            index=mi_styler.index,
            columns=mi_styler.columns,
        )
    )
    return mi_styler


@pytest.mark.parametrize(
    "sparse_columns, exp_cols",
    [
        (
            True,
            [
                {"is_visible": True, "attributes": 'colspan="2"', "value": "c0"},
                {"is_visible": False, "attributes": "", "value": "c0"},
            ],
        ),
        (
            False,
            [
                {"is_visible": True, "attributes": "", "value": "c0"},
                {"is_visible": True, "attributes": "", "value": "c0"},
            ],
        ),
    ],
)
def test_mi_styler_sparsify_columns(mi_styler, sparse_columns, exp_cols):
    exp_l1_c0 = {"is_visible": True, "attributes": "", "display_value": "c1_a"}
    exp_l1_c1 = {"is_visible": True, "attributes": "", "display_value": "c1_b"}

    ctx = mi_styler._translate(True, sparse_columns)

    assert exp_cols[0].items() <= ctx["head"][0][2].items()
    assert exp_cols[1].items() <= ctx["head"][0][3].items()
    assert exp_l1_c0.items() <= ctx["head"][1][2].items()
    assert exp_l1_c1.items() <= ctx["head"][1][3].items()


@pytest.mark.parametrize(
    "sparse_index, exp_rows",
    [
        (
            True,
            [
                {"is_visible": True, "attributes": 'rowspan="2"', "value": "i0"},
                {"is_visible": False, "attributes": "", "value": "i0"},
            ],
        ),
        (
            False,
            [
                {"is_visible": True, "attributes": "", "value": "i0"},
                {"is_visible": True, "attributes": "", "value": "i0"},
            ],
        ),
    ],
)
def test_mi_styler_sparsify_index(mi_styler, sparse_index, exp_rows):
    exp_l1_r0 = {"is_visible": True, "attributes": "", "display_value": "i1_a"}
    exp_l1_r1 = {"is_visible": True, "attributes": "", "display_value": "i1_b"}

    ctx = mi_styler._translate(sparse_index, True)

    assert exp_rows[0].items() <= ctx["body"][0][0].items()
    assert exp_rows[1].items() <= ctx["body"][1][0].items()
    assert exp_l1_r0.items() <= ctx["body"][0][1].items()
    assert exp_l1_r1.items() <= ctx["body"][1][1].items()


def test_mi_styler_sparsify_options(mi_styler):
    with pd.option_context("styler.sparse.index", False):
        html1 = mi_styler.to_html()
    with pd.option_context("styler.sparse.index", True):
        html2 = mi_styler.to_html()

    assert html1 != html2

    with pd.option_context("styler.sparse.columns", False):
        html1 = mi_styler.to_html()
    with pd.option_context("styler.sparse.columns", True):
        html2 = mi_styler.to_html()

    assert html1 != html2


@pytest.mark.parametrize(
    "rn, cn, max_els, max_rows, max_cols, exp_rn, exp_cn",
    [
        (100, 100, 100, None, None, 12, 6),  # reduce to (12, 6) < 100 elements
        (1000, 3, 750, None, None, 250, 3),  # dynamically reduce rows to 250, keep cols
        (4, 1000, 500, None, None, 4, 125),  # dynamically reduce cols to 125, keep rows
        (1000, 3, 750, 10, None, 10, 3),  # overwrite above dynamics with max_row
        (4, 1000, 500, None, 5, 4, 5),  # overwrite above dynamics with max_col
        (100, 100, 700, 50, 50, 25, 25),  # rows cols below given maxes so < 700 elmts
    ],
)
def test_trimming_maximum(rn, cn, max_els, max_rows, max_cols, exp_rn, exp_cn):
    rn, cn = _get_trimming_maximums(
        rn, cn, max_els, max_rows, max_cols, scaling_factor=0.5
    )
    assert (rn, cn) == (exp_rn, exp_cn)


@pytest.mark.parametrize(
    "option, val",
    [
        ("styler.render.max_elements", 6),
        ("styler.render.max_rows", 3),
    ],
)
def test_render_trimming_rows(option, val):
    # test auto and specific trimming of rows
    df = DataFrame(np.arange(120).reshape(60, 2))
    with pd.option_context(option, val):
        ctx = df.style._translate(True, True)
    assert len(ctx["head"][0]) == 3  # index + 2 data cols
    assert len(ctx["body"]) == 4  # 3 data rows + trimming row
    assert len(ctx["body"][0]) == 3  # index + 2 data cols


@pytest.mark.parametrize(
    "option, val",
    [
        ("styler.render.max_elements", 6),
        ("styler.render.max_columns", 2),
    ],
)
def test_render_trimming_cols(option, val):
    # test auto and specific trimming of cols
    df = DataFrame(np.arange(30).reshape(3, 10))
    with pd.option_context(option, val):
        ctx = df.style._translate(True, True)
    assert len(ctx["head"][0]) == 4  # index + 2 data cols + trimming col
    assert len(ctx["body"]) == 3  # 3 data rows
    assert len(ctx["body"][0]) == 4  # index + 2 data cols + trimming col


def test_render_trimming_mi():
    midx = MultiIndex.from_product([[1, 2], [1, 2, 3]])
    df = DataFrame(np.arange(36).reshape(6, 6), columns=midx, index=midx)
    with pd.option_context("styler.render.max_elements", 4):
        ctx = df.style._translate(True, True)

    assert len(ctx["body"][0]) == 5  # 2 indexes + 2 data cols + trimming row
    assert {"attributes": 'rowspan="2"'}.items() <= ctx["body"][0][0].items()
    assert {"class": "data row0 col_trim"}.items() <= ctx["body"][0][4].items()
    assert {"class": "data row_trim col_trim"}.items() <= ctx["body"][2][4].items()
    assert len(ctx["body"]) == 3  # 2 data rows + trimming row

    assert len(ctx["head"][0]) == 5  # 2 indexes + 2 column headers + trimming col
    assert {"attributes": 'colspan="2"'}.items() <= ctx["head"][0][2].items()


def test_render_empty_mi():
    # GH 43305
    df = DataFrame(index=MultiIndex.from_product([["A"], [0, 1]], names=[None, "one"]))
    expected = dedent(
        """\
    >
      <thead>
        <tr>
          <th class="index_name level0" >&nbsp;</th>
          <th class="index_name level1" >one</th>
        </tr>
      </thead>
    """
    )
    assert expected in df.style.to_html()


@pytest.mark.parametrize("comprehensive", [True, False])
@pytest.mark.parametrize("render", [True, False])
@pytest.mark.parametrize("deepcopy", [True, False])
def test_copy(comprehensive, render, deepcopy, mi_styler, mi_styler_comp):
    styler = mi_styler_comp if comprehensive else mi_styler
    styler.uuid_len = 5

    s2 = copy.deepcopy(styler) if deepcopy else copy.copy(styler)  # make copy and check
    assert s2 is not styler

    if render:
        styler.to_html()

    excl = [
        "na_rep",  # deprecated
        "precision",  # deprecated
        "cellstyle_map",  # render time vars..
        "cellstyle_map_columns",
        "cellstyle_map_index",
        "template_latex",  # render templates are class level
        "template_html",
        "template_html_style",
        "template_html_table",
    ]
    if not deepcopy:  # check memory locations are equal for all included attributes
        for attr in [a for a in styler.__dict__ if (not callable(a) and a not in excl)]:
            assert id(getattr(s2, attr)) == id(getattr(styler, attr))
    else:  # check memory locations are different for nested or mutable vars
        shallow = [
            "data",
            "columns",
            "index",
            "uuid_len",
            "uuid",
            "caption",
            "cell_ids",
            "hide_index_",
            "hide_columns_",
            "hide_index_names",
            "hide_column_names",
            "table_attributes",
        ]
        for attr in shallow:
            assert id(getattr(s2, attr)) == id(getattr(styler, attr))

        for attr in [
            a
            for a in styler.__dict__
            if (not callable(a) and a not in excl and a not in shallow)
        ]:
            if getattr(s2, attr) is None:
                assert id(getattr(s2, attr)) == id(getattr(styler, attr))
            else:
                assert id(getattr(s2, attr)) != id(getattr(styler, attr))


def test_clear(mi_styler_comp):
    # NOTE: if this test fails for new features then 'mi_styler_comp' should be updated
    # to ensure proper testing of the 'copy', 'clear', 'export' methods with new feature
    # GH 40675
    styler = mi_styler_comp
    styler._compute()  # execute applied methods

    clean_copy = Styler(styler.data, uuid=styler.uuid)

    excl = [
        "data",
        "index",
        "columns",
        "uuid",
        "uuid_len",  # uuid is set to be the same on styler and clean_copy
        "cell_ids",
        "cellstyle_map",  # execution time only
        "cellstyle_map_columns",  # execution time only
        "cellstyle_map_index",  # execution time only
        "precision",  # deprecated
        "na_rep",  # deprecated
        "template_latex",  # render templates are class level
        "template_html",
        "template_html_style",
        "template_html_table",
    ]
    # tests vars are not same vals on obj and clean copy before clear (except for excl)
    for attr in [a for a in styler.__dict__ if not (callable(a) or a in excl)]:
        res = getattr(styler, attr) == getattr(clean_copy, attr)
        assert not (all(res) if (hasattr(res, "__iter__") and len(res) > 0) else res)

    # test vars have same vales on obj and clean copy after clearing
    styler.clear()
    for attr in [a for a in styler.__dict__ if not (callable(a))]:
        res = getattr(styler, attr) == getattr(clean_copy, attr)
        assert all(res) if hasattr(res, "__iter__") else res


def test_export(mi_styler_comp, mi_styler):
    exp_attrs = [
        "_todo",
        "hide_index_",
        "hide_index_names",
        "hide_columns_",
        "hide_column_names",
        "table_attributes",
        "table_styles",
        "css",
    ]
    for attr in exp_attrs:
        check = getattr(mi_styler, attr) == getattr(mi_styler_comp, attr)
        assert not (
            all(check) if (hasattr(check, "__iter__") and len(check) > 0) else check
        )

    export = mi_styler_comp.export()
    used = mi_styler.use(export)
    for attr in exp_attrs:
        check = getattr(used, attr) == getattr(mi_styler_comp, attr)
        assert all(check) if (hasattr(check, "__iter__") and len(check) > 0) else check

    used.to_html()


def test_hide_raises(mi_styler):
    msg = "`subset` and `level` cannot be passed simultaneously"
    with pytest.raises(ValueError, match=msg):
        mi_styler.hide(axis="index", subset="something", level="something else")

    msg = "`level` must be of type `int`, `str` or list of such"
    with pytest.raises(ValueError, match=msg):
        mi_styler.hide(axis="index", level={"bad": 1, "type": 2})


@pytest.mark.parametrize("level", [1, "one", [1], ["one"]])
def test_hide_index_level(mi_styler, level):
    mi_styler.index.names, mi_styler.columns.names = ["zero", "one"], ["zero", "one"]
    ctx = mi_styler.hide(axis="index", level=level)._translate(False, True)
    assert len(ctx["head"][0]) == 3
    assert len(ctx["head"][1]) == 3
    assert len(ctx["head"][2]) == 4
    assert ctx["head"][2][0]["is_visible"]
    assert not ctx["head"][2][1]["is_visible"]

    assert ctx["body"][0][0]["is_visible"]
    assert not ctx["body"][0][1]["is_visible"]
    assert ctx["body"][1][0]["is_visible"]
    assert not ctx["body"][1][1]["is_visible"]


@pytest.mark.parametrize("level", [1, "one", [1], ["one"]])
@pytest.mark.parametrize("names", [True, False])
def test_hide_columns_level(mi_styler, level, names):
    mi_styler.columns.names = ["zero", "one"]
    if names:
        mi_styler.index.names = ["zero", "one"]
    ctx = mi_styler.hide(axis="columns", level=level)._translate(True, False)
    assert len(ctx["head"]) == (2 if names else 1)


@pytest.mark.parametrize("method", ["applymap", "apply"])
@pytest.mark.parametrize("axis", ["index", "columns"])
def test_apply_map_header(method, axis):
    # GH 41893
    df = DataFrame({"A": [0, 0], "B": [1, 1]}, index=["C", "D"])
    func = {
        "apply": lambda s: ["attr: val" if ("A" in v or "C" in v) else "" for v in s],
        "applymap": lambda v: "attr: val" if ("A" in v or "C" in v) else "",
    }

    # test execution added to todo
    result = getattr(df.style, f"{method}_index")(func[method], axis=axis)
    assert len(result._todo) == 1
    assert len(getattr(result, f"ctx_{axis}")) == 0

    # test ctx object on compute
    result._compute()
    expected = {
        (0, 0): [("attr", "val")],
    }
    assert getattr(result, f"ctx_{axis}") == expected


@pytest.mark.parametrize("method", ["apply", "applymap"])
@pytest.mark.parametrize("axis", ["index", "columns"])
def test_apply_map_header_mi(mi_styler, method, axis):
    # GH 41893
    func = {
        "apply": lambda s: ["attr: val;" if "b" in v else "" for v in s],
        "applymap": lambda v: "attr: val" if "b" in v else "",
    }
    result = getattr(mi_styler, f"{method}_index")(func[method], axis=axis)._compute()
    expected = {(1, 1): [("attr", "val")]}
    assert getattr(result, f"ctx_{axis}") == expected


def test_apply_map_header_raises(mi_styler):
    # GH 41893
    with pytest.raises(ValueError, match="No axis named bad for object type DataFrame"):
        mi_styler.applymap_index(lambda v: "attr: val;", axis="bad")._compute()


class TestStyler:
    def setup_method(self, method):
        np.random.seed(24)
        self.s = DataFrame({"A": np.random.permutation(range(6))})
        self.df = DataFrame({"A": [0, 1], "B": np.random.randn(2)})
        self.f = lambda x: x
        self.g = lambda x: x

        def h(x, foo="bar"):
            return pd.Series(f"color: {foo}", index=x.index, name=x.name)

        self.h = h
        self.styler = Styler(self.df)
        self.attrs = DataFrame({"A": ["color: red", "color: blue"]})
        self.dataframes = [
            self.df,
            DataFrame(
                {"f": [1.0, 2.0], "o": ["a", "b"], "c": pd.Categorical(["a", "b"])}
            ),
        ]
        self.blank_value = "&nbsp;"

    def test_init_non_pandas(self):
        msg = "``data`` must be a Series or DataFrame"
        with pytest.raises(TypeError, match=msg):
            Styler([1, 2, 3])

    def test_init_series(self):
        result = Styler(pd.Series([1, 2]))
        assert result.data.ndim == 2

    def test_repr_html_ok(self):
        self.styler._repr_html_()

    def test_repr_html_mathjax(self):
        # gh-19824 / 41395
        assert "tex2jax_ignore" not in self.styler._repr_html_()

        with pd.option_context("styler.html.mathjax", False):
            assert "tex2jax_ignore" in self.styler._repr_html_()

    def test_update_ctx(self):
        self.styler._update_ctx(self.attrs)
        expected = {(0, 0): [("color", "red")], (1, 0): [("color", "blue")]}
        assert self.styler.ctx == expected

    def test_update_ctx_flatten_multi_and_trailing_semi(self):
        attrs = DataFrame({"A": ["color: red; foo: bar", "color:blue ; foo: baz;"]})
        self.styler._update_ctx(attrs)
        expected = {
            (0, 0): [("color", "red"), ("foo", "bar")],
            (1, 0): [("color", "blue"), ("foo", "baz")],
        }
        assert self.styler.ctx == expected

    def test_render(self):
        df = DataFrame({"A": [0, 1]})
        style = lambda x: pd.Series(["color: red", "color: blue"], name=x.name)
        s = Styler(df, uuid="AB").apply(style)
        s.to_html()
        # it worked?

    def test_multiple_render(self):
        # GH 39396
        s = Styler(self.df, uuid_len=0).applymap(lambda x: "color: red;", subset=["A"])
        s.to_html()  # do 2 renders to ensure css styles not duplicated
        assert (
            '<style type="text/css">\n#T__row0_col0, #T__row1_col0 {\n'
            "  color: red;\n}\n</style>" in s.to_html()
        )

    def test_render_empty_dfs(self):
        empty_df = DataFrame()
        es = Styler(empty_df)
        es.to_html()
        # An index but no columns
        DataFrame(columns=["a"]).style.to_html()
        # A column but no index
        DataFrame(index=["a"]).style.to_html()
        # No IndexError raised?

    def test_render_double(self):
        df = DataFrame({"A": [0, 1]})
        style = lambda x: pd.Series(
            ["color: red; border: 1px", "color: blue; border: 2px"], name=x.name
        )
        s = Styler(df, uuid="AB").apply(style)
        s.to_html()
        # it worked?

    def test_set_properties(self):
        df = DataFrame({"A": [0, 1]})
        result = df.style.set_properties(color="white", size="10px")._compute().ctx
        # order is deterministic
        v = [("color", "white"), ("size", "10px")]
        expected = {(0, 0): v, (1, 0): v}
        assert result.keys() == expected.keys()
        for v1, v2 in zip(result.values(), expected.values()):
            assert sorted(v1) == sorted(v2)

    def test_set_properties_subset(self):
        df = DataFrame({"A": [0, 1]})
        result = (
            df.style.set_properties(subset=pd.IndexSlice[0, "A"], color="white")
            ._compute()
            .ctx
        )
        expected = {(0, 0): [("color", "white")]}
        assert result == expected

    def test_empty_index_name_doesnt_display(self):
        # https://github.com/pandas-dev/pandas/pull/12090#issuecomment-180695902
        df = DataFrame({"A": [1, 2], "B": [3, 4], "C": [5, 6]})
        result = df.style._translate(True, True)
        assert len(result["head"]) == 1
        expected = {
            "class": "blank level0",
            "type": "th",
            "value": self.blank_value,
            "is_visible": True,
            "display_value": self.blank_value,
        }
        assert expected.items() <= result["head"][0][0].items()

    def test_index_name(self):
        # https://github.com/pandas-dev/pandas/issues/11655
        df = DataFrame({"A": [1, 2], "B": [3, 4], "C": [5, 6]})
        result = df.set_index("A").style._translate(True, True)
        expected = {
            "class": "index_name level0",
            "type": "th",
            "value": "A",
            "is_visible": True,
            "display_value": "A",
        }
        assert expected.items() <= result["head"][1][0].items()

    def test_multiindex_name(self):
        # https://github.com/pandas-dev/pandas/issues/11655
        df = DataFrame({"A": [1, 2], "B": [3, 4], "C": [5, 6]})
        result = df.set_index(["A", "B"]).style._translate(True, True)

        expected = [
            {
                "class": "index_name level0",
                "type": "th",
                "value": "A",
                "is_visible": True,
                "display_value": "A",
            },
            {
                "class": "index_name level1",
                "type": "th",
                "value": "B",
                "is_visible": True,
                "display_value": "B",
            },
            {
                "class": "blank col0",
                "type": "th",
                "value": self.blank_value,
                "is_visible": True,
                "display_value": self.blank_value,
            },
        ]
        assert result["head"][1] == expected

    def test_numeric_columns(self):
        # https://github.com/pandas-dev/pandas/issues/12125
        # smoke test for _translate
        df = DataFrame({0: [1, 2, 3]})
        df.style._translate(True, True)

    def test_apply_axis(self):
        df = DataFrame({"A": [0, 0], "B": [1, 1]})
        f = lambda x: [f"val: {x.max()}" for v in x]
        result = df.style.apply(f, axis=1)
        assert len(result._todo) == 1
        assert len(result.ctx) == 0
        result._compute()
        expected = {
            (0, 0): [("val", "1")],
            (0, 1): [("val", "1")],
            (1, 0): [("val", "1")],
            (1, 1): [("val", "1")],
        }
        assert result.ctx == expected

        result = df.style.apply(f, axis=0)
        expected = {
            (0, 0): [("val", "0")],
            (0, 1): [("val", "1")],
            (1, 0): [("val", "0")],
            (1, 1): [("val", "1")],
        }
        result._compute()
        assert result.ctx == expected
        result = df.style.apply(f)  # default
        result._compute()
        assert result.ctx == expected

    @pytest.mark.parametrize("axis", [0, 1])
    def test_apply_series_return(self, axis):
        # GH 42014
        df = DataFrame([[1, 2], [3, 4]], index=["X", "Y"], columns=["X", "Y"])

        # test Series return where len(Series) < df.index or df.columns but labels OK
        func = lambda s: pd.Series(["color: red;"], index=["Y"])
        result = df.style.apply(func, axis=axis)._compute().ctx
        assert result[(1, 1)] == [("color", "red")]
        assert result[(1 - axis, axis)] == [("color", "red")]

        # test Series return where labels align but different order
        func = lambda s: pd.Series(["color: red;", "color: blue;"], index=["Y", "X"])
        result = df.style.apply(func, axis=axis)._compute().ctx
        assert result[(0, 0)] == [("color", "blue")]
        assert result[(1, 1)] == [("color", "red")]
        assert result[(1 - axis, axis)] == [("color", "red")]
        assert result[(axis, 1 - axis)] == [("color", "blue")]

    @pytest.mark.parametrize("index", [False, True])
    @pytest.mark.parametrize("columns", [False, True])
    def test_apply_dataframe_return(self, index, columns):
        # GH 42014
        df = DataFrame([[1, 2], [3, 4]], index=["X", "Y"], columns=["X", "Y"])
        idxs = ["X", "Y"] if index else ["Y"]
        cols = ["X", "Y"] if columns else ["Y"]
        df_styles = DataFrame("color: red;", index=idxs, columns=cols)
        result = df.style.apply(lambda x: df_styles, axis=None)._compute().ctx

        assert result[(1, 1)] == [("color", "red")]  # (Y,Y) styles always present
        assert (result[(0, 1)] == [("color", "red")]) is index  # (X,Y) only if index
        assert (result[(1, 0)] == [("color", "red")]) is columns  # (Y,X) only if cols
        assert (result[(0, 0)] == [("color", "red")]) is (index and columns)  # (X,X)

    @pytest.mark.parametrize(
        "slice_",
        [
            pd.IndexSlice[:],
            pd.IndexSlice[:, ["A"]],
            pd.IndexSlice[[1], :],
            pd.IndexSlice[[1], ["A"]],
            pd.IndexSlice[:2, ["A", "B"]],
        ],
    )
    @pytest.mark.parametrize("axis", [0, 1])
    def test_apply_subset(self, slice_, axis):
        result = (
            self.df.style.apply(self.h, axis=axis, subset=slice_, foo="baz")
            ._compute()
            .ctx
        )
        expected = {
            (r, c): [("color", "baz")]
            for r, row in enumerate(self.df.index)
            for c, col in enumerate(self.df.columns)
            if row in self.df.loc[slice_].index and col in self.df.loc[slice_].columns
        }
        assert result == expected

    @pytest.mark.parametrize(
        "slice_",
        [
            pd.IndexSlice[:],
            pd.IndexSlice[:, ["A"]],
            pd.IndexSlice[[1], :],
            pd.IndexSlice[[1], ["A"]],
            pd.IndexSlice[:2, ["A", "B"]],
        ],
    )
    def test_applymap_subset(self, slice_):
        result = (
            self.df.style.applymap(lambda x: "color:baz;", subset=slice_)._compute().ctx
        )
        expected = {
            (r, c): [("color", "baz")]
            for r, row in enumerate(self.df.index)
            for c, col in enumerate(self.df.columns)
            if row in self.df.loc[slice_].index and col in self.df.loc[slice_].columns
        }
        assert result == expected

    @pytest.mark.parametrize(
        "slice_",
        [
            pd.IndexSlice[:, pd.IndexSlice["x", "A"]],
            pd.IndexSlice[:, pd.IndexSlice[:, "A"]],
            pd.IndexSlice[:, pd.IndexSlice[:, ["A", "C"]]],  # missing col element
            pd.IndexSlice[pd.IndexSlice["a", 1], :],
            pd.IndexSlice[pd.IndexSlice[:, 1], :],
            pd.IndexSlice[pd.IndexSlice[:, [1, 3]], :],  # missing row element
            pd.IndexSlice[:, ("x", "A")],
            pd.IndexSlice[("a", 1), :],
        ],
    )
    def test_applymap_subset_multiindex(self, slice_):
        # GH 19861
        # edited for GH 33562
        warn = None
        msg = "indexing on a MultiIndex with a nested sequence of labels"
        if (
            isinstance(slice_[-1], tuple)
            and isinstance(slice_[-1][-1], list)
            and "C" in slice_[-1][-1]
        ):
            warn = FutureWarning
        elif (
            isinstance(slice_[0], tuple)
            and isinstance(slice_[0][1], list)
            and 3 in slice_[0][1]
        ):
            warn = FutureWarning

        idx = MultiIndex.from_product([["a", "b"], [1, 2]])
        col = MultiIndex.from_product([["x", "y"], ["A", "B"]])
        df = DataFrame(np.random.rand(4, 4), columns=col, index=idx)

        with tm.assert_produces_warning(warn, match=msg, check_stacklevel=False):
            df.style.applymap(lambda x: "color: red;", subset=slice_).to_html()

    def test_applymap_subset_multiindex_code(self):
        # https://github.com/pandas-dev/pandas/issues/25858
        # Checks styler.applymap works with multindex when codes are provided
        codes = np.array([[0, 0, 1, 1], [0, 1, 0, 1]])
        columns = MultiIndex(
            levels=[["a", "b"], ["%", "#"]], codes=codes, names=["", ""]
        )
        df = DataFrame(
            [[1, -1, 1, 1], [-1, 1, 1, 1]], index=["hello", "world"], columns=columns
        )
        pct_subset = pd.IndexSlice[:, pd.IndexSlice[:, "%":"%"]]

        def color_negative_red(val):
            color = "red" if val < 0 else "black"
            return f"color: {color}"

        df.loc[pct_subset]
        df.style.applymap(color_negative_red, subset=pct_subset)

    def test_empty(self):
        df = DataFrame({"A": [1, 0]})
        s = df.style
        s.ctx = {(0, 0): [("color", "red")], (1, 0): [("", "")]}

        result = s._translate(True, True)["cellstyle"]
        expected = [
            {"props": [("color", "red")], "selectors": ["row0_col0"]},
            {"props": [("", "")], "selectors": ["row1_col0"]},
        ]
        assert result == expected

    def test_duplicate(self):
        df = DataFrame({"A": [1, 0]})
        s = df.style
        s.ctx = {(0, 0): [("color", "red")], (1, 0): [("color", "red")]}

        result = s._translate(True, True)["cellstyle"]
        expected = [
            {"props": [("color", "red")], "selectors": ["row0_col0", "row1_col0"]}
        ]
        assert result == expected

    def test_init_with_na_rep(self):
        # GH 21527 28358
        df = DataFrame([[None, None], [1.1, 1.2]], columns=["A", "B"])

        ctx = Styler(df, na_rep="NA")._translate(True, True)
        assert ctx["body"][0][1]["display_value"] == "NA"
        assert ctx["body"][0][2]["display_value"] == "NA"

    def test_caption(self):
        styler = Styler(self.df, caption="foo")
        result = styler.to_html()
        assert all(["caption" in result, "foo" in result])

        styler = self.df.style
        result = styler.set_caption("baz")
        assert styler is result
        assert styler.caption == "baz"

    def test_uuid(self):
        styler = Styler(self.df, uuid="abc123")
        result = styler.to_html()
        assert "abc123" in result

        styler = self.df.style
        result = styler.set_uuid("aaa")
        assert result is styler
        assert result.uuid == "aaa"

    def test_unique_id(self):
        # See https://github.com/pandas-dev/pandas/issues/16780
        df = DataFrame({"a": [1, 3, 5, 6], "b": [2, 4, 12, 21]})
        result = df.style.to_html(uuid="test")
        assert "test" in result
        ids = re.findall('id="(.*?)"', result)
        assert np.unique(ids).size == len(ids)

    def test_table_styles(self):
        style = [{"selector": "th", "props": [("foo", "bar")]}]  # default format
        styler = Styler(self.df, table_styles=style)
        result = " ".join(styler.to_html().split())
        assert "th { foo: bar; }" in result

        styler = self.df.style
        result = styler.set_table_styles(style)
        assert styler is result
        assert styler.table_styles == style

        # GH 39563
        style = [{"selector": "th", "props": "foo:bar;"}]  # css string format
        styler = self.df.style.set_table_styles(style)
        result = " ".join(styler.to_html().split())
        assert "th { foo: bar; }" in result

    def test_table_styles_multiple(self):
        ctx = self.df.style.set_table_styles(
            [
                {"selector": "th,td", "props": "color:red;"},
                {"selector": "tr", "props": "color:green;"},
            ]
        )._translate(True, True)["table_styles"]
        assert ctx == [
            {"selector": "th", "props": [("color", "red")]},
            {"selector": "td", "props": [("color", "red")]},
            {"selector": "tr", "props": [("color", "green")]},
        ]

    def test_table_styles_dict_multiple_selectors(self):
        # GH 44011
        result = self.df.style.set_table_styles(
            [{"selector": "th,td", "props": [("border-left", "2px solid black")]}]
        )._translate(True, True)["table_styles"]

        expected = [
            {"selector": "th", "props": [("border-left", "2px solid black")]},
            {"selector": "td", "props": [("border-left", "2px solid black")]},
        ]

        assert result == expected

    def test_maybe_convert_css_to_tuples(self):
        expected = [("a", "b"), ("c", "d e")]
        assert maybe_convert_css_to_tuples("a:b;c:d e;") == expected
        assert maybe_convert_css_to_tuples("a: b ;c:  d e  ") == expected
        expected = []
        assert maybe_convert_css_to_tuples("") == expected

    def test_maybe_convert_css_to_tuples_err(self):
        msg = "Styles supplied as string must follow CSS rule formats"
        with pytest.raises(ValueError, match=msg):
            maybe_convert_css_to_tuples("err")

    def test_table_attributes(self):
        attributes = 'class="foo" data-bar'
        styler = Styler(self.df, table_attributes=attributes)
        result = styler.to_html()
        assert 'class="foo" data-bar' in result

        result = self.df.style.set_table_attributes(attributes).to_html()
        assert 'class="foo" data-bar' in result

    def test_apply_none(self):
        def f(x):
            return DataFrame(
                np.where(x == x.max(), "color: red", ""),
                index=x.index,
                columns=x.columns,
            )

        result = DataFrame([[1, 2], [3, 4]]).style.apply(f, axis=None)._compute().ctx
        assert result[(1, 1)] == [("color", "red")]

    def test_trim(self):
        result = self.df.style.to_html()  # trim=True
        assert result.count("#") == 0

        result = self.df.style.highlight_max().to_html()
        assert result.count("#") == len(self.df.columns)

    def test_export(self):
        f = lambda x: "color: red" if x > 0 else "color: blue"
        g = lambda x, z: f"color: {z}" if x > 0 else f"color: {z}"
        style1 = self.styler
        style1.applymap(f).applymap(g, z="b").highlight_max()._compute()  # = render
        result = style1.export()
        style2 = self.df.style
        style2.use(result)
        assert style1._todo == style2._todo
        style2.to_html()

    def test_bad_apply_shape(self):
        df = DataFrame([[1, 2], [3, 4]], index=["A", "B"], columns=["X", "Y"])

        msg = "resulted in the apply method collapsing to a Series."
        with pytest.raises(ValueError, match=msg):
            df.style._apply(lambda x: "x")

        msg = "created invalid {} labels"
        with pytest.raises(ValueError, match=msg.format("index")):
            df.style._apply(lambda x: [""])

        with pytest.raises(ValueError, match=msg.format("index")):
            df.style._apply(lambda x: ["", "", "", ""])

        with pytest.raises(ValueError, match=msg.format("index")):
            df.style._apply(lambda x: pd.Series(["a:v;", ""], index=["A", "C"]), axis=0)

        with pytest.raises(ValueError, match=msg.format("columns")):
            df.style._apply(lambda x: ["", "", ""], axis=1)

        with pytest.raises(ValueError, match=msg.format("columns")):
            df.style._apply(lambda x: pd.Series(["a:v;", ""], index=["X", "Z"]), axis=1)

        msg = "returned ndarray with wrong shape"
        with pytest.raises(ValueError, match=msg):
            df.style._apply(lambda x: np.array([[""], [""]]), axis=None)

    def test_apply_bad_return(self):
        def f(x):
            return ""

        df = DataFrame([[1, 2], [3, 4]])
        msg = (
            "must return a DataFrame or ndarray when passed to `Styler.apply` "
            "with axis=None"
        )
        with pytest.raises(TypeError, match=msg):
            df.style._apply(f, axis=None)

    @pytest.mark.parametrize("axis", ["index", "columns"])
    def test_apply_bad_labels(self, axis):
        def f(x):
            return DataFrame(**{axis: ["bad", "labels"]})

        df = DataFrame([[1, 2], [3, 4]])
        msg = f"created invalid {axis} labels."
        with pytest.raises(ValueError, match=msg):
            df.style._apply(f, axis=None)

    def test_get_level_lengths(self):
        index = MultiIndex.from_product([["a", "b"], [0, 1, 2]])
        expected = {
            (0, 0): 3,
            (0, 3): 3,
            (1, 0): 1,
            (1, 1): 1,
            (1, 2): 1,
            (1, 3): 1,
            (1, 4): 1,
            (1, 5): 1,
        }
        result = _get_level_lengths(index, sparsify=True, max_index=100)
        tm.assert_dict_equal(result, expected)

        expected = {
            (0, 0): 1,
            (0, 1): 1,
            (0, 2): 1,
            (0, 3): 1,
            (0, 4): 1,
            (0, 5): 1,
            (1, 0): 1,
            (1, 1): 1,
            (1, 2): 1,
            (1, 3): 1,
            (1, 4): 1,
            (1, 5): 1,
        }
        result = _get_level_lengths(index, sparsify=False, max_index=100)
        tm.assert_dict_equal(result, expected)

    def test_get_level_lengths_un_sorted(self):
        index = MultiIndex.from_arrays([[1, 1, 2, 1], ["a", "b", "b", "d"]])
        expected = {
            (0, 0): 2,
            (0, 2): 1,
            (0, 3): 1,
            (1, 0): 1,
            (1, 1): 1,
            (1, 2): 1,
            (1, 3): 1,
        }
        result = _get_level_lengths(index, sparsify=True, max_index=100)
        tm.assert_dict_equal(result, expected)

        expected = {
            (0, 0): 1,
            (0, 1): 1,
            (0, 2): 1,
            (0, 3): 1,
            (1, 0): 1,
            (1, 1): 1,
            (1, 2): 1,
            (1, 3): 1,
        }
        result = _get_level_lengths(index, sparsify=False, max_index=100)
        tm.assert_dict_equal(result, expected)

    def test_mi_sparse_index_names(self):
        # TODO this test is verbose can be minimised to more directly target test
        df = DataFrame(
            {"A": [1, 2]},
            index=MultiIndex.from_arrays(
                [["a", "a"], [0, 1]], names=["idx_level_0", "idx_level_1"]
            ),
        )
        result = df.style._translate(True, True)
        head = result["head"][1]
        expected = [
            {
                "class": "index_name level0",
                "value": "idx_level_0",
                "type": "th",
                "is_visible": True,
                "display_value": "idx_level_0",
            },
            {
                "class": "index_name level1",
                "value": "idx_level_1",
                "type": "th",
                "is_visible": True,
                "display_value": "idx_level_1",
            },
            {
                "class": "blank col0",
                "value": self.blank_value,
                "type": "th",
                "is_visible": True,
                "display_value": self.blank_value,
            },
        ]

        assert head == expected

    def test_mi_sparse_column_names(self):
        df = DataFrame(
            np.arange(16).reshape(4, 4),
            index=MultiIndex.from_arrays(
                [["a", "a", "b", "a"], [0, 1, 1, 2]],
                names=["idx_level_0", "idx_level_1"],
            ),
            columns=MultiIndex.from_arrays(
                [["C1", "C1", "C2", "C2"], [1, 0, 1, 0]], names=["col_0", "col_1"]
            ),
        )
        result = Styler(df, cell_ids=False)._translate(True, True)
        head = result["head"][1]
        expected = [
            {
                "class": "blank",
                "value": self.blank_value,
                "display_value": self.blank_value,
                "type": "th",
                "is_visible": True,
            },
            {
                "class": "index_name level1",
                "value": "col_1",
                "display_value": "col_1",
                "is_visible": True,
                "type": "th",
            },
            {
                "class": "col_heading level1 col0",
                "display_value": "1",
                "is_visible": True,
                "type": "th",
                "value": 1,
                "attributes": "",
            },
            {
                "class": "col_heading level1 col1",
                "display_value": "0",
                "is_visible": True,
                "type": "th",
                "value": 0,
                "attributes": "",
            },
            {
                "class": "col_heading level1 col2",
                "display_value": "1",
                "is_visible": True,
                "type": "th",
                "value": 1,
                "attributes": "",
            },
            {
                "class": "col_heading level1 col3",
                "display_value": "0",
                "is_visible": True,
                "type": "th",
                "value": 0,
                "attributes": "",
            },
        ]
        assert head == expected

    def test_hide_column_headers(self):
        ctx = self.styler.hide(axis="columns")._translate(True, True)
        assert len(ctx["head"]) == 0  # no header entries with an unnamed index

        self.df.index.name = "some_name"
        ctx = self.df.style.hide(axis="columns")._translate(True, True)
        assert len(ctx["head"]) == 1
        # index names still visible, changed in #42101, reverted in 43404

    def test_hide_single_index(self):
        # GH 14194
        # single unnamed index
        ctx = self.df.style._translate(True, True)
        assert ctx["body"][0][0]["is_visible"]
        assert ctx["head"][0][0]["is_visible"]
        ctx2 = self.df.style.hide(axis="index")._translate(True, True)
        assert not ctx2["body"][0][0]["is_visible"]
        assert not ctx2["head"][0][0]["is_visible"]

        # single named index
        ctx3 = self.df.set_index("A").style._translate(True, True)
        assert ctx3["body"][0][0]["is_visible"]
        assert len(ctx3["head"]) == 2  # 2 header levels
        assert ctx3["head"][0][0]["is_visible"]

        ctx4 = self.df.set_index("A").style.hide(axis="index")._translate(True, True)
        assert not ctx4["body"][0][0]["is_visible"]
        assert len(ctx4["head"]) == 1  # only 1 header levels
        assert not ctx4["head"][0][0]["is_visible"]

    def test_hide_multiindex(self):
        # GH 14194
        df = DataFrame(
            {"A": [1, 2], "B": [1, 2]},
            index=MultiIndex.from_arrays(
                [["a", "a"], [0, 1]], names=["idx_level_0", "idx_level_1"]
            ),
        )
        ctx1 = df.style._translate(True, True)
        # tests for 'a' and '0'
        assert ctx1["body"][0][0]["is_visible"]
        assert ctx1["body"][0][1]["is_visible"]
        # check for blank header rows
        assert len(ctx1["head"][0]) == 4  # two visible indexes and two data columns

        ctx2 = df.style.hide(axis="index")._translate(True, True)
        # tests for 'a' and '0'
        assert not ctx2["body"][0][0]["is_visible"]
        assert not ctx2["body"][0][1]["is_visible"]
        # check for blank header rows
        assert len(ctx2["head"][0]) == 3  # one hidden (col name) and two data columns
        assert not ctx2["head"][0][0]["is_visible"]

    def test_hide_columns_single_level(self):
        # GH 14194
        # test hiding single column
        ctx = self.df.style._translate(True, True)
        assert ctx["head"][0][1]["is_visible"]
        assert ctx["head"][0][1]["display_value"] == "A"
        assert ctx["head"][0][2]["is_visible"]
        assert ctx["head"][0][2]["display_value"] == "B"
        assert ctx["body"][0][1]["is_visible"]  # col A, row 1
        assert ctx["body"][1][2]["is_visible"]  # col B, row 1

        ctx = self.df.style.hide("A", axis="columns")._translate(True, True)
        assert not ctx["head"][0][1]["is_visible"]
        assert not ctx["body"][0][1]["is_visible"]  # col A, row 1
        assert ctx["body"][1][2]["is_visible"]  # col B, row 1

        # test hiding mulitiple columns
        ctx = self.df.style.hide(["A", "B"], axis="columns")._translate(True, True)
        assert not ctx["head"][0][1]["is_visible"]
        assert not ctx["head"][0][2]["is_visible"]
        assert not ctx["body"][0][1]["is_visible"]  # col A, row 1
        assert not ctx["body"][1][2]["is_visible"]  # col B, row 1

    def test_hide_columns_index_mult_levels(self):
        # GH 14194
        # setup dataframe with multiple column levels and indices
        i1 = MultiIndex.from_arrays(
            [["a", "a"], [0, 1]], names=["idx_level_0", "idx_level_1"]
        )
        i2 = MultiIndex.from_arrays(
            [["b", "b"], [0, 1]], names=["col_level_0", "col_level_1"]
        )
        df = DataFrame([[1, 2], [3, 4]], index=i1, columns=i2)
        ctx = df.style._translate(True, True)
        # column headers
        assert ctx["head"][0][2]["is_visible"]
        assert ctx["head"][1][2]["is_visible"]
        assert ctx["head"][1][3]["display_value"] == "1"
        # indices
        assert ctx["body"][0][0]["is_visible"]
        # data
        assert ctx["body"][1][2]["is_visible"]
        assert ctx["body"][1][2]["display_value"] == "3"
        assert ctx["body"][1][3]["is_visible"]
        assert ctx["body"][1][3]["display_value"] == "4"

        # hide top column level, which hides both columns
        ctx = df.style.hide("b", axis="columns")._translate(True, True)
        assert not ctx["head"][0][2]["is_visible"]  # b
        assert not ctx["head"][1][2]["is_visible"]  # 0
        assert not ctx["body"][1][2]["is_visible"]  # 3
        assert ctx["body"][0][0]["is_visible"]  # index

        # hide first column only
        ctx = df.style.hide([("b", 0)], axis="columns")._translate(True, True)
        assert not ctx["head"][0][2]["is_visible"]  # b
        assert ctx["head"][0][3]["is_visible"]  # b
        assert not ctx["head"][1][2]["is_visible"]  # 0
        assert not ctx["body"][1][2]["is_visible"]  # 3
        assert ctx["body"][1][3]["is_visible"]
        assert ctx["body"][1][3]["display_value"] == "4"

        # hide second column and index
        ctx = df.style.hide([("b", 1)], axis=1).hide(axis=0)._translate(True, True)
        assert not ctx["body"][0][0]["is_visible"]  # index
        assert len(ctx["head"][0]) == 3
        assert ctx["head"][0][1]["is_visible"]  # b
        assert ctx["head"][1][1]["is_visible"]  # 0
        assert not ctx["head"][1][2]["is_visible"]  # 1
        assert not ctx["body"][1][3]["is_visible"]  # 4
        assert ctx["body"][1][2]["is_visible"]
        assert ctx["body"][1][2]["display_value"] == "3"

        # hide top row level, which hides both rows so body empty
        ctx = df.style.hide("a", axis="index")._translate(True, True)
        assert ctx["body"] == []

        # hide first row only
        ctx = df.style.hide(("a", 0), axis="index")._translate(True, True)
        for i in [0, 1, 2, 3]:
            assert "row1" in ctx["body"][0][i]["class"]  # row0 not included in body
            assert ctx["body"][0][i]["is_visible"]

    def test_pipe(self):
        def set_caption_from_template(styler, a, b):
            return styler.set_caption(f"Dataframe with a = {a} and b = {b}")

        styler = self.df.style.pipe(set_caption_from_template, "A", b="B")
        assert "Dataframe with a = A and b = B" in styler.to_html()

        # Test with an argument that is a (callable, keyword_name) pair.
        def f(a, b, styler):
            return (a, b, styler)

        styler = self.df.style
        result = styler.pipe((f, "styler"), a=1, b=2)
        assert result == (1, 2, styler)

    def test_no_cell_ids(self):
        # GH 35588
        # GH 35663
        df = DataFrame(data=[[0]])
        styler = Styler(df, uuid="_", cell_ids=False)
        styler.to_html()
        s = styler.to_html()  # render twice to ensure ctx is not updated
        assert s.find('<td class="data row0 col0" >') != -1

    @pytest.mark.parametrize(
        "classes",
        [
            DataFrame(
                data=[["", "test-class"], [np.nan, None]],
                columns=["A", "B"],
                index=["a", "b"],
            ),
            DataFrame(data=[["test-class"]], columns=["B"], index=["a"]),
            DataFrame(data=[["test-class", "unused"]], columns=["B", "C"], index=["a"]),
        ],
    )
    def test_set_data_classes(self, classes):
        # GH 36159
        df = DataFrame(data=[[0, 1], [2, 3]], columns=["A", "B"], index=["a", "b"])
        s = Styler(df, uuid_len=0, cell_ids=False).set_td_classes(classes).to_html()
        assert '<td class="data row0 col0" >0</td>' in s
        assert '<td class="data row0 col1 test-class" >1</td>' in s
        assert '<td class="data row1 col0" >2</td>' in s
        assert '<td class="data row1 col1" >3</td>' in s
        # GH 39317
        s = Styler(df, uuid_len=0, cell_ids=True).set_td_classes(classes).to_html()
        assert '<td id="T__row0_col0" class="data row0 col0" >0</td>' in s
        assert '<td id="T__row0_col1" class="data row0 col1 test-class" >1</td>' in s
        assert '<td id="T__row1_col0" class="data row1 col0" >2</td>' in s
        assert '<td id="T__row1_col1" class="data row1 col1" >3</td>' in s

    def test_set_data_classes_reindex(self):
        # GH 39317
        df = DataFrame(
            data=[[0, 1, 2], [3, 4, 5], [6, 7, 8]], columns=[0, 1, 2], index=[0, 1, 2]
        )
        classes = DataFrame(
            data=[["mi", "ma"], ["mu", "mo"]],
            columns=[0, 2],
            index=[0, 2],
        )
        s = Styler(df, uuid_len=0).set_td_classes(classes).to_html()
        assert '<td id="T__row0_col0" class="data row0 col0 mi" >0</td>' in s
        assert '<td id="T__row0_col2" class="data row0 col2 ma" >2</td>' in s
        assert '<td id="T__row1_col1" class="data row1 col1" >4</td>' in s
        assert '<td id="T__row2_col0" class="data row2 col0 mu" >6</td>' in s
        assert '<td id="T__row2_col2" class="data row2 col2 mo" >8</td>' in s

    def test_chaining_table_styles(self):
        # GH 35607
        df = DataFrame(data=[[0, 1], [1, 2]], columns=["A", "B"])
        styler = df.style.set_table_styles(
            [{"selector": "", "props": [("background-color", "yellow")]}]
        ).set_table_styles(
            [{"selector": ".col0", "props": [("background-color", "blue")]}],
            overwrite=False,
        )
        assert len(styler.table_styles) == 2

    def test_column_and_row_styling(self):
        # GH 35607
        df = DataFrame(data=[[0, 1], [1, 2]], columns=["A", "B"])
        s = Styler(df, uuid_len=0)
        s = s.set_table_styles({"A": [{"selector": "", "props": [("color", "blue")]}]})
        assert "#T_ .col0 {\n  color: blue;\n}" in s.to_html()
        s = s.set_table_styles(
            {0: [{"selector": "", "props": [("color", "blue")]}]}, axis=1
        )
        assert "#T_ .row0 {\n  color: blue;\n}" in s.to_html()

    @pytest.mark.parametrize("len_", [1, 5, 32, 33, 100])
    def test_uuid_len(self, len_):
        # GH 36345
        df = DataFrame(data=[["A"]])
        s = Styler(df, uuid_len=len_, cell_ids=False).to_html()
        strt = s.find('id="T_')
        end = s[strt + 6 :].find('"')
        if len_ > 32:
            assert end == 32
        else:
            assert end == len_

    @pytest.mark.parametrize("len_", [-2, "bad", None])
    def test_uuid_len_raises(self, len_):
        # GH 36345
        df = DataFrame(data=[["A"]])
        msg = "``uuid_len`` must be an integer in range \\[0, 32\\]."
        with pytest.raises(TypeError, match=msg):
            Styler(df, uuid_len=len_, cell_ids=False).to_html()

    @pytest.mark.parametrize(
        "slc",
        [
            pd.IndexSlice[:, :],
            pd.IndexSlice[:, 1],
            pd.IndexSlice[1, :],
            pd.IndexSlice[[1], [1]],
            pd.IndexSlice[1, [1]],
            pd.IndexSlice[[1], 1],
            pd.IndexSlice[1],
            pd.IndexSlice[1, 1],
            slice(None, None, None),
            [0, 1],
            np.array([0, 1]),
            pd.Series([0, 1]),
        ],
    )
    def test_non_reducing_slice(self, slc):
        df = DataFrame([[0, 1], [2, 3]])

        tslice_ = non_reducing_slice(slc)
        assert isinstance(df.loc[tslice_], DataFrame)

    @pytest.mark.parametrize("box", [list, pd.Series, np.array])
    def test_list_slice(self, box):
        # like dataframe getitem
        subset = box(["A"])

        df = DataFrame({"A": [1, 2], "B": [3, 4]}, index=["A", "B"])
        expected = pd.IndexSlice[:, ["A"]]

        result = non_reducing_slice(subset)
        tm.assert_frame_equal(df.loc[result], df.loc[expected])

    def test_non_reducing_slice_on_multiindex(self):
        # GH 19861
        dic = {
            ("a", "d"): [1, 4],
            ("a", "c"): [2, 3],
            ("b", "c"): [3, 2],
            ("b", "d"): [4, 1],
        }
        df = DataFrame(dic, index=[0, 1])
        idx = pd.IndexSlice
        slice_ = idx[:, idx["b", "d"]]
        tslice_ = non_reducing_slice(slice_)

        result = df.loc[tslice_]
        expected = DataFrame({("b", "d"): [4, 1]})
        tm.assert_frame_equal(result, expected)

    @pytest.mark.parametrize(
        "slice_",
        [
            pd.IndexSlice[:, :],
            # check cols
            pd.IndexSlice[:, pd.IndexSlice[["a"]]],  # inferred deeper need list
            pd.IndexSlice[:, pd.IndexSlice[["a"], ["c"]]],  # inferred deeper need list
            pd.IndexSlice[:, pd.IndexSlice["a", "c", :]],
            pd.IndexSlice[:, pd.IndexSlice["a", :, "e"]],
            pd.IndexSlice[:, pd.IndexSlice[:, "c", "e"]],
            pd.IndexSlice[:, pd.IndexSlice["a", ["c", "d"], :]],  # check list
            pd.IndexSlice[:, pd.IndexSlice["a", ["c", "d", "-"], :]],  # allow missing
            pd.IndexSlice[:, pd.IndexSlice["a", ["c", "d", "-"], "e"]],  # no slice
            # check rows
            pd.IndexSlice[pd.IndexSlice[["U"]], :],  # inferred deeper need list
            pd.IndexSlice[pd.IndexSlice[["U"], ["W"]], :],  # inferred deeper need list
            pd.IndexSlice[pd.IndexSlice["U", "W", :], :],
            pd.IndexSlice[pd.IndexSlice["U", :, "Y"], :],
            pd.IndexSlice[pd.IndexSlice[:, "W", "Y"], :],
            pd.IndexSlice[pd.IndexSlice[:, "W", ["Y", "Z"]], :],  # check list
            pd.IndexSlice[pd.IndexSlice[:, "W", ["Y", "Z", "-"]], :],  # allow missing
            pd.IndexSlice[pd.IndexSlice["U", "W", ["Y", "Z", "-"]], :],  # no slice
            # check simultaneous
            pd.IndexSlice[pd.IndexSlice[:, "W", "Y"], pd.IndexSlice["a", "c", :]],
        ],
    )
    def test_non_reducing_multi_slice_on_multiindex(self, slice_):
        # GH 33562
        cols = MultiIndex.from_product([["a", "b"], ["c", "d"], ["e", "f"]])
        idxs = MultiIndex.from_product([["U", "V"], ["W", "X"], ["Y", "Z"]])
        df = DataFrame(np.arange(64).reshape(8, 8), columns=cols, index=idxs)

        msg = "indexing on a MultiIndex with a nested sequence of labels"
        warn = None
        for lvl in [0, 1]:
            key = slice_[lvl]
            if isinstance(key, tuple):
                for subkey in key:
                    if isinstance(subkey, list) and "-" in subkey:
                        # not present in the index level, ignored, will raise in future
                        warn = FutureWarning

        with tm.assert_produces_warning(warn, match=msg):
            expected = df.loc[slice_]

        with tm.assert_produces_warning(warn, match=msg):
            result = df.loc[non_reducing_slice(slice_)]
        tm.assert_frame_equal(result, expected)


def test_hidden_index_names(mi_df):
    mi_df.index.names = ["Lev0", "Lev1"]
    mi_styler = mi_df.style
    ctx = mi_styler._translate(True, True)
    assert len(ctx["head"]) == 3  # 2 column index levels + 1 index names row

    mi_styler.hide(axis="index", names=True)
    ctx = mi_styler._translate(True, True)
    assert len(ctx["head"]) == 2  # index names row is unparsed
    for i in range(4):
        assert ctx["body"][0][i]["is_visible"]  # 2 index levels + 2 data values visible

    mi_styler.hide(axis="index", level=1)
    ctx = mi_styler._translate(True, True)
    assert len(ctx["head"]) == 2  # index names row is still hidden
    assert ctx["body"][0][0]["is_visible"] is True
    assert ctx["body"][0][1]["is_visible"] is False


def test_hidden_column_names(mi_df):
    mi_df.columns.names = ["Lev0", "Lev1"]
    mi_styler = mi_df.style
    ctx = mi_styler._translate(True, True)
    assert ctx["head"][0][1]["display_value"] == "Lev0"
    assert ctx["head"][1][1]["display_value"] == "Lev1"

    mi_styler.hide(names=True, axis="columns")
    ctx = mi_styler._translate(True, True)
    assert ctx["head"][0][1]["display_value"] == "&nbsp;"
    assert ctx["head"][1][1]["display_value"] == "&nbsp;"

    mi_styler.hide(level=0, axis="columns")
    ctx = mi_styler._translate(True, True)
    assert len(ctx["head"]) == 1  # no index names and only one visible column headers
    assert ctx["head"][0][1]["display_value"] == "&nbsp;"


@pytest.mark.parametrize("caption", [1, ("a", "b", "c"), (1, "s")])
def test_caption_raises(mi_styler, caption):
    msg = "`caption` must be either a string or 2-tuple of strings."
    with pytest.raises(ValueError, match=msg):
        mi_styler.set_caption(caption)


def test_hiding_headers_over_index_no_sparsify():
    # GH 43464
    midx = MultiIndex.from_product([[1, 2], ["a", "a", "b"]])
    df = DataFrame(9, index=midx, columns=[0])
    ctx = df.style._translate(False, False)
    assert len(ctx["body"]) == 6
    ctx = df.style.hide_index((1, "a"))._translate(False, False)
    assert len(ctx["body"]) == 4
    assert "row2" in ctx["body"][0][0]["class"]


def test_hiding_headers_over_columns_no_sparsify():
    # GH 43464
    midx = MultiIndex.from_product([[1, 2], ["a", "a", "b"]])
    df = DataFrame(9, columns=midx, index=[0])
    ctx = df.style._translate(False, False)
    for ix in [(0, 1), (0, 2), (1, 1), (1, 2)]:
        assert ctx["head"][ix[0]][ix[1]]["is_visible"] is True
    ctx = df.style.hide((1, "a"), axis="columns")._translate(False, False)
    for ix in [(0, 1), (0, 2), (1, 1), (1, 2)]:
        assert ctx["head"][ix[0]][ix[1]]["is_visible"] is False


def test_get_level_lengths_mi_hidden():
    # GH 43464
    index = MultiIndex.from_arrays([[1, 1, 1, 2, 2, 2], ["a", "a", "b", "a", "a", "b"]])
    expected = {
        (0, 2): 1,
        (0, 3): 1,
        (0, 4): 1,
        (0, 5): 1,
        (1, 2): 1,
        (1, 3): 1,
        (1, 4): 1,
        (1, 5): 1,
    }
    result = _get_level_lengths(
        index,
        sparsify=False,
        max_index=100,
        hidden_elements=[0, 1, 0, 1],  # hidden element can repeat if duplicated index
    )
    tm.assert_dict_equal(result, expected)


def test_row_trimming_hide_index():
    # gh 43703
    df = DataFrame([[1], [2], [3], [4], [5]])
    with pd.option_context("styler.render.max_rows", 2):
        ctx = df.style.hide([0, 1], axis="index")._translate(True, True)
    assert len(ctx["body"]) == 3
    for r, val in enumerate(["3", "4", "..."]):
        assert ctx["body"][r][1]["display_value"] == val


<<<<<<< HEAD
def test_col_trimming_hide_columns():
    df = DataFrame([[1, 2, 3, 4, 5]])
    with pd.option_context("styler.render.max_columns", 2):
        ctx = df.style.hide([0, 1], axis="columns")._translate(True, True)

    assert len(ctx["head"][0]) == 6  # blank, [0, 1 (hidden)], [2 ,3 (visible)], + trim
    for c, vals in enumerate([(1, False), (2, True), (3, True), ("...", True)]):
        assert ctx["head"][0][c + 2]["value"] == vals[0]
        assert ctx["head"][0][c + 2]["is_visible"] == vals[1]
=======
def test_row_trimming_hide_index_mi():
    # gh 44247
    df = DataFrame([[1], [2], [3], [4], [5]])
    df.index = MultiIndex.from_product([[0], [0, 1, 2, 3, 4]])
    with pd.option_context("styler.render.max_rows", 2):
        ctx = df.style.hide([(0, 0), (0, 1)], axis="index")._translate(True, True)
    assert len(ctx["body"]) == 3

    # level 0 index headers (sparsified)
    assert {"value": 0, "attributes": 'rowspan="2"', "is_visible": True}.items() <= ctx[
        "body"
    ][0][0].items()
    assert {"value": 0, "attributes": "", "is_visible": False}.items() <= ctx["body"][
        1
    ][0].items()
    assert {"value": "...", "is_visible": True}.items() <= ctx["body"][2][0].items()

    for r, val in enumerate(["2", "3", "..."]):
        assert ctx["body"][r][1]["display_value"] == val  # level 1 index headers
    for r, val in enumerate(["3", "4", "..."]):
        assert ctx["body"][r][2]["display_value"] == val  # data values
>>>>>>> cb839779
<|MERGE_RESOLUTION|>--- conflicted
+++ resolved
@@ -1579,17 +1579,6 @@
         assert ctx["body"][r][1]["display_value"] == val
 
 
-<<<<<<< HEAD
-def test_col_trimming_hide_columns():
-    df = DataFrame([[1, 2, 3, 4, 5]])
-    with pd.option_context("styler.render.max_columns", 2):
-        ctx = df.style.hide([0, 1], axis="columns")._translate(True, True)
-
-    assert len(ctx["head"][0]) == 6  # blank, [0, 1 (hidden)], [2 ,3 (visible)], + trim
-    for c, vals in enumerate([(1, False), (2, True), (3, True), ("...", True)]):
-        assert ctx["head"][0][c + 2]["value"] == vals[0]
-        assert ctx["head"][0][c + 2]["is_visible"] == vals[1]
-=======
 def test_row_trimming_hide_index_mi():
     # gh 44247
     df = DataFrame([[1], [2], [3], [4], [5]])
@@ -1611,4 +1600,14 @@
         assert ctx["body"][r][1]["display_value"] == val  # level 1 index headers
     for r, val in enumerate(["3", "4", "..."]):
         assert ctx["body"][r][2]["display_value"] == val  # data values
->>>>>>> cb839779
+
+
+def test_col_trimming_hide_columns():
+    df = DataFrame([[1, 2, 3, 4, 5]])
+    with pd.option_context("styler.render.max_columns", 2):
+        ctx = df.style.hide([0, 1], axis="columns")._translate(True, True)
+
+    assert len(ctx["head"][0]) == 6  # blank, [0, 1 (hidden)], [2 ,3 (visible)], + trim
+    for c, vals in enumerate([(1, False), (2, True), (3, True), ("...", True)]):
+        assert ctx["head"][0][c + 2]["value"] == vals[0]
+        assert ctx["head"][0][c + 2]["is_visible"] == vals[1]