--- conflicted
+++ resolved
@@ -300,7 +300,13 @@
         assert ctx_with_op["body"][0][1]["display_value"] == "2,000.00"
 
 
-<<<<<<< HEAD
+def test_precision_zero(df):
+    styler = Styler(df, precision=0)
+    ctx = styler._translate(True, True)
+    assert ctx["body"][0][2]["display_value"] == "-1"
+    assert ctx["body"][1][2]["display_value"] == "-1"
+
+
 def test_format_options_validator():
     df = DataFrame([[9]])
     with option_context("styler.format.formatter", lambda x: f"{x:.3f}"):
@@ -315,11 +321,4 @@
     msg = "Value must have type"
     with pytest.raises(ValueError, match=msg):
         with option_context("styler.format.formatter", ["bad", "type"]):
-            df.style.to_latex()
-=======
-def test_precision_zero(df):
-    styler = Styler(df, precision=0)
-    ctx = styler._translate(True, True)
-    assert ctx["body"][0][2]["display_value"] == "-1"
-    assert ctx["body"][1][2]["display_value"] == "-1"
->>>>>>> 2ec05a57
+            df.style.to_latex()