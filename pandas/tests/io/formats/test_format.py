"""
Test output formatting for Series/DataFrame, including to_string & reprs
"""
from contextlib import nullcontext
from datetime import (
    datetime,
    time,
    timedelta,
)
from io import StringIO
import itertools
import locale
from operator import methodcaller
from pathlib import Path
import re
from shutil import get_terminal_size
import sys
import textwrap

import dateutil
import numpy as np
import pytest
import pytz

import pandas as pd
from pandas import (
    DataFrame,
    Index,
    MultiIndex,
    NaT,
    Series,
    Timestamp,
    date_range,
    get_option,
    option_context,
    read_csv,
    reset_option,
)
import pandas._testing as tm

from pandas.io.formats import printing
import pandas.io.formats.format as fmt


def get_local_am_pm():
    """Return the AM and PM strings returned by strftime in current locale."""
    am_local = time(1).strftime("%p")
    pm_local = time(13).strftime("%p")
    return am_local, pm_local


@pytest.fixture(params=["string", "pathlike", "buffer"])
def filepath_or_buffer_id(request):
    """
    A fixture yielding test ids for filepath_or_buffer testing.
    """
    return request.param


@pytest.fixture
def filepath_or_buffer(filepath_or_buffer_id, tmp_path):
    """
    A fixture yielding a string representing a filepath, a path-like object
    and a StringIO buffer. Also checks that buffer is not closed.
    """
    if filepath_or_buffer_id == "buffer":
        buf = StringIO()
        yield buf
        assert not buf.closed
    else:
        assert isinstance(tmp_path, Path)
        if filepath_or_buffer_id == "pathlike":
            yield tmp_path / "foo"
        else:
            yield str(tmp_path / "foo")


@pytest.fixture
def assert_filepath_or_buffer_equals(
    filepath_or_buffer, filepath_or_buffer_id, encoding
):
    """
    Assertion helper for checking filepath_or_buffer.
    """
    if encoding is None:
        encoding = "utf-8"

    def _assert_filepath_or_buffer_equals(expected):
        if filepath_or_buffer_id == "string":
            with open(filepath_or_buffer, encoding=encoding) as f:
                result = f.read()
        elif filepath_or_buffer_id == "pathlike":
            result = filepath_or_buffer.read_text(encoding=encoding)
        elif filepath_or_buffer_id == "buffer":
            result = filepath_or_buffer.getvalue()
        assert result == expected

    return _assert_filepath_or_buffer_equals


def has_info_repr(df):
    r = repr(df)
    c1 = r.split("\n")[0].startswith("<class")
    c2 = r.split("\n")[0].startswith(r"&lt;class")  # _repr_html_
    return c1 or c2


def has_non_verbose_info_repr(df):
    has_info = has_info_repr(df)
    r = repr(df)

    # 1. <class>
    # 2. Index
    # 3. Columns
    # 4. dtype
    # 5. memory usage
    # 6. trailing newline
    nv = len(r.split("\n")) == 6
    return has_info and nv


def has_horizontally_truncated_repr(df):
    try:  # Check header row
        fst_line = np.array(repr(df).splitlines()[0].split())
        cand_col = np.where(fst_line == "...")[0][0]
    except IndexError:
        return False
    # Make sure each row has this ... in the same place
    r = repr(df)
    for ix, _ in enumerate(r.splitlines()):
        if not r.split()[cand_col] == "...":
            return False
    return True


def has_vertically_truncated_repr(df):
    r = repr(df)
    only_dot_row = False
    for row in r.splitlines():
        if re.match(r"^[\.\ ]+$", row):
            only_dot_row = True
    return only_dot_row


def has_truncated_repr(df):
    return has_horizontally_truncated_repr(df) or has_vertically_truncated_repr(df)


def has_doubly_truncated_repr(df):
    return has_horizontally_truncated_repr(df) and has_vertically_truncated_repr(df)


def has_expanded_repr(df):
    r = repr(df)
    for line in r.split("\n"):
        if line.endswith("\\"):
            return True
    return False


class TestDataFrameFormatting:
    def test_eng_float_formatter(self, float_frame):
        df = float_frame
        df.loc[5] = 0

        fmt.set_eng_float_format()
        repr(df)

        fmt.set_eng_float_format(use_eng_prefix=True)
        repr(df)

        fmt.set_eng_float_format(accuracy=0)
        repr(df)
        tm.reset_display_options()

    @pytest.mark.parametrize(
        "row, columns, show_counts, result",
        [
            [20, 20, None, True],
            [20, 20, True, True],
            [20, 20, False, False],
            [5, 5, None, False],
            [5, 5, True, False],
            [5, 5, False, False],
        ],
    )
    def test_show_counts(self, row, columns, show_counts, result):
        # Explicit cast to float to avoid implicit cast when setting nan
        df = DataFrame(1, columns=range(10), index=range(10)).astype({1: "float"})
        df.iloc[1, 1] = np.nan

        with option_context(
            "display.max_info_rows", row, "display.max_info_columns", columns
        ):
            with StringIO() as buf:
                df.info(buf=buf, show_counts=show_counts)
                assert ("non-null" in buf.getvalue()) is result

    def test_repr_truncation(self):
        max_len = 20
        with option_context("display.max_colwidth", max_len):
            df = DataFrame(
                {
                    "A": np.random.default_rng(2).standard_normal(10),
                    "B": [
                        "a"
                        * np.random.default_rng(2).integers(max_len - 1, max_len + 1)
                        for _ in range(10)
                    ],
                }
            )
            r = repr(df)
            r = r[r.find("\n") + 1 :]

            adj = fmt.get_adjustment()

            for line, value in zip(r.split("\n"), df["B"]):
                if adj.len(value) + 1 > max_len:
                    assert "..." in line
                else:
                    assert "..." not in line

        with option_context("display.max_colwidth", 999999):
            assert "..." not in repr(df)

        with option_context("display.max_colwidth", max_len + 2):
            assert "..." not in repr(df)

    def test_max_colwidth_negative_int_raises(self):
        # Deprecation enforced from:
        # https://github.com/pandas-dev/pandas/issues/31532
        with pytest.raises(
            ValueError, match="Value must be a nonnegative integer or None"
        ):
            with option_context("display.max_colwidth", -1):
                pass

    def test_repr_chop_threshold(self):
        df = DataFrame([[0.1, 0.5], [0.5, -0.1]])
        reset_option("display.chop_threshold")  # default None
        assert repr(df) == "     0    1\n0  0.1  0.5\n1  0.5 -0.1"

        with option_context("display.chop_threshold", 0.2):
            assert repr(df) == "     0    1\n0  0.0  0.5\n1  0.5  0.0"

        with option_context("display.chop_threshold", 0.6):
            assert repr(df) == "     0    1\n0  0.0  0.0\n1  0.0  0.0"

        with option_context("display.chop_threshold", None):
            assert repr(df) == "     0    1\n0  0.1  0.5\n1  0.5 -0.1"

    def test_repr_chop_threshold_column_below(self):
        # GH 6839: validation case

        df = DataFrame([[10, 20, 30, 40], [8e-10, -1e-11, 2e-9, -2e-11]]).T

        with option_context("display.chop_threshold", 0):
            assert repr(df) == (
                "      0             1\n"
                "0  10.0  8.000000e-10\n"
                "1  20.0 -1.000000e-11\n"
                "2  30.0  2.000000e-09\n"
                "3  40.0 -2.000000e-11"
            )

        with option_context("display.chop_threshold", 1e-8):
            assert repr(df) == (
                "      0             1\n"
                "0  10.0  0.000000e+00\n"
                "1  20.0  0.000000e+00\n"
                "2  30.0  0.000000e+00\n"
                "3  40.0  0.000000e+00"
            )

        with option_context("display.chop_threshold", 5e-11):
            assert repr(df) == (
                "      0             1\n"
                "0  10.0  8.000000e-10\n"
                "1  20.0  0.000000e+00\n"
                "2  30.0  2.000000e-09\n"
                "3  40.0  0.000000e+00"
            )

    def test_repr_obeys_max_seq_limit(self):
        with option_context("display.max_seq_items", 2000):
            assert len(printing.pprint_thing(list(range(1000)))) > 1000

        with option_context("display.max_seq_items", 5):
            assert len(printing.pprint_thing(list(range(1000)))) < 100

        with option_context("display.max_seq_items", 1):
            assert len(printing.pprint_thing(list(range(1000)))) < 9

    def test_repr_set(self):
        assert printing.pprint_thing({1}) == "{1}"

    def test_repr_is_valid_construction_code(self):
        # for the case of Index, where the repr is traditional rather than
        # stylized
        idx = Index(["a", "b"])
        res = eval("pd." + repr(idx))
        tm.assert_series_equal(Series(res), Series(idx))

    def test_repr_should_return_str(self):
        # https://docs.python.org/3/reference/datamodel.html#object.__repr__
        # "...The return value must be a string object."

        # (str on py2.x, str (unicode) on py3)

        data = [8, 5, 3, 5]
        index1 = ["\u03c3", "\u03c4", "\u03c5", "\u03c6"]
        cols = ["\u03c8"]
        df = DataFrame(data, columns=cols, index=index1)
        assert isinstance(df.__repr__(), str)

    def test_repr_no_backslash(self):
        with option_context("mode.sim_interactive", True):
            df = DataFrame(np.random.default_rng(2).standard_normal((10, 4)))
            assert "\\" not in repr(df)

    def test_expand_frame_repr(self):
        df_small = DataFrame("hello", index=[0], columns=[0])
        df_wide = DataFrame("hello", index=[0], columns=range(10))
        df_tall = DataFrame("hello", index=range(30), columns=range(5))

        with option_context("mode.sim_interactive", True):
            with option_context(
                "display.max_columns",
                10,
                "display.width",
                20,
                "display.max_rows",
                20,
                "display.show_dimensions",
                True,
            ):
                with option_context("display.expand_frame_repr", True):
                    assert not has_truncated_repr(df_small)
                    assert not has_expanded_repr(df_small)
                    assert not has_truncated_repr(df_wide)
                    assert has_expanded_repr(df_wide)
                    assert has_vertically_truncated_repr(df_tall)
                    assert has_expanded_repr(df_tall)

                with option_context("display.expand_frame_repr", False):
                    assert not has_truncated_repr(df_small)
                    assert not has_expanded_repr(df_small)
                    assert not has_horizontally_truncated_repr(df_wide)
                    assert not has_expanded_repr(df_wide)
                    assert has_vertically_truncated_repr(df_tall)
                    assert not has_expanded_repr(df_tall)

    def test_repr_non_interactive(self):
        # in non interactive mode, there can be no dependency on the
        # result of terminal auto size detection
        df = DataFrame("hello", index=range(1000), columns=range(5))

        with option_context(
            "mode.sim_interactive", False, "display.width", 0, "display.max_rows", 5000
        ):
            assert not has_truncated_repr(df)
            assert not has_expanded_repr(df)

    def test_repr_truncates_terminal_size(self, monkeypatch):
        # see gh-21180

        terminal_size = (118, 96)
        monkeypatch.setattr(
            "pandas.io.formats.format.get_terminal_size", lambda: terminal_size
        )

        index = range(5)
        columns = MultiIndex.from_tuples(
            [
                ("This is a long title with > 37 chars.", "cat"),
                ("This is a loooooonger title with > 43 chars.", "dog"),
            ]
        )
        df = DataFrame(1, index=index, columns=columns)

        result = repr(df)

        h1, h2 = result.split("\n")[:2]
        assert "long" in h1
        assert "loooooonger" in h1
        assert "cat" in h2
        assert "dog" in h2

        # regular columns
        df2 = DataFrame({"A" * 41: [1, 2], "B" * 41: [1, 2]})
        result = repr(df2)

        assert df2.columns[0] in result.split("\n")[0]

    def test_repr_truncates_terminal_size_full(self, monkeypatch):
        # GH 22984 ensure entire window is filled
        terminal_size = (80, 24)
        df = DataFrame(np.random.default_rng(2).random((1, 7)))

        monkeypatch.setattr(
            "pandas.io.formats.format.get_terminal_size", lambda: terminal_size
        )
        assert "..." not in str(df)

    def test_repr_truncation_column_size(self):
        # dataframe with last column very wide -> check it is not used to
        # determine size of truncation (...) column
        df = DataFrame(
            {
                "a": [108480, 30830],
                "b": [12345, 12345],
                "c": [12345, 12345],
                "d": [12345, 12345],
                "e": ["a" * 50] * 2,
            }
        )
        assert "..." in str(df)
        assert "    ...    " not in str(df)

    def test_repr_max_columns_max_rows(self):
        term_width, term_height = get_terminal_size()
        if term_width < 10 or term_height < 10:
            pytest.skip(f"terminal size too small, {term_width} x {term_height}")

        def mkframe(n):
            index = [f"{i:05d}" for i in range(n)]
            return DataFrame(0, index, index)

        df6 = mkframe(6)
        df10 = mkframe(10)
        with option_context("mode.sim_interactive", True):
            with option_context("display.width", term_width * 2):
                with option_context("display.max_rows", 5, "display.max_columns", 5):
                    assert not has_expanded_repr(mkframe(4))
                    assert not has_expanded_repr(mkframe(5))
                    assert not has_expanded_repr(df6)
                    assert has_doubly_truncated_repr(df6)

                with option_context("display.max_rows", 20, "display.max_columns", 10):
                    # Out off max_columns boundary, but no extending
                    # since not exceeding width
                    assert not has_expanded_repr(df6)
                    assert not has_truncated_repr(df6)

                with option_context("display.max_rows", 9, "display.max_columns", 10):
                    # out vertical bounds can not result in expanded repr
                    assert not has_expanded_repr(df10)
                    assert has_vertically_truncated_repr(df10)

            # width=None in terminal, auto detection
            with option_context(
                "display.max_columns",
                100,
                "display.max_rows",
                term_width * 20,
                "display.width",
                None,
            ):
                df = mkframe((term_width // 7) - 2)
                assert not has_expanded_repr(df)
                df = mkframe((term_width // 7) + 2)
                printing.pprint_thing(df._repr_fits_horizontal_())
                assert has_expanded_repr(df)

    def test_repr_min_rows(self):
        df = DataFrame({"a": range(20)})

        # default setting no truncation even if above min_rows
        assert ".." not in repr(df)
        assert ".." not in df._repr_html_()

        df = DataFrame({"a": range(61)})

        # default of max_rows 60 triggers truncation if above
        assert ".." in repr(df)
        assert ".." in df._repr_html_()

        with option_context("display.max_rows", 10, "display.min_rows", 4):
            # truncated after first two rows
            assert ".." in repr(df)
            assert "2  " not in repr(df)
            assert "..." in df._repr_html_()
            assert "<td>2</td>" not in df._repr_html_()

        with option_context("display.max_rows", 12, "display.min_rows", None):
            # when set to None, follow value of max_rows
            assert "5    5" in repr(df)
            assert "<td>5</td>" in df._repr_html_()

        with option_context("display.max_rows", 10, "display.min_rows", 12):
            # when set value higher as max_rows, use the minimum
            assert "5    5" not in repr(df)
            assert "<td>5</td>" not in df._repr_html_()

        with option_context("display.max_rows", None, "display.min_rows", 12):
            # max_rows of None -> never truncate
            assert ".." not in repr(df)
            assert ".." not in df._repr_html_()

    def test_str_max_colwidth(self):
        # GH 7856
        df = DataFrame(
            [
                {
                    "a": "foo",
                    "b": "bar",
                    "c": "uncomfortably long line with lots of stuff",
                    "d": 1,
                },
                {"a": "foo", "b": "bar", "c": "stuff", "d": 1},
            ]
        )
        df.set_index(["a", "b", "c"])
        assert str(df) == (
            "     a    b                                           c  d\n"
            "0  foo  bar  uncomfortably long line with lots of stuff  1\n"
            "1  foo  bar                                       stuff  1"
        )
        with option_context("max_colwidth", 20):
            assert str(df) == (
                "     a    b                    c  d\n"
                "0  foo  bar  uncomfortably lo...  1\n"
                "1  foo  bar                stuff  1"
            )

    def test_auto_detect(self):
        term_width, term_height = get_terminal_size()
        fac = 1.05  # Arbitrary large factor to exceed term width
        cols = range(int(term_width * fac))
        index = range(10)
        df = DataFrame(index=index, columns=cols)
        with option_context("mode.sim_interactive", True):
            with option_context("display.max_rows", None):
                with option_context("display.max_columns", None):
                    # Wrap around with None
                    assert has_expanded_repr(df)
            with option_context("display.max_rows", 0):
                with option_context("display.max_columns", 0):
                    # Truncate with auto detection.
                    assert has_horizontally_truncated_repr(df)

            index = range(int(term_height * fac))
            df = DataFrame(index=index, columns=cols)
            with option_context("display.max_rows", 0):
                with option_context("display.max_columns", None):
                    # Wrap around with None
                    assert has_expanded_repr(df)
                    # Truncate vertically
                    assert has_vertically_truncated_repr(df)

            with option_context("display.max_rows", None):
                with option_context("display.max_columns", 0):
                    assert has_horizontally_truncated_repr(df)

    def test_to_string_repr_unicode(self):
        buf = StringIO()

        unicode_values = ["\u03c3"] * 10
        unicode_values = np.array(unicode_values, dtype=object)
        df = DataFrame({"unicode": unicode_values})
        df.to_string(col_space=10, buf=buf)

        # it works!
        repr(df)

        idx = Index(["abc", "\u03c3a", "aegdvg"])
        ser = Series(np.random.default_rng(2).standard_normal(len(idx)), idx)
        rs = repr(ser).split("\n")
        line_len = len(rs[0])
        for line in rs[1:]:
            try:
                line = line.decode(get_option("display.encoding"))
            except AttributeError:
                pass
            if not line.startswith("dtype:"):
                assert len(line) == line_len

        # it works even if sys.stdin in None
        _stdin = sys.stdin
        try:
            sys.stdin = None
            repr(df)
        finally:
            sys.stdin = _stdin

    def test_east_asian_unicode_false(self):
        # not aligned properly because of east asian width

        # mid col
        df = DataFrame(
            {"a": ["あ", "いいい", "う", "ええええええ"], "b": [1, 222, 33333, 4]},
            index=["a", "bb", "c", "ddd"],
        )
        expected = (
            "          a      b\na         あ      1\n"
            "bb      いいい    222\nc         う  33333\n"
            "ddd  ええええええ      4"
        )
        assert repr(df) == expected

        # last col
        df = DataFrame(
            {"a": [1, 222, 33333, 4], "b": ["あ", "いいい", "う", "ええええええ"]},
            index=["a", "bb", "c", "ddd"],
        )
        expected = (
            "         a       b\na        1       あ\n"
            "bb     222     いいい\nc    33333       う\n"
            "ddd      4  ええええええ"
        )
        assert repr(df) == expected

        # all col
        df = DataFrame(
            {
                "a": ["あああああ", "い", "う", "えええ"],
                "b": ["あ", "いいい", "う", "ええええええ"],
            },
            index=["a", "bb", "c", "ddd"],
        )
        expected = (
            "         a       b\na    あああああ       あ\n"
            "bb       い     いいい\nc        う       う\n"
            "ddd    えええ  ええええええ"
        )
        assert repr(df) == expected

        # column name
        df = DataFrame(
            {
                "b": ["あ", "いいい", "う", "ええええええ"],
                "あああああ": [1, 222, 33333, 4],
            },
            index=["a", "bb", "c", "ddd"],
        )
        expected = (
            "          b  あああああ\na         あ      1\n"
            "bb      いいい    222\nc         う  33333\n"
            "ddd  ええええええ      4"
        )
        assert repr(df) == expected

        # index
        df = DataFrame(
            {
                "a": ["あああああ", "い", "う", "えええ"],
                "b": ["あ", "いいい", "う", "ええええええ"],
            },
            index=["あああ", "いいいいいい", "うう", "え"],
        )
        expected = (
            "            a       b\nあああ     あああああ       あ\n"
            "いいいいいい      い     いいい\nうう          う       う\n"
            "え         えええ  ええええええ"
        )
        assert repr(df) == expected

        # index name
        df = DataFrame(
            {
                "a": ["あああああ", "い", "う", "えええ"],
                "b": ["あ", "いいい", "う", "ええええええ"],
            },
            index=Index(["あ", "い", "うう", "え"], name="おおおお"),
        )
        expected = (
            "          a       b\n"
            "おおおお               \n"
            "あ     あああああ       あ\n"
            "い         い     いいい\n"
            "うう        う       う\n"
            "え       えええ  ええええええ"
        )
        assert repr(df) == expected

        # all
        df = DataFrame(
            {
                "あああ": ["あああ", "い", "う", "えええええ"],
                "いいいいい": ["あ", "いいい", "う", "ええ"],
            },
            index=Index(["あ", "いいい", "うう", "え"], name="お"),
        )
        expected = (
            "       あああ いいいいい\n"
            "お               \n"
            "あ      あああ     あ\n"
            "いいい      い   いいい\n"
            "うう       う     う\n"
            "え    えええええ    ええ"
        )
        assert repr(df) == expected

        # MultiIndex
        idx = MultiIndex.from_tuples(
            [("あ", "いい"), ("う", "え"), ("おおお", "かかかか"), ("き", "くく")]
        )
        df = DataFrame(
            {
                "a": ["あああああ", "い", "う", "えええ"],
                "b": ["あ", "いいい", "う", "ええええええ"],
            },
            index=idx,
        )
        expected = (
            "              a       b\n"
            "あ   いい    あああああ       あ\n"
            "う   え         い     いいい\n"
            "おおお かかかか      う       う\n"
            "き   くく      えええ  ええええええ"
        )
        assert repr(df) == expected

        # truncate
        with option_context("display.max_rows", 3, "display.max_columns", 3):
            df = DataFrame(
                {
                    "a": ["あああああ", "い", "う", "えええ"],
                    "b": ["あ", "いいい", "う", "ええええええ"],
                    "c": ["お", "か", "ききき", "くくくくくく"],
                    "ああああ": ["さ", "し", "す", "せ"],
                },
                columns=["a", "b", "c", "ああああ"],
            )

            expected = (
                "        a  ... ああああ\n0   あああああ  ...    さ\n"
                "..    ...  ...  ...\n3     えええ  ...    せ\n"
                "\n[4 rows x 4 columns]"
            )
            assert repr(df) == expected

            df.index = ["あああ", "いいいい", "う", "aaa"]
            expected = (
                "         a  ... ああああ\nあああ  あああああ  ...    さ\n"
                "..     ...  ...  ...\naaa    えええ  ...    せ\n"
                "\n[4 rows x 4 columns]"
            )
            assert repr(df) == expected

    def test_east_asian_unicode_true(self):
        # Enable Unicode option -----------------------------------------
        with option_context("display.unicode.east_asian_width", True):
            # mid col
            df = DataFrame(
                {"a": ["あ", "いいい", "う", "ええええええ"], "b": [1, 222, 33333, 4]},
                index=["a", "bb", "c", "ddd"],
            )
            expected = (
                "                a      b\na              あ      1\n"
                "bb         いいい    222\nc              う  33333\n"
                "ddd  ええええええ      4"
            )
            assert repr(df) == expected

            # last col
            df = DataFrame(
                {"a": [1, 222, 33333, 4], "b": ["あ", "いいい", "う", "ええええええ"]},
                index=["a", "bb", "c", "ddd"],
            )
            expected = (
                "         a             b\na        1            あ\n"
                "bb     222        いいい\nc    33333            う\n"
                "ddd      4  ええええええ"
            )
            assert repr(df) == expected

            # all col
            df = DataFrame(
                {
                    "a": ["あああああ", "い", "う", "えええ"],
                    "b": ["あ", "いいい", "う", "ええええええ"],
                },
                index=["a", "bb", "c", "ddd"],
            )
            expected = (
                "              a             b\n"
                "a    あああああ            あ\n"
                "bb           い        いいい\n"
                "c            う            う\n"
                "ddd      えええ  ええええええ"
            )
            assert repr(df) == expected

            # column name
            df = DataFrame(
                {
                    "b": ["あ", "いいい", "う", "ええええええ"],
                    "あああああ": [1, 222, 33333, 4],
                },
                index=["a", "bb", "c", "ddd"],
            )
            expected = (
                "                b  あああああ\n"
                "a              あ           1\n"
                "bb         いいい         222\n"
                "c              う       33333\n"
                "ddd  ええええええ           4"
            )
            assert repr(df) == expected

            # index
            df = DataFrame(
                {
                    "a": ["あああああ", "い", "う", "えええ"],
                    "b": ["あ", "いいい", "う", "ええええええ"],
                },
                index=["あああ", "いいいいいい", "うう", "え"],
            )
            expected = (
                "                       a             b\n"
                "あああ        あああああ            あ\n"
                "いいいいいい          い        いいい\n"
                "うう                  う            う\n"
                "え                えええ  ええええええ"
            )
            assert repr(df) == expected

            # index name
            df = DataFrame(
                {
                    "a": ["あああああ", "い", "う", "えええ"],
                    "b": ["あ", "いいい", "う", "ええええええ"],
                },
                index=Index(["あ", "い", "うう", "え"], name="おおおお"),
            )
            expected = (
                "                   a             b\n"
                "おおおお                          \n"
                "あ        あああああ            あ\n"
                "い                い        いいい\n"
                "うう              う            う\n"
                "え            えええ  ええええええ"
            )
            assert repr(df) == expected

            # all
            df = DataFrame(
                {
                    "あああ": ["あああ", "い", "う", "えええええ"],
                    "いいいいい": ["あ", "いいい", "う", "ええ"],
                },
                index=Index(["あ", "いいい", "うう", "え"], name="お"),
            )
            expected = (
                "            あああ いいいいい\n"
                "お                           \n"
                "あ          あああ         あ\n"
                "いいい          い     いいい\n"
                "うう            う         う\n"
                "え      えええええ       ええ"
            )
            assert repr(df) == expected

            # MultiIndex
            idx = MultiIndex.from_tuples(
                [("あ", "いい"), ("う", "え"), ("おおお", "かかかか"), ("き", "くく")]
            )
            df = DataFrame(
                {
                    "a": ["あああああ", "い", "う", "えええ"],
                    "b": ["あ", "いいい", "う", "ええええええ"],
                },
                index=idx,
            )
            expected = (
                "                          a             b\n"
                "あ     いい      あああああ            あ\n"
                "う     え                い        いいい\n"
                "おおお かかかか          う            う\n"
                "き     くく          えええ  ええええええ"
            )
            assert repr(df) == expected

            # truncate
            with option_context("display.max_rows", 3, "display.max_columns", 3):
                df = DataFrame(
                    {
                        "a": ["あああああ", "い", "う", "えええ"],
                        "b": ["あ", "いいい", "う", "ええええええ"],
                        "c": ["お", "か", "ききき", "くくくくくく"],
                        "ああああ": ["さ", "し", "す", "せ"],
                    },
                    columns=["a", "b", "c", "ああああ"],
                )

                expected = (
                    "             a  ... ああああ\n"
                    "0   あああああ  ...       さ\n"
                    "..         ...  ...      ...\n"
                    "3       えええ  ...       せ\n"
                    "\n[4 rows x 4 columns]"
                )
                assert repr(df) == expected

                df.index = ["あああ", "いいいい", "う", "aaa"]
                expected = (
                    "                 a  ... ああああ\n"
                    "あああ  あああああ  ...       さ\n"
                    "...            ...  ...      ...\n"
                    "aaa         えええ  ...       せ\n"
                    "\n[4 rows x 4 columns]"
                )
                assert repr(df) == expected

            # ambiguous unicode
            df = DataFrame(
                {
                    "b": ["あ", "いいい", "¡¡", "ええええええ"],
                    "あああああ": [1, 222, 33333, 4],
                },
                index=["a", "bb", "c", "¡¡¡"],
            )
            expected = (
                "                b  あああああ\n"
                "a              あ           1\n"
                "bb         いいい         222\n"
                "c              ¡¡       33333\n"
                "¡¡¡  ええええええ           4"
            )
            assert repr(df) == expected

    def test_to_string_buffer_all_unicode(self):
        buf = StringIO()

        empty = DataFrame({"c/\u03c3": Series(dtype=object)})
        nonempty = DataFrame({"c/\u03c3": Series([1, 2, 3])})

        print(empty, file=buf)
        print(nonempty, file=buf)

        # this should work
        buf.getvalue()

    def test_to_string_with_col_space(self):
        df = DataFrame(np.random.default_rng(2).random(size=(1, 3)))
        c10 = len(df.to_string(col_space=10).split("\n")[1])
        c20 = len(df.to_string(col_space=20).split("\n")[1])
        c30 = len(df.to_string(col_space=30).split("\n")[1])
        assert c10 < c20 < c30

        # GH 8230
        # col_space wasn't being applied with header=False
        with_header = df.to_string(col_space=20)
        with_header_row1 = with_header.splitlines()[1]
        no_header = df.to_string(col_space=20, header=False)
        assert len(with_header_row1) == len(no_header)

    def test_to_string_with_column_specific_col_space_raises(self):
        df = DataFrame(
            np.random.default_rng(2).random(size=(3, 3)), columns=["a", "b", "c"]
        )

        msg = (
            "Col_space length\\(\\d+\\) should match "
            "DataFrame number of columns\\(\\d+\\)"
        )
        with pytest.raises(ValueError, match=msg):
            df.to_string(col_space=[30, 40])

        with pytest.raises(ValueError, match=msg):
            df.to_string(col_space=[30, 40, 50, 60])

        msg = "unknown column"
        with pytest.raises(ValueError, match=msg):
            df.to_string(col_space={"a": "foo", "b": 23, "d": 34})

    def test_to_string_with_column_specific_col_space(self):
        df = DataFrame(
            np.random.default_rng(2).random(size=(3, 3)), columns=["a", "b", "c"]
        )

        result = df.to_string(col_space={"a": 10, "b": 11, "c": 12})
        # 3 separating space + each col_space for (id, a, b, c)
        assert len(result.split("\n")[1]) == (3 + 1 + 10 + 11 + 12)

        result = df.to_string(col_space=[10, 11, 12])
        assert len(result.split("\n")[1]) == (3 + 1 + 10 + 11 + 12)

    @pytest.mark.parametrize(
        "index",
        [
            tm.makeStringIndex,
            tm.makeIntIndex,
            tm.makeDateIndex,
            tm.makePeriodIndex,
        ],
    )
    @pytest.mark.parametrize("h", [10, 20])
    @pytest.mark.parametrize("w", [10, 20])
    def test_to_string_truncate_indices(self, index, h, w):
        with option_context("display.expand_frame_repr", False):
            df = DataFrame(index=index(h), columns=tm.makeStringIndex(w))
            with option_context("display.max_rows", 15):
                if h == 20:
                    assert has_vertically_truncated_repr(df)
                else:
                    assert not has_vertically_truncated_repr(df)
            with option_context("display.max_columns", 15):
                if w == 20:
                    assert has_horizontally_truncated_repr(df)
                else:
                    assert not has_horizontally_truncated_repr(df)
            with option_context("display.max_rows", 15, "display.max_columns", 15):
                if h == 20 and w == 20:
                    assert has_doubly_truncated_repr(df)
                else:
                    assert not has_doubly_truncated_repr(df)

    def test_to_string_truncate_multilevel(self):
        arrays = [
            ["bar", "bar", "baz", "baz", "foo", "foo", "qux", "qux"],
            ["one", "two", "one", "two", "one", "two", "one", "two"],
        ]
        df = DataFrame(index=arrays, columns=arrays)
        with option_context("display.max_rows", 7, "display.max_columns", 7):
            assert has_doubly_truncated_repr(df)

    def test_truncate_with_different_dtypes(self):
        # 11594, 12045
        # when truncated the dtypes of the splits can differ

        # 11594
        s = Series(
            [datetime(2012, 1, 1)] * 10
            + [datetime(1012, 1, 2)]
            + [datetime(2012, 1, 3)] * 10
        )

        with option_context("display.max_rows", 8):
            result = str(s)
            assert "object" in result

        # 12045
        df = DataFrame({"text": ["some words"] + [None] * 9})

        with option_context("display.max_rows", 8, "display.max_columns", 3):
            result = str(df)
            assert "None" in result
            assert "NaN" not in result

    def test_truncate_with_different_dtypes_multiindex(self):
        # GH#13000
        df = DataFrame({"Vals": range(100)})
        frame = pd.concat([df], keys=["Sweep"], names=["Sweep", "Index"])
        result = repr(frame)

        result2 = repr(frame.iloc[:5])
        assert result.startswith(result2)

    def test_datetimelike_frame(self):
        # GH 12211
        df = DataFrame({"date": [Timestamp("20130101").tz_localize("UTC")] + [NaT] * 5})

        with option_context("display.max_rows", 5):
            result = str(df)
            assert "2013-01-01 00:00:00+00:00" in result
            assert "NaT" in result
            assert "..." in result
            assert "[6 rows x 1 columns]" in result

        dts = [Timestamp("2011-01-01", tz="US/Eastern")] * 5 + [NaT] * 5
        df = DataFrame({"dt": dts, "x": [1, 2, 3, 4, 5, 6, 7, 8, 9, 10]})
        with option_context("display.max_rows", 5):
            expected = (
                "                          dt   x\n"
                "0  2011-01-01 00:00:00-05:00   1\n"
                "1  2011-01-01 00:00:00-05:00   2\n"
                "..                       ...  ..\n"
                "8                        NaT   9\n"
                "9                        NaT  10\n\n"
                "[10 rows x 2 columns]"
            )
            assert repr(df) == expected

        dts = [NaT] * 5 + [Timestamp("2011-01-01", tz="US/Eastern")] * 5
        df = DataFrame({"dt": dts, "x": [1, 2, 3, 4, 5, 6, 7, 8, 9, 10]})
        with option_context("display.max_rows", 5):
            expected = (
                "                          dt   x\n"
                "0                        NaT   1\n"
                "1                        NaT   2\n"
                "..                       ...  ..\n"
                "8  2011-01-01 00:00:00-05:00   9\n"
                "9  2011-01-01 00:00:00-05:00  10\n\n"
                "[10 rows x 2 columns]"
            )
            assert repr(df) == expected

        dts = [Timestamp("2011-01-01", tz="Asia/Tokyo")] * 5 + [
            Timestamp("2011-01-01", tz="US/Eastern")
        ] * 5
        df = DataFrame({"dt": dts, "x": [1, 2, 3, 4, 5, 6, 7, 8, 9, 10]})
        with option_context("display.max_rows", 5):
            expected = (
                "                           dt   x\n"
                "0   2011-01-01 00:00:00+09:00   1\n"
                "1   2011-01-01 00:00:00+09:00   2\n"
                "..                        ...  ..\n"
                "8   2011-01-01 00:00:00-05:00   9\n"
                "9   2011-01-01 00:00:00-05:00  10\n\n"
                "[10 rows x 2 columns]"
            )
            assert repr(df) == expected

    @pytest.mark.parametrize(
        "start_date",
        [
            "2017-01-01 23:59:59.999999999",
            "2017-01-01 23:59:59.99999999",
            "2017-01-01 23:59:59.9999999",
            "2017-01-01 23:59:59.999999",
            "2017-01-01 23:59:59.99999",
            "2017-01-01 23:59:59.9999",
        ],
    )
    def test_datetimeindex_highprecision(self, start_date):
        # GH19030
        # Check that high-precision time values for the end of day are
        # included in repr for DatetimeIndex
        df = DataFrame({"A": date_range(start=start_date, freq="D", periods=5)})
        result = str(df)
        assert start_date in result

        dti = date_range(start=start_date, freq="D", periods=5)
        df = DataFrame({"A": range(5)}, index=dti)
        result = str(df.index)
        assert start_date in result

    def test_nonunicode_nonascii_alignment(self):
        df = DataFrame([["aa\xc3\xa4\xc3\xa4", 1], ["bbbb", 2]])
        rep_str = df.to_string()
        lines = rep_str.split("\n")
        assert len(lines[1]) == len(lines[2])

    def test_unicode_problem_decoding_as_ascii(self):
        dm = DataFrame({"c/\u03c3": Series({"test": np.nan})})
        str(dm.to_string())

    def test_string_repr_encoding(self, datapath):
        filepath = datapath("io", "parser", "data", "unicode_series.csv")
        df = read_csv(filepath, header=None, encoding="latin1")
        repr(df)
        repr(df[1])

    def test_repr_corner(self):
        # representing infs poses no problems
        df = DataFrame({"foo": [-np.inf, np.inf]})
        repr(df)

    def test_frame_info_encoding(self):
        index = ["'Til There Was You (1997)", "ldum klaka (Cold Fever) (1994)"]
        with option_context("display.max_rows", 1):
            df = DataFrame(columns=["a", "b", "c"], index=index)
            repr(df)
            repr(df.T)

    def test_wide_repr(self):
        with option_context(
            "mode.sim_interactive",
            True,
            "display.show_dimensions",
            True,
            "display.max_columns",
            20,
        ):
            max_cols = get_option("display.max_columns")
            df = DataFrame([["a" * 25] * (max_cols - 1)] * 10)
            with option_context("display.expand_frame_repr", False):
                rep_str = repr(df)

            assert f"10 rows x {max_cols - 1} columns" in rep_str
            with option_context("display.expand_frame_repr", True):
                wide_repr = repr(df)
            assert rep_str != wide_repr

            with option_context("display.width", 120):
                wider_repr = repr(df)
                assert len(wider_repr) < len(wide_repr)

    def test_wide_repr_wide_columns(self):
        with option_context("mode.sim_interactive", True, "display.max_columns", 20):
            df = DataFrame(
                np.random.default_rng(2).standard_normal((5, 3)),
                columns=["a" * 90, "b" * 90, "c" * 90],
            )
            rep_str = repr(df)

            assert len(rep_str.splitlines()) == 20

    def test_wide_repr_named(self):
        with option_context("mode.sim_interactive", True, "display.max_columns", 20):
            max_cols = get_option("display.max_columns")
            df = DataFrame([["a" * 25] * (max_cols - 1)] * 10)
            df.index.name = "DataFrame Index"
            with option_context("display.expand_frame_repr", False):
                rep_str = repr(df)
            with option_context("display.expand_frame_repr", True):
                wide_repr = repr(df)
            assert rep_str != wide_repr

            with option_context("display.width", 150):
                wider_repr = repr(df)
                assert len(wider_repr) < len(wide_repr)

            for line in wide_repr.splitlines()[1::13]:
                assert "DataFrame Index" in line

    def test_wide_repr_multiindex(self):
        with option_context("mode.sim_interactive", True, "display.max_columns", 20):
            midx = MultiIndex.from_arrays([["a" * 5] * 10] * 2)
            max_cols = get_option("display.max_columns")
            df = DataFrame([["a" * 25] * (max_cols - 1)] * 10, index=midx)
            df.index.names = ["Level 0", "Level 1"]
            with option_context("display.expand_frame_repr", False):
                rep_str = repr(df)
            with option_context("display.expand_frame_repr", True):
                wide_repr = repr(df)
            assert rep_str != wide_repr

            with option_context("display.width", 150):
                wider_repr = repr(df)
                assert len(wider_repr) < len(wide_repr)

            for line in wide_repr.splitlines()[1::13]:
                assert "Level 0 Level 1" in line

    def test_wide_repr_multiindex_cols(self):
        with option_context("mode.sim_interactive", True, "display.max_columns", 20):
            max_cols = get_option("display.max_columns")
            midx = MultiIndex.from_arrays([["a" * 5] * 10] * 2)
            mcols = MultiIndex.from_arrays([["b" * 3] * (max_cols - 1)] * 2)
            df = DataFrame(
                [["c" * 25] * (max_cols - 1)] * 10, index=midx, columns=mcols
            )
            df.index.names = ["Level 0", "Level 1"]
            with option_context("display.expand_frame_repr", False):
                rep_str = repr(df)
            with option_context("display.expand_frame_repr", True):
                wide_repr = repr(df)
            assert rep_str != wide_repr

        with option_context("display.width", 150, "display.max_columns", 20):
            wider_repr = repr(df)
            assert len(wider_repr) < len(wide_repr)

    def test_wide_repr_unicode(self):
        with option_context("mode.sim_interactive", True, "display.max_columns", 20):
            max_cols = 20
            df = DataFrame([["a" * 25] * 10] * (max_cols - 1))
            with option_context("display.expand_frame_repr", False):
                rep_str = repr(df)
            with option_context("display.expand_frame_repr", True):
                wide_repr = repr(df)
            assert rep_str != wide_repr

            with option_context("display.width", 150):
                wider_repr = repr(df)
                assert len(wider_repr) < len(wide_repr)

    def test_wide_repr_wide_long_columns(self):
        with option_context("mode.sim_interactive", True):
            df = DataFrame({"a": ["a" * 30, "b" * 30], "b": ["c" * 70, "d" * 80]})

            result = repr(df)
            assert "ccccc" in result
            assert "ddddd" in result

    def test_long_series(self):
        n = 1000
        s = Series(
            np.random.default_rng(2).integers(-50, 50, n),
            index=[f"s{x:04d}" for x in range(n)],
            dtype="int64",
        )

        str_rep = str(s)
        nmatches = len(re.findall("dtype", str_rep))
        assert nmatches == 1

    def test_index_with_nan(self):
        #  GH 2850
        df = DataFrame(
            {
                "id1": {0: "1a3", 1: "9h4"},
                "id2": {0: np.nan, 1: "d67"},
                "id3": {0: "78d", 1: "79d"},
                "value": {0: 123, 1: 64},
            }
        )

        # multi-index
        y = df.set_index(["id1", "id2", "id3"])
        result = y.to_string()
        expected = (
            "             value\nid1 id2 id3       \n"
            "1a3 NaN 78d    123\n9h4 d67 79d     64"
        )
        assert result == expected

        # index
        y = df.set_index("id2")
        result = y.to_string()
        expected = (
            "     id1  id3  value\nid2                 \n"
            "NaN  1a3  78d    123\nd67  9h4  79d     64"
        )
        assert result == expected

        # with append (this failed in 0.12)
        y = df.set_index(["id1", "id2"]).set_index("id3", append=True)
        result = y.to_string()
        expected = (
            "             value\nid1 id2 id3       \n"
            "1a3 NaN 78d    123\n9h4 d67 79d     64"
        )
        assert result == expected

        # all-nan in mi
        df2 = df.copy()
        df2.loc[:, "id2"] = np.nan
        y = df2.set_index("id2")
        result = y.to_string()
        expected = (
            "     id1  id3  value\nid2                 \n"
            "NaN  1a3  78d    123\nNaN  9h4  79d     64"
        )
        assert result == expected

        # partial nan in mi
        df2 = df.copy()
        df2.loc[:, "id2"] = np.nan
        y = df2.set_index(["id2", "id3"])
        result = y.to_string()
        expected = (
            "         id1  value\nid2 id3            \n"
            "NaN 78d  1a3    123\n    79d  9h4     64"
        )
        assert result == expected

        df = DataFrame(
            {
                "id1": {0: np.nan, 1: "9h4"},
                "id2": {0: np.nan, 1: "d67"},
                "id3": {0: np.nan, 1: "79d"},
                "value": {0: 123, 1: 64},
            }
        )

        y = df.set_index(["id1", "id2", "id3"])
        result = y.to_string()
        expected = (
            "             value\nid1 id2 id3       \n"
            "NaN NaN NaN    123\n9h4 d67 79d     64"
        )
        assert result == expected

    def test_to_string(self):
        # big mixed
        biggie = DataFrame(
            {
                "A": np.random.default_rng(2).standard_normal(200),
                "B": tm.makeStringIndex(200),
            },
        )

        biggie.loc[:20, "A"] = np.nan
        biggie.loc[:20, "B"] = np.nan
        s = biggie.to_string()

        buf = StringIO()
        retval = biggie.to_string(buf=buf)
        assert retval is None
        assert buf.getvalue() == s

        assert isinstance(s, str)

        # print in right order
        result = biggie.to_string(
            columns=["B", "A"], col_space=17, float_format="%.5f".__mod__
        )
        lines = result.split("\n")
        header = lines[0].strip().split()
        joined = "\n".join([re.sub(r"\s+", " ", x).strip() for x in lines[1:]])
        recons = read_csv(StringIO(joined), names=header, header=None, sep=" ")
        tm.assert_series_equal(recons["B"], biggie["B"])
        assert recons["A"].count() == biggie["A"].count()
        assert (np.abs(recons["A"].dropna() - biggie["A"].dropna()) < 0.1).all()

        # expected = ['B', 'A']
        # assert header == expected

        result = biggie.to_string(columns=["A"], col_space=17)
        header = result.split("\n")[0].strip().split()
        expected = ["A"]
        assert header == expected

        biggie.to_string(columns=["B", "A"], formatters={"A": lambda x: f"{x:.1f}"})

        biggie.to_string(columns=["B", "A"], float_format=str)
        biggie.to_string(columns=["B", "A"], col_space=12, float_format=str)

        frame = DataFrame(index=np.arange(200))
        frame.to_string()

    def test_to_string_no_header(self):
        df = DataFrame({"x": [1, 2, 3], "y": [4, 5, 6]})

        df_s = df.to_string(header=False)
        expected = "0  1  4\n1  2  5\n2  3  6"

        assert df_s == expected

    def test_to_string_specified_header(self):
        df = DataFrame({"x": [1, 2, 3], "y": [4, 5, 6]})

        df_s = df.to_string(header=["X", "Y"])
        expected = "   X  Y\n0  1  4\n1  2  5\n2  3  6"

        assert df_s == expected

        msg = "Writing 2 cols but got 1 aliases"
        with pytest.raises(ValueError, match=msg):
            df.to_string(header=["X"])

    def test_to_string_no_index(self):
        # GH 16839, GH 13032
        df = DataFrame({"x": [11, 22], "y": [33, -44], "z": ["AAA", "   "]})

        df_s = df.to_string(index=False)
        # Leading space is expected for positive numbers.
        expected = " x   y   z\n11  33 AAA\n22 -44    "
        assert df_s == expected

        df_s = df[["y", "x", "z"]].to_string(index=False)
        expected = "  y  x   z\n 33 11 AAA\n-44 22    "
        assert df_s == expected

    def test_to_string_line_width_no_index(self):
        # GH 13998, GH 22505
        df = DataFrame({"x": [1, 2, 3], "y": [4, 5, 6]})

        df_s = df.to_string(line_width=1, index=False)
        expected = " x  \\\n 1   \n 2   \n 3   \n\n y  \n 4  \n 5  \n 6  "

        assert df_s == expected

        df = DataFrame({"x": [11, 22, 33], "y": [4, 5, 6]})

        df_s = df.to_string(line_width=1, index=False)
        expected = " x  \\\n11   \n22   \n33   \n\n y  \n 4  \n 5  \n 6  "

        assert df_s == expected

        df = DataFrame({"x": [11, 22, -33], "y": [4, 5, -6]})

        df_s = df.to_string(line_width=1, index=False)
        expected = "  x  \\\n 11   \n 22   \n-33   \n\n y  \n 4  \n 5  \n-6  "

        assert df_s == expected

    def test_to_string_line_width_no_header(self):
        # GH 53054
        df = DataFrame({"x": [1, 2, 3], "y": [4, 5, 6]})

        df_s = df.to_string(line_width=1, header=False)
        expected = "0  1  \\\n1  2   \n2  3   \n\n0  4  \n1  5  \n2  6  "

        assert df_s == expected

        df = DataFrame({"x": [11, 22, 33], "y": [4, 5, 6]})

        df_s = df.to_string(line_width=1, header=False)
        expected = "0  11  \\\n1  22   \n2  33   \n\n0  4  \n1  5  \n2  6  "

        assert df_s == expected

        df = DataFrame({"x": [11, 22, -33], "y": [4, 5, -6]})

        df_s = df.to_string(line_width=1, header=False)
        expected = "0  11  \\\n1  22   \n2 -33   \n\n0  4  \n1  5  \n2 -6  "

        assert df_s == expected

    def test_to_string_line_width_no_index_no_header(self):
        # GH 53054
        df = DataFrame({"x": [1, 2, 3], "y": [4, 5, 6]})

        df_s = df.to_string(line_width=1, index=False, header=False)
        expected = "1  \\\n2   \n3   \n\n4  \n5  \n6  "

        assert df_s == expected

        df = DataFrame({"x": [11, 22, 33], "y": [4, 5, 6]})

        df_s = df.to_string(line_width=1, index=False, header=False)
        expected = "11  \\\n22   \n33   \n\n4  \n5  \n6  "

        assert df_s == expected

        df = DataFrame({"x": [11, 22, -33], "y": [4, 5, -6]})

        df_s = df.to_string(line_width=1, index=False, header=False)
        expected = " 11  \\\n 22   \n-33   \n\n 4  \n 5  \n-6  "

        assert df_s == expected

    def test_to_string_line_width_with_both_index_and_header(self):
        # GH 53054
        df = DataFrame({"x": [1, 2, 3], "y": [4, 5, 6]})

        df_s = df.to_string(line_width=1)
        expected = (
            "   x  \\\n0  1   \n1  2   \n2  3   \n\n   y  \n0  4  \n1  5  \n2  6  "
        )

        assert df_s == expected

        df = DataFrame({"x": [11, 22, 33], "y": [4, 5, 6]})

        df_s = df.to_string(line_width=1)
        expected = (
            "    x  \\\n0  11   \n1  22   \n2  33   \n\n   y  \n0  4  \n1  5  \n2  6  "
        )

        assert df_s == expected

        df = DataFrame({"x": [11, 22, -33], "y": [4, 5, -6]})

        df_s = df.to_string(line_width=1)
        expected = (
            "    x  \\\n0  11   \n1  22   \n2 -33   \n\n   y  \n0  4  \n1  5  \n2 -6  "
        )

        assert df_s == expected

    def test_to_string_float_formatting(self):
        tm.reset_display_options()
        with option_context(
            "display.precision",
            5,
            "display.notebook_repr_html",
            False,
        ):
            df = DataFrame(
                {"x": [0, 0.25, 3456.000, 12e45, 1.64e6, 1.7e8, 1.253456, np.pi, -1e6]}
            )

            df_s = df.to_string()

            if _three_digit_exp():
                expected = (
                    "              x\n0  0.00000e+000\n1  2.50000e-001\n"
                    "2  3.45600e+003\n3  1.20000e+046\n4  1.64000e+006\n"
                    "5  1.70000e+008\n6  1.25346e+000\n7  3.14159e+000\n"
                    "8 -1.00000e+006"
                )
            else:
                expected = (
                    "             x\n0  0.00000e+00\n1  2.50000e-01\n"
                    "2  3.45600e+03\n3  1.20000e+46\n4  1.64000e+06\n"
                    "5  1.70000e+08\n6  1.25346e+00\n7  3.14159e+00\n"
                    "8 -1.00000e+06"
                )
            assert df_s == expected

            df = DataFrame({"x": [3234, 0.253]})
            df_s = df.to_string()

            expected = "          x\n0  3234.000\n1     0.253"
            assert df_s == expected

        tm.reset_display_options()
        assert get_option("display.precision") == 6

        df = DataFrame({"x": [1e9, 0.2512]})
        df_s = df.to_string()

        if _three_digit_exp():
            expected = "               x\n0  1.000000e+009\n1  2.512000e-001"
        else:
            expected = "              x\n0  1.000000e+09\n1  2.512000e-01"
        assert df_s == expected

    def test_to_string_float_format_no_fixed_width(self):
        # GH 21625
        df = DataFrame({"x": [0.19999]})
        expected = "      x\n0 0.200"
        assert df.to_string(float_format="%.3f") == expected

        # GH 22270
        df = DataFrame({"x": [100.0]})
        expected = "    x\n0 100"
        assert df.to_string(float_format="%.0f") == expected

    def test_to_string_small_float_values(self):
        df = DataFrame({"a": [1.5, 1e-17, -5.5e-7]})

        result = df.to_string()
        # sadness per above
        if _three_digit_exp():
            expected = (
                "               a\n"
                "0  1.500000e+000\n"
                "1  1.000000e-017\n"
                "2 -5.500000e-007"
            )
        else:
            expected = (
                "              a\n"
                "0  1.500000e+00\n"
                "1  1.000000e-17\n"
                "2 -5.500000e-07"
            )
        assert result == expected

        # but not all exactly zero
        df = df * 0
        result = df.to_string()
        expected = "   0\n0  0\n1  0\n2 -0"

    def test_to_string_float_index(self):
        index = Index([1.5, 2, 3, 4, 5])
        df = DataFrame(np.arange(5), index=index)

        result = df.to_string()
        expected = "     0\n1.5  0\n2.0  1\n3.0  2\n4.0  3\n5.0  4"
        assert result == expected

    def test_to_string_complex_float_formatting(self):
        # GH #25514, 25745
        with option_context("display.precision", 5):
            df = DataFrame(
                {
                    "x": [
                        (0.4467846931321966 + 0.0715185102060818j),
                        (0.2739442392974528 + 0.23515228785438969j),
                        (0.26974928742135185 + 0.3250604054898979j),
                        (-1j),
                    ]
                }
            )
            result = df.to_string()
            expected = (
                "                  x\n0  0.44678+0.07152j\n"
                "1  0.27394+0.23515j\n"
                "2  0.26975+0.32506j\n"
                "3 -0.00000-1.00000j"
            )
            assert result == expected

    def test_to_string_ascii_error(self):
        data = [
            (
                "0  ",
                "                        .gitignore ",
                "     5 ",
                " \xe2\x80\xa2\xe2\x80\xa2\xe2\x80\xa2\xe2\x80\xa2\xe2\x80\xa2",
            )
        ]
        df = DataFrame(data)

        # it works!
        repr(df)

    def test_to_string_int_formatting(self):
        df = DataFrame({"x": [-15, 20, 25, -35]})
        assert issubclass(df["x"].dtype.type, np.integer)

        output = df.to_string()
        expected = "    x\n0 -15\n1  20\n2  25\n3 -35"
        assert output == expected

    def test_to_string_index_formatter(self):
        df = DataFrame([range(5), range(5, 10), range(10, 15)])

        rs = df.to_string(formatters={"__index__": lambda x: "abc"[x]})

        xp = """\
    0   1   2   3   4
a   0   1   2   3   4
b   5   6   7   8   9
c  10  11  12  13  14\
"""

        assert rs == xp

    def test_to_string_left_justify_cols(self):
        tm.reset_display_options()
        df = DataFrame({"x": [3234, 0.253]})
        df_s = df.to_string(justify="left")
        expected = "   x       \n0  3234.000\n1     0.253"
        assert df_s == expected

    def test_to_string_format_na(self):
        tm.reset_display_options()
        df = DataFrame(
            {
                "A": [np.nan, -1, -2.1234, 3, 4],
                "B": [np.nan, "foo", "foooo", "fooooo", "bar"],
            }
        )
        result = df.to_string()

        expected = (
            "        A       B\n"
            "0     NaN     NaN\n"
            "1 -1.0000     foo\n"
            "2 -2.1234   foooo\n"
            "3  3.0000  fooooo\n"
            "4  4.0000     bar"
        )
        assert result == expected

        df = DataFrame(
            {
                "A": [np.nan, -1.0, -2.0, 3.0, 4.0],
                "B": [np.nan, "foo", "foooo", "fooooo", "bar"],
            }
        )
        result = df.to_string()

        expected = (
            "     A       B\n"
            "0  NaN     NaN\n"
            "1 -1.0     foo\n"
            "2 -2.0   foooo\n"
            "3  3.0  fooooo\n"
            "4  4.0     bar"
        )
        assert result == expected

    def test_to_string_format_inf(self):
        # Issue #24861
        tm.reset_display_options()
        df = DataFrame(
            {
                "A": [-np.inf, np.inf, -1, -2.1234, 3, 4],
                "B": [-np.inf, np.inf, "foo", "foooo", "fooooo", "bar"],
            }
        )
        result = df.to_string()

        expected = (
            "        A       B\n"
            "0    -inf    -inf\n"
            "1     inf     inf\n"
            "2 -1.0000     foo\n"
            "3 -2.1234   foooo\n"
            "4  3.0000  fooooo\n"
            "5  4.0000     bar"
        )
        assert result == expected

        df = DataFrame(
            {
                "A": [-np.inf, np.inf, -1.0, -2.0, 3.0, 4.0],
                "B": [-np.inf, np.inf, "foo", "foooo", "fooooo", "bar"],
            }
        )
        result = df.to_string()

        expected = (
            "     A       B\n"
            "0 -inf    -inf\n"
            "1  inf     inf\n"
            "2 -1.0     foo\n"
            "3 -2.0   foooo\n"
            "4  3.0  fooooo\n"
            "5  4.0     bar"
        )
        assert result == expected

    def test_to_string_decimal(self):
        # Issue #23614
        df = DataFrame({"A": [6.0, 3.1, 2.2]})
        expected = "     A\n0  6,0\n1  3,1\n2  2,2"
        assert df.to_string(decimal=",") == expected

    def test_to_string_line_width(self):
        df = DataFrame(123, index=range(10, 15), columns=range(30))
        s = df.to_string(line_width=80)
        assert max(len(line) for line in s.split("\n")) == 80

    def test_to_string_header_false(self):
        # GH 49230
        df = DataFrame([1, 2])
        df.index.name = "a"
        s = df.to_string(header=False)
        expected = "a   \n0  1\n1  2"
        assert s == expected

        df = DataFrame([[1, 2], [3, 4]])
        df.index.name = "a"
        s = df.to_string(header=False)
        expected = "a      \n0  1  2\n1  3  4"
        assert s == expected

    def test_show_dimensions(self):
        df = DataFrame(123, index=range(10, 15), columns=range(30))

        with option_context(
            "display.max_rows",
            10,
            "display.max_columns",
            40,
            "display.width",
            500,
            "display.expand_frame_repr",
            "info",
            "display.show_dimensions",
            True,
        ):
            assert "5 rows" in str(df)
            assert "5 rows" in df._repr_html_()
        with option_context(
            "display.max_rows",
            10,
            "display.max_columns",
            40,
            "display.width",
            500,
            "display.expand_frame_repr",
            "info",
            "display.show_dimensions",
            False,
        ):
            assert "5 rows" not in str(df)
            assert "5 rows" not in df._repr_html_()
        with option_context(
            "display.max_rows",
            2,
            "display.max_columns",
            2,
            "display.width",
            500,
            "display.expand_frame_repr",
            "info",
            "display.show_dimensions",
            "truncate",
        ):
            assert "5 rows" in str(df)
            assert "5 rows" in df._repr_html_()
        with option_context(
            "display.max_rows",
            10,
            "display.max_columns",
            40,
            "display.width",
            500,
            "display.expand_frame_repr",
            "info",
            "display.show_dimensions",
            "truncate",
        ):
            assert "5 rows" not in str(df)
            assert "5 rows" not in df._repr_html_()

    def test_repr_html(self, float_frame):
        df = float_frame
        df._repr_html_()

        with option_context("display.max_rows", 1, "display.max_columns", 1):
            df._repr_html_()

        with option_context("display.notebook_repr_html", False):
            df._repr_html_()

        tm.reset_display_options()

        df = DataFrame([[1, 2], [3, 4]])
        with option_context("display.show_dimensions", True):
            assert "2 rows" in df._repr_html_()
        with option_context("display.show_dimensions", False):
            assert "2 rows" not in df._repr_html_()

        tm.reset_display_options()

    def test_repr_html_mathjax(self):
        df = DataFrame([[1, 2], [3, 4]])
        assert "tex2jax_ignore" not in df._repr_html_()

        with option_context("display.html.use_mathjax", False):
            assert "tex2jax_ignore" in df._repr_html_()

    def test_repr_html_wide(self):
        max_cols = 20
        df = DataFrame([["a" * 25] * (max_cols - 1)] * 10)
        with option_context("display.max_rows", 60, "display.max_columns", 20):
            assert "..." not in df._repr_html_()

        wide_df = DataFrame([["a" * 25] * (max_cols + 1)] * 10)
        with option_context("display.max_rows", 60, "display.max_columns", 20):
            assert "..." in wide_df._repr_html_()

    def test_repr_html_wide_multiindex_cols(self):
        max_cols = 20

        mcols = MultiIndex.from_product(
            [np.arange(max_cols // 2), ["foo", "bar"]], names=["first", "second"]
        )
        df = DataFrame([["a" * 25] * len(mcols)] * 10, columns=mcols)
        reg_repr = df._repr_html_()
        assert "..." not in reg_repr

        mcols = MultiIndex.from_product(
            (np.arange(1 + (max_cols // 2)), ["foo", "bar"]), names=["first", "second"]
        )
        df = DataFrame([["a" * 25] * len(mcols)] * 10, columns=mcols)
        with option_context("display.max_rows", 60, "display.max_columns", 20):
            assert "..." in df._repr_html_()

    def test_repr_html_long(self):
        with option_context("display.max_rows", 60):
            max_rows = get_option("display.max_rows")
            h = max_rows - 1
            df = DataFrame({"A": np.arange(1, 1 + h), "B": np.arange(41, 41 + h)})
            reg_repr = df._repr_html_()
            assert ".." not in reg_repr
            assert str(41 + max_rows // 2) in reg_repr

            h = max_rows + 1
            df = DataFrame({"A": np.arange(1, 1 + h), "B": np.arange(41, 41 + h)})
            long_repr = df._repr_html_()
            assert ".." in long_repr
            assert str(41 + max_rows // 2) not in long_repr
            assert f"{h} rows " in long_repr
            assert "2 columns" in long_repr

    def test_repr_html_float(self):
        with option_context("display.max_rows", 60):
            max_rows = get_option("display.max_rows")
            h = max_rows - 1
            df = DataFrame(
                {
                    "idx": np.linspace(-10, 10, h),
                    "A": np.arange(1, 1 + h),
                    "B": np.arange(41, 41 + h),
                }
            ).set_index("idx")
            reg_repr = df._repr_html_()
            assert ".." not in reg_repr
            assert f"<td>{40 + h}</td>" in reg_repr

            h = max_rows + 1
            df = DataFrame(
                {
                    "idx": np.linspace(-10, 10, h),
                    "A": np.arange(1, 1 + h),
                    "B": np.arange(41, 41 + h),
                }
            ).set_index("idx")
            long_repr = df._repr_html_()
            assert ".." in long_repr
            assert "<td>31</td>" not in long_repr
            assert f"{h} rows " in long_repr
            assert "2 columns" in long_repr

    def test_repr_html_long_multiindex(self):
        max_rows = 60
        max_L1 = max_rows // 2

        tuples = list(itertools.product(np.arange(max_L1), ["foo", "bar"]))
        idx = MultiIndex.from_tuples(tuples, names=["first", "second"])
        df = DataFrame(
            np.random.default_rng(2).standard_normal((max_L1 * 2, 2)),
            index=idx,
            columns=["A", "B"],
        )
        with option_context("display.max_rows", 60, "display.max_columns", 20):
            reg_repr = df._repr_html_()
        assert "..." not in reg_repr

        tuples = list(itertools.product(np.arange(max_L1 + 1), ["foo", "bar"]))
        idx = MultiIndex.from_tuples(tuples, names=["first", "second"])
        df = DataFrame(
            np.random.default_rng(2).standard_normal(((max_L1 + 1) * 2, 2)),
            index=idx,
            columns=["A", "B"],
        )
        long_repr = df._repr_html_()
        assert "..." in long_repr

    def test_repr_html_long_and_wide(self):
        max_cols = 20
        max_rows = 60

        h, w = max_rows - 1, max_cols - 1
        df = DataFrame({k: np.arange(1, 1 + h) for k in np.arange(w)})
        with option_context("display.max_rows", 60, "display.max_columns", 20):
            assert "..." not in df._repr_html_()

        h, w = max_rows + 1, max_cols + 1
        df = DataFrame({k: np.arange(1, 1 + h) for k in np.arange(w)})
        with option_context("display.max_rows", 60, "display.max_columns", 20):
            assert "..." in df._repr_html_()

    def test_info_repr(self):
        # GH#21746 For tests inside a terminal (i.e. not CI) we need to detect
        # the terminal size to ensure that we try to print something "too big"
        term_width, term_height = get_terminal_size()

        max_rows = 60
        max_cols = 20 + (max(term_width, 80) - 80) // 4
        # Long
        h, w = max_rows + 1, max_cols - 1
        df = DataFrame({k: np.arange(1, 1 + h) for k in np.arange(w)})
        assert has_vertically_truncated_repr(df)
        with option_context("display.large_repr", "info"):
            assert has_info_repr(df)

        # Wide
        h, w = max_rows - 1, max_cols + 1
        df = DataFrame({k: np.arange(1, 1 + h) for k in np.arange(w)})
        assert has_horizontally_truncated_repr(df)
        with option_context(
            "display.large_repr", "info", "display.max_columns", max_cols
        ):
            assert has_info_repr(df)

    def test_info_repr_max_cols(self):
        # GH #6939
        df = DataFrame(np.random.default_rng(2).standard_normal((10, 5)))
        with option_context(
            "display.large_repr",
            "info",
            "display.max_columns",
            1,
            "display.max_info_columns",
            4,
        ):
            assert has_non_verbose_info_repr(df)

        with option_context(
            "display.large_repr",
            "info",
            "display.max_columns",
            1,
            "display.max_info_columns",
            5,
        ):
            assert not has_non_verbose_info_repr(df)

        # test verbose overrides
        # set_option('display.max_info_columns', 4)  # exceeded

    def test_info_repr_html(self):
        max_rows = 60
        max_cols = 20
        # Long
        h, w = max_rows + 1, max_cols - 1
        df = DataFrame({k: np.arange(1, 1 + h) for k in np.arange(w)})
        assert r"&lt;class" not in df._repr_html_()
        with option_context("display.large_repr", "info"):
            assert r"&lt;class" in df._repr_html_()

        # Wide
        h, w = max_rows - 1, max_cols + 1
        df = DataFrame({k: np.arange(1, 1 + h) for k in np.arange(w)})
        assert "<class" not in df._repr_html_()
        with option_context(
            "display.large_repr", "info", "display.max_columns", max_cols
        ):
            assert "&lt;class" in df._repr_html_()

    def test_fake_qtconsole_repr_html(self, float_frame):
        df = float_frame

        def get_ipython():
            return {"config": {"KernelApp": {"parent_appname": "ipython-qtconsole"}}}

        repstr = df._repr_html_()
        assert repstr is not None

        with option_context("display.max_rows", 5, "display.max_columns", 2):
            repstr = df._repr_html_()

        assert "class" in repstr  # info fallback
        tm.reset_display_options()

    def test_pprint_pathological_object(self):
        """
        If the test fails, it at least won't hang.
        """

        class A:
            def __getitem__(self, key):
                return 3  # obviously simplified

        df = DataFrame([A()])
        repr(df)  # just don't die

    def test_float_trim_zeros(self):
        vals = [
            2.08430917305e10,
            3.52205017305e10,
            2.30674817305e10,
            2.03954217305e10,
            5.59897817305e10,
        ]
        skip = True
        for line in repr(DataFrame({"A": vals})).split("\n")[:-2]:
            if line.startswith("dtype:"):
                continue
            if _three_digit_exp():
                assert ("+010" in line) or skip
            else:
                assert ("+10" in line) or skip
            skip = False

    @pytest.mark.parametrize(
        "data, expected",
        [
            (["3.50"], "0    3.50\ndtype: object"),
            ([1.20, "1.00"], "0     1.2\n1    1.00\ndtype: object"),
            ([np.nan], "0   NaN\ndtype: float64"),
            ([None], "0    None\ndtype: object"),
            (["3.50", np.nan], "0    3.50\n1     NaN\ndtype: object"),
            ([3.50, np.nan], "0    3.5\n1    NaN\ndtype: float64"),
            ([3.50, np.nan, "3.50"], "0     3.5\n1     NaN\n2    3.50\ndtype: object"),
            ([3.50, None, "3.50"], "0     3.5\n1    None\n2    3.50\ndtype: object"),
        ],
    )
    def test_repr_str_float_truncation(self, data, expected):
        # GH#38708
        series = Series(data)
        result = repr(series)
        assert result == expected

    @pytest.mark.parametrize(
        "float_format,expected",
        [
            ("{:,.0f}".format, "0   1,000\n1    test\ndtype: object"),
            ("{:.4f}".format, "0   1000.0000\n1        test\ndtype: object"),
        ],
    )
    def test_repr_float_format_in_object_col(self, float_format, expected):
        # GH#40024
        df = Series([1000.0, "test"])
        with option_context("display.float_format", float_format):
            result = repr(df)

        assert result == expected

    def test_dict_entries(self):
        df = DataFrame({"A": [{"a": 1, "b": 2}]})

        val = df.to_string()
        assert "'a': 1" in val
        assert "'b': 2" in val

    def test_categorical_columns(self):
        # GH35439
        data = [[4, 2], [3, 2], [4, 3]]
        cols = ["aaaaaaaaa", "b"]
        df = DataFrame(data, columns=cols)
        df_cat_cols = DataFrame(data, columns=pd.CategoricalIndex(cols))

        assert df.to_string() == df_cat_cols.to_string()

    def test_period(self):
        # GH 12615
        df = DataFrame(
            {
                "A": pd.period_range("2013-01", periods=4, freq="M"),
                "B": [
                    pd.Period("2011-01", freq="M"),
                    pd.Period("2011-02-01", freq="D"),
                    pd.Period("2011-03-01 09:00", freq="h"),
                    pd.Period("2011-04", freq="M"),
                ],
                "C": list("abcd"),
            }
        )
        exp = (
            "         A                 B  C\n"
            "0  2013-01           2011-01  a\n"
            "1  2013-02        2011-02-01  b\n"
            "2  2013-03  2011-03-01 09:00  c\n"
            "3  2013-04           2011-04  d"
        )
        assert str(df) == exp

    @pytest.mark.parametrize(
        "length, max_rows, min_rows, expected",
        [
            (10, 10, 10, 10),
            (10, 10, None, 10),
            (10, 8, None, 8),
            (20, 30, 10, 30),  # max_rows > len(frame), hence max_rows
            (50, 30, 10, 10),  # max_rows < len(frame), hence min_rows
            (100, 60, 10, 10),  # same
            (60, 60, 10, 60),  # edge case
            (61, 60, 10, 10),  # edge case
        ],
    )
    def test_max_rows_fitted(self, length, min_rows, max_rows, expected):
        """Check that display logic is correct.

        GH #37359

        See description here:
        https://pandas.pydata.org/docs/dev/user_guide/options.html#frequently-used-options
        """
        formatter = fmt.DataFrameFormatter(
            DataFrame(np.random.default_rng(2).random((length, 3))),
            max_rows=max_rows,
            min_rows=min_rows,
        )
        result = formatter.max_rows_fitted
        assert result == expected

    def test_no_extra_space(self):
        # GH 52690: Check that no extra space is given
        col1 = "TEST"
        col2 = "PANDAS"
        col3 = "to_string"
        expected = f"{col1:<6s} {col2:<7s} {col3:<10s}"
        df = DataFrame([{"col1": "TEST", "col2": "PANDAS", "col3": "to_string"}])
        d = {"col1": "{:<6s}".format, "col2": "{:<7s}".format, "col3": "{:<10s}".format}
        result = df.to_string(index=False, header=False, formatters=d)
        assert result == expected


def gen_series_formatting():
    s1 = Series(["a"] * 100)
    s2 = Series(["ab"] * 100)
    s3 = Series(["a", "ab", "abc", "abcd", "abcde", "abcdef"])
    s4 = s3[::-1]
    test_sers = {"onel": s1, "twol": s2, "asc": s3, "desc": s4}
    return test_sers


class TestSeriesFormatting:
    def test_repr_unicode(self):
        s = Series(["\u03c3"] * 10)
        repr(s)

        a = Series(["\u05d0"] * 1000)
        a.name = "title1"
        repr(a)

    def test_to_string(self):
        ts = tm.makeTimeSeries()
        buf = StringIO()

        s = ts.to_string()

        retval = ts.to_string(buf=buf)
        assert retval is None
        assert buf.getvalue().strip() == s

        # pass float_format
        format = "%.4f".__mod__
        result = ts.to_string(float_format=format)
        result = [x.split()[1] for x in result.split("\n")[:-1]]
        expected = [format(x) for x in ts]
        assert result == expected

        # empty string
        result = ts[:0].to_string()
        assert result == "Series([], Freq: B)"

        result = ts[:0].to_string(length=0)
        assert result == "Series([], Freq: B)"

        # name and length
        cp = ts.copy()
        cp.name = "foo"
        result = cp.to_string(length=True, name=True, dtype=True)
        last_line = result.split("\n")[-1].strip()
        assert last_line == (f"Freq: B, Name: foo, Length: {len(cp)}, dtype: float64")

    def test_freq_name_separation(self):
        s = Series(
            np.random.default_rng(2).standard_normal(10),
            index=date_range("1/1/2000", periods=10),
            name=0,
        )

        result = repr(s)
        assert "Freq: D, Name: 0" in result

    def test_to_string_mixed(self):
        s = Series(["foo", np.nan, -1.23, 4.56])
        result = s.to_string()
        expected = "".join(["0     foo\n", "1     NaN\n", "2   -1.23\n", "3    4.56"])
        assert result == expected

        # but don't count NAs as floats
        s = Series(["foo", np.nan, "bar", "baz"])
        result = s.to_string()
        expected = "".join(["0    foo\n", "1    NaN\n", "2    bar\n", "3    baz"])
        assert result == expected

        s = Series(["foo", 5, "bar", "baz"])
        result = s.to_string()
        expected = "".join(["0    foo\n", "1      5\n", "2    bar\n", "3    baz"])
        assert result == expected

    def test_to_string_float_na_spacing(self):
        s = Series([0.0, 1.5678, 2.0, -3.0, 4.0])
        s[::2] = np.nan

        result = s.to_string()
        expected = (
            "0       NaN\n"
            "1    1.5678\n"
            "2       NaN\n"
            "3   -3.0000\n"
            "4       NaN"
        )
        assert result == expected

    def test_to_string_without_index(self):
        # GH 11729 Test index=False option
        s = Series([1, 2, 3, 4])
        result = s.to_string(index=False)
        expected = "\n".join(["1", "2", "3", "4"])
        assert result == expected

    def test_unicode_name_in_footer(self):
        s = Series([1, 2], name="\u05e2\u05d1\u05e8\u05d9\u05ea")
        sf = fmt.SeriesFormatter(s, name="\u05e2\u05d1\u05e8\u05d9\u05ea")
        sf._get_footer()  # should not raise exception

    def test_east_asian_unicode_series(self):
        # not aligned properly because of east asian width

        # unicode index
        s = Series(["a", "bb", "CCC", "D"], index=["あ", "いい", "ううう", "ええええ"])
        expected = "".join(
            [
                "あ         a\n",
                "いい       bb\n",
                "ううう     CCC\n",
                "ええええ      D\ndtype: object",
            ]
        )
        assert repr(s) == expected

        # unicode values
        s = Series(["あ", "いい", "ううう", "ええええ"], index=["a", "bb", "c", "ddd"])
        expected = "".join(
            [
                "a         あ\n",
                "bb       いい\n",
                "c       ううう\n",
                "ddd    ええええ\n",
                "dtype: object",
            ]
        )

        assert repr(s) == expected

        # both
        s = Series(
            ["あ", "いい", "ううう", "ええええ"],
            index=["ああ", "いいいい", "う", "えええ"],
        )
        expected = "".join(
            [
                "ああ         あ\n",
                "いいいい      いい\n",
                "う        ううう\n",
                "えええ     ええええ\n",
                "dtype: object",
            ]
        )

        assert repr(s) == expected

        # unicode footer
        s = Series(
            ["あ", "いい", "ううう", "ええええ"],
            index=["ああ", "いいいい", "う", "えええ"],
            name="おおおおおおお",
        )
        expected = (
            "ああ         あ\nいいいい      いい\nう        ううう\n"
            "えええ     ええええ\nName: おおおおおおお, dtype: object"
        )
        assert repr(s) == expected

        # MultiIndex
        idx = MultiIndex.from_tuples(
            [("あ", "いい"), ("う", "え"), ("おおお", "かかかか"), ("き", "くく")]
        )
        s = Series([1, 22, 3333, 44444], index=idx)
        expected = (
            "あ    いい          1\n"
            "う    え          22\n"
            "おおお  かかかか     3333\n"
            "き    くく      44444\ndtype: int64"
        )
        assert repr(s) == expected

        # object dtype, shorter than unicode repr
        s = Series([1, 22, 3333, 44444], index=[1, "AB", np.nan, "あああ"])
        expected = (
            "1          1\nAB        22\nNaN     3333\nあああ    44444\ndtype: int64"
        )
        assert repr(s) == expected

        # object dtype, longer than unicode repr
        s = Series(
            [1, 22, 3333, 44444], index=[1, "AB", Timestamp("2011-01-01"), "あああ"]
        )
        expected = (
            "1                          1\n"
            "AB                        22\n"
            "2011-01-01 00:00:00     3333\n"
            "あああ                    44444\ndtype: int64"
        )
        assert repr(s) == expected

        # truncate
        with option_context("display.max_rows", 3):
            s = Series(["あ", "いい", "ううう", "ええええ"], name="おおおおおおお")

            expected = (
                "0       あ\n     ... \n"
                "3    ええええ\n"
                "Name: おおおおおおお, Length: 4, dtype: object"
            )
            assert repr(s) == expected

            s.index = ["ああ", "いいいい", "う", "えええ"]
            expected = (
                "ああ        あ\n       ... \n"
                "えええ    ええええ\n"
                "Name: おおおおおおお, Length: 4, dtype: object"
            )
            assert repr(s) == expected

        # Enable Unicode option -----------------------------------------
        with option_context("display.unicode.east_asian_width", True):
            # unicode index
            s = Series(
                ["a", "bb", "CCC", "D"],
                index=["あ", "いい", "ううう", "ええええ"],
            )
            expected = (
                "あ            a\nいい         bb\nううう      CCC\n"
                "ええええ      D\ndtype: object"
            )
            assert repr(s) == expected

            # unicode values
            s = Series(
                ["あ", "いい", "ううう", "ええええ"],
                index=["a", "bb", "c", "ddd"],
            )
            expected = (
                "a            あ\nbb         いい\nc        ううう\n"
                "ddd    ええええ\ndtype: object"
            )
            assert repr(s) == expected
            # both
            s = Series(
                ["あ", "いい", "ううう", "ええええ"],
                index=["ああ", "いいいい", "う", "えええ"],
            )
            expected = (
                "ああ              あ\n"
                "いいいい        いい\n"
                "う            ううう\n"
                "えええ      ええええ\ndtype: object"
            )
            assert repr(s) == expected

            # unicode footer
            s = Series(
                ["あ", "いい", "ううう", "ええええ"],
                index=["ああ", "いいいい", "う", "えええ"],
                name="おおおおおおお",
            )
            expected = (
                "ああ              あ\n"
                "いいいい        いい\n"
                "う            ううう\n"
                "えええ      ええええ\n"
                "Name: おおおおおおお, dtype: object"
            )
            assert repr(s) == expected

            # MultiIndex
            idx = MultiIndex.from_tuples(
                [("あ", "いい"), ("う", "え"), ("おおお", "かかかか"), ("き", "くく")]
            )
            s = Series([1, 22, 3333, 44444], index=idx)
            expected = (
                "あ      いい            1\n"
                "う      え             22\n"
                "おおお  かかかか     3333\n"
                "き      くく        44444\n"
                "dtype: int64"
            )
            assert repr(s) == expected

            # object dtype, shorter than unicode repr
            s = Series([1, 22, 3333, 44444], index=[1, "AB", np.nan, "あああ"])
            expected = (
                "1             1\nAB           22\nNaN        3333\n"
                "あああ    44444\ndtype: int64"
            )
            assert repr(s) == expected

            # object dtype, longer than unicode repr
            s = Series(
                [1, 22, 3333, 44444],
                index=[1, "AB", Timestamp("2011-01-01"), "あああ"],
            )
            expected = (
                "1                          1\n"
                "AB                        22\n"
                "2011-01-01 00:00:00     3333\n"
                "あああ                 44444\ndtype: int64"
            )
            assert repr(s) == expected

            # truncate
            with option_context("display.max_rows", 3):
                s = Series(["あ", "いい", "ううう", "ええええ"], name="おおおおおおお")
                expected = (
                    "0          あ\n       ...   \n"
                    "3    ええええ\n"
                    "Name: おおおおおおお, Length: 4, dtype: object"
                )
                assert repr(s) == expected

                s.index = ["ああ", "いいいい", "う", "えええ"]
                expected = (
                    "ああ            あ\n"
                    "            ...   \n"
                    "えええ    ええええ\n"
                    "Name: おおおおおおお, Length: 4, dtype: object"
                )
                assert repr(s) == expected

            # ambiguous unicode
            s = Series(
                ["¡¡", "い¡¡", "ううう", "ええええ"],
                index=["ああ", "¡¡¡¡いい", "¡¡", "えええ"],
            )
            expected = (
                "ああ              ¡¡\n"
                "¡¡¡¡いい        い¡¡\n"
                "¡¡            ううう\n"
                "えええ      ええええ\ndtype: object"
            )
            assert repr(s) == expected

    def test_float_trim_zeros(self):
        vals = [
            2.08430917305e10,
            3.52205017305e10,
            2.30674817305e10,
            2.03954217305e10,
            5.59897817305e10,
        ]
        for line in repr(Series(vals)).split("\n"):
            if line.startswith("dtype:"):
                continue
            if _three_digit_exp():
                assert "+010" in line
            else:
                assert "+10" in line

    def test_datetimeindex(self):
        index = date_range("20130102", periods=6)
        s = Series(1, index=index)
        result = s.to_string()
        assert "2013-01-02" in result

        # nat in index
        s2 = Series(2, index=[Timestamp("20130111"), NaT])
        s = pd.concat([s2, s])
        result = s.to_string()
        assert "NaT" in result

        # nat in summary
        result = str(s2.index)
        assert "NaT" in result

    @pytest.mark.parametrize(
        "start_date",
        [
            "2017-01-01 23:59:59.999999999",
            "2017-01-01 23:59:59.99999999",
            "2017-01-01 23:59:59.9999999",
            "2017-01-01 23:59:59.999999",
            "2017-01-01 23:59:59.99999",
            "2017-01-01 23:59:59.9999",
        ],
    )
    def test_datetimeindex_highprecision(self, start_date):
        # GH19030
        # Check that high-precision time values for the end of day are
        # included in repr for DatetimeIndex
        s1 = Series(date_range(start=start_date, freq="D", periods=5))
        result = str(s1)
        assert start_date in result

        dti = date_range(start=start_date, freq="D", periods=5)
        s2 = Series(3, index=dti)
        result = str(s2.index)
        assert start_date in result

    def test_timedelta64(self):
        Series(np.array([1100, 20], dtype="timedelta64[ns]")).to_string()

        s = Series(date_range("2012-1-1", periods=3, freq="D"))

        # GH2146

        # adding NaTs
        y = s - s.shift(1)
        result = y.to_string()
        assert "1 days" in result
        assert "00:00:00" not in result
        assert "NaT" in result

        # with frac seconds
        o = Series([datetime(2012, 1, 1, microsecond=150)] * 3)
        y = s - o
        result = y.to_string()
        assert "-1 days +23:59:59.999850" in result

        # rounding?
        o = Series([datetime(2012, 1, 1, 1)] * 3)
        y = s - o
        result = y.to_string()
        assert "-1 days +23:00:00" in result
        assert "1 days 23:00:00" in result

        o = Series([datetime(2012, 1, 1, 1, 1)] * 3)
        y = s - o
        result = y.to_string()
        assert "-1 days +22:59:00" in result
        assert "1 days 22:59:00" in result

        o = Series([datetime(2012, 1, 1, 1, 1, microsecond=150)] * 3)
        y = s - o
        result = y.to_string()
        assert "-1 days +22:58:59.999850" in result
        assert "0 days 22:58:59.999850" in result

        # neg time
        td = timedelta(minutes=5, seconds=3)
        s2 = Series(date_range("2012-1-1", periods=3, freq="D")) + td
        y = s - s2
        result = y.to_string()
        assert "-1 days +23:54:57" in result

        td = timedelta(microseconds=550)
        s2 = Series(date_range("2012-1-1", periods=3, freq="D")) + td
        y = s - td
        result = y.to_string()
        assert "2012-01-01 23:59:59.999450" in result

        # no boxing of the actual elements
        td = Series(pd.timedelta_range("1 days", periods=3))
        result = td.to_string()
        assert result == "0   1 days\n1   2 days\n2   3 days"

    def test_mixed_datetime64(self):
        df = DataFrame({"A": [1, 2], "B": ["2012-01-01", "2012-01-02"]})
        df["B"] = pd.to_datetime(df.B)

        result = repr(df.loc[0])
        assert "2012-01-01" in result

    def test_period(self):
        # GH 12615
        index = pd.period_range("2013-01", periods=6, freq="M")
        s = Series(np.arange(6, dtype="int64"), index=index)
        exp = (
            "2013-01    0\n"
            "2013-02    1\n"
            "2013-03    2\n"
            "2013-04    3\n"
            "2013-05    4\n"
            "2013-06    5\n"
            "Freq: M, dtype: int64"
        )
        assert str(s) == exp

        s = Series(index)
        exp = (
            "0    2013-01\n"
            "1    2013-02\n"
            "2    2013-03\n"
            "3    2013-04\n"
            "4    2013-05\n"
            "5    2013-06\n"
            "dtype: period[M]"
        )
        assert str(s) == exp

        # periods with mixed freq
        s = Series(
            [
                pd.Period("2011-01", freq="M"),
                pd.Period("2011-02-01", freq="D"),
                pd.Period("2011-03-01 09:00", freq="h"),
            ]
        )
        exp = (
            "0             2011-01\n1          2011-02-01\n"
            "2    2011-03-01 09:00\ndtype: object"
        )
        assert str(s) == exp

    def test_max_multi_index_display(self):
        # GH 7101

        # doc example (indexing.rst)

        # multi-index
        arrays = [
            ["bar", "bar", "baz", "baz", "foo", "foo", "qux", "qux"],
            ["one", "two", "one", "two", "one", "two", "one", "two"],
        ]
        tuples = list(zip(*arrays))
        index = MultiIndex.from_tuples(tuples, names=["first", "second"])
        s = Series(np.random.default_rng(2).standard_normal(8), index=index)

        with option_context("display.max_rows", 10):
            assert len(str(s).split("\n")) == 10
        with option_context("display.max_rows", 3):
            assert len(str(s).split("\n")) == 5
        with option_context("display.max_rows", 2):
            assert len(str(s).split("\n")) == 5
        with option_context("display.max_rows", 1):
            assert len(str(s).split("\n")) == 4
        with option_context("display.max_rows", 0):
            assert len(str(s).split("\n")) == 10

        # index
        s = Series(np.random.default_rng(2).standard_normal(8), None)

        with option_context("display.max_rows", 10):
            assert len(str(s).split("\n")) == 9
        with option_context("display.max_rows", 3):
            assert len(str(s).split("\n")) == 4
        with option_context("display.max_rows", 2):
            assert len(str(s).split("\n")) == 4
        with option_context("display.max_rows", 1):
            assert len(str(s).split("\n")) == 3
        with option_context("display.max_rows", 0):
            assert len(str(s).split("\n")) == 9

    # Make sure #8532 is fixed
    def test_consistent_format(self):
        s = Series([1, 1, 1, 1, 1, 1, 1, 1, 1, 1, 0.9999, 1, 1] * 10)
        with option_context("display.max_rows", 10, "display.show_dimensions", False):
            res = repr(s)
        exp = (
            "0      1.0000\n1      1.0000\n2      1.0000\n3      "
            "1.0000\n4      1.0000\n        ...  \n125    "
            "1.0000\n126    1.0000\n127    0.9999\n128    "
            "1.0000\n129    1.0000\ndtype: float64"
        )
        assert res == exp

    def chck_ncols(self, s):
        with option_context("display.max_rows", 10):
            res = repr(s)
        lines = res.split("\n")
        lines = [
            line for line in repr(s).split("\n") if not re.match(r"[^\.]*\.+", line)
        ][:-1]
        ncolsizes = len({len(line.strip()) for line in lines})
        assert ncolsizes == 1

    def test_format_explicit(self):
        test_sers = gen_series_formatting()
        with option_context("display.max_rows", 4, "display.show_dimensions", False):
            res = repr(test_sers["onel"])
            exp = "0     a\n1     a\n     ..\n98    a\n99    a\ndtype: object"
            assert exp == res
            res = repr(test_sers["twol"])
            exp = "0     ab\n1     ab\n      ..\n98    ab\n99    ab\ndtype: object"
            assert exp == res
            res = repr(test_sers["asc"])
            exp = (
                "0         a\n1        ab\n      ...  \n4     abcde\n5    "
                "abcdef\ndtype: object"
            )
            assert exp == res
            res = repr(test_sers["desc"])
            exp = (
                "5    abcdef\n4     abcde\n      ...  \n1        ab\n0         "
                "a\ndtype: object"
            )
            assert exp == res

    def test_ncols(self):
        test_sers = gen_series_formatting()
        for s in test_sers.values():
            self.chck_ncols(s)

    def test_max_rows_eq_one(self):
        s = Series(range(10), dtype="int64")
        with option_context("display.max_rows", 1):
            strrepr = repr(s).split("\n")
        exp1 = ["0", "0"]
        res1 = strrepr[0].split()
        assert exp1 == res1
        exp2 = [".."]
        res2 = strrepr[1].split()
        assert exp2 == res2

    def test_truncate_ndots(self):
        def getndots(s):
            return len(re.match(r"[^\.]*(\.*)", s).groups()[0])

        s = Series([0, 2, 3, 6])
        with option_context("display.max_rows", 2):
            strrepr = repr(s).replace("\n", "")
        assert getndots(strrepr) == 2

        s = Series([0, 100, 200, 400])
        with option_context("display.max_rows", 2):
            strrepr = repr(s).replace("\n", "")
        assert getndots(strrepr) == 3

    def test_show_dimensions(self):
        # gh-7117
        s = Series(range(5))

        assert "Length" not in repr(s)

        with option_context("display.max_rows", 4):
            assert "Length" in repr(s)

        with option_context("display.show_dimensions", True):
            assert "Length" in repr(s)

        with option_context("display.max_rows", 4, "display.show_dimensions", False):
            assert "Length" not in repr(s)

    def test_repr_min_rows(self):
        s = Series(range(20))

        # default setting no truncation even if above min_rows
        assert ".." not in repr(s)

        s = Series(range(61))

        # default of max_rows 60 triggers truncation if above
        assert ".." in repr(s)

        with option_context("display.max_rows", 10, "display.min_rows", 4):
            # truncated after first two rows
            assert ".." in repr(s)
            assert "2  " not in repr(s)

        with option_context("display.max_rows", 12, "display.min_rows", None):
            # when set to None, follow value of max_rows
            assert "5      5" in repr(s)

        with option_context("display.max_rows", 10, "display.min_rows", 12):
            # when set value higher as max_rows, use the minimum
            assert "5      5" not in repr(s)

        with option_context("display.max_rows", None, "display.min_rows", 12):
            # max_rows of None -> never truncate
            assert ".." not in repr(s)

    def test_to_string_name(self):
        s = Series(range(100), dtype="int64")
        s.name = "myser"
        res = s.to_string(max_rows=2, name=True)
        exp = "0      0\n      ..\n99    99\nName: myser"
        assert res == exp
        res = s.to_string(max_rows=2, name=False)
        exp = "0      0\n      ..\n99    99"
        assert res == exp

    def test_to_string_dtype(self):
        s = Series(range(100), dtype="int64")
        res = s.to_string(max_rows=2, dtype=True)
        exp = "0      0\n      ..\n99    99\ndtype: int64"
        assert res == exp
        res = s.to_string(max_rows=2, dtype=False)
        exp = "0      0\n      ..\n99    99"
        assert res == exp

    def test_to_string_length(self):
        s = Series(range(100), dtype="int64")
        res = s.to_string(max_rows=2, length=True)
        exp = "0      0\n      ..\n99    99\nLength: 100"
        assert res == exp

    def test_to_string_na_rep(self):
        s = Series(index=range(100), dtype=np.float64)
        res = s.to_string(na_rep="foo", max_rows=2)
        exp = "0    foo\n      ..\n99   foo"
        assert res == exp

    def test_to_string_float_format(self):
        s = Series(range(10), dtype="float64")
        res = s.to_string(float_format=lambda x: f"{x:2.1f}", max_rows=2)
        exp = "0   0.0\n     ..\n9   9.0"
        assert res == exp

    def test_to_string_header(self):
        s = Series(range(10), dtype="int64")
        s.index.name = "foo"
        res = s.to_string(header=True, max_rows=2)
        exp = "foo\n0    0\n    ..\n9    9"
        assert res == exp
        res = s.to_string(header=False, max_rows=2)
        exp = "0    0\n    ..\n9    9"
        assert res == exp

    def test_to_string_multindex_header(self):
        # GH 16718
        df = DataFrame({"a": [0], "b": [1], "c": [2], "d": [3]}).set_index(["a", "b"])
        res = df.to_string(header=["r1", "r2"])
        exp = "    r1 r2\na b      \n0 1  2  3"
        assert res == exp

    def test_to_string_empty_col(self):
        # GH 13653
        s = Series(["", "Hello", "World", "", "", "Mooooo", "", ""])
        res = s.to_string(index=False)
        exp = "      \n Hello\n World\n      \n      \nMooooo\n      \n      "
        assert re.match(exp, res)


class TestGenericArrayFormatter:
    def test_1d_array(self):
        # _GenericArrayFormatter is used on types for which there isn't a dedicated
        # formatter. np.bool_ is one of those types.
        obj = fmt._GenericArrayFormatter(np.array([True, False]))
        res = obj.get_result()
        assert len(res) == 2
        # Results should be right-justified.
        assert res[0] == "  True"
        assert res[1] == " False"

    def test_2d_array(self):
        obj = fmt._GenericArrayFormatter(np.array([[True, False], [False, True]]))
        res = obj.get_result()
        assert len(res) == 2
        assert res[0] == " [True, False]"
        assert res[1] == " [False, True]"

    def test_3d_array(self):
        obj = fmt._GenericArrayFormatter(
            np.array([[[True, True], [False, False]], [[False, True], [True, False]]])
        )
        res = obj.get_result()
        assert len(res) == 2
        assert res[0] == " [[True, True], [False, False]]"
        assert res[1] == " [[False, True], [True, False]]"

    def test_2d_extension_type(self):
        # GH 33770

        # Define a stub extension type with just enough code to run Series.__repr__()
        class DtypeStub(pd.api.extensions.ExtensionDtype):
            @property
            def type(self):
                return np.ndarray

            @property
            def name(self):
                return "DtypeStub"

        class ExtTypeStub(pd.api.extensions.ExtensionArray):
            def __len__(self) -> int:
                return 2

            def __getitem__(self, ix):
                return [ix == 1, ix == 0]

            @property
            def dtype(self):
                return DtypeStub()

        series = Series(ExtTypeStub(), copy=False)
        res = repr(series)  # This line crashed before #33770 was fixed.
        expected = "\n".join(
            ["0    [False  True]", "1    [ True False]", "dtype: DtypeStub"]
        )
        assert res == expected


def _three_digit_exp():
    return f"{1.7e8:.4g}" == "1.7e+008"


class TestFloatArrayFormatter:
    def test_misc(self):
        obj = fmt.FloatArrayFormatter(np.array([], dtype=np.float64))
        result = obj.get_result()
        assert len(result) == 0

    def test_format(self):
        obj = fmt.FloatArrayFormatter(np.array([12, 0], dtype=np.float64))
        result = obj.get_result()
        assert result[0] == " 12.0"
        assert result[1] == "  0.0"

    def test_output_display_precision_trailing_zeroes(self):
        # Issue #20359: trimming zeros while there is no decimal point

        # Happens when display precision is set to zero
        with option_context("display.precision", 0):
            s = Series([840.0, 4200.0])
            expected_output = "0     840\n1    4200\ndtype: float64"
            assert str(s) == expected_output

    @pytest.mark.parametrize(
        "value,expected",
        [
            ([9.4444], "   0\n0  9"),
            ([0.49], "       0\n0  5e-01"),
            ([10.9999], "    0\n0  11"),
            ([9.5444, 9.6], "    0\n0  10\n1  10"),
            ([0.46, 0.78, -9.9999], "       0\n0  5e-01\n1  8e-01\n2 -1e+01"),
        ],
    )
    def test_set_option_precision(self, value, expected):
        # Issue #30122
        # Precision was incorrectly shown

        with option_context("display.precision", 0):
            df_value = DataFrame(value)
            assert str(df_value) == expected

    def test_output_significant_digits(self):
        # Issue #9764

        # In case default display precision changes:
        with option_context("display.precision", 6):
            # DataFrame example from issue #9764
            d = DataFrame(
                {
                    "col1": [
                        9.999e-8,
                        1e-7,
                        1.0001e-7,
                        2e-7,
                        4.999e-7,
                        5e-7,
                        5.0001e-7,
                        6e-7,
                        9.999e-7,
                        1e-6,
                        1.0001e-6,
                        2e-6,
                        4.999e-6,
                        5e-6,
                        5.0001e-6,
                        6e-6,
                    ]
                }
            )

            expected_output = {
                (0, 6): "           col1\n"
                "0  9.999000e-08\n"
                "1  1.000000e-07\n"
                "2  1.000100e-07\n"
                "3  2.000000e-07\n"
                "4  4.999000e-07\n"
                "5  5.000000e-07",
                (1, 6): "           col1\n"
                "1  1.000000e-07\n"
                "2  1.000100e-07\n"
                "3  2.000000e-07\n"
                "4  4.999000e-07\n"
                "5  5.000000e-07",
                (1, 8): "           col1\n"
                "1  1.000000e-07\n"
                "2  1.000100e-07\n"
                "3  2.000000e-07\n"
                "4  4.999000e-07\n"
                "5  5.000000e-07\n"
                "6  5.000100e-07\n"
                "7  6.000000e-07",
                (8, 16): "            col1\n"
                "8   9.999000e-07\n"
                "9   1.000000e-06\n"
                "10  1.000100e-06\n"
                "11  2.000000e-06\n"
                "12  4.999000e-06\n"
                "13  5.000000e-06\n"
                "14  5.000100e-06\n"
                "15  6.000000e-06",
                (9, 16): "        col1\n"
                "9   0.000001\n"
                "10  0.000001\n"
                "11  0.000002\n"
                "12  0.000005\n"
                "13  0.000005\n"
                "14  0.000005\n"
                "15  0.000006",
            }

            for (start, stop), v in expected_output.items():
                assert str(d[start:stop]) == v

    def test_too_long(self):
        # GH 10451
        with option_context("display.precision", 4):
            # need both a number > 1e6 and something that normally formats to
            # having length > display.precision + 6
            df = DataFrame({"x": [12345.6789]})
            assert str(df) == "            x\n0  12345.6789"
            df = DataFrame({"x": [2e6]})
            assert str(df) == "           x\n0  2000000.0"
            df = DataFrame({"x": [12345.6789, 2e6]})
            assert str(df) == "            x\n0  1.2346e+04\n1  2.0000e+06"


class TestRepr_timedelta64:
    def test_none(self):
        delta_1d = pd.to_timedelta(1, unit="D")
        delta_0d = pd.to_timedelta(0, unit="D")
        delta_1s = pd.to_timedelta(1, unit="s")
        delta_500ms = pd.to_timedelta(500, unit="ms")

        drepr = lambda x: x._repr_base()
        assert drepr(delta_1d) == "1 days"
        assert drepr(-delta_1d) == "-1 days"
        assert drepr(delta_0d) == "0 days"
        assert drepr(delta_1s) == "0 days 00:00:01"
        assert drepr(delta_500ms) == "0 days 00:00:00.500000"
        assert drepr(delta_1d + delta_1s) == "1 days 00:00:01"
        assert drepr(-delta_1d + delta_1s) == "-1 days +00:00:01"
        assert drepr(delta_1d + delta_500ms) == "1 days 00:00:00.500000"
        assert drepr(-delta_1d + delta_500ms) == "-1 days +00:00:00.500000"

    def test_sub_day(self):
        delta_1d = pd.to_timedelta(1, unit="D")
        delta_0d = pd.to_timedelta(0, unit="D")
        delta_1s = pd.to_timedelta(1, unit="s")
        delta_500ms = pd.to_timedelta(500, unit="ms")

        drepr = lambda x: x._repr_base(format="sub_day")
        assert drepr(delta_1d) == "1 days"
        assert drepr(-delta_1d) == "-1 days"
        assert drepr(delta_0d) == "00:00:00"
        assert drepr(delta_1s) == "00:00:01"
        assert drepr(delta_500ms) == "00:00:00.500000"
        assert drepr(delta_1d + delta_1s) == "1 days 00:00:01"
        assert drepr(-delta_1d + delta_1s) == "-1 days +00:00:01"
        assert drepr(delta_1d + delta_500ms) == "1 days 00:00:00.500000"
        assert drepr(-delta_1d + delta_500ms) == "-1 days +00:00:00.500000"

    def test_long(self):
        delta_1d = pd.to_timedelta(1, unit="D")
        delta_0d = pd.to_timedelta(0, unit="D")
        delta_1s = pd.to_timedelta(1, unit="s")
        delta_500ms = pd.to_timedelta(500, unit="ms")

        drepr = lambda x: x._repr_base(format="long")
        assert drepr(delta_1d) == "1 days 00:00:00"
        assert drepr(-delta_1d) == "-1 days +00:00:00"
        assert drepr(delta_0d) == "0 days 00:00:00"
        assert drepr(delta_1s) == "0 days 00:00:01"
        assert drepr(delta_500ms) == "0 days 00:00:00.500000"
        assert drepr(delta_1d + delta_1s) == "1 days 00:00:01"
        assert drepr(-delta_1d + delta_1s) == "-1 days +00:00:01"
        assert drepr(delta_1d + delta_500ms) == "1 days 00:00:00.500000"
        assert drepr(-delta_1d + delta_500ms) == "-1 days +00:00:00.500000"

    def test_all(self):
        delta_1d = pd.to_timedelta(1, unit="D")
        delta_0d = pd.to_timedelta(0, unit="D")
        delta_1ns = pd.to_timedelta(1, unit="ns")

        drepr = lambda x: x._repr_base(format="all")
        assert drepr(delta_1d) == "1 days 00:00:00.000000000"
        assert drepr(-delta_1d) == "-1 days +00:00:00.000000000"
        assert drepr(delta_0d) == "0 days 00:00:00.000000000"
        assert drepr(delta_1ns) == "0 days 00:00:00.000000001"
        assert drepr(-delta_1d + delta_1ns) == "-1 days +00:00:00.000000001"


class TestTimedelta64Formatter:
    def test_days(self):
        x = pd.to_timedelta(list(range(5)) + [NaT], unit="D")._values
        result = fmt._Timedelta64Formatter(x).get_result()
        assert result[0].strip() == "0 days"
        assert result[1].strip() == "1 days"

        result = fmt._Timedelta64Formatter(x[1:2]).get_result()
        assert result[0].strip() == "1 days"

        result = fmt._Timedelta64Formatter(x).get_result()
        assert result[0].strip() == "0 days"
        assert result[1].strip() == "1 days"

        result = fmt._Timedelta64Formatter(x[1:2]).get_result()
        assert result[0].strip() == "1 days"

    def test_days_neg(self):
        x = pd.to_timedelta(list(range(5)) + [NaT], unit="D")._values
        result = fmt._Timedelta64Formatter(-x).get_result()
        assert result[0].strip() == "0 days"
        assert result[1].strip() == "-1 days"

    def test_subdays(self):
        y = pd.to_timedelta(list(range(5)) + [NaT], unit="s")._values
        result = fmt._Timedelta64Formatter(y).get_result()
        assert result[0].strip() == "0 days 00:00:00"
        assert result[1].strip() == "0 days 00:00:01"

    def test_subdays_neg(self):
        y = pd.to_timedelta(list(range(5)) + [NaT], unit="s")._values
        result = fmt._Timedelta64Formatter(-y).get_result()
        assert result[0].strip() == "0 days 00:00:00"
        assert result[1].strip() == "-1 days +23:59:59"

    def test_zero(self):
        x = pd.to_timedelta(list(range(1)) + [NaT], unit="D")._values
        result = fmt._Timedelta64Formatter(x).get_result()
        assert result[0].strip() == "0 days"

        x = pd.to_timedelta(list(range(1)), unit="D")._values
        result = fmt._Timedelta64Formatter(x).get_result()
        assert result[0].strip() == "0 days"


class TestDatetime64Formatter:
    def test_mixed(self):
        x = Series([datetime(2013, 1, 1), datetime(2013, 1, 1, 12), NaT])._values
        result = fmt._Datetime64Formatter(x).get_result()
        assert result[0].strip() == "2013-01-01 00:00:00"
        assert result[1].strip() == "2013-01-01 12:00:00"

    def test_dates(self):
        x = Series([datetime(2013, 1, 1), datetime(2013, 1, 2), NaT])._values
        result = fmt._Datetime64Formatter(x).get_result()
        assert result[0].strip() == "2013-01-01"
        assert result[1].strip() == "2013-01-02"

    def test_date_nanos(self):
        x = Series([Timestamp(200)])._values
        result = fmt._Datetime64Formatter(x).get_result()
        assert result[0].strip() == "1970-01-01 00:00:00.000000200"

    def test_dates_display(self):
        # 10170
        # make sure that we are consistently display date formatting
        x = Series(date_range("20130101 09:00:00", periods=5, freq="D"))
        x.iloc[1] = np.nan
        result = fmt._Datetime64Formatter(x._values).get_result()
        assert result[0].strip() == "2013-01-01 09:00:00"
        assert result[1].strip() == "NaT"
        assert result[4].strip() == "2013-01-05 09:00:00"

        x = Series(date_range("20130101 09:00:00", periods=5, freq="s"))
        x.iloc[1] = np.nan
        result = fmt._Datetime64Formatter(x._values).get_result()
        assert result[0].strip() == "2013-01-01 09:00:00"
        assert result[1].strip() == "NaT"
        assert result[4].strip() == "2013-01-01 09:00:04"

        x = Series(date_range("20130101 09:00:00", periods=5, freq="ms"))
        x.iloc[1] = np.nan
        result = fmt._Datetime64Formatter(x._values).get_result()
        assert result[0].strip() == "2013-01-01 09:00:00.000"
        assert result[1].strip() == "NaT"
        assert result[4].strip() == "2013-01-01 09:00:00.004"

        x = Series(date_range("20130101 09:00:00", periods=5, freq="us"))
        x.iloc[1] = np.nan
        result = fmt._Datetime64Formatter(x._values).get_result()
        assert result[0].strip() == "2013-01-01 09:00:00.000000"
        assert result[1].strip() == "NaT"
        assert result[4].strip() == "2013-01-01 09:00:00.000004"

        x = Series(date_range("20130101 09:00:00", periods=5, freq="ns"))
        x.iloc[1] = np.nan
        result = fmt._Datetime64Formatter(x._values).get_result()
        assert result[0].strip() == "2013-01-01 09:00:00.000000000"
        assert result[1].strip() == "NaT"
        assert result[4].strip() == "2013-01-01 09:00:00.000000004"

    def test_datetime64formatter_yearmonth(self):
        x = Series([datetime(2016, 1, 1), datetime(2016, 2, 2)])._values

        def format_func(x):
            return x.strftime("%Y-%m")

        formatter = fmt._Datetime64Formatter(x, formatter=format_func)
        result = formatter.get_result()
        assert result == ["2016-01", "2016-02"]

    def test_datetime64formatter_hoursecond(self):
        x = Series(
            pd.to_datetime(["10:10:10.100", "12:12:12.120"], format="%H:%M:%S.%f")
        )._values

        def format_func(x):
            return x.strftime("%H:%M")

        formatter = fmt._Datetime64Formatter(x, formatter=format_func)
        result = formatter.get_result()
        assert result == ["10:10", "12:12"]

    def test_datetime64formatter_tz_ms(self):
        x = (
            Series(
                np.array(["2999-01-01", "2999-01-02", "NaT"], dtype="datetime64[ms]")
            )
            .dt.tz_localize("US/Pacific")
            ._values
        )
        result = fmt._Datetime64TZFormatter(x).get_result()
        assert result[0].strip() == "2999-01-01 00:00:00-08:00"
        assert result[1].strip() == "2999-01-02 00:00:00-08:00"


class TestNaTFormatting:
    def test_repr(self):
        assert repr(NaT) == "NaT"

    def test_str(self):
        assert str(NaT) == "NaT"


class TestPeriodIndexFormat:
    def test_period_format_and_strftime_default(self):
<<<<<<< HEAD
        per = pd.PeriodIndex([datetime(2003, 1, 1, 12), None], freq="H")
        msg = "PeriodIndex.format is deprecated"
=======
        per = pd.PeriodIndex([datetime(2003, 1, 1, 12), None], freq="h")
>>>>>>> e74138cb

        # Default formatting
        with tm.assert_produces_warning(FutureWarning, match=msg):
            formatted = per.format()
        assert formatted[0] == "2003-01-01 12:00"  # default: minutes not shown
        assert formatted[1] == "NaT"
        # format is equivalent to strftime(None)...
        assert formatted[0] == per.strftime(None)[0]
        assert per.strftime(None)[1] is np.nan  # ...except for NaTs

        # Same test with nanoseconds freq
        per = pd.period_range("2003-01-01 12:01:01.123456789", periods=2, freq="ns")
        with tm.assert_produces_warning(FutureWarning, match=msg):
            formatted = per.format()
        assert (formatted == per.strftime(None)).all()
        assert formatted[0] == "2003-01-01 12:01:01.123456789"
        assert formatted[1] == "2003-01-01 12:01:01.123456790"

    def test_period_custom(self):
        # GH#46252 custom formatting directives %l (ms) and %u (us)
        msg = "PeriodIndex.format is deprecated"

        # 3 digits
        per = pd.period_range("2003-01-01 12:01:01.123", periods=2, freq="ms")
        with tm.assert_produces_warning(FutureWarning, match=msg):
            formatted = per.format(date_format="%y %I:%M:%S (ms=%l us=%u ns=%n)")
        assert formatted[0] == "03 12:01:01 (ms=123 us=123000 ns=123000000)"
        assert formatted[1] == "03 12:01:01 (ms=124 us=124000 ns=124000000)"

        # 6 digits
        per = pd.period_range("2003-01-01 12:01:01.123456", periods=2, freq="us")
        with tm.assert_produces_warning(FutureWarning, match=msg):
            formatted = per.format(date_format="%y %I:%M:%S (ms=%l us=%u ns=%n)")
        assert formatted[0] == "03 12:01:01 (ms=123 us=123456 ns=123456000)"
        assert formatted[1] == "03 12:01:01 (ms=123 us=123457 ns=123457000)"

        # 9 digits
        per = pd.period_range("2003-01-01 12:01:01.123456789", periods=2, freq="ns")
        with tm.assert_produces_warning(FutureWarning, match=msg):
            formatted = per.format(date_format="%y %I:%M:%S (ms=%l us=%u ns=%n)")
        assert formatted[0] == "03 12:01:01 (ms=123 us=123456 ns=123456789)"
        assert formatted[1] == "03 12:01:01 (ms=123 us=123456 ns=123456790)"

    def test_period_tz(self):
        # Formatting periods created from a datetime with timezone.
        msg = r"PeriodIndex\.format is deprecated"
        # This timestamp is in 2013 in Europe/Paris but is 2012 in UTC
        dt = pd.to_datetime(["2013-01-01 00:00:00+01:00"], utc=True)

        # Converting to a period looses the timezone information
        # Since tz is currently set as utc, we'll see 2012
        with tm.assert_produces_warning(UserWarning, match="will drop timezone"):
<<<<<<< HEAD
            per = dt.to_period(freq="H")
        with tm.assert_produces_warning(FutureWarning, match=msg):
            assert per.format()[0] == "2012-12-31 23:00"
=======
            per = dt.to_period(freq="h")
        assert per.format()[0] == "2012-12-31 23:00"
>>>>>>> e74138cb

        # If tz is currently set as paris before conversion, we'll see 2013
        dt = dt.tz_convert("Europe/Paris")
        with tm.assert_produces_warning(UserWarning, match="will drop timezone"):
<<<<<<< HEAD
            per = dt.to_period(freq="H")
        with tm.assert_produces_warning(FutureWarning, match=msg):
            assert per.format()[0] == "2013-01-01 00:00"
=======
            per = dt.to_period(freq="h")
        assert per.format()[0] == "2013-01-01 00:00"
>>>>>>> e74138cb

    @pytest.mark.parametrize(
        "locale_str",
        [
            pytest.param(None, id=str(locale.getlocale())),
            "it_IT.utf8",
            "it_IT",  # Note: encoding will be 'ISO8859-1'
            "zh_CN.utf8",
            "zh_CN",  # Note: encoding will be 'gb2312'
        ],
    )
    def test_period_non_ascii_fmt(self, locale_str):
        # GH#46468 non-ascii char in input format string leads to wrong output

        # Skip if locale cannot be set
        if locale_str is not None and not tm.can_set_locale(locale_str, locale.LC_ALL):
            pytest.skip(f"Skipping as locale '{locale_str}' cannot be set on host.")

        # Change locale temporarily for this test.
        with tm.set_locale(locale_str, locale.LC_ALL) if locale_str else nullcontext():
            # Scalar
            per = pd.Period("2018-03-11 13:00", freq="h")
            assert per.strftime("%y é") == "18 é"

            # Index
            per = pd.period_range("2003-01-01 01:00:00", periods=2, freq="12h")
            msg = "PeriodIndex.format is deprecated"
            with tm.assert_produces_warning(FutureWarning, match=msg):
                formatted = per.format(date_format="%y é")
            assert formatted[0] == "03 é"
            assert formatted[1] == "03 é"

    @pytest.mark.parametrize(
        "locale_str",
        [
            pytest.param(None, id=str(locale.getlocale())),
            "it_IT.utf8",
            "it_IT",  # Note: encoding will be 'ISO8859-1'
            "zh_CN.utf8",
            "zh_CN",  # Note: encoding will be 'gb2312'
        ],
    )
    def test_period_custom_locale_directive(self, locale_str):
        # GH#46319 locale-specific directive leads to non-utf8 c strftime char* result

        # Skip if locale cannot be set
        if locale_str is not None and not tm.can_set_locale(locale_str, locale.LC_ALL):
            pytest.skip(f"Skipping as locale '{locale_str}' cannot be set on host.")

        # Change locale temporarily for this test.
        with tm.set_locale(locale_str, locale.LC_ALL) if locale_str else nullcontext():
            # Get locale-specific reference
            am_local, pm_local = get_local_am_pm()

            # Scalar
            per = pd.Period("2018-03-11 13:00", freq="h")
            assert per.strftime("%p") == pm_local

            # Index
            per = pd.period_range("2003-01-01 01:00:00", periods=2, freq="12h")
            msg = "PeriodIndex.format is deprecated"
            with tm.assert_produces_warning(FutureWarning, match=msg):
                formatted = per.format(date_format="%y %I:%M:%S%p")
            assert formatted[0] == f"03 01:00:00{am_local}"
            assert formatted[1] == f"03 01:00:00{pm_local}"


class TestDatetimeIndexFormat:
    def test_datetime(self):
        msg = "DatetimeIndex.format is deprecated"
        with tm.assert_produces_warning(FutureWarning, match=msg):
            formatted = pd.to_datetime([datetime(2003, 1, 1, 12), NaT]).format()
        assert formatted[0] == "2003-01-01 12:00:00"
        assert formatted[1] == "NaT"

    def test_date(self):
        msg = "DatetimeIndex.format is deprecated"
        with tm.assert_produces_warning(FutureWarning, match=msg):
            formatted = pd.to_datetime([datetime(2003, 1, 1), NaT]).format()
        assert formatted[0] == "2003-01-01"
        assert formatted[1] == "NaT"

    def test_date_tz(self):
        dti = pd.to_datetime([datetime(2013, 1, 1)], utc=True)
        msg = "DatetimeIndex.format is deprecated"
        with tm.assert_produces_warning(FutureWarning, match=msg):
            formatted = dti.format()
        assert formatted[0] == "2013-01-01 00:00:00+00:00"

        dti = pd.to_datetime([datetime(2013, 1, 1), NaT], utc=True)
        with tm.assert_produces_warning(FutureWarning, match=msg):
            formatted = dti.format()
        assert formatted[0] == "2013-01-01 00:00:00+00:00"

    def test_date_explicit_date_format(self):
        dti = pd.to_datetime([datetime(2003, 2, 1), NaT])
        msg = "DatetimeIndex.format is deprecated"
        with tm.assert_produces_warning(FutureWarning, match=msg):
            formatted = dti.format(date_format="%m-%d-%Y", na_rep="UT")
        assert formatted[0] == "02-01-2003"
        assert formatted[1] == "UT"


class TestDatetimeIndexUnicode:
    def test_dates(self):
        text = str(pd.to_datetime([datetime(2013, 1, 1), datetime(2014, 1, 1)]))
        assert "['2013-01-01'," in text
        assert ", '2014-01-01']" in text

    def test_mixed(self):
        text = str(
            pd.to_datetime(
                [datetime(2013, 1, 1), datetime(2014, 1, 1, 12), datetime(2014, 1, 1)]
            )
        )
        assert "'2013-01-01 00:00:00'," in text
        assert "'2014-01-01 00:00:00']" in text


class TestStringRepTimestamp:
    def test_no_tz(self):
        dt_date = datetime(2013, 1, 2)
        assert str(dt_date) == str(Timestamp(dt_date))

        dt_datetime = datetime(2013, 1, 2, 12, 1, 3)
        assert str(dt_datetime) == str(Timestamp(dt_datetime))

        dt_datetime_us = datetime(2013, 1, 2, 12, 1, 3, 45)
        assert str(dt_datetime_us) == str(Timestamp(dt_datetime_us))

        ts_nanos_only = Timestamp(200)
        assert str(ts_nanos_only) == "1970-01-01 00:00:00.000000200"

        ts_nanos_micros = Timestamp(1200)
        assert str(ts_nanos_micros) == "1970-01-01 00:00:00.000001200"

    def test_tz_pytz(self):
        dt_date = datetime(2013, 1, 2, tzinfo=pytz.utc)
        assert str(dt_date) == str(Timestamp(dt_date))

        dt_datetime = datetime(2013, 1, 2, 12, 1, 3, tzinfo=pytz.utc)
        assert str(dt_datetime) == str(Timestamp(dt_datetime))

        dt_datetime_us = datetime(2013, 1, 2, 12, 1, 3, 45, tzinfo=pytz.utc)
        assert str(dt_datetime_us) == str(Timestamp(dt_datetime_us))

    def test_tz_dateutil(self):
        utc = dateutil.tz.tzutc()

        dt_date = datetime(2013, 1, 2, tzinfo=utc)
        assert str(dt_date) == str(Timestamp(dt_date))

        dt_datetime = datetime(2013, 1, 2, 12, 1, 3, tzinfo=utc)
        assert str(dt_datetime) == str(Timestamp(dt_datetime))

        dt_datetime_us = datetime(2013, 1, 2, 12, 1, 3, 45, tzinfo=utc)
        assert str(dt_datetime_us) == str(Timestamp(dt_datetime_us))

    def test_nat_representations(self):
        for f in (str, repr, methodcaller("isoformat")):
            assert f(NaT) == "NaT"


@pytest.mark.parametrize(
    "percentiles, expected",
    [
        (
            [0.01999, 0.02001, 0.5, 0.666666, 0.9999],
            ["1.999%", "2.001%", "50%", "66.667%", "99.99%"],
        ),
        (
            [0, 0.5, 0.02001, 0.5, 0.666666, 0.9999],
            ["0%", "50%", "2.0%", "50%", "66.67%", "99.99%"],
        ),
        ([0.281, 0.29, 0.57, 0.58], ["28.1%", "29%", "57%", "58%"]),
        ([0.28, 0.29, 0.57, 0.58], ["28%", "29%", "57%", "58%"]),
    ],
)
def test_format_percentiles(percentiles, expected):
    result = fmt.format_percentiles(percentiles)
    assert result == expected


@pytest.mark.parametrize(
    "percentiles",
    [([0.1, np.nan, 0.5]), ([-0.001, 0.1, 0.5]), ([2, 0.1, 0.5]), ([0.1, 0.5, "a"])],
)
def test_error_format_percentiles(percentiles):
    msg = r"percentiles should all be in the interval \[0,1\]"
    with pytest.raises(ValueError, match=msg):
        fmt.format_percentiles(percentiles)


def test_format_percentiles_integer_idx():
    # Issue #26660
    result = fmt.format_percentiles(np.linspace(0, 1, 10 + 1))
    expected = [
        "0%",
        "10%",
        "20%",
        "30%",
        "40%",
        "50%",
        "60%",
        "70%",
        "80%",
        "90%",
        "100%",
    ]
    assert result == expected


def test_repr_html_ipython_config(ip):
    code = textwrap.dedent(
        """\
    from pandas import DataFrame
    df = DataFrame({"A": [1, 2]})
    df._repr_html_()

    cfg = get_ipython().config
    cfg['IPKernelApp']['parent_appname']
    df._repr_html_()
    """
    )
    result = ip.run_cell(code, silent=True)
    assert not result.error_in_exec


@pytest.mark.parametrize("method", ["to_string", "to_html", "to_latex"])
@pytest.mark.parametrize(
    "encoding, data",
    [(None, "abc"), ("utf-8", "abc"), ("gbk", "造成输出中文显示乱码"), ("foo", "abc")],
)
def test_filepath_or_buffer_arg(
    method,
    filepath_or_buffer,
    assert_filepath_or_buffer_equals,
    encoding,
    data,
    filepath_or_buffer_id,
):
    df = DataFrame([data])
    if method in ["to_latex"]:  # uses styler implementation
        pytest.importorskip("jinja2")

    if filepath_or_buffer_id not in ["string", "pathlike"] and encoding is not None:
        with pytest.raises(
            ValueError, match="buf is not a file name and encoding is specified."
        ):
            getattr(df, method)(buf=filepath_or_buffer, encoding=encoding)
    elif encoding == "foo":
        with pytest.raises(LookupError, match="unknown encoding"):
            getattr(df, method)(buf=filepath_or_buffer, encoding=encoding)
    else:
        expected = getattr(df, method)()
        getattr(df, method)(buf=filepath_or_buffer, encoding=encoding)
        assert_filepath_or_buffer_equals(expected)


@pytest.mark.parametrize("method", ["to_string", "to_html", "to_latex"])
def test_filepath_or_buffer_bad_arg_raises(float_frame, method):
    if method in ["to_latex"]:  # uses styler implementation
        pytest.importorskip("jinja2")
    msg = "buf is not a file name and it has no write method"
    with pytest.raises(TypeError, match=msg):
        getattr(float_frame, method)(buf=object())<|MERGE_RESOLUTION|>--- conflicted
+++ resolved
@@ -3330,14 +3330,10 @@
 
 class TestPeriodIndexFormat:
     def test_period_format_and_strftime_default(self):
-<<<<<<< HEAD
-        per = pd.PeriodIndex([datetime(2003, 1, 1, 12), None], freq="H")
+        per = pd.PeriodIndex([datetime(2003, 1, 1, 12), None], freq="h")
+
+        # Default formatting
         msg = "PeriodIndex.format is deprecated"
-=======
-        per = pd.PeriodIndex([datetime(2003, 1, 1, 12), None], freq="h")
->>>>>>> e74138cb
-
-        # Default formatting
         with tm.assert_produces_warning(FutureWarning, match=msg):
             formatted = per.format()
         assert formatted[0] == "2003-01-01 12:00"  # default: minutes not shown
@@ -3388,26 +3384,16 @@
         # Converting to a period looses the timezone information
         # Since tz is currently set as utc, we'll see 2012
         with tm.assert_produces_warning(UserWarning, match="will drop timezone"):
-<<<<<<< HEAD
-            per = dt.to_period(freq="H")
+            per = dt.to_period(freq="h")
         with tm.assert_produces_warning(FutureWarning, match=msg):
             assert per.format()[0] == "2012-12-31 23:00"
-=======
-            per = dt.to_period(freq="h")
-        assert per.format()[0] == "2012-12-31 23:00"
->>>>>>> e74138cb
 
         # If tz is currently set as paris before conversion, we'll see 2013
         dt = dt.tz_convert("Europe/Paris")
         with tm.assert_produces_warning(UserWarning, match="will drop timezone"):
-<<<<<<< HEAD
-            per = dt.to_period(freq="H")
+            per = dt.to_period(freq="h")
         with tm.assert_produces_warning(FutureWarning, match=msg):
             assert per.format()[0] == "2013-01-01 00:00"
-=======
-            per = dt.to_period(freq="h")
-        assert per.format()[0] == "2013-01-01 00:00"
->>>>>>> e74138cb
 
     @pytest.mark.parametrize(
         "locale_str",
