from __future__ import annotations

import contextlib
from contextlib import closing
import csv
from datetime import (
    date,
    datetime,
    time,
    timedelta,
)
from io import StringIO
from pathlib import Path
import sqlite3
from typing import TYPE_CHECKING
import uuid

import numpy as np
import pytest

from pandas._libs import lib
import pandas.util._test_decorators as td

import pandas as pd
from pandas import (
    DataFrame,
    Index,
    MultiIndex,
    Series,
    Timestamp,
    concat,
    date_range,
    isna,
    to_datetime,
    to_timedelta,
)
import pandas._testing as tm
from pandas.core.arrays import (
    ArrowStringArray,
    StringArray,
)
from pandas.util.version import Version

from pandas.io import sql
from pandas.io.sql import (
    SQLAlchemyEngine,
    SQLDatabase,
    SQLiteDatabase,
    get_engine,
    pandasSQL_builder,
    read_sql_query,
    read_sql_table,
)

if TYPE_CHECKING:
    import sqlalchemy


@pytest.fixture
def sql_strings():
    return {
        "read_parameters": {
            "sqlite": "SELECT * FROM iris WHERE Name=? AND SepalLength=?",
            "mysql": "SELECT * FROM iris WHERE `Name`=%s AND `SepalLength`=%s",
            "postgresql": 'SELECT * FROM iris WHERE "Name"=%s AND "SepalLength"=%s',
        },
        "read_named_parameters": {
            "sqlite": """
                SELECT * FROM iris WHERE Name=:name AND SepalLength=:length
                """,
            "mysql": """
                SELECT * FROM iris WHERE
                `Name`=%(name)s AND `SepalLength`=%(length)s
                """,
            "postgresql": """
                SELECT * FROM iris WHERE
                "Name"=%(name)s AND "SepalLength"=%(length)s
                """,
        },
        "read_no_parameters_with_percent": {
            "sqlite": "SELECT * FROM iris WHERE Name LIKE '%'",
            "mysql": "SELECT * FROM iris WHERE `Name` LIKE '%'",
            "postgresql": "SELECT * FROM iris WHERE \"Name\" LIKE '%'",
        },
    }


def iris_table_metadata():
    import sqlalchemy
    from sqlalchemy import (
        Column,
        Double,
        Float,
        MetaData,
        String,
        Table,
    )

    dtype = Double if Version(sqlalchemy.__version__) >= Version("2.0.0") else Float
    metadata = MetaData()
    iris = Table(
        "iris",
        metadata,
        Column("SepalLength", dtype),
        Column("SepalWidth", dtype),
        Column("PetalLength", dtype),
        Column("PetalWidth", dtype),
        Column("Name", String(200)),
    )
    return iris


def create_and_load_iris_sqlite3(conn: sqlite3.Connection, iris_file: Path):
    cur = conn.cursor()
    stmt = """CREATE TABLE iris (
            "SepalLength" REAL,
            "SepalWidth" REAL,
            "PetalLength" REAL,
            "PetalWidth" REAL,
            "Name" TEXT
        )"""
    cur.execute(stmt)
    with iris_file.open(newline=None, encoding="utf-8") as csvfile:
        reader = csv.reader(csvfile)
        next(reader)
        stmt = "INSERT INTO iris VALUES(?, ?, ?, ?, ?)"
        cur.executemany(stmt, reader)


def create_and_load_iris(conn, iris_file: Path):
    from sqlalchemy import insert
    from sqlalchemy.engine import Engine

    iris = iris_table_metadata()

    with iris_file.open(newline=None, encoding="utf-8") as csvfile:
        reader = csv.reader(csvfile)
        header = next(reader)
        params = [dict(zip(header, row)) for row in reader]
        stmt = insert(iris).values(params)
        if isinstance(conn, Engine):
            with conn.connect() as conn:
                with conn.begin():
                    iris.drop(conn, checkfirst=True)
                    iris.create(bind=conn)
                    conn.execute(stmt)
        else:
            with conn.begin():
                iris.drop(conn, checkfirst=True)
                iris.create(bind=conn)
                conn.execute(stmt)


def create_and_load_iris_view(conn):
    stmt = "CREATE VIEW iris_view AS SELECT * FROM iris"
    if isinstance(conn, sqlite3.Connection):
        cur = conn.cursor()
        cur.execute(stmt)
    else:
        from sqlalchemy import text
        from sqlalchemy.engine import Engine

        stmt = text(stmt)
        if isinstance(conn, Engine):
            with conn.connect() as conn:
                with conn.begin():
                    conn.execute(stmt)
        else:
            with conn.begin():
                conn.execute(stmt)


def types_table_metadata(dialect: str):
    from sqlalchemy import (
        TEXT,
        Boolean,
        Column,
        DateTime,
        Float,
        Integer,
        MetaData,
        Table,
    )

    date_type = TEXT if dialect == "sqlite" else DateTime
    bool_type = Integer if dialect == "sqlite" else Boolean
    metadata = MetaData()
    types = Table(
        "types",
        metadata,
        Column("TextCol", TEXT),
        Column("DateCol", date_type),
        Column("IntDateCol", Integer),
        Column("IntDateOnlyCol", Integer),
        Column("FloatCol", Float),
        Column("IntCol", Integer),
        Column("BoolCol", bool_type),
        Column("IntColWithNull", Integer),
        Column("BoolColWithNull", bool_type),
    )
    return types


def create_and_load_types_sqlite3(conn: sqlite3.Connection, types_data: list[dict]):
    cur = conn.cursor()
    stmt = """CREATE TABLE types (
                    "TextCol" TEXT,
                    "DateCol" TEXT,
                    "IntDateCol" INTEGER,
                    "IntDateOnlyCol" INTEGER,
                    "FloatCol" REAL,
                    "IntCol" INTEGER,
                    "BoolCol" INTEGER,
                    "IntColWithNull" INTEGER,
                    "BoolColWithNull" INTEGER
                )"""
    cur.execute(stmt)

    stmt = """
            INSERT INTO types
            VALUES(?, ?, ?, ?, ?, ?, ?, ?, ?)
            """
    cur.executemany(stmt, types_data)


def create_and_load_types(conn, types_data: list[dict], dialect: str):
    from sqlalchemy import insert
    from sqlalchemy.engine import Engine

    types = types_table_metadata(dialect)

    stmt = insert(types).values(types_data)
    if isinstance(conn, Engine):
        with conn.connect() as conn:
            with conn.begin():
                types.drop(conn, checkfirst=True)
                types.create(bind=conn)
                conn.execute(stmt)
    else:
        with conn.begin():
            types.drop(conn, checkfirst=True)
            types.create(bind=conn)
            conn.execute(stmt)


def create_and_load_postgres_datetz(conn):
    from sqlalchemy import (
        Column,
        DateTime,
        MetaData,
        Table,
        insert,
    )
    from sqlalchemy.engine import Engine

    metadata = MetaData()
    datetz = Table("datetz", metadata, Column("DateColWithTz", DateTime(timezone=True)))
    datetz_data = [
        {
            "DateColWithTz": "2000-01-01 00:00:00-08:00",
        },
        {
            "DateColWithTz": "2000-06-01 00:00:00-07:00",
        },
    ]
    stmt = insert(datetz).values(datetz_data)
    if isinstance(conn, Engine):
        with conn.connect() as conn:
            with conn.begin():
                datetz.drop(conn, checkfirst=True)
                datetz.create(bind=conn)
                conn.execute(stmt)
    else:
        with conn.begin():
            datetz.drop(conn, checkfirst=True)
            datetz.create(bind=conn)
            conn.execute(stmt)

    # "2000-01-01 00:00:00-08:00" should convert to
    # "2000-01-01 08:00:00"
    # "2000-06-01 00:00:00-07:00" should convert to
    # "2000-06-01 07:00:00"
    # GH 6415
    expected_data = [
        Timestamp("2000-01-01 08:00:00", tz="UTC"),
        Timestamp("2000-06-01 07:00:00", tz="UTC"),
    ]
    return Series(expected_data, name="DateColWithTz")


def check_iris_frame(frame: DataFrame):
    pytype = frame.dtypes.iloc[0].type
    row = frame.iloc[0]
    assert issubclass(pytype, np.floating)
    tm.equalContents(row.values, [5.1, 3.5, 1.4, 0.2, "Iris-setosa"])
    assert frame.shape in ((150, 5), (8, 5))


def count_rows(conn, table_name: str):
    stmt = f"SELECT count(*) AS count_1 FROM {table_name}"
    if isinstance(conn, sqlite3.Connection):
        cur = conn.cursor()
        return cur.execute(stmt).fetchone()[0]
    else:
        from sqlalchemy import create_engine
        from sqlalchemy.engine import Engine

        if isinstance(conn, str):
            try:
                engine = create_engine(conn)
                with engine.connect() as conn:
                    return conn.exec_driver_sql(stmt).scalar_one()
            finally:
                engine.dispose()
        elif isinstance(conn, Engine):
            with conn.connect() as conn:
                return conn.exec_driver_sql(stmt).scalar_one()
        else:
            return conn.exec_driver_sql(stmt).scalar_one()


@pytest.fixture
def iris_path(datapath):
    iris_path = datapath("io", "data", "csv", "iris.csv")
    return Path(iris_path)


@pytest.fixture
def types_data():
    return [
        {
            "TextCol": "first",
            "DateCol": "2000-01-03 00:00:00",
            "IntDateCol": 535852800,
            "IntDateOnlyCol": 20101010,
            "FloatCol": 10.10,
            "IntCol": 1,
            "BoolCol": False,
            "IntColWithNull": 1,
            "BoolColWithNull": False,
        },
        {
            "TextCol": "first",
            "DateCol": "2000-01-04 00:00:00",
            "IntDateCol": 1356998400,
            "IntDateOnlyCol": 20101212,
            "FloatCol": 10.10,
            "IntCol": 1,
            "BoolCol": False,
            "IntColWithNull": None,
            "BoolColWithNull": None,
        },
    ]


@pytest.fixture
def types_data_frame(types_data):
    dtypes = {
        "TextCol": "str",
        "DateCol": "str",
        "IntDateCol": "int64",
        "IntDateOnlyCol": "int64",
        "FloatCol": "float",
        "IntCol": "int64",
        "BoolCol": "int64",
        "IntColWithNull": "float",
        "BoolColWithNull": "float",
    }
    df = DataFrame(types_data)
    return df[dtypes.keys()].astype(dtypes)


@pytest.fixture
def test_frame1():
    columns = ["index", "A", "B", "C", "D"]
    data = [
        (
            "2000-01-03 00:00:00",
            0.980268513777,
            3.68573087906,
            -0.364216805298,
            -1.15973806169,
        ),
        (
            "2000-01-04 00:00:00",
            1.04791624281,
            -0.0412318367011,
            -0.16181208307,
            0.212549316967,
        ),
        (
            "2000-01-05 00:00:00",
            0.498580885705,
            0.731167677815,
            -0.537677223318,
            1.34627041952,
        ),
        (
            "2000-01-06 00:00:00",
            1.12020151869,
            1.56762092543,
            0.00364077397681,
            0.67525259227,
        ),
    ]
    return DataFrame(data, columns=columns)


@pytest.fixture
def test_frame3():
    columns = ["index", "A", "B"]
    data = [
        ("2000-01-03 00:00:00", 2**31 - 1, -1.987670),
        ("2000-01-04 00:00:00", -29, -0.0412318367011),
        ("2000-01-05 00:00:00", 20000, 0.731167677815),
        ("2000-01-06 00:00:00", -290867, 1.56762092543),
    ]
    return DataFrame(data, columns=columns)


def get_all_views(conn):
    if isinstance(conn, sqlite3.Connection):
        c = conn.execute("SELECT name FROM sqlite_master WHERE type='view'")
        return [view[0] for view in c.fetchall()]
    else:
        from sqlalchemy import inspect

        return inspect(conn).get_view_names()


def get_all_tables(conn):
    if isinstance(conn, sqlite3.Connection):
        c = conn.execute("SELECT name FROM sqlite_master WHERE type='table'")
        return [table[0] for table in c.fetchall()]
    else:
        from sqlalchemy import inspect

        return inspect(conn).get_table_names()


def drop_table(
    table_name: str,
    conn: sqlite3.Connection | sqlalchemy.engine.Engine | sqlalchemy.engine.Connection,
):
    if isinstance(conn, sqlite3.Connection):
        conn.execute(f"DROP TABLE IF EXISTS {sql._get_valid_sqlite_name(table_name)}")
        conn.commit()
    else:
        with conn.begin() as con:
            with sql.SQLDatabase(con) as db:
                db.drop_table(table_name)


def drop_view(
    view_name: str,
    conn: sqlite3.Connection | sqlalchemy.engine.Engine | sqlalchemy.engine.Connection,
):
    import sqlalchemy

    if isinstance(conn, sqlite3.Connection):
        conn.execute(f"DROP VIEW IF EXISTS {sql._get_valid_sqlite_name(view_name)}")
        conn.commit()
    else:
        quoted_view = conn.engine.dialect.identifier_preparer.quote_identifier(
            view_name
        )
        stmt = sqlalchemy.text(f"DROP VIEW IF EXISTS {quoted_view}")
        with conn.begin() as con:
            con.execute(stmt)  # type: ignore[union-attr]


@pytest.fixture
def mysql_pymysql_engine():
    sqlalchemy = pytest.importorskip("sqlalchemy")
    pymysql = pytest.importorskip("pymysql")
    engine = sqlalchemy.create_engine(
        "mysql+pymysql://root@localhost:3306/pandas",
        connect_args={"client_flag": pymysql.constants.CLIENT.MULTI_STATEMENTS},
        poolclass=sqlalchemy.pool.NullPool,
    )
    yield engine
    for view in get_all_views(engine):
        drop_view(view, engine)
    for tbl in get_all_tables(engine):
        drop_table(tbl, engine)
    engine.dispose()


@pytest.fixture
def mysql_pymysql_engine_iris(mysql_pymysql_engine, iris_path):
    create_and_load_iris(mysql_pymysql_engine, iris_path)
    create_and_load_iris_view(mysql_pymysql_engine)
    yield mysql_pymysql_engine


@pytest.fixture
def mysql_pymysql_engine_types(mysql_pymysql_engine, types_data):
    create_and_load_types(mysql_pymysql_engine, types_data, "mysql")
    yield mysql_pymysql_engine


@pytest.fixture
def mysql_pymysql_conn(mysql_pymysql_engine):
    with mysql_pymysql_engine.connect() as conn:
        yield conn


@pytest.fixture
def mysql_pymysql_conn_iris(mysql_pymysql_engine_iris):
    with mysql_pymysql_engine_iris.connect() as conn:
        yield conn


@pytest.fixture
def mysql_pymysql_conn_types(mysql_pymysql_engine_types):
    with mysql_pymysql_engine_types.connect() as conn:
        yield conn


@pytest.fixture
def postgresql_psycopg2_engine():
    sqlalchemy = pytest.importorskip("sqlalchemy")
    pytest.importorskip("psycopg2")
    engine = sqlalchemy.create_engine(
        "postgresql+psycopg2://postgres:postgres@localhost:5432/pandas",
        poolclass=sqlalchemy.pool.NullPool,
    )
    yield engine
    for view in get_all_views(engine):
        drop_view(view, engine)
    for tbl in get_all_tables(engine):
        drop_table(tbl, engine)
    engine.dispose()


@pytest.fixture
def postgresql_psycopg2_engine_iris(postgresql_psycopg2_engine, iris_path):
    create_and_load_iris(postgresql_psycopg2_engine, iris_path)
    create_and_load_iris_view(postgresql_psycopg2_engine)
    yield postgresql_psycopg2_engine


@pytest.fixture
def postgresql_psycopg2_engine_types(postgresql_psycopg2_engine, types_data):
    create_and_load_types(postgresql_psycopg2_engine, types_data, "postgres")
    yield postgresql_psycopg2_engine


@pytest.fixture
def postgresql_psycopg2_conn(postgresql_psycopg2_engine):
    with postgresql_psycopg2_engine.connect() as conn:
        yield conn


@pytest.fixture
def postgresql_psycopg2_conn_iris(postgresql_psycopg2_engine_iris):
    with postgresql_psycopg2_engine_iris.connect() as conn:
        yield conn


@pytest.fixture
def postgresql_psycopg2_conn_types(postgresql_psycopg2_engine_types):
    with postgresql_psycopg2_engine_types.connect() as conn:
        yield conn


@pytest.fixture
def sqlite_str():
    pytest.importorskip("sqlalchemy")
    with tm.ensure_clean() as name:
        yield f"sqlite:///{name}"


@pytest.fixture
def sqlite_engine(sqlite_str):
    sqlalchemy = pytest.importorskip("sqlalchemy")
    engine = sqlalchemy.create_engine(sqlite_str, poolclass=sqlalchemy.pool.NullPool)
    yield engine
    for view in get_all_views(engine):
        drop_view(view, engine)
    for tbl in get_all_tables(engine):
        drop_table(tbl, engine)
    engine.dispose()


@pytest.fixture
def sqlite_conn(sqlite_engine):
    with sqlite_engine.connect() as conn:
        yield conn


@pytest.fixture
def sqlite_str_iris(sqlite_str, iris_path):
    sqlalchemy = pytest.importorskip("sqlalchemy")
    engine = sqlalchemy.create_engine(sqlite_str)
    create_and_load_iris(engine, iris_path)
    create_and_load_iris_view(engine)
    engine.dispose()
    return sqlite_str


@pytest.fixture
def sqlite_engine_iris(sqlite_engine, iris_path):
    create_and_load_iris(sqlite_engine, iris_path)
    create_and_load_iris_view(sqlite_engine)
    yield sqlite_engine


@pytest.fixture
def sqlite_conn_iris(sqlite_engine_iris):
    with sqlite_engine_iris.connect() as conn:
        yield conn


@pytest.fixture
def sqlite_str_types(sqlite_str, types_data):
    sqlalchemy = pytest.importorskip("sqlalchemy")
    engine = sqlalchemy.create_engine(sqlite_str)
    create_and_load_types(engine, types_data, "sqlite")
    engine.dispose()
    return sqlite_str


@pytest.fixture
def sqlite_engine_types(sqlite_engine, types_data):
    create_and_load_types(sqlite_engine, types_data, "sqlite")
    yield sqlite_engine


@pytest.fixture
def sqlite_conn_types(sqlite_engine_types):
    with sqlite_engine_types.connect() as conn:
        yield conn


@pytest.fixture
def sqlite_buildin():
    with contextlib.closing(sqlite3.connect(":memory:")) as closing_conn:
        with closing_conn as conn:
            yield conn


@pytest.fixture
def sqlite_buildin_iris(sqlite_buildin, iris_path):
    create_and_load_iris_sqlite3(sqlite_buildin, iris_path)
    create_and_load_iris_view(sqlite_buildin)
    yield sqlite_buildin


@pytest.fixture
def sqlite_buildin_types(sqlite_buildin, types_data):
    types_data = [tuple(entry.values()) for entry in types_data]
    create_and_load_types_sqlite3(sqlite_buildin, types_data)
    yield sqlite_buildin


mysql_connectable = [
    pytest.param("mysql_pymysql_engine", marks=pytest.mark.db),
    pytest.param("mysql_pymysql_conn", marks=pytest.mark.db),
]

mysql_connectable_iris = [
    pytest.param("mysql_pymysql_engine_iris", marks=pytest.mark.db),
    pytest.param("mysql_pymysql_conn_iris", marks=pytest.mark.db),
]

mysql_connectable_types = [
    pytest.param("mysql_pymysql_engine_types", marks=pytest.mark.db),
    pytest.param("mysql_pymysql_conn_types", marks=pytest.mark.db),
]

postgresql_connectable = [
    pytest.param("postgresql_psycopg2_engine", marks=pytest.mark.db),
    pytest.param("postgresql_psycopg2_conn", marks=pytest.mark.db),
]

postgresql_connectable_iris = [
    pytest.param("postgresql_psycopg2_engine_iris", marks=pytest.mark.db),
    pytest.param("postgresql_psycopg2_conn_iris", marks=pytest.mark.db),
]

postgresql_connectable_types = [
    pytest.param("postgresql_psycopg2_engine_types", marks=pytest.mark.db),
    pytest.param("postgresql_psycopg2_conn_types", marks=pytest.mark.db),
]

sqlite_connectable = [
    "sqlite_engine",
    "sqlite_conn",
    "sqlite_str",
]

sqlite_connectable_iris = [
    "sqlite_engine_iris",
    "sqlite_conn_iris",
    "sqlite_str_iris",
]

sqlite_connectable_types = [
    "sqlite_engine_types",
    "sqlite_conn_types",
    "sqlite_str_types",
]

sqlalchemy_connectable = mysql_connectable + postgresql_connectable + sqlite_connectable

sqlalchemy_connectable_iris = (
    mysql_connectable_iris + postgresql_connectable_iris + sqlite_connectable_iris
)

sqlalchemy_connectable_types = (
    mysql_connectable_types + postgresql_connectable_types + sqlite_connectable_types
)

all_connectable = sqlalchemy_connectable + ["sqlite_buildin"]

all_connectable_iris = sqlalchemy_connectable_iris + ["sqlite_buildin_iris"]

all_connectable_types = sqlalchemy_connectable_types + ["sqlite_buildin_types"]


@pytest.mark.parametrize("conn", all_connectable)
def test_dataframe_to_sql(conn, test_frame1, request):
    # GH 51086 if conn is sqlite_engine
    conn = request.getfixturevalue(conn)
    test_frame1.to_sql(name="test", con=conn, if_exists="append", index=False)


@pytest.mark.parametrize("conn", all_connectable)
def test_dataframe_to_sql_empty(conn, test_frame1, request):
    # GH 51086 if conn is sqlite_engine
    conn = request.getfixturevalue(conn)
    empty_df = test_frame1.iloc[:0]
    empty_df.to_sql(name="test", con=conn, if_exists="append", index=False)


@pytest.mark.parametrize("conn", all_connectable)
def test_dataframe_to_sql_arrow_dtypes(conn, request):
    # GH 52046
    pytest.importorskip("pyarrow")
    df = DataFrame(
        {
            "int": pd.array([1], dtype="int8[pyarrow]"),
            "datetime": pd.array(
                [datetime(2023, 1, 1)], dtype="timestamp[ns][pyarrow]"
            ),
            "date": pd.array([date(2023, 1, 1)], dtype="date32[day][pyarrow]"),
            "timedelta": pd.array([timedelta(1)], dtype="duration[ns][pyarrow]"),
            "string": pd.array(["a"], dtype="string[pyarrow]"),
        }
    )
    conn = request.getfixturevalue(conn)
    with tm.assert_produces_warning(UserWarning, match="the 'timedelta'"):
        df.to_sql(name="test_arrow", con=conn, if_exists="replace", index=False)


@pytest.mark.parametrize("conn", all_connectable)
def test_dataframe_to_sql_arrow_dtypes_missing(conn, request, nulls_fixture):
    # GH 52046
    pytest.importorskip("pyarrow")
    df = DataFrame(
        {
            "datetime": pd.array(
                [datetime(2023, 1, 1), nulls_fixture], dtype="timestamp[ns][pyarrow]"
            ),
        }
    )
    conn = request.getfixturevalue(conn)
    df.to_sql(name="test_arrow", con=conn, if_exists="replace", index=False)


@pytest.mark.parametrize("conn", all_connectable)
@pytest.mark.parametrize("method", [None, "multi"])
def test_to_sql(conn, method, test_frame1, request):
    conn = request.getfixturevalue(conn)
    with pandasSQL_builder(conn, need_transaction=True) as pandasSQL:
        pandasSQL.to_sql(test_frame1, "test_frame", method=method)
        assert pandasSQL.has_table("test_frame")
    assert count_rows(conn, "test_frame") == len(test_frame1)


@pytest.mark.parametrize("conn", all_connectable)
@pytest.mark.parametrize("mode, num_row_coef", [("replace", 1), ("append", 2)])
def test_to_sql_exist(conn, mode, num_row_coef, test_frame1, request):
    conn = request.getfixturevalue(conn)
    with pandasSQL_builder(conn, need_transaction=True) as pandasSQL:
        pandasSQL.to_sql(test_frame1, "test_frame", if_exists="fail")
        pandasSQL.to_sql(test_frame1, "test_frame", if_exists=mode)
        assert pandasSQL.has_table("test_frame")
    assert count_rows(conn, "test_frame") == num_row_coef * len(test_frame1)


@pytest.mark.parametrize("conn", all_connectable)
def test_to_sql_exist_fail(conn, test_frame1, request):
    conn = request.getfixturevalue(conn)
    with pandasSQL_builder(conn, need_transaction=True) as pandasSQL:
        pandasSQL.to_sql(test_frame1, "test_frame", if_exists="fail")
        assert pandasSQL.has_table("test_frame")

        msg = "Table 'test_frame' already exists"
        with pytest.raises(ValueError, match=msg):
            pandasSQL.to_sql(test_frame1, "test_frame", if_exists="fail")


@pytest.mark.parametrize("conn", all_connectable_iris)
def test_read_iris_query(conn, request):
    conn = request.getfixturevalue(conn)
    iris_frame = read_sql_query("SELECT * FROM iris", conn)
    check_iris_frame(iris_frame)
    iris_frame = pd.read_sql("SELECT * FROM iris", conn)
    check_iris_frame(iris_frame)
    iris_frame = pd.read_sql("SELECT * FROM iris where 0=1", conn)
    assert iris_frame.shape == (0, 5)
    assert "SepalWidth" in iris_frame.columns


@pytest.mark.parametrize("conn", all_connectable_iris)
def test_read_iris_query_chunksize(conn, request):
    conn = request.getfixturevalue(conn)
    iris_frame = concat(read_sql_query("SELECT * FROM iris", conn, chunksize=7))
    check_iris_frame(iris_frame)
    iris_frame = concat(pd.read_sql("SELECT * FROM iris", conn, chunksize=7))
    check_iris_frame(iris_frame)
    iris_frame = concat(pd.read_sql("SELECT * FROM iris where 0=1", conn, chunksize=7))
    assert iris_frame.shape == (0, 5)
    assert "SepalWidth" in iris_frame.columns


@pytest.mark.parametrize("conn", sqlalchemy_connectable_iris)
def test_read_iris_query_expression_with_parameter(conn, request):
    conn = request.getfixturevalue(conn)
    from sqlalchemy import (
        MetaData,
        Table,
        create_engine,
        select,
    )

    metadata = MetaData()
    autoload_con = create_engine(conn) if isinstance(conn, str) else conn
    iris = Table("iris", metadata, autoload_with=autoload_con)
    iris_frame = read_sql_query(
        select(iris), conn, params={"name": "Iris-setosa", "length": 5.1}
    )
    check_iris_frame(iris_frame)
    if isinstance(conn, str):
        autoload_con.dispose()


@pytest.mark.parametrize("conn", all_connectable_iris)
def test_read_iris_query_string_with_parameter(conn, request, sql_strings):
    for db, query in sql_strings["read_parameters"].items():
        if db in conn:
            break
    else:
        raise KeyError(f"No part of {conn} found in sql_strings['read_parameters']")
    conn = request.getfixturevalue(conn)
    iris_frame = read_sql_query(query, conn, params=("Iris-setosa", 5.1))
    check_iris_frame(iris_frame)


@pytest.mark.parametrize("conn", sqlalchemy_connectable_iris)
def test_read_iris_table(conn, request):
    # GH 51015 if conn = sqlite_iris_str
    conn = request.getfixturevalue(conn)
    iris_frame = read_sql_table("iris", conn)
    check_iris_frame(iris_frame)
    iris_frame = pd.read_sql("iris", conn)
    check_iris_frame(iris_frame)


@pytest.mark.parametrize("conn", sqlalchemy_connectable_iris)
def test_read_iris_table_chunksize(conn, request):
    conn = request.getfixturevalue(conn)
    iris_frame = concat(read_sql_table("iris", conn, chunksize=7))
    check_iris_frame(iris_frame)
    iris_frame = concat(pd.read_sql("iris", conn, chunksize=7))
    check_iris_frame(iris_frame)


@pytest.mark.parametrize("conn", sqlalchemy_connectable)
def test_to_sql_callable(conn, test_frame1, request):
    conn = request.getfixturevalue(conn)

    check = []  # used to double check function below is really being used

    def sample(pd_table, conn, keys, data_iter):
        check.append(1)
        data = [dict(zip(keys, row)) for row in data_iter]
        conn.execute(pd_table.table.insert(), data)

    with pandasSQL_builder(conn, need_transaction=True) as pandasSQL:
        pandasSQL.to_sql(test_frame1, "test_frame", method=sample)
        assert pandasSQL.has_table("test_frame")
    assert check == [1]
    assert count_rows(conn, "test_frame") == len(test_frame1)


@pytest.mark.parametrize("conn", all_connectable_types)
def test_default_type_conversion(conn, request):
    conn_name = conn
    if conn_name == "sqlite_buildin_types":
        request.node.add_marker(
            pytest.mark.xfail(
                reason="sqlite_buildin connection does not implement read_sql_table"
            )
        )

    conn = request.getfixturevalue(conn)
    df = sql.read_sql_table("types", conn)

    assert issubclass(df.FloatCol.dtype.type, np.floating)
    assert issubclass(df.IntCol.dtype.type, np.integer)

    # MySQL/sqlite has no real BOOL type
    if "postgresql" in conn_name:
        assert issubclass(df.BoolCol.dtype.type, np.bool_)
    else:
        assert issubclass(df.BoolCol.dtype.type, np.integer)

    # Int column with NA values stays as float
    assert issubclass(df.IntColWithNull.dtype.type, np.floating)

    # Bool column with NA = int column with NA values => becomes float
    if "postgresql" in conn_name:
        assert issubclass(df.BoolColWithNull.dtype.type, object)
    else:
        assert issubclass(df.BoolColWithNull.dtype.type, np.floating)


@pytest.mark.parametrize("conn", mysql_connectable)
def test_read_procedure(conn, request):
    conn = request.getfixturevalue(conn)

    # GH 7324
    # Although it is more an api test, it is added to the
    # mysql tests as sqlite does not have stored procedures
    from sqlalchemy import text
    from sqlalchemy.engine import Engine

    df = DataFrame({"a": [1, 2, 3], "b": [0.1, 0.2, 0.3]})
    df.to_sql(name="test_frame", con=conn, index=False)

    proc = """DROP PROCEDURE IF EXISTS get_testdb;

    CREATE PROCEDURE get_testdb ()

    BEGIN
        SELECT * FROM test_frame;
    END"""
    proc = text(proc)
    if isinstance(conn, Engine):
        with conn.connect() as engine_conn:
            with engine_conn.begin():
                engine_conn.execute(proc)
    else:
        with conn.begin():
            conn.execute(proc)

    res1 = sql.read_sql_query("CALL get_testdb();", conn)
    tm.assert_frame_equal(df, res1)

    # test delegation to read_sql_query
    res2 = sql.read_sql("CALL get_testdb();", conn)
    tm.assert_frame_equal(df, res2)


@pytest.mark.parametrize("conn", postgresql_connectable)
@pytest.mark.parametrize("expected_count", [2, "Success!"])
def test_copy_from_callable_insertion_method(conn, expected_count, request):
    # GH 8953
    # Example in io.rst found under _io.sql.method
    # not available in sqlite, mysql
    def psql_insert_copy(table, conn, keys, data_iter):
        # gets a DBAPI connection that can provide a cursor
        dbapi_conn = conn.connection
        with dbapi_conn.cursor() as cur:
            s_buf = StringIO()
            writer = csv.writer(s_buf)
            writer.writerows(data_iter)
            s_buf.seek(0)

            columns = ", ".join([f'"{k}"' for k in keys])
            if table.schema:
                table_name = f"{table.schema}.{table.name}"
            else:
                table_name = table.name

            sql_query = f"COPY {table_name} ({columns}) FROM STDIN WITH CSV"
            cur.copy_expert(sql=sql_query, file=s_buf)
        return expected_count

    conn = request.getfixturevalue(conn)
    expected = DataFrame({"col1": [1, 2], "col2": [0.1, 0.2], "col3": ["a", "n"]})
    result_count = expected.to_sql(
        name="test_frame", con=conn, index=False, method=psql_insert_copy
    )
    # GH 46891
    if expected_count is None:
        assert result_count is None
    else:
        assert result_count == expected_count
    result = sql.read_sql_table("test_frame", conn)
    tm.assert_frame_equal(result, expected)


@pytest.mark.parametrize("conn", postgresql_connectable)
def test_insertion_method_on_conflict_do_nothing(conn, request):
    # GH 15988: Example in to_sql docstring
    conn = request.getfixturevalue(conn)

    from sqlalchemy.dialects.postgresql import insert
    from sqlalchemy.engine import Engine
    from sqlalchemy.sql import text

    def insert_on_conflict(table, conn, keys, data_iter):
        data = [dict(zip(keys, row)) for row in data_iter]
        stmt = (
            insert(table.table)
            .values(data)
            .on_conflict_do_nothing(index_elements=["a"])
        )
        result = conn.execute(stmt)
        return result.rowcount

    create_sql = text(
        """
    CREATE TABLE test_insert_conflict (
        a  integer PRIMARY KEY,
        b  numeric,
        c  text
    );
    """
    )
    if isinstance(conn, Engine):
        with conn.connect() as con:
            with con.begin():
                con.execute(create_sql)
    else:
        with conn.begin():
            conn.execute(create_sql)

    expected = DataFrame([[1, 2.1, "a"]], columns=list("abc"))
    expected.to_sql(
        name="test_insert_conflict", con=conn, if_exists="append", index=False
    )

    df_insert = DataFrame([[1, 3.2, "b"]], columns=list("abc"))
    inserted = df_insert.to_sql(
        name="test_insert_conflict",
        con=conn,
        index=False,
        if_exists="append",
        method=insert_on_conflict,
    )
    result = sql.read_sql_table("test_insert_conflict", conn)
    tm.assert_frame_equal(result, expected)
    assert inserted == 0

    # Cleanup
    with sql.SQLDatabase(conn, need_transaction=True) as pandasSQL:
        pandasSQL.drop_table("test_insert_conflict")


@pytest.mark.parametrize("conn", mysql_connectable)
def test_insertion_method_on_conflict_update(conn, request):
    # GH 14553: Example in to_sql docstring
    conn = request.getfixturevalue(conn)

    from sqlalchemy.dialects.mysql import insert
    from sqlalchemy.engine import Engine
    from sqlalchemy.sql import text

    def insert_on_conflict(table, conn, keys, data_iter):
        data = [dict(zip(keys, row)) for row in data_iter]
        stmt = insert(table.table).values(data)
        stmt = stmt.on_duplicate_key_update(b=stmt.inserted.b, c=stmt.inserted.c)
        result = conn.execute(stmt)
        return result.rowcount

    create_sql = text(
        """
    CREATE TABLE test_insert_conflict (
        a INT PRIMARY KEY,
        b FLOAT,
        c VARCHAR(10)
    );
    """
    )
    if isinstance(conn, Engine):
        with conn.connect() as con:
            with con.begin():
                con.execute(create_sql)
    else:
        with conn.begin():
            conn.execute(create_sql)

    df = DataFrame([[1, 2.1, "a"]], columns=list("abc"))
    df.to_sql(name="test_insert_conflict", con=conn, if_exists="append", index=False)

    expected = DataFrame([[1, 3.2, "b"]], columns=list("abc"))
    inserted = expected.to_sql(
        name="test_insert_conflict",
        con=conn,
        index=False,
        if_exists="append",
        method=insert_on_conflict,
    )
    result = sql.read_sql_table("test_insert_conflict", conn)
    tm.assert_frame_equal(result, expected)
    assert inserted == 2

    # Cleanup
    with sql.SQLDatabase(conn, need_transaction=True) as pandasSQL:
        pandasSQL.drop_table("test_insert_conflict")


@pytest.mark.parametrize("conn", postgresql_connectable)
def test_read_view_postgres(conn, request):
    # GH 52969
    conn = request.getfixturevalue(conn)

    from sqlalchemy.engine import Engine
    from sqlalchemy.sql import text

    table_name = f"group_{uuid.uuid4().hex}"
    view_name = f"group_view_{uuid.uuid4().hex}"

    sql_stmt = text(
        f"""
    CREATE TABLE {table_name} (
        group_id INTEGER,
        name TEXT
    );
    INSERT INTO {table_name} VALUES
        (1, 'name');
    CREATE VIEW {view_name}
    AS
    SELECT * FROM {table_name};
    """
    )
    if isinstance(conn, Engine):
        with conn.connect() as con:
            with con.begin():
                con.execute(sql_stmt)
    else:
        with conn.begin():
            conn.execute(sql_stmt)
    result = read_sql_table(view_name, conn)
    expected = DataFrame({"group_id": [1], "name": "name"})
    tm.assert_frame_equal(result, expected)


def test_read_view_sqlite(sqlite_buildin):
    # GH 52969
    create_table = """
CREATE TABLE groups (
   group_id INTEGER,
   name TEXT
);
"""
    insert_into = """
INSERT INTO groups VALUES
    (1, 'name');
"""
    create_view = """
CREATE VIEW group_view
AS
SELECT * FROM groups;
"""
    sqlite_buildin.execute(create_table)
    sqlite_buildin.execute(insert_into)
    sqlite_buildin.execute(create_view)
    result = pd.read_sql("SELECT * FROM group_view", sqlite_buildin)
    expected = DataFrame({"group_id": [1], "name": "name"})
    tm.assert_frame_equal(result, expected)


def test_execute_typeerror(sqlite_engine_iris):
    with pytest.raises(TypeError, match="pandas.io.sql.execute requires a connection"):
        with tm.assert_produces_warning(
            FutureWarning,
            match="`pandas.io.sql.execute` is deprecated and "
            "will be removed in the future version.",
        ):
            sql.execute("select * from iris", sqlite_engine_iris)


def test_execute_deprecated(sqlite_conn_iris):
    # GH50185
    with tm.assert_produces_warning(
        FutureWarning,
        match="`pandas.io.sql.execute` is deprecated and "
        "will be removed in the future version.",
    ):
        sql.execute("select * from iris", sqlite_conn_iris)


def flavor(conn_name):
    if "postgresql" in conn_name:
        return "postgresql"
    elif "sqlite" in conn_name:
        return "sqlite"
    elif "mysql" in conn_name:
        return "mysql"

    raise ValueError(f"unsupported connection: {conn_name}")


@pytest.mark.parametrize("conn", all_connectable_iris)
def test_read_sql_iris_parameter(conn, request, sql_strings):
    conn_name = conn
    conn = request.getfixturevalue(conn)
    query = sql_strings["read_parameters"][flavor(conn_name)]
    params = ("Iris-setosa", 5.1)
    with pandasSQL_builder(conn) as pandasSQL:
        with pandasSQL.run_transaction():
            iris_frame = pandasSQL.read_query(query, params=params)
    check_iris_frame(iris_frame)


@pytest.mark.parametrize("conn", all_connectable_iris)
def test_read_sql_iris_named_parameter(conn, request, sql_strings):
    conn_name = conn
    conn = request.getfixturevalue(conn)
    query = sql_strings["read_named_parameters"][flavor(conn_name)]
    params = {"name": "Iris-setosa", "length": 5.1}
    with pandasSQL_builder(conn) as pandasSQL:
        with pandasSQL.run_transaction():
            iris_frame = pandasSQL.read_query(query, params=params)
    check_iris_frame(iris_frame)


@pytest.mark.parametrize("conn", all_connectable_iris)
def test_read_sql_iris_no_parameter_with_percent(conn, request, sql_strings):
    if "mysql" in conn or "postgresql" in conn:
        request.node.add_marker(pytest.mark.xfail(reason="broken test"))

    conn_name = conn
    conn = request.getfixturevalue(conn)

    query = sql_strings["read_no_parameters_with_percent"][flavor(conn_name)]
    with pandasSQL_builder(conn) as pandasSQL:
        with pandasSQL.run_transaction():
            iris_frame = pandasSQL.read_query(query, params=None)
    check_iris_frame(iris_frame)


# -----------------------------------------------------------------------------
# -- Testing the public API


@pytest.mark.parametrize("conn", all_connectable_iris)
def test_api_read_sql_view(conn, request):
    conn = request.getfixturevalue(conn)
    iris_frame = sql.read_sql_query("SELECT * FROM iris_view", conn)
    check_iris_frame(iris_frame)


@pytest.mark.parametrize("conn", all_connectable_iris)
def test_api_read_sql_with_chunksize_no_result(conn, request):
    conn = request.getfixturevalue(conn)
    query = 'SELECT * FROM iris_view WHERE "SepalLength" < 0.0'
    with_batch = sql.read_sql_query(query, conn, chunksize=5)
    without_batch = sql.read_sql_query(query, conn)
    tm.assert_frame_equal(concat(with_batch), without_batch)


@pytest.mark.parametrize("conn", all_connectable)
def test_api_to_sql(conn, request, test_frame1):
    conn = request.getfixturevalue(conn)
    if sql.has_table("test_frame1", conn):
        with sql.SQLDatabase(conn, need_transaction=True) as pandasSQL:
            pandasSQL.drop_table("test_frame1")

    sql.to_sql(test_frame1, "test_frame1", conn)
    assert sql.has_table("test_frame1", conn)


@pytest.mark.parametrize("conn", all_connectable)
def test_api_to_sql_fail(conn, request, test_frame1):
    conn = request.getfixturevalue(conn)
    if sql.has_table("test_frame2", conn):
        with sql.SQLDatabase(conn, need_transaction=True) as pandasSQL:
            pandasSQL.drop_table("test_frame2")

    sql.to_sql(test_frame1, "test_frame2", conn, if_exists="fail")
    assert sql.has_table("test_frame2", conn)

    msg = "Table 'test_frame2' already exists"
    with pytest.raises(ValueError, match=msg):
        sql.to_sql(test_frame1, "test_frame2", conn, if_exists="fail")


@pytest.mark.parametrize("conn", all_connectable)
def test_api_to_sql_replace(conn, request, test_frame1):
    conn = request.getfixturevalue(conn)
    if sql.has_table("test_frame3", conn):
        with sql.SQLDatabase(conn, need_transaction=True) as pandasSQL:
            pandasSQL.drop_table("test_frame3")

    sql.to_sql(test_frame1, "test_frame3", conn, if_exists="fail")
    # Add to table again
    sql.to_sql(test_frame1, "test_frame3", conn, if_exists="replace")
    assert sql.has_table("test_frame3", conn)

    num_entries = len(test_frame1)
    num_rows = count_rows(conn, "test_frame3")

    assert num_rows == num_entries


@pytest.mark.parametrize("conn", all_connectable)
def test_api_to_sql_append(conn, request, test_frame1):
    conn = request.getfixturevalue(conn)
    if sql.has_table("test_frame4", conn):
        with sql.SQLDatabase(conn, need_transaction=True) as pandasSQL:
            pandasSQL.drop_table("test_frame4")

    assert sql.to_sql(test_frame1, "test_frame4", conn, if_exists="fail") == 4

    # Add to table again
    assert sql.to_sql(test_frame1, "test_frame4", conn, if_exists="append") == 4
    assert sql.has_table("test_frame4", conn)

    num_entries = 2 * len(test_frame1)
    num_rows = count_rows(conn, "test_frame4")

    assert num_rows == num_entries


@pytest.mark.parametrize("conn", all_connectable)
def test_api_to_sql_type_mapping(conn, request, test_frame3):
    conn = request.getfixturevalue(conn)
    if sql.has_table("test_frame5", conn):
        with sql.SQLDatabase(conn, need_transaction=True) as pandasSQL:
            pandasSQL.drop_table("test_frame5")

    sql.to_sql(test_frame3, "test_frame5", conn, index=False)
    result = sql.read_sql("SELECT * FROM test_frame5", conn)

    tm.assert_frame_equal(test_frame3, result)


@pytest.mark.parametrize("conn", all_connectable)
def test_api_to_sql_series(conn, request):
    conn = request.getfixturevalue(conn)
    if sql.has_table("test_series", conn):
        with sql.SQLDatabase(conn, need_transaction=True) as pandasSQL:
            pandasSQL.drop_table("test_series")

    s = Series(np.arange(5, dtype="int64"), name="series")
    sql.to_sql(s, "test_series", conn, index=False)
    s2 = sql.read_sql_query("SELECT * FROM test_series", conn)
    tm.assert_frame_equal(s.to_frame(), s2)


@pytest.mark.parametrize("conn", all_connectable)
def test_api_roundtrip(conn, request, test_frame1):
    conn = request.getfixturevalue(conn)
    if sql.has_table("test_frame_roundtrip", conn):
        with sql.SQLDatabase(conn, need_transaction=True) as pandasSQL:
            pandasSQL.drop_table("test_frame_roundtrip")

    sql.to_sql(test_frame1, "test_frame_roundtrip", con=conn)
    result = sql.read_sql_query("SELECT * FROM test_frame_roundtrip", con=conn)

    # HACK!
    result.index = test_frame1.index
    result.set_index("level_0", inplace=True)
    result.index.astype(int)
    result.index.name = None
    tm.assert_frame_equal(result, test_frame1)


@pytest.mark.parametrize("conn", all_connectable)
def test_api_roundtrip_chunksize(conn, request, test_frame1):
    conn = request.getfixturevalue(conn)
    if sql.has_table("test_frame_roundtrip", conn):
        with sql.SQLDatabase(conn, need_transaction=True) as pandasSQL:
            pandasSQL.drop_table("test_frame_roundtrip")

    sql.to_sql(
        test_frame1,
        "test_frame_roundtrip",
        con=conn,
        index=False,
        chunksize=2,
    )
    result = sql.read_sql_query("SELECT * FROM test_frame_roundtrip", con=conn)
    tm.assert_frame_equal(result, test_frame1)


@pytest.mark.parametrize("conn", all_connectable_iris)
def test_api_execute_sql(conn, request):
    # drop_sql = "DROP TABLE IF EXISTS test"  # should already be done
    conn = request.getfixturevalue(conn)
    with sql.pandasSQL_builder(conn) as pandas_sql:
        iris_results = pandas_sql.execute("SELECT * FROM iris")
        row = iris_results.fetchone()
    tm.equalContents(row, [5.1, 3.5, 1.4, 0.2, "Iris-setosa"])


@pytest.mark.parametrize("conn", all_connectable_types)
def test_api_date_parsing(conn, request):
    conn_name = conn
    conn = request.getfixturevalue(conn)
    # Test date parsing in read_sql
    # No Parsing
    df = sql.read_sql_query("SELECT * FROM types", conn)
    if not ("mysql" in conn_name or "postgres" in conn_name):
        assert not issubclass(df.DateCol.dtype.type, np.datetime64)

    df = sql.read_sql_query("SELECT * FROM types", conn, parse_dates=["DateCol"])
    assert issubclass(df.DateCol.dtype.type, np.datetime64)
    assert df.DateCol.tolist() == [
        Timestamp(2000, 1, 3, 0, 0, 0),
        Timestamp(2000, 1, 4, 0, 0, 0),
    ]

    df = sql.read_sql_query(
        "SELECT * FROM types",
        conn,
        parse_dates={"DateCol": "%Y-%m-%d %H:%M:%S"},
    )
    assert issubclass(df.DateCol.dtype.type, np.datetime64)
    assert df.DateCol.tolist() == [
        Timestamp(2000, 1, 3, 0, 0, 0),
        Timestamp(2000, 1, 4, 0, 0, 0),
    ]

    df = sql.read_sql_query("SELECT * FROM types", conn, parse_dates=["IntDateCol"])
    assert issubclass(df.IntDateCol.dtype.type, np.datetime64)
    assert df.IntDateCol.tolist() == [
        Timestamp(1986, 12, 25, 0, 0, 0),
        Timestamp(2013, 1, 1, 0, 0, 0),
    ]

    df = sql.read_sql_query(
        "SELECT * FROM types", conn, parse_dates={"IntDateCol": "s"}
    )
    assert issubclass(df.IntDateCol.dtype.type, np.datetime64)
    assert df.IntDateCol.tolist() == [
        Timestamp(1986, 12, 25, 0, 0, 0),
        Timestamp(2013, 1, 1, 0, 0, 0),
    ]

    df = sql.read_sql_query(
        "SELECT * FROM types",
        conn,
        parse_dates={"IntDateOnlyCol": "%Y%m%d"},
    )
    assert issubclass(df.IntDateOnlyCol.dtype.type, np.datetime64)
    assert df.IntDateOnlyCol.tolist() == [
        Timestamp("2010-10-10"),
        Timestamp("2010-12-12"),
    ]


@pytest.mark.parametrize("conn", all_connectable_types)
@pytest.mark.parametrize("error", ["ignore", "raise", "coerce"])
@pytest.mark.parametrize(
    "read_sql, text, mode",
    [
        (sql.read_sql, "SELECT * FROM types", ("sqlalchemy", "fallback")),
        (sql.read_sql, "types", ("sqlalchemy")),
        (
            sql.read_sql_query,
            "SELECT * FROM types",
            ("sqlalchemy", "fallback"),
        ),
        (sql.read_sql_table, "types", ("sqlalchemy")),
    ],
)
def test_api_custom_dateparsing_error(
    conn, request, read_sql, text, mode, error, types_data_frame
):
    conn_name = conn
    conn = request.getfixturevalue(conn)
    if text == "types" and conn_name == "sqlite_buildin_types":
        request.node.add_marker(
            pytest.mark.xfail(reason="failing combination of arguments")
        )

    expected = types_data_frame.astype({"DateCol": "datetime64[ns]"})

    result = read_sql(
        text,
        con=conn,
        parse_dates={
            "DateCol": {"errors": error},
        },
    )
    if "postgres" in conn_name:
        # TODO: clean up types_data_frame fixture
        result["BoolCol"] = result["BoolCol"].astype(int)
        result["BoolColWithNull"] = result["BoolColWithNull"].astype(float)

    tm.assert_frame_equal(result, expected)


@pytest.mark.parametrize("conn", all_connectable_types)
def test_api_date_and_index(conn, request):
    # Test case where same column appears in parse_date and index_col
    conn = request.getfixturevalue(conn)
    df = sql.read_sql_query(
        "SELECT * FROM types",
        conn,
        index_col="DateCol",
        parse_dates=["DateCol", "IntDateCol"],
    )

    assert issubclass(df.index.dtype.type, np.datetime64)
    assert issubclass(df.IntDateCol.dtype.type, np.datetime64)


@pytest.mark.parametrize("conn", all_connectable)
def test_api_timedelta(conn, request):
    # see #6921
    conn = request.getfixturevalue(conn)
    if sql.has_table("test_timedelta", conn):
        with sql.SQLDatabase(conn, need_transaction=True) as pandasSQL:
            pandasSQL.drop_table("test_timedelta")

    df = to_timedelta(Series(["00:00:01", "00:00:03"], name="foo")).to_frame()
    with tm.assert_produces_warning(UserWarning):
        result_count = df.to_sql(name="test_timedelta", con=conn)
    assert result_count == 2
    result = sql.read_sql_query("SELECT * FROM test_timedelta", conn)
    tm.assert_series_equal(result["foo"], df["foo"].view("int64"))


@pytest.mark.parametrize("conn", all_connectable)
def test_api_complex_raises(conn, request):
    conn = request.getfixturevalue(conn)
    df = DataFrame({"a": [1 + 1j, 2j]})
    msg = "Complex datatypes not supported"
    with pytest.raises(ValueError, match=msg):
        assert df.to_sql("test_complex", con=conn) is None


@pytest.mark.parametrize("conn", all_connectable)
@pytest.mark.parametrize(
    "index_name,index_label,expected",
    [
        # no index name, defaults to 'index'
        (None, None, "index"),
        # specifying index_label
        (None, "other_label", "other_label"),
        # using the index name
        ("index_name", None, "index_name"),
        # has index name, but specifying index_label
        ("index_name", "other_label", "other_label"),
        # index name is integer
        (0, None, "0"),
        # index name is None but index label is integer
        (None, 0, "0"),
    ],
)
def test_api_to_sql_index_label(conn, request, index_name, index_label, expected):
    conn = request.getfixturevalue(conn)
    if sql.has_table("test_index_label", conn):
        with sql.SQLDatabase(conn, need_transaction=True) as pandasSQL:
            pandasSQL.drop_table("test_index_label")

    temp_frame = DataFrame({"col1": range(4)})
    temp_frame.index.name = index_name
    query = "SELECT * FROM test_index_label"
    sql.to_sql(temp_frame, "test_index_label", conn, index_label=index_label)
    frame = sql.read_sql_query(query, conn)
    assert frame.columns[0] == expected


@pytest.mark.parametrize("conn", all_connectable)
def test_api_to_sql_index_label_multiindex(conn, request):
    conn_name = conn
    if "mysql" in conn_name:
        request.node.add_marker(
            pytest.mark.xfail(
                reason="MySQL can fail using TEXT without length as key", strict=False
            )
        )

    conn = request.getfixturevalue(conn)
    if sql.has_table("test_index_label", conn):
        with sql.SQLDatabase(conn, need_transaction=True) as pandasSQL:
            pandasSQL.drop_table("test_index_label")

    expected_row_count = 4
    temp_frame = DataFrame(
        {"col1": range(4)},
        index=MultiIndex.from_product([("A0", "A1"), ("B0", "B1")]),
    )

    # no index name, defaults to 'level_0' and 'level_1'
    result = sql.to_sql(temp_frame, "test_index_label", conn)
    assert result == expected_row_count
    frame = sql.read_sql_query("SELECT * FROM test_index_label", conn)
    assert frame.columns[0] == "level_0"
    assert frame.columns[1] == "level_1"

    # specifying index_label
    result = sql.to_sql(
        temp_frame,
        "test_index_label",
        conn,
        if_exists="replace",
        index_label=["A", "B"],
    )
    assert result == expected_row_count
    frame = sql.read_sql_query("SELECT * FROM test_index_label", conn)
    assert frame.columns[:2].tolist() == ["A", "B"]

    # using the index name
    temp_frame.index.names = ["A", "B"]
    result = sql.to_sql(temp_frame, "test_index_label", conn, if_exists="replace")
    assert result == expected_row_count
    frame = sql.read_sql_query("SELECT * FROM test_index_label", conn)
    assert frame.columns[:2].tolist() == ["A", "B"]

    # has index name, but specifying index_label
    result = sql.to_sql(
        temp_frame,
        "test_index_label",
        conn,
        if_exists="replace",
        index_label=["C", "D"],
    )
    assert result == expected_row_count
    frame = sql.read_sql_query("SELECT * FROM test_index_label", conn)
    assert frame.columns[:2].tolist() == ["C", "D"]

    msg = "Length of 'index_label' should match number of levels, which is 2"
    with pytest.raises(ValueError, match=msg):
        sql.to_sql(
            temp_frame,
            "test_index_label",
            conn,
            if_exists="replace",
            index_label="C",
        )


@pytest.mark.parametrize("conn", all_connectable)
def test_api_multiindex_roundtrip(conn, request):
    conn = request.getfixturevalue(conn)
    if sql.has_table("test_multiindex_roundtrip", conn):
        with sql.SQLDatabase(conn, need_transaction=True) as pandasSQL:
            pandasSQL.drop_table("test_multiindex_roundtrip")

    df = DataFrame.from_records(
        [(1, 2.1, "line1"), (2, 1.5, "line2")],
        columns=["A", "B", "C"],
        index=["A", "B"],
    )

    df.to_sql(name="test_multiindex_roundtrip", con=conn)
    result = sql.read_sql_query(
        "SELECT * FROM test_multiindex_roundtrip", conn, index_col=["A", "B"]
    )
    tm.assert_frame_equal(df, result, check_index_type=True)


@pytest.mark.parametrize("conn", all_connectable)
@pytest.mark.parametrize(
    "dtype",
    [
        None,
        int,
        float,
        {"A": int, "B": float},
    ],
)
def test_api_dtype_argument(conn, request, dtype):
    # GH10285 Add dtype argument to read_sql_query
    conn_name = conn
    conn = request.getfixturevalue(conn)
    if sql.has_table("test_dtype_argument", conn):
        with sql.SQLDatabase(conn, need_transaction=True) as pandasSQL:
            pandasSQL.drop_table("test_dtype_argument")

    df = DataFrame([[1.2, 3.4], [5.6, 7.8]], columns=["A", "B"])
    assert df.to_sql(name="test_dtype_argument", con=conn) == 2

    expected = df.astype(dtype)

    if "postgres" in conn_name:
        query = 'SELECT "A", "B" FROM test_dtype_argument'
    else:
        query = "SELECT A, B FROM test_dtype_argument"
    result = sql.read_sql_query(query, con=conn, dtype=dtype)

    tm.assert_frame_equal(result, expected)


@pytest.mark.parametrize("conn", all_connectable)
def test_api_integer_col_names(conn, request):
    conn = request.getfixturevalue(conn)
    df = DataFrame([[1, 2], [3, 4]], columns=[0, 1])
    sql.to_sql(df, "test_frame_integer_col_names", conn, if_exists="replace")


@pytest.mark.parametrize("conn", all_connectable)
def test_api_get_schema(conn, request, test_frame1):
    conn = request.getfixturevalue(conn)
    create_sql = sql.get_schema(test_frame1, "test", con=conn)
    assert "CREATE" in create_sql


@pytest.mark.parametrize("conn", all_connectable)
def test_api_get_schema_with_schema(conn, request, test_frame1):
    # GH28486
    conn = request.getfixturevalue(conn)
    create_sql = sql.get_schema(test_frame1, "test", con=conn, schema="pypi")
    assert "CREATE TABLE pypi." in create_sql


@pytest.mark.parametrize("conn", all_connectable)
def test_api_get_schema_dtypes(conn, request):
    conn_name = conn
    conn = request.getfixturevalue(conn)
    float_frame = DataFrame({"a": [1.1, 1.2], "b": [2.1, 2.2]})

    if conn_name == "sqlite_buildin":
        dtype = "INTEGER"
    else:
        from sqlalchemy import Integer

        dtype = Integer
    create_sql = sql.get_schema(float_frame, "test", con=conn, dtype={"b": dtype})
    assert "CREATE" in create_sql
    assert "INTEGER" in create_sql


@pytest.mark.parametrize("conn", all_connectable)
def test_api_get_schema_keys(conn, request, test_frame1):
    conn_name = conn
    conn = request.getfixturevalue(conn)
    frame = DataFrame({"Col1": [1.1, 1.2], "Col2": [2.1, 2.2]})
    create_sql = sql.get_schema(frame, "test", con=conn, keys="Col1")

    if "mysql" in conn_name:
        constraint_sentence = "CONSTRAINT test_pk PRIMARY KEY (`Col1`)"
    else:
        constraint_sentence = 'CONSTRAINT test_pk PRIMARY KEY ("Col1")'
    assert constraint_sentence in create_sql

    # multiple columns as key (GH10385)
    create_sql = sql.get_schema(test_frame1, "test", con=conn, keys=["A", "B"])
    if "mysql" in conn_name:
        constraint_sentence = "CONSTRAINT test_pk PRIMARY KEY (`A`, `B`)"
    else:
        constraint_sentence = 'CONSTRAINT test_pk PRIMARY KEY ("A", "B")'
    assert constraint_sentence in create_sql


@pytest.mark.parametrize("conn", all_connectable)
def test_api_chunksize_read(conn, request):
    conn_name = conn
    conn = request.getfixturevalue(conn)
    if sql.has_table("test_chunksize", conn):
        with sql.SQLDatabase(conn, need_transaction=True) as pandasSQL:
            pandasSQL.drop_table("test_chunksize")

    df = DataFrame(
        np.random.default_rng(2).standard_normal((22, 5)), columns=list("abcde")
    )
    df.to_sql(name="test_chunksize", con=conn, index=False)

    # reading the query in one time
    res1 = sql.read_sql_query("select * from test_chunksize", conn)

    # reading the query in chunks with read_sql_query
    res2 = DataFrame()
    i = 0
    sizes = [5, 5, 5, 5, 2]

    for chunk in sql.read_sql_query("select * from test_chunksize", conn, chunksize=5):
        res2 = concat([res2, chunk], ignore_index=True)
        assert len(chunk) == sizes[i]
        i += 1

    tm.assert_frame_equal(res1, res2)

    # reading the query in chunks with read_sql_query
    if conn_name == "sqlite_buildin":
        with pytest.raises(NotImplementedError, match=""):
            sql.read_sql_table("test_chunksize", conn, chunksize=5)
    else:
        res3 = DataFrame()
        i = 0
        sizes = [5, 5, 5, 5, 2]

        for chunk in sql.read_sql_table("test_chunksize", conn, chunksize=5):
            res3 = concat([res3, chunk], ignore_index=True)
            assert len(chunk) == sizes[i]
            i += 1

        tm.assert_frame_equal(res1, res3)


@pytest.mark.parametrize("conn", all_connectable)
def test_api_categorical(conn, request):
    # GH8624
    # test that categorical gets written correctly as dense column
    conn = request.getfixturevalue(conn)
    if sql.has_table("test_categorical", conn):
        with sql.SQLDatabase(conn, need_transaction=True) as pandasSQL:
            pandasSQL.drop_table("test_categorical")

    df = DataFrame(
        {
            "person_id": [1, 2, 3],
            "person_name": ["John P. Doe", "Jane Dove", "John P. Doe"],
        }
    )
    df2 = df.copy()
    df2["person_name"] = df2["person_name"].astype("category")

    df2.to_sql(name="test_categorical", con=conn, index=False)
    res = sql.read_sql_query("SELECT * FROM test_categorical", conn)

    tm.assert_frame_equal(res, df)


@pytest.mark.parametrize("conn", all_connectable)
def test_api_unicode_column_name(conn, request):
    # GH 11431
    conn = request.getfixturevalue(conn)
    if sql.has_table("test_unicode", conn):
        with sql.SQLDatabase(conn, need_transaction=True) as pandasSQL:
            pandasSQL.drop_table("test_unicode")

    df = DataFrame([[1, 2], [3, 4]], columns=["\xe9", "b"])
    df.to_sql(name="test_unicode", con=conn, index=False)


@pytest.mark.parametrize("conn", all_connectable)
def test_api_escaped_table_name(conn, request):
    # GH 13206
    conn_name = conn
    conn = request.getfixturevalue(conn)
    if sql.has_table("d1187b08-4943-4c8d-a7f6", conn):
        with sql.SQLDatabase(conn, need_transaction=True) as pandasSQL:
            pandasSQL.drop_table("d1187b08-4943-4c8d-a7f6")

    df = DataFrame({"A": [0, 1, 2], "B": [0.2, np.nan, 5.6]})
    df.to_sql(name="d1187b08-4943-4c8d-a7f6", con=conn, index=False)

    if "postgres" in conn_name:
        query = 'SELECT * FROM "d1187b08-4943-4c8d-a7f6"'
    else:
        query = "SELECT * FROM `d1187b08-4943-4c8d-a7f6`"
    res = sql.read_sql_query(query, conn)

    tm.assert_frame_equal(res, df)


@pytest.mark.parametrize("conn", all_connectable)
def test_api_read_sql_duplicate_columns(conn, request):
    # GH#53117
    conn = request.getfixturevalue(conn)
    if sql.has_table("test_table", conn):
        with sql.SQLDatabase(conn, need_transaction=True) as pandasSQL:
            pandasSQL.drop_table("test_table")

    df = DataFrame({"a": [1, 2, 3], "b": [0.1, 0.2, 0.3], "c": 1})
    df.to_sql(name="test_table", con=conn, index=False)

    result = pd.read_sql("SELECT a, b, a +1 as a, c FROM test_table;", conn)
    expected = DataFrame(
        [[1, 0.1, 2, 1], [2, 0.2, 3, 1], [3, 0.3, 4, 1]],
        columns=["a", "b", "a", "c"],
    )
    tm.assert_frame_equal(result, expected)


@pytest.mark.parametrize("conn", all_connectable)
def test_read_table_columns(conn, request, test_frame1):
    # test columns argument in read_table
    conn_name = conn
    if conn_name == "sqlite_buildin":
        request.node.add_marker(pytest.mark.xfail(reason="Not Implemented"))

    conn = request.getfixturevalue(conn)
    sql.to_sql(test_frame1, "test_frame", conn)

    cols = ["A", "B"]

    result = sql.read_sql_table("test_frame", conn, columns=cols)
    assert result.columns.tolist() == cols


@pytest.mark.parametrize("conn", all_connectable)
def test_read_table_index_col(conn, request, test_frame1):
    # test columns argument in read_table
    conn_name = conn
    if conn_name == "sqlite_buildin":
        request.node.add_marker(pytest.mark.xfail(reason="Not Implemented"))

    conn = request.getfixturevalue(conn)
    sql.to_sql(test_frame1, "test_frame", conn)

    result = sql.read_sql_table("test_frame", conn, index_col="index")
    assert result.index.names == ["index"]

    result = sql.read_sql_table("test_frame", conn, index_col=["A", "B"])
    assert result.index.names == ["A", "B"]

    result = sql.read_sql_table(
        "test_frame", conn, index_col=["A", "B"], columns=["C", "D"]
    )
    assert result.index.names == ["A", "B"]
    assert result.columns.tolist() == ["C", "D"]


@pytest.mark.parametrize("conn", all_connectable_iris)
def test_read_sql_delegate(conn, request):
    if conn == "sqlite_buildin_iris":
        request.node.add_marker(
            pytest.mark.xfail(
                reason="sqlite_buildin connection does not implement read_sql_table"
            )
        )

    conn = request.getfixturevalue(conn)
    iris_frame1 = sql.read_sql_query("SELECT * FROM iris", conn)
    iris_frame2 = sql.read_sql("SELECT * FROM iris", conn)
    tm.assert_frame_equal(iris_frame1, iris_frame2)

    iris_frame1 = sql.read_sql_table("iris", conn)
    iris_frame2 = sql.read_sql("iris", conn)
    tm.assert_frame_equal(iris_frame1, iris_frame2)


def test_not_reflect_all_tables(sqlite_conn):
    conn = sqlite_conn
    from sqlalchemy import text
    from sqlalchemy.engine import Engine

    # create invalid table
    query_list = [
        text("CREATE TABLE invalid (x INTEGER, y UNKNOWN);"),
        text("CREATE TABLE other_table (x INTEGER, y INTEGER);"),
    ]

    for query in query_list:
        if isinstance(conn, Engine):
            with conn.connect() as conn:
                with conn.begin():
                    conn.execute(query)
        else:
            with conn.begin():
                conn.execute(query)

    with tm.assert_produces_warning(None):
        sql.read_sql_table("other_table", conn)
        sql.read_sql_query("SELECT * FROM other_table", conn)


@pytest.mark.parametrize("conn", all_connectable)
def test_warning_case_insensitive_table_name(conn, request, test_frame1):
    conn_name = conn
    if conn_name == "sqlite_buildin":
        request.node.add_marker(pytest.mark.xfail(reason="Does not raise warning"))

    conn = request.getfixturevalue(conn)
    # see gh-7815
    with tm.assert_produces_warning(
        UserWarning,
        match=(
            r"The provided table name 'TABLE1' is not found exactly as such in "
            r"the database after writing the table, possibly due to case "
            r"sensitivity issues. Consider using lower case table names."
        ),
    ):
        with sql.SQLDatabase(conn) as db:
            db.check_case_sensitive("TABLE1", "")

    # Test that the warning is certainly NOT triggered in a normal case.
    with tm.assert_produces_warning(None):
        test_frame1.to_sql(name="CaseSensitive", con=conn)


@pytest.mark.parametrize("conn", sqlalchemy_connectable)
def test_sqlalchemy_type_mapping(conn, request):
    conn = request.getfixturevalue(conn)
    from sqlalchemy import TIMESTAMP

    # Test Timestamp objects (no datetime64 because of timezone) (GH9085)
    df = DataFrame(
        {"time": to_datetime(["2014-12-12 01:54", "2014-12-11 02:54"], utc=True)}
    )
    with sql.SQLDatabase(conn) as db:
        table = sql.SQLTable("test_type", db, frame=df)
        # GH 9086: TIMESTAMP is the suggested type for datetimes with timezones
        assert isinstance(table.table.c["time"].type, TIMESTAMP)


@pytest.mark.parametrize("conn", sqlalchemy_connectable)
@pytest.mark.parametrize(
    "integer, expected",
    [
        ("int8", "SMALLINT"),
        ("Int8", "SMALLINT"),
        ("uint8", "SMALLINT"),
        ("UInt8", "SMALLINT"),
        ("int16", "SMALLINT"),
        ("Int16", "SMALLINT"),
        ("uint16", "INTEGER"),
        ("UInt16", "INTEGER"),
        ("int32", "INTEGER"),
        ("Int32", "INTEGER"),
        ("uint32", "BIGINT"),
        ("UInt32", "BIGINT"),
        ("int64", "BIGINT"),
        ("Int64", "BIGINT"),
        (int, "BIGINT" if np.dtype(int).name == "int64" else "INTEGER"),
    ],
)
def test_sqlalchemy_integer_mapping(conn, request, integer, expected):
    # GH35076 Map pandas integer to optimal SQLAlchemy integer type
    conn = request.getfixturevalue(conn)
    df = DataFrame([0, 1], columns=["a"], dtype=integer)
    with sql.SQLDatabase(conn) as db:
        table = sql.SQLTable("test_type", db, frame=df)

        result = str(table.table.c.a.type)
    assert result == expected


@pytest.mark.parametrize("conn", sqlalchemy_connectable)
@pytest.mark.parametrize("integer", ["uint64", "UInt64"])
def test_sqlalchemy_integer_overload_mapping(conn, request, integer):
    conn = request.getfixturevalue(conn)
    # GH35076 Map pandas integer to optimal SQLAlchemy integer type
    df = DataFrame([0, 1], columns=["a"], dtype=integer)
    with sql.SQLDatabase(conn) as db:
        with pytest.raises(
            ValueError, match="Unsigned 64 bit integer datatype is not supported"
        ):
            sql.SQLTable("test_type", db, frame=df)


@pytest.mark.parametrize("conn", all_connectable)
def test_database_uri_string(conn, request, test_frame1):
    pytest.importorskip("sqlalchemy")
    conn = request.getfixturevalue(conn)
    # Test read_sql and .to_sql method with a database URI (GH10654)
    # db_uri = 'sqlite:///:memory:' # raises
    # sqlalchemy.exc.OperationalError: (sqlite3.OperationalError) near
    # "iris": syntax error [SQL: 'iris']
    with tm.ensure_clean() as name:
        db_uri = "sqlite:///" + name
        table = "iris"
        test_frame1.to_sql(name=table, con=db_uri, if_exists="replace", index=False)
        test_frame2 = sql.read_sql(table, db_uri)
        test_frame3 = sql.read_sql_table(table, db_uri)
        query = "SELECT * FROM iris"
        test_frame4 = sql.read_sql_query(query, db_uri)
    tm.assert_frame_equal(test_frame1, test_frame2)
    tm.assert_frame_equal(test_frame1, test_frame3)
    tm.assert_frame_equal(test_frame1, test_frame4)


@td.skip_if_installed("pg8000")
@pytest.mark.parametrize("conn", all_connectable)
def test_pg8000_sqlalchemy_passthrough_error(conn, request):
    pytest.importorskip("sqlalchemy")
    conn = request.getfixturevalue(conn)
    # using driver that will not be installed on CI to trigger error
    # in sqlalchemy.create_engine -> test passing of this error to user
    db_uri = "postgresql+pg8000://user:pass@host/dbname"
    with pytest.raises(ImportError, match="pg8000"):
        sql.read_sql("select * from table", db_uri)


@pytest.mark.parametrize("conn", sqlalchemy_connectable_iris)
def test_query_by_text_obj(conn, request):
    # WIP : GH10846
    conn_name = conn
    conn = request.getfixturevalue(conn)
    from sqlalchemy import text

    if "postgres" in conn_name:
        name_text = text('select * from iris where "Name"=:name')
    else:
        name_text = text("select * from iris where name=:name")
    iris_df = sql.read_sql(name_text, conn, params={"name": "Iris-versicolor"})
    all_names = set(iris_df["Name"])
    assert all_names == {"Iris-versicolor"}


@pytest.mark.parametrize("conn", sqlalchemy_connectable_iris)
def test_query_by_select_obj(conn, request):
    conn = request.getfixturevalue(conn)
    # WIP : GH10846
    from sqlalchemy import (
        bindparam,
        select,
    )

    iris = iris_table_metadata()
    name_select = select(iris).where(iris.c.Name == bindparam("name"))
    iris_df = sql.read_sql(name_select, conn, params={"name": "Iris-setosa"})
    all_names = set(iris_df["Name"])
    assert all_names == {"Iris-setosa"}


@pytest.mark.parametrize("conn", all_connectable)
def test_column_with_percentage(conn, request):
    # GH 37157
    conn_name = conn
    if conn_name == "sqlite_buildin":
        request.node.add_marker(pytest.mark.xfail(reason="Not Implemented"))

    conn = request.getfixturevalue(conn)
    df = DataFrame({"A": [0, 1, 2], "%_variation": [3, 4, 5]})
    df.to_sql(name="test_column_percentage", con=conn, index=False)

    res = sql.read_sql_table("test_column_percentage", conn)

    tm.assert_frame_equal(res, df)


def test_sql_open_close(test_frame3):
    # Test if the IO in the database still work if the connection closed
    # between the writing and reading (as in many real situations).

    with tm.ensure_clean() as name:
        with closing(sqlite3.connect(name)) as conn:
            assert sql.to_sql(test_frame3, "test_frame3_legacy", conn, index=False) == 4

        with closing(sqlite3.connect(name)) as conn:
            result = sql.read_sql_query("SELECT * FROM test_frame3_legacy;", conn)

    tm.assert_frame_equal(test_frame3, result)


@td.skip_if_installed("sqlalchemy")
def test_con_string_import_error():
    conn = "mysql://root@localhost/pandas"
    msg = "Using URI string without sqlalchemy installed"
    with pytest.raises(ImportError, match=msg):
        sql.read_sql("SELECT * FROM iris", conn)


@td.skip_if_installed("sqlalchemy")
def test_con_unknown_dbapi2_class_does_not_error_without_sql_alchemy_installed():
    class MockSqliteConnection:
        def __init__(self, *args, **kwargs) -> None:
            self.conn = sqlite3.Connection(*args, **kwargs)

        def __getattr__(self, name):
            return getattr(self.conn, name)

        def close(self):
            self.conn.close()

    with contextlib.closing(MockSqliteConnection(":memory:")) as conn:
        with tm.assert_produces_warning(UserWarning):
            sql.read_sql("SELECT 1", conn)


def test_sqlite_read_sql_delegate(sqlite_buildin_iris):
    conn = sqlite_buildin_iris
    iris_frame1 = sql.read_sql_query("SELECT * FROM iris", conn)
    iris_frame2 = sql.read_sql("SELECT * FROM iris", conn)
    tm.assert_frame_equal(iris_frame1, iris_frame2)

    msg = "Execution failed on sql 'iris': near \"iris\": syntax error"
    with pytest.raises(sql.DatabaseError, match=msg):
        sql.read_sql("iris", conn)


def test_get_schema2(test_frame1):
    # without providing a connection object (available for backwards comp)
    create_sql = sql.get_schema(test_frame1, "test")
    assert "CREATE" in create_sql


def test_sqlite_type_mapping(sqlite_buildin):
    # Test Timestamp objects (no datetime64 because of timezone) (GH9085)
    conn = sqlite_buildin
    df = DataFrame(
        {"time": to_datetime(["2014-12-12 01:54", "2014-12-11 02:54"], utc=True)}
    )
    db = sql.SQLiteDatabase(conn)
    table = sql.SQLiteTable("test_type", db, frame=df)
    schema = table.sql_schema()
    for col in schema.split("\n"):
        if col.split()[0].strip('"') == "time":
            assert col.split()[1] == "TIMESTAMP"


# -----------------------------------------------------------------------------
# -- Database flavor specific tests


@pytest.mark.parametrize("conn", sqlalchemy_connectable)
def test_create_table(conn, request):
    if conn == "sqlite_str":
        pytest.skip("sqlite_str has no inspection system")

    conn = request.getfixturevalue(conn)

    from sqlalchemy import inspect

    temp_frame = DataFrame({"one": [1.0, 2.0, 3.0, 4.0], "two": [4.0, 3.0, 2.0, 1.0]})
    with sql.SQLDatabase(conn, need_transaction=True) as pandasSQL:
        assert pandasSQL.to_sql(temp_frame, "temp_frame") == 4

    insp = inspect(conn)
    assert insp.has_table("temp_frame")

    # Cleanup
    with sql.SQLDatabase(conn, need_transaction=True) as pandasSQL:
        pandasSQL.drop_table("temp_frame")


@pytest.mark.parametrize("conn", sqlalchemy_connectable)
def test_drop_table(conn, request):
    if conn == "sqlite_str":
        pytest.skip("sqlite_str has no inspection system")

    conn = request.getfixturevalue(conn)

    from sqlalchemy import inspect

    temp_frame = DataFrame({"one": [1.0, 2.0, 3.0, 4.0], "two": [4.0, 3.0, 2.0, 1.0]})
    with sql.SQLDatabase(conn) as pandasSQL:
        with pandasSQL.run_transaction():
            assert pandasSQL.to_sql(temp_frame, "temp_frame") == 4

        insp = inspect(conn)
        assert insp.has_table("temp_frame")

        with pandasSQL.run_transaction():
            pandasSQL.drop_table("temp_frame")
        try:
            insp.clear_cache()  # needed with SQLAlchemy 2.0, unavailable prior
        except AttributeError:
            pass
        assert not insp.has_table("temp_frame")


@pytest.mark.parametrize("conn", all_connectable)
def test_roundtrip(conn, request, test_frame1):
    if conn == "sqlite_str":
        pytest.skip("sqlite_str has no inspection system")

    conn = request.getfixturevalue(conn)
    pandasSQL = pandasSQL_builder(conn)
    with pandasSQL.run_transaction():
        assert pandasSQL.to_sql(test_frame1, "test_frame_roundtrip") == 4
        result = pandasSQL.read_query("SELECT * FROM test_frame_roundtrip")

    result.set_index("level_0", inplace=True)
    # result.index.astype(int)

    result.index.name = None

    tm.assert_frame_equal(result, test_frame1)


@pytest.mark.parametrize("conn", all_connectable_iris)
def test_execute_sql(conn, request):
    conn = request.getfixturevalue(conn)
<<<<<<< HEAD
=======
    pandasSQL = pandasSQL_builder(conn)
>>>>>>> b5b8be04
    with pandasSQL_builder(conn) as pandasSQL:
        with pandasSQL.run_transaction():
            iris_results = pandasSQL.execute("SELECT * FROM iris")
            row = iris_results.fetchone()
    tm.equalContents(row, [5.1, 3.5, 1.4, 0.2, "Iris-setosa"])


@pytest.mark.parametrize("conn", sqlalchemy_connectable_iris)
def test_sqlalchemy_read_table(conn, request):
    conn = request.getfixturevalue(conn)
    iris_frame = sql.read_sql_table("iris", con=conn)
    check_iris_frame(iris_frame)


@pytest.mark.parametrize("conn", sqlalchemy_connectable_iris)
def test_sqlalchemy_read_table_columns(conn, request):
    conn = request.getfixturevalue(conn)
    iris_frame = sql.read_sql_table(
        "iris", con=conn, columns=["SepalLength", "SepalLength"]
    )
    tm.equalContents(iris_frame.columns.values, ["SepalLength", "SepalLength"])


@pytest.mark.parametrize("conn", sqlalchemy_connectable_iris)
def test_read_table_absent_raises(conn, request):
    conn = request.getfixturevalue(conn)
    msg = "Table this_doesnt_exist not found"
    with pytest.raises(ValueError, match=msg):
        sql.read_sql_table("this_doesnt_exist", con=conn)


@pytest.mark.parametrize("conn", sqlalchemy_connectable_types)
def test_sqlalchemy_default_type_conversion(conn, request):
    conn_name = conn
    if conn_name == "sqlite_str":
        pytest.skip("types tables not created in sqlite_str fixture")
    elif "mysql" in conn_name or "sqlite" in conn_name:
        request.node.add_marker(
            pytest.mark.xfail(reason="boolean dtype not inferred properly")
        )

    conn = request.getfixturevalue(conn)
    df = sql.read_sql_table("types", conn)

    assert issubclass(df.FloatCol.dtype.type, np.floating)
    assert issubclass(df.IntCol.dtype.type, np.integer)
    assert issubclass(df.BoolCol.dtype.type, np.bool_)

    # Int column with NA values stays as float
    assert issubclass(df.IntColWithNull.dtype.type, np.floating)
    # Bool column with NA values becomes object
    assert issubclass(df.BoolColWithNull.dtype.type, object)


@pytest.mark.parametrize("conn", sqlalchemy_connectable)
def test_bigint(conn, request):
    # int64 should be converted to BigInteger, GH7433
    conn = request.getfixturevalue(conn)
    df = DataFrame(data={"i64": [2**62]})
    assert df.to_sql(name="test_bigint", con=conn, index=False) == 1
    result = sql.read_sql_table("test_bigint", conn)

    tm.assert_frame_equal(df, result)


@pytest.mark.parametrize("conn", sqlalchemy_connectable_types)
def test_default_date_load(conn, request):
    conn_name = conn
    if conn_name == "sqlite_str":
        pytest.skip("types tables not created in sqlite_str fixture")
    elif "sqlite" in conn_name:
        request.node.add_marker(
            pytest.mark.xfail(reason="sqlite does not read date properly")
        )

    conn = request.getfixturevalue(conn)
    df = sql.read_sql_table("types", conn)

    assert issubclass(df.DateCol.dtype.type, np.datetime64)


@pytest.mark.parametrize("conn", postgresql_connectable)
@pytest.mark.parametrize("parse_dates", [None, ["DateColWithTz"]])
def test_datetime_with_timezone_query(conn, request, parse_dates):
    # edge case that converts postgresql datetime with time zone types
    # to datetime64[ns,psycopg2.tz.FixedOffsetTimezone..], which is ok
    # but should be more natural, so coerce to datetime64[ns] for now
    conn = request.getfixturevalue(conn)
    expected = create_and_load_postgres_datetz(conn)

    # GH11216
    df = read_sql_query("select * from datetz", conn, parse_dates=parse_dates)
    col = df.DateColWithTz
    tm.assert_series_equal(col, expected)


@pytest.mark.parametrize("conn", postgresql_connectable)
def test_datetime_with_timezone_query_chunksize(conn, request):
    conn = request.getfixturevalue(conn)
    expected = create_and_load_postgres_datetz(conn)

    df = concat(
        list(read_sql_query("select * from datetz", conn, chunksize=1)),
        ignore_index=True,
    )
    col = df.DateColWithTz
    tm.assert_series_equal(col, expected)


@pytest.mark.parametrize("conn", postgresql_connectable)
def test_datetime_with_timezone_table(conn, request):
    conn = request.getfixturevalue(conn)
    expected = create_and_load_postgres_datetz(conn)
    result = sql.read_sql_table("datetz", conn)
    tm.assert_frame_equal(result, expected.to_frame())


@pytest.mark.parametrize("conn", sqlalchemy_connectable)
def test_datetime_with_timezone_roundtrip(conn, request):
    conn_name = conn
    conn = request.getfixturevalue(conn)
    # GH 9086
    # Write datetimetz data to a db and read it back
    # For dbs that support timestamps with timezones, should get back UTC
    # otherwise naive data should be returned
    expected = DataFrame(
        {"A": date_range("2013-01-01 09:00:00", periods=3, tz="US/Pacific")}
    )
    assert expected.to_sql(name="test_datetime_tz", con=conn, index=False) == 3

    if "postgresql" in conn_name:
        # SQLAlchemy "timezones" (i.e. offsets) are coerced to UTC
        expected["A"] = expected["A"].dt.tz_convert("UTC")
    else:
        # Otherwise, timestamps are returned as local, naive
        expected["A"] = expected["A"].dt.tz_localize(None)

    result = sql.read_sql_table("test_datetime_tz", conn)
    tm.assert_frame_equal(result, expected)

    result = sql.read_sql_query("SELECT * FROM test_datetime_tz", conn)
    if "sqlite" in conn_name:
        # read_sql_query does not return datetime type like read_sql_table
        assert isinstance(result.loc[0, "A"], str)
        result["A"] = to_datetime(result["A"])
    tm.assert_frame_equal(result, expected)


@pytest.mark.parametrize("conn", sqlalchemy_connectable)
def test_out_of_bounds_datetime(conn, request):
    # GH 26761
    conn = request.getfixturevalue(conn)
    data = DataFrame({"date": datetime(9999, 1, 1)}, index=[0])
    assert data.to_sql(name="test_datetime_obb", con=conn, index=False) == 1
    result = sql.read_sql_table("test_datetime_obb", conn)
    expected = DataFrame([pd.NaT], columns=["date"])
    tm.assert_frame_equal(result, expected)


@pytest.mark.parametrize("conn", sqlalchemy_connectable)
def test_naive_datetimeindex_roundtrip(conn, request):
    # GH 23510
    # Ensure that a naive DatetimeIndex isn't converted to UTC
    conn = request.getfixturevalue(conn)
    dates = date_range("2018-01-01", periods=5, freq="6h")._with_freq(None)
    expected = DataFrame({"nums": range(5)}, index=dates)
    assert expected.to_sql(name="foo_table", con=conn, index_label="info_date") == 5
    result = sql.read_sql_table("foo_table", conn, index_col="info_date")
    # result index with gain a name from a set_index operation; expected
    tm.assert_frame_equal(result, expected, check_names=False)


@pytest.mark.parametrize("conn", sqlalchemy_connectable_types)
def test_date_parsing(conn, request):
    # No Parsing
    conn_name = conn
    conn = request.getfixturevalue(conn)
    df = sql.read_sql_table("types", conn)
    expected_type = object if "sqlite" in conn_name else np.datetime64
    assert issubclass(df.DateCol.dtype.type, expected_type)

    df = sql.read_sql_table("types", conn, parse_dates=["DateCol"])
    assert issubclass(df.DateCol.dtype.type, np.datetime64)

    df = sql.read_sql_table("types", conn, parse_dates={"DateCol": "%Y-%m-%d %H:%M:%S"})
    assert issubclass(df.DateCol.dtype.type, np.datetime64)

    df = sql.read_sql_table(
        "types",
        conn,
        parse_dates={"DateCol": {"format": "%Y-%m-%d %H:%M:%S"}},
    )
    assert issubclass(df.DateCol.dtype.type, np.datetime64)

    df = sql.read_sql_table("types", conn, parse_dates=["IntDateCol"])
    assert issubclass(df.IntDateCol.dtype.type, np.datetime64)

    df = sql.read_sql_table("types", conn, parse_dates={"IntDateCol": "s"})
    assert issubclass(df.IntDateCol.dtype.type, np.datetime64)

    df = sql.read_sql_table("types", conn, parse_dates={"IntDateCol": {"unit": "s"}})
    assert issubclass(df.IntDateCol.dtype.type, np.datetime64)


@pytest.mark.parametrize("conn", sqlalchemy_connectable)
def test_datetime(conn, request):
    conn_name = conn
    conn = request.getfixturevalue(conn)
    df = DataFrame(
        {"A": date_range("2013-01-01 09:00:00", periods=3), "B": np.arange(3.0)}
    )
    assert df.to_sql(name="test_datetime", con=conn) == 3

    # with read_table -> type information from schema used
    result = sql.read_sql_table("test_datetime", conn)
    result = result.drop("index", axis=1)
    tm.assert_frame_equal(result, df)

    # with read_sql -> no type information -> sqlite has no native
    result = sql.read_sql_query("SELECT * FROM test_datetime", conn)
    result = result.drop("index", axis=1)
    if "sqlite" in conn_name:
        assert isinstance(result.loc[0, "A"], str)
        result["A"] = to_datetime(result["A"])
        tm.assert_frame_equal(result, df)
    else:
        tm.assert_frame_equal(result, df)


@pytest.mark.parametrize("conn", sqlalchemy_connectable)
def test_datetime_NaT(conn, request):
    conn_name = conn
    conn = request.getfixturevalue(conn)
    df = DataFrame(
        {"A": date_range("2013-01-01 09:00:00", periods=3), "B": np.arange(3.0)}
    )
    df.loc[1, "A"] = np.nan
    assert df.to_sql(name="test_datetime", con=conn, index=False) == 3

    # with read_table -> type information from schema used
    result = sql.read_sql_table("test_datetime", conn)
    tm.assert_frame_equal(result, df)

    # with read_sql -> no type information -> sqlite has no native
    result = sql.read_sql_query("SELECT * FROM test_datetime", conn)
    if "sqlite" in conn_name:
        assert isinstance(result.loc[0, "A"], str)
        result["A"] = to_datetime(result["A"], errors="coerce")
        tm.assert_frame_equal(result, df)
    else:
        tm.assert_frame_equal(result, df)


@pytest.mark.parametrize("conn", sqlalchemy_connectable)
def test_datetime_date(conn, request):
    # test support for datetime.date
    conn = request.getfixturevalue(conn)
    df = DataFrame([date(2014, 1, 1), date(2014, 1, 2)], columns=["a"])
    assert df.to_sql(name="test_date", con=conn, index=False) == 2
    res = read_sql_table("test_date", conn)
    result = res["a"]
    expected = to_datetime(df["a"])
    # comes back as datetime64
    tm.assert_series_equal(result, expected)


@pytest.mark.parametrize("conn", sqlalchemy_connectable)
def test_datetime_time(conn, request, sqlite_buildin):
    # test support for datetime.time
    conn_name = conn
    conn = request.getfixturevalue(conn)
    df = DataFrame([time(9, 0, 0), time(9, 1, 30)], columns=["a"])
    assert df.to_sql(name="test_time", con=conn, index=False) == 2
    res = read_sql_table("test_time", conn)
    tm.assert_frame_equal(res, df)

    # GH8341
    # first, use the fallback to have the sqlite adapter put in place
    sqlite_conn = sqlite_buildin
    assert sql.to_sql(df, "test_time2", sqlite_conn, index=False) == 2
    res = sql.read_sql_query("SELECT * FROM test_time2", sqlite_conn)
    ref = df.map(lambda _: _.strftime("%H:%M:%S.%f"))
    tm.assert_frame_equal(ref, res)  # check if adapter is in place
    # then test if sqlalchemy is unaffected by the sqlite adapter
    assert sql.to_sql(df, "test_time3", conn, index=False) == 2
    if "sqlite" in conn_name:
        res = sql.read_sql_query("SELECT * FROM test_time3", conn)
        ref = df.map(lambda _: _.strftime("%H:%M:%S.%f"))
        tm.assert_frame_equal(ref, res)
    res = sql.read_sql_table("test_time3", conn)
    tm.assert_frame_equal(df, res)


@pytest.mark.parametrize("conn", sqlalchemy_connectable)
def test_mixed_dtype_insert(conn, request):
    # see GH6509
    conn = request.getfixturevalue(conn)
    s1 = Series(2**25 + 1, dtype=np.int32)
    s2 = Series(0.0, dtype=np.float32)
    df = DataFrame({"s1": s1, "s2": s2})

    # write and read again
    assert df.to_sql(name="test_read_write", con=conn, index=False) == 1
    df2 = sql.read_sql_table("test_read_write", conn)

    tm.assert_frame_equal(df, df2, check_dtype=False, check_exact=True)


@pytest.mark.parametrize("conn", sqlalchemy_connectable)
def test_nan_numeric(conn, request):
    # NaNs in numeric float column
    conn = request.getfixturevalue(conn)
    df = DataFrame({"A": [0, 1, 2], "B": [0.2, np.nan, 5.6]})
    assert df.to_sql(name="test_nan", con=conn, index=False) == 3

    # with read_table
    result = sql.read_sql_table("test_nan", conn)
    tm.assert_frame_equal(result, df)

    # with read_sql
    result = sql.read_sql_query("SELECT * FROM test_nan", conn)
    tm.assert_frame_equal(result, df)


@pytest.mark.parametrize("conn", sqlalchemy_connectable)
def test_nan_fullcolumn(conn, request):
    # full NaN column (numeric float column)
    conn = request.getfixturevalue(conn)
    df = DataFrame({"A": [0, 1, 2], "B": [np.nan, np.nan, np.nan]})
    assert df.to_sql(name="test_nan", con=conn, index=False) == 3

    # with read_table
    result = sql.read_sql_table("test_nan", conn)
    tm.assert_frame_equal(result, df)

    # with read_sql -> not type info from table -> stays None
    df["B"] = df["B"].astype("object")
    df["B"] = None
    result = sql.read_sql_query("SELECT * FROM test_nan", conn)
    tm.assert_frame_equal(result, df)


@pytest.mark.parametrize("conn", sqlalchemy_connectable)
def test_nan_string(conn, request):
    # NaNs in string column
    conn = request.getfixturevalue(conn)
    df = DataFrame({"A": [0, 1, 2], "B": ["a", "b", np.nan]})
    assert df.to_sql(name="test_nan", con=conn, index=False) == 3

    # NaNs are coming back as None
    df.loc[2, "B"] = None

    # with read_table
    result = sql.read_sql_table("test_nan", conn)
    tm.assert_frame_equal(result, df)

    # with read_sql
    result = sql.read_sql_query("SELECT * FROM test_nan", conn)
    tm.assert_frame_equal(result, df)


@pytest.mark.parametrize("conn", all_connectable)
def test_to_sql_save_index(conn, request):
    conn_name = conn
    conn = request.getfixturevalue(conn)
    df = DataFrame.from_records(
        [(1, 2.1, "line1"), (2, 1.5, "line2")], columns=["A", "B", "C"], index=["A"]
    )

    tbl_name = "test_to_sql_saves_index"
    with pandasSQL_builder(conn) as pandasSQL:
        with pandasSQL.run_transaction():
            assert pandasSQL.to_sql(df, tbl_name) == 2

    if conn_name in {"sqlite_buildin", "sqlite_str"}:
        ixs = sql.read_sql_query(
            "SELECT * FROM sqlite_master WHERE type = 'index' "
            f"AND tbl_name = '{tbl_name}'",
            conn,
        )
        ix_cols = []
        for ix_name in ixs.name:
            ix_info = sql.read_sql_query(f"PRAGMA index_info({ix_name})", conn)
            ix_cols.append(ix_info.name.tolist())
    else:
        from sqlalchemy import inspect

        insp = inspect(conn)

        ixs = insp.get_indexes(tbl_name)
        ix_cols = [i["column_names"] for i in ixs]

    assert ix_cols == [["A"]]


@pytest.mark.parametrize("conn", all_connectable)
def test_transactions(conn, request):
    conn_name = conn
    conn = request.getfixturevalue(conn)

    stmt = "CREATE TABLE test_trans (A INT, B TEXT)"
    if conn_name != "sqlite_buildin":
        from sqlalchemy import text

        stmt = text(stmt)

    with pandasSQL_builder(conn) as pandasSQL:
        with pandasSQL.run_transaction() as trans:
            trans.execute(stmt)


@pytest.mark.parametrize("conn", all_connectable)
def test_transaction_rollback(conn, request):
    conn = request.getfixturevalue(conn)
    with pandasSQL_builder(conn) as pandasSQL:
        with pandasSQL.run_transaction() as trans:
            stmt = "CREATE TABLE test_trans (A INT, B TEXT)"
            if isinstance(pandasSQL, SQLiteDatabase):
                trans.execute(stmt)
            else:
                from sqlalchemy import text

                stmt = text(stmt)
                trans.execute(stmt)

        class DummyException(Exception):
            pass

        # Make sure when transaction is rolled back, no rows get inserted
        ins_sql = "INSERT INTO test_trans (A,B) VALUES (1, 'blah')"
        if isinstance(pandasSQL, SQLDatabase):
            from sqlalchemy import text

            ins_sql = text(ins_sql)
        try:
            with pandasSQL.run_transaction() as trans:
                trans.execute(ins_sql)
                raise DummyException("error")
        except DummyException:
            # ignore raised exception
            pass
        with pandasSQL.run_transaction():
            res = pandasSQL.read_query("SELECT * FROM test_trans")
        assert len(res) == 0

        # Make sure when transaction is committed, rows do get inserted
        with pandasSQL.run_transaction() as trans:
            trans.execute(ins_sql)
            res2 = pandasSQL.read_query("SELECT * FROM test_trans")
        assert len(res2) == 1


@pytest.mark.parametrize("conn", sqlalchemy_connectable)
def test_get_schema_create_table(conn, request, test_frame3):
    # Use a dataframe without a bool column, since MySQL converts bool to
    # TINYINT (which read_sql_table returns as an int and causes a dtype
    # mismatch)
    if conn == "sqlite_str":
        request.node.add_marker(
            pytest.mark.xfail(reason="test does not support sqlite_str fixture")
        )

    conn = request.getfixturevalue(conn)

    from sqlalchemy import text
    from sqlalchemy.engine import Engine

    tbl = "test_get_schema_create_table"
    create_sql = sql.get_schema(test_frame3, tbl, con=conn)
    blank_test_df = test_frame3.iloc[:0]

    create_sql = text(create_sql)
    if isinstance(conn, Engine):
        with conn.connect() as newcon:
            with newcon.begin():
                newcon.execute(create_sql)
    else:
        conn.execute(create_sql)
    returned_df = sql.read_sql_table(tbl, conn)
    tm.assert_frame_equal(returned_df, blank_test_df, check_index_type=False)


@pytest.mark.parametrize("conn", sqlalchemy_connectable)
def test_dtype(conn, request):
    if conn == "sqlite_str":
        pytest.skip("sqlite_str has no inspection system")

    conn = request.getfixturevalue(conn)

    from sqlalchemy import (
        TEXT,
        String,
    )
    from sqlalchemy.schema import MetaData

    cols = ["A", "B"]
    data = [(0.8, True), (0.9, None)]
    df = DataFrame(data, columns=cols)
    assert df.to_sql(name="dtype_test", con=conn) == 2
    assert df.to_sql(name="dtype_test2", con=conn, dtype={"B": TEXT}) == 2
    meta = MetaData()
    meta.reflect(bind=conn)
    sqltype = meta.tables["dtype_test2"].columns["B"].type
    assert isinstance(sqltype, TEXT)
    msg = "The type of B is not a SQLAlchemy type"
    with pytest.raises(ValueError, match=msg):
        df.to_sql(name="error", con=conn, dtype={"B": str})

    # GH9083
    assert df.to_sql(name="dtype_test3", con=conn, dtype={"B": String(10)}) == 2
    meta.reflect(bind=conn)
    sqltype = meta.tables["dtype_test3"].columns["B"].type
    assert isinstance(sqltype, String)
    assert sqltype.length == 10

    # single dtype
    assert df.to_sql(name="single_dtype_test", con=conn, dtype=TEXT) == 2
    meta.reflect(bind=conn)
    sqltypea = meta.tables["single_dtype_test"].columns["A"].type
    sqltypeb = meta.tables["single_dtype_test"].columns["B"].type
    assert isinstance(sqltypea, TEXT)
    assert isinstance(sqltypeb, TEXT)


@pytest.mark.parametrize("conn", sqlalchemy_connectable)
def test_notna_dtype(conn, request):
    if conn == "sqlite_str":
        pytest.skip("sqlite_str has no inspection system")

    conn_name = conn
    conn = request.getfixturevalue(conn)

    from sqlalchemy import (
        Boolean,
        DateTime,
        Float,
        Integer,
    )
    from sqlalchemy.schema import MetaData

    cols = {
        "Bool": Series([True, None]),
        "Date": Series([datetime(2012, 5, 1), None]),
        "Int": Series([1, None], dtype="object"),
        "Float": Series([1.1, None]),
    }
    df = DataFrame(cols)

    tbl = "notna_dtype_test"
    assert df.to_sql(name=tbl, con=conn) == 2
    _ = sql.read_sql_table(tbl, conn)
    meta = MetaData()
    meta.reflect(bind=conn)
    my_type = Integer if "mysql" in conn_name else Boolean
    col_dict = meta.tables[tbl].columns
    assert isinstance(col_dict["Bool"].type, my_type)
    assert isinstance(col_dict["Date"].type, DateTime)
    assert isinstance(col_dict["Int"].type, Integer)
    assert isinstance(col_dict["Float"].type, Float)


@pytest.mark.parametrize("conn", sqlalchemy_connectable)
def test_double_precision(conn, request):
    if conn == "sqlite_str":
        pytest.skip("sqlite_str has no inspection system")

    conn = request.getfixturevalue(conn)

    from sqlalchemy import (
        BigInteger,
        Float,
        Integer,
    )
    from sqlalchemy.schema import MetaData

    V = 1.23456789101112131415

    df = DataFrame(
        {
            "f32": Series([V], dtype="float32"),
            "f64": Series([V], dtype="float64"),
            "f64_as_f32": Series([V], dtype="float64"),
            "i32": Series([5], dtype="int32"),
            "i64": Series([5], dtype="int64"),
        }
    )

    assert (
        df.to_sql(
            name="test_dtypes",
            con=conn,
            index=False,
            if_exists="replace",
            dtype={"f64_as_f32": Float(precision=23)},
        )
        == 1
    )
    res = sql.read_sql_table("test_dtypes", conn)

    # check precision of float64
    assert np.round(df["f64"].iloc[0], 14) == np.round(res["f64"].iloc[0], 14)

    # check sql types
    meta = MetaData()
    meta.reflect(bind=conn)
    col_dict = meta.tables["test_dtypes"].columns
    assert str(col_dict["f32"].type) == str(col_dict["f64_as_f32"].type)
    assert isinstance(col_dict["f32"].type, Float)
    assert isinstance(col_dict["f64"].type, Float)
    assert isinstance(col_dict["i32"].type, Integer)
    assert isinstance(col_dict["i64"].type, BigInteger)


@pytest.mark.parametrize("conn", sqlalchemy_connectable)
def test_connectable_issue_example(conn, request):
    conn = request.getfixturevalue(conn)

    # This tests the example raised in issue
    # https://github.com/pandas-dev/pandas/issues/10104
    from sqlalchemy.engine import Engine

    def test_select(connection):
        query = "SELECT test_foo_data FROM test_foo_data"
        return sql.read_sql_query(query, con=connection)

    def test_append(connection, data):
        data.to_sql(name="test_foo_data", con=connection, if_exists="append")

    def test_connectable(conn):
        # https://github.com/sqlalchemy/sqlalchemy/commit/
        # 00b5c10846e800304caa86549ab9da373b42fa5d#r48323973
        foo_data = test_select(conn)
        test_append(conn, foo_data)

    def main(connectable):
        if isinstance(connectable, Engine):
            with connectable.connect() as conn:
                with conn.begin():
                    test_connectable(conn)
        else:
            test_connectable(connectable)

    assert (
        DataFrame({"test_foo_data": [0, 1, 2]}).to_sql(name="test_foo_data", con=conn)
        == 3
    )
    main(conn)


@pytest.mark.parametrize("conn", sqlalchemy_connectable)
@pytest.mark.parametrize(
    "input",
    [{"foo": [np.inf]}, {"foo": [-np.inf]}, {"foo": [-np.inf], "infe0": ["bar"]}],
)
def test_to_sql_with_negative_npinf(conn, request, input):
    # GH 34431

    df = DataFrame(input)
    conn_name = conn
    conn = request.getfixturevalue(conn)

    if "mysql" in conn_name:
        # GH 36465
        # The input {"foo": [-np.inf], "infe0": ["bar"]} does not raise any error
        # for pymysql version >= 0.10
        # TODO(GH#36465): remove this version check after GH 36465 is fixed
        pymysql = pytest.importorskip("pymysql")

        if Version(pymysql.__version__) < Version("1.0.3") and "infe0" in df.columns:
            mark = pytest.mark.xfail(reason="GH 36465")
            request.node.add_marker(mark)

        msg = "inf cannot be used with MySQL"
        with pytest.raises(ValueError, match=msg):
            df.to_sql(name="foobar", con=conn, index=False)
    else:
        assert df.to_sql(name="foobar", con=conn, index=False) == 1
        res = sql.read_sql_table("foobar", conn)
        tm.assert_equal(df, res)


@pytest.mark.parametrize("conn", sqlalchemy_connectable)
def test_temporary_table(conn, request):
    if conn == "sqlite_str":
        pytest.skip("test does not work with str connection")

    conn = request.getfixturevalue(conn)

    from sqlalchemy import (
        Column,
        Integer,
        Unicode,
        select,
    )
    from sqlalchemy.orm import (
        Session,
        declarative_base,
    )

    test_data = "Hello, World!"
    expected = DataFrame({"spam": [test_data]})
    Base = declarative_base()

    class Temporary(Base):
        __tablename__ = "temp_test"
        __table_args__ = {"prefixes": ["TEMPORARY"]}
        id = Column(Integer, primary_key=True)
        spam = Column(Unicode(30), nullable=False)

    with Session(conn) as session:
        with session.begin():
            conn = session.connection()
            Temporary.__table__.create(conn)
            session.add(Temporary(spam=test_data))
            session.flush()
            df = sql.read_sql_query(sql=select(Temporary.spam), con=conn)
    tm.assert_frame_equal(df, expected)


@pytest.mark.parametrize("conn", all_connectable)
def test_invalid_engine(conn, request, test_frame1):
    if conn == "sqlite_buildin":
        request.node.add_marker(
            pytest.mark.xfail(reason="SQLiteDatabase does not raise for bad engine")
        )

    conn = request.getfixturevalue(conn)
    msg = "engine must be one of 'auto', 'sqlalchemy'"
    with pandasSQL_builder(conn) as pandasSQL:
        with pytest.raises(ValueError, match=msg):
            pandasSQL.to_sql(test_frame1, "test_frame1", engine="bad_engine")


@pytest.mark.parametrize("conn", all_connectable)
def test_to_sql_with_sql_engine(conn, request, test_frame1):
    """`to_sql` with the `engine` param"""
    # mostly copied from this class's `_to_sql()` method
    conn = request.getfixturevalue(conn)
    with pandasSQL_builder(conn) as pandasSQL:
        with pandasSQL.run_transaction():
            assert pandasSQL.to_sql(test_frame1, "test_frame1", engine="auto") == 4
            assert pandasSQL.has_table("test_frame1")

    num_entries = len(test_frame1)
    num_rows = count_rows(conn, "test_frame1")
    assert num_rows == num_entries


@pytest.mark.parametrize("conn", sqlalchemy_connectable)
def test_options_sqlalchemy(conn, request, test_frame1):
    # use the set option
    conn = request.getfixturevalue(conn)
    with pd.option_context("io.sql.engine", "sqlalchemy"):
        with pandasSQL_builder(conn) as pandasSQL:
            with pandasSQL.run_transaction():
                assert pandasSQL.to_sql(test_frame1, "test_frame1") == 4
                assert pandasSQL.has_table("test_frame1")

        num_entries = len(test_frame1)
        num_rows = count_rows(conn, "test_frame1")
        assert num_rows == num_entries


@pytest.mark.parametrize("conn", all_connectable)
def test_options_auto(conn, request, test_frame1):
    # use the set option
    conn = request.getfixturevalue(conn)
    with pd.option_context("io.sql.engine", "auto"):
        with pandasSQL_builder(conn) as pandasSQL:
            with pandasSQL.run_transaction():
                assert pandasSQL.to_sql(test_frame1, "test_frame1") == 4
                assert pandasSQL.has_table("test_frame1")

        num_entries = len(test_frame1)
        num_rows = count_rows(conn, "test_frame1")
        assert num_rows == num_entries


def test_options_get_engine():
    pytest.importorskip("sqlalchemy")
    assert isinstance(get_engine("sqlalchemy"), SQLAlchemyEngine)

    with pd.option_context("io.sql.engine", "sqlalchemy"):
        assert isinstance(get_engine("auto"), SQLAlchemyEngine)
        assert isinstance(get_engine("sqlalchemy"), SQLAlchemyEngine)

    with pd.option_context("io.sql.engine", "auto"):
        assert isinstance(get_engine("auto"), SQLAlchemyEngine)
        assert isinstance(get_engine("sqlalchemy"), SQLAlchemyEngine)


def test_get_engine_auto_error_message():
    # Expect different error messages from get_engine(engine="auto")
    # if engines aren't installed vs. are installed but bad version
    pass
    # TODO(GH#36893) fill this in when we add more engines


@pytest.mark.parametrize("conn", all_connectable)
@pytest.mark.parametrize("func", ["read_sql", "read_sql_query"])
def test_read_sql_dtype_backend(
    conn,
    request,
    string_storage,
    func,
    dtype_backend,
    dtype_backend_data,
    dtype_backend_expected,
):
    # GH#50048
    conn_name = conn
    conn = request.getfixturevalue(conn)
    table = "test"
    df = dtype_backend_data
    df.to_sql(name=table, con=conn, index=False, if_exists="replace")

    with pd.option_context("mode.string_storage", string_storage):
        result = getattr(pd, func)(
            f"Select * from {table}", conn, dtype_backend=dtype_backend
        )
    expected = dtype_backend_expected(string_storage, dtype_backend, conn_name)
    tm.assert_frame_equal(result, expected)

    with pd.option_context("mode.string_storage", string_storage):
        iterator = getattr(pd, func)(
            f"Select * from {table}",
            con=conn,
            dtype_backend=dtype_backend,
            chunksize=3,
        )
        expected = dtype_backend_expected(string_storage, dtype_backend, conn_name)
        for result in iterator:
            tm.assert_frame_equal(result, expected)


@pytest.mark.parametrize("conn", all_connectable)
@pytest.mark.parametrize("func", ["read_sql", "read_sql_table"])
def test_read_sql_dtype_backend_table(
    conn,
    request,
    string_storage,
    func,
    dtype_backend,
    dtype_backend_data,
    dtype_backend_expected,
):
    if "sqlite" in conn:
        request.node.add_marker(
            pytest.mark.xfail(
                reason=(
                    "SQLite actually returns proper boolean values via "
                    "read_sql_table, but before pytest refactor was skipped"
                )
            )
        )
    # GH#50048
    conn_name = conn
    conn = request.getfixturevalue(conn)
    table = "test"
    df = dtype_backend_data
    df.to_sql(name=table, con=conn, index=False, if_exists="replace")

    with pd.option_context("mode.string_storage", string_storage):
        result = getattr(pd, func)(table, conn, dtype_backend=dtype_backend)
    expected = dtype_backend_expected(string_storage, dtype_backend, conn_name)
    tm.assert_frame_equal(result, expected)

    with pd.option_context("mode.string_storage", string_storage):
        iterator = getattr(pd, func)(
            table,
            conn,
            dtype_backend=dtype_backend,
            chunksize=3,
        )
        expected = dtype_backend_expected(string_storage, dtype_backend, conn_name)
        for result in iterator:
            tm.assert_frame_equal(result, expected)


@pytest.mark.parametrize("conn", all_connectable)
@pytest.mark.parametrize("func", ["read_sql", "read_sql_table", "read_sql_query"])
def test_read_sql_invalid_dtype_backend_table(conn, request, func, dtype_backend_data):
    conn = request.getfixturevalue(conn)
    table = "test"
    df = dtype_backend_data
    df.to_sql(name=table, con=conn, index=False, if_exists="replace")

    msg = (
        "dtype_backend numpy is invalid, only 'numpy_nullable' and "
        "'pyarrow' are allowed."
    )
    with pytest.raises(ValueError, match=msg):
        getattr(pd, func)(table, conn, dtype_backend="numpy")


@pytest.fixture
def dtype_backend_data() -> DataFrame:
    return DataFrame(
        {
            "a": Series([1, np.nan, 3], dtype="Int64"),
            "b": Series([1, 2, 3], dtype="Int64"),
            "c": Series([1.5, np.nan, 2.5], dtype="Float64"),
            "d": Series([1.5, 2.0, 2.5], dtype="Float64"),
            "e": [True, False, None],
            "f": [True, False, True],
            "g": ["a", "b", "c"],
            "h": ["a", "b", None],
        }
    )


@pytest.fixture
def dtype_backend_expected():
    def func(storage, dtype_backend, conn_name):
        if storage == "python":
            string_array = StringArray(np.array(["a", "b", "c"], dtype=np.object_))
            string_array_na = StringArray(np.array(["a", "b", pd.NA], dtype=np.object_))

        else:
            pa = pytest.importorskip("pyarrow")
            string_array = ArrowStringArray(pa.array(["a", "b", "c"]))
            string_array_na = ArrowStringArray(pa.array(["a", "b", None]))

        df = DataFrame(
            {
                "a": Series([1, np.nan, 3], dtype="Int64"),
                "b": Series([1, 2, 3], dtype="Int64"),
                "c": Series([1.5, np.nan, 2.5], dtype="Float64"),
                "d": Series([1.5, 2.0, 2.5], dtype="Float64"),
                "e": Series([True, False, pd.NA], dtype="boolean"),
                "f": Series([True, False, True], dtype="boolean"),
                "g": string_array,
                "h": string_array_na,
            }
        )
        if dtype_backend == "pyarrow":
            pa = pytest.importorskip("pyarrow")

            from pandas.arrays import ArrowExtensionArray

            df = DataFrame(
                {
                    col: ArrowExtensionArray(pa.array(df[col], from_pandas=True))
                    for col in df.columns
                }
            )

        if "mysql" in conn_name or "sqlite" in conn_name:
            if dtype_backend == "numpy_nullable":
                df = df.astype({"e": "Int64", "f": "Int64"})
            else:
                df = df.astype({"e": "int64[pyarrow]", "f": "int64[pyarrow]"})

        return df

    return func


@pytest.mark.parametrize("conn", all_connectable)
def test_chunksize_empty_dtypes(conn, request):
    # GH#50245
    conn = request.getfixturevalue(conn)
    dtypes = {"a": "int64", "b": "object"}
    df = DataFrame(columns=["a", "b"]).astype(dtypes)
    expected = df.copy()
    df.to_sql(name="test", con=conn, index=False, if_exists="replace")

    for result in read_sql_query(
        "SELECT * FROM test",
        conn,
        dtype=dtypes,
        chunksize=1,
    ):
        tm.assert_frame_equal(result, expected)


@pytest.mark.parametrize("conn", all_connectable)
@pytest.mark.parametrize("dtype_backend", [lib.no_default, "numpy_nullable"])
@pytest.mark.parametrize("func", ["read_sql", "read_sql_query"])
def test_read_sql_dtype(conn, request, func, dtype_backend):
    # GH#50797
    conn = request.getfixturevalue(conn)
    table = "test"
    df = DataFrame({"a": [1, 2, 3], "b": 5})
    df.to_sql(name=table, con=conn, index=False, if_exists="replace")

    result = getattr(pd, func)(
        f"Select * from {table}",
        conn,
        dtype={"a": np.float64},
        dtype_backend=dtype_backend,
    )
    expected = DataFrame(
        {
            "a": Series([1, 2, 3], dtype=np.float64),
            "b": Series(
                [5, 5, 5],
                dtype="int64" if not dtype_backend == "numpy_nullable" else "Int64",
            ),
        }
    )
    tm.assert_frame_equal(result, expected)


def test_keyword_deprecation(sqlite_engine):
    conn = sqlite_engine
    # GH 54397
    msg = (
        "Starting with pandas version 3.0 all arguments of to_sql except for the "
        "arguments 'name' and 'con' will be keyword-only."
    )
    df = DataFrame([{"A": 1, "B": 2, "C": 3}, {"A": 1, "B": 2, "C": 3}])
    df.to_sql("example", conn)

    with tm.assert_produces_warning(FutureWarning, match=msg):
        df.to_sql("example", conn, None, if_exists="replace")


def test_bigint_warning(sqlite_engine):
    conn = sqlite_engine
    # test no warning for BIGINT (to support int64) is raised (GH7433)
    df = DataFrame({"a": [1, 2]}, dtype="int64")
    assert df.to_sql(name="test_bigintwarning", con=conn, index=False) == 2

    with tm.assert_produces_warning(None):
        sql.read_sql_table("test_bigintwarning", conn)


def test_valueerror_exception(sqlite_engine):
    conn = sqlite_engine
    df = DataFrame({"col1": [1, 2], "col2": [3, 4]})
    with pytest.raises(ValueError, match="Empty table name specified"):
        df.to_sql(name="", con=conn, if_exists="replace", index=False)


def test_row_object_is_named_tuple(sqlite_engine):
    conn = sqlite_engine
    # GH 40682
    # Test for the is_named_tuple() function
    # Placed here due to its usage of sqlalchemy

    from sqlalchemy import (
        Column,
        Integer,
        String,
    )
    from sqlalchemy.orm import (
        declarative_base,
        sessionmaker,
    )

    BaseModel = declarative_base()

    class Test(BaseModel):
        __tablename__ = "test_frame"
        id = Column(Integer, primary_key=True)
        string_column = Column(String(50))

    with conn.begin():
        BaseModel.metadata.create_all(conn)
    Session = sessionmaker(bind=conn)
    with Session() as session:
        df = DataFrame({"id": [0, 1], "string_column": ["hello", "world"]})
        assert (
            df.to_sql(name="test_frame", con=conn, index=False, if_exists="replace")
            == 2
        )
        session.commit()
        test_query = session.query(Test.id, Test.string_column)
        df = DataFrame(test_query)

    assert list(df.columns) == ["id", "string_column"]


def test_read_sql_string_inference(sqlite_engine):
    conn = sqlite_engine
    # GH#54430
    pytest.importorskip("pyarrow")
    table = "test"
    df = DataFrame({"a": ["x", "y"]})
    df.to_sql(table, con=conn, index=False, if_exists="replace")

    with pd.option_context("future.infer_string", True):
        result = read_sql_table(table, conn)

    dtype = "string[pyarrow_numpy]"
    expected = DataFrame(
        {"a": ["x", "y"]}, dtype=dtype, columns=Index(["a"], dtype=dtype)
    )

    tm.assert_frame_equal(result, expected)


def test_roundtripping_datetimes(sqlite_engine):
    conn = sqlite_engine
    # GH#54877
    df = DataFrame({"t": [datetime(2020, 12, 31, 12)]}, dtype="datetime64[ns]")
    df.to_sql("test", conn, if_exists="replace", index=False)
    result = pd.read_sql("select * from test", conn).iloc[0, 0]
    assert result == "2020-12-31 12:00:00.000000"


@pytest.mark.db
def test_psycopg2_schema_support(postgresql_psycopg2_engine):
    conn = postgresql_psycopg2_engine

    # only test this for postgresql (schema's not supported in
    # mysql/sqlite)
    df = DataFrame({"col1": [1, 2], "col2": [0.1, 0.2], "col3": ["a", "n"]})

    # create a schema
    with conn.connect() as con:
        with con.begin():
            con.exec_driver_sql("DROP SCHEMA IF EXISTS other CASCADE;")
            con.exec_driver_sql("CREATE SCHEMA other;")

    # write dataframe to different schema's
    assert df.to_sql(name="test_schema_public", con=conn, index=False) == 2
    assert (
        df.to_sql(
            name="test_schema_public_explicit",
            con=conn,
            index=False,
            schema="public",
        )
        == 2
    )
    assert (
        df.to_sql(name="test_schema_other", con=conn, index=False, schema="other") == 2
    )

    # read dataframes back in
    res1 = sql.read_sql_table("test_schema_public", conn)
    tm.assert_frame_equal(df, res1)
    res2 = sql.read_sql_table("test_schema_public_explicit", conn)
    tm.assert_frame_equal(df, res2)
    res3 = sql.read_sql_table("test_schema_public_explicit", conn, schema="public")
    tm.assert_frame_equal(df, res3)
    res4 = sql.read_sql_table("test_schema_other", conn, schema="other")
    tm.assert_frame_equal(df, res4)
    msg = "Table test_schema_other not found"
    with pytest.raises(ValueError, match=msg):
        sql.read_sql_table("test_schema_other", conn, schema="public")

    # different if_exists options

    # create a schema
    with conn.connect() as con:
        with con.begin():
            con.exec_driver_sql("DROP SCHEMA IF EXISTS other CASCADE;")
            con.exec_driver_sql("CREATE SCHEMA other;")

    # write dataframe with different if_exists options
    assert (
        df.to_sql(name="test_schema_other", con=conn, schema="other", index=False) == 2
    )
    df.to_sql(
        name="test_schema_other",
        con=conn,
        schema="other",
        index=False,
        if_exists="replace",
    )
    assert (
        df.to_sql(
            name="test_schema_other",
            con=conn,
            schema="other",
            index=False,
            if_exists="append",
        )
        == 2
    )
    res = sql.read_sql_table("test_schema_other", conn, schema="other")
    tm.assert_frame_equal(concat([df, df], ignore_index=True), res)


@pytest.mark.db
def test_self_join_date_columns(postgresql_psycopg2_engine):
    # GH 44421
    conn = postgresql_psycopg2_engine
    from sqlalchemy.sql import text

    create_table = text(
        """
    CREATE TABLE person
    (
        id serial constraint person_pkey primary key,
        created_dt timestamp with time zone
    );

    INSERT INTO person
        VALUES (1, '2021-01-01T00:00:00Z');
    """
    )
    with conn.connect() as con:
        with con.begin():
            con.execute(create_table)

    sql_query = (
        'SELECT * FROM "person" AS p1 INNER JOIN "person" AS p2 ON p1.id = p2.id;'
    )
    result = pd.read_sql(sql_query, conn)
    expected = DataFrame(
        [[1, Timestamp("2021", tz="UTC")] * 2], columns=["id", "created_dt"] * 2
    )
    tm.assert_frame_equal(result, expected)

    # Cleanup
    with sql.SQLDatabase(conn, need_transaction=True) as pandasSQL:
        pandasSQL.drop_table("person")


def test_create_and_drop_table(sqlite_engine):
    conn = sqlite_engine
    temp_frame = DataFrame({"one": [1.0, 2.0, 3.0, 4.0], "two": [4.0, 3.0, 2.0, 1.0]})
    with sql.SQLDatabase(conn) as pandasSQL:
        with pandasSQL.run_transaction():
            assert pandasSQL.to_sql(temp_frame, "drop_test_frame") == 4

        assert pandasSQL.has_table("drop_test_frame")

        with pandasSQL.run_transaction():
            pandasSQL.drop_table("drop_test_frame")

        assert not pandasSQL.has_table("drop_test_frame")


def test_sqlite_datetime_date(sqlite_buildin):
    conn = sqlite_buildin
    df = DataFrame([date(2014, 1, 1), date(2014, 1, 2)], columns=["a"])
    assert df.to_sql(name="test_date", con=conn, index=False) == 2
    res = read_sql_query("SELECT * FROM test_date", conn)
    # comes back as strings
    tm.assert_frame_equal(res, df.astype(str))


@pytest.mark.parametrize("tz_aware", [False, True])
def test_sqlite_datetime_time(tz_aware, sqlite_buildin):
    conn = sqlite_buildin
    # test support for datetime.time, GH #8341
    if not tz_aware:
        tz_times = [time(9, 0, 0), time(9, 1, 30)]
    else:
        tz_dt = date_range("2013-01-01 09:00:00", periods=2, tz="US/Pacific")
        tz_times = Series(tz_dt.to_pydatetime()).map(lambda dt: dt.timetz())

    df = DataFrame(tz_times, columns=["a"])

    assert df.to_sql(name="test_time", con=conn, index=False) == 2
    res = read_sql_query("SELECT * FROM test_time", conn)
    # comes back as strings
    expected = df.map(lambda _: _.strftime("%H:%M:%S.%f"))
    tm.assert_frame_equal(res, expected)


def get_sqlite_column_type(conn, table, column):
    recs = conn.execute(f"PRAGMA table_info({table})")
    for cid, name, ctype, not_null, default, pk in recs:
        if name == column:
            return ctype
    raise ValueError(f"Table {table}, column {column} not found")


def test_sqlite_test_dtype(sqlite_buildin):
    conn = sqlite_buildin
    cols = ["A", "B"]
    data = [(0.8, True), (0.9, None)]
    df = DataFrame(data, columns=cols)
    assert df.to_sql(name="dtype_test", con=conn) == 2
    assert df.to_sql(name="dtype_test2", con=conn, dtype={"B": "STRING"}) == 2

    # sqlite stores Boolean values as INTEGER
    assert get_sqlite_column_type(conn, "dtype_test", "B") == "INTEGER"

    assert get_sqlite_column_type(conn, "dtype_test2", "B") == "STRING"
    msg = r"B \(<class 'bool'>\) not a string"
    with pytest.raises(ValueError, match=msg):
        df.to_sql(name="error", con=conn, dtype={"B": bool})

    # single dtype
    assert df.to_sql(name="single_dtype_test", con=conn, dtype="STRING") == 2
    assert get_sqlite_column_type(conn, "single_dtype_test", "A") == "STRING"
    assert get_sqlite_column_type(conn, "single_dtype_test", "B") == "STRING"


def test_sqlite_notna_dtype(sqlite_buildin):
    conn = sqlite_buildin
    cols = {
        "Bool": Series([True, None]),
        "Date": Series([datetime(2012, 5, 1), None]),
        "Int": Series([1, None], dtype="object"),
        "Float": Series([1.1, None]),
    }
    df = DataFrame(cols)

    tbl = "notna_dtype_test"
    assert df.to_sql(name=tbl, con=conn) == 2

    assert get_sqlite_column_type(conn, tbl, "Bool") == "INTEGER"
    assert get_sqlite_column_type(conn, tbl, "Date") == "TIMESTAMP"
    assert get_sqlite_column_type(conn, tbl, "Int") == "INTEGER"
    assert get_sqlite_column_type(conn, tbl, "Float") == "REAL"


def test_sqlite_illegal_names(sqlite_buildin):
    # For sqlite, these should work fine
    conn = sqlite_buildin
    df = DataFrame([[1, 2], [3, 4]], columns=["a", "b"])

    msg = "Empty table or column name specified"
    with pytest.raises(ValueError, match=msg):
        df.to_sql(name="", con=conn)

    for ndx, weird_name in enumerate(
        [
            "test_weird_name]",
            "test_weird_name[",
            "test_weird_name`",
            'test_weird_name"',
            "test_weird_name'",
            "_b.test_weird_name_01-30",
            '"_b.test_weird_name_01-30"',
            "99beginswithnumber",
            "12345",
            "\xe9",
        ]
    ):
        assert df.to_sql(name=weird_name, con=conn) == 2
        sql.table_exists(weird_name, conn)

        df2 = DataFrame([[1, 2], [3, 4]], columns=["a", weird_name])
        c_tbl = f"test_weird_col_name{ndx:d}"
        assert df2.to_sql(name=c_tbl, con=conn) == 2
        sql.table_exists(c_tbl, conn)


def format_query(sql, *args):
    _formatters = {
        datetime: "'{}'".format,
        str: "'{}'".format,
        np.str_: "'{}'".format,
        bytes: "'{}'".format,
        float: "{:.8f}".format,
        int: "{:d}".format,
        type(None): lambda x: "NULL",
        np.float64: "{:.10f}".format,
        bool: "'{!s}'".format,
    }
    processed_args = []
    for arg in args:
        if isinstance(arg, float) and isna(arg):
            arg = None

        formatter = _formatters[type(arg)]
        processed_args.append(formatter(arg))

    return sql % tuple(processed_args)


def tquery(query, con=None):
    """Replace removed sql.tquery function"""
    with sql.pandasSQL_builder(con) as pandas_sql:
        res = pandas_sql.execute(query).fetchall()
    return None if res is None else list(res)


def test_xsqlite_basic(sqlite_buildin):
    frame = tm.makeTimeDataFrame()
    assert sql.to_sql(frame, name="test_table", con=sqlite_buildin, index=False) == 30
    result = sql.read_sql("select * from test_table", sqlite_buildin)

    # HACK! Change this once indexes are handled properly.
    result.index = frame.index

    expected = frame
    tm.assert_frame_equal(result, frame)

    frame["txt"] = ["a"] * len(frame)
    frame2 = frame.copy()
    new_idx = Index(np.arange(len(frame2)), dtype=np.int64) + 10
    frame2["Idx"] = new_idx.copy()
    assert sql.to_sql(frame2, name="test_table2", con=sqlite_buildin, index=False) == 30
    result = sql.read_sql("select * from test_table2", sqlite_buildin, index_col="Idx")
    expected = frame.copy()
    expected.index = new_idx
    expected.index.name = "Idx"
    tm.assert_frame_equal(expected, result)


def test_xsqlite_write_row_by_row(sqlite_buildin):
    frame = tm.makeTimeDataFrame()
    frame.iloc[0, 0] = np.nan
    create_sql = sql.get_schema(frame, "test")
    cur = sqlite_buildin.cursor()
    cur.execute(create_sql)

    ins = "INSERT INTO test VALUES (%s, %s, %s, %s)"
    for _, row in frame.iterrows():
        fmt_sql = format_query(ins, *row)
        tquery(fmt_sql, con=sqlite_buildin)

    sqlite_buildin.commit()

    result = sql.read_sql("select * from test", con=sqlite_buildin)
    result.index = frame.index
    tm.assert_frame_equal(result, frame, rtol=1e-3)


def test_xsqlite_execute(sqlite_buildin):
    frame = tm.makeTimeDataFrame()
    create_sql = sql.get_schema(frame, "test")
    cur = sqlite_buildin.cursor()
    cur.execute(create_sql)
    ins = "INSERT INTO test VALUES (?, ?, ?, ?)"

    row = frame.iloc[0]
    with sql.pandasSQL_builder(sqlite_buildin) as pandas_sql:
        pandas_sql.execute(ins, tuple(row))
    sqlite_buildin.commit()

    result = sql.read_sql("select * from test", sqlite_buildin)
    result.index = frame.index[:1]
    tm.assert_frame_equal(result, frame[:1])


def test_xsqlite_schema(sqlite_buildin):
    frame = tm.makeTimeDataFrame()
    create_sql = sql.get_schema(frame, "test")
    lines = create_sql.splitlines()
    for line in lines:
        tokens = line.split(" ")
        if len(tokens) == 2 and tokens[0] == "A":
            assert tokens[1] == "DATETIME"

    create_sql = sql.get_schema(frame, "test", keys=["A", "B"])
    lines = create_sql.splitlines()
    assert 'PRIMARY KEY ("A", "B")' in create_sql
    cur = sqlite_buildin.cursor()
    cur.execute(create_sql)


def test_xsqlite_execute_fail(sqlite_buildin):
    create_sql = """
    CREATE TABLE test
    (
    a TEXT,
    b TEXT,
    c REAL,
    PRIMARY KEY (a, b)
    );
    """
    cur = sqlite_buildin.cursor()
    cur.execute(create_sql)

    with sql.pandasSQL_builder(sqlite_buildin) as pandas_sql:
        pandas_sql.execute('INSERT INTO test VALUES("foo", "bar", 1.234)')
        pandas_sql.execute('INSERT INTO test VALUES("foo", "baz", 2.567)')

        with pytest.raises(sql.DatabaseError, match="Execution failed on sql"):
            pandas_sql.execute('INSERT INTO test VALUES("foo", "bar", 7)')


def test_xsqlite_execute_closed_connection():
    create_sql = """
    CREATE TABLE test
    (
    a TEXT,
    b TEXT,
    c REAL,
    PRIMARY KEY (a, b)
    );
    """
    with contextlib.closing(sqlite3.connect(":memory:")) as conn:
        cur = conn.cursor()
        cur.execute(create_sql)

        with sql.pandasSQL_builder(conn) as pandas_sql:
            pandas_sql.execute('INSERT INTO test VALUES("foo", "bar", 1.234)')

    msg = "Cannot operate on a closed database."
    with pytest.raises(sqlite3.ProgrammingError, match=msg):
        tquery("select * from test", con=conn)


def test_xsqlite_keyword_as_column_names(sqlite_buildin):
    df = DataFrame({"From": np.ones(5)})
    assert sql.to_sql(df, con=sqlite_buildin, name="testkeywords", index=False) == 5


def test_xsqlite_onecolumn_of_integer(sqlite_buildin):
    # GH 3628
    # a column_of_integers dataframe should transfer well to sql

    mono_df = DataFrame([1, 2], columns=["c0"])
    assert sql.to_sql(mono_df, con=sqlite_buildin, name="mono_df", index=False) == 2
    # computing the sum via sql
    con_x = sqlite_buildin
    the_sum = sum(my_c0[0] for my_c0 in con_x.execute("select * from mono_df"))
    # it should not fail, and gives 3 ( Issue #3628 )
    assert the_sum == 3

    result = sql.read_sql("select * from mono_df", con_x)
    tm.assert_frame_equal(result, mono_df)


def test_xsqlite_if_exists(sqlite_buildin):
    df_if_exists_1 = DataFrame({"col1": [1, 2], "col2": ["A", "B"]})
    df_if_exists_2 = DataFrame({"col1": [3, 4, 5], "col2": ["C", "D", "E"]})
    table_name = "table_if_exists"
    sql_select = f"SELECT * FROM {table_name}"

    msg = "'notvalidvalue' is not valid for if_exists"
    with pytest.raises(ValueError, match=msg):
        sql.to_sql(
            frame=df_if_exists_1,
            con=sqlite_buildin,
            name=table_name,
            if_exists="notvalidvalue",
        )
    drop_table(table_name, sqlite_buildin)

    # test if_exists='fail'
    sql.to_sql(
        frame=df_if_exists_1, con=sqlite_buildin, name=table_name, if_exists="fail"
    )
    msg = "Table 'table_if_exists' already exists"
    with pytest.raises(ValueError, match=msg):
        sql.to_sql(
            frame=df_if_exists_1,
            con=sqlite_buildin,
            name=table_name,
            if_exists="fail",
        )
    # test if_exists='replace'
    sql.to_sql(
        frame=df_if_exists_1,
        con=sqlite_buildin,
        name=table_name,
        if_exists="replace",
        index=False,
    )
    assert tquery(sql_select, con=sqlite_buildin) == [(1, "A"), (2, "B")]
    assert (
        sql.to_sql(
            frame=df_if_exists_2,
            con=sqlite_buildin,
            name=table_name,
            if_exists="replace",
            index=False,
        )
        == 3
    )
    assert tquery(sql_select, con=sqlite_buildin) == [(3, "C"), (4, "D"), (5, "E")]
    drop_table(table_name, sqlite_buildin)

    # test if_exists='append'
    assert (
        sql.to_sql(
            frame=df_if_exists_1,
            con=sqlite_buildin,
            name=table_name,
            if_exists="fail",
            index=False,
        )
        == 2
    )
    assert tquery(sql_select, con=sqlite_buildin) == [(1, "A"), (2, "B")]
    assert (
        sql.to_sql(
            frame=df_if_exists_2,
            con=sqlite_buildin,
            name=table_name,
            if_exists="append",
            index=False,
        )
        == 3
    )
    assert tquery(sql_select, con=sqlite_buildin) == [
        (1, "A"),
        (2, "B"),
        (3, "C"),
        (4, "D"),
        (5, "E"),
    ]
    drop_table(table_name, sqlite_buildin)<|MERGE_RESOLUTION|>--- conflicted
+++ resolved
@@ -2266,10 +2266,6 @@
 @pytest.mark.parametrize("conn", all_connectable_iris)
 def test_execute_sql(conn, request):
     conn = request.getfixturevalue(conn)
-<<<<<<< HEAD
-=======
-    pandasSQL = pandasSQL_builder(conn)
->>>>>>> b5b8be04
     with pandasSQL_builder(conn) as pandasSQL:
         with pandasSQL.run_transaction():
             iris_results = pandasSQL.execute("SELECT * FROM iris")
