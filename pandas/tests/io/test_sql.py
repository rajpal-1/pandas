"""SQL io tests

The SQL tests are broken down in different classes:

- `PandasSQLTest`: base class with common methods for all test classes
- Tests for the public API (only tests with sqlite3)
    - `_TestSQLApi` base class
    - `TestSQLApi`: test the public API with sqlalchemy engine
    - `TestSQLiteFallbackApi`: test the public API with a sqlite DBAPI
      connection
- Tests for the different SQL flavors (flavor specific type conversions)
    - Tests for the sqlalchemy mode: `_TestSQLAlchemy` is the base class with
      common methods, `_TestSQLAlchemyConn` tests the API with a SQLAlchemy
      Connection object. The different tested flavors (sqlite3, MySQL,
      PostgreSQL) derive from the base class
    - Tests for the fallback mode (`TestSQLiteFallback`)

"""
from __future__ import annotations

import csv
from datetime import (
    date,
    datetime,
    time,
)
from io import StringIO
from pathlib import Path
import sqlite3

import numpy as np
import pytest

from pandas.core.dtypes.common import (
    is_datetime64_dtype,
    is_datetime64tz_dtype,
)

import pandas as pd
from pandas import (
    DataFrame,
    Index,
    MultiIndex,
    Series,
    Timestamp,
    concat,
    date_range,
    isna,
    to_datetime,
    to_timedelta,
)
import pandas._testing as tm

import pandas.io.sql as sql
from pandas.io.sql import (
    SQLAlchemyEngine,
    SQLDatabase,
    SQLiteDatabase,
    _gt14,
    get_engine,
    read_sql_query,
    read_sql_table,
)

try:
    import sqlalchemy

    SQLALCHEMY_INSTALLED = True
except ImportError:
    SQLALCHEMY_INSTALLED = False

SQL_STRINGS = {
    "read_parameters": {
        "sqlite": "SELECT * FROM iris WHERE Name=? AND SepalLength=?",
        "mysql": "SELECT * FROM iris WHERE `Name`=%s AND `SepalLength`=%s",
        "postgresql": 'SELECT * FROM iris WHERE "Name"=%s AND "SepalLength"=%s',
    },
    "read_named_parameters": {
        "sqlite": """
                SELECT * FROM iris WHERE Name=:name AND SepalLength=:length
                """,
        "mysql": """
                SELECT * FROM iris WHERE
                `Name`=%(name)s AND `SepalLength`=%(length)s
                """,
        "postgresql": """
                SELECT * FROM iris WHERE
                "Name"=%(name)s AND "SepalLength"=%(length)s
                """,
    },
    "read_no_parameters_with_percent": {
        "sqlite": "SELECT * FROM iris WHERE Name LIKE '%'",
        "mysql": "SELECT * FROM iris WHERE `Name` LIKE '%'",
        "postgresql": "SELECT * FROM iris WHERE \"Name\" LIKE '%'",
    },
<<<<<<< HEAD
    "create_view": {
        "sqlite": """
                CREATE VIEW iris_view AS
                SELECT * FROM iris
                """
    },
    "create_single_pkey_table": {
        "sqlite": """CREATE TABLE pkey_table (
                "a"  Primary Key,
                "b" TEXT,
                "c" TEXT
            )""",
        "mysql": """CREATE TABLE pkey_table (
                `a` INTEGER,
                `b` VARCHAR(200),
                `c` VARCHAR(200),
                PRIMARY KEY (a)
            )""",
        "postgresql": """CREATE TABLE pkey_table (
                "a" INTEGER PRIMARY KEY,
                "b" TEXT,
                "c" TEXT
            )""",
    },
    "create_comp_pkey_table": {
        "sqlite": """CREATE TABLE pkey_table (
                "a" Integer,
                "b" TEXT,
                "c" TEXT,
                PRIMARY KEY ("a", "b")
            )""",
        "mysql": """CREATE TABLE pkey_table (
                `a` INTEGER NOT NULL,
                `b` VARCHAR(200) NOT NULL,
                `c` VARCHAR(200),
                PRIMARY KEY (`a`,`b`)
            )""",
        "postgresql": """CREATE TABLE pkey_table (
                "a" INTEGER,
                "b" TEXT,
                "c" TEXT,
                PRIMARY KEY("a", "b")
            )""",
    },
    "insert_pkey_table": {
        "sqlite": """INSERT INTO pkey_table VALUES (?, ?, ?)""",
        "mysql": """INSERT INTO pkey_table VALUES (%s, %s, %s)""",
        "postgresql": """INSERT INTO pkey_table VALUES (%s, %s, %s)""",
    },
    "read_pkey_table": {
        "sqlite": """SELECT c FROM pkey_table WHERE A IN (?, ?)""",
        "mysql": """SELECT c FROM pkey_table WHERE A IN (%s, %s)""",
        "postgresql": """SELECT c FROM pkey_table WHERE A IN (%s, %s)""",
    },
=======
>>>>>>> b8b7400d
}


def iris_table_metadata(dialect: str):
    from sqlalchemy import (
        REAL,
        Column,
        Float,
        MetaData,
        String,
        Table,
    )

    dtype = Float if dialect == "postgresql" else REAL
    metadata = MetaData()
    iris = Table(
        "iris",
        metadata,
        Column("SepalLength", dtype),
        Column("SepalWidth", dtype),
        Column("PetalLength", dtype),
        Column("PetalWidth", dtype),
        Column("Name", String(200)),
    )
    return iris


def create_and_load_iris_sqlite3(conn: sqlite3.Connection, iris_file: Path):
    cur = conn.cursor()
    stmt = """CREATE TABLE iris (
            "SepalLength" REAL,
            "SepalWidth" REAL,
            "PetalLength" REAL,
            "PetalWidth" REAL,
            "Name" TEXT
        )"""
    cur.execute(stmt)
    with iris_file.open(newline=None) as csvfile:
        reader = csv.reader(csvfile)
        next(reader)
        stmt = "INSERT INTO iris VALUES(?, ?, ?, ?, ?)"
        cur.executemany(stmt, reader)


def create_and_load_iris(conn, iris_file: Path, dialect: str):
    from sqlalchemy import insert
    from sqlalchemy.engine import Engine

    iris = iris_table_metadata(dialect)
    iris.drop(conn, checkfirst=True)
    iris.create(bind=conn)

    with iris_file.open(newline=None) as csvfile:
        reader = csv.reader(csvfile)
        header = next(reader)
        params = [{key: value for key, value in zip(header, row)} for row in reader]
        stmt = insert(iris).values(params)
        if isinstance(conn, Engine):
            with conn.connect() as conn:
                with conn.begin():
                    conn.execute(stmt)
        else:
            conn.execute(stmt)


def create_and_load_iris_view(conn):
    stmt = "CREATE VIEW iris_view AS SELECT * FROM iris"
    if isinstance(conn, sqlite3.Connection):
        cur = conn.cursor()
        cur.execute(stmt)
    else:
        from sqlalchemy import text
        from sqlalchemy.engine import Engine

        stmt = text(stmt)
        if isinstance(conn, Engine):
            with conn.connect() as conn:
                with conn.begin():
                    conn.execute(stmt)
        else:
            conn.execute(stmt)


def types_table_metadata(dialect: str):
    from sqlalchemy import (
        TEXT,
        Boolean,
        Column,
        DateTime,
        Float,
        Integer,
        MetaData,
        Table,
    )

    date_type = TEXT if dialect == "sqlite" else DateTime
    bool_type = Integer if dialect == "sqlite" else Boolean
    metadata = MetaData()
    types = Table(
        "types",
        metadata,
        Column("TextCol", TEXT),
        Column("DateCol", date_type),
        Column("IntDateCol", Integer),
        Column("IntDateOnlyCol", Integer),
        Column("FloatCol", Float),
        Column("IntCol", Integer),
        Column("BoolCol", bool_type),
        Column("IntColWithNull", Integer),
        Column("BoolColWithNull", bool_type),
    )
    if dialect == "postgresql":
        types.append_column(Column("DateColWithTz", DateTime(timezone=True)))
    return types


def create_and_load_types_sqlite3(conn: sqlite3.Connection, types_data: list[dict]):
    cur = conn.cursor()
    stmt = """CREATE TABLE types (
                    "TextCol" TEXT,
                    "DateCol" TEXT,
                    "IntDateCol" INTEGER,
                    "IntDateOnlyCol" INTEGER,
                    "FloatCol" REAL,
                    "IntCol" INTEGER,
                    "BoolCol" INTEGER,
                    "IntColWithNull" INTEGER,
                    "BoolColWithNull" INTEGER
                )"""
    cur.execute(stmt)

    stmt = """
            INSERT INTO types
            VALUES(?, ?, ?, ?, ?, ?, ?, ?, ?)
            """
    cur.executemany(stmt, types_data)


def create_and_load_types(conn, types_data: list[dict], dialect: str):
    from sqlalchemy import insert
    from sqlalchemy.engine import Engine

    types = types_table_metadata(dialect)
    types.drop(conn, checkfirst=True)
    types.create(bind=conn)

    stmt = insert(types).values(types_data)
    if isinstance(conn, Engine):
        with conn.connect() as conn:
            with conn.begin():
                conn.execute(stmt)
    else:
        conn.execute(stmt)


def count_rows(conn, table_name: str):
    stmt = f"SELECT count(*) AS count_1 FROM {table_name}"
    if isinstance(conn, sqlite3.Connection):
        cur = conn.cursor()
        result = cur.execute(stmt)
    else:
        from sqlalchemy import text
        from sqlalchemy.engine import Engine

        stmt = text(stmt)
        if isinstance(conn, Engine):
            with conn.connect() as conn:
                result = conn.execute(stmt)
        else:
            result = conn.execute(stmt)
    return result.fetchone()[0]


@pytest.fixture
def iris_path(datapath):
    iris_path = datapath("io", "data", "csv", "iris.csv")
    return Path(iris_path)


@pytest.fixture
def types_data():
    return [
        {
            "TextCol": "first",
            "DateCol": "2000-01-03 00:00:00",
            "IntDateCol": 535852800,
            "IntDateOnlyCol": 20101010,
            "FloatCol": 10.10,
            "IntCol": 1,
            "BoolCol": False,
            "IntColWithNull": 1,
            "BoolColWithNull": False,
            "DateColWithTz": "2000-01-01 00:00:00-08:00",
        },
        {
            "TextCol": "first",
            "DateCol": "2000-01-04 00:00:00",
            "IntDateCol": 1356998400,
            "IntDateOnlyCol": 20101212,
            "FloatCol": 10.10,
            "IntCol": 1,
            "BoolCol": False,
            "IntColWithNull": None,
            "BoolColWithNull": None,
            "DateColWithTz": "2000-06-01 00:00:00-07:00",
        },
    ]


@pytest.fixture
def types_data_frame(types_data):
    dtypes = {
        "TextCol": "str",
        "DateCol": "str",
        "IntDateCol": "int64",
        "IntDateOnlyCol": "int64",
        "FloatCol": "float",
        "IntCol": "int64",
        "BoolCol": "int64",
        "IntColWithNull": "float",
        "BoolColWithNull": "float",
    }
    df = DataFrame(types_data)
    return df[dtypes.keys()].astype(dtypes)


@pytest.fixture
def test_frame1():
    columns = ["index", "A", "B", "C", "D"]
    data = [
        (
            "2000-01-03 00:00:00",
            0.980268513777,
            3.68573087906,
            -0.364216805298,
            -1.15973806169,
        ),
        (
            "2000-01-04 00:00:00",
            1.04791624281,
            -0.0412318367011,
            -0.16181208307,
            0.212549316967,
        ),
        (
            "2000-01-05 00:00:00",
            0.498580885705,
            0.731167677815,
            -0.537677223318,
            1.34627041952,
        ),
        (
            "2000-01-06 00:00:00",
            1.12020151869,
            1.56762092543,
            0.00364077397681,
            0.67525259227,
        ),
    ]
    return DataFrame(data, columns=columns)


@pytest.fixture
def test_frame3():
    columns = ["index", "A", "B"]
    data = [
        ("2000-01-03 00:00:00", 2 ** 31 - 1, -1.987670),
        ("2000-01-04 00:00:00", -29, -0.0412318367011),
        ("2000-01-05 00:00:00", 20000, 0.731167677815),
        ("2000-01-06 00:00:00", -290867, 1.56762092543),
    ]
    return DataFrame(data, columns=columns)


class MixInBase:
    def teardown_method(self, method):
        # if setup fails, there may not be a connection to close.
        if hasattr(self, "conn"):
            for tbl in self._get_all_tables():
                self.drop_table(tbl)
            self._close_conn()


class MySQLMixIn(MixInBase):
    def drop_table(self, table_name):
        cur = self.conn.cursor()
        cur.execute(f"DROP TABLE IF EXISTS {sql._get_valid_mysql_name(table_name)}")
        self.conn.commit()

    def _get_all_tables(self):
        cur = self.conn.cursor()
        cur.execute("SHOW TABLES")
        return [table[0] for table in cur.fetchall()]

    def _close_conn(self):
        from pymysql.err import Error

        try:
            self.conn.close()
        except Error:
            pass


class SQLiteMixIn(MixInBase):
    def drop_table(self, table_name):
        self.conn.execute(
            f"DROP TABLE IF EXISTS {sql._get_valid_sqlite_name(table_name)}"
        )
        self.conn.commit()

    def _get_all_tables(self):
        c = self.conn.execute("SELECT name FROM sqlite_master WHERE type='table'")
        return [table[0] for table in c.fetchall()]

    def _close_conn(self):
        self.conn.close()


class SQLAlchemyMixIn(MixInBase):
    def drop_table(self, table_name):
        sql.SQLDatabase(self.conn).drop_table(table_name)

    def _get_all_tables(self):
        from sqlalchemy import inspect

        return inspect(self.conn).get_table_names()

    def _close_conn(self):
        # https://docs.sqlalchemy.org/en/13/core/connections.html#engine-disposal
        self.conn.dispose()


class PandasSQLTest:
    """
    Base class with common private methods for SQLAlchemy and fallback cases.

    """

    @pytest.fixture
    def load_iris_data(self, iris_path):
        if not hasattr(self, "conn"):
            self.setup_connect()
        self.drop_table("iris")
        if isinstance(self.conn, sqlite3.Connection):
            create_and_load_iris_sqlite3(self.conn, iris_path)
        else:
            create_and_load_iris(self.conn, iris_path, self.flavor)

    @pytest.fixture
    def load_types_data(self, types_data):
        if not hasattr(self, "conn"):
            self.setup_connect()
        if self.flavor != "postgresql":
            for entry in types_data:
                entry.pop("DateColWithTz")
        if isinstance(self.conn, sqlite3.Connection):
            types_data = [tuple(entry.values()) for entry in types_data]
            create_and_load_types_sqlite3(self.conn, types_data)
        else:
            create_and_load_types(self.conn, types_data, self.flavor)

    def _check_iris_loaded_frame(self, iris_frame):
        pytype = iris_frame.dtypes[0].type
        row = iris_frame.iloc[0]

        assert issubclass(pytype, np.floating)
        tm.equalContents(row.values, [5.1, 3.5, 1.4, 0.2, "Iris-setosa"])

<<<<<<< HEAD
    def _create_pkey_table(self, pkey_type):
        self.drop_table("pkey_table")
        self._get_exec().execute(
            SQL_STRINGS[f"create_{pkey_type}_pkey_table"][self.flavor]
        )
        ins = SQL_STRINGS["insert_pkey_table"][self.flavor]
        data = [(1, "name1", "val1"), (2, "name2", "val2"), (3, "name3", "val3")]
        self._get_exec().execute(ins, data)

    def _load_test1_data(self):
        columns = ["index", "A", "B", "C", "D"]
        data = [
            (
                "2000-01-03 00:00:00",
                0.980268513777,
                3.68573087906,
                -0.364216805298,
                -1.15973806169,
            ),
            (
                "2000-01-04 00:00:00",
                1.04791624281,
                -0.0412318367011,
                -0.16181208307,
                0.212549316967,
            ),
            (
                "2000-01-05 00:00:00",
                0.498580885705,
                0.731167677815,
                -0.537677223318,
                1.34627041952,
            ),
            (
                "2000-01-06 00:00:00",
                1.12020151869,
                1.56762092543,
                0.00364077397681,
                0.67525259227,
            ),
        ]

        self.test_frame1 = DataFrame(data, columns=columns)

    def _load_test2_data(self):
        df = DataFrame(
            {
                "A": [4, 1, 3, 6],
                "B": ["asd", "gsq", "ylt", "jkl"],
                "C": [1.1, 3.1, 6.9, 5.3],
                "D": [False, True, True, False],
                "E": ["1990-11-22", "1991-10-26", "1993-11-26", "1995-12-12"],
            }
        )
        df["E"] = to_datetime(df["E"])

        self.test_frame2 = df

    def _load_test3_data(self):
        columns = ["index", "A", "B"]
        data = [
            ("2000-01-03 00:00:00", 2 ** 31 - 1, -1.987670),
            ("2000-01-04 00:00:00", -29, -0.0412318367011),
            ("2000-01-05 00:00:00", 20000, 0.731167677815),
            ("2000-01-06 00:00:00", -290867, 1.56762092543),
        ]

        self.test_frame3 = DataFrame(data, columns=columns)

    def _load_types_test_data(self, data):
        def _filter_to_flavor(flavor, df):
            flavor_dtypes = {
                "sqlite": {
                    "TextCol": "str",
                    "DateCol": "str",
                    "IntDateCol": "int64",
                    "IntDateOnlyCol": "int64",
                    "FloatCol": "float",
                    "IntCol": "int64",
                    "BoolCol": "int64",
                    "IntColWithNull": "float",
                    "BoolColWithNull": "float",
                },
                "mysql": {
                    "TextCol": "str",
                    "DateCol": "str",
                    "IntDateCol": "int64",
                    "IntDateOnlyCol": "int64",
                    "FloatCol": "float",
                    "IntCol": "int64",
                    "BoolCol": "bool",
                    "IntColWithNull": "float",
                    "BoolColWithNull": "float",
                },
                "postgresql": {
                    "TextCol": "str",
                    "DateCol": "str",
                    "DateColWithTz": "str",
                    "IntDateCol": "int64",
                    "IntDateOnlyCol": "int64",
                    "FloatCol": "float",
                    "IntCol": "int64",
                    "BoolCol": "bool",
                    "IntColWithNull": "float",
                    "BoolColWithNull": "float",
                },
            }

            dtypes = flavor_dtypes[flavor]
            return df[dtypes.keys()].astype(dtypes)

        df = DataFrame(data)
        self.types_test = {
            flavor: _filter_to_flavor(flavor, df)
            for flavor in ("sqlite", "mysql", "postgresql")
        }

    def _load_raw_sql(self):
        self.drop_table("types_test_data")
        self._get_exec().execute(SQL_STRINGS["create_test_types"][self.flavor])
        ins = SQL_STRINGS["insert_test_types"][self.flavor]
        data = [
            {
                "TextCol": "first",
                "DateCol": "2000-01-03 00:00:00",
                "DateColWithTz": "2000-01-01 00:00:00-08:00",
                "IntDateCol": 535852800,
                "IntDateOnlyCol": 20101010,
                "FloatCol": 10.10,
                "IntCol": 1,
                "BoolCol": False,
                "IntColWithNull": 1,
                "BoolColWithNull": False,
            },
            {
                "TextCol": "first",
                "DateCol": "2000-01-04 00:00:00",
                "DateColWithTz": "2000-06-01 00:00:00-07:00",
                "IntDateCol": 1356998400,
                "IntDateOnlyCol": 20101212,
                "FloatCol": 10.10,
                "IntCol": 1,
                "BoolCol": False,
                "IntColWithNull": None,
                "BoolColWithNull": None,
            },
        ]

        for d in data:
            self._get_exec().execute(
                ins["query"], [d[field] for field in ins["fields"]]
            )
        self._load_types_test_data(data)

    def _load_pkey_table_data(self):
        columns = ["a", "b", "c"]
        data = [
            (1, "name1", "new_val1"),
            (2, "name2", "new_val2"),
            (4, "name4", "val4"),
            (5, "name5", "val5"),
        ]

        self.pkey_table_frame = DataFrame(data, columns=columns)

    def _count_rows(self, table_name):
        result = (
            self._get_exec()
            .execute(f"SELECT count(*) AS count_1 FROM {table_name}")
            .fetchone()
        )
        return result[0]

=======
>>>>>>> b8b7400d
    def _read_sql_iris(self):
        iris_frame = self.pandasSQL.read_query("SELECT * FROM iris")
        self._check_iris_loaded_frame(iris_frame)

    def _read_sql_iris_parameter(self):
        query = SQL_STRINGS["read_parameters"][self.flavor]
        params = ["Iris-setosa", 5.1]
        iris_frame = self.pandasSQL.read_query(query, params=params)
        self._check_iris_loaded_frame(iris_frame)

    def _read_sql_iris_named_parameter(self):
        query = SQL_STRINGS["read_named_parameters"][self.flavor]
        params = {"name": "Iris-setosa", "length": 5.1}
        iris_frame = self.pandasSQL.read_query(query, params=params)
        self._check_iris_loaded_frame(iris_frame)

    def _read_sql_iris_no_parameter_with_percent(self):
        query = SQL_STRINGS["read_no_parameters_with_percent"][self.flavor]
        iris_frame = self.pandasSQL.read_query(query, params=None)
        self._check_iris_loaded_frame(iris_frame)

    def _to_sql(self, test_frame1, method=None):
        self.drop_table("test_frame1")

        self.pandasSQL.to_sql(test_frame1, "test_frame1", method=method)
        assert self.pandasSQL.has_table("test_frame1")

        num_entries = len(test_frame1)
        num_rows = count_rows(self.conn, "test_frame1")
        assert num_rows == num_entries

        # Nuke table
        self.drop_table("test_frame1")

    def _to_sql_empty(self, test_frame1):
        self.drop_table("test_frame1")
        self.pandasSQL.to_sql(test_frame1.iloc[:0], "test_frame1")

    def _to_sql_fail(self, test_frame1):
        self.drop_table("test_frame1")

        self.pandasSQL.to_sql(test_frame1, "test_frame1", if_exists="fail")
        assert self.pandasSQL.has_table("test_frame1")

        msg = "Table 'test_frame1' already exists"
        with pytest.raises(ValueError, match=msg):
            self.pandasSQL.to_sql(test_frame1, "test_frame1", if_exists="fail")

        self.drop_table("test_frame1")

    def _to_sql_replace(self, test_frame1):
        self.drop_table("test_frame1")
<<<<<<< HEAD
        self.pandasSQL.to_sql(self.test_frame1, "test_frame1", if_exists="fail")
        self.pandasSQL.to_sql(self.test_frame1, "test_frame1", if_exists="replace")
=======

        self.pandasSQL.to_sql(test_frame1, "test_frame1", if_exists="fail")
        # Add to table again
        self.pandasSQL.to_sql(test_frame1, "test_frame1", if_exists="replace")
>>>>>>> b8b7400d
        assert self.pandasSQL.has_table("test_frame1")

        num_entries = len(test_frame1)
        num_rows = count_rows(self.conn, "test_frame1")

        assert num_rows == num_entries
        self.drop_table("test_frame1")

    def _to_sql_append(self, test_frame1):
        # Nuke table just in case
        self.drop_table("test_frame1")

        self.pandasSQL.to_sql(test_frame1, "test_frame1", if_exists="fail")

        # Add to table again
        self.pandasSQL.to_sql(test_frame1, "test_frame1", if_exists="append")
        assert self.pandasSQL.has_table("test_frame1")

        num_entries = 2 * len(test_frame1)
        num_rows = count_rows(self.conn, "test_frame1")

        assert num_rows == num_entries
        self.drop_table("test_frame1")

    def _to_sql_method_callable(self, test_frame1):
        check = []  # used to double check function below is really being used

        def sample(pd_table, conn, keys, data_iter):
            check.append(1)
            data = [dict(zip(keys, row)) for row in data_iter]
            conn.execute(pd_table.table.insert(), data)

        self.drop_table("test_frame1")

        self.pandasSQL.to_sql(test_frame1, "test_frame1", method=sample)
        assert self.pandasSQL.has_table("test_frame1")

        assert check == [1]
        num_entries = len(test_frame1)
        num_rows = count_rows(self.conn, "test_frame1")
        assert num_rows == num_entries
        # Nuke table
        self.drop_table("test_frame1")

<<<<<<< HEAD
    def _to_sql_on_conflict_update(self, method, pkey_type):
        """
        GIVEN:
        - Original database table: 3 rows
        - new dataframe: 4 rows (2 duplicate keys)
        WHEN:
        - on conflict update insert
        THEN:
        - DB table len = 5
        - Conflicting primary keys in DB updated
        """
        # Nuke
        self.drop_table("pkey_table")
        # Re-create original table
        self._create_pkey_table(pkey_type)
        # Original table exists and as 3 rows
        assert self.pandasSQL.has_table("pkey_table")
        assert self._count_rows("pkey_table") == 3
        # Insert new dataframe
        self.pandasSQL.to_sql(
            self.pkey_table_frame,
            "pkey_table",
            if_exists="append",
            on_conflict="do_update",
            index=False,
            method=method,
        )
        # Check table len correct
        assert self._count_rows("pkey_table") == 5
        # Check conflicting primary keys have been updated
        # Get new values for conflicting keys
        duplicate_keys = [1, 2]
        duplicate_key_query = SQL_STRINGS["read_pkey_table"][self.flavor]
        duplicate_val = self._get_exec().execute(duplicate_key_query, duplicate_keys)
        data_from_db = sorted(val[0] for val in duplicate_val)
        # Expected values from pkey_table_frame
        expected = sorted(["new_val1", "new_val2"])
        assert data_from_db == expected
        # Finally, confirm that duplicate values are not removed from original df object
        assert len(self.pkey_table_frame.index) == 4
        # Clean up
        self.drop_table("pkey_table")

    def _to_sql_on_conflict_nothing(self, method, pkey_type):
        """
        GIVEN:
        - Original table: 3 rows
        - new dataframe: 4 rows (2 duplicate keys)
        WHEN:
        - on conflict do nothing insert
        THEN:
        - database table len = 5
        - conflicting keys in table not updated
        """
        # Nuke
        self.drop_table("pkey_table")
        # Re-create original table
        self._create_pkey_table(pkey_type)
        # Original table exists and has 3 rows
        assert self.pandasSQL.has_table("pkey_table")
        assert self._count_rows("pkey_table") == 3
        # Prepare SQL for reading duplicate keys
        duplicate_keys = [1, 2]
        duplicate_key_query = SQL_STRINGS["read_pkey_table"][self.flavor]
        #  get conflicting pkey values before insert
        duplicate_val_before = self._get_exec().execute(
            duplicate_key_query, duplicate_keys
        )
        data_from_db_before = sorted(val[0] for val in duplicate_val_before)
        # Insert new dataframe
        self.pandasSQL.to_sql(
            self.pkey_table_frame,
            "pkey_table",
            if_exists="append",
            on_conflict="do_nothing",
            index=False,
            method=method,
        )
        # Check table len correct
        assert self._count_rows("pkey_table") == 5
        # Get conflicting keys from DB after to_sql
        duplicate_val_after = self._get_exec().execute(
            duplicate_key_query, duplicate_keys
        )
        data_from_db_after = sorted(val[0] for val in duplicate_val_after)
        # Get data from incoming df
        data_from_df = sorted(
            self.pkey_table_frame.loc[
                self.pkey_table_frame["a"].isin(duplicate_keys), "c"
            ].tolist()
        )
        # Check original DB values maintained for duplicate keys
        assert data_from_db_before == data_from_db_after
        # Check DB values not equal to new values
        assert data_from_db_after != data_from_df
        # Clean up
        self.drop_table("pkey_table")

    def _test_to_sql_on_conflict_with_index(self, method, pkey_type):
        """
        GIVEN:
        - Original db table: 3 rows
        - New dataframe: 4 rows (2 duplicate keys), pkey as index
        WHEN:
        - inserting new data, noting the index column
        - on conflict do update
        THEN:
        - DB table len = 5
        - Conflicting primary keys in DB updated
        """
        # Nuke
        self.drop_table("pkey_table")
        # Re-create table
        self._create_pkey_table(pkey_type)
        # Original table exists and as 3 rows
        assert self.pandasSQL.has_table("pkey_table")
        assert self._count_rows("pkey_table") == 3
        if pkey_type == "single":
            index_pkey_table = self.pkey_table_frame.set_index("a")
        else:
            index_pkey_table = self.pkey_table_frame.set_index(["a", "b"])
        # Insert new dataframe
        self.pandasSQL.to_sql(
            index_pkey_table,
            "pkey_table",
            if_exists="append",
            on_conflict="do_update",
            index=True,
            method=method,
        )
        # Check table len correct
        assert self._count_rows("pkey_table") == 5
        # Check conflicting primary keys have been updated
        # Get new values for conflicting keys
        duplicate_keys = [1, 2]
        duplicate_key_query = SQL_STRINGS["read_pkey_table"][self.flavor]
        duplicate_val = self._get_exec().execute(duplicate_key_query, duplicate_keys)
        data_from_db = sorted(val[0] for val in duplicate_val)
        # Expected values from pkey_table_frame
        expected = sorted(["new_val1", "new_val2"])
        assert data_from_db == expected
        # Finally, confirm that duplicate values are not removed from original df object
        assert len(self.pkey_table_frame.index) == 4
        # Clean up
        self.drop_table("pkey_table")

    def _to_sql_on_conflict_with_non_append(self, if_exists, on_conflict):
        """
        GIVEN:
        - to_sql is called
        WHEN:
        - `on_conflict` is not null
        - `if_exists` is set to a value other than `append`
        THEN:
        - ValueError is raised
        """
        # Nuke table and re-create
        self.drop_table("pkey_table")
        self._create_pkey_table("single")
        # Attempt insert
        assert if_exists != "append"
        with pytest.raises(
            ValueError, match="on_conflict can only be used with 'append' operations"
        ):
            # Insert new dataframe
            sql.to_sql(
                self.pkey_table_frame,
                "some_table",
                con=self.conn,
                if_exists=if_exists,
                on_conflict=on_conflict,
                index=False,
            )

    def _to_sql_with_sql_engine(self, engine="auto", **engine_kwargs):
=======
    def _to_sql_with_sql_engine(self, test_frame1, engine="auto", **engine_kwargs):
>>>>>>> b8b7400d
        """`to_sql` with the `engine` param"""
        # mostly copied from this class's `_to_sql()` method
        self.drop_table("test_frame1")

        self.pandasSQL.to_sql(
            test_frame1, "test_frame1", engine=engine, **engine_kwargs
        )
        assert self.pandasSQL.has_table("test_frame1")

        num_entries = len(test_frame1)
        num_rows = count_rows(self.conn, "test_frame1")
        assert num_rows == num_entries

        # Nuke table
        self.drop_table("test_frame1")

    def _roundtrip(self, test_frame1):
        self.drop_table("test_frame_roundtrip")
        self.pandasSQL.to_sql(test_frame1, "test_frame_roundtrip")
        result = self.pandasSQL.read_query("SELECT * FROM test_frame_roundtrip")

        result.set_index("level_0", inplace=True)
        # result.index.astype(int)

        result.index.name = None

        tm.assert_frame_equal(result, test_frame1)

    def _execute_sql(self):
        # drop_sql = "DROP TABLE IF EXISTS test"  # should already be done
        iris_results = self.pandasSQL.execute("SELECT * FROM iris")
        row = iris_results.fetchone()
        tm.equalContents(row, [5.1, 3.5, 1.4, 0.2, "Iris-setosa"])

    def _to_sql_save_index(self):
        df = DataFrame.from_records(
            [(1, 2.1, "line1"), (2, 1.5, "line2")], columns=["A", "B", "C"], index=["A"]
        )
        self.pandasSQL.to_sql(df, "test_to_sql_saves_index")
        ix_cols = self._get_index_columns("test_to_sql_saves_index")
        assert ix_cols == [["A"]]

    def _transaction_test(self):
        with self.pandasSQL.run_transaction() as trans:
            stmt = "CREATE TABLE test_trans (A INT, B TEXT)"
            if isinstance(self.pandasSQL, SQLiteDatabase):
                trans.execute(stmt)
            else:
                from sqlalchemy import text

                stmt = text(stmt)
                trans.execute(stmt)

        class DummyException(Exception):
            pass

        # Make sure when transaction is rolled back, no rows get inserted
        ins_sql = "INSERT INTO test_trans (A,B) VALUES (1, 'blah')"
        if isinstance(self.pandasSQL, SQLDatabase):
            from sqlalchemy import text

            ins_sql = text(ins_sql)
        try:
            with self.pandasSQL.run_transaction() as trans:
                trans.execute(ins_sql)
                raise DummyException("error")
        except DummyException:
            # ignore raised exception
            pass
        res = self.pandasSQL.read_query("SELECT * FROM test_trans")
        assert len(res) == 0

        # Make sure when transaction is committed, rows do get inserted
        with self.pandasSQL.run_transaction() as trans:
            trans.execute(ins_sql)
        res2 = self.pandasSQL.read_query("SELECT * FROM test_trans")
        assert len(res2) == 1


# -----------------------------------------------------------------------------
# -- Testing the public API


class _TestSQLApi(PandasSQLTest):
    """
    Base class to test the public API.

    From this two classes are derived to run these tests for both the
    sqlalchemy mode (`TestSQLApi`) and the fallback mode
    (`TestSQLiteFallbackApi`).  These tests are run with sqlite3. Specific
    tests for the different sql flavours are included in `_TestSQLAlchemy`.

    Notes:
    flavor can always be passed even in SQLAlchemy mode,
    should be correctly ignored.

    we don't use drop_table because that isn't part of the public api

    """

    flavor = "sqlite"
    mode: str

    def setup_connect(self):
        self.conn = self.connect()

    @pytest.fixture(autouse=True)
    def setup_method(self, load_iris_data, load_types_data):
        self.load_test_data_and_sql()

    def load_test_data_and_sql(self):
<<<<<<< HEAD
        self._load_iris_view()
        self._load_test1_data()
        self._load_test2_data()
        self._load_test3_data()
        self._load_pkey_table_data()
        self._load_raw_sql()
=======
        create_and_load_iris_view(self.conn)
>>>>>>> b8b7400d

    def test_read_sql_iris(self):
        iris_frame = sql.read_sql_query("SELECT * FROM iris", self.conn)
        self._check_iris_loaded_frame(iris_frame)

    def test_read_sql_view(self):
        iris_frame = sql.read_sql_query("SELECT * FROM iris_view", self.conn)
        self._check_iris_loaded_frame(iris_frame)

    def test_read_sql_with_chunksize_no_result(self):
        query = "SELECT * FROM iris_view WHERE SepalLength < 0.0"
        with_batch = sql.read_sql_query(query, self.conn, chunksize=5)
        without_batch = sql.read_sql_query(query, self.conn)
        tm.assert_frame_equal(concat(with_batch), without_batch)

    def test_to_sql(self, test_frame1):
        sql.to_sql(test_frame1, "test_frame1", self.conn)
        assert sql.has_table("test_frame1", self.conn)

    def test_to_sql_fail(self, test_frame1):
        sql.to_sql(test_frame1, "test_frame2", self.conn, if_exists="fail")
        assert sql.has_table("test_frame2", self.conn)

        msg = "Table 'test_frame2' already exists"
        with pytest.raises(ValueError, match=msg):
            sql.to_sql(test_frame1, "test_frame2", self.conn, if_exists="fail")

    def test_to_sql_replace(self, test_frame1):
        sql.to_sql(test_frame1, "test_frame3", self.conn, if_exists="fail")
        # Add to table again
        sql.to_sql(test_frame1, "test_frame3", self.conn, if_exists="replace")
        assert sql.has_table("test_frame3", self.conn)

        num_entries = len(test_frame1)
        num_rows = count_rows(self.conn, "test_frame3")

        assert num_rows == num_entries

    def test_to_sql_append(self, test_frame1):
        sql.to_sql(test_frame1, "test_frame4", self.conn, if_exists="fail")

        # Add to table again
        sql.to_sql(test_frame1, "test_frame4", self.conn, if_exists="append")
        assert sql.has_table("test_frame4", self.conn)

        num_entries = 2 * len(test_frame1)
        num_rows = count_rows(self.conn, "test_frame4")

        assert num_rows == num_entries

    def test_to_sql_type_mapping(self, test_frame3):
        sql.to_sql(test_frame3, "test_frame5", self.conn, index=False)
        result = sql.read_sql("SELECT * FROM test_frame5", self.conn)

        tm.assert_frame_equal(test_frame3, result)

    def test_to_sql_series(self):
        s = Series(np.arange(5, dtype="int64"), name="series")
        sql.to_sql(s, "test_series", self.conn, index=False)
        s2 = sql.read_sql_query("SELECT * FROM test_series", self.conn)
        tm.assert_frame_equal(s.to_frame(), s2)

<<<<<<< HEAD
    def test_to_sql_invalid_on_conflict(self):
        msg = "'update' is not valid for on_conflict"
        with pytest.raises(ValueError, match=msg):
            sql.to_sql(
                self.pkey_table_frame,
                "pkey_frame1",
                self.conn,
                if_exists="append",
                on_conflict="update",
            )

    def test_to_sql_on_conflict_non_append(self):
        msg = "on_conflict can only be used with 'append' operations"
        with pytest.raises(ValueError, match=msg):
            sql.to_sql(
                self.pkey_table_frame,
                "pkey_frame1",
                self.conn,
                if_exists="replace",
                on_conflict="do_update",
            )

    def test_roundtrip(self):
        sql.to_sql(self.test_frame1, "test_frame_roundtrip", con=self.conn)
=======
    def test_roundtrip(self, test_frame1):
        sql.to_sql(test_frame1, "test_frame_roundtrip", con=self.conn)
>>>>>>> b8b7400d
        result = sql.read_sql_query("SELECT * FROM test_frame_roundtrip", con=self.conn)

        # HACK!
        result.index = test_frame1.index
        result.set_index("level_0", inplace=True)
        result.index.astype(int)
        result.index.name = None
        tm.assert_frame_equal(result, test_frame1)

    def test_roundtrip_chunksize(self, test_frame1):
        sql.to_sql(
            test_frame1,
            "test_frame_roundtrip",
            con=self.conn,
            index=False,
            chunksize=2,
        )
        result = sql.read_sql_query("SELECT * FROM test_frame_roundtrip", con=self.conn)
        tm.assert_frame_equal(result, test_frame1)

    def test_execute_sql(self):
        # drop_sql = "DROP TABLE IF EXISTS test"  # should already be done
        iris_results = sql.execute("SELECT * FROM iris", con=self.conn)
        row = iris_results.fetchone()
        tm.equalContents(row, [5.1, 3.5, 1.4, 0.2, "Iris-setosa"])

    def test_date_parsing(self):
        # Test date parsing in read_sql
        # No Parsing
        df = sql.read_sql_query("SELECT * FROM types", self.conn)
        assert not issubclass(df.DateCol.dtype.type, np.datetime64)

        df = sql.read_sql_query(
            "SELECT * FROM types", self.conn, parse_dates=["DateCol"]
        )
        assert issubclass(df.DateCol.dtype.type, np.datetime64)
        assert df.DateCol.tolist() == [
            Timestamp(2000, 1, 3, 0, 0, 0),
            Timestamp(2000, 1, 4, 0, 0, 0),
        ]

        df = sql.read_sql_query(
            "SELECT * FROM types",
            self.conn,
            parse_dates={"DateCol": "%Y-%m-%d %H:%M:%S"},
        )
        assert issubclass(df.DateCol.dtype.type, np.datetime64)
        assert df.DateCol.tolist() == [
            Timestamp(2000, 1, 3, 0, 0, 0),
            Timestamp(2000, 1, 4, 0, 0, 0),
        ]

        df = sql.read_sql_query(
            "SELECT * FROM types", self.conn, parse_dates=["IntDateCol"]
        )
        assert issubclass(df.IntDateCol.dtype.type, np.datetime64)
        assert df.IntDateCol.tolist() == [
            Timestamp(1986, 12, 25, 0, 0, 0),
            Timestamp(2013, 1, 1, 0, 0, 0),
        ]

        df = sql.read_sql_query(
            "SELECT * FROM types", self.conn, parse_dates={"IntDateCol": "s"}
        )
        assert issubclass(df.IntDateCol.dtype.type, np.datetime64)
        assert df.IntDateCol.tolist() == [
            Timestamp(1986, 12, 25, 0, 0, 0),
            Timestamp(2013, 1, 1, 0, 0, 0),
        ]

        df = sql.read_sql_query(
            "SELECT * FROM types",
            self.conn,
            parse_dates={"IntDateOnlyCol": "%Y%m%d"},
        )
        assert issubclass(df.IntDateOnlyCol.dtype.type, np.datetime64)
        assert df.IntDateOnlyCol.tolist() == [
            Timestamp("2010-10-10"),
            Timestamp("2010-12-12"),
        ]

    @pytest.mark.parametrize("error", ["ignore", "raise", "coerce"])
    @pytest.mark.parametrize(
        "read_sql, text, mode",
        [
            (sql.read_sql, "SELECT * FROM types", ("sqlalchemy", "fallback")),
            (sql.read_sql, "types", ("sqlalchemy")),
            (
                sql.read_sql_query,
                "SELECT * FROM types",
                ("sqlalchemy", "fallback"),
            ),
            (sql.read_sql_table, "types", ("sqlalchemy")),
        ],
    )
    def test_custom_dateparsing_error(
        self, read_sql, text, mode, error, types_data_frame
    ):
        if self.mode in mode:
            expected = types_data_frame.astype({"DateCol": "datetime64[ns]"})

            result = read_sql(
                text,
                con=self.conn,
                parse_dates={
                    "DateCol": {"errors": error},
                },
            )

            tm.assert_frame_equal(result, expected)

    def test_date_and_index(self):
        # Test case where same column appears in parse_date and index_col

        df = sql.read_sql_query(
            "SELECT * FROM types",
            self.conn,
            index_col="DateCol",
            parse_dates=["DateCol", "IntDateCol"],
        )

        assert issubclass(df.index.dtype.type, np.datetime64)
        assert issubclass(df.IntDateCol.dtype.type, np.datetime64)

    def test_timedelta(self):

        # see #6921
        df = to_timedelta(Series(["00:00:01", "00:00:03"], name="foo")).to_frame()
        with tm.assert_produces_warning(UserWarning):
            df.to_sql("test_timedelta", self.conn)
        result = sql.read_sql_query("SELECT * FROM test_timedelta", self.conn)
        tm.assert_series_equal(result["foo"], df["foo"].view("int64"))

    def test_complex_raises(self):
        df = DataFrame({"a": [1 + 1j, 2j]})
        msg = "Complex datatypes not supported"
        with pytest.raises(ValueError, match=msg):
            df.to_sql("test_complex", self.conn)

    @pytest.mark.parametrize(
        "index_name,index_label,expected",
        [
            # no index name, defaults to 'index'
            (None, None, "index"),
            # specifying index_label
            (None, "other_label", "other_label"),
            # using the index name
            ("index_name", None, "index_name"),
            # has index name, but specifying index_label
            ("index_name", "other_label", "other_label"),
            # index name is integer
            (0, None, "0"),
            # index name is None but index label is integer
            (None, 0, "0"),
        ],
    )
    def test_to_sql_index_label(self, index_name, index_label, expected):
        temp_frame = DataFrame({"col1": range(4)})
        temp_frame.index.name = index_name
        query = "SELECT * FROM test_index_label"
        sql.to_sql(temp_frame, "test_index_label", self.conn, index_label=index_label)
        frame = sql.read_sql_query(query, self.conn)
        assert frame.columns[0] == expected

    def test_to_sql_index_label_multiindex(self):
        temp_frame = DataFrame(
            {"col1": range(4)},
            index=MultiIndex.from_product([("A0", "A1"), ("B0", "B1")]),
        )

        # no index name, defaults to 'level_0' and 'level_1'
        sql.to_sql(temp_frame, "test_index_label", self.conn)
        frame = sql.read_sql_query("SELECT * FROM test_index_label", self.conn)
        assert frame.columns[0] == "level_0"
        assert frame.columns[1] == "level_1"

        # specifying index_label
        sql.to_sql(
            temp_frame,
            "test_index_label",
            self.conn,
            if_exists="replace",
            index_label=["A", "B"],
        )
        frame = sql.read_sql_query("SELECT * FROM test_index_label", self.conn)
        assert frame.columns[:2].tolist() == ["A", "B"]

        # using the index name
        temp_frame.index.names = ["A", "B"]
        sql.to_sql(temp_frame, "test_index_label", self.conn, if_exists="replace")
        frame = sql.read_sql_query("SELECT * FROM test_index_label", self.conn)
        assert frame.columns[:2].tolist() == ["A", "B"]

        # has index name, but specifying index_label
        sql.to_sql(
            temp_frame,
            "test_index_label",
            self.conn,
            if_exists="replace",
            index_label=["C", "D"],
        )
        frame = sql.read_sql_query("SELECT * FROM test_index_label", self.conn)
        assert frame.columns[:2].tolist() == ["C", "D"]

        msg = "Length of 'index_label' should match number of levels, which is 2"
        with pytest.raises(ValueError, match=msg):
            sql.to_sql(
                temp_frame,
                "test_index_label",
                self.conn,
                if_exists="replace",
                index_label="C",
            )

    def test_multiindex_roundtrip(self):
        df = DataFrame.from_records(
            [(1, 2.1, "line1"), (2, 1.5, "line2")],
            columns=["A", "B", "C"],
            index=["A", "B"],
        )

        df.to_sql("test_multiindex_roundtrip", self.conn)
        result = sql.read_sql_query(
            "SELECT * FROM test_multiindex_roundtrip", self.conn, index_col=["A", "B"]
        )
        tm.assert_frame_equal(df, result, check_index_type=True)

    @pytest.mark.parametrize(
        "dtype",
        [
            None,
            int,
            float,
            {"A": int, "B": float},
        ],
    )
    def test_dtype_argument(self, dtype):
        # GH10285 Add dtype argument to read_sql_query
        df = DataFrame([[1.2, 3.4], [5.6, 7.8]], columns=["A", "B"])
        df.to_sql("test_dtype_argument", self.conn)

        expected = df.astype(dtype)
        result = sql.read_sql_query(
            "SELECT A, B FROM test_dtype_argument", con=self.conn, dtype=dtype
        )

        tm.assert_frame_equal(result, expected)

    def test_integer_col_names(self):
        df = DataFrame([[1, 2], [3, 4]], columns=[0, 1])
        sql.to_sql(df, "test_frame_integer_col_names", self.conn, if_exists="replace")

    def test_get_schema(self, test_frame1):
        create_sql = sql.get_schema(test_frame1, "test", con=self.conn)
        assert "CREATE" in create_sql

    def test_get_schema_with_schema(self, test_frame1):
        # GH28486
        create_sql = sql.get_schema(test_frame1, "test", con=self.conn, schema="pypi")
        assert "CREATE TABLE pypi." in create_sql

    def test_get_schema_dtypes(self):
        if self.mode == "sqlalchemy":
            from sqlalchemy import Integer

            dtype = Integer
        else:
            dtype = "INTEGER"

        float_frame = DataFrame({"a": [1.1, 1.2], "b": [2.1, 2.2]})
        create_sql = sql.get_schema(
            float_frame, "test", con=self.conn, dtype={"b": dtype}
        )
        assert "CREATE" in create_sql
        assert "INTEGER" in create_sql

    def test_get_schema_keys(self, test_frame1):
        frame = DataFrame({"Col1": [1.1, 1.2], "Col2": [2.1, 2.2]})
        create_sql = sql.get_schema(frame, "test", con=self.conn, keys="Col1")
        constraint_sentence = 'CONSTRAINT test_pk PRIMARY KEY ("Col1")'
        assert constraint_sentence in create_sql

        # multiple columns as key (GH10385)
        create_sql = sql.get_schema(test_frame1, "test", con=self.conn, keys=["A", "B"])
        constraint_sentence = 'CONSTRAINT test_pk PRIMARY KEY ("A", "B")'
        assert constraint_sentence in create_sql

    def test_chunksize_read(self):
        df = DataFrame(np.random.randn(22, 5), columns=list("abcde"))
        df.to_sql("test_chunksize", self.conn, index=False)

        # reading the query in one time
        res1 = sql.read_sql_query("select * from test_chunksize", self.conn)

        # reading the query in chunks with read_sql_query
        res2 = DataFrame()
        i = 0
        sizes = [5, 5, 5, 5, 2]

        for chunk in sql.read_sql_query(
            "select * from test_chunksize", self.conn, chunksize=5
        ):
            res2 = concat([res2, chunk], ignore_index=True)
            assert len(chunk) == sizes[i]
            i += 1

        tm.assert_frame_equal(res1, res2)

        # reading the query in chunks with read_sql_query
        if self.mode == "sqlalchemy":
            res3 = DataFrame()
            i = 0
            sizes = [5, 5, 5, 5, 2]

            for chunk in sql.read_sql_table("test_chunksize", self.conn, chunksize=5):
                res3 = concat([res3, chunk], ignore_index=True)
                assert len(chunk) == sizes[i]
                i += 1

            tm.assert_frame_equal(res1, res3)

    def test_categorical(self):
        # GH8624
        # test that categorical gets written correctly as dense column
        df = DataFrame(
            {
                "person_id": [1, 2, 3],
                "person_name": ["John P. Doe", "Jane Dove", "John P. Doe"],
            }
        )
        df2 = df.copy()
        df2["person_name"] = df2["person_name"].astype("category")

        df2.to_sql("test_categorical", self.conn, index=False)
        res = sql.read_sql_query("SELECT * FROM test_categorical", self.conn)

        tm.assert_frame_equal(res, df)

    def test_unicode_column_name(self):
        # GH 11431
        df = DataFrame([[1, 2], [3, 4]], columns=["\xe9", "b"])
        df.to_sql("test_unicode", self.conn, index=False)

    def test_escaped_table_name(self):
        # GH 13206
        df = DataFrame({"A": [0, 1, 2], "B": [0.2, np.nan, 5.6]})
        df.to_sql("d1187b08-4943-4c8d-a7f6", self.conn, index=False)

        res = sql.read_sql_query("SELECT * FROM `d1187b08-4943-4c8d-a7f6`", self.conn)

        tm.assert_frame_equal(res, df)


@pytest.mark.single
@pytest.mark.skipif(not SQLALCHEMY_INSTALLED, reason="SQLAlchemy not installed")
class TestSQLApi(SQLAlchemyMixIn, _TestSQLApi):
    """
    Test the public API as it would be used directly

    Tests for `read_sql_table` are included here, as this is specific for the
    sqlalchemy mode.

    """

    flavor = "sqlite"
    mode = "sqlalchemy"

    def connect(self):
        return sqlalchemy.create_engine("sqlite:///:memory:")

    def test_read_table_columns(self, test_frame1):
        # test columns argument in read_table
        sql.to_sql(test_frame1, "test_frame", self.conn)

        cols = ["A", "B"]
        result = sql.read_sql_table("test_frame", self.conn, columns=cols)
        assert result.columns.tolist() == cols

    def test_read_table_index_col(self, test_frame1):
        # test columns argument in read_table
        sql.to_sql(test_frame1, "test_frame", self.conn)

        result = sql.read_sql_table("test_frame", self.conn, index_col="index")
        assert result.index.names == ["index"]

        result = sql.read_sql_table("test_frame", self.conn, index_col=["A", "B"])
        assert result.index.names == ["A", "B"]

        result = sql.read_sql_table(
            "test_frame", self.conn, index_col=["A", "B"], columns=["C", "D"]
        )
        assert result.index.names == ["A", "B"]
        assert result.columns.tolist() == ["C", "D"]

    def test_read_sql_delegate(self):
        iris_frame1 = sql.read_sql_query("SELECT * FROM iris", self.conn)
        iris_frame2 = sql.read_sql("SELECT * FROM iris", self.conn)
        tm.assert_frame_equal(iris_frame1, iris_frame2)

        iris_frame1 = sql.read_sql_table("iris", self.conn)
        iris_frame2 = sql.read_sql("iris", self.conn)
        tm.assert_frame_equal(iris_frame1, iris_frame2)

    def test_not_reflect_all_tables(self):
        from sqlalchemy import text
        from sqlalchemy.engine import Engine

        # create invalid table
        query_list = [
            text("CREATE TABLE invalid (x INTEGER, y UNKNOWN);"),
            text("CREATE TABLE other_table (x INTEGER, y INTEGER);"),
        ]
        for query in query_list:
            if isinstance(self.conn, Engine):
                with self.conn.connect() as conn:
                    with conn.begin():
                        conn.execute(query)
            else:
                self.conn.execute(query)

        with tm.assert_produces_warning(None):
            sql.read_sql_table("other_table", self.conn)
            sql.read_sql_query("SELECT * FROM other_table", self.conn)

    def test_warning_case_insensitive_table_name(self, test_frame1):
        # see gh-7815
        #
        # We can't test that this warning is triggered, a the database
        # configuration would have to be altered. But here we test that
        # the warning is certainly NOT triggered in a normal case.
        with tm.assert_produces_warning(None):
            test_frame1.to_sql("CaseSensitive", self.conn)

    def _get_index_columns(self, tbl_name):
        from sqlalchemy.engine import reflection

        insp = reflection.Inspector.from_engine(self.conn)
        ixs = insp.get_indexes("test_index_saved")
        ixs = [i["column_names"] for i in ixs]
        return ixs

    def test_sqlalchemy_type_mapping(self):
        from sqlalchemy import TIMESTAMP

        # Test Timestamp objects (no datetime64 because of timezone) (GH9085)
        df = DataFrame(
            {"time": to_datetime(["201412120154", "201412110254"], utc=True)}
        )
        db = sql.SQLDatabase(self.conn)
        table = sql.SQLTable("test_type", db, frame=df)
        # GH 9086: TIMESTAMP is the suggested type for datetimes with timezones
        assert isinstance(table.table.c["time"].type, TIMESTAMP)

    @pytest.mark.parametrize(
        "integer, expected",
        [
            ("int8", "SMALLINT"),
            ("Int8", "SMALLINT"),
            ("uint8", "SMALLINT"),
            ("UInt8", "SMALLINT"),
            ("int16", "SMALLINT"),
            ("Int16", "SMALLINT"),
            ("uint16", "INTEGER"),
            ("UInt16", "INTEGER"),
            ("int32", "INTEGER"),
            ("Int32", "INTEGER"),
            ("uint32", "BIGINT"),
            ("UInt32", "BIGINT"),
            ("int64", "BIGINT"),
            ("Int64", "BIGINT"),
            (int, "BIGINT" if np.dtype(int).name == "int64" else "INTEGER"),
        ],
    )
    def test_sqlalchemy_integer_mapping(self, integer, expected):
        # GH35076 Map pandas integer to optimal SQLAlchemy integer type
        df = DataFrame([0, 1], columns=["a"], dtype=integer)
        db = sql.SQLDatabase(self.conn)
        table = sql.SQLTable("test_type", db, frame=df)

        result = str(table.table.c.a.type)
        assert result == expected

    @pytest.mark.parametrize("integer", ["uint64", "UInt64"])
    def test_sqlalchemy_integer_overload_mapping(self, integer):
        # GH35076 Map pandas integer to optimal SQLAlchemy integer type
        df = DataFrame([0, 1], columns=["a"], dtype=integer)
        db = sql.SQLDatabase(self.conn)
        with pytest.raises(
            ValueError, match="Unsigned 64 bit integer datatype is not supported"
        ):
            sql.SQLTable("test_type", db, frame=df)

    def test_database_uri_string(self, test_frame1):
        # Test read_sql and .to_sql method with a database URI (GH10654)
        # db_uri = 'sqlite:///:memory:' # raises
        # sqlalchemy.exc.OperationalError: (sqlite3.OperationalError) near
        # "iris": syntax error [SQL: 'iris']
        with tm.ensure_clean() as name:
            db_uri = "sqlite:///" + name
            table = "iris"
            test_frame1.to_sql(table, db_uri, if_exists="replace", index=False)
            test_frame2 = sql.read_sql(table, db_uri)
            test_frame3 = sql.read_sql_table(table, db_uri)
            query = "SELECT * FROM iris"
            test_frame4 = sql.read_sql_query(query, db_uri)
        tm.assert_frame_equal(test_frame1, test_frame2)
        tm.assert_frame_equal(test_frame1, test_frame3)
        tm.assert_frame_equal(test_frame1, test_frame4)

        # using driver that will not be installed on Travis to trigger error
        # in sqlalchemy.create_engine -> test passing of this error to user
        try:
            # the rest of this test depends on pg8000's being absent
            import pg8000  # noqa

            pytest.skip("pg8000 is installed")
        except ImportError:
            pass

        db_uri = "postgresql+pg8000://user:pass@host/dbname"
        with pytest.raises(ImportError, match="pg8000"):
            sql.read_sql("select * from table", db_uri)

    def test_query_by_text_obj(self):
        # WIP : GH10846
        from sqlalchemy import text

        name_text = text("select * from iris where name=:name")
        iris_df = sql.read_sql(name_text, self.conn, params={"name": "Iris-versicolor"})
        all_names = set(iris_df["Name"])
        assert all_names == {"Iris-versicolor"}

    def test_query_by_select_obj(self):
        # WIP : GH10846
        from sqlalchemy import (
            bindparam,
            select,
        )

        iris = iris_table_metadata(self.flavor)
        iris_select = iris if _gt14() else [iris]
        name_select = select(iris_select).where(iris.c.Name == bindparam("name"))
        iris_df = sql.read_sql(name_select, self.conn, params={"name": "Iris-setosa"})
        all_names = set(iris_df["Name"])
        assert all_names == {"Iris-setosa"}

    def test_column_with_percentage(self):
        # GH 37157
        df = DataFrame({"A": [0, 1, 2], "%_variation": [3, 4, 5]})
        df.to_sql("test_column_percentage", self.conn, index=False)

        res = sql.read_sql_table("test_column_percentage", self.conn)

        tm.assert_frame_equal(res, df)


class _EngineToConnMixin:
    """
    A mixin that causes setup_connect to create a conn rather than an engine.
    """

    @pytest.fixture(autouse=True)
    def setup_method(self, load_iris_data, load_types_data):
        super().load_test_data_and_sql()
        engine = self.conn
        conn = engine.connect()
        self.__tx = conn.begin()
        self.pandasSQL = sql.SQLDatabase(conn)
        self.__engine = engine
        self.conn = conn

        yield

        self.__tx.rollback()
        self.conn.close()
        self.conn = self.__engine
        self.pandasSQL = sql.SQLDatabase(self.__engine)


@pytest.mark.single
class TestSQLApiConn(_EngineToConnMixin, TestSQLApi):
    pass


@pytest.mark.single
class TestSQLiteFallbackApi(SQLiteMixIn, _TestSQLApi):
    """
    Test the public sqlite connection fallback API

    """

    flavor = "sqlite"
    mode = "fallback"

    def connect(self, database=":memory:"):
        return sqlite3.connect(database)

    def test_sql_open_close(self, test_frame3):
        # Test if the IO in the database still work if the connection closed
        # between the writing and reading (as in many real situations).

        with tm.ensure_clean() as name:

            conn = self.connect(name)
            sql.to_sql(test_frame3, "test_frame3_legacy", conn, index=False)
            conn.close()

            conn = self.connect(name)
            result = sql.read_sql_query("SELECT * FROM test_frame3_legacy;", conn)
            conn.close()

        tm.assert_frame_equal(test_frame3, result)

    @pytest.mark.skipif(SQLALCHEMY_INSTALLED, reason="SQLAlchemy is installed")
    def test_con_string_import_error(self):
        conn = "mysql://root@localhost/pandas"
        with pytest.raises(ImportError, match="SQLAlchemy"):
            sql.read_sql("SELECT * FROM iris", conn)

    def test_read_sql_delegate(self):
        iris_frame1 = sql.read_sql_query("SELECT * FROM iris", self.conn)
        iris_frame2 = sql.read_sql("SELECT * FROM iris", self.conn)
        tm.assert_frame_equal(iris_frame1, iris_frame2)

        msg = "Execution failed on sql 'iris': near \"iris\": syntax error"
        with pytest.raises(sql.DatabaseError, match=msg):
            sql.read_sql("iris", self.conn)

    def test_safe_names_warning(self):
        # GH 6798
        df = DataFrame([[1, 2], [3, 4]], columns=["a", "b "])  # has a space
        # warns on create table with spaces in names
        with tm.assert_produces_warning(UserWarning):
            sql.to_sql(df, "test_frame3_legacy", self.conn, index=False)

    def test_get_schema2(self, test_frame1):
        # without providing a connection object (available for backwards comp)
        create_sql = sql.get_schema(test_frame1, "test")
        assert "CREATE" in create_sql

    def _get_sqlite_column_type(self, schema, column):

        for col in schema.split("\n"):
            if col.split()[0].strip('""') == column:
                return col.split()[1]
        raise ValueError(f"Column {column} not found")

    def test_sqlite_type_mapping(self):

        # Test Timestamp objects (no datetime64 because of timezone) (GH9085)
        df = DataFrame(
            {"time": to_datetime(["201412120154", "201412110254"], utc=True)}
        )
        db = sql.SQLiteDatabase(self.conn)
        table = sql.SQLiteTable("test_type", db, frame=df)
        schema = table.sql_schema()
        assert self._get_sqlite_column_type(schema, "time") == "TIMESTAMP"


# -----------------------------------------------------------------------------
# -- Database flavor specific tests


class _TestSQLAlchemy(SQLAlchemyMixIn, PandasSQLTest):
    """
    Base class for testing the sqlalchemy backend.

    Subclasses for specific database types are created below. Tests that
    deviate for each flavor are overwritten there.

    """

    flavor: str

    @pytest.fixture(autouse=True, scope="class")
    def setup_class(cls):
        cls.setup_import()
        cls.setup_driver()
        conn = cls.conn = cls.connect()
        conn.connect()

    def load_test_data_and_sql(self):
<<<<<<< HEAD
        self._load_raw_sql()
        self._load_test1_data()
        self._load_pkey_table_data()
=======
        pass
>>>>>>> b8b7400d

    @pytest.fixture(autouse=True)
    def setup_method(self, load_iris_data, load_types_data):
        pass

    @classmethod
    def setup_import(cls):
        # Skip this test if SQLAlchemy not available
        if not SQLALCHEMY_INSTALLED:
            pytest.skip("SQLAlchemy not installed")

    @classmethod
    def setup_driver(cls):
        raise NotImplementedError()

    @classmethod
    def connect(cls):
        raise NotImplementedError()

    def setup_connect(self):
        try:
            self.conn = self.connect()
            self.pandasSQL = sql.SQLDatabase(self.conn)
            # to test if connection can be made:
            self.conn.connect()
        except sqlalchemy.exc.OperationalError:
            pytest.skip(f"Can't connect to {self.flavor} server")

    def test_read_sql(self):
        self._read_sql_iris()

    def test_read_sql_parameter(self):
        self._read_sql_iris_parameter()

    def test_read_sql_named_parameter(self):
        self._read_sql_iris_named_parameter()

    def test_to_sql(self, test_frame1):
        self._to_sql(test_frame1)

    def test_to_sql_empty(self, test_frame1):
        self._to_sql_empty(test_frame1)

    def test_to_sql_fail(self, test_frame1):
        self._to_sql_fail(test_frame1)

    def test_to_sql_replace(self, test_frame1):
        self._to_sql_replace(test_frame1)

    def test_to_sql_append(self, test_frame1):
        self._to_sql_append(test_frame1)

    def test_to_sql_method_multi(self, test_frame1):
        self._to_sql(test_frame1, method="multi")

    def test_to_sql_method_callable(self, test_frame1):
        self._to_sql_method_callable(test_frame1)

    @pytest.mark.parametrize("method", [None, "multi"])
    @pytest.mark.parametrize("pkey_type", ["single", "comp"])
    def test_to_sql_conflict_nothing(self, method, pkey_type):
        self._to_sql_on_conflict_nothing(method, pkey_type)

    @pytest.mark.parametrize("method", [None, "multi"])
    @pytest.mark.parametrize("pkey_type", ["single", "comp"])
    def test_to_sql_conflict_update(self, method, pkey_type):
        self._to_sql_on_conflict_update(method, pkey_type)

    @pytest.mark.parametrize("method", [None, "multi"])
    @pytest.mark.parametrize("pkey_type", ["single", "comp"])
    def test_to_sql_on_conflict_with_index(self, method, pkey_type):
        self._test_to_sql_on_conflict_with_index(method, pkey_type)

    @pytest.mark.parametrize("if_exists", ["fail", "replace"])
    @pytest.mark.parametrize("on_conflict", ["do_update", "do_nothing"])
    def test_to_sql_conflict_with_non_append(self, if_exists, on_conflict):
        self._to_sql_on_conflict_with_non_append(if_exists, on_conflict)

    def test_create_table(self):
        temp_conn = self.connect()
        temp_frame = DataFrame(
            {"one": [1.0, 2.0, 3.0, 4.0], "two": [4.0, 3.0, 2.0, 1.0]}
        )

        pandasSQL = sql.SQLDatabase(temp_conn)
        pandasSQL.to_sql(temp_frame, "temp_frame")

        if _gt14():
            from sqlalchemy import inspect

            insp = inspect(temp_conn)
            assert insp.has_table("temp_frame")
        else:
            assert temp_conn.has_table("temp_frame")

    def test_drop_table(self):
        temp_conn = self.connect()

        temp_frame = DataFrame(
            {"one": [1.0, 2.0, 3.0, 4.0], "two": [4.0, 3.0, 2.0, 1.0]}
        )

        pandasSQL = sql.SQLDatabase(temp_conn)
        pandasSQL.to_sql(temp_frame, "temp_frame")

        if _gt14():
            from sqlalchemy import inspect

            insp = inspect(temp_conn)
            assert insp.has_table("temp_frame")
        else:
            assert temp_conn.has_table("temp_frame")

        pandasSQL.drop_table("temp_frame")

        if _gt14():
            assert not insp.has_table("temp_frame")
        else:
            assert not temp_conn.has_table("temp_frame")

    def test_roundtrip(self, test_frame1):
        self._roundtrip(test_frame1)

    def test_execute_sql(self):
        self._execute_sql()

    def test_read_table(self):
        iris_frame = sql.read_sql_table("iris", con=self.conn)
        self._check_iris_loaded_frame(iris_frame)

    def test_read_table_columns(self):
        iris_frame = sql.read_sql_table(
            "iris", con=self.conn, columns=["SepalLength", "SepalLength"]
        )
        tm.equalContents(iris_frame.columns.values, ["SepalLength", "SepalLength"])

    def test_read_table_absent_raises(self):
        msg = "Table this_doesnt_exist not found"
        with pytest.raises(ValueError, match=msg):
            sql.read_sql_table("this_doesnt_exist", con=self.conn)

    def test_default_type_conversion(self):
        df = sql.read_sql_table("types", self.conn)

        assert issubclass(df.FloatCol.dtype.type, np.floating)
        assert issubclass(df.IntCol.dtype.type, np.integer)
        assert issubclass(df.BoolCol.dtype.type, np.bool_)

        # Int column with NA values stays as float
        assert issubclass(df.IntColWithNull.dtype.type, np.floating)
        # Bool column with NA values becomes object
        assert issubclass(df.BoolColWithNull.dtype.type, object)

    def test_bigint(self):
        # int64 should be converted to BigInteger, GH7433
        df = DataFrame(data={"i64": [2 ** 62]})
        df.to_sql("test_bigint", self.conn, index=False)
        result = sql.read_sql_table("test_bigint", self.conn)

        tm.assert_frame_equal(df, result)

    def test_default_date_load(self):
        df = sql.read_sql_table("types", self.conn)

        # IMPORTANT - sqlite has no native date type, so shouldn't parse, but
        # MySQL SHOULD be converted.
        assert issubclass(df.DateCol.dtype.type, np.datetime64)

    def test_datetime_with_timezone(self):
        # edge case that converts postgresql datetime with time zone types
        # to datetime64[ns,psycopg2.tz.FixedOffsetTimezone..], which is ok
        # but should be more natural, so coerce to datetime64[ns] for now

        def check(col):
            # check that a column is either datetime64[ns]
            # or datetime64[ns, UTC]
            if is_datetime64_dtype(col.dtype):

                # "2000-01-01 00:00:00-08:00" should convert to
                # "2000-01-01 08:00:00"
                assert col[0] == Timestamp("2000-01-01 08:00:00")

                # "2000-06-01 00:00:00-07:00" should convert to
                # "2000-06-01 07:00:00"
                assert col[1] == Timestamp("2000-06-01 07:00:00")

            elif is_datetime64tz_dtype(col.dtype):
                assert str(col.dt.tz) == "UTC"

                # "2000-01-01 00:00:00-08:00" should convert to
                # "2000-01-01 08:00:00"
                # "2000-06-01 00:00:00-07:00" should convert to
                # "2000-06-01 07:00:00"
                # GH 6415
                expected_data = [
                    Timestamp("2000-01-01 08:00:00", tz="UTC"),
                    Timestamp("2000-06-01 07:00:00", tz="UTC"),
                ]
                expected = Series(expected_data, name=col.name)
                tm.assert_series_equal(col, expected)

            else:
                raise AssertionError(
                    f"DateCol loaded with incorrect type -> {col.dtype}"
                )

        # GH11216
        df = read_sql_query("select * from types", self.conn)
        if not hasattr(df, "DateColWithTz"):
            pytest.skip("no column with datetime with time zone")

        # this is parsed on Travis (linux), but not on macosx for some reason
        # even with the same versions of psycopg2 & sqlalchemy, possibly a
        # Postgresql server version difference
        col = df.DateColWithTz
        assert is_datetime64tz_dtype(col.dtype)

        df = read_sql_query(
            "select * from types", self.conn, parse_dates=["DateColWithTz"]
        )
        if not hasattr(df, "DateColWithTz"):
            pytest.skip("no column with datetime with time zone")
        col = df.DateColWithTz
        assert is_datetime64tz_dtype(col.dtype)
        assert str(col.dt.tz) == "UTC"
        check(df.DateColWithTz)

        df = concat(
            list(read_sql_query("select * from types", self.conn, chunksize=1)),
            ignore_index=True,
        )
        col = df.DateColWithTz
        assert is_datetime64tz_dtype(col.dtype)
        assert str(col.dt.tz) == "UTC"
        expected = sql.read_sql_table("types", self.conn)
        col = expected.DateColWithTz
        assert is_datetime64tz_dtype(col.dtype)
        tm.assert_series_equal(df.DateColWithTz, expected.DateColWithTz)

        # xref #7139
        # this might or might not be converted depending on the postgres driver
        df = sql.read_sql_table("types", self.conn)
        check(df.DateColWithTz)

    def test_datetime_with_timezone_roundtrip(self):
        # GH 9086
        # Write datetimetz data to a db and read it back
        # For dbs that support timestamps with timezones, should get back UTC
        # otherwise naive data should be returned
        expected = DataFrame(
            {"A": date_range("2013-01-01 09:00:00", periods=3, tz="US/Pacific")}
        )
        expected.to_sql("test_datetime_tz", self.conn, index=False)

        if self.flavor == "postgresql":
            # SQLAlchemy "timezones" (i.e. offsets) are coerced to UTC
            expected["A"] = expected["A"].dt.tz_convert("UTC")
        else:
            # Otherwise, timestamps are returned as local, naive
            expected["A"] = expected["A"].dt.tz_localize(None)

        result = sql.read_sql_table("test_datetime_tz", self.conn)
        tm.assert_frame_equal(result, expected)

        result = sql.read_sql_query("SELECT * FROM test_datetime_tz", self.conn)
        if self.flavor == "sqlite":
            # read_sql_query does not return datetime type like read_sql_table
            assert isinstance(result.loc[0, "A"], str)
            result["A"] = to_datetime(result["A"])
        tm.assert_frame_equal(result, expected)

    def test_out_of_bounds_datetime(self):
        # GH 26761
        data = DataFrame({"date": datetime(9999, 1, 1)}, index=[0])
        data.to_sql("test_datetime_obb", self.conn, index=False)
        result = sql.read_sql_table("test_datetime_obb", self.conn)
        expected = DataFrame([pd.NaT], columns=["date"])
        tm.assert_frame_equal(result, expected)

    def test_naive_datetimeindex_roundtrip(self):
        # GH 23510
        # Ensure that a naive DatetimeIndex isn't converted to UTC
        dates = date_range("2018-01-01", periods=5, freq="6H")._with_freq(None)
        expected = DataFrame({"nums": range(5)}, index=dates)
        expected.to_sql("foo_table", self.conn, index_label="info_date")
        result = sql.read_sql_table("foo_table", self.conn, index_col="info_date")
        # result index with gain a name from a set_index operation; expected
        tm.assert_frame_equal(result, expected, check_names=False)

    def test_date_parsing(self):
        # No Parsing
        df = sql.read_sql_table("types", self.conn)
        expected_type = object if self.flavor == "sqlite" else np.datetime64
        assert issubclass(df.DateCol.dtype.type, expected_type)

        df = sql.read_sql_table("types", self.conn, parse_dates=["DateCol"])
        assert issubclass(df.DateCol.dtype.type, np.datetime64)

        df = sql.read_sql_table(
            "types", self.conn, parse_dates={"DateCol": "%Y-%m-%d %H:%M:%S"}
        )
        assert issubclass(df.DateCol.dtype.type, np.datetime64)

        df = sql.read_sql_table(
            "types",
            self.conn,
            parse_dates={"DateCol": {"format": "%Y-%m-%d %H:%M:%S"}},
        )
        assert issubclass(df.DateCol.dtype.type, np.datetime64)

        df = sql.read_sql_table("types", self.conn, parse_dates=["IntDateCol"])
        assert issubclass(df.IntDateCol.dtype.type, np.datetime64)

        df = sql.read_sql_table("types", self.conn, parse_dates={"IntDateCol": "s"})
        assert issubclass(df.IntDateCol.dtype.type, np.datetime64)

        df = sql.read_sql_table(
            "types", self.conn, parse_dates={"IntDateCol": {"unit": "s"}}
        )
        assert issubclass(df.IntDateCol.dtype.type, np.datetime64)

    def test_datetime(self):
        df = DataFrame(
            {"A": date_range("2013-01-01 09:00:00", periods=3), "B": np.arange(3.0)}
        )
        df.to_sql("test_datetime", self.conn)

        # with read_table -> type information from schema used
        result = sql.read_sql_table("test_datetime", self.conn)
        result = result.drop("index", axis=1)
        tm.assert_frame_equal(result, df)

        # with read_sql -> no type information -> sqlite has no native
        result = sql.read_sql_query("SELECT * FROM test_datetime", self.conn)
        result = result.drop("index", axis=1)
        if self.flavor == "sqlite":
            assert isinstance(result.loc[0, "A"], str)
            result["A"] = to_datetime(result["A"])
            tm.assert_frame_equal(result, df)
        else:
            tm.assert_frame_equal(result, df)

    def test_datetime_NaT(self):
        df = DataFrame(
            {"A": date_range("2013-01-01 09:00:00", periods=3), "B": np.arange(3.0)}
        )
        df.loc[1, "A"] = np.nan
        df.to_sql("test_datetime", self.conn, index=False)

        # with read_table -> type information from schema used
        result = sql.read_sql_table("test_datetime", self.conn)
        tm.assert_frame_equal(result, df)

        # with read_sql -> no type information -> sqlite has no native
        result = sql.read_sql_query("SELECT * FROM test_datetime", self.conn)
        if self.flavor == "sqlite":
            assert isinstance(result.loc[0, "A"], str)
            result["A"] = to_datetime(result["A"], errors="coerce")
            tm.assert_frame_equal(result, df)
        else:
            tm.assert_frame_equal(result, df)

    def test_datetime_date(self):
        # test support for datetime.date
        df = DataFrame([date(2014, 1, 1), date(2014, 1, 2)], columns=["a"])
        df.to_sql("test_date", self.conn, index=False)
        res = read_sql_table("test_date", self.conn)
        result = res["a"]
        expected = to_datetime(df["a"])
        # comes back as datetime64
        tm.assert_series_equal(result, expected)

    def test_datetime_time(self):
        # test support for datetime.time
        df = DataFrame([time(9, 0, 0), time(9, 1, 30)], columns=["a"])
        df.to_sql("test_time", self.conn, index=False)
        res = read_sql_table("test_time", self.conn)
        tm.assert_frame_equal(res, df)

        # GH8341
        # first, use the fallback to have the sqlite adapter put in place
        sqlite_conn = TestSQLiteFallback.connect()
        sql.to_sql(df, "test_time2", sqlite_conn, index=False)
        res = sql.read_sql_query("SELECT * FROM test_time2", sqlite_conn)
        ref = df.applymap(lambda _: _.strftime("%H:%M:%S.%f"))
        tm.assert_frame_equal(ref, res)  # check if adapter is in place
        # then test if sqlalchemy is unaffected by the sqlite adapter
        sql.to_sql(df, "test_time3", self.conn, index=False)
        if self.flavor == "sqlite":
            res = sql.read_sql_query("SELECT * FROM test_time3", self.conn)
            ref = df.applymap(lambda _: _.strftime("%H:%M:%S.%f"))
            tm.assert_frame_equal(ref, res)
        res = sql.read_sql_table("test_time3", self.conn)
        tm.assert_frame_equal(df, res)

    def test_mixed_dtype_insert(self):
        # see GH6509
        s1 = Series(2 ** 25 + 1, dtype=np.int32)
        s2 = Series(0.0, dtype=np.float32)
        df = DataFrame({"s1": s1, "s2": s2})

        # write and read again
        df.to_sql("test_read_write", self.conn, index=False)
        df2 = sql.read_sql_table("test_read_write", self.conn)

        tm.assert_frame_equal(df, df2, check_dtype=False, check_exact=True)

    def test_nan_numeric(self):
        # NaNs in numeric float column
        df = DataFrame({"A": [0, 1, 2], "B": [0.2, np.nan, 5.6]})
        df.to_sql("test_nan", self.conn, index=False)

        # with read_table
        result = sql.read_sql_table("test_nan", self.conn)
        tm.assert_frame_equal(result, df)

        # with read_sql
        result = sql.read_sql_query("SELECT * FROM test_nan", self.conn)
        tm.assert_frame_equal(result, df)

    def test_nan_fullcolumn(self):
        # full NaN column (numeric float column)
        df = DataFrame({"A": [0, 1, 2], "B": [np.nan, np.nan, np.nan]})
        df.to_sql("test_nan", self.conn, index=False)

        # with read_table
        result = sql.read_sql_table("test_nan", self.conn)
        tm.assert_frame_equal(result, df)

        # with read_sql -> not type info from table -> stays None
        df["B"] = df["B"].astype("object")
        df["B"] = None
        result = sql.read_sql_query("SELECT * FROM test_nan", self.conn)
        tm.assert_frame_equal(result, df)

    def test_nan_string(self):
        # NaNs in string column
        df = DataFrame({"A": [0, 1, 2], "B": ["a", "b", np.nan]})
        df.to_sql("test_nan", self.conn, index=False)

        # NaNs are coming back as None
        df.loc[2, "B"] = None

        # with read_table
        result = sql.read_sql_table("test_nan", self.conn)
        tm.assert_frame_equal(result, df)

        # with read_sql
        result = sql.read_sql_query("SELECT * FROM test_nan", self.conn)
        tm.assert_frame_equal(result, df)

    def _get_index_columns(self, tbl_name):
        from sqlalchemy import inspect

        insp = inspect(self.conn)

        ixs = insp.get_indexes(tbl_name)
        ixs = [i["column_names"] for i in ixs]
        return ixs

    def test_to_sql_save_index(self):
        self._to_sql_save_index()

    def test_transactions(self):
        self._transaction_test()

    def test_get_schema_create_table(self, test_frame3):
        # Use a dataframe without a bool column, since MySQL converts bool to
        # TINYINT (which read_sql_table returns as an int and causes a dtype
        # mismatch)
        from sqlalchemy import text
        from sqlalchemy.engine import Engine

        tbl = "test_get_schema_create_table"
        create_sql = sql.get_schema(test_frame3, tbl, con=self.conn)
        blank_test_df = test_frame3.iloc[:0]

        self.drop_table(tbl)
        create_sql = text(create_sql)
        if isinstance(self.conn, Engine):
            with self.conn.connect() as conn:
                with conn.begin():
                    conn.execute(create_sql)
        else:
            self.conn.execute(create_sql)
        returned_df = sql.read_sql_table(tbl, self.conn)
        tm.assert_frame_equal(returned_df, blank_test_df, check_index_type=False)
        self.drop_table(tbl)

    def test_dtype(self):
        from sqlalchemy import (
            TEXT,
            String,
        )
        from sqlalchemy.schema import MetaData

        cols = ["A", "B"]
        data = [(0.8, True), (0.9, None)]
        df = DataFrame(data, columns=cols)
        df.to_sql("dtype_test", self.conn)
        df.to_sql("dtype_test2", self.conn, dtype={"B": TEXT})
        meta = MetaData()
        meta.reflect(bind=self.conn)
        sqltype = meta.tables["dtype_test2"].columns["B"].type
        assert isinstance(sqltype, TEXT)
        msg = "The type of B is not a SQLAlchemy type"
        with pytest.raises(ValueError, match=msg):
            df.to_sql("error", self.conn, dtype={"B": str})

        # GH9083
        df.to_sql("dtype_test3", self.conn, dtype={"B": String(10)})
        meta.reflect(bind=self.conn)
        sqltype = meta.tables["dtype_test3"].columns["B"].type
        assert isinstance(sqltype, String)
        assert sqltype.length == 10

        # single dtype
        df.to_sql("single_dtype_test", self.conn, dtype=TEXT)
        meta.reflect(bind=self.conn)
        sqltypea = meta.tables["single_dtype_test"].columns["A"].type
        sqltypeb = meta.tables["single_dtype_test"].columns["B"].type
        assert isinstance(sqltypea, TEXT)
        assert isinstance(sqltypeb, TEXT)

    def test_notna_dtype(self):
        from sqlalchemy import (
            Boolean,
            DateTime,
            Float,
            Integer,
        )
        from sqlalchemy.schema import MetaData

        cols = {
            "Bool": Series([True, None]),
            "Date": Series([datetime(2012, 5, 1), None]),
            "Int": Series([1, None], dtype="object"),
            "Float": Series([1.1, None]),
        }
        df = DataFrame(cols)

        tbl = "notna_dtype_test"
        df.to_sql(tbl, self.conn)
        _ = sql.read_sql_table(tbl, self.conn)
        meta = MetaData()
        meta.reflect(bind=self.conn)
        my_type = Integer if self.flavor == "mysql" else Boolean
        col_dict = meta.tables[tbl].columns
        assert isinstance(col_dict["Bool"].type, my_type)
        assert isinstance(col_dict["Date"].type, DateTime)
        assert isinstance(col_dict["Int"].type, Integer)
        assert isinstance(col_dict["Float"].type, Float)

    def test_double_precision(self):
        from sqlalchemy import (
            BigInteger,
            Float,
            Integer,
        )
        from sqlalchemy.schema import MetaData

        V = 1.23456789101112131415

        df = DataFrame(
            {
                "f32": Series([V], dtype="float32"),
                "f64": Series([V], dtype="float64"),
                "f64_as_f32": Series([V], dtype="float64"),
                "i32": Series([5], dtype="int32"),
                "i64": Series([5], dtype="int64"),
            }
        )

        df.to_sql(
            "test_dtypes",
            self.conn,
            index=False,
            if_exists="replace",
            dtype={"f64_as_f32": Float(precision=23)},
        )
        res = sql.read_sql_table("test_dtypes", self.conn)

        # check precision of float64
        assert np.round(df["f64"].iloc[0], 14) == np.round(res["f64"].iloc[0], 14)

        # check sql types
        meta = MetaData()
        meta.reflect(bind=self.conn)
        col_dict = meta.tables["test_dtypes"].columns
        assert str(col_dict["f32"].type) == str(col_dict["f64_as_f32"].type)
        assert isinstance(col_dict["f32"].type, Float)
        assert isinstance(col_dict["f64"].type, Float)
        assert isinstance(col_dict["i32"].type, Integer)
        assert isinstance(col_dict["i64"].type, BigInteger)

    def test_connectable_issue_example(self):
        # This tests the example raised in issue
        # https://github.com/pandas-dev/pandas/issues/10104
        from sqlalchemy.engine import Engine

        def foo(connection):
            query = "SELECT test_foo_data FROM test_foo_data"
            return sql.read_sql_query(query, con=connection)

        def bar(connection, data):
            data.to_sql(name="test_foo_data", con=connection, if_exists="append")

        def baz(conn):
            if _gt14():
                # https://github.com/sqlalchemy/sqlalchemy/commit/
                #  00b5c10846e800304caa86549ab9da373b42fa5d#r48323973
                foo_data = foo(conn)
                bar(conn, foo_data)
            else:
                foo_data = conn.run_callable(foo)
                conn.run_callable(bar, foo_data)

        def main(connectable):
            if isinstance(connectable, Engine):
                with connectable.connect() as conn:
                    with conn.begin():
                        baz(conn)
            else:
                baz(connectable)

        DataFrame({"test_foo_data": [0, 1, 2]}).to_sql("test_foo_data", self.conn)
        main(self.conn)

    @pytest.mark.parametrize(
        "input",
        [{"foo": [np.inf]}, {"foo": [-np.inf]}, {"foo": [-np.inf], "infe0": ["bar"]}],
    )
    def test_to_sql_with_negative_npinf(self, input, request):
        # GH 34431

        df = DataFrame(input)

        if self.flavor == "mysql":
            # GH 36465
            # The input {"foo": [-np.inf], "infe0": ["bar"]} does not raise any error
            # for pymysql version >= 0.10
            # TODO: remove this version check after GH 36465 is fixed
            import pymysql

            if pymysql.VERSION[0:3] >= (0, 10, 0) and "infe0" in df.columns:
                mark = pytest.mark.xfail(reason="GH 36465")
                request.node.add_marker(mark)

            msg = "inf cannot be used with MySQL"
            with pytest.raises(ValueError, match=msg):
                df.to_sql("foobar", self.conn, index=False)
        else:
            df.to_sql("foobar", self.conn, index=False)
            res = sql.read_sql_table("foobar", self.conn)
            tm.assert_equal(df, res)

    def test_temporary_table(self):
        from sqlalchemy import (
            Column,
            Integer,
            Unicode,
            select,
        )
        from sqlalchemy.orm import (
            Session,
            sessionmaker,
        )

        if _gt14():
            from sqlalchemy.orm import declarative_base
        else:
            from sqlalchemy.ext.declarative import declarative_base

        test_data = "Hello, World!"
        expected = DataFrame({"spam": [test_data]})
        Base = declarative_base()

        class Temporary(Base):
            __tablename__ = "temp_test"
            __table_args__ = {"prefixes": ["TEMPORARY"]}
            id = Column(Integer, primary_key=True)
            spam = Column(Unicode(30), nullable=False)

        if _gt14():
            with Session(self.conn) as session:
                with session.begin():
                    conn = session.connection()
                    Temporary.__table__.create(conn)
                    session.add(Temporary(spam=test_data))
                    session.flush()
                    df = sql.read_sql_query(sql=select(Temporary.spam), con=conn)
        else:
            Session = sessionmaker()
            session = Session(bind=self.conn)
            with session.transaction:
                conn = session.connection()
                Temporary.__table__.create(conn)
                session.add(Temporary(spam=test_data))
                session.flush()
                df = sql.read_sql_query(sql=select([Temporary.spam]), con=conn)

        tm.assert_frame_equal(df, expected)

    # -- SQL Engine tests (in the base class for now)
    def test_invalid_engine(self, test_frame1):
        msg = "engine must be one of 'auto', 'sqlalchemy'"
        with pytest.raises(ValueError, match=msg):
            self._to_sql_with_sql_engine(test_frame1, "bad_engine")

    def test_options_sqlalchemy(self, test_frame1):
        # use the set option
        with pd.option_context("io.sql.engine", "sqlalchemy"):
            self._to_sql_with_sql_engine(test_frame1)

    def test_options_auto(self, test_frame1):
        # use the set option
        with pd.option_context("io.sql.engine", "auto"):
            self._to_sql_with_sql_engine(test_frame1)

    def test_options_get_engine(self):
        assert isinstance(get_engine("sqlalchemy"), SQLAlchemyEngine)

        with pd.option_context("io.sql.engine", "sqlalchemy"):
            assert isinstance(get_engine("auto"), SQLAlchemyEngine)
            assert isinstance(get_engine("sqlalchemy"), SQLAlchemyEngine)

        with pd.option_context("io.sql.engine", "auto"):
            assert isinstance(get_engine("auto"), SQLAlchemyEngine)
            assert isinstance(get_engine("sqlalchemy"), SQLAlchemyEngine)

    def test_get_engine_auto_error_message(self):
        # Expect different error messages from get_engine(engine="auto")
        # if engines aren't installed vs. are installed but bad version
        pass
        # TODO fill this in when we add more engines


class _TestSQLAlchemyConn(_EngineToConnMixin, _TestSQLAlchemy):
    def test_transactions(self):
        pytest.skip("Nested transactions rollbacks don't work with Pandas")


class _TestSQLiteAlchemy:
    """
    Test the sqlalchemy backend against an in-memory sqlite database.

    """

    flavor = "sqlite"

    @classmethod
    def connect(cls):
        return sqlalchemy.create_engine("sqlite:///:memory:")

    @classmethod
    def setup_driver(cls):
        # sqlite3 is built-in
        cls.driver = None

    def test_default_type_conversion(self):
        df = sql.read_sql_table("types", self.conn)

        assert issubclass(df.FloatCol.dtype.type, np.floating)
        assert issubclass(df.IntCol.dtype.type, np.integer)

        # sqlite has no boolean type, so integer type is returned
        assert issubclass(df.BoolCol.dtype.type, np.integer)

        # Int column with NA values stays as float
        assert issubclass(df.IntColWithNull.dtype.type, np.floating)

        # Non-native Bool column with NA values stays as float
        assert issubclass(df.BoolColWithNull.dtype.type, np.floating)

    def test_default_date_load(self):
        df = sql.read_sql_table("types", self.conn)

        # IMPORTANT - sqlite has no native date type, so shouldn't parse, but
        assert not issubclass(df.DateCol.dtype.type, np.datetime64)

    def test_bigint_warning(self):
        # test no warning for BIGINT (to support int64) is raised (GH7433)
        df = DataFrame({"a": [1, 2]}, dtype="int64")
        df.to_sql("test_bigintwarning", self.conn, index=False)

        with tm.assert_produces_warning(None):
            sql.read_sql_table("test_bigintwarning", self.conn)


class _TestMySQLAlchemy:
    """
    Test the sqlalchemy backend against an MySQL database.

    """

    flavor = "mysql"
    port = 3306

    @classmethod
    def connect(cls):
        return sqlalchemy.create_engine(
            f"mysql+{cls.driver}://root@localhost:{cls.port}/pandas",
            connect_args=cls.connect_args,
        )

    @classmethod
    def setup_driver(cls):
        pymysql = pytest.importorskip("pymysql")
        cls.driver = "pymysql"
        cls.connect_args = {"client_flag": pymysql.constants.CLIENT.MULTI_STATEMENTS}

    def test_default_type_conversion(self):
        df = sql.read_sql_table("types", self.conn)

        assert issubclass(df.FloatCol.dtype.type, np.floating)
        assert issubclass(df.IntCol.dtype.type, np.integer)

        # MySQL has no real BOOL type (it's an alias for TINYINT)
        assert issubclass(df.BoolCol.dtype.type, np.integer)

        # Int column with NA values stays as float
        assert issubclass(df.IntColWithNull.dtype.type, np.floating)

        # Bool column with NA = int column with NA values => becomes float
        assert issubclass(df.BoolColWithNull.dtype.type, np.floating)

    def test_read_procedure(self):
        from sqlalchemy import text
        from sqlalchemy.engine import Engine

        # GH 7324
        # Although it is more an api test, it is added to the
        # mysql tests as sqlite does not have stored procedures
        df = DataFrame({"a": [1, 2, 3], "b": [0.1, 0.2, 0.3]})
        df.to_sql("test_procedure", self.conn, index=False)

        proc = """DROP PROCEDURE IF EXISTS get_testdb;

        CREATE PROCEDURE get_testdb ()

        BEGIN
            SELECT * FROM test_procedure;
        END"""
        proc = text(proc)
        if isinstance(self.conn, Engine):
            with self.conn.connect() as conn:
                with conn.begin():
                    conn.execute(proc)
        else:
            self.conn.execute(proc)

        res1 = sql.read_sql_query("CALL get_testdb();", self.conn)
        tm.assert_frame_equal(df, res1)

        # test delegation to read_sql_query
        res2 = sql.read_sql("CALL get_testdb();", self.conn)
        tm.assert_frame_equal(df, res2)


class _TestPostgreSQLAlchemy:
    """
    Test the sqlalchemy backend against an PostgreSQL database.

    """

    flavor = "postgresql"
    port = 5432

    @classmethod
    def connect(cls):
        return sqlalchemy.create_engine(
            f"postgresql+{cls.driver}://postgres:postgres@localhost:{cls.port}/pandas"
        )

    @classmethod
    def setup_driver(cls):
        pytest.importorskip("psycopg2")
        cls.driver = "psycopg2"

    def test_schema_support(self):
        from sqlalchemy.engine import Engine

        # only test this for postgresql (schema's not supported in
        # mysql/sqlite)
        df = DataFrame({"col1": [1, 2], "col2": [0.1, 0.2], "col3": ["a", "n"]})

        # create a schema
        self.conn.execute("DROP SCHEMA IF EXISTS other CASCADE;")
        self.conn.execute("CREATE SCHEMA other;")

        # write dataframe to different schema's
        df.to_sql("test_schema_public", self.conn, index=False)
        df.to_sql(
            "test_schema_public_explicit", self.conn, index=False, schema="public"
        )
        df.to_sql("test_schema_other", self.conn, index=False, schema="other")

        # read dataframes back in
        res1 = sql.read_sql_table("test_schema_public", self.conn)
        tm.assert_frame_equal(df, res1)
        res2 = sql.read_sql_table("test_schema_public_explicit", self.conn)
        tm.assert_frame_equal(df, res2)
        res3 = sql.read_sql_table(
            "test_schema_public_explicit", self.conn, schema="public"
        )
        tm.assert_frame_equal(df, res3)
        res4 = sql.read_sql_table("test_schema_other", self.conn, schema="other")
        tm.assert_frame_equal(df, res4)
        msg = "Table test_schema_other not found"
        with pytest.raises(ValueError, match=msg):
            sql.read_sql_table("test_schema_other", self.conn, schema="public")

        # different if_exists options

        # create a schema
        self.conn.execute("DROP SCHEMA IF EXISTS other CASCADE;")
        self.conn.execute("CREATE SCHEMA other;")

        # write dataframe with different if_exists options
        df.to_sql("test_schema_other", self.conn, schema="other", index=False)
        df.to_sql(
            "test_schema_other",
            self.conn,
            schema="other",
            index=False,
            if_exists="replace",
        )
        df.to_sql(
            "test_schema_other",
            self.conn,
            schema="other",
            index=False,
            if_exists="append",
        )
        res = sql.read_sql_table("test_schema_other", self.conn, schema="other")
        tm.assert_frame_equal(concat([df, df], ignore_index=True), res)

        # specifying schema in user-provided meta

        # The schema won't be applied on another Connection
        # because of transactional schemas
        if isinstance(self.conn, Engine):
            engine2 = self.connect()
            pdsql = sql.SQLDatabase(engine2, schema="other")
            pdsql.to_sql(df, "test_schema_other2", index=False)
            pdsql.to_sql(df, "test_schema_other2", index=False, if_exists="replace")
            pdsql.to_sql(df, "test_schema_other2", index=False, if_exists="append")
            res1 = sql.read_sql_table("test_schema_other2", self.conn, schema="other")
            res2 = pdsql.read_table("test_schema_other2")
            tm.assert_frame_equal(res1, res2)

    def test_copy_from_callable_insertion_method(self):
        # GH 8953
        # Example in io.rst found under _io.sql.method
        # not available in sqlite, mysql
        def psql_insert_copy(table, conn, keys, data_iter):
            # gets a DBAPI connection that can provide a cursor
            dbapi_conn = conn.connection
            with dbapi_conn.cursor() as cur:
                s_buf = StringIO()
                writer = csv.writer(s_buf)
                writer.writerows(data_iter)
                s_buf.seek(0)

                columns = ", ".join([f'"{k}"' for k in keys])
                if table.schema:
                    table_name = f"{table.schema}.{table.name}"
                else:
                    table_name = table.name

                sql_query = f"COPY {table_name} ({columns}) FROM STDIN WITH CSV"
                cur.copy_expert(sql=sql_query, file=s_buf)

        expected = DataFrame({"col1": [1, 2], "col2": [0.1, 0.2], "col3": ["a", "n"]})
        expected.to_sql(
            "test_copy_insert", self.conn, index=False, method=psql_insert_copy
        )
        result = sql.read_sql_table("test_copy_insert", self.conn)
        tm.assert_frame_equal(result, expected)


@pytest.mark.single
@pytest.mark.db
class TestMySQLAlchemy(_TestMySQLAlchemy, _TestSQLAlchemy):
    pass


@pytest.mark.single
@pytest.mark.db
class TestMySQLAlchemyConn(_TestMySQLAlchemy, _TestSQLAlchemyConn):
    pass


@pytest.mark.single
@pytest.mark.db
class TestPostgreSQLAlchemy(_TestPostgreSQLAlchemy, _TestSQLAlchemy):
    pass


@pytest.mark.single
@pytest.mark.db
class TestPostgreSQLAlchemyConn(_TestPostgreSQLAlchemy, _TestSQLAlchemyConn):
    pass


@pytest.mark.single
class TestSQLiteAlchemy(_TestSQLiteAlchemy, _TestSQLAlchemy):
    pass


@pytest.mark.single
class TestSQLiteAlchemyConn(_TestSQLiteAlchemy, _TestSQLAlchemyConn):
    pass


# -----------------------------------------------------------------------------
# -- Test Sqlite / MySQL fallback


@pytest.mark.single
class TestSQLiteFallback(SQLiteMixIn, PandasSQLTest):
    """
    Test the fallback mode against an in-memory sqlite database.

    """

    flavor = "sqlite"

    @classmethod
    def connect(cls):
        return sqlite3.connect(":memory:")

    def setup_connect(self):
        self.conn = self.connect()

    @pytest.fixture(autouse=True)
    def setup_method(self, load_iris_data, load_types_data):
        self.pandasSQL = sql.SQLiteDatabase(self.conn)

    def test_read_sql(self):
        self._read_sql_iris()

    def test_read_sql_parameter(self):
        self._read_sql_iris_parameter()

    def test_read_sql_named_parameter(self):
        self._read_sql_iris_named_parameter()

    def test_to_sql(self, test_frame1):
        self._to_sql(test_frame1)

    def test_to_sql_empty(self, test_frame1):
        self._to_sql_empty(test_frame1)

    def test_to_sql_fail(self, test_frame1):
        self._to_sql_fail(test_frame1)

    def test_to_sql_replace(self, test_frame1):
        self._to_sql_replace(test_frame1)

    def test_to_sql_append(self, test_frame1):
        self._to_sql_append(test_frame1)

    def test_to_sql_method_multi(self, test_frame1):
        # GH 29921
        self._to_sql(test_frame1, method="multi")

    def test_create_and_drop_table(self):
        temp_frame = DataFrame(
            {"one": [1.0, 2.0, 3.0, 4.0], "two": [4.0, 3.0, 2.0, 1.0]}
        )

        self.pandasSQL.to_sql(temp_frame, "drop_test_frame")

        assert self.pandasSQL.has_table("drop_test_frame")

        self.pandasSQL.drop_table("drop_test_frame")

        assert not self.pandasSQL.has_table("drop_test_frame")

    def test_roundtrip(self, test_frame1):
        self._roundtrip(test_frame1)

    def test_execute_sql(self):
        self._execute_sql()

    def test_datetime_date(self):
        # test support for datetime.date
        df = DataFrame([date(2014, 1, 1), date(2014, 1, 2)], columns=["a"])
        df.to_sql("test_date", self.conn, index=False)
        res = read_sql_query("SELECT * FROM test_date", self.conn)
        if self.flavor == "sqlite":
            # comes back as strings
            tm.assert_frame_equal(res, df.astype(str))
        elif self.flavor == "mysql":
            tm.assert_frame_equal(res, df)

    def test_datetime_time(self):
        # test support for datetime.time, GH #8341
        df = DataFrame([time(9, 0, 0), time(9, 1, 30)], columns=["a"])
        df.to_sql("test_time", self.conn, index=False)
        res = read_sql_query("SELECT * FROM test_time", self.conn)
        if self.flavor == "sqlite":
            # comes back as strings
            expected = df.applymap(lambda _: _.strftime("%H:%M:%S.%f"))
            tm.assert_frame_equal(res, expected)

    def _get_index_columns(self, tbl_name):
        ixs = sql.read_sql_query(
            "SELECT * FROM sqlite_master WHERE type = 'index' "
            + f"AND tbl_name = '{tbl_name}'",
            self.conn,
        )
        ix_cols = []
        for ix_name in ixs.name:
            ix_info = sql.read_sql_query(f"PRAGMA index_info({ix_name})", self.conn)
            ix_cols.append(ix_info.name.tolist())
        return ix_cols

    def test_to_sql_save_index(self):
        self._to_sql_save_index()

    def test_transactions(self):
        self._transaction_test()

    def _get_sqlite_column_type(self, table, column):
        recs = self.conn.execute(f"PRAGMA table_info({table})")
        for cid, name, ctype, not_null, default, pk in recs:
            if name == column:
                return ctype
        raise ValueError(f"Table {table}, column {column} not found")

    def test_dtype(self):
        if self.flavor == "mysql":
            pytest.skip("Not applicable to MySQL legacy")
        cols = ["A", "B"]
        data = [(0.8, True), (0.9, None)]
        df = DataFrame(data, columns=cols)
        df.to_sql("dtype_test", self.conn)
        df.to_sql("dtype_test2", self.conn, dtype={"B": "STRING"})

        # sqlite stores Boolean values as INTEGER
        assert self._get_sqlite_column_type("dtype_test", "B") == "INTEGER"

        assert self._get_sqlite_column_type("dtype_test2", "B") == "STRING"
        msg = r"B \(<class 'bool'>\) not a string"
        with pytest.raises(ValueError, match=msg):
            df.to_sql("error", self.conn, dtype={"B": bool})

        # single dtype
        df.to_sql("single_dtype_test", self.conn, dtype="STRING")
        assert self._get_sqlite_column_type("single_dtype_test", "A") == "STRING"
        assert self._get_sqlite_column_type("single_dtype_test", "B") == "STRING"

    def test_notna_dtype(self):
        if self.flavor == "mysql":
            pytest.skip("Not applicable to MySQL legacy")

        cols = {
            "Bool": Series([True, None]),
            "Date": Series([datetime(2012, 5, 1), None]),
            "Int": Series([1, None], dtype="object"),
            "Float": Series([1.1, None]),
        }
        df = DataFrame(cols)

        tbl = "notna_dtype_test"
        df.to_sql(tbl, self.conn)

        assert self._get_sqlite_column_type(tbl, "Bool") == "INTEGER"
        assert self._get_sqlite_column_type(tbl, "Date") == "TIMESTAMP"
        assert self._get_sqlite_column_type(tbl, "Int") == "INTEGER"
        assert self._get_sqlite_column_type(tbl, "Float") == "REAL"

    def test_illegal_names(self):
        # For sqlite, these should work fine
        df = DataFrame([[1, 2], [3, 4]], columns=["a", "b"])

        msg = "Empty table or column name specified"
        with pytest.raises(ValueError, match=msg):
            df.to_sql("", self.conn)

        for ndx, weird_name in enumerate(
            [
                "test_weird_name]",
                "test_weird_name[",
                "test_weird_name`",
                'test_weird_name"',
                "test_weird_name'",
                "_b.test_weird_name_01-30",
                '"_b.test_weird_name_01-30"',
                "99beginswithnumber",
                "12345",
                "\xe9",
            ]
        ):
            df.to_sql(weird_name, self.conn)
            sql.table_exists(weird_name, self.conn)

            df2 = DataFrame([[1, 2], [3, 4]], columns=["a", weird_name])
            c_tbl = f"test_weird_col_name{ndx:d}"
            df2.to_sql(c_tbl, self.conn)
            sql.table_exists(c_tbl, self.conn)


# -----------------------------------------------------------------------------
# -- Old tests from 0.13.1 (before refactor using sqlalchemy)


_formatters = {
    datetime: "'{}'".format,
    str: "'{}'".format,
    np.str_: "'{}'".format,
    bytes: "'{}'".format,
    float: "{:.8f}".format,
    int: "{:d}".format,
    type(None): lambda x: "NULL",
    np.float64: "{:.10f}".format,
    bool: "'{!s}'".format,
}


def format_query(sql, *args):
    processed_args = []
    for arg in args:
        if isinstance(arg, float) and isna(arg):
            arg = None

        formatter = _formatters[type(arg)]
        processed_args.append(formatter(arg))

    return sql % tuple(processed_args)


def tquery(query, con=None):
    """Replace removed sql.tquery function"""
    res = sql.execute(query, con=con).fetchall()
    return None if res is None else list(res)


class TestXSQLite:
    def setup_method(self):
        self.conn = sqlite3.connect(":memory:")

    def teardown_method(self):
        self.conn.close()

    def drop_table(self, table_name):
        cur = self.conn.cursor()
        cur.execute(f"DROP TABLE IF EXISTS {sql._get_valid_sqlite_name(table_name)}")
        self.conn.commit()

    def test_basic(self):
        frame = tm.makeTimeDataFrame()
        sql.to_sql(frame, name="test_table", con=self.conn, index=False)
        result = sql.read_sql("select * from test_table", self.conn)

        # HACK! Change this once indexes are handled properly.
        result.index = frame.index

        expected = frame
        tm.assert_frame_equal(result, frame)

        frame["txt"] = ["a"] * len(frame)
        frame2 = frame.copy()
        new_idx = Index(np.arange(len(frame2))) + 10
        frame2["Idx"] = new_idx.copy()
        sql.to_sql(frame2, name="test_table2", con=self.conn, index=False)
        result = sql.read_sql("select * from test_table2", self.conn, index_col="Idx")
        expected = frame.copy()
        expected.index = new_idx
        expected.index.name = "Idx"
        tm.assert_frame_equal(expected, result)

    def test_write_row_by_row(self):
        frame = tm.makeTimeDataFrame()
        frame.iloc[0, 0] = np.nan
        create_sql = sql.get_schema(frame, "test")
        cur = self.conn.cursor()
        cur.execute(create_sql)

        ins = "INSERT INTO test VALUES (%s, %s, %s, %s)"
        for _, row in frame.iterrows():
            fmt_sql = format_query(ins, *row)
            tquery(fmt_sql, con=self.conn)

        self.conn.commit()

        result = sql.read_sql("select * from test", con=self.conn)
        result.index = frame.index
        tm.assert_frame_equal(result, frame, rtol=1e-3)

    def test_execute(self):
        frame = tm.makeTimeDataFrame()
        create_sql = sql.get_schema(frame, "test")
        cur = self.conn.cursor()
        cur.execute(create_sql)
        ins = "INSERT INTO test VALUES (?, ?, ?, ?)"

        row = frame.iloc[0]
        sql.execute(ins, self.conn, params=tuple(row))
        self.conn.commit()

        result = sql.read_sql("select * from test", self.conn)
        result.index = frame.index[:1]
        tm.assert_frame_equal(result, frame[:1])

    def test_schema(self):
        frame = tm.makeTimeDataFrame()
        create_sql = sql.get_schema(frame, "test")
        lines = create_sql.splitlines()
        for line in lines:
            tokens = line.split(" ")
            if len(tokens) == 2 and tokens[0] == "A":
                assert tokens[1] == "DATETIME"

        create_sql = sql.get_schema(frame, "test", keys=["A", "B"])
        lines = create_sql.splitlines()
        assert 'PRIMARY KEY ("A", "B")' in create_sql
        cur = self.conn.cursor()
        cur.execute(create_sql)

    def test_execute_fail(self):
        create_sql = """
        CREATE TABLE test
        (
        a TEXT,
        b TEXT,
        c REAL,
        PRIMARY KEY (a, b)
        );
        """
        cur = self.conn.cursor()
        cur.execute(create_sql)

        sql.execute('INSERT INTO test VALUES("foo", "bar", 1.234)', self.conn)
        sql.execute('INSERT INTO test VALUES("foo", "baz", 2.567)', self.conn)

        with pytest.raises(sql.DatabaseError, match="Execution failed on sql"):
            sql.execute('INSERT INTO test VALUES("foo", "bar", 7)', self.conn)

    def test_execute_closed_connection(self):
        create_sql = """
        CREATE TABLE test
        (
        a TEXT,
        b TEXT,
        c REAL,
        PRIMARY KEY (a, b)
        );
        """
        cur = self.conn.cursor()
        cur.execute(create_sql)

        sql.execute('INSERT INTO test VALUES("foo", "bar", 1.234)', self.conn)
        self.conn.close()

        msg = "Cannot operate on a closed database."
        with pytest.raises(sqlite3.ProgrammingError, match=msg):
            tquery("select * from test", con=self.conn)

    def test_keyword_as_column_names(self):
        df = DataFrame({"From": np.ones(5)})
        sql.to_sql(df, con=self.conn, name="testkeywords", index=False)

    def test_onecolumn_of_integer(self):
        # GH 3628
        # a column_of_integers dataframe should transfer well to sql

        mono_df = DataFrame([1, 2], columns=["c0"])
        sql.to_sql(mono_df, con=self.conn, name="mono_df", index=False)
        # computing the sum via sql
        con_x = self.conn
        the_sum = sum(my_c0[0] for my_c0 in con_x.execute("select * from mono_df"))
        # it should not fail, and gives 3 ( Issue #3628 )
        assert the_sum == 3

        result = sql.read_sql("select * from mono_df", con_x)
        tm.assert_frame_equal(result, mono_df)

    def test_if_exists(self):
        df_if_exists_1 = DataFrame({"col1": [1, 2], "col2": ["A", "B"]})
        df_if_exists_2 = DataFrame({"col1": [3, 4, 5], "col2": ["C", "D", "E"]})
        table_name = "table_if_exists"
        sql_select = f"SELECT * FROM {table_name}"

        msg = "'notvalidvalue' is not valid for if_exists"
        with pytest.raises(ValueError, match=msg):
            sql.to_sql(
                frame=df_if_exists_1,
                con=self.conn,
                name=table_name,
                if_exists="notvalidvalue",
            )
        self.drop_table(table_name)

        # test if_exists='fail'
        sql.to_sql(
            frame=df_if_exists_1, con=self.conn, name=table_name, if_exists="fail"
        )
        msg = "Table 'table_if_exists' already exists"
        with pytest.raises(ValueError, match=msg):
            sql.to_sql(
                frame=df_if_exists_1, con=self.conn, name=table_name, if_exists="fail"
            )
        # test if_exists='replace'
        sql.to_sql(
            frame=df_if_exists_1,
            con=self.conn,
            name=table_name,
            if_exists="replace",
            index=False,
        )
        assert tquery(sql_select, con=self.conn) == [(1, "A"), (2, "B")]
        sql.to_sql(
            frame=df_if_exists_2,
            con=self.conn,
            name=table_name,
            if_exists="replace",
            index=False,
        )
        assert tquery(sql_select, con=self.conn) == [(3, "C"), (4, "D"), (5, "E")]
        self.drop_table(table_name)

        # test if_exists='append'
        sql.to_sql(
            frame=df_if_exists_1,
            con=self.conn,
            name=table_name,
            if_exists="fail",
            index=False,
        )
        assert tquery(sql_select, con=self.conn) == [(1, "A"), (2, "B")]
        sql.to_sql(
            frame=df_if_exists_2,
            con=self.conn,
            name=table_name,
            if_exists="append",
            index=False,
        )
        assert tquery(sql_select, con=self.conn) == [
            (1, "A"),
            (2, "B"),
            (3, "C"),
            (4, "D"),
            (5, "E"),
        ]
        self.drop_table(table_name)<|MERGE_RESOLUTION|>--- conflicted
+++ resolved
@@ -93,64 +93,106 @@
         "mysql": "SELECT * FROM iris WHERE `Name` LIKE '%'",
         "postgresql": "SELECT * FROM iris WHERE \"Name\" LIKE '%'",
     },
-<<<<<<< HEAD
-    "create_view": {
-        "sqlite": """
-                CREATE VIEW iris_view AS
-                SELECT * FROM iris
-                """
-    },
-    "create_single_pkey_table": {
-        "sqlite": """CREATE TABLE pkey_table (
-                "a"  Primary Key,
-                "b" TEXT,
-                "c" TEXT
-            )""",
-        "mysql": """CREATE TABLE pkey_table (
-                `a` INTEGER,
-                `b` VARCHAR(200),
-                `c` VARCHAR(200),
-                PRIMARY KEY (a)
-            )""",
-        "postgresql": """CREATE TABLE pkey_table (
-                "a" INTEGER PRIMARY KEY,
-                "b" TEXT,
-                "c" TEXT
-            )""",
-    },
-    "create_comp_pkey_table": {
-        "sqlite": """CREATE TABLE pkey_table (
-                "a" Integer,
-                "b" TEXT,
-                "c" TEXT,
-                PRIMARY KEY ("a", "b")
-            )""",
-        "mysql": """CREATE TABLE pkey_table (
-                `a` INTEGER NOT NULL,
-                `b` VARCHAR(200) NOT NULL,
-                `c` VARCHAR(200),
-                PRIMARY KEY (`a`,`b`)
-            )""",
-        "postgresql": """CREATE TABLE pkey_table (
-                "a" INTEGER,
-                "b" TEXT,
-                "c" TEXT,
-                PRIMARY KEY("a", "b")
-            )""",
-    },
-    "insert_pkey_table": {
-        "sqlite": """INSERT INTO pkey_table VALUES (?, ?, ?)""",
-        "mysql": """INSERT INTO pkey_table VALUES (%s, %s, %s)""",
-        "postgresql": """INSERT INTO pkey_table VALUES (%s, %s, %s)""",
-    },
     "read_pkey_table": {
         "sqlite": """SELECT c FROM pkey_table WHERE A IN (?, ?)""",
         "mysql": """SELECT c FROM pkey_table WHERE A IN (%s, %s)""",
         "postgresql": """SELECT c FROM pkey_table WHERE A IN (%s, %s)""",
     },
-=======
->>>>>>> b8b7400d
 }
+
+
+def pkey_single_table_metadata():
+    from sqlalchemy import (
+        Column,
+        Integer,
+        MetaData,
+        String,
+        Table,
+    )
+
+    metadata = MetaData()
+    pkeys = Table(
+        "pkey_table_single",
+        metadata,
+        Column("a", Integer, primary_key=True),
+        Column("b", String(200)),
+        Column("c", String(200)),
+    )
+    return pkeys
+
+
+def pkey_comp_table_metadata():
+    from sqlalchemy import (
+        Column,
+        Integer,
+        MetaData,
+        String,
+        Table,
+    )
+
+    metadata = MetaData()
+    pkeys = Table(
+        "pkey_table_comp",
+        metadata,
+        Column("a", Integer, primary_key=True),
+        Column("b", String(200), primary_key=True),
+        Column("c", String(200)),
+    )
+    return pkeys
+
+
+def create_and_load_pkey(conn):
+    from sqlalchemy import insert
+    from sqlalchemy.engine import Engine
+
+    pkey_single = pkey_single_table_metadata()
+    pkey_comp = pkey_comp_table_metadata()
+
+    pkey_single.drop(conn, checkfirst=True)
+    pkey_single.create(bind=conn)
+    pkey_comp.drop(conn, checkfirst=True)
+    pkey_comp.create(bind=conn)
+
+    headers = ["a", "b", "c"]
+    data = [(1, "name1", "val1"), (2, "name2", "val2"), (3, "name3", "val3")]
+    params = [{key: value for key, value in zip(headers, row)} for row in data]
+
+    stmt_single = insert(pkey_single).values(params)
+    stmt_comp = insert(pkey_comp).values(params)
+
+    if isinstance(conn, Engine):
+        with conn.connect() as conn:
+            with conn.begin():
+                conn.execute(stmt_single)
+                conn.execute(stmt_comp)
+    else:
+        conn.execute(stmt_single)
+        conn.execute(stmt_comp)
+
+
+def create_and_load_pkey_sqlite3(conn: sqlite3.Connection):
+    cur = conn.cusror()
+    stmt_single = """
+        CREATE TABLE pkey_table_single (
+            "a"  Primary Key,
+            "b" TEXT,
+            "c" TEXT
+        )
+    """
+    stmt_comp = """
+        CREATE TABLE pkey_table_comp (
+            "a" Integer,
+            "b" TEXT,
+            "c" TEXT,
+            PRIMARY KEY ("a", "b")
+        )
+    """
+    cur.execute(stmt_single)
+    cur.execute(stmt_comp)
+    data = [(1, "name1", "val1"), (2, "name2", "val2"), (3, "name3", "val3")]
+    for tbl in ["pkey_table_single", "pkey_table_comp"]:
+        stmt = f"INSERT INTO {tbl} VALUE (?, ?, ?)"
+        cur.executemany(stmt, data)
 
 
 def iris_table_metadata(dialect: str):
@@ -424,6 +466,19 @@
     return DataFrame(data, columns=columns)
 
 
+@pytest.fixture
+def pkey_frame():
+    columns = ["a", "b", "c"]
+    data = [
+        (1, "name1", "new_val1"),
+        (2, "name2", "new_val2"),
+        (4, "name4", "val4"),
+        (5, "name5", "val5"),
+    ]
+
+    return DataFrame(data, columns=columns)
+
+
 class MixInBase:
     def teardown_method(self, method):
         # if setup fails, there may not be a connection to close.
@@ -511,6 +566,23 @@
         else:
             create_and_load_types(self.conn, types_data, self.flavor)
 
+    @pytest.fixture
+    def load_pkey_data(self):
+        if not hasattr(self, "conn"):
+            self.setup_connect()
+        self.drop_table("pkey_table_single")
+        self.drop_table("pkey_table_comp")
+        if isinstance(self.conn, sqlite3.Connection):
+            create_and_load_pkey_sqlite3(self.conn)
+        else:
+            create_and_load_pkey(self.conn)
+
+    def _load_pkeys_from_database(self):
+        duplicate_keys = [1, 2]
+        query = SQL_STRINGS["read_pkey_table"][self.flavor]
+        records = self._get_exec().execute(query, duplicate_keys)
+        return sorted(val[0] for val in records)
+
     def _check_iris_loaded_frame(self, iris_frame):
         pytype = iris_frame.dtypes[0].type
         row = iris_frame.iloc[0]
@@ -518,182 +590,6 @@
         assert issubclass(pytype, np.floating)
         tm.equalContents(row.values, [5.1, 3.5, 1.4, 0.2, "Iris-setosa"])
 
-<<<<<<< HEAD
-    def _create_pkey_table(self, pkey_type):
-        self.drop_table("pkey_table")
-        self._get_exec().execute(
-            SQL_STRINGS[f"create_{pkey_type}_pkey_table"][self.flavor]
-        )
-        ins = SQL_STRINGS["insert_pkey_table"][self.flavor]
-        data = [(1, "name1", "val1"), (2, "name2", "val2"), (3, "name3", "val3")]
-        self._get_exec().execute(ins, data)
-
-    def _load_test1_data(self):
-        columns = ["index", "A", "B", "C", "D"]
-        data = [
-            (
-                "2000-01-03 00:00:00",
-                0.980268513777,
-                3.68573087906,
-                -0.364216805298,
-                -1.15973806169,
-            ),
-            (
-                "2000-01-04 00:00:00",
-                1.04791624281,
-                -0.0412318367011,
-                -0.16181208307,
-                0.212549316967,
-            ),
-            (
-                "2000-01-05 00:00:00",
-                0.498580885705,
-                0.731167677815,
-                -0.537677223318,
-                1.34627041952,
-            ),
-            (
-                "2000-01-06 00:00:00",
-                1.12020151869,
-                1.56762092543,
-                0.00364077397681,
-                0.67525259227,
-            ),
-        ]
-
-        self.test_frame1 = DataFrame(data, columns=columns)
-
-    def _load_test2_data(self):
-        df = DataFrame(
-            {
-                "A": [4, 1, 3, 6],
-                "B": ["asd", "gsq", "ylt", "jkl"],
-                "C": [1.1, 3.1, 6.9, 5.3],
-                "D": [False, True, True, False],
-                "E": ["1990-11-22", "1991-10-26", "1993-11-26", "1995-12-12"],
-            }
-        )
-        df["E"] = to_datetime(df["E"])
-
-        self.test_frame2 = df
-
-    def _load_test3_data(self):
-        columns = ["index", "A", "B"]
-        data = [
-            ("2000-01-03 00:00:00", 2 ** 31 - 1, -1.987670),
-            ("2000-01-04 00:00:00", -29, -0.0412318367011),
-            ("2000-01-05 00:00:00", 20000, 0.731167677815),
-            ("2000-01-06 00:00:00", -290867, 1.56762092543),
-        ]
-
-        self.test_frame3 = DataFrame(data, columns=columns)
-
-    def _load_types_test_data(self, data):
-        def _filter_to_flavor(flavor, df):
-            flavor_dtypes = {
-                "sqlite": {
-                    "TextCol": "str",
-                    "DateCol": "str",
-                    "IntDateCol": "int64",
-                    "IntDateOnlyCol": "int64",
-                    "FloatCol": "float",
-                    "IntCol": "int64",
-                    "BoolCol": "int64",
-                    "IntColWithNull": "float",
-                    "BoolColWithNull": "float",
-                },
-                "mysql": {
-                    "TextCol": "str",
-                    "DateCol": "str",
-                    "IntDateCol": "int64",
-                    "IntDateOnlyCol": "int64",
-                    "FloatCol": "float",
-                    "IntCol": "int64",
-                    "BoolCol": "bool",
-                    "IntColWithNull": "float",
-                    "BoolColWithNull": "float",
-                },
-                "postgresql": {
-                    "TextCol": "str",
-                    "DateCol": "str",
-                    "DateColWithTz": "str",
-                    "IntDateCol": "int64",
-                    "IntDateOnlyCol": "int64",
-                    "FloatCol": "float",
-                    "IntCol": "int64",
-                    "BoolCol": "bool",
-                    "IntColWithNull": "float",
-                    "BoolColWithNull": "float",
-                },
-            }
-
-            dtypes = flavor_dtypes[flavor]
-            return df[dtypes.keys()].astype(dtypes)
-
-        df = DataFrame(data)
-        self.types_test = {
-            flavor: _filter_to_flavor(flavor, df)
-            for flavor in ("sqlite", "mysql", "postgresql")
-        }
-
-    def _load_raw_sql(self):
-        self.drop_table("types_test_data")
-        self._get_exec().execute(SQL_STRINGS["create_test_types"][self.flavor])
-        ins = SQL_STRINGS["insert_test_types"][self.flavor]
-        data = [
-            {
-                "TextCol": "first",
-                "DateCol": "2000-01-03 00:00:00",
-                "DateColWithTz": "2000-01-01 00:00:00-08:00",
-                "IntDateCol": 535852800,
-                "IntDateOnlyCol": 20101010,
-                "FloatCol": 10.10,
-                "IntCol": 1,
-                "BoolCol": False,
-                "IntColWithNull": 1,
-                "BoolColWithNull": False,
-            },
-            {
-                "TextCol": "first",
-                "DateCol": "2000-01-04 00:00:00",
-                "DateColWithTz": "2000-06-01 00:00:00-07:00",
-                "IntDateCol": 1356998400,
-                "IntDateOnlyCol": 20101212,
-                "FloatCol": 10.10,
-                "IntCol": 1,
-                "BoolCol": False,
-                "IntColWithNull": None,
-                "BoolColWithNull": None,
-            },
-        ]
-
-        for d in data:
-            self._get_exec().execute(
-                ins["query"], [d[field] for field in ins["fields"]]
-            )
-        self._load_types_test_data(data)
-
-    def _load_pkey_table_data(self):
-        columns = ["a", "b", "c"]
-        data = [
-            (1, "name1", "new_val1"),
-            (2, "name2", "new_val2"),
-            (4, "name4", "val4"),
-            (5, "name5", "val5"),
-        ]
-
-        self.pkey_table_frame = DataFrame(data, columns=columns)
-
-    def _count_rows(self, table_name):
-        result = (
-            self._get_exec()
-            .execute(f"SELECT count(*) AS count_1 FROM {table_name}")
-            .fetchone()
-        )
-        return result[0]
-
-=======
->>>>>>> b8b7400d
     def _read_sql_iris(self):
         iris_frame = self.pandasSQL.read_query("SELECT * FROM iris")
         self._check_iris_loaded_frame(iris_frame)
@@ -746,15 +642,10 @@
 
     def _to_sql_replace(self, test_frame1):
         self.drop_table("test_frame1")
-<<<<<<< HEAD
-        self.pandasSQL.to_sql(self.test_frame1, "test_frame1", if_exists="fail")
-        self.pandasSQL.to_sql(self.test_frame1, "test_frame1", if_exists="replace")
-=======
 
         self.pandasSQL.to_sql(test_frame1, "test_frame1", if_exists="fail")
         # Add to table again
         self.pandasSQL.to_sql(test_frame1, "test_frame1", if_exists="replace")
->>>>>>> b8b7400d
         assert self.pandasSQL.has_table("test_frame1")
 
         num_entries = len(test_frame1)
@@ -799,8 +690,7 @@
         # Nuke table
         self.drop_table("test_frame1")
 
-<<<<<<< HEAD
-    def _to_sql_on_conflict_update(self, method, pkey_type):
+    def _to_sql_on_conflict_update(self, method, tbl_name, pkey_frame):
         """
         GIVEN:
         - Original database table: 3 rows
@@ -811,39 +701,37 @@
         - DB table len = 5
         - Conflicting primary keys in DB updated
         """
-        # Nuke
-        self.drop_table("pkey_table")
-        # Re-create original table
-        self._create_pkey_table(pkey_type)
         # Original table exists and as 3 rows
-        assert self.pandasSQL.has_table("pkey_table")
-        assert self._count_rows("pkey_table") == 3
+        assert self.pandasSQL.has_table(tbl_name)
+        assert count_rows(self.conn, tbl_name) == 3
         # Insert new dataframe
         self.pandasSQL.to_sql(
-            self.pkey_table_frame,
-            "pkey_table",
+            pkey_frame,
+            tbl_name,
             if_exists="append",
             on_conflict="do_update",
             index=False,
             method=method,
         )
         # Check table len correct
-        assert self._count_rows("pkey_table") == 5
+        assert count_rows(self.conn, tbl_name) == 5
         # Check conflicting primary keys have been updated
         # Get new values for conflicting keys
-        duplicate_keys = [1, 2]
-        duplicate_key_query = SQL_STRINGS["read_pkey_table"][self.flavor]
-        duplicate_val = self._get_exec().execute(duplicate_key_query, duplicate_keys)
-        data_from_db = sorted(val[0] for val in duplicate_val)
+        data_from_db = self._load_pkeys_from_database()
+        # duplicate_keys = [1, 2]
+        # duplicate_key_query = SQL_STRINGS["read_pkey_table"][self.flavor]
+        # duplicate_val = self._get_exec().execute(duplicate_key_query, duplicate_keys)
+        # data_from_db = sorted(val[0] for val in duplicate_val)
+
         # Expected values from pkey_table_frame
         expected = sorted(["new_val1", "new_val2"])
         assert data_from_db == expected
         # Finally, confirm that duplicate values are not removed from original df object
-        assert len(self.pkey_table_frame.index) == 4
+        assert len(pkey_frame.index) == 4
         # Clean up
-        self.drop_table("pkey_table")
-
-    def _to_sql_on_conflict_nothing(self, method, pkey_type):
+        self.drop_table(tbl_name)
+
+    def _to_sql_on_conflict_nothing(self, method, tbl_name, pkey_frame):
         """
         GIVEN:
         - Original table: 3 rows
@@ -854,41 +742,39 @@
         - database table len = 5
         - conflicting keys in table not updated
         """
-        # Nuke
-        self.drop_table("pkey_table")
-        # Re-create original table
-        self._create_pkey_table(pkey_type)
         # Original table exists and has 3 rows
-        assert self.pandasSQL.has_table("pkey_table")
-        assert self._count_rows("pkey_table") == 3
+        assert self.pandasSQL.has_table(tbl_name)
+        assert count_rows(self.conn, tbl_name) == 3
         # Prepare SQL for reading duplicate keys
-        duplicate_keys = [1, 2]
-        duplicate_key_query = SQL_STRINGS["read_pkey_table"][self.flavor]
+        # duplicate_keys = [1, 2]
+        # duplicate_key_query = SQL_STRINGS["read_pkey_table"][self.flavor]
         #  get conflicting pkey values before insert
-        duplicate_val_before = self._get_exec().execute(
-            duplicate_key_query, duplicate_keys
-        )
-        data_from_db_before = sorted(val[0] for val in duplicate_val_before)
+        # duplicate_val_before = self._get_exec().execute(
+        # duplicate_key_query, duplicate_keys
+        # )
+        # data_from_db_before = sorted(val[0] for val in duplicate_val_before)
+        data_from_db_before = self._load_pkeys_from_database()
         # Insert new dataframe
         self.pandasSQL.to_sql(
-            self.pkey_table_frame,
-            "pkey_table",
+            pkey_frame,
+            tbl_name,
             if_exists="append",
             on_conflict="do_nothing",
             index=False,
             method=method,
         )
         # Check table len correct
-        assert self._count_rows("pkey_table") == 5
+        assert count_rows(self.conn, tbl_name) == 5
         # Get conflicting keys from DB after to_sql
-        duplicate_val_after = self._get_exec().execute(
-            duplicate_key_query, duplicate_keys
-        )
-        data_from_db_after = sorted(val[0] for val in duplicate_val_after)
+        # duplicate_val_after = self._get_exec().execute(
+        # duplicate_key_query, duplicate_keys
+        # )
+        # data_from_db_after = sorted(val[0] for val in duplicate_val_after)
+        data_from_db_after = self._load_pkeys_from_database()
         # Get data from incoming df
         data_from_df = sorted(
             self.pkey_table_frame.loc[
-                self.pkey_table_frame["a"].isin(duplicate_keys), "c"
+                self.pkey_table_frame["a"].isin([1, 2]), "c"
             ].tolist()
         )
         # Check original DB values maintained for duplicate keys
@@ -896,9 +782,9 @@
         # Check DB values not equal to new values
         assert data_from_db_after != data_from_df
         # Clean up
-        self.drop_table("pkey_table")
-
-    def _test_to_sql_on_conflict_with_index(self, method, pkey_type):
+        self.drop_table(tbl_name)
+
+    def _test_to_sql_on_conflict_with_index(self, method, tbl_name, pkey_frame):
         """
         GIVEN:
         - Original db table: 3 rows
@@ -910,43 +796,40 @@
         - DB table len = 5
         - Conflicting primary keys in DB updated
         """
-        # Nuke
-        self.drop_table("pkey_table")
-        # Re-create table
-        self._create_pkey_table(pkey_type)
         # Original table exists and as 3 rows
-        assert self.pandasSQL.has_table("pkey_table")
-        assert self._count_rows("pkey_table") == 3
-        if pkey_type == "single":
-            index_pkey_table = self.pkey_table_frame.set_index("a")
+        assert self.pandasSQL.has_table(tbl_name)
+        assert count_rows(self.conn, tbl_name) == 3
+        if tbl_name == "pkey_table_single":
+            index_pkey_table = pkey_frame.set_index("a")
         else:
-            index_pkey_table = self.pkey_table_frame.set_index(["a", "b"])
+            index_pkey_table = pkey_frame.set_index(["a", "b"])
         # Insert new dataframe
         self.pandasSQL.to_sql(
             index_pkey_table,
-            "pkey_table",
+            tbl_name,
             if_exists="append",
             on_conflict="do_update",
             index=True,
             method=method,
         )
         # Check table len correct
-        assert self._count_rows("pkey_table") == 5
+        assert count_rows(self.conn, tbl_name) == 5
         # Check conflicting primary keys have been updated
         # Get new values for conflicting keys
-        duplicate_keys = [1, 2]
-        duplicate_key_query = SQL_STRINGS["read_pkey_table"][self.flavor]
-        duplicate_val = self._get_exec().execute(duplicate_key_query, duplicate_keys)
-        data_from_db = sorted(val[0] for val in duplicate_val)
+        # duplicate_keys = [1, 2]
+        # duplicate_key_query = SQL_STRINGS["read_pkey_table"][self.flavor]
+        # duplicate_val = self._get_exec().execute(duplicate_key_query, duplicate_keys)
+        # data_from_db = sorted(val[0] for val in duplicate_val)
+        data_from_db = self._load_pkeys_from_database()
         # Expected values from pkey_table_frame
         expected = sorted(["new_val1", "new_val2"])
         assert data_from_db == expected
         # Finally, confirm that duplicate values are not removed from original df object
-        assert len(self.pkey_table_frame.index) == 4
+        assert len(pkey_frame.index) == 4
         # Clean up
-        self.drop_table("pkey_table")
-
-    def _to_sql_on_conflict_with_non_append(self, if_exists, on_conflict):
+        self.drop_table(tbl_name)
+
+    def _to_sql_on_conflict_with_non_append(self, if_exists, on_conflict, pkey_frame):
         """
         GIVEN:
         - to_sql is called
@@ -956,9 +839,6 @@
         THEN:
         - ValueError is raised
         """
-        # Nuke table and re-create
-        self.drop_table("pkey_table")
-        self._create_pkey_table("single")
         # Attempt insert
         assert if_exists != "append"
         with pytest.raises(
@@ -966,7 +846,7 @@
         ):
             # Insert new dataframe
             sql.to_sql(
-                self.pkey_table_frame,
+                pkey_frame,
                 "some_table",
                 con=self.conn,
                 if_exists=if_exists,
@@ -974,10 +854,7 @@
                 index=False,
             )
 
-    def _to_sql_with_sql_engine(self, engine="auto", **engine_kwargs):
-=======
     def _to_sql_with_sql_engine(self, test_frame1, engine="auto", **engine_kwargs):
->>>>>>> b8b7400d
         """`to_sql` with the `engine` param"""
         # mostly copied from this class's `_to_sql()` method
         self.drop_table("test_frame1")
@@ -1085,20 +962,11 @@
         self.conn = self.connect()
 
     @pytest.fixture(autouse=True)
-    def setup_method(self, load_iris_data, load_types_data):
+    def setup_method(self, load_iris_data, load_types_data, load_pkey_data):
         self.load_test_data_and_sql()
 
     def load_test_data_and_sql(self):
-<<<<<<< HEAD
-        self._load_iris_view()
-        self._load_test1_data()
-        self._load_test2_data()
-        self._load_test3_data()
-        self._load_pkey_table_data()
-        self._load_raw_sql()
-=======
         create_and_load_iris_view(self.conn)
->>>>>>> b8b7400d
 
     def test_read_sql_iris(self):
         iris_frame = sql.read_sql_query("SELECT * FROM iris", self.conn)
@@ -1161,12 +1029,11 @@
         s2 = sql.read_sql_query("SELECT * FROM test_series", self.conn)
         tm.assert_frame_equal(s.to_frame(), s2)
 
-<<<<<<< HEAD
     def test_to_sql_invalid_on_conflict(self):
         msg = "'update' is not valid for on_conflict"
         with pytest.raises(ValueError, match=msg):
             sql.to_sql(
-                self.pkey_table_frame,
+                self.pkey_frame,
                 "pkey_frame1",
                 self.conn,
                 if_exists="append",
@@ -1177,19 +1044,15 @@
         msg = "on_conflict can only be used with 'append' operations"
         with pytest.raises(ValueError, match=msg):
             sql.to_sql(
-                self.pkey_table_frame,
+                self.pkey_frame,
                 "pkey_frame1",
                 self.conn,
                 if_exists="replace",
                 on_conflict="do_update",
             )
 
-    def test_roundtrip(self):
-        sql.to_sql(self.test_frame1, "test_frame_roundtrip", con=self.conn)
-=======
     def test_roundtrip(self, test_frame1):
         sql.to_sql(test_frame1, "test_frame_roundtrip", con=self.conn)
->>>>>>> b8b7400d
         result = sql.read_sql_query("SELECT * FROM test_frame_roundtrip", con=self.conn)
 
         # HACK!
@@ -1752,7 +1615,7 @@
     """
 
     @pytest.fixture(autouse=True)
-    def setup_method(self, load_iris_data, load_types_data):
+    def setup_method(self, load_iris_data, load_types_data, load_pkey_data):
         super().load_test_data_and_sql()
         engine = self.conn
         conn = engine.connect()
@@ -1872,16 +1735,10 @@
         conn.connect()
 
     def load_test_data_and_sql(self):
-<<<<<<< HEAD
-        self._load_raw_sql()
-        self._load_test1_data()
-        self._load_pkey_table_data()
-=======
         pass
->>>>>>> b8b7400d
 
     @pytest.fixture(autouse=True)
-    def setup_method(self, load_iris_data, load_types_data):
+    def setup_method(self, load_iris_data, load_types_data, load_pkey_data):
         pass
 
     @classmethod
@@ -1938,24 +1795,24 @@
         self._to_sql_method_callable(test_frame1)
 
     @pytest.mark.parametrize("method", [None, "multi"])
-    @pytest.mark.parametrize("pkey_type", ["single", "comp"])
-    def test_to_sql_conflict_nothing(self, method, pkey_type):
-        self._to_sql_on_conflict_nothing(method, pkey_type)
+    @pytest.mark.parametrize("tbl_name", ["pkey_table_single", "pkey_table_comp"])
+    def test_to_sql_conflict_nothing(self, method, tbl_name, pkey_frame):
+        self._to_sql_on_conflict_nothing(method, tbl_name, pkey_frame)
 
     @pytest.mark.parametrize("method", [None, "multi"])
-    @pytest.mark.parametrize("pkey_type", ["single", "comp"])
-    def test_to_sql_conflict_update(self, method, pkey_type):
-        self._to_sql_on_conflict_update(method, pkey_type)
+    @pytest.mark.parametrize("tbl_name", ["pkey_table_single", "pkey_table_comp"])
+    def test_to_sql_conflict_update(self, method, tbl_name, pkey_frame):
+        self._to_sql_on_conflict_update(method, tbl_name, pkey_frame)
 
     @pytest.mark.parametrize("method", [None, "multi"])
-    @pytest.mark.parametrize("pkey_type", ["single", "comp"])
-    def test_to_sql_on_conflict_with_index(self, method, pkey_type):
-        self._test_to_sql_on_conflict_with_index(method, pkey_type)
+    @pytest.mark.parametrize("tbl_name", ["pkey_table_single", "pkey_table_comp"])
+    def test_to_sql_on_conflict_with_index(self, method, tbl_name, pkey_frame):
+        self._test_to_sql_on_conflict_with_index(method, tbl_name, pkey_frame)
 
     @pytest.mark.parametrize("if_exists", ["fail", "replace"])
     @pytest.mark.parametrize("on_conflict", ["do_update", "do_nothing"])
-    def test_to_sql_conflict_with_non_append(self, if_exists, on_conflict):
-        self._to_sql_on_conflict_with_non_append(if_exists, on_conflict)
+    def test_to_sql_conflict_with_non_append(self, if_exists, on_conflict, pkey_frame):
+        self._to_sql_on_conflict_with_non_append(if_exists, on_conflict, pkey_frame)
 
     def test_create_table(self):
         temp_conn = self.connect()
