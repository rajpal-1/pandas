--- conflicted
+++ resolved
@@ -519,10 +519,7 @@
     return DataFrame(data, columns=columns)
 
 
-<<<<<<< HEAD
 @pytest.fixture
-=======
->>>>>>> a4df52b1
 def mysql_pymysql_engine(iris_path, types_data):
     sqlalchemy = pytest.importorskip("sqlalchemy")
     pymysql = pytest.importorskip("pymysql")
@@ -905,39 +902,23 @@
         self.drop_table("test_frame1")
         assert self.pandasSQL.to_sql(test_frame1.iloc[:0], "test_frame1") == 0
 
-<<<<<<< HEAD
     def _to_sql_on_row_conflict_overwrite(self, method, tbl_name, pkey_frame):
-=======
-    def _to_sql_on_conflict_update(self, method, tbl_name, pkey_frame):
->>>>>>> a4df52b1
         """
         GIVEN:
         - Original database table: 3 rows
         - new dataframe: 4 rows (2 duplicate keys)
         WHEN:
-<<<<<<< HEAD
         - on row conflict overwrite
-=======
-        - on conflict update insert
->>>>>>> a4df52b1
         THEN:
         - DB table len = 5
         - Conflicting primary keys in DB updated
         """
-<<<<<<< HEAD
         assert self.pandasSQL.has_table(tbl_name)
         assert count_rows(self.conn, tbl_name) == 3
-=======
-        # Original table exists and as 3 rows
-        assert self.pandasSQL.has_table(tbl_name)
-        assert count_rows(self.conn, tbl_name) == 3
-        # Insert new dataframe
->>>>>>> a4df52b1
         self.pandasSQL.to_sql(
             pkey_frame,
             tbl_name,
             if_exists="append",
-<<<<<<< HEAD
             on_row_conflict="overwrite",
             index=False,
             method=method,
@@ -950,74 +931,26 @@
         self.drop_table(tbl_name)
 
     def _to_sql_on_row_conflict_ignore(self, method, tbl_name, pkey_frame):
-=======
-            on_conflict="do_update",
-            index=False,
-            method=method,
-        )
-        # Check table len correct
-        assert count_rows(self.conn, tbl_name) == 5
-        # Check conflicting primary keys have been updated
-        # Get new values for conflicting keys
-        data_from_db = read_pkeys_from_database(self.conn, tbl_name, [1, 2])
-        # duplicate_keys = [1, 2]
-        # duplicate_key_query = SQL_STRINGS["read_pkey_table"][self.flavor]
-        # duplicate_val = self._get_exec().execute(duplicate_key_query, duplicate_keys)
-        # data_from_db = sorted(val[0] for val in duplicate_val)
-
-        # Expected values from pkey_table_frame
-        expected = sorted(["new_val1", "new_val2"])
-        assert data_from_db == expected
-        # Finally, confirm that duplicate values are not removed from original df object
-        assert len(pkey_frame.index) == 4
-        # Clean up
-        self.drop_table(tbl_name)
-
-    def _to_sql_on_conflict_nothing(self, method, tbl_name, pkey_frame):
->>>>>>> a4df52b1
         """
         GIVEN:
         - Original table: 3 rows
         - new dataframe: 4 rows (2 duplicate keys)
         WHEN:
-<<<<<<< HEAD
         - on row conflict: ignore
-=======
-        - on conflict do nothing insert
->>>>>>> a4df52b1
         THEN:
         - database table len = 5
         - conflicting keys in table not updated
         """
-<<<<<<< HEAD
         assert self.pandasSQL.has_table(tbl_name)
         assert count_rows(self.conn, tbl_name) == 3
-=======
-        # Original table exists and has 3 rows
-        assert self.pandasSQL.has_table(tbl_name)
-        assert count_rows(self.conn, tbl_name) == 3
-        # Prepare SQL for reading duplicate keys
-        # duplicate_keys = [1, 2]
-        # duplicate_key_query = SQL_STRINGS["read_pkey_table"][self.flavor]
-        #  get conflicting pkey values before insert
-        # duplicate_val_before = self._get_exec().execute(
-        # duplicate_key_query, duplicate_keys
-        # )
-        # data_from_db_before = sorted(val[0] for val in duplicate_val_before)
->>>>>>> a4df52b1
         duplicate_keys = [1, 2]
         data_from_db_before = read_pkeys_from_database(
             self.conn, tbl_name, duplicate_keys
         )
-<<<<<<< HEAD
-=======
-        # Insert new dataframe
->>>>>>> a4df52b1
         self.pandasSQL.to_sql(
             pkey_frame,
             tbl_name,
             if_exists="append",
-<<<<<<< HEAD
             on_row_conflict="ignore",
             index=False,
             method=method,
@@ -1034,68 +967,27 @@
         self.drop_table(tbl_name)
 
     def _test_to_sql_on_row_conflict_with_index(self, method, tbl_name, pkey_frame):
-=======
-            on_conflict="do_nothing",
-            index=False,
-            method=method,
-        )
-        # Check table len correct
-        assert count_rows(self.conn, tbl_name) == 5
-        # Get conflicting keys from DB after to_sql
-        # duplicate_val_after = self._get_exec().execute(
-        # duplicate_key_query, duplicate_keys
-        # )
-        # data_from_db_after = sorted(val[0] for val in duplicate_val_after)
-        data_from_db_after = read_pkeys_from_database(
-            self.conn, tbl_name, duplicate_keys
-        )
-        # Get data from incoming df
-        data_from_df = sorted(
-            pkey_frame.loc[pkey_frame["a"].isin(duplicate_keys), "c"].tolist()
-        )
-        # Check original DB values maintained for duplicate keys
-        assert data_from_db_before == data_from_db_after
-        # Check DB values not equal to new values
-        assert data_from_db_after != data_from_df
-        # Clean up
-        self.drop_table(tbl_name)
-
-    def _test_to_sql_on_conflict_with_index(self, method, tbl_name, pkey_frame):
->>>>>>> a4df52b1
         """
         GIVEN:
         - Original db table: 3 rows
         - New dataframe: 4 rows (2 duplicate keys), pkey as index
         WHEN:
         - inserting new data, noting the index column
-<<<<<<< HEAD
         - on row conflict overwrite
-=======
-        - on conflict do update
->>>>>>> a4df52b1
         THEN:
         - DB table len = 5
         - Conflicting primary keys in DB updated
         """
-<<<<<<< HEAD
-=======
-        # Original table exists and as 3 rows
->>>>>>> a4df52b1
         assert self.pandasSQL.has_table(tbl_name)
         assert count_rows(self.conn, tbl_name) == 3
         if tbl_name == "pkey_table_single":
             index_pkey_table = pkey_frame.set_index("a")
         else:
             index_pkey_table = pkey_frame.set_index(["a", "b"])
-<<<<<<< HEAD
-=======
-        # Insert new dataframe
->>>>>>> a4df52b1
         self.pandasSQL.to_sql(
             index_pkey_table,
             tbl_name,
             if_exists="append",
-<<<<<<< HEAD
             on_row_conflict="overwrite",
             index=True,
             method=method,
@@ -1110,57 +1002,22 @@
     def _to_sql_on_row_conflict_with_non_append(
         self, if_exists, on_row_conflict, pkey_frame
     ):
-=======
-            on_conflict="do_update",
-            index=True,
-            method=method,
-        )
-        # Check table len correct
-        assert count_rows(self.conn, tbl_name) == 5
-        # Check conflicting primary keys have been updated
-        # Get new values for conflicting keys
-        # duplicate_keys = [1, 2]
-        # duplicate_key_query = SQL_STRINGS["read_pkey_table"][self.flavor]
-        # duplicate_val = self._get_exec().execute(duplicate_key_query, duplicate_keys)
-        # data_from_db = sorted(val[0] for val in duplicate_val)
-        data_from_db = read_pkeys_from_database(self.conn, tbl_name, [1, 2])
-        # Expected values from pkey_table_frame
-        expected = sorted(["new_val1", "new_val2"])
-        assert data_from_db == expected
-        # Finally, confirm that duplicate values are not removed from original df object
-        assert len(pkey_frame.index) == 4
-        # Clean up
-        self.drop_table(tbl_name)
-
-    def _to_sql_on_conflict_with_non_append(self, if_exists, on_conflict, pkey_frame):
->>>>>>> a4df52b1
         """
         GIVEN:
         - to_sql is called
         WHEN:
-<<<<<<< HEAD
         - `on_row_conflict` is not fail
-=======
-        - `on_conflict` is not null
->>>>>>> a4df52b1
         - `if_exists` is set to a value other than `append`
         THEN:
         - ValueError is raised
         """
-<<<<<<< HEAD
         assert if_exists != "append"
         with pytest.raises(
             ValueError,
             match=(
-                f"on_row_conflict {on_row_conflict} can only be used with 'append'"
+                f"on_row_conflict {on_row_conflict} can only be used with 'append' "
                 "operations"
             ),
-=======
-        # Attempt insert
-        assert if_exists != "append"
-        with pytest.raises(
-            ValueError, match="on_conflict can only be used with 'append' operations"
->>>>>>> a4df52b1
         ):
             # Insert new dataframe
             sql.to_sql(
@@ -1168,11 +1025,7 @@
                 "some_table",
                 con=self.conn,
                 if_exists=if_exists,
-<<<<<<< HEAD
                 on_row_conflict=on_row_conflict,
-=======
-                on_conflict=on_conflict,
->>>>>>> a4df52b1
                 index=False,
             )
 
@@ -1352,43 +1205,26 @@
         s2 = sql.read_sql_query("SELECT * FROM test_series", self.conn)
         tm.assert_frame_equal(s.to_frame(), s2)
 
-<<<<<<< HEAD
     def test_to_sql_invalid_on_row_conflict(self, pkey_frame):
         msg = "'notvalidvalue' is not valid for on_row_conflict"
-=======
-    def test_to_sql_invalid_on_conflict(self, pkey_frame):
-        msg = "'update' is not valid for on_conflict"
->>>>>>> a4df52b1
         with pytest.raises(ValueError, match=msg):
             sql.to_sql(
                 pkey_frame,
                 "pkey_frame1",
                 self.conn,
                 if_exists="append",
-<<<<<<< HEAD
                 on_row_conflict="notvalidvalue",
             )
 
     def test_to_sql_on_row_conflict_non_append(self, pkey_frame):
         msg = "on_row_conflict overwrite can only be used with 'append' operations"
-=======
-                on_conflict="update",
-            )
-
-    def test_to_sql_on_conflict_non_append(self, pkey_frame):
-        msg = "on_conflict can only be used with 'append' operations"
->>>>>>> a4df52b1
         with pytest.raises(ValueError, match=msg):
             sql.to_sql(
                 pkey_frame,
                 "pkey_frame1",
                 self.conn,
                 if_exists="replace",
-<<<<<<< HEAD
                 on_row_conflict="overwrite",
-=======
-                on_conflict="do_update",
->>>>>>> a4df52b1
             )
 
     def test_roundtrip(self, test_frame1):
@@ -2120,7 +1956,6 @@
     def test_to_sql_empty(self, test_frame1):
         self._to_sql_empty(test_frame1)
 
-<<<<<<< HEAD
     @pytest.mark.parametrize("method", [None, "multi"])
     @pytest.mark.parametrize("tbl_name", ["pkey_table_single", "pkey_table_comp"])
     def test_to_sql_on_row_conflict_ignore(self, method, tbl_name, pkey_frame):
@@ -2144,42 +1979,6 @@
         self._to_sql_on_row_conflict_with_non_append(
             if_exists, on_row_conflict, pkey_frame
         )
-=======
-    def test_to_sql_fail(self, test_frame1):
-        self._to_sql_fail(test_frame1)
-
-    def test_to_sql_replace(self, test_frame1):
-        self._to_sql_replace(test_frame1)
-
-    def test_to_sql_append(self, test_frame1):
-        self._to_sql_append(test_frame1)
-
-    def test_to_sql_method_multi(self, test_frame1):
-        self._to_sql(test_frame1, method="multi")
-
-    def test_to_sql_method_callable(self, test_frame1):
-        self._to_sql_method_callable(test_frame1)
-
-    @pytest.mark.parametrize("method", [None, "multi"])
-    @pytest.mark.parametrize("tbl_name", ["pkey_table_single", "pkey_table_comp"])
-    def test_to_sql_conflict_nothing(self, method, tbl_name, pkey_frame):
-        self._to_sql_on_conflict_nothing(method, tbl_name, pkey_frame)
-
-    @pytest.mark.parametrize("method", [None, "multi"])
-    @pytest.mark.parametrize("tbl_name", ["pkey_table_single", "pkey_table_comp"])
-    def test_to_sql_conflict_update(self, method, tbl_name, pkey_frame):
-        self._to_sql_on_conflict_update(method, tbl_name, pkey_frame)
-
-    @pytest.mark.parametrize("method", [None, "multi"])
-    @pytest.mark.parametrize("tbl_name", ["pkey_table_single", "pkey_table_comp"])
-    def test_to_sql_on_conflict_with_index(self, method, tbl_name, pkey_frame):
-        self._test_to_sql_on_conflict_with_index(method, tbl_name, pkey_frame)
-
-    @pytest.mark.parametrize("if_exists", ["fail", "replace"])
-    @pytest.mark.parametrize("on_conflict", ["do_update", "do_nothing"])
-    def test_to_sql_conflict_with_non_append(self, if_exists, on_conflict, pkey_frame):
-        self._to_sql_on_conflict_with_non_append(if_exists, on_conflict, pkey_frame)
->>>>>>> a4df52b1
 
     def test_create_table(self):
         from sqlalchemy import inspect
