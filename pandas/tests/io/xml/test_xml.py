from __future__ import annotations

from io import (
    BytesIO,
    StringIO,
)
from lzma import LZMAError
import os
from urllib.error import HTTPError
from zipfile import BadZipFile

import numpy as np
import pytest

from pandas.compat._optional import import_optional_dependency
from pandas.errors import ParserError
import pandas.util._test_decorators as td

from pandas import DataFrame
import pandas._testing as tm

from pandas.io.common import get_handle
from pandas.io.xml import read_xml

"""
CHECK LIST

[x] - ValueError: "Values for parser can only be lxml or etree."

etree
[X] - ImportError: "lxml not found, please install or use the etree parser."
[X] - TypeError: "expected str, bytes or os.PathLike object, not NoneType"
[X] - ValueError: "Either element or attributes can be parsed not both."
[X] - ValueError: "xpath does not return any nodes..."
[X] - SyntaxError: "You have used an incorrect or unsupported XPath"
[X] - ValueError: "names does not match length of child elements in xpath."
[X] - TypeError: "...is not a valid type for names"
[X] - ValueError: "To use stylesheet, you need lxml installed..."
[]  - URLError: (GENERAL ERROR WITH HTTPError AS SUBCLASS)
[X] - HTTPError: "HTTP Error 404: Not Found"
[]  - OSError: (GENERAL ERROR WITH FileNotFoundError AS SUBCLASS)
[X] - FileNotFoundError: "No such file or directory"
[]  - ParseError    (FAILSAFE CATCH ALL FOR VERY COMPLEX XML)
[X] - UnicodeDecodeError: "'utf-8' codec can't decode byte 0xe9..."
[X] - UnicodeError: "UTF-16 stream does not start with BOM"
[X] - BadZipFile: "File is not a zip file"
[X] - OSError: "Invalid data stream"
[X] - LZMAError: "Input format not supported by decoder"
[X] - ValueError: "Unrecognized compression type"
[X] - PermissionError: "Forbidden"

lxml
[X] - ValueError: "Either element or attributes can be parsed not both."
[X] - AttributeError: "__enter__"
[X] - XSLTApplyError: "Cannot resolve URI"
[X] - XSLTParseError: "document is not a stylesheet"
[X] - ValueError: "xpath does not return any nodes."
[X] - XPathEvalError: "Invalid expression"
[]  - XPathSyntaxError: (OLD VERSION IN lxml FOR XPATH ERRORS)
[X] - TypeError: "empty namespace prefix is not supported in XPath"
[X] - ValueError: "names does not match length of child elements in xpath."
[X] - TypeError: "...is not a valid type for names"
[X] - LookupError: "unknown encoding"
[]  - URLError: (USUALLY DUE TO NETWORKING)
[X  - HTTPError: "HTTP Error 404: Not Found"
[X] - OSError: "failed to load external entity"
[X] - XMLSyntaxError: "Start tag expected, '<' not found"
[]  - ParserError: (FAILSAFE CATCH ALL FOR VERY COMPLEX XML
[X] - ValueError: "Values for parser can only be lxml or etree."
[X] - UnicodeDecodeError: "'utf-8' codec can't decode byte 0xe9..."
[X] - UnicodeError: "UTF-16 stream does not start with BOM"
[X] - BadZipFile: "File is not a zip file"
[X] - OSError: "Invalid data stream"
[X] - LZMAError: "Input format not supported by decoder"
[X] - ValueError: "Unrecognized compression type"
[X] - PermissionError: "Forbidden"
"""

geom_df = DataFrame(
    {
        "shape": ["square", "circle", "triangle"],
        "degrees": [360, 360, 180],
        "sides": [4, np.nan, 3],
    }
)

xml_default_nmsp = """\
<?xml version='1.0' encoding='utf-8'?>
<data xmlns="http://example.com">
  <row>
    <shape>square</shape>
    <degrees>360</degrees>
    <sides>4</sides>
  </row>
  <row>
    <shape>circle</shape>
    <degrees>360</degrees>
    <sides/>
  </row>
  <row>
    <shape>triangle</shape>
    <degrees>180</degrees>
    <sides>3</sides>
  </row>
</data>"""

xml_prefix_nmsp = """\
<?xml version='1.0' encoding='utf-8'?>
<doc:data xmlns:doc="http://example.com">
  <doc:row>
    <doc:shape>square</doc:shape>
    <doc:degrees>360</doc:degrees>
    <doc:sides>4.0</doc:sides>
  </doc:row>
  <doc:row>
    <doc:shape>circle</doc:shape>
    <doc:degrees>360</doc:degrees>
    <doc:sides/>
  </doc:row>
  <doc:row>
    <doc:shape>triangle</doc:shape>
    <doc:degrees>180</doc:degrees>
    <doc:sides>3.0</doc:sides>
  </doc:row>
</doc:data>"""


df_kml = DataFrame(
    {
        "id": {
            0: "ID_00001",
            1: "ID_00002",
            2: "ID_00003",
            3: "ID_00004",
            4: "ID_00005",
        },
        "name": {
            0: "Blue Line (Forest Park)",
            1: "Red, Purple Line",
            2: "Red, Purple Line",
            3: "Red, Purple Line",
            4: "Red, Purple Line",
        },
        "styleUrl": {
            0: "#LineStyle01",
            1: "#LineStyle01",
            2: "#LineStyle01",
            3: "#LineStyle01",
            4: "#LineStyle01",
        },
        "extrude": {0: 0, 1: 0, 2: 0, 3: 0, 4: 0},
        "altitudeMode": {
            0: "clampedToGround",
            1: "clampedToGround",
            2: "clampedToGround",
            3: "clampedToGround",
            4: "clampedToGround",
        },
        "coordinates": {
            0: (
                "-87.77678526964958,41.8708863930319,0 "
                "-87.77826234150609,41.87097820122218,0 "
                "-87.78251583439344,41.87130129991005,0 "
                "-87.78418294588424,41.87145055520308,0 "
                "-87.7872369165933,41.8717239119163,0 "
                "-87.79160214925886,41.87210797280065,0"
            ),
            1: (
                "-87.65758750947528,41.96427269188822,0 "
                "-87.65802133507393,41.96581929055245,0 "
                "-87.65819033925305,41.96621846093642,0 "
                "-87.6583189819129,41.96650362897086,0 "
                "-87.65835858701473,41.96669002089185,0 "
                "-87.65838428411853,41.96688150295095,0 "
                "-87.65842208882658,41.96745896091846,0 "
                "-87.65846556843937,41.9683761425439,0 "
                "-87.65849296214573,41.96913893870342,0"
            ),
            2: (
                "-87.65492939166126,41.95377494531437,0 "
                "-87.65557043199591,41.95376544118533,0 "
                "-87.65606302030132,41.95376391658746,0 "
                "-87.65623502146268,41.95377379126367,0 "
                "-87.65634748981634,41.95380103566435,0 "
                "-87.65646537904269,41.95387703994676,0 "
                "-87.65656532461145,41.95396622645799,0 "
                "-87.65664760856414,41.95404201996044,0 "
                "-87.65671750555913,41.95416647054043,0 "
                "-87.65673983607117,41.95429949810849,0 "
                "-87.65673866475777,41.95441024240925,0 "
                "-87.6567690255541,41.95490657227902,0 "
                "-87.65683672482363,41.95692259283837,0 "
                "-87.6568900886376,41.95861070983142,0 "
                "-87.65699865558875,41.96181418669004,0 "
                "-87.65756347177603,41.96397045777844,0 "
                "-87.65758750947528,41.96427269188822,0"
            ),
            3: (
                "-87.65362593118043,41.94742799535678,0 "
                "-87.65363554415794,41.94819886386848,0 "
                "-87.6536456393239,41.95059994675451,0 "
                "-87.65365831235026,41.95108288489359,0 "
                "-87.6536604873874,41.9519954657554,0 "
                "-87.65362592053201,41.95245597302328,0 "
                "-87.65367158496069,41.95311153649393,0 "
                "-87.65368468595476,41.9533202828916,0 "
                "-87.65369271253692,41.95343095587119,0 "
                "-87.65373335834569,41.95351536301472,0 "
                "-87.65378605844126,41.95358212680591,0 "
                "-87.65385067928185,41.95364452823767,0 "
                "-87.6539390793817,41.95370263886964,0 "
                "-87.6540786298351,41.95373403675265,0 "
                "-87.65430648647626,41.9537535411832,0 "
                "-87.65492939166126,41.95377494531437,0"
            ),
            4: (
                "-87.65345391792157,41.94217681262115,0 "
                "-87.65342448305786,41.94237224420864,0 "
                "-87.65339745703922,41.94268217746244,0 "
                "-87.65337753982941,41.94288140770284,0 "
                "-87.65336256753105,41.94317369618263,0 "
                "-87.65338799707138,41.94357253961736,0 "
                "-87.65340240886648,41.94389158188269,0 "
                "-87.65341837392448,41.94406444407721,0 "
                "-87.65342275247338,41.94421065714904,0 "
                "-87.65347469646018,41.94434829382345,0 "
                "-87.65351486483024,41.94447699917548,0 "
                "-87.65353483605053,41.9453896864472,0 "
                "-87.65361975532807,41.94689193720703,0 "
                "-87.65362593118043,41.94742799535678,0"
            ),
        },
    }
)


@pytest.fixture(params=["rb", "r"])
def mode(request):
    return request.param


@pytest.fixture(params=[pytest.param("lxml", marks=td.skip_if_no("lxml")), "etree"])
def parser(request):
    return request.param


# FILE / URL


@td.skip_if_no("lxml")
def test_parser_consistency_file(datapath):
    filename = datapath("io", "data", "xml", "books.xml")
    df_file_lxml = read_xml(filename, parser="lxml")
    df_file_etree = read_xml(filename, parser="etree")

    df_iter_lxml = read_xml(
        filename,
        parser="lxml",
        iterparse={"book": ["category", "title", "year", "author", "price"]},
    )
    df_iter_etree = read_xml(
        filename,
        parser="etree",
        iterparse={"book": ["category", "title", "year", "author", "price"]},
    )

    tm.assert_frame_equal(df_file_lxml, df_file_etree)
    tm.assert_frame_equal(df_file_lxml, df_iter_lxml)
    tm.assert_frame_equal(df_iter_lxml, df_iter_etree)


@pytest.mark.network
@pytest.mark.slow
<<<<<<< HEAD
def test_parser_consistency_url(parser):
=======
@td.skip_if_no("lxml")
@tm.network
def test_parser_consistency_url():
>>>>>>> 2ff7dc0c
    url = (
        "https://data.cityofchicago.org/api/views/"
        "8pix-ypme/rows.xml?accessType=DOWNLOAD"
    )

    with tm.ensure_clean(filename="cta.xml") as path:
        (read_xml(url, xpath=".//row/row", parser=parser).to_xml(path, index=False))

        df_xpath = read_xml(path, parser=parser)
        df_iter = read_xml(
            path,
            parser=parser,
            iterparse={
                "row": [
                    "_id",
                    "_uuid",
                    "_position",
                    "_address",
                    "stop_id",
                    "direction_id",
                    "stop_name",
                    "station_name",
                    "station_descriptive_name",
                    "map_id",
                    "ada",
                    "red",
                    "blue",
                    "g",
                    "brn",
                    "p",
                    "pexp",
                    "y",
                    "pnk",
                    "o",
                    "location",
                ]
            },
        )

    tm.assert_frame_equal(df_xpath, df_iter)


def test_file_like(datapath, parser, mode):
    filename = datapath("io", "data", "xml", "books.xml")
    with open(filename, mode) as f:
        df_file = read_xml(f, parser=parser)

    df_expected = DataFrame(
        {
            "category": ["cooking", "children", "web"],
            "title": ["Everyday Italian", "Harry Potter", "Learning XML"],
            "author": ["Giada De Laurentiis", "J K. Rowling", "Erik T. Ray"],
            "year": [2005, 2005, 2003],
            "price": [30.00, 29.99, 39.95],
        }
    )

    tm.assert_frame_equal(df_file, df_expected)


def test_file_io(datapath, parser, mode):
    filename = datapath("io", "data", "xml", "books.xml")
    with open(filename, mode) as f:
        xml_obj = f.read()

    df_io = read_xml(
        (BytesIO(xml_obj) if isinstance(xml_obj, bytes) else StringIO(xml_obj)),
        parser=parser,
    )

    df_expected = DataFrame(
        {
            "category": ["cooking", "children", "web"],
            "title": ["Everyday Italian", "Harry Potter", "Learning XML"],
            "author": ["Giada De Laurentiis", "J K. Rowling", "Erik T. Ray"],
            "year": [2005, 2005, 2003],
            "price": [30.00, 29.99, 39.95],
        }
    )

    tm.assert_frame_equal(df_io, df_expected)


def test_file_buffered_reader_string(datapath, parser, mode):
    filename = datapath("io", "data", "xml", "books.xml")
    with open(filename, mode) as f:
        xml_obj = f.read()

    df_str = read_xml(xml_obj, parser=parser)

    df_expected = DataFrame(
        {
            "category": ["cooking", "children", "web"],
            "title": ["Everyday Italian", "Harry Potter", "Learning XML"],
            "author": ["Giada De Laurentiis", "J K. Rowling", "Erik T. Ray"],
            "year": [2005, 2005, 2003],
            "price": [30.00, 29.99, 39.95],
        }
    )

    tm.assert_frame_equal(df_str, df_expected)


def test_file_buffered_reader_no_xml_declaration(datapath, parser, mode):
    filename = datapath("io", "data", "xml", "books.xml")
    with open(filename, mode) as f:
        next(f)
        xml_obj = f.read()

    df_str = read_xml(xml_obj, parser=parser)

    df_expected = DataFrame(
        {
            "category": ["cooking", "children", "web"],
            "title": ["Everyday Italian", "Harry Potter", "Learning XML"],
            "author": ["Giada De Laurentiis", "J K. Rowling", "Erik T. Ray"],
            "year": [2005, 2005, 2003],
            "price": [30.00, 29.99, 39.95],
        }
    )

    tm.assert_frame_equal(df_str, df_expected)


def test_file_handle_close(datapath, parser):
    xml_file = datapath("io", "data", "xml", "books.xml")

    with open(xml_file, "rb") as f:
        read_xml(BytesIO(f.read()), parser=parser)

        assert not f.closed


@td.skip_if_no("lxml")
@pytest.mark.parametrize("val", ["", b""])
def test_empty_string_lxml(val):
    from lxml.etree import XMLSyntaxError

    with pytest.raises(XMLSyntaxError, match="Document is empty"):
        read_xml(val, parser="lxml")


@pytest.mark.parametrize("val", ["", b""])
def test_empty_string_etree(val):
    from xml.etree.ElementTree import ParseError

    with pytest.raises(ParseError, match="no element found"):
        read_xml(val, parser="etree")


@td.skip_if_no("lxml")
def test_wrong_file_path_lxml():
    from lxml.etree import XMLSyntaxError

    filename = os.path.join("data", "html", "books.xml")

    with pytest.raises(
        XMLSyntaxError,
        match=("Start tag expected, '<' not found"),
    ):
        read_xml(filename, parser="lxml")


def test_wrong_file_path_etree():
    from xml.etree.ElementTree import ParseError

    filename = os.path.join("data", "html", "books.xml")

    with pytest.raises(
        ParseError,
        match=("not well-formed"),
    ):
        read_xml(filename, parser="etree")


@pytest.mark.network
@tm.network
<<<<<<< HEAD
=======
@td.skip_if_no("lxml")
def test_url():
    url = "https://www.w3schools.com/xml/books.xml"
    df_url = read_xml(url, xpath=".//book[count(*)=4]")

    df_expected = DataFrame(
        {
            "category": ["cooking", "children", "web"],
            "title": ["Everyday Italian", "Harry Potter", "Learning XML"],
            "author": ["Giada De Laurentiis", "J K. Rowling", "Erik T. Ray"],
            "year": [2005, 2005, 2003],
            "price": [30.00, 29.99, 39.95],
            "cover": [None, None, "paperback"],
        }
    )

    tm.assert_frame_equal(df_url, df_expected)


@pytest.mark.network
@tm.network
>>>>>>> 2ff7dc0c
def test_wrong_url(parser):
    with pytest.raises(HTTPError, match=("HTTP Error 404: Not Found")):
        url = "https://www.w3schools.com/xml/python.xml"
        read_xml(url, xpath=".//book[count(*)=4]", parser=parser)


# XPATH


@td.skip_if_no("lxml")
def test_empty_xpath_lxml(datapath):
    filename = datapath("io", "data", "xml", "books.xml")
    with pytest.raises(ValueError, match=("xpath does not return any nodes")):
        read_xml(filename, xpath=".//python", parser="lxml")


def test_bad_xpath_etree(datapath):
    filename = datapath("io", "data", "xml", "books.xml")
    with pytest.raises(
        SyntaxError, match=("You have used an incorrect or unsupported XPath")
    ):
        read_xml(filename, xpath=".//[book]", parser="etree")


@td.skip_if_no("lxml")
def test_bad_xpath_lxml(datapath):
    from lxml.etree import XPathEvalError

    filename = datapath("io", "data", "xml", "books.xml")
    with pytest.raises(XPathEvalError, match=("Invalid expression")):
        read_xml(filename, xpath=".//[book]", parser="lxml")


# NAMESPACE


def test_default_namespace(parser):
    df_nmsp = read_xml(
        xml_default_nmsp,
        xpath=".//ns:row",
        namespaces={"ns": "http://example.com"},
        parser=parser,
    )

    with tm.ensure_clean(filename="xml_prefix_nmsp.xml") as path:
        with open(path, "w") as f:
            f.write(xml_default_nmsp)

        df_iter = read_xml(
            path, parser=parser, iterparse={"row": ["shape", "degrees", "sides"]}
        )

    df_expected = DataFrame(
        {
            "shape": ["square", "circle", "triangle"],
            "degrees": [360, 360, 180],
            "sides": [4.0, float("nan"), 3.0],
        }
    )

    tm.assert_frame_equal(df_nmsp, df_expected)
    tm.assert_frame_equal(df_iter, df_expected)


def test_prefix_namespace(parser):
    df_nmsp = read_xml(
        xml_prefix_nmsp,
        xpath=".//doc:row",
        namespaces={"doc": "http://example.com"},
        parser=parser,
    )

    with tm.ensure_clean(filename="xml_prefix_nmsp.xml") as path:
        with open(path, "w") as f:
            f.write(xml_prefix_nmsp)

        df_iter = read_xml(
            path, parser=parser, iterparse={"row": ["shape", "degrees", "sides"]}
        )

    df_expected = DataFrame(
        {
            "shape": ["square", "circle", "triangle"],
            "degrees": [360, 360, 180],
            "sides": [4.0, float("nan"), 3.0],
        }
    )

    tm.assert_frame_equal(df_nmsp, df_expected)
    tm.assert_frame_equal(df_iter, df_expected)


@td.skip_if_no("lxml")
def test_consistency_default_namespace():
    df_lxml = read_xml(
        xml_default_nmsp,
        xpath=".//ns:row",
        namespaces={"ns": "http://example.com"},
        parser="lxml",
    )

    df_etree = read_xml(
        xml_default_nmsp,
        xpath=".//doc:row",
        namespaces={"doc": "http://example.com"},
        parser="etree",
    )

    tm.assert_frame_equal(df_lxml, df_etree)


@td.skip_if_no("lxml")
def test_consistency_prefix_namespace():
    df_lxml = read_xml(
        xml_prefix_nmsp,
        xpath=".//doc:row",
        namespaces={"doc": "http://example.com"},
        parser="lxml",
    )

    df_etree = read_xml(
        xml_prefix_nmsp,
        xpath=".//doc:row",
        namespaces={"doc": "http://example.com"},
        parser="etree",
    )

    tm.assert_frame_equal(df_lxml, df_etree)


# PREFIX


def test_missing_prefix_with_default_namespace(datapath, parser):
    filename = datapath("io", "data", "xml", "books.xml")
    with pytest.raises(ValueError, match=("xpath does not return any nodes")):
        read_xml(filename, xpath=".//Placemark", parser=parser)


def test_missing_prefix_definition_etree(datapath):
    filename = datapath("io", "data", "xml", "cta_rail_lines.kml")
    with pytest.raises(SyntaxError, match=("you used an undeclared namespace prefix")):
        read_xml(filename, xpath=".//kml:Placemark", parser="etree")


@td.skip_if_no("lxml")
def test_missing_prefix_definition_lxml(datapath):
    from lxml.etree import XPathEvalError

    filename = datapath("io", "data", "xml", "cta_rail_lines.kml")
    with pytest.raises(XPathEvalError, match=("Undefined namespace prefix")):
        read_xml(filename, xpath=".//kml:Placemark", parser="lxml")


@td.skip_if_no("lxml")
@pytest.mark.parametrize("key", ["", None])
def test_none_namespace_prefix(key):
    with pytest.raises(
        TypeError, match=("empty namespace prefix is not supported in XPath")
    ):
        read_xml(
            xml_default_nmsp,
            xpath=".//kml:Placemark",
            namespaces={key: "http://www.opengis.net/kml/2.2"},
            parser="lxml",
        )


# ELEMS AND ATTRS


def test_file_elems_and_attrs(datapath, parser):
    filename = datapath("io", "data", "xml", "books.xml")
    df_file = read_xml(filename, parser=parser)
    df_expected = DataFrame(
        {
            "category": ["cooking", "children", "web"],
            "title": ["Everyday Italian", "Harry Potter", "Learning XML"],
            "author": ["Giada De Laurentiis", "J K. Rowling", "Erik T. Ray"],
            "year": [2005, 2005, 2003],
            "price": [30.00, 29.99, 39.95],
        }
    )

    tm.assert_frame_equal(df_file, df_expected)


def test_file_only_attrs(datapath, parser):
    filename = datapath("io", "data", "xml", "books.xml")
    df_file = read_xml(filename, attrs_only=True, parser=parser)
    df_iter = read_xml(filename, parser=parser, iterparse={"book": ["category"]})
    df_expected = DataFrame({"category": ["cooking", "children", "web"]})

    tm.assert_frame_equal(df_file, df_expected)
    tm.assert_frame_equal(df_iter, df_expected)


def test_file_only_elems(datapath, parser):
    filename = datapath("io", "data", "xml", "books.xml")
    df_file = read_xml(filename, elems_only=True, parser=parser)
    df_iter = read_xml(
        filename,
        parser=parser,
        iterparse={"book": ["title", "author", "year", "price"]},
    )
    df_expected = DataFrame(
        {
            "title": ["Everyday Italian", "Harry Potter", "Learning XML"],
            "author": ["Giada De Laurentiis", "J K. Rowling", "Erik T. Ray"],
            "year": [2005, 2005, 2003],
            "price": [30.00, 29.99, 39.95],
        }
    )

    tm.assert_frame_equal(df_file, df_expected)
    tm.assert_frame_equal(df_iter, df_expected)


def test_elem_and_attrs_only(datapath, parser):
    filename = datapath("io", "data", "xml", "cta_rail_lines.kml")
    with pytest.raises(
        ValueError,
        match=("Either element or attributes can be parsed not both"),
    ):
        read_xml(filename, elems_only=True, attrs_only=True, parser=parser)


@td.skip_if_no("lxml")
def test_attribute_centric_xml():
    xml = """\
<?xml version="1.0" encoding="UTF-8"?>
<TrainSchedule>
      <Stations>
         <station Name="Manhattan" coords="31,460,195,498"/>
         <station Name="Laraway Road" coords="63,409,194,455"/>
         <station Name="179th St (Orland Park)" coords="0,364,110,395"/>
         <station Name="153rd St (Orland Park)" coords="7,333,113,362"/>
         <station Name="143rd St (Orland Park)" coords="17,297,115,330"/>
         <station Name="Palos Park" coords="128,281,239,303"/>
         <station Name="Palos Heights" coords="148,257,283,279"/>
         <station Name="Worth" coords="170,230,248,255"/>
         <station Name="Chicago Ridge" coords="70,187,208,214"/>
         <station Name="Oak Lawn" coords="166,159,266,185"/>
         <station Name="Ashburn" coords="197,133,336,157"/>
         <station Name="Wrightwood" coords="219,106,340,133"/>
         <station Name="Chicago Union Sta" coords="220,0,360,43"/>
      </Stations>
</TrainSchedule>"""

    df_lxml = read_xml(xml, xpath=".//station")
    df_etree = read_xml(xml, xpath=".//station", parser="etree")

    tm.assert_frame_equal(df_lxml, df_etree)


# NAMES


def test_names_option_output(datapath, parser):
    filename = datapath("io", "data", "xml", "books.xml")
    df_file = read_xml(
        filename, names=["Col1", "Col2", "Col3", "Col4", "Col5"], parser=parser
    )
    df_iter = read_xml(
        filename,
        parser=parser,
        names=["Col1", "Col2", "Col3", "Col4", "Col5"],
        iterparse={"book": ["category", "title", "author", "year", "price"]},
    )

    df_expected = DataFrame(
        {
            "Col1": ["cooking", "children", "web"],
            "Col2": ["Everyday Italian", "Harry Potter", "Learning XML"],
            "Col3": ["Giada De Laurentiis", "J K. Rowling", "Erik T. Ray"],
            "Col4": [2005, 2005, 2003],
            "Col5": [30.00, 29.99, 39.95],
        }
    )

    tm.assert_frame_equal(df_file, df_expected)
    tm.assert_frame_equal(df_iter, df_expected)


def test_names_option_wrong_length(datapath, parser):
    filename = datapath("io", "data", "xml", "books.xml")

    with pytest.raises(ValueError, match=("names does not match length")):
        read_xml(filename, names=["Col1", "Col2", "Col3"], parser=parser)


def test_names_option_wrong_type(datapath, parser):
    filename = datapath("io", "data", "xml", "books.xml")

    with pytest.raises(TypeError, match=("is not a valid type for names")):
        read_xml(filename, names="Col1, Col2, Col3", parser=parser)


# ENCODING


def test_wrong_encoding(datapath, parser):
    filename = datapath("io", "data", "xml", "baby_names.xml")
    with pytest.raises(UnicodeDecodeError, match=("'utf-8' codec can't decode")):
        read_xml(filename, parser=parser)


def test_utf16_encoding(datapath, parser):
    filename = datapath("io", "data", "xml", "baby_names.xml")
    with pytest.raises(
        UnicodeError,
        match=(
            "UTF-16 stream does not start with BOM|"
            "'utf-16-le' codec can't decode byte"
        ),
    ):
        read_xml(filename, encoding="UTF-16", parser=parser)


def test_unknown_encoding(datapath, parser):
    filename = datapath("io", "data", "xml", "baby_names.xml")
    with pytest.raises(LookupError, match=("unknown encoding: UFT-8")):
        read_xml(filename, encoding="UFT-8", parser=parser)


def test_ascii_encoding(datapath, parser):
    filename = datapath("io", "data", "xml", "baby_names.xml")
    with pytest.raises(UnicodeDecodeError, match=("'ascii' codec can't decode byte")):
        read_xml(filename, encoding="ascii", parser=parser)


@td.skip_if_no("lxml")
def test_parser_consistency_with_encoding(datapath):
    filename = datapath("io", "data", "xml", "baby_names.xml")
    df_xpath_lxml = read_xml(filename, parser="lxml", encoding="ISO-8859-1")
    df_xpath_etree = read_xml(filename, parser="etree", encoding="iso-8859-1")

    df_iter_lxml = read_xml(
        filename,
        parser="lxml",
        encoding="ISO-8859-1",
        iterparse={"row": ["rank", "malename", "femalename"]},
    )
    df_iter_etree = read_xml(
        filename,
        parser="lxml",
        encoding="ISO-8859-1",
        iterparse={"row": ["rank", "malename", "femalename"]},
    )

    tm.assert_frame_equal(df_xpath_lxml, df_xpath_etree)
    tm.assert_frame_equal(df_xpath_etree, df_iter_etree)
    tm.assert_frame_equal(df_iter_lxml, df_iter_etree)


@td.skip_if_no("lxml")
def test_wrong_encoding_for_lxml():
    # GH#45133
    data = """<data>
  <row>
    <a>c</a>
  </row>
</data>
"""
    with pytest.raises(TypeError, match="encoding None"):
        read_xml(StringIO(data), parser="lxml", encoding=None)


def test_none_encoding_etree():
    # GH#45133
    data = """<data>
  <row>
    <a>c</a>
  </row>
</data>
"""
    result = read_xml(StringIO(data), parser="etree", encoding=None)
    expected = DataFrame({"a": ["c"]})
    tm.assert_frame_equal(result, expected)


# PARSER


@td.skip_if_installed("lxml")
def test_default_parser_no_lxml(datapath):
    filename = datapath("io", "data", "xml", "books.xml")

    with pytest.raises(
        ImportError, match=("lxml not found, please install or use the etree parser.")
    ):
        read_xml(filename)


def test_wrong_parser(datapath):
    filename = datapath("io", "data", "xml", "books.xml")

    with pytest.raises(
        ValueError, match=("Values for parser can only be lxml or etree.")
    ):
        read_xml(filename, parser="bs4")


# STYLESHEET


@td.skip_if_no("lxml")
def test_stylesheet_file(datapath):
    kml = datapath("io", "data", "xml", "cta_rail_lines.kml")
    xsl = datapath("io", "data", "xml", "flatten_doc.xsl")

    df_style = read_xml(
        kml,
        xpath=".//k:Placemark",
        namespaces={"k": "http://www.opengis.net/kml/2.2"},
        stylesheet=xsl,
    )

    df_iter = read_xml(
        kml,
        iterparse={
            "Placemark": [
                "id",
                "name",
                "styleUrl",
                "extrude",
                "altitudeMode",
                "coordinates",
            ]
        },
    )

    tm.assert_frame_equal(df_kml, df_style)
    tm.assert_frame_equal(df_kml, df_iter)


def test_read_xml_passing_as_positional_deprecated(datapath, parser):
    # GH#45133
    kml = datapath("io", "data", "xml", "cta_rail_lines.kml")

    with tm.assert_produces_warning(FutureWarning, match="keyword-only"):
        read_xml(
            kml,
            ".//k:Placemark",
            namespaces={"k": "http://www.opengis.net/kml/2.2"},
            parser=parser,
        )


@td.skip_if_no("lxml")
def test_stylesheet_file_like(datapath, mode):
    kml = datapath("io", "data", "xml", "cta_rail_lines.kml")
    xsl = datapath("io", "data", "xml", "flatten_doc.xsl")

    with open(xsl, mode) as f:
        df_style = read_xml(
            kml,
            xpath=".//k:Placemark",
            namespaces={"k": "http://www.opengis.net/kml/2.2"},
            stylesheet=f,
        )

    tm.assert_frame_equal(df_kml, df_style)


@td.skip_if_no("lxml")
def test_stylesheet_io(datapath, mode):
    kml = datapath("io", "data", "xml", "cta_rail_lines.kml")
    xsl = datapath("io", "data", "xml", "flatten_doc.xsl")

    xsl_obj: BytesIO | StringIO

    with open(xsl, mode) as f:
        if mode == "rb":
            xsl_obj = BytesIO(f.read())
        else:
            xsl_obj = StringIO(f.read())

    df_style = read_xml(
        kml,
        xpath=".//k:Placemark",
        namespaces={"k": "http://www.opengis.net/kml/2.2"},
        stylesheet=xsl_obj,
    )

    tm.assert_frame_equal(df_kml, df_style)


@td.skip_if_no("lxml")
def test_stylesheet_buffered_reader(datapath, mode):
    kml = datapath("io", "data", "xml", "cta_rail_lines.kml")
    xsl = datapath("io", "data", "xml", "flatten_doc.xsl")

    with open(xsl, mode) as f:
        xsl_obj = f.read()

    df_style = read_xml(
        kml,
        xpath=".//k:Placemark",
        namespaces={"k": "http://www.opengis.net/kml/2.2"},
        stylesheet=xsl_obj,
    )

    tm.assert_frame_equal(df_kml, df_style)


@td.skip_if_no("lxml")
def test_not_stylesheet(datapath):
    from lxml.etree import XSLTParseError

    kml = datapath("io", "data", "xml", "cta_rail_lines.kml")
    xsl = datapath("io", "data", "xml", "books.xml")

    with pytest.raises(XSLTParseError, match=("document is not a stylesheet")):
        read_xml(kml, stylesheet=xsl)


@td.skip_if_no("lxml")
def test_incorrect_xsl_syntax(datapath):
    from lxml.etree import XMLSyntaxError

    xsl = """\
<xsl:stylesheet version="1.0" xmlns:xsl="http://www.w3.org/1999/XSL/Transform"
                              xmlns:k="http://www.opengis.net/kml/2.2"/>
    <xsl:output method="xml" omit-xml-declaration="yes"
                cdata-section-elements="k:description" indent="yes"/>
    <xsl:strip-space elements="*"/>

    <xsl:template match="node()|@*">
     <xsl:copy>
       <xsl:apply-templates select="node()|@*"/>
     </xsl:copy>
    </xsl:template>

    <xsl:template match="k:MultiGeometry|k:LineString">
        <xsl:apply-templates select='*'/>
    </xsl:template>

    <xsl:template match="k:description|k:Snippet|k:Style"/>
</xsl:stylesheet>"""

    kml = datapath("io", "data", "xml", "cta_rail_lines.kml")

    with pytest.raises(
        XMLSyntaxError, match=("Extra content at the end of the document")
    ):
        read_xml(kml, stylesheet=xsl)


@td.skip_if_no("lxml")
def test_incorrect_xsl_eval(datapath):
    from lxml.etree import XSLTParseError

    xsl = """\
<xsl:stylesheet version="1.0" xmlns:xsl="http://www.w3.org/1999/XSL/Transform"
                              xmlns:k="http://www.opengis.net/kml/2.2">
    <xsl:output method="xml" omit-xml-declaration="yes"
                cdata-section-elements="k:description" indent="yes"/>
    <xsl:strip-space elements="*"/>

    <xsl:template match="node(*)|@*">
     <xsl:copy>
       <xsl:apply-templates select="node()|@*"/>
     </xsl:copy>
    </xsl:template>

    <xsl:template match="k:MultiGeometry|k:LineString">
        <xsl:apply-templates select='*'/>
    </xsl:template>

    <xsl:template match="k:description|k:Snippet|k:Style"/>
</xsl:stylesheet>"""

    kml = datapath("io", "data", "xml", "cta_rail_lines.kml")

    with pytest.raises(XSLTParseError, match=("failed to compile")):
        read_xml(kml, stylesheet=xsl)


@td.skip_if_no("lxml")
def test_incorrect_xsl_apply(datapath):
    from lxml.etree import XSLTApplyError

    xsl = """\
<xsl:stylesheet version="1.0" xmlns:xsl="http://www.w3.org/1999/XSL/Transform">
    <xsl:output method="xml" encoding="utf-8" indent="yes" />
    <xsl:strip-space elements="*"/>

    <xsl:template match="@*|node()">
        <xsl:copy>
            <xsl:copy-of select="document('non_existent.xml')/*"/>
        </xsl:copy>
    </xsl:template>
</xsl:stylesheet>"""

    kml = datapath("io", "data", "xml", "cta_rail_lines.kml")

    with pytest.raises(XSLTApplyError, match=("Cannot resolve URI")):
        read_xml(kml, stylesheet=xsl)


@td.skip_if_no("lxml")
def test_wrong_stylesheet():
    from lxml.etree import XMLSyntaxError

    kml = os.path.join("data", "xml", "cta_rail_lines.kml")
    xsl = os.path.join("data", "xml", "flatten.xsl")

    with pytest.raises(
        XMLSyntaxError,
        match=("Start tag expected, '<' not found"),
    ):
        read_xml(kml, stylesheet=xsl)


@td.skip_if_no("lxml")
def test_stylesheet_file_close(datapath, mode):
    kml = datapath("io", "data", "xml", "cta_rail_lines.kml")
    xsl = datapath("io", "data", "xml", "flatten_doc.xsl")

    xsl_obj: BytesIO | StringIO

    with open(xsl, mode) as f:
        if mode == "rb":
            xsl_obj = BytesIO(f.read())
        else:
            xsl_obj = StringIO(f.read())

        read_xml(kml, stylesheet=xsl_obj)

        assert not f.closed


@td.skip_if_no("lxml")
def test_stylesheet_with_etree():
    kml = os.path.join("data", "xml", "cta_rail_lines.kml")
    xsl = os.path.join("data", "xml", "flatten_doc.xsl")

    with pytest.raises(
        ValueError, match=("To use stylesheet, you need lxml installed")
    ):
        read_xml(kml, parser="etree", stylesheet=xsl)


@td.skip_if_no("lxml")
@pytest.mark.parametrize("val", ["", b""])
def test_empty_stylesheet(val):
    from lxml.etree import XMLSyntaxError

    kml = os.path.join("data", "xml", "cta_rail_lines.kml")

    with pytest.raises(
        XMLSyntaxError, match=("Document is empty|Start tag expected, '<' not found")
    ):
        read_xml(kml, stylesheet=val)


<<<<<<< HEAD
# ITERPARSE


def test_string_error(parser):
    with pytest.raises(
        ParserError, match=("iterparse is designed for large XML files")
    ):
        read_xml(
            xml_default_nmsp,
            parser=parser,
            iterparse={"row": ["shape", "degrees", "sides", "date"]},
        )


def test_file_like_error(datapath, parser, mode):
    filename = datapath("io", "data", "xml", "books.xml")
    with pytest.raises(
        ParserError, match=("iterparse is designed for large XML files")
    ):
        with open(filename) as f:
            read_xml(
                f,
                parser=parser,
                iterparse={"book": ["category", "title", "year", "author", "price"]},
            )


@tm.network
def test_url_path_error(parser):
    url = "https://www.w3schools.com/xml/books.xml"
    with pytest.raises(
        ParserError, match=("iterparse is designed for large XML files")
    ):
        read_xml(
            url,
            parser=parser,
            iterparse={"row": ["shape", "degrees", "sides", "date"]},
        )


def test_compression_error(parser, compression_only):
    with tm.ensure_clean(filename="geom_xml.zip") as path:
        geom_df.to_xml(path, parser=parser, compression=compression_only)

        with pytest.raises(
            ParserError, match=("iterparse is designed for large XML files")
        ):
            read_xml(
                path,
                parser=parser,
                iterparse={"row": ["shape", "degrees", "sides", "date"]},
                compression=compression_only,
            )


def test_wrong_dict_type(datapath, parser):
    filename = datapath("io", "data", "xml", "books.xml")
    with pytest.raises(TypeError, match="list is not a valid type for iterparse"):
        read_xml(
            filename,
            parser=parser,
            iterparse=["category", "title", "year", "author", "price"],
        )


def test_wrong_dict_value(datapath, parser):
    filename = datapath("io", "data", "xml", "books.xml")
    with pytest.raises(
        TypeError, match="<class 'str'> is not a valid type for value in iterparse"
    ):
        read_xml(filename, parser=parser, iterparse={"book": "category"})


def test_bad_xml(datapath, parser):
    bad_xml = """\
<?xml version='1.0' encoding='utf-8'?>
  <row>
    <shape>square</shape>
    <degrees>00360</degrees>
    <sides>4.0</sides>
    <date>2020-01-01</date>
   </row>
  <row>
    <shape>circle</shape>
    <degrees>00360</degrees>
    <sides/>
    <date>2021-01-01</date>
  </row>
  <row>
    <shape>triangle</shape>
    <degrees>00180</degrees>
    <sides>3.0</sides>
    <date>2022-01-01</date>
  </row>
"""
    with tm.ensure_clean(filename="bad.xml") as path:
        with open(path, "w") as f:
            f.write(bad_xml)

        with pytest.raises(
            SyntaxError,
            match=(
                "Extra content at the end of the document|"
                "junk after document element"
            ),
        ):
            read_xml(
                path,
                parser=parser,
                parse_dates=["date"],
                iterparse={"row": ["shape", "degrees", "sides", "date"]},
            )


def test_no_result(datapath, parser):
    filename = datapath("io", "data", "xml", "books.xml")
    with pytest.raises(
        ParserError, match="No result from selected items in iterparse."
    ):
        read_xml(
            filename,
            parser=parser,
            iterparse={"node": ["attr1", "elem1", "elem2", "elem3"]},
        )


@tm.network
=======
@pytest.mark.network
>>>>>>> 2ff7dc0c
@td.skip_if_no("lxml")
@tm.network
def test_online_stylesheet():
    xml = "https://www.w3schools.com/xml/cdcatalog_with_xsl.xml"
    xsl = "https://www.w3schools.com/xml/cdcatalog.xsl"

    df_xsl = read_xml(
        xml,
        xpath=".//tr[td and position() <= 6]",
        names=["title", "artist"],
        stylesheet=xsl,
    )

    df_expected = DataFrame(
        {
            "title": {
                0: "Empire Burlesque",
                1: "Hide your heart",
                2: "Greatest Hits",
                3: "Still got the blues",
                4: "Eros",
            },
            "artist": {
                0: "Bob Dylan",
                1: "Bonnie Tyler",
                2: "Dolly Parton",
                3: "Gary Moore",
                4: "Eros Ramazzotti",
            },
        }
    )

    tm.assert_frame_equal(df_expected, df_xsl)


# COMPRESSION


def test_compression_read(parser, compression_only):
    with tm.ensure_clean() as comp_path, tm.ensure_clean() as ext_path:
        geom_df.to_xml(
            comp_path, index=False, parser=parser, compression=compression_only
        )

        df_xpath = read_xml(comp_path, parser=parser, compression=compression_only)

        with get_handle(comp_path, "r", compression=compression_only) as handles:
            with open(ext_path, "w") as f:
                f.write(handles.handle.read())

            df_iter = read_xml(
                ext_path,
                parser=parser,
                iterparse={"row": ["shape", "degrees", "sides"]},
                compression=compression_only,
            )

    tm.assert_frame_equal(df_xpath, geom_df)
    tm.assert_frame_equal(df_iter, geom_df)


def test_wrong_compression(parser, compression, compression_only):
    actual_compression = compression
    attempted_compression = compression_only

    if actual_compression == attempted_compression:
        return

    errors = {
        "bz2": (OSError, "Invalid data stream"),
        "gzip": (OSError, "Not a gzipped file"),
        "zip": (BadZipFile, "File is not a zip file"),
    }
    zstd = import_optional_dependency("zstandard", errors="ignore")
    if zstd is not None:
        errors["zstd"] = (zstd.ZstdError, "Unknown frame descriptor")
    lzma = import_optional_dependency("lzma", errors="ignore")
    if lzma is not None:
        errors["xz"] = (LZMAError, "Input format not supported by decoder")
    error_cls, error_str = errors[attempted_compression]

    with tm.ensure_clean() as path:
        geom_df.to_xml(path, parser=parser, compression=actual_compression)

        with pytest.raises(error_cls, match=error_str):
            read_xml(path, parser=parser, compression=attempted_compression)


def test_unsuported_compression(parser):
    with pytest.raises(ValueError, match="Unrecognized compression type"):
        with tm.ensure_clean() as path:
            read_xml(path, parser=parser, compression="7z")


# STORAGE OPTIONS


@pytest.mark.network
@td.skip_if_no("s3fs")
@td.skip_if_no("lxml")
@pytest.mark.skipif(
    os.environ.get("PANDAS_CI", "0") == "1",
    reason="2022.1.17: Hanging on the CI min versions build.",
)
@tm.network
def test_s3_parser_consistency():
    # Python Software Foundation (2019 IRS-990 RETURN)
    s3 = "s3://irs-form-990/201923199349319487_public.xml"

    df_lxml = read_xml(
        s3,
        xpath=".//irs:Form990PartVIISectionAGrp",
        namespaces={"irs": "http://www.irs.gov/efile"},
        parser="lxml",
        storage_options={"anon": True},
    )

    df_etree = read_xml(
        s3,
        xpath=".//irs:Form990PartVIISectionAGrp",
        namespaces={"irs": "http://www.irs.gov/efile"},
        parser="etree",
        storage_options={"anon": True},
    )

    tm.assert_frame_equal(df_lxml, df_etree)<|MERGE_RESOLUTION|>--- conflicted
+++ resolved
@@ -271,13 +271,8 @@
 
 @pytest.mark.network
 @pytest.mark.slow
-<<<<<<< HEAD
+@tm.network
 def test_parser_consistency_url(parser):
-=======
-@td.skip_if_no("lxml")
-@tm.network
-def test_parser_consistency_url():
->>>>>>> 2ff7dc0c
     url = (
         "https://data.cityofchicago.org/api/views/"
         "8pix-ypme/rows.xml?accessType=DOWNLOAD"
@@ -455,30 +450,6 @@
 
 @pytest.mark.network
 @tm.network
-<<<<<<< HEAD
-=======
-@td.skip_if_no("lxml")
-def test_url():
-    url = "https://www.w3schools.com/xml/books.xml"
-    df_url = read_xml(url, xpath=".//book[count(*)=4]")
-
-    df_expected = DataFrame(
-        {
-            "category": ["cooking", "children", "web"],
-            "title": ["Everyday Italian", "Harry Potter", "Learning XML"],
-            "author": ["Giada De Laurentiis", "J K. Rowling", "Erik T. Ray"],
-            "year": [2005, 2005, 2003],
-            "price": [30.00, 29.99, 39.95],
-            "cover": [None, None, "paperback"],
-        }
-    )
-
-    tm.assert_frame_equal(df_url, df_expected)
-
-
-@pytest.mark.network
-@tm.network
->>>>>>> 2ff7dc0c
 def test_wrong_url(parser):
     with pytest.raises(HTTPError, match=("HTTP Error 404: Not Found")):
         url = "https://www.w3schools.com/xml/python.xml"
@@ -1136,7 +1107,6 @@
         read_xml(kml, stylesheet=val)
 
 
-<<<<<<< HEAD
 # ITERPARSE
 
 
@@ -1263,10 +1233,7 @@
         )
 
 
-@tm.network
-=======
 @pytest.mark.network
->>>>>>> 2ff7dc0c
 @td.skip_if_no("lxml")
 @tm.network
 def test_online_stylesheet():
