from __future__ import annotations

from io import (
    BytesIO,
    StringIO,
)
from lzma import LZMAError
import os
from urllib.error import HTTPError
from zipfile import BadZipFile

import numpy as np
import pytest

from pandas.compat import is_ci_environment
from pandas.compat._optional import import_optional_dependency
from pandas.errors import ParserError
import pandas.util._test_decorators as td

from pandas import DataFrame
import pandas._testing as tm

from pandas.io.common import get_handle
from pandas.io.xml import read_xml

"""
CHECK LIST

[x] - ValueError: "Values for parser can only be lxml or etree."

etree
[X] - ImportError: "lxml not found, please install or use the etree parser."
[X] - TypeError: "expected str, bytes or os.PathLike object, not NoneType"
[X] - ValueError: "Either element or attributes can be parsed not both."
[X] - ValueError: "xpath does not return any nodes..."
[X] - SyntaxError: "You have used an incorrect or unsupported XPath"
[X] - ValueError: "names does not match length of child elements in xpath."
[X] - TypeError: "...is not a valid type for names"
[X] - ValueError: "To use stylesheet, you need lxml installed..."
[]  - URLError: (GENERAL ERROR WITH HTTPError AS SUBCLASS)
[X] - HTTPError: "HTTP Error 404: Not Found"
[]  - OSError: (GENERAL ERROR WITH FileNotFoundError AS SUBCLASS)
[X] - FileNotFoundError: "No such file or directory"
[]  - ParseError    (FAILSAFE CATCH ALL FOR VERY COMPLEX XML)
[X] - UnicodeDecodeError: "'utf-8' codec can't decode byte 0xe9..."
[X] - UnicodeError: "UTF-16 stream does not start with BOM"
[X] - BadZipFile: "File is not a zip file"
[X] - OSError: "Invalid data stream"
[X] - LZMAError: "Input format not supported by decoder"
[X] - ValueError: "Unrecognized compression type"
[X] - PermissionError: "Forbidden"

lxml
[X] - ValueError: "Either element or attributes can be parsed not both."
[X] - AttributeError: "__enter__"
[X] - XSLTApplyError: "Cannot resolve URI"
[X] - XSLTParseError: "document is not a stylesheet"
[X] - ValueError: "xpath does not return any nodes."
[X] - XPathEvalError: "Invalid expression"
[]  - XPathSyntaxError: (OLD VERSION IN lxml FOR XPATH ERRORS)
[X] - TypeError: "empty namespace prefix is not supported in XPath"
[X] - ValueError: "names does not match length of child elements in xpath."
[X] - TypeError: "...is not a valid type for names"
[X] - LookupError: "unknown encoding"
[]  - URLError: (USUALLY DUE TO NETWORKING)
[X  - HTTPError: "HTTP Error 404: Not Found"
[X] - OSError: "failed to load external entity"
[X] - XMLSyntaxError: "Start tag expected, '<' not found"
[]  - ParserError: (FAILSAFE CATCH ALL FOR VERY COMPLEX XML
[X] - ValueError: "Values for parser can only be lxml or etree."
[X] - UnicodeDecodeError: "'utf-8' codec can't decode byte 0xe9..."
[X] - UnicodeError: "UTF-16 stream does not start with BOM"
[X] - BadZipFile: "File is not a zip file"
[X] - OSError: "Invalid data stream"
[X] - LZMAError: "Input format not supported by decoder"
[X] - ValueError: "Unrecognized compression type"
[X] - PermissionError: "Forbidden"
"""

geom_df = DataFrame(
    {
        "shape": ["square", "circle", "triangle"],
        "degrees": [360, 360, 180],
        "sides": [4, np.nan, 3],
    }
)

xml_default_nmsp = """\
<?xml version='1.0' encoding='utf-8'?>
<data xmlns="http://example.com">
  <row>
    <shape>square</shape>
    <degrees>360</degrees>
    <sides>4</sides>
  </row>
  <row>
    <shape>circle</shape>
    <degrees>360</degrees>
    <sides/>
  </row>
  <row>
    <shape>triangle</shape>
    <degrees>180</degrees>
    <sides>3</sides>
  </row>
</data>"""

xml_prefix_nmsp = """\
<?xml version='1.0' encoding='utf-8'?>
<doc:data xmlns:doc="http://example.com">
  <doc:row>
    <doc:shape>square</doc:shape>
    <doc:degrees>360</doc:degrees>
    <doc:sides>4.0</doc:sides>
  </doc:row>
  <doc:row>
    <doc:shape>circle</doc:shape>
    <doc:degrees>360</doc:degrees>
    <doc:sides/>
  </doc:row>
  <doc:row>
    <doc:shape>triangle</doc:shape>
    <doc:degrees>180</doc:degrees>
    <doc:sides>3.0</doc:sides>
  </doc:row>
</doc:data>"""


df_kml = DataFrame(
    {
        "id": {
            0: "ID_00001",
            1: "ID_00002",
            2: "ID_00003",
            3: "ID_00004",
            4: "ID_00005",
        },
        "name": {
            0: "Blue Line (Forest Park)",
            1: "Red, Purple Line",
            2: "Red, Purple Line",
            3: "Red, Purple Line",
            4: "Red, Purple Line",
        },
        "styleUrl": {
            0: "#LineStyle01",
            1: "#LineStyle01",
            2: "#LineStyle01",
            3: "#LineStyle01",
            4: "#LineStyle01",
        },
        "extrude": {0: 0, 1: 0, 2: 0, 3: 0, 4: 0},
        "altitudeMode": {
            0: "clampedToGround",
            1: "clampedToGround",
            2: "clampedToGround",
            3: "clampedToGround",
            4: "clampedToGround",
        },
        "coordinates": {
            0: (
                "-87.77678526964958,41.8708863930319,0 "
                "-87.77826234150609,41.87097820122218,0 "
                "-87.78251583439344,41.87130129991005,0 "
                "-87.78418294588424,41.87145055520308,0 "
                "-87.7872369165933,41.8717239119163,0 "
                "-87.79160214925886,41.87210797280065,0"
            ),
            1: (
                "-87.65758750947528,41.96427269188822,0 "
                "-87.65802133507393,41.96581929055245,0 "
                "-87.65819033925305,41.96621846093642,0 "
                "-87.6583189819129,41.96650362897086,0 "
                "-87.65835858701473,41.96669002089185,0 "
                "-87.65838428411853,41.96688150295095,0 "
                "-87.65842208882658,41.96745896091846,0 "
                "-87.65846556843937,41.9683761425439,0 "
                "-87.65849296214573,41.96913893870342,0"
            ),
            2: (
                "-87.65492939166126,41.95377494531437,0 "
                "-87.65557043199591,41.95376544118533,0 "
                "-87.65606302030132,41.95376391658746,0 "
                "-87.65623502146268,41.95377379126367,0 "
                "-87.65634748981634,41.95380103566435,0 "
                "-87.65646537904269,41.95387703994676,0 "
                "-87.65656532461145,41.95396622645799,0 "
                "-87.65664760856414,41.95404201996044,0 "
                "-87.65671750555913,41.95416647054043,0 "
                "-87.65673983607117,41.95429949810849,0 "
                "-87.65673866475777,41.95441024240925,0 "
                "-87.6567690255541,41.95490657227902,0 "
                "-87.65683672482363,41.95692259283837,0 "
                "-87.6568900886376,41.95861070983142,0 "
                "-87.65699865558875,41.96181418669004,0 "
                "-87.65756347177603,41.96397045777844,0 "
                "-87.65758750947528,41.96427269188822,0"
            ),
            3: (
                "-87.65362593118043,41.94742799535678,0 "
                "-87.65363554415794,41.94819886386848,0 "
                "-87.6536456393239,41.95059994675451,0 "
                "-87.65365831235026,41.95108288489359,0 "
                "-87.6536604873874,41.9519954657554,0 "
                "-87.65362592053201,41.95245597302328,0 "
                "-87.65367158496069,41.95311153649393,0 "
                "-87.65368468595476,41.9533202828916,0 "
                "-87.65369271253692,41.95343095587119,0 "
                "-87.65373335834569,41.95351536301472,0 "
                "-87.65378605844126,41.95358212680591,0 "
                "-87.65385067928185,41.95364452823767,0 "
                "-87.6539390793817,41.95370263886964,0 "
                "-87.6540786298351,41.95373403675265,0 "
                "-87.65430648647626,41.9537535411832,0 "
                "-87.65492939166126,41.95377494531437,0"
            ),
            4: (
                "-87.65345391792157,41.94217681262115,0 "
                "-87.65342448305786,41.94237224420864,0 "
                "-87.65339745703922,41.94268217746244,0 "
                "-87.65337753982941,41.94288140770284,0 "
                "-87.65336256753105,41.94317369618263,0 "
                "-87.65338799707138,41.94357253961736,0 "
                "-87.65340240886648,41.94389158188269,0 "
                "-87.65341837392448,41.94406444407721,0 "
                "-87.65342275247338,41.94421065714904,0 "
                "-87.65347469646018,41.94434829382345,0 "
                "-87.65351486483024,41.94447699917548,0 "
                "-87.65353483605053,41.9453896864472,0 "
                "-87.65361975532807,41.94689193720703,0 "
                "-87.65362593118043,41.94742799535678,0"
            ),
        },
    }
)


@pytest.fixture(params=["rb", "r"])
def mode(request):
    return request.param


@pytest.fixture(params=[pytest.param("lxml", marks=td.skip_if_no("lxml")), "etree"])
def parser(request):
    return request.param


# FILE / URL


@td.skip_if_no("lxml")
def test_parser_consistency_file(datapath):
    filename = datapath("io", "data", "xml", "books.xml")
    df_file_lxml = read_xml(filename, parser="lxml")
    df_file_etree = read_xml(filename, parser="etree")

    df_iter_lxml = read_xml(
        filename,
        parser="lxml",
        iterparse={"book": ["category", "title", "year", "author", "price"]},
    )
    df_iter_etree = read_xml(
        filename,
        parser="etree",
        iterparse={"book": ["category", "title", "year", "author", "price"]},
    )

    tm.assert_frame_equal(df_file_lxml, df_file_etree)
    tm.assert_frame_equal(df_file_lxml, df_iter_lxml)
    tm.assert_frame_equal(df_iter_lxml, df_iter_etree)


@pytest.mark.network
@pytest.mark.slow
<<<<<<< HEAD
@tm.network
def test_parser_consistency_url(parser):
=======
@td.skip_if_no("lxml")
@tm.network(
    url=(
        "https://data.cityofchicago.org/api/views/"
        "8pix-ypme/rows.xml?accessType=DOWNLOAD"
    ),
    check_before_test=True,
)
def test_parser_consistency_url():
>>>>>>> d3917217
    url = (
        "https://data.cityofchicago.org/api/views/"
        "8pix-ypme/rows.xml?accessType=DOWNLOAD"
    )

    with tm.ensure_clean(filename="cta.xml") as path:
        (read_xml(url, xpath=".//row/row", parser=parser).to_xml(path, index=False))

        df_xpath = read_xml(path, parser=parser)
        df_iter = read_xml(
            path,
            parser=parser,
            iterparse={
                "row": [
                    "_id",
                    "_uuid",
                    "_position",
                    "_address",
                    "stop_id",
                    "direction_id",
                    "stop_name",
                    "station_name",
                    "station_descriptive_name",
                    "map_id",
                    "ada",
                    "red",
                    "blue",
                    "g",
                    "brn",
                    "p",
                    "pexp",
                    "y",
                    "pnk",
                    "o",
                    "location",
                ]
            },
        )

    tm.assert_frame_equal(df_xpath, df_iter)


def test_file_like(datapath, parser, mode):
    filename = datapath("io", "data", "xml", "books.xml")
    with open(filename, mode) as f:
        df_file = read_xml(f, parser=parser)

    df_expected = DataFrame(
        {
            "category": ["cooking", "children", "web"],
            "title": ["Everyday Italian", "Harry Potter", "Learning XML"],
            "author": ["Giada De Laurentiis", "J K. Rowling", "Erik T. Ray"],
            "year": [2005, 2005, 2003],
            "price": [30.00, 29.99, 39.95],
        }
    )

    tm.assert_frame_equal(df_file, df_expected)


def test_file_io(datapath, parser, mode):
    filename = datapath("io", "data", "xml", "books.xml")
    with open(filename, mode) as f:
        xml_obj = f.read()

    df_io = read_xml(
        (BytesIO(xml_obj) if isinstance(xml_obj, bytes) else StringIO(xml_obj)),
        parser=parser,
    )

    df_expected = DataFrame(
        {
            "category": ["cooking", "children", "web"],
            "title": ["Everyday Italian", "Harry Potter", "Learning XML"],
            "author": ["Giada De Laurentiis", "J K. Rowling", "Erik T. Ray"],
            "year": [2005, 2005, 2003],
            "price": [30.00, 29.99, 39.95],
        }
    )

    tm.assert_frame_equal(df_io, df_expected)


def test_file_buffered_reader_string(datapath, parser, mode):
    filename = datapath("io", "data", "xml", "books.xml")
    with open(filename, mode) as f:
        xml_obj = f.read()

    df_str = read_xml(xml_obj, parser=parser)

    df_expected = DataFrame(
        {
            "category": ["cooking", "children", "web"],
            "title": ["Everyday Italian", "Harry Potter", "Learning XML"],
            "author": ["Giada De Laurentiis", "J K. Rowling", "Erik T. Ray"],
            "year": [2005, 2005, 2003],
            "price": [30.00, 29.99, 39.95],
        }
    )

    tm.assert_frame_equal(df_str, df_expected)


def test_file_buffered_reader_no_xml_declaration(datapath, parser, mode):
    filename = datapath("io", "data", "xml", "books.xml")
    with open(filename, mode) as f:
        next(f)
        xml_obj = f.read()

    df_str = read_xml(xml_obj, parser=parser)

    df_expected = DataFrame(
        {
            "category": ["cooking", "children", "web"],
            "title": ["Everyday Italian", "Harry Potter", "Learning XML"],
            "author": ["Giada De Laurentiis", "J K. Rowling", "Erik T. Ray"],
            "year": [2005, 2005, 2003],
            "price": [30.00, 29.99, 39.95],
        }
    )

    tm.assert_frame_equal(df_str, df_expected)


def test_file_handle_close(datapath, parser):
    xml_file = datapath("io", "data", "xml", "books.xml")

    with open(xml_file, "rb") as f:
        read_xml(BytesIO(f.read()), parser=parser)

        assert not f.closed


@td.skip_if_no("lxml")
@pytest.mark.parametrize("val", ["", b""])
def test_empty_string_lxml(val):
    from lxml.etree import XMLSyntaxError

    with pytest.raises(XMLSyntaxError, match="Document is empty"):
        read_xml(val, parser="lxml")


@pytest.mark.parametrize("val", ["", b""])
def test_empty_string_etree(val):
    from xml.etree.ElementTree import ParseError

    with pytest.raises(ParseError, match="no element found"):
        read_xml(val, parser="etree")


@td.skip_if_no("lxml")
def test_wrong_file_path_lxml():
    from lxml.etree import XMLSyntaxError

    filename = os.path.join("data", "html", "books.xml")

    with pytest.raises(
        XMLSyntaxError,
        match=("Start tag expected, '<' not found"),
    ):
        read_xml(filename, parser="lxml")


def test_wrong_file_path_etree():
    from xml.etree.ElementTree import ParseError

    filename = os.path.join("data", "html", "books.xml")

    with pytest.raises(
        ParseError,
        match=("not well-formed"),
    ):
        read_xml(filename, parser="etree")


@pytest.mark.network
<<<<<<< HEAD
@tm.network
=======
@tm.network(
    url="https://www.w3schools.com/xml/books.xml",
    check_before_test=True,
)
@td.skip_if_no("lxml")
def test_url():
    url = "https://www.w3schools.com/xml/books.xml"
    df_url = read_xml(url, xpath=".//book[count(*)=4]")

    df_expected = DataFrame(
        {
            "category": ["cooking", "children", "web"],
            "title": ["Everyday Italian", "Harry Potter", "Learning XML"],
            "author": ["Giada De Laurentiis", "J K. Rowling", "Erik T. Ray"],
            "year": [2005, 2005, 2003],
            "price": [30.00, 29.99, 39.95],
            "cover": [None, None, "paperback"],
        }
    )

    tm.assert_frame_equal(df_url, df_expected)


@pytest.mark.network
@tm.network(url="https://www.w3schools.com/xml/python.xml", check_before_test=True)
>>>>>>> d3917217
def test_wrong_url(parser):
    with pytest.raises(HTTPError, match=("HTTP Error 404: Not Found")):
        url = "https://www.w3schools.com/xml/python.xml"
        read_xml(url, xpath=".//book[count(*)=4]", parser=parser)


# XPATH


@td.skip_if_no("lxml")
def test_empty_xpath_lxml(datapath):
    filename = datapath("io", "data", "xml", "books.xml")
    with pytest.raises(ValueError, match=("xpath does not return any nodes")):
        read_xml(filename, xpath=".//python", parser="lxml")


def test_bad_xpath_etree(datapath):
    filename = datapath("io", "data", "xml", "books.xml")
    with pytest.raises(
        SyntaxError, match=("You have used an incorrect or unsupported XPath")
    ):
        read_xml(filename, xpath=".//[book]", parser="etree")


@td.skip_if_no("lxml")
def test_bad_xpath_lxml(datapath):
    from lxml.etree import XPathEvalError

    filename = datapath("io", "data", "xml", "books.xml")
    with pytest.raises(XPathEvalError, match=("Invalid expression")):
        read_xml(filename, xpath=".//[book]", parser="lxml")


# NAMESPACE


def test_default_namespace(parser):
    df_nmsp = read_xml(
        xml_default_nmsp,
        xpath=".//ns:row",
        namespaces={"ns": "http://example.com"},
        parser=parser,
    )

    with tm.ensure_clean(filename="xml_prefix_nmsp.xml") as path:
        with open(path, "w") as f:
            f.write(xml_default_nmsp)

        df_iter = read_xml(
            path, parser=parser, iterparse={"row": ["shape", "degrees", "sides"]}
        )

    df_expected = DataFrame(
        {
            "shape": ["square", "circle", "triangle"],
            "degrees": [360, 360, 180],
            "sides": [4.0, float("nan"), 3.0],
        }
    )

    tm.assert_frame_equal(df_nmsp, df_expected)
    tm.assert_frame_equal(df_iter, df_expected)


def test_prefix_namespace(parser):
    df_nmsp = read_xml(
        xml_prefix_nmsp,
        xpath=".//doc:row",
        namespaces={"doc": "http://example.com"},
        parser=parser,
    )

    with tm.ensure_clean(filename="xml_prefix_nmsp.xml") as path:
        with open(path, "w") as f:
            f.write(xml_prefix_nmsp)

        df_iter = read_xml(
            path, parser=parser, iterparse={"row": ["shape", "degrees", "sides"]}
        )

    df_expected = DataFrame(
        {
            "shape": ["square", "circle", "triangle"],
            "degrees": [360, 360, 180],
            "sides": [4.0, float("nan"), 3.0],
        }
    )

    tm.assert_frame_equal(df_nmsp, df_expected)
    tm.assert_frame_equal(df_iter, df_expected)


@td.skip_if_no("lxml")
def test_consistency_default_namespace():
    df_lxml = read_xml(
        xml_default_nmsp,
        xpath=".//ns:row",
        namespaces={"ns": "http://example.com"},
        parser="lxml",
    )

    df_etree = read_xml(
        xml_default_nmsp,
        xpath=".//doc:row",
        namespaces={"doc": "http://example.com"},
        parser="etree",
    )

    tm.assert_frame_equal(df_lxml, df_etree)


@td.skip_if_no("lxml")
def test_consistency_prefix_namespace():
    df_lxml = read_xml(
        xml_prefix_nmsp,
        xpath=".//doc:row",
        namespaces={"doc": "http://example.com"},
        parser="lxml",
    )

    df_etree = read_xml(
        xml_prefix_nmsp,
        xpath=".//doc:row",
        namespaces={"doc": "http://example.com"},
        parser="etree",
    )

    tm.assert_frame_equal(df_lxml, df_etree)


# PREFIX


def test_missing_prefix_with_default_namespace(datapath, parser):
    filename = datapath("io", "data", "xml", "books.xml")
    with pytest.raises(ValueError, match=("xpath does not return any nodes")):
        read_xml(filename, xpath=".//Placemark", parser=parser)


def test_missing_prefix_definition_etree(datapath):
    filename = datapath("io", "data", "xml", "cta_rail_lines.kml")
    with pytest.raises(SyntaxError, match=("you used an undeclared namespace prefix")):
        read_xml(filename, xpath=".//kml:Placemark", parser="etree")


@td.skip_if_no("lxml")
def test_missing_prefix_definition_lxml(datapath):
    from lxml.etree import XPathEvalError

    filename = datapath("io", "data", "xml", "cta_rail_lines.kml")
    with pytest.raises(XPathEvalError, match=("Undefined namespace prefix")):
        read_xml(filename, xpath=".//kml:Placemark", parser="lxml")


@td.skip_if_no("lxml")
@pytest.mark.parametrize("key", ["", None])
def test_none_namespace_prefix(key):
    with pytest.raises(
        TypeError, match=("empty namespace prefix is not supported in XPath")
    ):
        read_xml(
            xml_default_nmsp,
            xpath=".//kml:Placemark",
            namespaces={key: "http://www.opengis.net/kml/2.2"},
            parser="lxml",
        )


# ELEMS AND ATTRS


def test_file_elems_and_attrs(datapath, parser):
    filename = datapath("io", "data", "xml", "books.xml")
    df_file = read_xml(filename, parser=parser)
    df_expected = DataFrame(
        {
            "category": ["cooking", "children", "web"],
            "title": ["Everyday Italian", "Harry Potter", "Learning XML"],
            "author": ["Giada De Laurentiis", "J K. Rowling", "Erik T. Ray"],
            "year": [2005, 2005, 2003],
            "price": [30.00, 29.99, 39.95],
        }
    )

    tm.assert_frame_equal(df_file, df_expected)


def test_file_only_attrs(datapath, parser):
    filename = datapath("io", "data", "xml", "books.xml")
    df_file = read_xml(filename, attrs_only=True, parser=parser)
    df_iter = read_xml(filename, parser=parser, iterparse={"book": ["category"]})
    df_expected = DataFrame({"category": ["cooking", "children", "web"]})

    tm.assert_frame_equal(df_file, df_expected)
    tm.assert_frame_equal(df_iter, df_expected)


def test_file_only_elems(datapath, parser):
    filename = datapath("io", "data", "xml", "books.xml")
    df_file = read_xml(filename, elems_only=True, parser=parser)
    df_iter = read_xml(
        filename,
        parser=parser,
        iterparse={"book": ["title", "author", "year", "price"]},
    )
    df_expected = DataFrame(
        {
            "title": ["Everyday Italian", "Harry Potter", "Learning XML"],
            "author": ["Giada De Laurentiis", "J K. Rowling", "Erik T. Ray"],
            "year": [2005, 2005, 2003],
            "price": [30.00, 29.99, 39.95],
        }
    )

    tm.assert_frame_equal(df_file, df_expected)
    tm.assert_frame_equal(df_iter, df_expected)


def test_elem_and_attrs_only(datapath, parser):
    filename = datapath("io", "data", "xml", "cta_rail_lines.kml")
    with pytest.raises(
        ValueError,
        match=("Either element or attributes can be parsed not both"),
    ):
        read_xml(filename, elems_only=True, attrs_only=True, parser=parser)


@td.skip_if_no("lxml")
def test_attribute_centric_xml():
    xml = """\
<?xml version="1.0" encoding="UTF-8"?>
<TrainSchedule>
      <Stations>
         <station Name="Manhattan" coords="31,460,195,498"/>
         <station Name="Laraway Road" coords="63,409,194,455"/>
         <station Name="179th St (Orland Park)" coords="0,364,110,395"/>
         <station Name="153rd St (Orland Park)" coords="7,333,113,362"/>
         <station Name="143rd St (Orland Park)" coords="17,297,115,330"/>
         <station Name="Palos Park" coords="128,281,239,303"/>
         <station Name="Palos Heights" coords="148,257,283,279"/>
         <station Name="Worth" coords="170,230,248,255"/>
         <station Name="Chicago Ridge" coords="70,187,208,214"/>
         <station Name="Oak Lawn" coords="166,159,266,185"/>
         <station Name="Ashburn" coords="197,133,336,157"/>
         <station Name="Wrightwood" coords="219,106,340,133"/>
         <station Name="Chicago Union Sta" coords="220,0,360,43"/>
      </Stations>
</TrainSchedule>"""

    df_lxml = read_xml(xml, xpath=".//station")
    df_etree = read_xml(xml, xpath=".//station", parser="etree")

    tm.assert_frame_equal(df_lxml, df_etree)


# NAMES


def test_names_option_output(datapath, parser):
    filename = datapath("io", "data", "xml", "books.xml")
    df_file = read_xml(
        filename, names=["Col1", "Col2", "Col3", "Col4", "Col5"], parser=parser
    )
    df_iter = read_xml(
        filename,
        parser=parser,
        names=["Col1", "Col2", "Col3", "Col4", "Col5"],
        iterparse={"book": ["category", "title", "author", "year", "price"]},
    )

    df_expected = DataFrame(
        {
            "Col1": ["cooking", "children", "web"],
            "Col2": ["Everyday Italian", "Harry Potter", "Learning XML"],
            "Col3": ["Giada De Laurentiis", "J K. Rowling", "Erik T. Ray"],
            "Col4": [2005, 2005, 2003],
            "Col5": [30.00, 29.99, 39.95],
        }
    )

    tm.assert_frame_equal(df_file, df_expected)
    tm.assert_frame_equal(df_iter, df_expected)


def test_names_option_wrong_length(datapath, parser):
    filename = datapath("io", "data", "xml", "books.xml")

    with pytest.raises(ValueError, match=("names does not match length")):
        read_xml(filename, names=["Col1", "Col2", "Col3"], parser=parser)


def test_names_option_wrong_type(datapath, parser):
    filename = datapath("io", "data", "xml", "books.xml")

    with pytest.raises(TypeError, match=("is not a valid type for names")):
        read_xml(filename, names="Col1, Col2, Col3", parser=parser)


# ENCODING


def test_wrong_encoding(datapath, parser):
    filename = datapath("io", "data", "xml", "baby_names.xml")
    with pytest.raises(UnicodeDecodeError, match=("'utf-8' codec can't decode")):
        read_xml(filename, parser=parser)


def test_utf16_encoding(datapath, parser):
    filename = datapath("io", "data", "xml", "baby_names.xml")
    with pytest.raises(
        UnicodeError,
        match=(
            "UTF-16 stream does not start with BOM|"
            "'utf-16-le' codec can't decode byte"
        ),
    ):
        read_xml(filename, encoding="UTF-16", parser=parser)


def test_unknown_encoding(datapath, parser):
    filename = datapath("io", "data", "xml", "baby_names.xml")
    with pytest.raises(LookupError, match=("unknown encoding: UFT-8")):
        read_xml(filename, encoding="UFT-8", parser=parser)


def test_ascii_encoding(datapath, parser):
    filename = datapath("io", "data", "xml", "baby_names.xml")
    with pytest.raises(UnicodeDecodeError, match=("'ascii' codec can't decode byte")):
        read_xml(filename, encoding="ascii", parser=parser)


@td.skip_if_no("lxml")
def test_parser_consistency_with_encoding(datapath):
    filename = datapath("io", "data", "xml", "baby_names.xml")
    df_xpath_lxml = read_xml(filename, parser="lxml", encoding="ISO-8859-1")
    df_xpath_etree = read_xml(filename, parser="etree", encoding="iso-8859-1")

    df_iter_lxml = read_xml(
        filename,
        parser="lxml",
        encoding="ISO-8859-1",
        iterparse={"row": ["rank", "malename", "femalename"]},
    )
    df_iter_etree = read_xml(
        filename,
        parser="lxml",
        encoding="ISO-8859-1",
        iterparse={"row": ["rank", "malename", "femalename"]},
    )

    tm.assert_frame_equal(df_xpath_lxml, df_xpath_etree)
    tm.assert_frame_equal(df_xpath_etree, df_iter_etree)
    tm.assert_frame_equal(df_iter_lxml, df_iter_etree)


@td.skip_if_no("lxml")
def test_wrong_encoding_for_lxml():
    # GH#45133
    data = """<data>
  <row>
    <a>c</a>
  </row>
</data>
"""
    with pytest.raises(TypeError, match="encoding None"):
        read_xml(StringIO(data), parser="lxml", encoding=None)


def test_none_encoding_etree():
    # GH#45133
    data = """<data>
  <row>
    <a>c</a>
  </row>
</data>
"""
    result = read_xml(StringIO(data), parser="etree", encoding=None)
    expected = DataFrame({"a": ["c"]})
    tm.assert_frame_equal(result, expected)


# PARSER


@td.skip_if_installed("lxml")
def test_default_parser_no_lxml(datapath):
    filename = datapath("io", "data", "xml", "books.xml")

    with pytest.raises(
        ImportError, match=("lxml not found, please install or use the etree parser.")
    ):
        read_xml(filename)


def test_wrong_parser(datapath):
    filename = datapath("io", "data", "xml", "books.xml")

    with pytest.raises(
        ValueError, match=("Values for parser can only be lxml or etree.")
    ):
        read_xml(filename, parser="bs4")


# STYLESHEET


@td.skip_if_no("lxml")
def test_stylesheet_file(datapath):
    kml = datapath("io", "data", "xml", "cta_rail_lines.kml")
    xsl = datapath("io", "data", "xml", "flatten_doc.xsl")

    df_style = read_xml(
        kml,
        xpath=".//k:Placemark",
        namespaces={"k": "http://www.opengis.net/kml/2.2"},
        stylesheet=xsl,
    )

    df_iter = read_xml(
        kml,
        iterparse={
            "Placemark": [
                "id",
                "name",
                "styleUrl",
                "extrude",
                "altitudeMode",
                "coordinates",
            ]
        },
    )

    tm.assert_frame_equal(df_kml, df_style)
    tm.assert_frame_equal(df_kml, df_iter)


def test_read_xml_passing_as_positional_deprecated(datapath, parser):
    # GH#45133
    kml = datapath("io", "data", "xml", "cta_rail_lines.kml")

    with tm.assert_produces_warning(FutureWarning, match="keyword-only"):
        read_xml(
            kml,
            ".//k:Placemark",
            namespaces={"k": "http://www.opengis.net/kml/2.2"},
            parser=parser,
        )


@td.skip_if_no("lxml")
def test_stylesheet_file_like(datapath, mode):
    kml = datapath("io", "data", "xml", "cta_rail_lines.kml")
    xsl = datapath("io", "data", "xml", "flatten_doc.xsl")

    with open(xsl, mode) as f:
        df_style = read_xml(
            kml,
            xpath=".//k:Placemark",
            namespaces={"k": "http://www.opengis.net/kml/2.2"},
            stylesheet=f,
        )

    tm.assert_frame_equal(df_kml, df_style)


@td.skip_if_no("lxml")
def test_stylesheet_io(datapath, mode):
    kml = datapath("io", "data", "xml", "cta_rail_lines.kml")
    xsl = datapath("io", "data", "xml", "flatten_doc.xsl")

    xsl_obj: BytesIO | StringIO

    with open(xsl, mode) as f:
        if mode == "rb":
            xsl_obj = BytesIO(f.read())
        else:
            xsl_obj = StringIO(f.read())

    df_style = read_xml(
        kml,
        xpath=".//k:Placemark",
        namespaces={"k": "http://www.opengis.net/kml/2.2"},
        stylesheet=xsl_obj,
    )

    tm.assert_frame_equal(df_kml, df_style)


@td.skip_if_no("lxml")
def test_stylesheet_buffered_reader(datapath, mode):
    kml = datapath("io", "data", "xml", "cta_rail_lines.kml")
    xsl = datapath("io", "data", "xml", "flatten_doc.xsl")

    with open(xsl, mode) as f:
        xsl_obj = f.read()

    df_style = read_xml(
        kml,
        xpath=".//k:Placemark",
        namespaces={"k": "http://www.opengis.net/kml/2.2"},
        stylesheet=xsl_obj,
    )

    tm.assert_frame_equal(df_kml, df_style)


@td.skip_if_no("lxml")
def test_not_stylesheet(datapath):
    from lxml.etree import XSLTParseError

    kml = datapath("io", "data", "xml", "cta_rail_lines.kml")
    xsl = datapath("io", "data", "xml", "books.xml")

    with pytest.raises(XSLTParseError, match=("document is not a stylesheet")):
        read_xml(kml, stylesheet=xsl)


@td.skip_if_no("lxml")
def test_incorrect_xsl_syntax(datapath):
    from lxml.etree import XMLSyntaxError

    xsl = """\
<xsl:stylesheet version="1.0" xmlns:xsl="http://www.w3.org/1999/XSL/Transform"
                              xmlns:k="http://www.opengis.net/kml/2.2"/>
    <xsl:output method="xml" omit-xml-declaration="yes"
                cdata-section-elements="k:description" indent="yes"/>
    <xsl:strip-space elements="*"/>

    <xsl:template match="node()|@*">
     <xsl:copy>
       <xsl:apply-templates select="node()|@*"/>
     </xsl:copy>
    </xsl:template>

    <xsl:template match="k:MultiGeometry|k:LineString">
        <xsl:apply-templates select='*'/>
    </xsl:template>

    <xsl:template match="k:description|k:Snippet|k:Style"/>
</xsl:stylesheet>"""

    kml = datapath("io", "data", "xml", "cta_rail_lines.kml")

    with pytest.raises(
        XMLSyntaxError, match=("Extra content at the end of the document")
    ):
        read_xml(kml, stylesheet=xsl)


@td.skip_if_no("lxml")
def test_incorrect_xsl_eval(datapath):
    from lxml.etree import XSLTParseError

    xsl = """\
<xsl:stylesheet version="1.0" xmlns:xsl="http://www.w3.org/1999/XSL/Transform"
                              xmlns:k="http://www.opengis.net/kml/2.2">
    <xsl:output method="xml" omit-xml-declaration="yes"
                cdata-section-elements="k:description" indent="yes"/>
    <xsl:strip-space elements="*"/>

    <xsl:template match="node(*)|@*">
     <xsl:copy>
       <xsl:apply-templates select="node()|@*"/>
     </xsl:copy>
    </xsl:template>

    <xsl:template match="k:MultiGeometry|k:LineString">
        <xsl:apply-templates select='*'/>
    </xsl:template>

    <xsl:template match="k:description|k:Snippet|k:Style"/>
</xsl:stylesheet>"""

    kml = datapath("io", "data", "xml", "cta_rail_lines.kml")

    with pytest.raises(XSLTParseError, match=("failed to compile")):
        read_xml(kml, stylesheet=xsl)


@td.skip_if_no("lxml")
def test_incorrect_xsl_apply(datapath):
    from lxml.etree import XSLTApplyError

    xsl = """\
<xsl:stylesheet version="1.0" xmlns:xsl="http://www.w3.org/1999/XSL/Transform">
    <xsl:output method="xml" encoding="utf-8" indent="yes" />
    <xsl:strip-space elements="*"/>

    <xsl:template match="@*|node()">
        <xsl:copy>
            <xsl:copy-of select="document('non_existent.xml')/*"/>
        </xsl:copy>
    </xsl:template>
</xsl:stylesheet>"""

    kml = datapath("io", "data", "xml", "cta_rail_lines.kml")

    with pytest.raises(XSLTApplyError, match=("Cannot resolve URI")):
        read_xml(kml, stylesheet=xsl)


@td.skip_if_no("lxml")
def test_wrong_stylesheet():
    from lxml.etree import XMLSyntaxError

    kml = os.path.join("data", "xml", "cta_rail_lines.kml")
    xsl = os.path.join("data", "xml", "flatten.xsl")

    with pytest.raises(
        XMLSyntaxError,
        match=("Start tag expected, '<' not found"),
    ):
        read_xml(kml, stylesheet=xsl)


@td.skip_if_no("lxml")
def test_stylesheet_file_close(datapath, mode):
    kml = datapath("io", "data", "xml", "cta_rail_lines.kml")
    xsl = datapath("io", "data", "xml", "flatten_doc.xsl")

    xsl_obj: BytesIO | StringIO

    with open(xsl, mode) as f:
        if mode == "rb":
            xsl_obj = BytesIO(f.read())
        else:
            xsl_obj = StringIO(f.read())

        read_xml(kml, stylesheet=xsl_obj)

        assert not f.closed


@td.skip_if_no("lxml")
def test_stylesheet_with_etree():
    kml = os.path.join("data", "xml", "cta_rail_lines.kml")
    xsl = os.path.join("data", "xml", "flatten_doc.xsl")

    with pytest.raises(
        ValueError, match=("To use stylesheet, you need lxml installed")
    ):
        read_xml(kml, parser="etree", stylesheet=xsl)


@td.skip_if_no("lxml")
@pytest.mark.parametrize("val", ["", b""])
def test_empty_stylesheet(val):
    from lxml.etree import XMLSyntaxError

    kml = os.path.join("data", "xml", "cta_rail_lines.kml")

    with pytest.raises(
        XMLSyntaxError, match=("Document is empty|Start tag expected, '<' not found")
    ):
        read_xml(kml, stylesheet=val)


# ITERPARSE


def test_string_error(parser):
    with pytest.raises(
        ParserError, match=("iterparse is designed for large XML files")
    ):
        read_xml(
            xml_default_nmsp,
            parser=parser,
            iterparse={"row": ["shape", "degrees", "sides", "date"]},
        )


def test_file_like_error(datapath, parser, mode):
    filename = datapath("io", "data", "xml", "books.xml")
    with pytest.raises(
        ParserError, match=("iterparse is designed for large XML files")
    ):
        with open(filename) as f:
            read_xml(
                f,
                parser=parser,
                iterparse={"book": ["category", "title", "year", "author", "price"]},
            )


@tm.network
def test_url_path_error(parser):
    url = "https://www.w3schools.com/xml/books.xml"
    with pytest.raises(
        ParserError, match=("iterparse is designed for large XML files")
    ):
        read_xml(
            url,
            parser=parser,
            iterparse={"row": ["shape", "degrees", "sides", "date"]},
        )


def test_compression_error(parser, compression_only):
    with tm.ensure_clean(filename="geom_xml.zip") as path:
        geom_df.to_xml(path, parser=parser, compression=compression_only)

        with pytest.raises(
            ParserError, match=("iterparse is designed for large XML files")
        ):
            read_xml(
                path,
                parser=parser,
                iterparse={"row": ["shape", "degrees", "sides", "date"]},
                compression=compression_only,
            )


def test_wrong_dict_type(datapath, parser):
    filename = datapath("io", "data", "xml", "books.xml")
    with pytest.raises(TypeError, match="list is not a valid type for iterparse"):
        read_xml(
            filename,
            parser=parser,
            iterparse=["category", "title", "year", "author", "price"],
        )


def test_wrong_dict_value(datapath, parser):
    filename = datapath("io", "data", "xml", "books.xml")
    with pytest.raises(
        TypeError, match="<class 'str'> is not a valid type for value in iterparse"
    ):
        read_xml(filename, parser=parser, iterparse={"book": "category"})


def test_bad_xml(datapath, parser):
    bad_xml = """\
<?xml version='1.0' encoding='utf-8'?>
  <row>
    <shape>square</shape>
    <degrees>00360</degrees>
    <sides>4.0</sides>
    <date>2020-01-01</date>
   </row>
  <row>
    <shape>circle</shape>
    <degrees>00360</degrees>
    <sides/>
    <date>2021-01-01</date>
  </row>
  <row>
    <shape>triangle</shape>
    <degrees>00180</degrees>
    <sides>3.0</sides>
    <date>2022-01-01</date>
  </row>
"""
    with tm.ensure_clean(filename="bad.xml") as path:
        with open(path, "w") as f:
            f.write(bad_xml)

        with pytest.raises(
            SyntaxError,
            match=(
                "Extra content at the end of the document|"
                "junk after document element"
            ),
        ):
            read_xml(
                path,
                parser=parser,
                parse_dates=["date"],
                iterparse={"row": ["shape", "degrees", "sides", "date"]},
            )


def test_no_result(datapath, parser):
    filename = datapath("io", "data", "xml", "books.xml")
    with pytest.raises(
        ParserError, match="No result from selected items in iterparse."
    ):
        read_xml(
            filename,
            parser=parser,
            iterparse={"node": ["attr1", "elem1", "elem2", "elem3"]},
        )


@pytest.mark.network
@td.skip_if_no("lxml")
@tm.network(
    url="https://www.w3schools.com/xml/cdcatalog_with_xsl.xml", check_before_test=True
)
def test_online_stylesheet():
    xml = "https://www.w3schools.com/xml/cdcatalog_with_xsl.xml"
    xsl = "https://www.w3schools.com/xml/cdcatalog.xsl"

    df_xsl = read_xml(
        xml,
        xpath=".//tr[td and position() <= 6]",
        names=["title", "artist"],
        stylesheet=xsl,
    )

    df_expected = DataFrame(
        {
            "title": {
                0: "Empire Burlesque",
                1: "Hide your heart",
                2: "Greatest Hits",
                3: "Still got the blues",
                4: "Eros",
            },
            "artist": {
                0: "Bob Dylan",
                1: "Bonnie Tyler",
                2: "Dolly Parton",
                3: "Gary Moore",
                4: "Eros Ramazzotti",
            },
        }
    )

    tm.assert_frame_equal(df_expected, df_xsl)


# COMPRESSION


def test_compression_read(parser, compression_only):
    with tm.ensure_clean() as comp_path, tm.ensure_clean() as ext_path:
        geom_df.to_xml(
            comp_path, index=False, parser=parser, compression=compression_only
        )

        df_xpath = read_xml(comp_path, parser=parser, compression=compression_only)

        with get_handle(comp_path, "r", compression=compression_only) as handles:
            with open(ext_path, "w") as f:
                f.write(handles.handle.read())

            df_iter = read_xml(
                ext_path,
                parser=parser,
                iterparse={"row": ["shape", "degrees", "sides"]},
                compression=compression_only,
            )

    tm.assert_frame_equal(df_xpath, geom_df)
    tm.assert_frame_equal(df_iter, geom_df)


def test_wrong_compression(parser, compression, compression_only):
    actual_compression = compression
    attempted_compression = compression_only

    if actual_compression == attempted_compression:
        return

    errors = {
        "bz2": (OSError, "Invalid data stream"),
        "gzip": (OSError, "Not a gzipped file"),
        "zip": (BadZipFile, "File is not a zip file"),
    }
    zstd = import_optional_dependency("zstandard", errors="ignore")
    if zstd is not None:
        errors["zstd"] = (zstd.ZstdError, "Unknown frame descriptor")
    lzma = import_optional_dependency("lzma", errors="ignore")
    if lzma is not None:
        errors["xz"] = (LZMAError, "Input format not supported by decoder")
    error_cls, error_str = errors[attempted_compression]

    with tm.ensure_clean() as path:
        geom_df.to_xml(path, parser=parser, compression=actual_compression)

        with pytest.raises(error_cls, match=error_str):
            read_xml(path, parser=parser, compression=attempted_compression)


def test_unsuported_compression(parser):
    with pytest.raises(ValueError, match="Unrecognized compression type"):
        with tm.ensure_clean() as path:
            read_xml(path, parser=parser, compression="7z")


# STORAGE OPTIONS


@pytest.mark.network
@td.skip_if_no("s3fs")
@td.skip_if_no("lxml")
@pytest.mark.skipif(
    is_ci_environment(),
    reason="2022.1.17: Hanging on the CI min versions build.",
)
@tm.network
def test_s3_parser_consistency():
    # Python Software Foundation (2019 IRS-990 RETURN)
    s3 = "s3://irs-form-990/201923199349319487_public.xml"

    df_lxml = read_xml(
        s3,
        xpath=".//irs:Form990PartVIISectionAGrp",
        namespaces={"irs": "http://www.irs.gov/efile"},
        parser="lxml",
        storage_options={"anon": True},
    )

    df_etree = read_xml(
        s3,
        xpath=".//irs:Form990PartVIISectionAGrp",
        namespaces={"irs": "http://www.irs.gov/efile"},
        parser="etree",
        storage_options={"anon": True},
    )

    tm.assert_frame_equal(df_lxml, df_etree)<|MERGE_RESOLUTION|>--- conflicted
+++ resolved
@@ -272,11 +272,6 @@
 
 @pytest.mark.network
 @pytest.mark.slow
-<<<<<<< HEAD
-@tm.network
-def test_parser_consistency_url(parser):
-=======
-@td.skip_if_no("lxml")
 @tm.network(
     url=(
         "https://data.cityofchicago.org/api/views/"
@@ -284,8 +279,7 @@
     ),
     check_before_test=True,
 )
-def test_parser_consistency_url():
->>>>>>> d3917217
+def test_parser_consistency_url(parser):
     url = (
         "https://data.cityofchicago.org/api/views/"
         "8pix-ypme/rows.xml?accessType=DOWNLOAD"
@@ -462,9 +456,6 @@
 
 
 @pytest.mark.network
-<<<<<<< HEAD
-@tm.network
-=======
 @tm.network(
     url="https://www.w3schools.com/xml/books.xml",
     check_before_test=True,
@@ -490,7 +481,6 @@
 
 @pytest.mark.network
 @tm.network(url="https://www.w3schools.com/xml/python.xml", check_before_test=True)
->>>>>>> d3917217
 def test_wrong_url(parser):
     with pytest.raises(HTTPError, match=("HTTP Error 404: Not Found")):
         url = "https://www.w3schools.com/xml/python.xml"
