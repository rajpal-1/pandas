"""
Tests that features that are currently unsupported in
either the Python or C parser are actually enforced
and are clearly communicated to the user.

Ultimately, the goal is to remove test cases from this
test suite as new feature support is added to the parsers.
"""
from io import StringIO
import os
from pathlib import Path

import pytest

from pandas.errors import ParserError

import pandas._testing as tm

from pandas.io.parsers import read_csv
import pandas.io.parsers.readers as parsers

pytestmark = pytest.mark.filterwarnings(
    "ignore:Passing a BlockManager to DataFrame:DeprecationWarning"
)


@pytest.fixture(params=["python", "python-fwf"], ids=lambda val: val)
def python_engine(request):
    return request.param


class TestUnsupportedFeatures:
    def test_mangle_dupe_cols_false(self):
        # see gh-12935
        data = "a b c\n1 2 3"

        for engine in ("c", "python"):
            with pytest.raises(TypeError, match="unexpected keyword"):
                read_csv(StringIO(data), engine=engine, mangle_dupe_cols=True)

    def test_c_engine(self):
        # see gh-6607
        data = "a b c\n1 2 3"
        msg = "does not support"

        depr_msg = "The 'delim_whitespace' keyword in pd.read_csv is deprecated"

        # specify C engine with unsupported options (raise)
        with pytest.raises(ValueError, match=msg):
            with tm.assert_produces_warning(FutureWarning, match=depr_msg):
                read_csv(StringIO(data), engine="c", sep=None, delim_whitespace=False)
        with pytest.raises(ValueError, match=msg):
            read_csv(StringIO(data), engine="c", sep=r"\s")
        with pytest.raises(ValueError, match=msg):
            read_csv(StringIO(data), engine="c", sep="\t", quotechar=chr(128))
        with pytest.raises(ValueError, match=msg):
            read_csv(StringIO(data), engine="c", skipfooter=1)

        # specify C-unsupported options without python-unsupported options
        with tm.assert_produces_warning((parsers.ParserWarning, FutureWarning)):
            read_csv(StringIO(data), sep=None, delim_whitespace=False)
        with tm.assert_produces_warning(parsers.ParserWarning):
            read_csv(StringIO(data), sep=r"\s")
        with tm.assert_produces_warning(parsers.ParserWarning):
            read_csv(StringIO(data), sep="\t", quotechar=chr(128))
        with tm.assert_produces_warning(parsers.ParserWarning):
            read_csv(StringIO(data), skipfooter=1)

        text = """                      A       B       C       D        E
one two three   four
a   b   10.0032 5    -0.5109 -2.3358 -0.4645  0.05076  0.3640
a   q   20      4     0.4473  1.4152  0.2834  1.00661  0.1744
x   q   30      3    -0.6662 -0.5243 -0.3580  0.89145  2.5838"""
        msg = "Error tokenizing data"

        with pytest.raises(ParserError, match=msg):
            read_csv(StringIO(text), sep="\\s+")
        with pytest.raises(ParserError, match=msg):
            read_csv(StringIO(text), engine="c", sep="\\s+")

        msg = "Only length-1 thousands markers supported"
        data = """A|B|C
1|2,334|5
10|13|10.
"""
        with pytest.raises(ValueError, match=msg):
            read_csv(StringIO(data), thousands=",,")
        with pytest.raises(ValueError, match=msg):
            read_csv(StringIO(data), thousands="")

        msg = "Only length-1 line terminators supported"
        data = "a,b,c~~1,2,3~~4,5,6"
        with pytest.raises(ValueError, match=msg):
            read_csv(StringIO(data), lineterminator="~~")

    def test_python_engine(self, python_engine):
        from pandas.io.parsers.readers import _python_unsupported as py_unsupported

        data = """1,2,3,,
1,2,3,4,
1,2,3,4,5
1,2,,,
1,2,3,4,"""

        for default in py_unsupported:
            msg = (
                f"The {repr(default)} option is not "
                f"supported with the {repr(python_engine)} engine"
            )

            kwargs = {default: object()}
            with pytest.raises(ValueError, match=msg):
                read_csv(StringIO(data), engine=python_engine, **kwargs)

    def test_python_engine_file_no_iter(self, python_engine):
        # see gh-16530
        class NoNextBuffer:
            def __init__(self, csv_data) -> None:
                self.data = csv_data

            def __next__(self):
                return self.data.__next__()

            def read(self):
                return self.data

            def readline(self):
                return self.data

        data = "a\n1"
        msg = "'NoNextBuffer' object is not iterable|argument 1 must be an iterator"

        with pytest.raises(TypeError, match=msg):
            read_csv(NoNextBuffer(data), engine=python_engine)

    def test_pyarrow_engine(self):
        from pandas.io.parsers.readers import _pyarrow_unsupported as pa_unsupported

        data = """1,2,3,,
        1,2,3,4,
        1,2,3,4,5
        1,2,,,
        1,2,3,4,"""

        for default in pa_unsupported:
            msg = (
                f"The {repr(default)} option is not "
                f"supported with the 'pyarrow' engine"
            )
            kwargs = {default: object()}
            default_needs_bool = {"warn_bad_lines", "error_bad_lines"}
            if default == "dialect":
                kwargs[default] = "excel"  # test a random dialect
            elif default in default_needs_bool:
                kwargs[default] = True
            elif default == "on_bad_lines":
                kwargs[default] = "warn"
<<<<<<< HEAD
            warn = None
            depr_msg = "The 'delim_whitespace' keyword in pd.read_csv is deprecated"
            if "delim_whitespace" in kwargs:
=======

            depr_msg = "The 'verbose' keyword in pd.read_csv is deprecated"
            warn = None
            if "verbose" in kwargs:
>>>>>>> ae860227
                warn = FutureWarning
            with pytest.raises(ValueError, match=msg):
                with tm.assert_produces_warning(warn, match=depr_msg):
                    read_csv(StringIO(data), engine="pyarrow", **kwargs)

    def test_on_bad_lines_callable_python_or_pyarrow(self, all_parsers):
        # GH 5686
        # GH 54643
        sio = StringIO("a,b\n1,2")
        bad_lines_func = lambda x: x
        parser = all_parsers
        if all_parsers.engine not in ["python", "pyarrow"]:
            msg = (
                "on_bad_line can only be a callable "
                "function if engine='python' or 'pyarrow'"
            )
            with pytest.raises(ValueError, match=msg):
                parser.read_csv(sio, on_bad_lines=bad_lines_func)
        else:
            parser.read_csv(sio, on_bad_lines=bad_lines_func)


def test_close_file_handle_on_invalid_usecols(all_parsers):
    # GH 45384
    parser = all_parsers

    error = ValueError
    if parser.engine == "pyarrow":
        # Raises pyarrow.lib.ArrowKeyError
        pytest.skip(reason="https://github.com/apache/arrow/issues/38676")

    with tm.ensure_clean("test.csv") as fname:
        Path(fname).write_text("col1,col2\na,b\n1,2", encoding="utf-8")
        with tm.assert_produces_warning(False):
            with pytest.raises(error, match="col3"):
                parser.read_csv(fname, usecols=["col1", "col2", "col3"])
        # unlink fails on windows if file handles still point to it
        os.unlink(fname)


def test_invalid_file_inputs(request, all_parsers):
    # GH#45957
    parser = all_parsers
    if parser.engine == "python":
        request.applymarker(
            pytest.mark.xfail(reason=f"{parser.engine} engine supports lists.")
        )

    with pytest.raises(ValueError, match="Invalid"):
        parser.read_csv([])


def test_invalid_dtype_backend(all_parsers):
    parser = all_parsers
    msg = (
        "dtype_backend numpy is invalid, only 'numpy_nullable' and "
        "'pyarrow' are allowed."
    )
    with pytest.raises(ValueError, match=msg):
        parser.read_csv("test", dtype_backend="numpy")<|MERGE_RESOLUTION|>--- conflicted
+++ resolved
@@ -155,17 +155,16 @@
                 kwargs[default] = True
             elif default == "on_bad_lines":
                 kwargs[default] = "warn"
-<<<<<<< HEAD
+
             warn = None
-            depr_msg = "The 'delim_whitespace' keyword in pd.read_csv is deprecated"
+            depr_msg = None
             if "delim_whitespace" in kwargs:
-=======
-
-            depr_msg = "The 'verbose' keyword in pd.read_csv is deprecated"
-            warn = None
+                depr_msg = "The 'delim_whitespace' keyword in pd.read_csv is deprecated"
+                warn = FutureWarning
             if "verbose" in kwargs:
->>>>>>> ae860227
+                depr_msg = "The 'verbose' keyword in pd.read_csv is deprecated"
                 warn = FutureWarning
+
             with pytest.raises(ValueError, match=msg):
                 with tm.assert_produces_warning(warn, match=depr_msg):
                     read_csv(StringIO(data), engine="pyarrow", **kwargs)
