--- conflicted
+++ resolved
@@ -12,13 +12,7 @@
 
 xfail_pyarrow = pytest.mark.usefixtures("pyarrow_xfail")
 
-<<<<<<< HEAD
-
-@xfail_pyarrow
-@pytest.mark.parametrize("kwargs", [dict(), dict(mangle_dupe_cols=True)])
-=======
 @pytest.mark.parametrize("kwargs", [{}, {"mangle_dupe_cols": True}])
->>>>>>> 6a1305ee
 def test_basic(all_parsers, kwargs):
     # TODO: add test for condition "mangle_dupe_cols=False"
     # once it is actually supported (gh-12935)
