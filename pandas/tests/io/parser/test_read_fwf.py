--- conflicted
+++ resolved
@@ -1020,53 +1020,6 @@
         read_fwf("test", dtype_backend="numpy")
 
 
-<<<<<<< HEAD
-    expected = DataFrame({"a": pd.Series([1, 3], dtype="Int64")})
-    tm.assert_frame_equal(result, expected)
-
-
-@pytest.mark.parametrize(
-    "keep_whitespace, data, expected",
-    [
-        (
-            # Preserve all whitespace:
-            True,
-            # 10-byte wide fields:
-            ["left      ", "  centre  ", "    right "],
-            DataFrame(["left      ", "  centre  ", "    right "]),
-        ),
-        (
-            # Preserve no whitespace:
-            False,
-            # 10-byte wide fields:
-            ["left      ", "  centre  ", "    right "],
-            DataFrame(["left", "centre", "right"]),
-        ),
-        # Preserve leading whitespace only:
-        (
-            (True, False),
-            ["left      ", "  centre  ", "    right"],
-            DataFrame(["left", "  centre", "    right"]),
-        ),
-        # Preserve trailing whitespace only:
-        (
-            (False, True),
-            ["left      ", "  centre  ", "    right"],
-            DataFrame(["left      ", "centre  ", "right"]),
-        ),
-    ],
-)
-def test_fwf_keep_whitespace_true(keep_whitespace, data, expected):
-    # see GH#####
-
-    result = read_fwf(
-        StringIO("\n".join(data)),
-        header=None,
-        widths=[10],
-        keep_whitespace=keep_whitespace,
-    )
-    tm.assert_frame_equal(result, expected)
-=======
 @pytest.mark.network
 @tm.network(
     url="ftp://ftp.ncdc.noaa.gov/pub/data/igra/igra2-station-list.txt",
@@ -1112,4 +1065,89 @@
         ).columns
 
     tm.assert_index_equal(result, expected)
->>>>>>> aee55c9f
+
+
+@pytest.mark.parametrize(
+    "keep_whitespace, data, expected",
+    [
+        (
+            # Preserve all whitespace:
+            True,
+            # 10-byte wide fields:
+            ["left      ", "  centre  ", "    right "],
+            DataFrame(["left      ", "  centre  ", "    right "]),
+        ),
+        (
+            # Preserve no whitespace:
+            False,
+            # 10-byte wide fields:
+            ["left      ", "  centre  ", "    right "],
+            DataFrame(["left", "centre", "right"]),
+        ),
+        # Preserve leading whitespace only:
+        (
+            (True, False),
+            ["left      ", "  centre  ", "    right"],
+            DataFrame(["left", "  centre", "    right"]),
+        ),
+        # Preserve trailing whitespace only:
+        (
+            (False, True),
+            ["left      ", "  centre  ", "    right"],
+            DataFrame(["left      ", "centre  ", "right"]),
+        ),
+    ],
+)
+def test_fwf_keep_whitespace_true(keep_whitespace, data, expected):
+    # see GH51569
+
+    result = read_fwf(
+        StringIO("\n".join(data)),
+        header=None,
+        widths=[10],
+        keep_whitespace=keep_whitespace,
+    )
+    tm.assert_frame_equal(result, expected)
+
+
+# @pytest.mark.parametrize(
+#     "keep_whitespace, data, expected",
+#     [
+#         (
+#             # Preserve all whitespace:
+#             True,
+#             # 10-byte wide fields:
+#             ["left      ", "  centre  ", "    right "],
+#             DataFrame(["left      ", "  centre  ", "    right "]),
+#         ),
+#         (
+#             # Preserve no whitespace:
+#             False,
+#             # 10-byte wide fields:
+#             ["left      ", "  centre  ", "    right "],
+#             DataFrame(["left", "centre", "right"]),
+#         ),
+#         # Preserve leading whitespace only:
+#         (
+#             (True, False),
+#             ["left      ", "  centre  ", "    right"],
+#             DataFrame(["left", "  centre", "    right"]),
+#         ),
+#         # Preserve trailing whitespace only:
+#         (
+#             (False, True),
+#             ["left      ", "  centre  ", "    right"],
+#             DataFrame(["left      ", "centre  ", "right"]),
+#         ),
+#     ],
+# )
+# def test_fwf_keep_whitespace_true(keep_whitespace, data, expected):
+#     # see GH51569
+
+#     result = read_fwf(
+#         StringIO("\n".join(data)),
+#         header=None,
+#         widths=[10],
+#         keep_whitespace=keep_whitespace,
+#     )
+#     tm.assert_frame_equal(result, expected)