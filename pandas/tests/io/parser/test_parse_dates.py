"""
Tests date parsing functionality for all of the
parsers defined in parsers.py
"""

from datetime import (
    date,
    datetime,
    timedelta,
    timezone,
)
from io import StringIO

from dateutil.parser import parse as du_parse
from hypothesis import given
import numpy as np
import pytest
import pytz

from pandas._libs.tslibs import parsing
from pandas._libs.tslibs.parsing import py_parse_datetime_string

import pandas as pd
from pandas import (
    DataFrame,
    DatetimeIndex,
    Index,
    MultiIndex,
    Series,
    Timestamp,
)
import pandas._testing as tm
from pandas._testing._hypothesis import DATETIME_NO_TZ
from pandas.core.indexes.datetimes import date_range

from pandas.io.parsers import read_csv

pytestmark = pytest.mark.filterwarnings(
    "ignore:Passing a BlockManager to DataFrame:DeprecationWarning"
)

xfail_pyarrow = pytest.mark.usefixtures("pyarrow_xfail")


@xfail_pyarrow
def test_read_csv_with_custom_date_parser(all_parsers):
    # GH36111
    def __custom_date_parser(time):
        time = time.astype(np.float64)
        time = time.astype(int)  # convert float seconds to int type
        return pd.to_timedelta(time, unit="s")

    testdata = StringIO(
        """time e n h
        41047.00 -98573.7297 871458.0640 389.0089
        41048.00 -98573.7299 871458.0640 389.0089
        41049.00 -98573.7300 871458.0642 389.0088
        41050.00 -98573.7299 871458.0643 389.0088
        41051.00 -98573.7302 871458.0640 389.0086
        """
    )
    result = all_parsers.read_csv_check_warnings(
        FutureWarning,
        "Please use 'date_format' instead",
        testdata,
        delim_whitespace=True,
        parse_dates=True,
        date_parser=__custom_date_parser,
        index_col="time",
    )
    time = [41047, 41048, 41049, 41050, 41051]
    time = pd.TimedeltaIndex([pd.to_timedelta(i, unit="s") for i in time], name="time")
    expected = DataFrame(
        {
            "e": [-98573.7297, -98573.7299, -98573.7300, -98573.7299, -98573.7302],
            "n": [871458.0640, 871458.0640, 871458.0642, 871458.0643, 871458.0640],
            "h": [389.0089, 389.0089, 389.0088, 389.0088, 389.0086],
        },
        index=time,
    )

    tm.assert_frame_equal(result, expected)


@xfail_pyarrow
def test_read_csv_with_custom_date_parser_parse_dates_false(all_parsers):
    # GH44366
    def __custom_date_parser(time):
        time = time.astype(np.float64)
        time = time.astype(int)  # convert float seconds to int type
        return pd.to_timedelta(time, unit="s")

    testdata = StringIO(
        """time e
        41047.00 -93.77
        41048.00 -95.79
        41049.00 -98.73
        41050.00 -93.99
        41051.00 -97.72
        """
    )
    result = all_parsers.read_csv_check_warnings(
        FutureWarning,
        "Please use 'date_format' instead",
        testdata,
        delim_whitespace=True,
        parse_dates=False,
        date_parser=__custom_date_parser,
        index_col="time",
    )
    time = Series([41047.00, 41048.00, 41049.00, 41050.00, 41051.00], name="time")
    expected = DataFrame(
        {"e": [-93.77, -95.79, -98.73, -93.99, -97.72]},
        index=time,
    )

    tm.assert_frame_equal(result, expected)


@xfail_pyarrow
def test_separator_date_conflict(all_parsers):
    # Regression test for gh-4678
    #
    # Make sure thousands separator and
    # date parsing do not conflict.
    parser = all_parsers
    data = "06-02-2013;13:00;1-000.215"
    expected = DataFrame(
        [[datetime(2013, 6, 2, 13, 0, 0), 1000.215]], columns=["Date", 2]
    )

    df = parser.read_csv(
        StringIO(data),
        sep=";",
        thousands="-",
        parse_dates={"Date": [0, 1]},
        header=None,
    )
    tm.assert_frame_equal(df, expected)


@pytest.mark.parametrize("keep_date_col", [True, False])
def test_multiple_date_col_custom(all_parsers, keep_date_col, request):
    data = """\
KORD,19990127, 19:00:00, 18:56:00, 0.8100, 2.8100, 7.2000, 0.0000, 280.0000
KORD,19990127, 20:00:00, 19:56:00, 0.0100, 2.2100, 7.2000, 0.0000, 260.0000
KORD,19990127, 21:00:00, 20:56:00, -0.5900, 2.2100, 5.7000, 0.0000, 280.0000
KORD,19990127, 21:00:00, 21:18:00, -0.9900, 2.0100, 3.6000, 0.0000, 270.0000
KORD,19990127, 22:00:00, 21:56:00, -0.5900, 1.7100, 5.1000, 0.0000, 290.0000
KORD,19990127, 23:00:00, 22:56:00, -0.5900, 1.7100, 4.6000, 0.0000, 280.0000
"""
    parser = all_parsers

    if keep_date_col and parser.engine == "pyarrow":
        # For this to pass, we need to disable auto-inference on the date columns
        # in parse_dates. We have no way of doing this though
        mark = pytest.mark.xfail(
            reason="pyarrow doesn't support disabling auto-inference on column numbers."
        )
        request.applymarker(mark)

    def date_parser(*date_cols):
        """
        Test date parser.

        Parameters
        ----------
        date_cols : args
            The list of data columns to parse.

        Returns
        -------
        parsed : Series
        """
        return parsing.try_parse_dates(
            parsing.concat_date_cols(date_cols), parser=du_parse
        )

    kwds = {
        "header": None,
        "date_parser": date_parser,
        "parse_dates": {"actual": [1, 2], "nominal": [1, 3]},
        "keep_date_col": keep_date_col,
        "names": ["X0", "X1", "X2", "X3", "X4", "X5", "X6", "X7", "X8"],
    }
    warn = FutureWarning
    if parser.engine == "pyarrow":
        warn = (FutureWarning, DeprecationWarning)
    result = parser.read_csv_check_warnings(
        warn,
        "use 'date_format' instead",
        StringIO(data),
        **kwds,
    )

    expected = DataFrame(
        [
            [
                datetime(1999, 1, 27, 19, 0),
                datetime(1999, 1, 27, 18, 56),
                "KORD",
                "19990127",
                " 19:00:00",
                " 18:56:00",
                0.81,
                2.81,
                7.2,
                0.0,
                280.0,
            ],
            [
                datetime(1999, 1, 27, 20, 0),
                datetime(1999, 1, 27, 19, 56),
                "KORD",
                "19990127",
                " 20:00:00",
                " 19:56:00",
                0.01,
                2.21,
                7.2,
                0.0,
                260.0,
            ],
            [
                datetime(1999, 1, 27, 21, 0),
                datetime(1999, 1, 27, 20, 56),
                "KORD",
                "19990127",
                " 21:00:00",
                " 20:56:00",
                -0.59,
                2.21,
                5.7,
                0.0,
                280.0,
            ],
            [
                datetime(1999, 1, 27, 21, 0),
                datetime(1999, 1, 27, 21, 18),
                "KORD",
                "19990127",
                " 21:00:00",
                " 21:18:00",
                -0.99,
                2.01,
                3.6,
                0.0,
                270.0,
            ],
            [
                datetime(1999, 1, 27, 22, 0),
                datetime(1999, 1, 27, 21, 56),
                "KORD",
                "19990127",
                " 22:00:00",
                " 21:56:00",
                -0.59,
                1.71,
                5.1,
                0.0,
                290.0,
            ],
            [
                datetime(1999, 1, 27, 23, 0),
                datetime(1999, 1, 27, 22, 56),
                "KORD",
                "19990127",
                " 23:00:00",
                " 22:56:00",
                -0.59,
                1.71,
                4.6,
                0.0,
                280.0,
            ],
        ],
        columns=[
            "actual",
            "nominal",
            "X0",
            "X1",
            "X2",
            "X3",
            "X4",
            "X5",
            "X6",
            "X7",
            "X8",
        ],
    )

    if not keep_date_col:
        expected = expected.drop(["X1", "X2", "X3"], axis=1)

    # Python can sometimes be flaky about how
    # the aggregated columns are entered, so
    # this standardizes the order.
    result = result[expected.columns]
    tm.assert_frame_equal(result, expected)


@pytest.mark.parametrize("container", [list, tuple, Index, Series])
@pytest.mark.parametrize("dim", [1, 2])
def test_concat_date_col_fail(container, dim):
    msg = "not all elements from date_cols are numpy arrays"
    value = "19990127"

    date_cols = tuple(container([value]) for _ in range(dim))

    with pytest.raises(ValueError, match=msg):
        parsing.concat_date_cols(date_cols)


@pytest.mark.parametrize("keep_date_col", [True, False])
def test_multiple_date_col(all_parsers, keep_date_col, request):
    data = """\
KORD,19990127, 19:00:00, 18:56:00, 0.8100, 2.8100, 7.2000, 0.0000, 280.0000
KORD,19990127, 20:00:00, 19:56:00, 0.0100, 2.2100, 7.2000, 0.0000, 260.0000
KORD,19990127, 21:00:00, 20:56:00, -0.5900, 2.2100, 5.7000, 0.0000, 280.0000
KORD,19990127, 21:00:00, 21:18:00, -0.9900, 2.0100, 3.6000, 0.0000, 270.0000
KORD,19990127, 22:00:00, 21:56:00, -0.5900, 1.7100, 5.1000, 0.0000, 290.0000
KORD,19990127, 23:00:00, 22:56:00, -0.5900, 1.7100, 4.6000, 0.0000, 280.0000
"""
    parser = all_parsers

    if keep_date_col and parser.engine == "pyarrow":
        # For this to pass, we need to disable auto-inference on the date columns
        # in parse_dates. We have no way of doing this though
        mark = pytest.mark.xfail(
            reason="pyarrow doesn't support disabling auto-inference on column numbers."
        )
        request.applymarker(mark)

    kwds = {
        "header": None,
        "parse_dates": [[1, 2], [1, 3]],
        "keep_date_col": keep_date_col,
        "names": ["X0", "X1", "X2", "X3", "X4", "X5", "X6", "X7", "X8"],
    }
    result = parser.read_csv(StringIO(data), **kwds)

    expected = DataFrame(
        [
            [
                datetime(1999, 1, 27, 19, 0),
                datetime(1999, 1, 27, 18, 56),
                "KORD",
                "19990127",
                " 19:00:00",
                " 18:56:00",
                0.81,
                2.81,
                7.2,
                0.0,
                280.0,
            ],
            [
                datetime(1999, 1, 27, 20, 0),
                datetime(1999, 1, 27, 19, 56),
                "KORD",
                "19990127",
                " 20:00:00",
                " 19:56:00",
                0.01,
                2.21,
                7.2,
                0.0,
                260.0,
            ],
            [
                datetime(1999, 1, 27, 21, 0),
                datetime(1999, 1, 27, 20, 56),
                "KORD",
                "19990127",
                " 21:00:00",
                " 20:56:00",
                -0.59,
                2.21,
                5.7,
                0.0,
                280.0,
            ],
            [
                datetime(1999, 1, 27, 21, 0),
                datetime(1999, 1, 27, 21, 18),
                "KORD",
                "19990127",
                " 21:00:00",
                " 21:18:00",
                -0.99,
                2.01,
                3.6,
                0.0,
                270.0,
            ],
            [
                datetime(1999, 1, 27, 22, 0),
                datetime(1999, 1, 27, 21, 56),
                "KORD",
                "19990127",
                " 22:00:00",
                " 21:56:00",
                -0.59,
                1.71,
                5.1,
                0.0,
                290.0,
            ],
            [
                datetime(1999, 1, 27, 23, 0),
                datetime(1999, 1, 27, 22, 56),
                "KORD",
                "19990127",
                " 23:00:00",
                " 22:56:00",
                -0.59,
                1.71,
                4.6,
                0.0,
                280.0,
            ],
        ],
        columns=[
            "X1_X2",
            "X1_X3",
            "X0",
            "X1",
            "X2",
            "X3",
            "X4",
            "X5",
            "X6",
            "X7",
            "X8",
        ],
    )

    if not keep_date_col:
        expected = expected.drop(["X1", "X2", "X3"], axis=1)

    tm.assert_frame_equal(result, expected)


def test_date_col_as_index_col(all_parsers):
    data = """\
KORD,19990127 19:00:00, 18:56:00, 0.8100, 2.8100, 7.2000, 0.0000, 280.0000
KORD,19990127 20:00:00, 19:56:00, 0.0100, 2.2100, 7.2000, 0.0000, 260.0000
KORD,19990127 21:00:00, 20:56:00, -0.5900, 2.2100, 5.7000, 0.0000, 280.0000
KORD,19990127 21:00:00, 21:18:00, -0.9900, 2.0100, 3.6000, 0.0000, 270.0000
KORD,19990127 22:00:00, 21:56:00, -0.5900, 1.7100, 5.1000, 0.0000, 290.0000
"""
    parser = all_parsers
    kwds = {
        "header": None,
        "parse_dates": [1],
        "index_col": 1,
        "names": ["X0", "X1", "X2", "X3", "X4", "X5", "X6", "X7"],
    }
    result = parser.read_csv(StringIO(data), **kwds)

    index = Index(
        [
            datetime(1999, 1, 27, 19, 0),
            datetime(1999, 1, 27, 20, 0),
            datetime(1999, 1, 27, 21, 0),
            datetime(1999, 1, 27, 21, 0),
            datetime(1999, 1, 27, 22, 0),
        ],
        name="X1",
    )
    expected = DataFrame(
        [
            ["KORD", " 18:56:00", 0.81, 2.81, 7.2, 0.0, 280.0],
            ["KORD", " 19:56:00", 0.01, 2.21, 7.2, 0.0, 260.0],
            ["KORD", " 20:56:00", -0.59, 2.21, 5.7, 0.0, 280.0],
            ["KORD", " 21:18:00", -0.99, 2.01, 3.6, 0.0, 270.0],
            ["KORD", " 21:56:00", -0.59, 1.71, 5.1, 0.0, 290.0],
        ],
        columns=["X0", "X2", "X3", "X4", "X5", "X6", "X7"],
        index=index,
    )
    if parser.engine == "pyarrow":
        # https://github.com/pandas-dev/pandas/issues/44231
        # pyarrow 6.0 starts to infer time type
        expected["X2"] = pd.to_datetime("1970-01-01" + expected["X2"]).dt.time

    tm.assert_frame_equal(result, expected)


def test_multiple_date_cols_int_cast(all_parsers):
    data = (
        "KORD,19990127, 19:00:00, 18:56:00, 0.8100\n"
        "KORD,19990127, 20:00:00, 19:56:00, 0.0100\n"
        "KORD,19990127, 21:00:00, 20:56:00, -0.5900\n"
        "KORD,19990127, 21:00:00, 21:18:00, -0.9900\n"
        "KORD,19990127, 22:00:00, 21:56:00, -0.5900\n"
        "KORD,19990127, 23:00:00, 22:56:00, -0.5900"
    )
    parse_dates = {"actual": [1, 2], "nominal": [1, 3]}
    parser = all_parsers

    kwds = {
        "header": None,
        "parse_dates": parse_dates,
        "date_parser": pd.to_datetime,
    }
    result = parser.read_csv_check_warnings(
        (FutureWarning, DeprecationWarning),
        "use 'date_format' instead",
        StringIO(data),
        **kwds,
    )

    expected = DataFrame(
        [
            [datetime(1999, 1, 27, 19, 0), datetime(1999, 1, 27, 18, 56), "KORD", 0.81],
            [datetime(1999, 1, 27, 20, 0), datetime(1999, 1, 27, 19, 56), "KORD", 0.01],
            [
                datetime(1999, 1, 27, 21, 0),
                datetime(1999, 1, 27, 20, 56),
                "KORD",
                -0.59,
            ],
            [
                datetime(1999, 1, 27, 21, 0),
                datetime(1999, 1, 27, 21, 18),
                "KORD",
                -0.99,
            ],
            [
                datetime(1999, 1, 27, 22, 0),
                datetime(1999, 1, 27, 21, 56),
                "KORD",
                -0.59,
            ],
            [
                datetime(1999, 1, 27, 23, 0),
                datetime(1999, 1, 27, 22, 56),
                "KORD",
                -0.59,
            ],
        ],
        columns=["actual", "nominal", 0, 4],
    )

    # Python can sometimes be flaky about how
    # the aggregated columns are entered, so
    # this standardizes the order.
    result = result[expected.columns]
    tm.assert_frame_equal(result, expected)


def test_multiple_date_col_timestamp_parse(all_parsers):
    parser = all_parsers
    data = """05/31/2012,15:30:00.029,1306.25,1,E,0,,1306.25
05/31/2012,15:30:00.029,1306.25,8,E,0,,1306.25"""

    warn = FutureWarning
    if parser.engine == "pyarrow":
        warn = (FutureWarning, DeprecationWarning)

    result = parser.read_csv_check_warnings(
        warn,
        "use 'date_format' instead",
        StringIO(data),
        parse_dates=[[0, 1]],
        header=None,
        date_parser=Timestamp,
    )
    expected = DataFrame(
        [
            [
                Timestamp("05/31/2012, 15:30:00.029"),
                1306.25,
                1,
                "E",
                0,
                np.nan,
                1306.25,
            ],
            [
                Timestamp("05/31/2012, 15:30:00.029"),
                1306.25,
                8,
                "E",
                0,
                np.nan,
                1306.25,
            ],
        ],
        columns=["0_1", 2, 3, 4, 5, 6, 7],
    )
    tm.assert_frame_equal(result, expected)


@xfail_pyarrow
def test_multiple_date_cols_with_header(all_parsers):
    parser = all_parsers
    data = """\
ID,date,NominalTime,ActualTime,TDew,TAir,Windspeed,Precip,WindDir
KORD,19990127, 19:00:00, 18:56:00, 0.8100, 2.8100, 7.2000, 0.0000, 280.0000
KORD,19990127, 20:00:00, 19:56:00, 0.0100, 2.2100, 7.2000, 0.0000, 260.0000
KORD,19990127, 21:00:00, 20:56:00, -0.5900, 2.2100, 5.7000, 0.0000, 280.0000
KORD,19990127, 21:00:00, 21:18:00, -0.9900, 2.0100, 3.6000, 0.0000, 270.0000
KORD,19990127, 22:00:00, 21:56:00, -0.5900, 1.7100, 5.1000, 0.0000, 290.0000
KORD,19990127, 23:00:00, 22:56:00, -0.5900, 1.7100, 4.6000, 0.0000, 280.0000"""

    result = parser.read_csv(StringIO(data), parse_dates={"nominal": [1, 2]})
    expected = DataFrame(
        [
            [
                datetime(1999, 1, 27, 19, 0),
                "KORD",
                " 18:56:00",
                0.81,
                2.81,
                7.2,
                0.0,
                280.0,
            ],
            [
                datetime(1999, 1, 27, 20, 0),
                "KORD",
                " 19:56:00",
                0.01,
                2.21,
                7.2,
                0.0,
                260.0,
            ],
            [
                datetime(1999, 1, 27, 21, 0),
                "KORD",
                " 20:56:00",
                -0.59,
                2.21,
                5.7,
                0.0,
                280.0,
            ],
            [
                datetime(1999, 1, 27, 21, 0),
                "KORD",
                " 21:18:00",
                -0.99,
                2.01,
                3.6,
                0.0,
                270.0,
            ],
            [
                datetime(1999, 1, 27, 22, 0),
                "KORD",
                " 21:56:00",
                -0.59,
                1.71,
                5.1,
                0.0,
                290.0,
            ],
            [
                datetime(1999, 1, 27, 23, 0),
                "KORD",
                " 22:56:00",
                -0.59,
                1.71,
                4.6,
                0.0,
                280.0,
            ],
        ],
        columns=[
            "nominal",
            "ID",
            "ActualTime",
            "TDew",
            "TAir",
            "Windspeed",
            "Precip",
            "WindDir",
        ],
    )
    tm.assert_frame_equal(result, expected)


@pytest.mark.parametrize(
    "data,parse_dates,msg",
    [
        (
            """\
date_NominalTime,date,NominalTime
KORD1,19990127, 19:00:00
KORD2,19990127, 20:00:00""",
            [[1, 2]],
            ("New date column already in dict date_NominalTime"),
        ),
        (
            """\
ID,date,nominalTime
KORD,19990127, 19:00:00
KORD,19990127, 20:00:00""",
            {"ID": [1, 2]},
            "Date column ID already in dict",
        ),
    ],
)
def test_multiple_date_col_name_collision(all_parsers, data, parse_dates, msg):
    parser = all_parsers

    with pytest.raises(ValueError, match=msg):
        parser.read_csv(StringIO(data), parse_dates=parse_dates)


def test_date_parser_int_bug(all_parsers):
    # see gh-3071
    parser = all_parsers
    data = (
        "posix_timestamp,elapsed,sys,user,queries,query_time,rows,"
        "accountid,userid,contactid,level,silo,method\n"
        "1343103150,0.062353,0,4,6,0.01690,3,"
        "12345,1,-1,3,invoice_InvoiceResource,search\n"
    )

    warn = FutureWarning
    if parser.engine == "pyarrow":
        warn = (FutureWarning, DeprecationWarning)

    result = parser.read_csv_check_warnings(
        warn,
        "use 'date_format' instead",
        StringIO(data),
        index_col=0,
        parse_dates=[0],
        # Note: we must pass tz and then drop the tz attribute
        # (if we don't CI will flake out depending on the runner's local time)
        date_parser=lambda x: datetime.fromtimestamp(int(x), tz=timezone.utc).replace(
            tzinfo=None
        ),
    )
    expected = DataFrame(
        [
            [
                0.062353,
                0,
                4,
                6,
                0.01690,
                3,
                12345,
                1,
                -1,
                3,
                "invoice_InvoiceResource",
                "search",
            ]
        ],
        columns=[
            "elapsed",
            "sys",
            "user",
            "queries",
            "query_time",
            "rows",
            "accountid",
            "userid",
            "contactid",
            "level",
            "silo",
            "method",
        ],
        index=Index([Timestamp("2012-07-24 04:12:30")], name="posix_timestamp"),
    )
    tm.assert_frame_equal(result, expected)


@xfail_pyarrow
def test_nat_parse(all_parsers):
    # see gh-3062
    parser = all_parsers
    df = DataFrame(
        {
            "A": np.arange(10, dtype="float64"),
            "B": Timestamp("20010101").as_unit("ns"),
        }
    )
    df.iloc[3:6, :] = np.nan

    with tm.ensure_clean("__nat_parse_.csv") as path:
        df.to_csv(path)

        result = parser.read_csv(path, index_col=0, parse_dates=["B"])
        tm.assert_frame_equal(result, df)


@xfail_pyarrow
def test_csv_custom_parser(all_parsers):
    data = """A,B,C
20090101,a,1,2
20090102,b,3,4
20090103,c,4,5
"""
    parser = all_parsers
    result = parser.read_csv_check_warnings(
        FutureWarning,
        "use 'date_format' instead",
        StringIO(data),
        date_parser=lambda x: datetime.strptime(x, "%Y%m%d"),
    )
    expected = parser.read_csv(StringIO(data), parse_dates=True)
    tm.assert_frame_equal(result, expected)
    result = parser.read_csv(StringIO(data), date_format="%Y%m%d")
    tm.assert_frame_equal(result, expected)


@xfail_pyarrow
def test_parse_dates_implicit_first_col(all_parsers):
    data = """A,B,C
20090101,a,1,2
20090102,b,3,4
20090103,c,4,5
"""
    parser = all_parsers
    result = parser.read_csv(StringIO(data), parse_dates=True)

    expected = parser.read_csv(StringIO(data), index_col=0, parse_dates=True)
    tm.assert_frame_equal(result, expected)


@xfail_pyarrow
def test_parse_dates_string(all_parsers):
    data = """date,A,B,C
20090101,a,1,2
20090102,b,3,4
20090103,c,4,5
"""
    parser = all_parsers
    result = parser.read_csv(StringIO(data), index_col="date", parse_dates=["date"])
    # freq doesn't round-trip
    index = DatetimeIndex(
        list(date_range("1/1/2009", periods=3)), name="date", freq=None
    )

    expected = DataFrame(
        {"A": ["a", "b", "c"], "B": [1, 3, 4], "C": [2, 4, 5]}, index=index
    )
    tm.assert_frame_equal(result, expected)


# Bug in https://github.com/dateutil/dateutil/issues/217
# has been addressed, but we just don't pass in the `yearfirst`
@pytest.mark.xfail(reason="yearfirst is not surfaced in read_*")
@pytest.mark.parametrize("parse_dates", [[["date", "time"]], [[0, 1]]])
def test_yy_format_with_year_first(all_parsers, parse_dates):
    data = """date,time,B,C
090131,0010,1,2
090228,1020,3,4
090331,0830,5,6
"""
    parser = all_parsers
    result = parser.read_csv_check_warnings(
        UserWarning,
        "Could not infer format",
        StringIO(data),
        index_col=0,
        parse_dates=parse_dates,
    )
    index = DatetimeIndex(
        [
            datetime(2009, 1, 31, 0, 10, 0),
            datetime(2009, 2, 28, 10, 20, 0),
            datetime(2009, 3, 31, 8, 30, 0),
        ],
        dtype=object,
        name="date_time",
    )
    expected = DataFrame({"B": [1, 3, 5], "C": [2, 4, 6]}, index=index)
    tm.assert_frame_equal(result, expected)


@xfail_pyarrow
@pytest.mark.parametrize("parse_dates", [[0, 2], ["a", "c"]])
def test_parse_dates_column_list(all_parsers, parse_dates):
    data = "a,b,c\n01/01/2010,1,15/02/2010"
    parser = all_parsers

    expected = DataFrame(
        {"a": [datetime(2010, 1, 1)], "b": [1], "c": [datetime(2010, 2, 15)]}
    )
    expected = expected.set_index(["a", "b"])

    result = parser.read_csv(
        StringIO(data), index_col=[0, 1], parse_dates=parse_dates, dayfirst=True
    )
    tm.assert_frame_equal(result, expected)


@xfail_pyarrow
@pytest.mark.parametrize("index_col", [[0, 1], [1, 0]])
def test_multi_index_parse_dates(all_parsers, index_col):
    data = """index1,index2,A,B,C
20090101,one,a,1,2
20090101,two,b,3,4
20090101,three,c,4,5
20090102,one,a,1,2
20090102,two,b,3,4
20090102,three,c,4,5
20090103,one,a,1,2
20090103,two,b,3,4
20090103,three,c,4,5
"""
    parser = all_parsers
    index = MultiIndex.from_product(
        [
            (datetime(2009, 1, 1), datetime(2009, 1, 2), datetime(2009, 1, 3)),
            ("one", "two", "three"),
        ],
        names=["index1", "index2"],
    )

    # Out of order.
    if index_col == [1, 0]:
        index = index.swaplevel(0, 1)

    expected = DataFrame(
        [
            ["a", 1, 2],
            ["b", 3, 4],
            ["c", 4, 5],
            ["a", 1, 2],
            ["b", 3, 4],
            ["c", 4, 5],
            ["a", 1, 2],
            ["b", 3, 4],
            ["c", 4, 5],
        ],
        columns=["A", "B", "C"],
        index=index,
    )
    result = parser.read_csv_check_warnings(
        UserWarning,
        "Could not infer format",
        StringIO(data),
        index_col=index_col,
        parse_dates=True,
    )
    tm.assert_frame_equal(result, expected)


@xfail_pyarrow
@pytest.mark.parametrize("kwargs", [{"dayfirst": True}, {"day_first": True}])
def test_parse_dates_custom_euro_format(all_parsers, kwargs):
    parser = all_parsers
    data = """foo,bar,baz
31/01/2010,1,2
01/02/2010,1,NA
02/02/2010,1,2
"""
    if "dayfirst" in kwargs:
        df = parser.read_csv_check_warnings(
            FutureWarning,
            "use 'date_format' instead",
            StringIO(data),
            names=["time", "Q", "NTU"],
            date_parser=lambda d: du_parse(d, **kwargs),
            header=0,
            index_col=0,
            parse_dates=True,
            na_values=["NA"],
        )
        exp_index = Index(
            [datetime(2010, 1, 31), datetime(2010, 2, 1), datetime(2010, 2, 2)],
            name="time",
        )
        expected = DataFrame(
            {"Q": [1, 1, 1], "NTU": [2, np.nan, 2]},
            index=exp_index,
            columns=["Q", "NTU"],
        )
        tm.assert_frame_equal(df, expected)
    else:
        msg = "got an unexpected keyword argument 'day_first'"
        with pytest.raises(TypeError, match=msg):
            parser.read_csv_check_warnings(
                FutureWarning,
                "use 'date_format' instead",
                StringIO(data),
                names=["time", "Q", "NTU"],
                date_parser=lambda d: du_parse(d, **kwargs),
                skiprows=[0],
                index_col=0,
                parse_dates=True,
                na_values=["NA"],
            )


def test_parse_tz_aware(all_parsers, request):
    # See gh-1693
    parser = all_parsers
    data = "Date,x\n2012-06-13T01:39:00Z,0.5"

    result = parser.read_csv(StringIO(data), index_col=0, parse_dates=True)
    expected = DataFrame(
        {"x": [0.5]}, index=Index([Timestamp("2012-06-13 01:39:00+00:00")], name="Date")
    )
    if parser.engine == "pyarrow":
        expected_tz = pytz.utc
    else:
        expected_tz = timezone.utc
    tm.assert_frame_equal(result, expected)
    assert result.index.tz is expected_tz


@xfail_pyarrow
@pytest.mark.parametrize(
    "parse_dates,index_col",
    [({"nominal": [1, 2]}, "nominal"), ({"nominal": [1, 2]}, 0), ([[1, 2]], 0)],
)
def test_multiple_date_cols_index(all_parsers, parse_dates, index_col):
    parser = all_parsers
    data = """
ID,date,NominalTime,ActualTime,TDew,TAir,Windspeed,Precip,WindDir
KORD1,19990127, 19:00:00, 18:56:00, 0.8100, 2.8100, 7.2000, 0.0000, 280.0000
KORD2,19990127, 20:00:00, 19:56:00, 0.0100, 2.2100, 7.2000, 0.0000, 260.0000
KORD3,19990127, 21:00:00, 20:56:00, -0.5900, 2.2100, 5.7000, 0.0000, 280.0000
KORD4,19990127, 21:00:00, 21:18:00, -0.9900, 2.0100, 3.6000, 0.0000, 270.0000
KORD5,19990127, 22:00:00, 21:56:00, -0.5900, 1.7100, 5.1000, 0.0000, 290.0000
KORD6,19990127, 23:00:00, 22:56:00, -0.5900, 1.7100, 4.6000, 0.0000, 280.0000
"""
    expected = DataFrame(
        [
            [
                datetime(1999, 1, 27, 19, 0),
                "KORD1",
                " 18:56:00",
                0.81,
                2.81,
                7.2,
                0.0,
                280.0,
            ],
            [
                datetime(1999, 1, 27, 20, 0),
                "KORD2",
                " 19:56:00",
                0.01,
                2.21,
                7.2,
                0.0,
                260.0,
            ],
            [
                datetime(1999, 1, 27, 21, 0),
                "KORD3",
                " 20:56:00",
                -0.59,
                2.21,
                5.7,
                0.0,
                280.0,
            ],
            [
                datetime(1999, 1, 27, 21, 0),
                "KORD4",
                " 21:18:00",
                -0.99,
                2.01,
                3.6,
                0.0,
                270.0,
            ],
            [
                datetime(1999, 1, 27, 22, 0),
                "KORD5",
                " 21:56:00",
                -0.59,
                1.71,
                5.1,
                0.0,
                290.0,
            ],
            [
                datetime(1999, 1, 27, 23, 0),
                "KORD6",
                " 22:56:00",
                -0.59,
                1.71,
                4.6,
                0.0,
                280.0,
            ],
        ],
        columns=[
            "nominal",
            "ID",
            "ActualTime",
            "TDew",
            "TAir",
            "Windspeed",
            "Precip",
            "WindDir",
        ],
    )
    expected = expected.set_index("nominal")

    if not isinstance(parse_dates, dict):
        expected.index.name = "date_NominalTime"

    result = parser.read_csv(
        StringIO(data), parse_dates=parse_dates, index_col=index_col
    )
    tm.assert_frame_equal(result, expected)


@xfail_pyarrow
def test_multiple_date_cols_chunked(all_parsers):
    parser = all_parsers
    data = """\
ID,date,nominalTime,actualTime,A,B,C,D,E
KORD,19990127, 19:00:00, 18:56:00, 0.8100, 2.8100, 7.2000, 0.0000, 280.0000
KORD,19990127, 20:00:00, 19:56:00, 0.0100, 2.2100, 7.2000, 0.0000, 260.0000
KORD,19990127, 21:00:00, 20:56:00, -0.5900, 2.2100, 5.7000, 0.0000, 280.0000
KORD,19990127, 21:00:00, 21:18:00, -0.9900, 2.0100, 3.6000, 0.0000, 270.0000
KORD,19990127, 22:00:00, 21:56:00, -0.5900, 1.7100, 5.1000, 0.0000, 290.0000
KORD,19990127, 23:00:00, 22:56:00, -0.5900, 1.7100, 4.6000, 0.0000, 280.0000
"""

    expected = DataFrame(
        [
            [
                datetime(1999, 1, 27, 19, 0),
                "KORD",
                " 18:56:00",
                0.81,
                2.81,
                7.2,
                0.0,
                280.0,
            ],
            [
                datetime(1999, 1, 27, 20, 0),
                "KORD",
                " 19:56:00",
                0.01,
                2.21,
                7.2,
                0.0,
                260.0,
            ],
            [
                datetime(1999, 1, 27, 21, 0),
                "KORD",
                " 20:56:00",
                -0.59,
                2.21,
                5.7,
                0.0,
                280.0,
            ],
            [
                datetime(1999, 1, 27, 21, 0),
                "KORD",
                " 21:18:00",
                -0.99,
                2.01,
                3.6,
                0.0,
                270.0,
            ],
            [
                datetime(1999, 1, 27, 22, 0),
                "KORD",
                " 21:56:00",
                -0.59,
                1.71,
                5.1,
                0.0,
                290.0,
            ],
            [
                datetime(1999, 1, 27, 23, 0),
                "KORD",
                " 22:56:00",
                -0.59,
                1.71,
                4.6,
                0.0,
                280.0,
            ],
        ],
        columns=["nominal", "ID", "actualTime", "A", "B", "C", "D", "E"],
    )
    expected = expected.set_index("nominal")

    with parser.read_csv(
        StringIO(data),
        parse_dates={"nominal": [1, 2]},
        index_col="nominal",
        chunksize=2,
    ) as reader:
        chunks = list(reader)

    tm.assert_frame_equal(chunks[0], expected[:2])
    tm.assert_frame_equal(chunks[1], expected[2:4])
    tm.assert_frame_equal(chunks[2], expected[4:])


def test_multiple_date_col_named_index_compat(all_parsers):
    parser = all_parsers
    data = """\
ID,date,nominalTime,actualTime,A,B,C,D,E
KORD,19990127, 19:00:00, 18:56:00, 0.8100, 2.8100, 7.2000, 0.0000, 280.0000
KORD,19990127, 20:00:00, 19:56:00, 0.0100, 2.2100, 7.2000, 0.0000, 260.0000
KORD,19990127, 21:00:00, 20:56:00, -0.5900, 2.2100, 5.7000, 0.0000, 280.0000
KORD,19990127, 21:00:00, 21:18:00, -0.9900, 2.0100, 3.6000, 0.0000, 270.0000
KORD,19990127, 22:00:00, 21:56:00, -0.5900, 1.7100, 5.1000, 0.0000, 290.0000
KORD,19990127, 23:00:00, 22:56:00, -0.5900, 1.7100, 4.6000, 0.0000, 280.0000
"""

    with_indices = parser.read_csv(
        StringIO(data), parse_dates={"nominal": [1, 2]}, index_col="nominal"
    )
    with_names = parser.read_csv(
        StringIO(data),
        index_col="nominal",
        parse_dates={"nominal": ["date", "nominalTime"]},
    )
    tm.assert_frame_equal(with_indices, with_names)


def test_multiple_date_col_multiple_index_compat(all_parsers):
    parser = all_parsers
    data = """\
ID,date,nominalTime,actualTime,A,B,C,D,E
KORD,19990127, 19:00:00, 18:56:00, 0.8100, 2.8100, 7.2000, 0.0000, 280.0000
KORD,19990127, 20:00:00, 19:56:00, 0.0100, 2.2100, 7.2000, 0.0000, 260.0000
KORD,19990127, 21:00:00, 20:56:00, -0.5900, 2.2100, 5.7000, 0.0000, 280.0000
KORD,19990127, 21:00:00, 21:18:00, -0.9900, 2.0100, 3.6000, 0.0000, 270.0000
KORD,19990127, 22:00:00, 21:56:00, -0.5900, 1.7100, 5.1000, 0.0000, 290.0000
KORD,19990127, 23:00:00, 22:56:00, -0.5900, 1.7100, 4.6000, 0.0000, 280.0000
"""
    result = parser.read_csv(
        StringIO(data), index_col=["nominal", "ID"], parse_dates={"nominal": [1, 2]}
    )
    expected = parser.read_csv(StringIO(data), parse_dates={"nominal": [1, 2]})

    expected = expected.set_index(["nominal", "ID"])
    tm.assert_frame_equal(result, expected)


@pytest.mark.parametrize("kwargs", [{}, {"index_col": "C"}])
def test_read_with_parse_dates_scalar_non_bool(all_parsers, kwargs):
    # see gh-5636
    parser = all_parsers
    msg = (
        "Only booleans, lists, and dictionaries "
        "are accepted for the 'parse_dates' parameter"
    )
    data = """A,B,C
    1,2,2003-11-1"""

    with pytest.raises(TypeError, match=msg):
        parser.read_csv(StringIO(data), parse_dates="C", **kwargs)


@pytest.mark.parametrize("parse_dates", [(1,), np.array([4, 5]), {1, 3}])
def test_read_with_parse_dates_invalid_type(all_parsers, parse_dates):
    parser = all_parsers
    msg = (
        "Only booleans, lists, and dictionaries "
        "are accepted for the 'parse_dates' parameter"
    )
    data = """A,B,C
    1,2,2003-11-1"""

    with pytest.raises(TypeError, match=msg):
        parser.read_csv(StringIO(data), parse_dates=(1,))


@pytest.mark.parametrize("cache_dates", [True, False])
@pytest.mark.parametrize("value", ["nan", ""])
def test_bad_date_parse(all_parsers, cache_dates, value):
    # if we have an invalid date make sure that we handle this with
    # and w/o the cache properly
    parser = all_parsers
    s = StringIO((f"{value},\n") * 50000)

    warn = None
    msg = "Passing a BlockManager to DataFrame"
    if parser.engine == "pyarrow":
        warn = DeprecationWarning

    parser.read_csv_check_warnings(
        warn,
        msg,
        s,
        header=None,
        names=["foo", "bar"],
        parse_dates=["foo"],
        cache_dates=cache_dates,
    )


@pytest.mark.parametrize("cache_dates", [True, False])
@pytest.mark.parametrize("value", ["0"])
def test_bad_date_parse_with_warning(all_parsers, cache_dates, value):
    # if we have an invalid date make sure that we handle this with
    # and w/o the cache properly.
    parser = all_parsers
    s = StringIO((f"{value},\n") * 50000)

    if parser.engine == "pyarrow":
        # pyarrow reads "0" as 0 (of type int64), and so
        # pandas doesn't try to guess the datetime format
        # TODO: parse dates directly in pyarrow, see
        # https://github.com/pandas-dev/pandas/issues/48017
        warn = DeprecationWarning
        msg = "Passing a BlockManager to DataFrame"
    elif cache_dates:
        # Note: warning is not raised if 'cache_dates', because here there is only a
        # single unique date and hence no risk of inconsistent parsing.
        warn = None
        msg = None
    else:
        warn = UserWarning
        msg = "Could not infer format"
    parser.read_csv_check_warnings(
        warn,
        msg,
        s,
        header=None,
        names=["foo", "bar"],
        parse_dates=["foo"],
        cache_dates=cache_dates,
    )


@xfail_pyarrow
def test_parse_dates_empty_string(all_parsers):
    # see gh-2263
    parser = all_parsers
    data = "Date,test\n2012-01-01,1\n,2"
    result = parser.read_csv(StringIO(data), parse_dates=["Date"], na_filter=False)

    expected = DataFrame(
        [[datetime(2012, 1, 1), 1], [pd.NaT, 2]], columns=["Date", "test"]
    )
    tm.assert_frame_equal(result, expected)


@pytest.mark.parametrize(
    "reader", ["read_csv_check_warnings", "read_table_check_warnings"]
)
def test_parse_dates_infer_datetime_format_warning(all_parsers, reader):
    # GH 49024, 51017
    parser = all_parsers
    data = "Date,test\n2012-01-01,1\n,2"

    warn = FutureWarning
    if parser.engine == "pyarrow":
        warn = (FutureWarning, DeprecationWarning)

    getattr(parser, reader)(
        warn,
        "The argument 'infer_datetime_format' is deprecated",
        StringIO(data),
        parse_dates=["Date"],
        infer_datetime_format=True,
        sep=",",
    )


@pytest.mark.parametrize(
    "reader", ["read_csv_check_warnings", "read_table_check_warnings"]
)
def test_parse_dates_date_parser_and_date_format(all_parsers, reader):
    # GH 50601
    parser = all_parsers
    data = "Date,test\n2012-01-01,1\n,2"
    msg = "Cannot use both 'date_parser' and 'date_format'"
    with pytest.raises(TypeError, match=msg):
        getattr(parser, reader)(
            FutureWarning,
            "use 'date_format' instead",
            StringIO(data),
            parse_dates=["Date"],
            date_parser=pd.to_datetime,
            date_format="ISO8601",
            sep=",",
        )


@xfail_pyarrow
@pytest.mark.parametrize(
    "data,kwargs,expected",
    [
        (
            "a\n04.15.2016",
            {"parse_dates": ["a"]},
            DataFrame([datetime(2016, 4, 15)], columns=["a"]),
        ),
        (
            "a\n04.15.2016",
            {"parse_dates": True, "index_col": 0},
            DataFrame(index=DatetimeIndex(["2016-04-15"], name="a"), columns=[]),
        ),
        (
            "a,b\n04.15.2016,09.16.2013",
            {"parse_dates": ["a", "b"]},
            DataFrame(
                [[datetime(2016, 4, 15), datetime(2013, 9, 16)]], columns=["a", "b"]
            ),
        ),
        (
            "a,b\n04.15.2016,09.16.2013",
            {"parse_dates": True, "index_col": [0, 1]},
            DataFrame(
                index=MultiIndex.from_tuples(
                    [(datetime(2016, 4, 15), datetime(2013, 9, 16))], names=["a", "b"]
                ),
                columns=[],
            ),
        ),
    ],
)
def test_parse_dates_no_convert_thousands(all_parsers, data, kwargs, expected):
    # see gh-14066
    parser = all_parsers

    result = parser.read_csv(StringIO(data), thousands=".", **kwargs)
    tm.assert_frame_equal(result, expected)


@xfail_pyarrow
def test_parse_date_time_multi_level_column_name(all_parsers):
    data = """\
D,T,A,B
date, time,a,b
2001-01-05, 09:00:00, 0.0, 10.
2001-01-06, 00:00:00, 1.0, 11.
"""
    parser = all_parsers
    result = parser.read_csv_check_warnings(
        FutureWarning,
        "use 'date_format' instead",
        StringIO(data),
        header=[0, 1],
        parse_dates={"date_time": [0, 1]},
        date_parser=pd.to_datetime,
    )

    expected_data = [
        [datetime(2001, 1, 5, 9, 0, 0), 0.0, 10.0],
        [datetime(2001, 1, 6, 0, 0, 0), 1.0, 11.0],
    ]
    expected = DataFrame(expected_data, columns=["date_time", ("A", "a"), ("B", "b")])
    tm.assert_frame_equal(result, expected)


@pytest.mark.parametrize(
    "data,kwargs,expected",
    [
        (
            """\
date,time,a,b
2001-01-05, 10:00:00, 0.0, 10.
2001-01-05, 00:00:00, 1., 11.
""",
            {"header": 0, "parse_dates": {"date_time": [0, 1]}},
            DataFrame(
                [
                    [datetime(2001, 1, 5, 10, 0, 0), 0.0, 10],
                    [datetime(2001, 1, 5, 0, 0, 0), 1.0, 11.0],
                ],
                columns=["date_time", "a", "b"],
            ),
        ),
        (
            (
                "KORD,19990127, 19:00:00, 18:56:00, 0.8100\n"
                "KORD,19990127, 20:00:00, 19:56:00, 0.0100\n"
                "KORD,19990127, 21:00:00, 20:56:00, -0.5900\n"
                "KORD,19990127, 21:00:00, 21:18:00, -0.9900\n"
                "KORD,19990127, 22:00:00, 21:56:00, -0.5900\n"
                "KORD,19990127, 23:00:00, 22:56:00, -0.5900"
            ),
            {"header": None, "parse_dates": {"actual": [1, 2], "nominal": [1, 3]}},
            DataFrame(
                [
                    [
                        datetime(1999, 1, 27, 19, 0),
                        datetime(1999, 1, 27, 18, 56),
                        "KORD",
                        0.81,
                    ],
                    [
                        datetime(1999, 1, 27, 20, 0),
                        datetime(1999, 1, 27, 19, 56),
                        "KORD",
                        0.01,
                    ],
                    [
                        datetime(1999, 1, 27, 21, 0),
                        datetime(1999, 1, 27, 20, 56),
                        "KORD",
                        -0.59,
                    ],
                    [
                        datetime(1999, 1, 27, 21, 0),
                        datetime(1999, 1, 27, 21, 18),
                        "KORD",
                        -0.99,
                    ],
                    [
                        datetime(1999, 1, 27, 22, 0),
                        datetime(1999, 1, 27, 21, 56),
                        "KORD",
                        -0.59,
                    ],
                    [
                        datetime(1999, 1, 27, 23, 0),
                        datetime(1999, 1, 27, 22, 56),
                        "KORD",
                        -0.59,
                    ],
                ],
                columns=["actual", "nominal", 0, 4],
            ),
        ),
    ],
)
def test_parse_date_time(all_parsers, data, kwargs, expected):
    parser = all_parsers

    warn = FutureWarning
    if parser.engine == "pyarrow":
        warn = (FutureWarning, DeprecationWarning)

    result = parser.read_csv_check_warnings(
        warn,
        "use 'date_format' instead",
        StringIO(data),
        date_parser=pd.to_datetime,
        **kwargs,
    )

    # Python can sometimes be flaky about how
    # the aggregated columns are entered, so
    # this standardizes the order.
    result = result[expected.columns]
    tm.assert_frame_equal(result, expected)


def test_parse_date_fields(all_parsers):
    parser = all_parsers

    warn = FutureWarning
    if parser.engine == "pyarrow":
        warn = (FutureWarning, DeprecationWarning)

    data = "year,month,day,a\n2001,01,10,10.\n2001,02,1,11."
    result = parser.read_csv_check_warnings(
        warn,
        "use 'date_format' instead",
        StringIO(data),
        header=0,
        parse_dates={"ymd": [0, 1, 2]},
        date_parser=lambda x: x,
    )

    expected = DataFrame(
        [[datetime(2001, 1, 10), 10.0], [datetime(2001, 2, 1), 11.0]],
        columns=["ymd", "a"],
    )
    tm.assert_frame_equal(result, expected)


@pytest.mark.parametrize(
    ("key", "value", "warn"),
    [
        (
            "date_parser",
            lambda x: pd.to_datetime(x, format="%Y %m %d %H %M %S"),
            FutureWarning,
        ),
        ("date_format", "%Y %m %d %H %M %S", None),
    ],
)
def test_parse_date_all_fields(all_parsers, key, value, warn):
    parser = all_parsers
    data = """\
year,month,day,hour,minute,second,a,b
2001,01,05,10,00,0,0.0,10.
2001,01,5,10,0,00,1.,11.
"""
    msg = "use 'date_format' instead"
    if parser.engine == "pyarrow":
        if warn is None:
            msg = "Passing a BlockManager to DataFrame is deprecated"
            warn = DeprecationWarning
        else:
            warn = (warn, DeprecationWarning)

    result = parser.read_csv_check_warnings(
        warn,
        msg,
        StringIO(data),
        header=0,
        parse_dates={"ymdHMS": [0, 1, 2, 3, 4, 5]},
        **{key: value},
    )
    expected = DataFrame(
        [
            [datetime(2001, 1, 5, 10, 0, 0), 0.0, 10.0],
            [datetime(2001, 1, 5, 10, 0, 0), 1.0, 11.0],
        ],
        columns=["ymdHMS", "a", "b"],
    )
    tm.assert_frame_equal(result, expected)


@pytest.mark.parametrize(
    ("key", "value", "warn"),
    [
        (
            "date_parser",
            lambda x: pd.to_datetime(x, format="%Y %m %d %H %M %S.%f"),
            FutureWarning,
        ),
        ("date_format", "%Y %m %d %H %M %S.%f", None),
    ],
)
def test_datetime_fractional_seconds(all_parsers, key, value, warn):
    parser = all_parsers
    data = """\
year,month,day,hour,minute,second,a,b
2001,01,05,10,00,0.123456,0.0,10.
2001,01,5,10,0,0.500000,1.,11.
"""
    msg = "use 'date_format' instead"
    if parser.engine == "pyarrow":
        if warn is None:
            msg = "Passing a BlockManager to DataFrame is deprecated"
            warn = DeprecationWarning
        else:
            warn = (warn, DeprecationWarning)

    result = parser.read_csv_check_warnings(
        warn,
        msg,
        StringIO(data),
        header=0,
        parse_dates={"ymdHMS": [0, 1, 2, 3, 4, 5]},
        **{key: value},
    )
    expected = DataFrame(
        [
            [datetime(2001, 1, 5, 10, 0, 0, microsecond=123456), 0.0, 10.0],
            [datetime(2001, 1, 5, 10, 0, 0, microsecond=500000), 1.0, 11.0],
        ],
        columns=["ymdHMS", "a", "b"],
    )
    tm.assert_frame_equal(result, expected)


def test_generic(all_parsers):
    parser = all_parsers
    data = "year,month,day,a\n2001,01,10,10.\n2001,02,1,11."

    def parse_function(yy, mm):
        return [date(year=int(y), month=int(m), day=1) for y, m in zip(yy, mm)]

    warn = FutureWarning
    if parser.engine == "pyarrow":
        warn = (FutureWarning, DeprecationWarning)

    result = parser.read_csv_check_warnings(
        warn,
        "use 'date_format' instead",
        StringIO(data),
        header=0,
        parse_dates={"ym": [0, 1]},
        date_parser=parse_function,
    )
    expected = DataFrame(
        [[date(2001, 1, 1), 10, 10.0], [date(2001, 2, 1), 1, 11.0]],
        columns=["ym", "day", "a"],
    )
    expected["ym"] = expected["ym"].astype("datetime64[ns]")
    tm.assert_frame_equal(result, expected)


@xfail_pyarrow
def test_date_parser_resolution_if_not_ns(all_parsers):
    # see gh-10245
    parser = all_parsers
    data = """\
date,time,prn,rxstatus
2013-11-03,19:00:00,126,00E80000
2013-11-03,19:00:00,23,00E80000
2013-11-03,19:00:00,13,00E80000
"""

    def date_parser(dt, time):
        try:
            arr = dt + "T" + time
        except TypeError:
            # dt & time are date/time objects
            arr = [datetime.combine(d, t) for d, t in zip(dt, time)]
        return np.array(arr, dtype="datetime64[s]")

    result = parser.read_csv_check_warnings(
        FutureWarning,
        "use 'date_format' instead",
        StringIO(data),
        date_parser=date_parser,
        parse_dates={"datetime": ["date", "time"]},
        index_col=["datetime", "prn"],
    )

    datetimes = np.array(["2013-11-03T19:00:00"] * 3, dtype="datetime64[s]")
    expected = DataFrame(
        data={"rxstatus": ["00E80000"] * 3},
        index=MultiIndex.from_arrays(
            [datetimes, [126, 23, 13]],
            names=["datetime", "prn"],
        ),
    )
    tm.assert_frame_equal(result, expected)


def test_parse_date_column_with_empty_string(all_parsers):
    # see gh-6428
    parser = all_parsers
    data = "case,opdate\n7,10/18/2006\n7,10/18/2008\n621, "
    result = parser.read_csv(StringIO(data), parse_dates=["opdate"])

    expected_data = [[7, "10/18/2006"], [7, "10/18/2008"], [621, " "]]
    expected = DataFrame(expected_data, columns=["case", "opdate"])
    tm.assert_frame_equal(result, expected)


@pytest.mark.parametrize(
    "data,expected",
    [
        (
            "a\n135217135789158401\n1352171357E+5",
            DataFrame({"a": [135217135789158401, 135217135700000]}, dtype="float64"),
        ),
        (
            "a\n99999999999\n123456789012345\n1234E+0",
            DataFrame({"a": [99999999999, 123456789012345, 1234]}, dtype="float64"),
        ),
    ],
)
@pytest.mark.parametrize("parse_dates", [True, False])
def test_parse_date_float(all_parsers, data, expected, parse_dates):
    # see gh-2697
    #
    # Date parsing should fail, so we leave the data untouched
    # (i.e. float precision should remain unchanged).
    parser = all_parsers

    result = parser.read_csv(StringIO(data), parse_dates=parse_dates)
    tm.assert_frame_equal(result, expected)


def test_parse_timezone(all_parsers):
    # see gh-22256
    parser = all_parsers
    data = """dt,val
              2018-01-04 09:01:00+09:00,23350
              2018-01-04 09:02:00+09:00,23400
              2018-01-04 09:03:00+09:00,23400
              2018-01-04 09:04:00+09:00,23400
              2018-01-04 09:05:00+09:00,23400"""
    result = parser.read_csv(StringIO(data), parse_dates=["dt"])

    dti = DatetimeIndex(
        list(
            date_range(
                start="2018-01-04 09:01:00",
                end="2018-01-04 09:05:00",
                freq="1min",
                tz=timezone(timedelta(minutes=540)),
            )
        ),
        freq=None,
    )
    expected_data = {"dt": dti, "val": [23350, 23400, 23400, 23400, 23400]}

    expected = DataFrame(expected_data)
    tm.assert_frame_equal(result, expected)


@xfail_pyarrow  # pandas.errors.ParserError: CSV parse error
@pytest.mark.parametrize(
    "date_string",
    ["32/32/2019", "02/30/2019", "13/13/2019", "13/2019", "a3/11/2018", "10/11/2o17"],
)
def test_invalid_parse_delimited_date(all_parsers, date_string):
    parser = all_parsers
    expected = DataFrame({0: [date_string]}, dtype="object")
    result = parser.read_csv(
        StringIO(date_string),
        header=None,
        parse_dates=[0],
    )
    tm.assert_frame_equal(result, expected)


@pytest.mark.parametrize(
    "date_string,dayfirst,expected",
    [
        # %d/%m/%Y; month > 12 thus replacement
        ("13/02/2019", True, datetime(2019, 2, 13)),
        # %m/%d/%Y; day > 12 thus there will be no replacement
        ("02/13/2019", False, datetime(2019, 2, 13)),
        # %d/%m/%Y; dayfirst==True thus replacement
        ("04/02/2019", True, datetime(2019, 2, 4)),
    ],
)
def test_parse_delimited_date_swap_no_warning(
    all_parsers, date_string, dayfirst, expected, request
):
    parser = all_parsers
    expected = DataFrame({0: [expected]}, dtype="datetime64[ns]")
    if parser.engine == "pyarrow":
        if not dayfirst:
            mark = pytest.mark.xfail(reason="CSV parse error: Empty CSV file or block")
            request.applymarker(mark)
        msg = "The 'dayfirst' option is not supported with the 'pyarrow' engine"
        with pytest.raises(ValueError, match=msg):
            parser.read_csv(
                StringIO(date_string), header=None, dayfirst=dayfirst, parse_dates=[0]
            )
        return

    result = parser.read_csv(
        StringIO(date_string), header=None, dayfirst=dayfirst, parse_dates=[0]
    )
    tm.assert_frame_equal(result, expected)


@xfail_pyarrow
@pytest.mark.parametrize(
    "date_string,dayfirst,expected",
    [
        # %d/%m/%Y; month > 12
        ("13/02/2019", False, datetime(2019, 2, 13)),
        # %m/%d/%Y; day > 12
        ("02/13/2019", True, datetime(2019, 2, 13)),
    ],
)
def test_parse_delimited_date_swap_with_warning(
    all_parsers, date_string, dayfirst, expected
):
    parser = all_parsers
    expected = DataFrame({0: [expected]}, dtype="datetime64[ns]")
    warning_msg = (
        "Parsing dates in .* format when dayfirst=.* was specified. "
        "Pass `dayfirst=.*` or specify a format to silence this warning."
    )
    result = parser.read_csv_check_warnings(
        UserWarning,
        warning_msg,
        StringIO(date_string),
        header=None,
        dayfirst=dayfirst,
        parse_dates=[0],
    )
    tm.assert_frame_equal(result, expected)


def test_parse_multiple_delimited_dates_with_swap_warnings():
    # GH46210
    with pytest.raises(
        ValueError,
        match=(
            r'^time data "31/05/2000" doesn\'t match format "%m/%d/%Y", '
            r"at position 1. You might want to try:"
        ),
    ):
        pd.to_datetime(["01/01/2000", "31/05/2000", "31/05/2001", "01/02/2000"])


def _helper_hypothesis_delimited_date(call, date_string, **kwargs):
    msg, result = None, None
    try:
        result = call(date_string, **kwargs)
    except ValueError as er:
        msg = str(er)
    return msg, result


@given(DATETIME_NO_TZ)
@pytest.mark.parametrize("delimiter", list(" -./"))
@pytest.mark.parametrize("dayfirst", [True, False])
@pytest.mark.parametrize(
    "date_format",
    ["%d %m %Y", "%m %d %Y", "%m %Y", "%Y %m %d", "%y %m %d", "%Y%m%d", "%y%m%d"],
)
def test_hypothesis_delimited_date(
    request, date_format, dayfirst, delimiter, test_datetime
):
    if date_format == "%m %Y" and delimiter == ".":
        request.applymarker(
            pytest.mark.xfail(
                reason="parse_datetime_string cannot reliably tell whether "
                "e.g. %m.%Y is a float or a date"
            )
        )
    date_string = test_datetime.strftime(date_format.replace(" ", delimiter))

    except_out_dateutil, result = _helper_hypothesis_delimited_date(
        py_parse_datetime_string, date_string, dayfirst=dayfirst
    )
    except_in_dateutil, expected = _helper_hypothesis_delimited_date(
        du_parse,
        date_string,
        default=datetime(1, 1, 1),
        dayfirst=dayfirst,
        yearfirst=False,
    )

    assert except_out_dateutil == except_in_dateutil
    assert result == expected


@xfail_pyarrow  # KeyErrors
@pytest.mark.parametrize(
    "names, usecols, parse_dates, missing_cols",
    [
        (None, ["val"], ["date", "time"], "date, time"),
        (None, ["val"], [0, "time"], "time"),
        (None, ["val"], [["date", "time"]], "date, time"),
        (None, ["val"], [[0, "time"]], "time"),
        (None, ["val"], {"date": [0, "time"]}, "time"),
        (None, ["val"], {"date": ["date", "time"]}, "date, time"),
        (None, ["val"], [["date", "time"], "date"], "date, time"),
        (["date1", "time1", "temperature"], None, ["date", "time"], "date, time"),
        (
            ["date1", "time1", "temperature"],
            ["date1", "temperature"],
            ["date1", "time"],
            "time",
        ),
    ],
)
def test_missing_parse_dates_column_raises(
    all_parsers, names, usecols, parse_dates, missing_cols
):
    # gh-31251 column names provided in parse_dates could be missing.
    parser = all_parsers
    content = StringIO("date,time,val\n2020-01-31,04:20:32,32\n")
    msg = f"Missing column provided to 'parse_dates': '{missing_cols}'"
    with pytest.raises(ValueError, match=msg):
        parser.read_csv(
            content, sep=",", names=names, usecols=usecols, parse_dates=parse_dates
        )


@xfail_pyarrow  # mismatched shape
def test_date_parser_and_names(all_parsers):
    # GH#33699
    parser = all_parsers
    data = StringIO("""x,y\n1,2""")
    warn = UserWarning
    if parser.engine == "pyarrow":
        # DeprecationWarning for passing a Manager object
        warn = (UserWarning, DeprecationWarning)
    result = parser.read_csv_check_warnings(
        warn,
        "Could not infer format",
        data,
        parse_dates=["B"],
        names=["B"],
    )
    expected = DataFrame({"B": ["y", "2"]}, index=["x", "1"])
    tm.assert_frame_equal(result, expected)


@xfail_pyarrow  # TypeError: an integer is required
def test_date_parser_multiindex_columns(all_parsers):
    parser = all_parsers
    data = """a,b
1,2
2019-12-31,6"""
    result = parser.read_csv(StringIO(data), parse_dates=[("a", "1")], header=[0, 1])
    expected = DataFrame(
        {("a", "1"): Timestamp("2019-12-31").as_unit("ns"), ("b", "2"): [6]}
    )
    tm.assert_frame_equal(result, expected)


@xfail_pyarrow  # TypeError: an integer is required
@pytest.mark.parametrize(
    "parse_spec, col_name",
    [
        ([[("a", "1"), ("b", "2")]], ("a_b", "1_2")),
        ({("foo", "1"): [("a", "1"), ("b", "2")]}, ("foo", "1")),
    ],
)
def test_date_parser_multiindex_columns_combine_cols(all_parsers, parse_spec, col_name):
    parser = all_parsers
    data = """a,b,c
1,2,3
2019-12,-31,6"""
    result = parser.read_csv(
        StringIO(data),
        parse_dates=parse_spec,
        header=[0, 1],
    )
    expected = DataFrame(
        {col_name: Timestamp("2019-12-31").as_unit("ns"), ("c", "3"): [6]}
    )
    tm.assert_frame_equal(result, expected)


# ValueError: The 'thousands' option is not supported with the 'pyarrow' engine
@xfail_pyarrow
def test_date_parser_usecols_thousands(all_parsers):
    # GH#39365
    data = """A,B,C
    1,3,20-09-01-01
    2,4,20-09-01-01
    """

    parser = all_parsers
    warn = UserWarning
    if parser.engine == "pyarrow":
        # DeprecationWarning for passing a Manager object
        warn = (UserWarning, DeprecationWarning)
    result = parser.read_csv_check_warnings(
        warn,
        "Could not infer format",
        StringIO(data),
        parse_dates=[1],
        usecols=[1, 2],
        thousands="-",
    )
    expected = DataFrame({"B": [3, 4], "C": [Timestamp("20-09-2001 01:00:00")] * 2})
    tm.assert_frame_equal(result, expected)


<<<<<<< HEAD
@xfail_pyarrow  # mismatched shape
def test_parse_dates_and_keep_orgin_column(all_parsers):
=======
@skip_pyarrow
def test_parse_dates_and_keep_original_column(all_parsers):
>>>>>>> ac5587cf
    # GH#13378
    parser = all_parsers
    data = """A
20150908
20150909
"""
    result = parser.read_csv(
        StringIO(data), parse_dates={"date": ["A"]}, keep_date_col=True
    )
    expected_data = [Timestamp("2015-09-08"), Timestamp("2015-09-09")]
    expected = DataFrame({"date": expected_data, "A": expected_data})
    tm.assert_frame_equal(result, expected)


def test_dayfirst_warnings():
    # GH 12585

    # CASE 1: valid input
    input = "date\n31/12/2014\n10/03/2011"
    expected = DatetimeIndex(
        ["2014-12-31", "2011-03-10"], dtype="datetime64[ns]", freq=None, name="date"
    )
    warning_msg = (
        "Parsing dates in .* format when dayfirst=.* was specified. "
        "Pass `dayfirst=.*` or specify a format to silence this warning."
    )

    # A. dayfirst arg correct, no warning
    res1 = read_csv(
        StringIO(input), parse_dates=["date"], dayfirst=True, index_col="date"
    ).index
    tm.assert_index_equal(expected, res1)

    # B. dayfirst arg incorrect, warning
    with tm.assert_produces_warning(UserWarning, match=warning_msg):
        res2 = read_csv(
            StringIO(input), parse_dates=["date"], dayfirst=False, index_col="date"
        ).index
    tm.assert_index_equal(expected, res2)

    # CASE 2: invalid input
    # cannot consistently process with single format
    # return to user unaltered

    # first in DD/MM/YYYY, second in MM/DD/YYYY
    input = "date\n31/12/2014\n03/30/2011"
    expected = Index(["31/12/2014", "03/30/2011"], dtype="object", name="date")

    # A. use dayfirst=True
    res5 = read_csv(
        StringIO(input), parse_dates=["date"], dayfirst=True, index_col="date"
    ).index
    tm.assert_index_equal(expected, res5)

    # B. use dayfirst=False
    with tm.assert_produces_warning(UserWarning, match=warning_msg):
        res6 = read_csv(
            StringIO(input), parse_dates=["date"], dayfirst=False, index_col="date"
        ).index
    tm.assert_index_equal(expected, res6)


@pytest.mark.parametrize(
    "date_string, dayfirst",
    [
        pytest.param(
            "31/1/2014",
            False,
            id="second date is single-digit",
        ),
        pytest.param(
            "1/31/2014",
            True,
            id="first date is single-digit",
        ),
    ],
)
def test_dayfirst_warnings_no_leading_zero(date_string, dayfirst):
    # GH47880
    initial_value = f"date\n{date_string}"
    expected = DatetimeIndex(
        ["2014-01-31"], dtype="datetime64[ns]", freq=None, name="date"
    )
    warning_msg = (
        "Parsing dates in .* format when dayfirst=.* was specified. "
        "Pass `dayfirst=.*` or specify a format to silence this warning."
    )
    with tm.assert_produces_warning(UserWarning, match=warning_msg):
        res = read_csv(
            StringIO(initial_value),
            parse_dates=["date"],
            index_col="date",
            dayfirst=dayfirst,
        ).index
    tm.assert_index_equal(expected, res)


@xfail_pyarrow  # CSV parse error: Expected 3 columns, got 4
def test_infer_first_column_as_index(all_parsers):
    # GH#11019
    parser = all_parsers
    data = "a,b,c\n1970-01-01,2,3,4"
    result = parser.read_csv(
        StringIO(data),
        parse_dates=["a"],
    )
    expected = DataFrame({"a": "2", "b": 3, "c": 4}, index=["1970-01-01"])
    tm.assert_frame_equal(result, expected)


@xfail_pyarrow  # pyarrow engine doesn't support passing a dict for na_values
@pytest.mark.parametrize(
    ("key", "value", "warn"),
    [
        ("date_parser", lambda x: pd.to_datetime(x, format="%Y-%m-%d"), FutureWarning),
        ("date_format", "%Y-%m-%d", None),
    ],
)
def test_replace_nans_before_parsing_dates(all_parsers, key, value, warn):
    # GH#26203
    parser = all_parsers
    data = """Test
2012-10-01
0
2015-05-15
#
2017-09-09
"""
    result = parser.read_csv_check_warnings(
        warn,
        "use 'date_format' instead",
        StringIO(data),
        na_values={"Test": ["#", "0"]},
        parse_dates=["Test"],
        **{key: value},
    )
    expected = DataFrame(
        {
            "Test": [
                Timestamp("2012-10-01"),
                pd.NaT,
                Timestamp("2015-05-15"),
                pd.NaT,
                Timestamp("2017-09-09"),
            ]
        }
    )
    tm.assert_frame_equal(result, expected)


@xfail_pyarrow  # string[python] instead of dt64[ns]
def test_parse_dates_and_string_dtype(all_parsers):
    # GH#34066
    parser = all_parsers
    data = """a,b
1,2019-12-31
"""
    result = parser.read_csv(StringIO(data), dtype="string", parse_dates=["b"])
    expected = DataFrame({"a": ["1"], "b": [Timestamp("2019-12-31")]})
    expected["a"] = expected["a"].astype("string")
    tm.assert_frame_equal(result, expected)


def test_parse_dot_separated_dates(all_parsers):
    # https://github.com/pandas-dev/pandas/issues/2586
    parser = all_parsers
    data = """a,b
27.03.2003 14:55:00.000,1
03.08.2003 15:20:00.000,2"""
    if parser.engine == "pyarrow":
        expected_index = Index(
            ["27.03.2003 14:55:00.000", "03.08.2003 15:20:00.000"],
            dtype="object",
            name="a",
        )
        warn = DeprecationWarning
        msg = "Passing a BlockManager to DataFrame"
    else:
        expected_index = DatetimeIndex(
            ["2003-03-27 14:55:00", "2003-08-03 15:20:00"],
            dtype="datetime64[ns]",
            name="a",
        )
        warn = UserWarning
        msg = r"when dayfirst=False \(the default\) was specified"
    result = parser.read_csv_check_warnings(
        warn, msg, StringIO(data), parse_dates=True, index_col=0
    )
    expected = DataFrame({"b": [1, 2]}, index=expected_index)
    tm.assert_frame_equal(result, expected)


def test_parse_dates_dict_format(all_parsers):
    # GH#51240
    parser = all_parsers
    data = """a,b
2019-12-31,31-12-2019
2020-12-31,31-12-2020"""

    result = parser.read_csv(
        StringIO(data),
        date_format={"a": "%Y-%m-%d", "b": "%d-%m-%Y"},
        parse_dates=["a", "b"],
    )
    expected = DataFrame(
        {
            "a": [Timestamp("2019-12-31"), Timestamp("2020-12-31")],
            "b": [Timestamp("2019-12-31"), Timestamp("2020-12-31")],
        }
    )
    tm.assert_frame_equal(result, expected)


@pytest.mark.parametrize(
    "key, parse_dates", [("a_b", [[0, 1]]), ("foo", {"foo": [0, 1]})]
)
def test_parse_dates_dict_format_two_columns(all_parsers, key, parse_dates):
    # GH#51240
    parser = all_parsers
    data = """a,b
31-,12-2019
31-,12-2020"""

    warn = None
    if parser.engine == "pyarrow":
        warn = DeprecationWarning
    msg = "Passing a BlockManager to DataFrame is deprecated"
    with tm.assert_produces_warning(warn, match=msg, check_stacklevel=False):
        result = parser.read_csv(
            StringIO(data), date_format={key: "%d- %m-%Y"}, parse_dates=parse_dates
        )
    expected = DataFrame(
        {
            key: [Timestamp("2019-12-31"), Timestamp("2020-12-31")],
        }
    )
    tm.assert_frame_equal(result, expected)


@xfail_pyarrow  # object dtype index
def test_parse_dates_dict_format_index(all_parsers):
    # GH#51240
    parser = all_parsers
    data = """a,b
2019-12-31,31-12-2019
2020-12-31,31-12-2020"""

    result = parser.read_csv(
        StringIO(data), date_format={"a": "%Y-%m-%d"}, parse_dates=True, index_col=0
    )
    expected = DataFrame(
        {
            "b": ["31-12-2019", "31-12-2020"],
        },
        index=Index([Timestamp("2019-12-31"), Timestamp("2020-12-31")], name="a"),
    )
    tm.assert_frame_equal(result, expected)


def test_parse_dates_arrow_engine(all_parsers):
    # GH#53295
    parser = all_parsers
    data = """a,b
2000-01-01 00:00:00,1
2000-01-01 00:00:01,1"""

    result = parser.read_csv(StringIO(data), parse_dates=["a"])
    expected = DataFrame(
        {
            "a": [
                Timestamp("2000-01-01 00:00:00"),
                Timestamp("2000-01-01 00:00:01"),
            ],
            "b": 1,
        }
    )
    tm.assert_frame_equal(result, expected)


@xfail_pyarrow  # object dtype index
def test_from_csv_with_mixed_offsets(all_parsers):
    parser = all_parsers
    data = "a\n2020-01-01T00:00:00+01:00\n2020-01-01T00:00:00+00:00"
    result = parser.read_csv(StringIO(data), parse_dates=["a"])["a"]
    expected = Series(
        [
            Timestamp("2020-01-01 00:00:00+01:00"),
            Timestamp("2020-01-01 00:00:00+00:00"),
        ],
        name="a",
        index=[0, 1],
    )
    tm.assert_series_equal(result, expected)<|MERGE_RESOLUTION|>--- conflicted
+++ resolved
@@ -2042,13 +2042,8 @@
     tm.assert_frame_equal(result, expected)
 
 
-<<<<<<< HEAD
 @xfail_pyarrow  # mismatched shape
-def test_parse_dates_and_keep_orgin_column(all_parsers):
-=======
-@skip_pyarrow
 def test_parse_dates_and_keep_original_column(all_parsers):
->>>>>>> ac5587cf
     # GH#13378
     parser = all_parsers
     data = """A
