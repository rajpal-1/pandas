from distutils.version import LooseVersion

import numpy as np
import pytest

from pandas.compat._optional import get_version

import pandas as pd
from pandas import DataFrame
import pandas._testing as tm

from pandas.io.excel import ExcelWriter, _OpenpyxlWriter

openpyxl = pytest.importorskip("openpyxl")

pytestmark = pytest.mark.parametrize("ext", [".xlsx"])


def test_to_excel_styleconverter(ext):
    from openpyxl import styles

    hstyle = {
        "font": {"color": "00FF0000", "bold": True},
        "borders": {"top": "thin", "right": "thin", "bottom": "thin", "left": "thin"},
        "alignment": {"horizontal": "center", "vertical": "top"},
        "fill": {"patternType": "solid", "fgColor": {"rgb": "006666FF", "tint": 0.3}},
        "number_format": {"format_code": "0.00"},
        "protection": {"locked": True, "hidden": False},
    }

    font_color = styles.Color("00FF0000")
    font = styles.Font(bold=True, color=font_color)
    side = styles.Side(style=styles.borders.BORDER_THIN)
    border = styles.Border(top=side, right=side, bottom=side, left=side)
    alignment = styles.Alignment(horizontal="center", vertical="top")
    fill_color = styles.Color(rgb="006666FF", tint=0.3)
    fill = styles.PatternFill(patternType="solid", fgColor=fill_color)

    number_format = "0.00"

    protection = styles.Protection(locked=True, hidden=False)

    kw = _OpenpyxlWriter._convert_to_style_kwargs(hstyle)
    assert kw["font"] == font
    assert kw["border"] == border
    assert kw["alignment"] == alignment
    assert kw["fill"] == fill
    assert kw["number_format"] == number_format
    assert kw["protection"] == protection


def test_write_cells_merge_styled(ext):
    from pandas.io.formats.excel import ExcelCell

    sheet_name = "merge_styled"

    sty_b1 = {"font": {"color": "00FF0000"}}
    sty_a2 = {"font": {"color": "0000FF00"}}

    initial_cells = [
        ExcelCell(col=1, row=0, val=42, style=sty_b1),
        ExcelCell(col=0, row=1, val=99, style=sty_a2),
    ]

    sty_merged = {"font": {"color": "000000FF", "bold": True}}
    sty_kwargs = _OpenpyxlWriter._convert_to_style_kwargs(sty_merged)
    openpyxl_sty_merged = sty_kwargs["font"]
    merge_cells = [
        ExcelCell(
            col=0, row=0, val="pandas", mergestart=1, mergeend=1, style=sty_merged
        )
    ]

    with tm.ensure_clean(ext) as path:
        with _OpenpyxlWriter(path) as writer:
            writer.write_cells(initial_cells, sheet_name=sheet_name)
            writer.write_cells(merge_cells, sheet_name=sheet_name)

            wks = writer.sheets[sheet_name]
        xcell_b1 = wks["B1"]
        xcell_a2 = wks["A2"]
        assert xcell_b1.font == openpyxl_sty_merged
        assert xcell_a2.font == openpyxl_sty_merged


@pytest.mark.parametrize(
    "mode,expected", [("w", ["baz"]), ("a", ["foo", "bar", "baz"])]
)
def test_write_append_mode(ext, mode, expected):
    df = DataFrame([1], columns=["baz"])

    with tm.ensure_clean(ext) as f:
        wb = openpyxl.Workbook()
        wb.worksheets[0].title = "foo"
        wb.worksheets[0]["A1"].value = "foo"
        wb.create_sheet("bar")
        wb.worksheets[1]["A1"].value = "bar"
        wb.save(f)

        with ExcelWriter(f, engine="openpyxl", mode=mode) as writer:
            df.to_excel(writer, sheet_name="baz", index=False)

        wb2 = openpyxl.load_workbook(f)
        result = [sheet.title for sheet in wb2.worksheets]
        assert result == expected

        for index, cell_value in enumerate(expected):
            assert wb2.worksheets[index]["A1"].value == cell_value


def test_to_excel_with_openpyxl_engine(ext):
    # GH 29854
    with tm.ensure_clean(ext) as filename:

        df1 = DataFrame({"A": np.linspace(1, 10, 10)})
        df2 = DataFrame({"B": np.linspace(1, 20, 10)})
        df = pd.concat([df1, df2], axis=1)
        styled = df.style.applymap(
            lambda val: "color: %s" % ("red" if val < 0 else "black")
        ).highlight_max()

        styled.to_excel(filename, engine="openpyxl")


<<<<<<< HEAD
def test_read_workbook(datapath, ext):
    # GH 39528
    filename = datapath("io", "data", "excel", "test1" + ext)
    wb = openpyxl.load_workbook(filename)
    result = pd.read_excel(wb, engine="openpyxl")
    wb.close()
    expected = pd.read_excel(filename)
=======
@pytest.mark.parametrize(
    "header, expected_data",
    [
        (
            0,
            {
                "Title": [np.nan, "A", 1, 2, 3],
                "Unnamed: 1": [np.nan, "B", 4, 5, 6],
                "Unnamed: 2": [np.nan, "C", 7, 8, 9],
            },
        ),
        (2, {"A": [1, 2, 3], "B": [4, 5, 6], "C": [7, 8, 9]}),
    ],
)
@pytest.mark.parametrize(
    "filename", ["dimension_missing", "dimension_small", "dimension_large"]
)
@pytest.mark.xfail(
    LooseVersion(get_version(openpyxl)) < "3.0.0",
    reason="openpyxl read-only sheet is incorrect when dimension data is wrong",
)
def test_read_with_bad_dimension(datapath, ext, header, expected_data, filename):
    # GH 38956, 39001 - no/incorrect dimension information
    path = datapath("io", "data", "excel", f"{filename}{ext}")
    result = pd.read_excel(path, header=header)
    expected = DataFrame(expected_data)
>>>>>>> d558bce8
    tm.assert_frame_equal(result, expected)<|MERGE_RESOLUTION|>--- conflicted
+++ resolved
@@ -122,15 +122,6 @@
         styled.to_excel(filename, engine="openpyxl")
 
 
-<<<<<<< HEAD
-def test_read_workbook(datapath, ext):
-    # GH 39528
-    filename = datapath("io", "data", "excel", "test1" + ext)
-    wb = openpyxl.load_workbook(filename)
-    result = pd.read_excel(wb, engine="openpyxl")
-    wb.close()
-    expected = pd.read_excel(filename)
-=======
 @pytest.mark.parametrize(
     "header, expected_data",
     [
@@ -157,5 +148,14 @@
     path = datapath("io", "data", "excel", f"{filename}{ext}")
     result = pd.read_excel(path, header=header)
     expected = DataFrame(expected_data)
->>>>>>> d558bce8
+    tm.assert_frame_equal(result, expected)
+
+
+def test_read_workbook(datapath, ext):
+    # GH 39528
+    filename = datapath("io", "data", "excel", "test1" + ext)
+    wb = openpyxl.load_workbook(filename)
+    result = pd.read_excel(wb, engine="openpyxl")
+    wb.close()
+    expected = pd.read_excel(filename)
     tm.assert_frame_equal(result, expected)