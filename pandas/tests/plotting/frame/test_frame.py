--- conflicted
+++ resolved
@@ -357,14 +357,10 @@
         ax = df.plot()
         lines = ax.get_lines()
         assert not isinstance(lines[0].get_xdata(), PeriodIndex)
-<<<<<<< HEAD
+        msg = r"PeriodDtype\[B\] is deprecated "
         with tm.assert_produces_warning(FutureWarning, match=msg):
             assert isinstance(PeriodIndex(lines[0].get_xdata()), PeriodIndex)
-        self._check_ticks_props(ax, xrot=0)
-=======
-        assert isinstance(PeriodIndex(lines[0].get_xdata()), PeriodIndex)
         _check_ticks_props(ax, xrot=0)
->>>>>>> ee18e060
 
     def test_period_compat(self):
         # GH 9012
