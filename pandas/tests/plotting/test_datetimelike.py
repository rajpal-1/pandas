--- conflicted
+++ resolved
@@ -190,14 +190,8 @@
     @pytest.mark.parametrize("freq", ["S", "T", "H", "D", "W", "M", "Q", "A"])
     def test_line_plot_period_series(self, freq):
         idx = period_range("12/31/1999", freq=freq, periods=100)
-<<<<<<< HEAD
-        ser = Series(np.random.randn(len(idx)), idx)
-        freq_cpw = ser.index.freq
-        _check_plot_works(ser.plot, freq_cpw)
-=======
         ser = Series(np.random.default_rng(2).standard_normal(len(idx)), idx)
         _check_plot_works(ser.plot, ser.index.freq)
->>>>>>> 3fe61491
 
     @pytest.mark.parametrize(
         "frqncy", ["1S", "3S", "5T", "7H", "4D", "8W", "11M", "3A"]
@@ -235,17 +229,12 @@
         # of the frequency (`frqncy`) rule code. tests resolution of issue
         # #14763
         idx = period_range("12/31/1999", freq=frqncy, periods=100)
-<<<<<<< HEAD
-        df = DataFrame(np.random.randn(len(idx), 3), index=idx, columns=["A", "B", "C"])
-        freq = df.index.freq.name
-=======
         df = DataFrame(
             np.random.default_rng(2).standard_normal((len(idx), 3)),
             index=idx,
             columns=["A", "B", "C"],
         )
-        freq = df.index.asfreq(df.index.freq.rule_code).freq
->>>>>>> 3fe61491
+        freq = df.index.freq.name
         _check_plot_works(df.plot, freq)
 
     @pytest.mark.filterwarnings(r"ignore:PeriodDtype\[B\] is deprecated:FutureWarning")
@@ -254,17 +243,12 @@
     )
     def test_line_plot_datetime_frame(self, freq):
         idx = date_range("12/31/1999", freq=freq, periods=100)
-<<<<<<< HEAD
-        df = DataFrame(np.random.randn(len(idx), 3), index=idx, columns=["A", "B", "C"])
-        freq = df.index.freq.name
-=======
         df = DataFrame(
             np.random.default_rng(2).standard_normal((len(idx), 3)),
             index=idx,
             columns=["A", "B", "C"],
         )
-        freq = df.index.to_period(df.index.freq.rule_code).freq
->>>>>>> 3fe61491
+        freq = df.index.freq.name
         _check_plot_works(df.plot, freq)
 
     @pytest.mark.parametrize(
@@ -818,15 +802,9 @@
 
     def test_mixed_freq_hf_first(self):
         idxh = date_range("1/1/1999", periods=365, freq="D")
-<<<<<<< HEAD
         idxl = date_range("1/1/1999", periods=12, freq="ME")
-        high = Series(np.random.randn(len(idxh)), idxh)
-        low = Series(np.random.randn(len(idxl)), idxl)
-=======
-        idxl = date_range("1/1/1999", periods=12, freq="M")
         high = Series(np.random.default_rng(2).standard_normal(len(idxh)), idxh)
         low = Series(np.random.default_rng(2).standard_normal(len(idxl)), idxl)
->>>>>>> 3fe61491
         _, ax = mpl.pyplot.subplots()
         high.plot(ax=ax)
         low.plot(ax=ax)
@@ -848,15 +826,9 @@
 
     def test_mixed_freq_lf_first(self):
         idxh = date_range("1/1/1999", periods=365, freq="D")
-<<<<<<< HEAD
         idxl = date_range("1/1/1999", periods=12, freq="ME")
-        high = Series(np.random.randn(len(idxh)), idxh)
-        low = Series(np.random.randn(len(idxl)), idxl)
-=======
-        idxl = date_range("1/1/1999", periods=12, freq="M")
         high = Series(np.random.default_rng(2).standard_normal(len(idxh)), idxh)
         low = Series(np.random.default_rng(2).standard_normal(len(idxl)), idxl)
->>>>>>> 3fe61491
         _, ax = mpl.pyplot.subplots()
         low.plot(legend=True, ax=ax)
         high.plot(legend=True, ax=ax)
@@ -940,15 +912,9 @@
 
     def test_to_weekly_resampling(self):
         idxh = date_range("1/1/1999", periods=52, freq="W")
-<<<<<<< HEAD
         idxl = date_range("1/1/1999", periods=12, freq="ME")
-        high = Series(np.random.randn(len(idxh)), idxh)
-        low = Series(np.random.randn(len(idxl)), idxl)
-=======
-        idxl = date_range("1/1/1999", periods=12, freq="M")
         high = Series(np.random.default_rng(2).standard_normal(len(idxh)), idxh)
         low = Series(np.random.default_rng(2).standard_normal(len(idxl)), idxl)
->>>>>>> 3fe61491
         _, ax = mpl.pyplot.subplots()
         high.plot(ax=ax)
         low.plot(ax=ax)
@@ -957,15 +923,9 @@
 
     def test_from_weekly_resampling(self):
         idxh = date_range("1/1/1999", periods=52, freq="W")
-<<<<<<< HEAD
         idxl = date_range("1/1/1999", periods=12, freq="ME")
-        high = Series(np.random.randn(len(idxh)), idxh)
-        low = Series(np.random.randn(len(idxl)), idxl)
-=======
-        idxl = date_range("1/1/1999", periods=12, freq="M")
         high = Series(np.random.default_rng(2).standard_normal(len(idxh)), idxh)
         low = Series(np.random.default_rng(2).standard_normal(len(idxl)), idxl)
->>>>>>> 3fe61491
         _, ax = mpl.pyplot.subplots()
         low.plot(ax=ax)
         high.plot(ax=ax)
@@ -986,12 +946,7 @@
     @pytest.mark.parametrize("kind1, kind2", [("line", "area"), ("area", "line")])
     def test_from_resampling_area_line_mixed(self, kind1, kind2):
         idxh = date_range("1/1/1999", periods=52, freq="W")
-<<<<<<< HEAD
         idxl = date_range("1/1/1999", periods=12, freq="ME")
-        high = DataFrame(np.random.rand(len(idxh), 3), index=idxh, columns=[0, 1, 2])
-        low = DataFrame(np.random.rand(len(idxl), 3), index=idxl, columns=[0, 1, 2])
-=======
-        idxl = date_range("1/1/1999", periods=12, freq="M")
         high = DataFrame(
             np.random.default_rng(2).random((len(idxh), 3)),
             index=idxh,
@@ -1002,7 +957,6 @@
             index=idxl,
             columns=[0, 1, 2],
         )
->>>>>>> 3fe61491
 
         _, ax = mpl.pyplot.subplots()
         low.plot(kind=kind1, stacked=True, ax=ax)
@@ -1048,12 +1002,7 @@
     @pytest.mark.parametrize("kind1, kind2", [("line", "area"), ("area", "line")])
     def test_from_resampling_area_line_mixed_high_to_low(self, kind1, kind2):
         idxh = date_range("1/1/1999", periods=52, freq="W")
-<<<<<<< HEAD
         idxl = date_range("1/1/1999", periods=12, freq="ME")
-        high = DataFrame(np.random.rand(len(idxh), 3), index=idxh, columns=[0, 1, 2])
-        low = DataFrame(np.random.rand(len(idxl), 3), index=idxl, columns=[0, 1, 2])
-=======
-        idxl = date_range("1/1/1999", periods=12, freq="M")
         high = DataFrame(
             np.random.default_rng(2).random((len(idxh), 3)),
             index=idxh,
@@ -1064,7 +1013,6 @@
             index=idxl,
             columns=[0, 1, 2],
         )
->>>>>>> 3fe61491
         _, ax = mpl.pyplot.subplots()
         high.plot(kind=kind1, stacked=True, ax=ax)
         low.plot(kind=kind2, stacked=True, ax=ax)
@@ -1260,15 +1208,9 @@
 
     def test_secondary_upsample(self):
         idxh = date_range("1/1/1999", periods=365, freq="D")
-<<<<<<< HEAD
         idxl = date_range("1/1/1999", periods=12, freq="ME")
-        high = Series(np.random.randn(len(idxh)), idxh)
-        low = Series(np.random.randn(len(idxl)), idxl)
-=======
-        idxl = date_range("1/1/1999", periods=12, freq="M")
         high = Series(np.random.default_rng(2).standard_normal(len(idxh)), idxh)
         low = Series(np.random.default_rng(2).standard_normal(len(idxl)), idxl)
->>>>>>> 3fe61491
         _, ax = mpl.pyplot.subplots()
         low.plot(ax=ax)
         ax = high.plot(secondary_y=True, ax=ax)
@@ -1384,13 +1326,8 @@
 
     @pytest.mark.xfail(reason="Api changed in 3.6.0")
     def test_format_date_axis(self):
-<<<<<<< HEAD
         rng = date_range("1/1/2012", periods=12, freq="ME")
-        df = DataFrame(np.random.randn(len(rng), 3), rng)
-=======
-        rng = date_range("1/1/2012", periods=12, freq="M")
         df = DataFrame(np.random.default_rng(2).standard_normal((len(rng), 3)), rng)
->>>>>>> 3fe61491
         _, ax = mpl.pyplot.subplots()
         ax = df.plot(ax=ax)
         xaxis = ax.get_xaxis()
