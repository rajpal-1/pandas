# -*- coding: utf-8 -*-
import sys
from warnings import catch_warnings

import pytest
import pandas as pd
from pandas import api
from pandas.util import testing as tm


class Base(object):

    def check(self, namespace, expected, ignored=None):
        # see which names are in the namespace, minus optional
        # ignored ones
        # compare vs the expected

        result = sorted([f for f in dir(namespace) if not f.startswith('_')])
        if ignored is not None:
            result = sorted(list(set(result) - set(ignored)))

        expected = sorted(expected)
        tm.assert_almost_equal(result, expected)


class TestPDApi(Base):

    # these are optionally imported based on testing
    # & need to be ignored
    ignored = ['tests', 'locale', 'conftest']

    # top-level sub-packages
    lib = ['api', 'compat', 'core', 'errors', 'pandas',
           'plotting', 'test', 'testing', 'tools', 'tseries',
           'util', 'options', 'io']

    # these are already deprecated; awaiting removal
<<<<<<< HEAD
    deprecated_modules = ['stats', 'parser',
                          'json', 'lib', 'tslib']
=======
    deprecated_modules = ['datetools', 'parser', 'json', 'lib', 'tslib']
>>>>>>> 6008d75a

    # misc
    misc = ['IndexSlice', 'NaT']

    # top-level classes
    classes = ['Categorical', 'CategoricalIndex', 'DataFrame', 'DateOffset',
               'DatetimeIndex', 'ExcelFile', 'ExcelWriter', 'Float64Index',
               'Grouper', 'HDFStore', 'Index', 'Int64Index', 'MultiIndex',
               'Period', 'PeriodIndex', 'RangeIndex', 'UInt64Index',
               'Series', 'SparseArray', 'SparseDataFrame',
               'SparseSeries', 'Timedelta',
               'TimedeltaIndex', 'Timestamp', 'Interval', 'IntervalIndex']

    # these are already deprecated; awaiting removal
    deprecated_classes = ['TimeGrouper', 'Expr', 'Term']

    # these should be deprecated in the future
    deprecated_classes_in_future = ['Panel']

    # external modules exposed in pandas namespace
    modules = ['np', 'datetime']

    # top-level functions
    funcs = ['bdate_range', 'concat', 'crosstab', 'cut',
             'date_range', 'interval_range', 'eval',
             'factorize', 'get_dummies',
             'infer_freq', 'isna', 'isnull', 'lreshape',
             'melt', 'notna', 'notnull', 'offsets',
             'merge', 'merge_ordered', 'merge_asof',
             'period_range',
             'pivot', 'pivot_table', 'qcut',
             'show_versions', 'timedelta_range', 'unique',
             'value_counts', 'wide_to_long']

    # top-level option funcs
    funcs_option = ['reset_option', 'describe_option', 'get_option',
                    'option_context', 'set_option',
                    'set_eng_float_format']

    # top-level read_* funcs
    funcs_read = ['read_clipboard', 'read_csv', 'read_excel', 'read_fwf',
                  'read_gbq', 'read_hdf', 'read_html', 'read_json',
                  'read_msgpack', 'read_pickle', 'read_sas', 'read_sql',
                  'read_sql_query', 'read_sql_table', 'read_stata',
                  'read_table', 'read_feather', 'read_parquet']

    # top-level to_* funcs
    funcs_to = ['to_datetime', 'to_msgpack',
                'to_numeric', 'to_pickle', 'to_timedelta']

    # top-level to deprecate in the future
    deprecated_funcs_in_future = []

    # these are already deprecated; awaiting removal
    deprecated_funcs = ['pnow', 'match', 'groupby', 'get_store',
                        'plot_params', 'scatter_matrix']

    def test_api(self):

        self.check(pd,
                   self.lib + self.misc +
                   self.modules + self.deprecated_modules +
                   self.classes + self.deprecated_classes +
                   self.deprecated_classes_in_future +
                   self.funcs + self.funcs_option +
                   self.funcs_read + self.funcs_to +
                   self.deprecated_funcs_in_future +
                   self.deprecated_funcs,
                   self.ignored)


class TestApi(Base):

    allowed = ['types', 'extensions']

    def test_api(self):

        self.check(api, self.allowed)


class TestTesting(Base):

    funcs = ['assert_frame_equal', 'assert_series_equal',
             'assert_index_equal']

    def test_testing(self):

        from pandas import testing
        self.check(testing, self.funcs)


class TestTopLevelDeprecations(object):

    # top-level API deprecations
    # GH 13790

    def test_pnow(self):
        with tm.assert_produces_warning(FutureWarning,
                                        check_stacklevel=False):
            pd.pnow(freq='M')

    def test_term(self):
        with tm.assert_produces_warning(FutureWarning,
                                        check_stacklevel=False):
            pd.Term('index>=date')

    def test_expr(self):
        with tm.assert_produces_warning(FutureWarning,
                                        check_stacklevel=False):
            pd.Expr('2>1')

    def test_match(self):
        with tm.assert_produces_warning(FutureWarning,
                                        check_stacklevel=False):
            pd.match([1, 2, 3], [1])

    def test_groupby(self):
        with tm.assert_produces_warning(FutureWarning,
                                        check_stacklevel=False):
            pd.groupby(pd.Series([1, 2, 3]), [1, 1, 1])

    def test_TimeGrouper(self):
        with tm.assert_produces_warning(FutureWarning,
                                        check_stacklevel=False):
            pd.TimeGrouper(freq='D')

    # GH 15940

    def test_get_store(self):
        pytest.importorskip('tables')
        with tm.ensure_clean() as path:
            with tm.assert_produces_warning(FutureWarning,
                                            check_stacklevel=False):
                s = pd.get_store(path)
                s.close()


class TestJson(object):

    def test_deprecation_access_func(self):
        with catch_warnings(record=True):
            pd.json.dumps([])


class TestParser(object):

    def test_deprecation_access_func(self):
        with catch_warnings(record=True):
            pd.parser.na_values


class TestLib(object):

    def test_deprecation_access_func(self):
        with catch_warnings(record=True):
            pd.lib.infer_dtype('foo')


class TestTSLib(object):

    def test_deprecation_access_func(self):
        with catch_warnings(record=True):
            pd.tslib.Timestamp('20160101')


class TestTypes(object):

    def test_deprecation_access_func(self):
        with tm.assert_produces_warning(
                FutureWarning, check_stacklevel=False):
            from pandas.types.concat import union_categoricals
            c1 = pd.Categorical(list('aabc'))
            c2 = pd.Categorical(list('abcd'))
            union_categoricals(
                [c1, c2],
                sort_categories=True,
                ignore_order=True)


class TestCDateRange(object):

    def test_deprecation_cdaterange(self):
        # GH17596
        from pandas.core.indexes.datetimes import cdate_range
        with tm.assert_produces_warning(FutureWarning,
                                        check_stacklevel=False):
            cdate_range('2017-01-01', '2017-12-31')


class TestCategoricalMove(object):

    def test_categorical_move(self):
        # May have been cached by another import, e.g. pickle tests.
        sys.modules.pop("pandas.core.categorical", None)

        with tm.assert_produces_warning(FutureWarning):
            from pandas.core.categorical import Categorical  # noqa

        sys.modules.pop("pandas.core.categorical", None)

        with tm.assert_produces_warning(FutureWarning):
            from pandas.core.categorical import CategoricalDtype  # noqa<|MERGE_RESOLUTION|>--- conflicted
+++ resolved
@@ -35,12 +35,7 @@
            'util', 'options', 'io']
 
     # these are already deprecated; awaiting removal
-<<<<<<< HEAD
-    deprecated_modules = ['stats', 'parser',
-                          'json', 'lib', 'tslib']
-=======
-    deprecated_modules = ['datetools', 'parser', 'json', 'lib', 'tslib']
->>>>>>> 6008d75a
+    deprecated_modules = ['parser', 'json', 'lib', 'tslib']
 
     # misc
     misc = ['IndexSlice', 'NaT']
