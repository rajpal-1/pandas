--- conflicted
+++ resolved
@@ -193,8 +193,4 @@
     def test_from_dict_orient_invalid(self):
         msg = "only recognize 'index', 'columns', or 'tight' for orient"
         with pytest.raises(ValueError, match=msg):
-<<<<<<< HEAD
-            DataFrame.from_dict({"foo": s1, "baz": s3, "bar": s2}, orient='abc')
-=======
-            DataFrame.from_dict({"foo": 1, "baz": 3, "bar": 2}, orient='abc')
->>>>>>> 869d8bc1
+            DataFrame.from_dict({"foo": 1, "baz": 3, "bar": 2}, orient="abc")