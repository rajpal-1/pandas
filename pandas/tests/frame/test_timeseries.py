from datetime import datetime, time
from itertools import product

import numpy as np
import pytest
import pytz

import pandas as pd
from pandas import (
    DataFrame,
    DatetimeIndex,
    Index,
    MultiIndex,
    Series,
    Timestamp,
    date_range,
    period_range,
    to_datetime,
)
from pandas.tests.frame.common import TestData
import pandas.util.testing as tm
from pandas.util.testing import (
    assert_frame_equal,
    assert_index_equal,
    assert_series_equal,
)

import pandas.tseries.offsets as offsets


@pytest.fixture(params=product([True, False], [True, False]))
def close_open_fixture(request):
    return request.param


class TestDataFrameTimeSeriesMethods(TestData):
    def test_diff(self):
        the_diff = self.tsframe.diff(1)

        assert_series_equal(
            the_diff["A"], self.tsframe["A"] - self.tsframe["A"].shift(1)
        )

        # int dtype
        a = 10000000000000000
        b = a + 1
        s = Series([a, b])

        rs = DataFrame({"s": s}).diff()
        assert rs.s[1] == 1

        # mixed numeric
        tf = self.tsframe.astype("float32")
        the_diff = tf.diff(1)
        assert_series_equal(the_diff["A"], tf["A"] - tf["A"].shift(1))

        # issue 10907
        df = pd.DataFrame({"y": pd.Series([2]), "z": pd.Series([3])})
        df.insert(0, "x", 1)
        result = df.diff(axis=1)
        expected = pd.DataFrame(
            {"x": np.nan, "y": pd.Series(1), "z": pd.Series(1)}
        ).astype("float64")
        assert_frame_equal(result, expected)

    @pytest.mark.parametrize("tz", [None, "UTC"])
    def test_diff_datetime_axis0(self, tz):
        # GH 18578
        df = DataFrame(
            {
                0: date_range("2010", freq="D", periods=2, tz=tz),
                1: date_range("2010", freq="D", periods=2, tz=tz),
            }
        )

        result = df.diff(axis=0)
        expected = DataFrame(
            {
                0: pd.TimedeltaIndex(["NaT", "1 days"]),
                1: pd.TimedeltaIndex(["NaT", "1 days"]),
            }
        )
        assert_frame_equal(result, expected)

    @pytest.mark.parametrize("tz", [None, "UTC"])
    def test_diff_datetime_axis1(self, tz):
        # GH 18578
        df = DataFrame(
            {
                0: date_range("2010", freq="D", periods=2, tz=tz),
                1: date_range("2010", freq="D", periods=2, tz=tz),
            }
        )
        if tz is None:
            result = df.diff(axis=1)
            expected = DataFrame(
                {
                    0: pd.TimedeltaIndex(["NaT", "NaT"]),
                    1: pd.TimedeltaIndex(["0 days", "0 days"]),
                }
            )
            assert_frame_equal(result, expected)
        else:
            with pytest.raises(NotImplementedError):
                result = df.diff(axis=1)

    def test_diff_timedelta(self):
        # GH 4533
        df = DataFrame(
            dict(
                time=[Timestamp("20130101 9:01"), Timestamp("20130101 9:02")],
                value=[1.0, 2.0],
            )
        )

        res = df.diff()
        exp = DataFrame(
            [[pd.NaT, np.nan], [pd.Timedelta("00:01:00"), 1]], columns=["time", "value"]
        )
        assert_frame_equal(res, exp)

    def test_diff_mixed_dtype(self):
        df = DataFrame(np.random.randn(5, 3))
        df["A"] = np.array([1, 2, 3, 4, 5], dtype=object)

        result = df.diff()
        assert result[0].dtype == np.float64

    def test_diff_neg_n(self):
        rs = self.tsframe.diff(-1)
        xp = self.tsframe - self.tsframe.shift(-1)
        assert_frame_equal(rs, xp)

    def test_diff_float_n(self):
        rs = self.tsframe.diff(1.0)
        xp = self.tsframe.diff(1)
        assert_frame_equal(rs, xp)

    def test_diff_axis(self):
        # GH 9727
        df = DataFrame([[1.0, 2.0], [3.0, 4.0]])
        assert_frame_equal(df.diff(axis=1), DataFrame([[np.nan, 1.0], [np.nan, 1.0]]))
        assert_frame_equal(df.diff(axis=0), DataFrame([[np.nan, np.nan], [2.0, 2.0]]))

    def test_pct_change(self):
        rs = self.tsframe.pct_change(skipna=False, fill_method=None)
        assert_frame_equal(rs, self.tsframe / self.tsframe.shift(1) - 1)

<<<<<<< HEAD
        rs = self.tsframe.pct_change(periods=2)
        filled = self.tsframe.fillna(method='pad')
=======
        rs = self.tsframe.pct_change(2)
        filled = self.tsframe.fillna(method="pad")
>>>>>>> 5d9fd7e3
        assert_frame_equal(rs, filled / filled.shift(2) - 1)

        rs = self.tsframe.pct_change(fill_method="bfill", limit=1)
        filled = self.tsframe.fillna(method="bfill", limit=1)
        assert_frame_equal(rs, filled / filled.shift(1) - 1)

        rs = self.tsframe.pct_change(freq="5D")
        filled = self.tsframe.fillna(method="pad")
        assert_frame_equal(
            rs, (filled / filled.shift(freq="5D") - 1).reindex_like(filled)
        )

    def test_pct_change_shift_over_nas(self):
        s = Series([1.0, 1.5, np.nan, 2.5, 3.0])

        df = DataFrame({"a": s, "b": s})

<<<<<<< HEAD
        chg = df.pct_change(fill_method='ffill')
        expected = Series([np.nan, 0.5, 0., 2.5 / 1.5 - 1, .2])
        edf = DataFrame({'a': expected, 'b': expected})
=======
        chg = df.pct_change()
        expected = Series([np.nan, 0.5, 0.0, 2.5 / 1.5 - 1, 0.2])
        edf = DataFrame({"a": expected, "b": expected})
>>>>>>> 5d9fd7e3
        assert_frame_equal(chg, edf)

    @pytest.mark.parametrize(
        "freq, periods, fill_method, limit",
        [
            ("5B", 5, None, None),
            ("3B", 3, None, None),
            ("3B", 3, "bfill", None),
            ("7B", 7, "pad", 1),
            ("7B", 7, "bfill", 3),
            ("14B", 14, None, None),
        ],
    )
    def test_pct_change_periods_freq(self, freq, periods, fill_method, limit):
        # GH 7292
<<<<<<< HEAD
        rs_freq = self.tsframe.pct_change(freq=freq,
                                          fill_method=fill_method,
                                          limit=limit)
        rs_periods = self.tsframe.pct_change(periods=periods,
                                             fill_method=fill_method,
                                             limit=limit)
        assert_frame_equal(rs_freq, rs_periods)

        empty_ts = DataFrame(index=self.tsframe.index,
                             columns=self.tsframe.columns)
        rs_freq = empty_ts.pct_change(freq=freq,
                                      fill_method=fill_method,
                                      limit=limit)
        rs_periods = empty_ts.pct_change(periods=periods,
                                         fill_method=fill_method,
                                         limit=limit)
=======
        rs_freq = self.tsframe.pct_change(
            freq=freq, fill_method=fill_method, limit=limit
        )
        rs_periods = self.tsframe.pct_change(
            periods, fill_method=fill_method, limit=limit
        )
        assert_frame_equal(rs_freq, rs_periods)

        empty_ts = DataFrame(index=self.tsframe.index, columns=self.tsframe.columns)
        rs_freq = empty_ts.pct_change(freq=freq, fill_method=fill_method, limit=limit)
        rs_periods = empty_ts.pct_change(periods, fill_method=fill_method, limit=limit)
>>>>>>> 5d9fd7e3
        assert_frame_equal(rs_freq, rs_periods)

    def test_frame_ctor_datetime64_column(self):
        rng = date_range("1/1/2000 00:00:00", "1/1/2000 1:59:50", freq="10s")
        dates = np.asarray(rng)

        df = DataFrame({"A": np.random.randn(len(rng)), "B": dates})
        assert np.issubdtype(df["B"].dtype, np.dtype("M8[ns]"))

    def test_frame_append_datetime64_column(self):
        rng = date_range("1/1/2000 00:00:00", "1/1/2000 1:59:50", freq="10s")
        df = DataFrame(index=np.arange(len(rng)))

        df["A"] = rng
        assert np.issubdtype(df["A"].dtype, np.dtype("M8[ns]"))

    def test_frame_datetime64_pre1900_repr(self):
        df = DataFrame({"year": date_range("1/1/1700", periods=50, freq="A-DEC")})
        # it works!
        repr(df)

    def test_frame_append_datetime64_col_other_units(self):
        n = 100

        units = ["h", "m", "s", "ms", "D", "M", "Y"]

        ns_dtype = np.dtype("M8[ns]")

        for unit in units:
            dtype = np.dtype("M8[{unit}]".format(unit=unit))
            vals = np.arange(n, dtype=np.int64).view(dtype)

            df = DataFrame({"ints": np.arange(n)}, index=np.arange(n))
            df[unit] = vals

            ex_vals = to_datetime(vals.astype("O")).values

            assert df[unit].dtype == ns_dtype
            assert (df[unit].values == ex_vals).all()

        # Test insertion into existing datetime64 column
        df = DataFrame({"ints": np.arange(n)}, index=np.arange(n))
        df["dates"] = np.arange(n, dtype=np.int64).view(ns_dtype)

        for unit in units:
            dtype = np.dtype("M8[{unit}]".format(unit=unit))
            vals = np.arange(n, dtype=np.int64).view(dtype)

            tmp = df.copy()

            tmp["dates"] = vals
            ex_vals = to_datetime(vals.astype("O")).values

            assert (tmp["dates"].values == ex_vals).all()

    def test_shift(self):
        # naive shift
        shiftedFrame = self.tsframe.shift(5)
        tm.assert_index_equal(shiftedFrame.index, self.tsframe.index)

        shiftedSeries = self.tsframe["A"].shift(5)
        assert_series_equal(shiftedFrame["A"], shiftedSeries)

        shiftedFrame = self.tsframe.shift(-5)
        tm.assert_index_equal(shiftedFrame.index, self.tsframe.index)

        shiftedSeries = self.tsframe["A"].shift(-5)
        assert_series_equal(shiftedFrame["A"], shiftedSeries)

        # shift by 0
        unshifted = self.tsframe.shift(0)
        assert_frame_equal(unshifted, self.tsframe)

        # shift by DateOffset
        shiftedFrame = self.tsframe.shift(5, freq=offsets.BDay())
        assert len(shiftedFrame) == len(self.tsframe)

        shiftedFrame2 = self.tsframe.shift(5, freq="B")
        assert_frame_equal(shiftedFrame, shiftedFrame2)

        d = self.tsframe.index[0]
        shifted_d = d + offsets.BDay(5)
        assert_series_equal(
            self.tsframe.xs(d), shiftedFrame.xs(shifted_d), check_names=False
        )

        # shift int frame
        int_shifted = self.intframe.shift(1)  # noqa

        # Shifting with PeriodIndex
        ps = tm.makePeriodFrame()
        shifted = ps.shift(1)
        unshifted = shifted.shift(-1)
        tm.assert_index_equal(shifted.index, ps.index)
        tm.assert_index_equal(unshifted.index, ps.index)
        tm.assert_numpy_array_equal(
            unshifted.iloc[:, 0].dropna().values, ps.iloc[:-1, 0].values
        )

        shifted2 = ps.shift(1, "B")
        shifted3 = ps.shift(1, offsets.BDay())
        assert_frame_equal(shifted2, shifted3)
        assert_frame_equal(ps, shifted2.shift(-1, "B"))

        msg = "does not match PeriodIndex freq"
        with pytest.raises(ValueError, match=msg):
            ps.shift(freq="D")

        # shift other axis
        # GH 6371
        df = DataFrame(np.random.rand(10, 5))
        expected = pd.concat(
            [DataFrame(np.nan, index=df.index, columns=[0]), df.iloc[:, 0:-1]],
            ignore_index=True,
            axis=1,
        )
        result = df.shift(1, axis=1)
        assert_frame_equal(result, expected)

        # shift named axis
        df = DataFrame(np.random.rand(10, 5))
        expected = pd.concat(
            [DataFrame(np.nan, index=df.index, columns=[0]), df.iloc[:, 0:-1]],
            ignore_index=True,
            axis=1,
        )
        result = df.shift(1, axis="columns")
        assert_frame_equal(result, expected)

    def test_shift_bool(self):
        df = DataFrame({"high": [True, False], "low": [False, False]})
        rs = df.shift(1)
        xp = DataFrame(
            np.array([[np.nan, np.nan], [True, False]], dtype=object),
            columns=["high", "low"],
        )
        assert_frame_equal(rs, xp)

    def test_shift_categorical(self):
        # GH 9416
        s1 = pd.Series(["a", "b", "c"], dtype="category")
        s2 = pd.Series(["A", "B", "C"], dtype="category")
        df = DataFrame({"one": s1, "two": s2})
        rs = df.shift(1)
        xp = DataFrame({"one": s1.shift(1), "two": s2.shift(1)})
        assert_frame_equal(rs, xp)

    def test_shift_fill_value(self):
        # GH #24128
        df = DataFrame(
            [1, 2, 3, 4, 5], index=date_range("1/1/2000", periods=5, freq="H")
        )
        exp = DataFrame(
            [0, 1, 2, 3, 4], index=date_range("1/1/2000", periods=5, freq="H")
        )
        result = df.shift(1, fill_value=0)
        assert_frame_equal(result, exp)

        exp = DataFrame(
            [0, 0, 1, 2, 3], index=date_range("1/1/2000", periods=5, freq="H")
        )
        result = df.shift(2, fill_value=0)
        assert_frame_equal(result, exp)

    def test_shift_empty(self):
        # Regression test for #8019
        df = DataFrame({"foo": []})
        rs = df.shift(-1)

        assert_frame_equal(df, rs)

    def test_shift_duplicate_columns(self):
        # GH 9092; verify that position-based shifting works
        # in the presence of duplicate columns
        column_lists = [list(range(5)), [1] * 5, [1, 1, 2, 2, 1]]
        data = np.random.randn(20, 5)

        shifted = []
        for columns in column_lists:
            df = pd.DataFrame(data.copy(), columns=columns)
            for s in range(5):
                df.iloc[:, s] = df.iloc[:, s].shift(s + 1)
            df.columns = range(5)
            shifted.append(df)

        # sanity check the base case
        nulls = shifted[0].isna().sum()
        assert_series_equal(nulls, Series(range(1, 6), dtype="int64"))

        # check all answers are the same
        assert_frame_equal(shifted[0], shifted[1])
        assert_frame_equal(shifted[0], shifted[2])

    def test_tshift(self):
        # PeriodIndex
        ps = tm.makePeriodFrame()
        shifted = ps.tshift(1)
        unshifted = shifted.tshift(-1)

        assert_frame_equal(unshifted, ps)

        shifted2 = ps.tshift(freq="B")
        assert_frame_equal(shifted, shifted2)

        shifted3 = ps.tshift(freq=offsets.BDay())
        assert_frame_equal(shifted, shifted3)

        with pytest.raises(ValueError, match="does not match"):
            ps.tshift(freq="M")

        # DatetimeIndex
        shifted = self.tsframe.tshift(1)
        unshifted = shifted.tshift(-1)

        assert_frame_equal(self.tsframe, unshifted)

        shifted2 = self.tsframe.tshift(freq=self.tsframe.index.freq)
        assert_frame_equal(shifted, shifted2)

        inferred_ts = DataFrame(
            self.tsframe.values,
            Index(np.asarray(self.tsframe.index)),
            columns=self.tsframe.columns,
        )
        shifted = inferred_ts.tshift(1)
        unshifted = shifted.tshift(-1)
        assert_frame_equal(shifted, self.tsframe.tshift(1))
        assert_frame_equal(unshifted, inferred_ts)

        no_freq = self.tsframe.iloc[[0, 5, 7], :]
        msg = "Freq was not given and was not set in the index"
        with pytest.raises(ValueError, match=msg):
            no_freq.tshift()

    def test_truncate(self):
        ts = self.tsframe[::3]

        start, end = self.tsframe.index[3], self.tsframe.index[6]

        start_missing = self.tsframe.index[2]
        end_missing = self.tsframe.index[7]

        # neither specified
        truncated = ts.truncate()
        assert_frame_equal(truncated, ts)

        # both specified
        expected = ts[1:3]

        truncated = ts.truncate(start, end)
        assert_frame_equal(truncated, expected)

        truncated = ts.truncate(start_missing, end_missing)
        assert_frame_equal(truncated, expected)

        # start specified
        expected = ts[1:]

        truncated = ts.truncate(before=start)
        assert_frame_equal(truncated, expected)

        truncated = ts.truncate(before=start_missing)
        assert_frame_equal(truncated, expected)

        # end specified
        expected = ts[:3]

        truncated = ts.truncate(after=end)
        assert_frame_equal(truncated, expected)

        truncated = ts.truncate(after=end_missing)
        assert_frame_equal(truncated, expected)

        msg = "Truncate: 2000-01-06 00:00:00 must be after 2000-02-04 00:00:00"
        with pytest.raises(ValueError, match=msg):
            ts.truncate(
                before=ts.index[-1] - ts.index.freq, after=ts.index[0] + ts.index.freq
            )

    def test_truncate_copy(self):
        index = self.tsframe.index
        truncated = self.tsframe.truncate(index[5], index[10])
        truncated.values[:] = 5.0
        assert not (self.tsframe.values[5:11] == 5).any()

    def test_truncate_nonsortedindex(self):
        # GH 17935

        df = pd.DataFrame({"A": ["a", "b", "c", "d", "e"]}, index=[5, 3, 2, 9, 0])
        msg = "truncate requires a sorted index"
        with pytest.raises(ValueError, match=msg):
            df.truncate(before=3, after=9)

        rng = pd.date_range("2011-01-01", "2012-01-01", freq="W")
        ts = pd.DataFrame(
            {"A": np.random.randn(len(rng)), "B": np.random.randn(len(rng))}, index=rng
        )
        msg = "truncate requires a sorted index"
        with pytest.raises(ValueError, match=msg):
            ts.sort_values("A", ascending=False).truncate(
                before="2011-11", after="2011-12"
            )

        df = pd.DataFrame(
            {
                3: np.random.randn(5),
                20: np.random.randn(5),
                2: np.random.randn(5),
                0: np.random.randn(5),
            },
            columns=[3, 20, 2, 0],
        )
        msg = "truncate requires a sorted index"
        with pytest.raises(ValueError, match=msg):
            df.truncate(before=2, after=20, axis=1)

    def test_asfreq(self):
        offset_monthly = self.tsframe.asfreq(offsets.BMonthEnd())
        rule_monthly = self.tsframe.asfreq("BM")

        tm.assert_almost_equal(offset_monthly["A"], rule_monthly["A"])

        filled = rule_monthly.asfreq("B", method="pad")  # noqa
        # TODO: actually check that this worked.

        # don't forget!
        filled_dep = rule_monthly.asfreq("B", method="pad")  # noqa

        # test does not blow up on length-0 DataFrame
        zero_length = self.tsframe.reindex([])
        result = zero_length.asfreq("BM")
        assert result is not zero_length

    def test_asfreq_datetimeindex(self):
        df = DataFrame(
            {"A": [1, 2, 3]},
            index=[datetime(2011, 11, 1), datetime(2011, 11, 2), datetime(2011, 11, 3)],
        )
        df = df.asfreq("B")
        assert isinstance(df.index, DatetimeIndex)

        ts = df["A"].asfreq("B")
        assert isinstance(ts.index, DatetimeIndex)

    def test_asfreq_fillvalue(self):
        # test for fill value during upsampling, related to issue 3715

        # setup
        rng = pd.date_range("1/1/2016", periods=10, freq="2S")
        ts = pd.Series(np.arange(len(rng)), index=rng)
        df = pd.DataFrame({"one": ts})

        # insert pre-existing missing value
        df.loc["2016-01-01 00:00:08", "one"] = None

        actual_df = df.asfreq(freq="1S", fill_value=9.0)
        expected_df = df.asfreq(freq="1S").fillna(9.0)
        expected_df.loc["2016-01-01 00:00:08", "one"] = None
        assert_frame_equal(expected_df, actual_df)

        expected_series = ts.asfreq(freq="1S").fillna(9.0)
        actual_series = ts.asfreq(freq="1S", fill_value=9.0)
        assert_series_equal(expected_series, actual_series)

    @pytest.mark.parametrize(
        "data,idx,expected_first,expected_last",
        [
            ({"A": [1, 2, 3]}, [1, 1, 2], 1, 2),
            ({"A": [1, 2, 3]}, [1, 2, 2], 1, 2),
            ({"A": [1, 2, 3, 4]}, ["d", "d", "d", "d"], "d", "d"),
            ({"A": [1, np.nan, 3]}, [1, 1, 2], 1, 2),
            ({"A": [np.nan, np.nan, 3]}, [1, 1, 2], 2, 2),
            ({"A": [1, np.nan, 3]}, [1, 2, 2], 1, 2),
        ],
    )
    def test_first_last_valid(self, data, idx, expected_first, expected_last):
        N = len(self.frame.index)
        mat = np.random.randn(N)
        mat[:5] = np.nan
        mat[-5:] = np.nan

        frame = DataFrame({"foo": mat}, index=self.frame.index)
        index = frame.first_valid_index()

        assert index == frame.index[5]

        index = frame.last_valid_index()
        assert index == frame.index[-6]

        # GH12800
        empty = DataFrame()
        assert empty.last_valid_index() is None
        assert empty.first_valid_index() is None

        # GH17400: no valid entries
        frame[:] = np.nan
        assert frame.last_valid_index() is None
        assert frame.first_valid_index() is None

        # GH20499: its preserves freq with holes
        frame.index = date_range("20110101", periods=N, freq="B")
        frame.iloc[1] = 1
        frame.iloc[-2] = 1
        assert frame.first_valid_index() == frame.index[1]
        assert frame.last_valid_index() == frame.index[-2]
        assert frame.first_valid_index().freq == frame.index.freq
        assert frame.last_valid_index().freq == frame.index.freq

        # GH 21441
        df = DataFrame(data, index=idx)
        assert expected_first == df.first_valid_index()
        assert expected_last == df.last_valid_index()

    def test_first_subset(self):
        ts = tm.makeTimeDataFrame(freq="12h")
        result = ts.first("10d")
        assert len(result) == 20

        ts = tm.makeTimeDataFrame(freq="D")
        result = ts.first("10d")
        assert len(result) == 10

        result = ts.first("3M")
        expected = ts[:"3/31/2000"]
        assert_frame_equal(result, expected)

        result = ts.first("21D")
        expected = ts[:21]
        assert_frame_equal(result, expected)

        result = ts[:0].first("3M")
        assert_frame_equal(result, ts[:0])

    def test_first_raises(self):
        # GH20725
        df = pd.DataFrame([[1, 2, 3], [4, 5, 6]])
        with pytest.raises(TypeError):  # index is not a DatetimeIndex
            df.first("1D")

    def test_last_subset(self):
        ts = tm.makeTimeDataFrame(freq="12h")
        result = ts.last("10d")
        assert len(result) == 20

        ts = tm.makeTimeDataFrame(nper=30, freq="D")
        result = ts.last("10d")
        assert len(result) == 10

        result = ts.last("21D")
        expected = ts["2000-01-10":]
        assert_frame_equal(result, expected)

        result = ts.last("21D")
        expected = ts[-21:]
        assert_frame_equal(result, expected)

        result = ts[:0].last("3M")
        assert_frame_equal(result, ts[:0])

    def test_last_raises(self):
        # GH20725
        df = pd.DataFrame([[1, 2, 3], [4, 5, 6]])
        with pytest.raises(TypeError):  # index is not a DatetimeIndex
            df.last("1D")

    def test_at_time(self):
        rng = date_range("1/1/2000", "1/5/2000", freq="5min")
        ts = DataFrame(np.random.randn(len(rng), 2), index=rng)
        rs = ts.at_time(rng[1])
        assert (rs.index.hour == rng[1].hour).all()
        assert (rs.index.minute == rng[1].minute).all()
        assert (rs.index.second == rng[1].second).all()

        result = ts.at_time("9:30")
        expected = ts.at_time(time(9, 30))
        assert_frame_equal(result, expected)

        result = ts.loc[time(9, 30)]
        expected = ts.loc[(rng.hour == 9) & (rng.minute == 30)]

        assert_frame_equal(result, expected)

        # midnight, everything
        rng = date_range("1/1/2000", "1/31/2000")
        ts = DataFrame(np.random.randn(len(rng), 3), index=rng)

        result = ts.at_time(time(0, 0))
        assert_frame_equal(result, ts)

        # time doesn't exist
        rng = date_range("1/1/2012", freq="23Min", periods=384)
        ts = DataFrame(np.random.randn(len(rng), 2), rng)
        rs = ts.at_time("16:00")
        assert len(rs) == 0

    @pytest.mark.parametrize(
        "hour", ["1:00", "1:00AM", time(1), time(1, tzinfo=pytz.UTC)]
    )
    def test_at_time_errors(self, hour):
        # GH 24043
        dti = pd.date_range("2018", periods=3, freq="H")
        df = pd.DataFrame(list(range(len(dti))), index=dti)
        if getattr(hour, "tzinfo", None) is None:
            result = df.at_time(hour)
            expected = df.iloc[1:2]
            tm.assert_frame_equal(result, expected)
        else:
            with pytest.raises(ValueError, match="Index must be timezone"):
                df.at_time(hour)

    def test_at_time_tz(self):
        # GH 24043
        dti = pd.date_range("2018", periods=3, freq="H", tz="US/Pacific")
        df = pd.DataFrame(list(range(len(dti))), index=dti)
        result = df.at_time(time(4, tzinfo=pytz.timezone("US/Eastern")))
        expected = df.iloc[1:2]
        tm.assert_frame_equal(result, expected)

    def test_at_time_raises(self):
        # GH20725
        df = pd.DataFrame([[1, 2, 3], [4, 5, 6]])
        with pytest.raises(TypeError):  # index is not a DatetimeIndex
            df.at_time("00:00")

    @pytest.mark.parametrize("axis", ["index", "columns", 0, 1])
    def test_at_time_axis(self, axis):
        # issue 8839
        rng = date_range("1/1/2000", "1/5/2000", freq="5min")
        ts = DataFrame(np.random.randn(len(rng), len(rng)))
        ts.index, ts.columns = rng, rng

        indices = rng[(rng.hour == 9) & (rng.minute == 30) & (rng.second == 0)]

        if axis in ["index", 0]:
            expected = ts.loc[indices, :]
        elif axis in ["columns", 1]:
            expected = ts.loc[:, indices]

        result = ts.at_time("9:30", axis=axis)
        assert_frame_equal(result, expected)

    def test_between_time(self, close_open_fixture):
        rng = date_range("1/1/2000", "1/5/2000", freq="5min")
        ts = DataFrame(np.random.randn(len(rng), 2), index=rng)
        stime = time(0, 0)
        etime = time(1, 0)
        inc_start, inc_end = close_open_fixture

        filtered = ts.between_time(stime, etime, inc_start, inc_end)
        exp_len = 13 * 4 + 1
        if not inc_start:
            exp_len -= 5
        if not inc_end:
            exp_len -= 4

        assert len(filtered) == exp_len
        for rs in filtered.index:
            t = rs.time()
            if inc_start:
                assert t >= stime
            else:
                assert t > stime

            if inc_end:
                assert t <= etime
            else:
                assert t < etime

        result = ts.between_time("00:00", "01:00")
        expected = ts.between_time(stime, etime)
        assert_frame_equal(result, expected)

        # across midnight
        rng = date_range("1/1/2000", "1/5/2000", freq="5min")
        ts = DataFrame(np.random.randn(len(rng), 2), index=rng)
        stime = time(22, 0)
        etime = time(9, 0)

        filtered = ts.between_time(stime, etime, inc_start, inc_end)
        exp_len = (12 * 11 + 1) * 4 + 1
        if not inc_start:
            exp_len -= 4
        if not inc_end:
            exp_len -= 4

        assert len(filtered) == exp_len
        for rs in filtered.index:
            t = rs.time()
            if inc_start:
                assert (t >= stime) or (t <= etime)
            else:
                assert (t > stime) or (t <= etime)

            if inc_end:
                assert (t <= etime) or (t >= stime)
            else:
                assert (t < etime) or (t >= stime)

    def test_between_time_raises(self):
        # GH20725
        df = pd.DataFrame([[1, 2, 3], [4, 5, 6]])
        with pytest.raises(TypeError):  # index is not a DatetimeIndex
            df.between_time(start_time="00:00", end_time="12:00")

    def test_between_time_axis(self, axis):
        # issue 8839
        rng = date_range("1/1/2000", periods=100, freq="10min")
        ts = DataFrame(np.random.randn(len(rng), len(rng)))
        stime, etime = ("08:00:00", "09:00:00")
        exp_len = 7

        if axis in ["index", 0]:
            ts.index = rng
            assert len(ts.between_time(stime, etime)) == exp_len
            assert len(ts.between_time(stime, etime, axis=0)) == exp_len

        if axis in ["columns", 1]:
            ts.columns = rng
            selected = ts.between_time(stime, etime, axis=1).columns
            assert len(selected) == exp_len

    def test_between_time_axis_raises(self, axis):
        # issue 8839
        rng = date_range("1/1/2000", periods=100, freq="10min")
        mask = np.arange(0, len(rng))
        rand_data = np.random.randn(len(rng), len(rng))
        ts = DataFrame(rand_data, index=rng, columns=rng)
        stime, etime = ("08:00:00", "09:00:00")

        msg = "Index must be DatetimeIndex"
        if axis in ["columns", 1]:
            ts.index = mask
            with pytest.raises(TypeError, match=msg):
                ts.between_time(stime, etime)
            with pytest.raises(TypeError, match=msg):
                ts.between_time(stime, etime, axis=0)

        if axis in ["index", 0]:
            ts.columns = mask
            with pytest.raises(TypeError, match=msg):
                ts.between_time(stime, etime, axis=1)

    def test_operation_on_NaT(self):
        # Both NaT and Timestamp are in DataFrame.
        df = pd.DataFrame({"foo": [pd.NaT, pd.NaT, pd.Timestamp("2012-05-01")]})

        res = df.min()
        exp = pd.Series([pd.Timestamp("2012-05-01")], index=["foo"])
        tm.assert_series_equal(res, exp)

        res = df.max()
        exp = pd.Series([pd.Timestamp("2012-05-01")], index=["foo"])
        tm.assert_series_equal(res, exp)

        # GH12941, only NaTs are in DataFrame.
        df = pd.DataFrame({"foo": [pd.NaT, pd.NaT]})

        res = df.min()
        exp = pd.Series([pd.NaT], index=["foo"])
        tm.assert_series_equal(res, exp)

        res = df.max()
        exp = pd.Series([pd.NaT], index=["foo"])
        tm.assert_series_equal(res, exp)

    def test_datetime_assignment_with_NaT_and_diff_time_units(self):
        # GH 7492
        data_ns = np.array([1, "nat"], dtype="datetime64[ns]")
        result = pd.Series(data_ns).to_frame()
        result["new"] = data_ns
        expected = pd.DataFrame(
            {0: [1, None], "new": [1, None]}, dtype="datetime64[ns]"
        )
        tm.assert_frame_equal(result, expected)
        # OutOfBoundsDatetime error shouldn't occur
        data_s = np.array([1, "nat"], dtype="datetime64[s]")
        result["new"] = data_s
        expected = pd.DataFrame(
            {0: [1, None], "new": [1e9, None]}, dtype="datetime64[ns]"
        )
        tm.assert_frame_equal(result, expected)

    def test_frame_to_period(self):
        K = 5

        dr = date_range("1/1/2000", "1/1/2001")
        pr = period_range("1/1/2000", "1/1/2001")
        df = DataFrame(np.random.randn(len(dr), K), index=dr)
        df["mix"] = "a"

        pts = df.to_period()
        exp = df.copy()
        exp.index = pr
        assert_frame_equal(pts, exp)

        pts = df.to_period("M")
        tm.assert_index_equal(pts.index, exp.index.asfreq("M"))

        df = df.T
        pts = df.to_period(axis=1)
        exp = df.copy()
        exp.columns = pr
        assert_frame_equal(pts, exp)

        pts = df.to_period("M", axis=1)
        tm.assert_index_equal(pts.columns, exp.columns.asfreq("M"))

        msg = "No axis named 2 for object type <class 'pandas.core.frame.DataFrame'>"
        with pytest.raises(ValueError, match=msg):
            df.to_period(axis=2)

    @pytest.mark.parametrize("fn", ["tz_localize", "tz_convert"])
    def test_tz_convert_and_localize(self, fn):
        l0 = date_range("20140701", periods=5, freq="D")
        l1 = date_range("20140701", periods=5, freq="D")

        int_idx = Index(range(5))

        if fn == "tz_convert":
            l0 = l0.tz_localize("UTC")
            l1 = l1.tz_localize("UTC")

        for idx in [l0, l1]:

            l0_expected = getattr(idx, fn)("US/Pacific")
            l1_expected = getattr(idx, fn)("US/Pacific")

            df1 = DataFrame(np.ones(5), index=l0)
            df1 = getattr(df1, fn)("US/Pacific")
            assert_index_equal(df1.index, l0_expected)

            # MultiIndex
            # GH7846
            df2 = DataFrame(np.ones(5), MultiIndex.from_arrays([l0, l1]))

            df3 = getattr(df2, fn)("US/Pacific", level=0)
            assert not df3.index.levels[0].equals(l0)
            assert_index_equal(df3.index.levels[0], l0_expected)
            assert_index_equal(df3.index.levels[1], l1)
            assert not df3.index.levels[1].equals(l1_expected)

            df3 = getattr(df2, fn)("US/Pacific", level=1)
            assert_index_equal(df3.index.levels[0], l0)
            assert not df3.index.levels[0].equals(l0_expected)
            assert_index_equal(df3.index.levels[1], l1_expected)
            assert not df3.index.levels[1].equals(l1)

            df4 = DataFrame(np.ones(5), MultiIndex.from_arrays([int_idx, l0]))

            # TODO: untested
            df5 = getattr(df4, fn)("US/Pacific", level=1)  # noqa

            assert_index_equal(df3.index.levels[0], l0)
            assert not df3.index.levels[0].equals(l0_expected)
            assert_index_equal(df3.index.levels[1], l1_expected)
            assert not df3.index.levels[1].equals(l1)

        # Bad Inputs

        # Not DatetimeIndex / PeriodIndex
        with pytest.raises(TypeError, match="DatetimeIndex"):
            df = DataFrame(index=int_idx)
            df = getattr(df, fn)("US/Pacific")

        # Not DatetimeIndex / PeriodIndex
        with pytest.raises(TypeError, match="DatetimeIndex"):
            df = DataFrame(np.ones(5), MultiIndex.from_arrays([int_idx, l0]))
            df = getattr(df, fn)("US/Pacific", level=0)

        # Invalid level
        with pytest.raises(ValueError, match="not valid"):
            df = DataFrame(index=l0)
            df = getattr(df, fn)("US/Pacific", level=1)<|MERGE_RESOLUTION|>--- conflicted
+++ resolved
@@ -146,13 +146,8 @@
         rs = self.tsframe.pct_change(skipna=False, fill_method=None)
         assert_frame_equal(rs, self.tsframe / self.tsframe.shift(1) - 1)
 
-<<<<<<< HEAD
         rs = self.tsframe.pct_change(periods=2)
-        filled = self.tsframe.fillna(method='pad')
-=======
-        rs = self.tsframe.pct_change(2)
         filled = self.tsframe.fillna(method="pad")
->>>>>>> 5d9fd7e3
         assert_frame_equal(rs, filled / filled.shift(2) - 1)
 
         rs = self.tsframe.pct_change(fill_method="bfill", limit=1)
@@ -170,15 +165,9 @@
 
         df = DataFrame({"a": s, "b": s})
 
-<<<<<<< HEAD
-        chg = df.pct_change(fill_method='ffill')
-        expected = Series([np.nan, 0.5, 0., 2.5 / 1.5 - 1, .2])
-        edf = DataFrame({'a': expected, 'b': expected})
-=======
-        chg = df.pct_change()
+        chg = df.pct_change(fill_method="ffill")
         expected = Series([np.nan, 0.5, 0.0, 2.5 / 1.5 - 1, 0.2])
         edf = DataFrame({"a": expected, "b": expected})
->>>>>>> 5d9fd7e3
         assert_frame_equal(chg, edf)
 
     @pytest.mark.parametrize(
@@ -194,36 +183,17 @@
     )
     def test_pct_change_periods_freq(self, freq, periods, fill_method, limit):
         # GH 7292
-<<<<<<< HEAD
-        rs_freq = self.tsframe.pct_change(freq=freq,
-                                          fill_method=fill_method,
-                                          limit=limit)
-        rs_periods = self.tsframe.pct_change(periods=periods,
-                                             fill_method=fill_method,
-                                             limit=limit)
-        assert_frame_equal(rs_freq, rs_periods)
-
-        empty_ts = DataFrame(index=self.tsframe.index,
-                             columns=self.tsframe.columns)
-        rs_freq = empty_ts.pct_change(freq=freq,
-                                      fill_method=fill_method,
-                                      limit=limit)
-        rs_periods = empty_ts.pct_change(periods=periods,
-                                         fill_method=fill_method,
-                                         limit=limit)
-=======
         rs_freq = self.tsframe.pct_change(
             freq=freq, fill_method=fill_method, limit=limit
         )
         rs_periods = self.tsframe.pct_change(
-            periods, fill_method=fill_method, limit=limit
+            periods=periods, fill_method=fill_method, limit=limit
         )
         assert_frame_equal(rs_freq, rs_periods)
 
         empty_ts = DataFrame(index=self.tsframe.index, columns=self.tsframe.columns)
         rs_freq = empty_ts.pct_change(freq=freq, fill_method=fill_method, limit=limit)
-        rs_periods = empty_ts.pct_change(periods, fill_method=fill_method, limit=limit)
->>>>>>> 5d9fd7e3
+        rs_periods = empty_ts.pct_change(periods=periods, fill_method=fill_method, limit=limit)
         assert_frame_equal(rs_freq, rs_periods)
 
     def test_frame_ctor_datetime64_column(self):
