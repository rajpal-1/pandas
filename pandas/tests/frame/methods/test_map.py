--- conflicted
+++ resolved
@@ -111,15 +111,9 @@
     strlen_frame_na_ignore = float_frame_with_na.map(
         lambda x: len(str(x)), na_action="ignore"
     )
-<<<<<<< HEAD
-    strlen_frame_with_na = strlen_frame.copy()
-    with tm.assert_produces_warning(FutureWarning, match="incompatible dtype"):
-        strlen_frame_with_na[mask] = pd.NA
-=======
     # Set float64 type to avoid upcast when setting NA below
     strlen_frame_with_na = strlen_frame.copy().astype("float64")
     strlen_frame_with_na[mask] = pd.NA
->>>>>>> a89110f5
     tm.assert_frame_equal(strlen_frame_na_ignore, strlen_frame_with_na)
 
 
