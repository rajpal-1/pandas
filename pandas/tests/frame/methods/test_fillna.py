import numpy as np
import pytest

from pandas import (
    Categorical,
    DataFrame,
    DatetimeIndex,
    NaT,
    PeriodIndex,
    Series,
    TimedeltaIndex,
    Timestamp,
    date_range,
)
import pandas._testing as tm
from pandas.tests.frame.common import _check_mixed_float


class TestFillNA:
    def test_fillna_datetime(self, datetime_frame):
        tf = datetime_frame
        tf.loc[tf.index[:5], "A"] = np.nan
        tf.loc[tf.index[-5:], "A"] = np.nan

        zero_filled = datetime_frame.fillna(0)
        assert (zero_filled.loc[zero_filled.index[:5], "A"] == 0).all()

        padded = datetime_frame.fillna(method="pad")
        assert np.isnan(padded.loc[padded.index[:5], "A"]).all()
        assert (
            padded.loc[padded.index[-5:], "A"] == padded.loc[padded.index[-5], "A"]
        ).all()

        msg = "Must specify a fill 'value' or 'method'"
        with pytest.raises(ValueError, match=msg):
            datetime_frame.fillna()
        msg = "Cannot specify both 'value' and 'method'"
        with pytest.raises(ValueError, match=msg):
            datetime_frame.fillna(5, method="ffill")

    def test_fillna_mixed_type(self, float_string_frame):

        mf = float_string_frame
        mf.loc[mf.index[5:20], "foo"] = np.nan
        mf.loc[mf.index[-10:], "A"] = np.nan
        # TODO: make stronger assertion here, GH 25640
        mf.fillna(value=0)
        mf.fillna(method="pad")

    def test_fillna_mixed_float(self, mixed_float_frame):

        # mixed numeric (but no float16)
        mf = mixed_float_frame.reindex(columns=["A", "B", "D"])
        mf.loc[mf.index[-10:], "A"] = np.nan
        result = mf.fillna(value=0)
        _check_mixed_float(result, dtype={"C": None})

        result = mf.fillna(method="pad")
        _check_mixed_float(result, dtype={"C": None})

    def test_fillna_empty(self):
        # empty frame (GH#2778)
        df = DataFrame(columns=["x"])
        for m in ["pad", "backfill"]:
            df.x.fillna(method=m, inplace=True)
            df.x.fillna(method=m)

    def test_fillna_different_dtype(self):
        # with different dtype (GH#3386)
        df = DataFrame(
            [["a", "a", np.nan, "a"], ["b", "b", np.nan, "b"], ["c", "c", np.nan, "c"]]
        )

        result = df.fillna({2: "foo"})
        expected = DataFrame(
            [["a", "a", "foo", "a"], ["b", "b", "foo", "b"], ["c", "c", "foo", "c"]]
        )
        tm.assert_frame_equal(result, expected)

        return_value = df.fillna({2: "foo"}, inplace=True)
        tm.assert_frame_equal(df, expected)
        assert return_value is None

    def test_fillna_limit_and_value(self):
        # limit and value
        df = DataFrame(np.random.randn(10, 3))
        df.iloc[2:7, 0] = np.nan
        df.iloc[3:5, 2] = np.nan

        expected = df.copy()
        expected.iloc[2, 0] = 999
        expected.iloc[3, 2] = 999
        result = df.fillna(999, limit=1)
        tm.assert_frame_equal(result, expected)

    def test_fillna_datelike(self):
        # with datelike
        # GH#6344
        df = DataFrame(
            {
                "Date": [NaT, Timestamp("2014-1-1")],
                "Date2": [Timestamp("2013-1-1"), NaT],
            }
        )

        expected = df.copy()
        expected["Date"] = expected["Date"].fillna(df.loc[df.index[0], "Date2"])
        result = df.fillna(value={"Date": df["Date2"]})
        tm.assert_frame_equal(result, expected)

    def test_fillna_tzaware(self):
        # with timezone
        # GH#15855
        df = DataFrame({"A": [Timestamp("2012-11-11 00:00:00+01:00"), NaT]})
        exp = DataFrame(
            {
                "A": [
                    Timestamp("2012-11-11 00:00:00+01:00"),
                    Timestamp("2012-11-11 00:00:00+01:00"),
                ]
            }
        )
        tm.assert_frame_equal(df.fillna(method="pad"), exp)

        df = DataFrame({"A": [NaT, Timestamp("2012-11-11 00:00:00+01:00")]})
        exp = DataFrame(
            {
                "A": [
                    Timestamp("2012-11-11 00:00:00+01:00"),
                    Timestamp("2012-11-11 00:00:00+01:00"),
                ]
            }
        )
        tm.assert_frame_equal(df.fillna(method="bfill"), exp)

    def test_fillna_tzaware_different_column(self):
        # with timezone in another column
        # GH#15522
        df = DataFrame(
            {
                "A": date_range("20130101", periods=4, tz="US/Eastern"),
                "B": [1, 2, np.nan, np.nan],
            }
        )
        result = df.fillna(method="pad")
        expected = DataFrame(
            {
                "A": date_range("20130101", periods=4, tz="US/Eastern"),
                "B": [1.0, 2.0, 2.0, 2.0],
            }
        )
        tm.assert_frame_equal(result, expected)

    def test_na_actions_categorical(self):

        cat = Categorical([1, 2, 3, np.nan], categories=[1, 2, 3])
        vals = ["a", "b", np.nan, "d"]
        df = DataFrame({"cats": cat, "vals": vals})
        cat2 = Categorical([1, 2, 3, 3], categories=[1, 2, 3])
        vals2 = ["a", "b", "b", "d"]
        df_exp_fill = DataFrame({"cats": cat2, "vals": vals2})
        cat3 = Categorical([1, 2, 3], categories=[1, 2, 3])
        vals3 = ["a", "b", np.nan]
        df_exp_drop_cats = DataFrame({"cats": cat3, "vals": vals3})
        cat4 = Categorical([1, 2], categories=[1, 2, 3])
        vals4 = ["a", "b"]
        df_exp_drop_all = DataFrame({"cats": cat4, "vals": vals4})

        # fillna
        res = df.fillna(value={"cats": 3, "vals": "b"})
        tm.assert_frame_equal(res, df_exp_fill)

        msg = "Cannot setitem on a Categorical with a new category"
        with pytest.raises(TypeError, match=msg):
            df.fillna(value={"cats": 4, "vals": "c"})

        res = df.fillna(method="pad")
        tm.assert_frame_equal(res, df_exp_fill)

        # dropna
        res = df.dropna(subset=["cats"])
        tm.assert_frame_equal(res, df_exp_drop_cats)

        res = df.dropna()
        tm.assert_frame_equal(res, df_exp_drop_all)

        # make sure that fillna takes missing values into account
        c = Categorical([np.nan, "b", np.nan], categories=["a", "b"])
        df = DataFrame({"cats": c, "vals": [1, 2, 3]})

        cat_exp = Categorical(["a", "b", "a"], categories=["a", "b"])
        df_exp = DataFrame({"cats": cat_exp, "vals": [1, 2, 3]})

        res = df.fillna("a")
        tm.assert_frame_equal(res, df_exp)

    def test_fillna_categorical_nan(self):
        # GH#14021
        # np.nan should always be a valid filler
        cat = Categorical([np.nan, 2, np.nan])
        val = Categorical([np.nan, np.nan, np.nan])
        df = DataFrame({"cats": cat, "vals": val})

        # GH#32950 df.median() is poorly behaved because there is no
        #  Categorical.median
        median = Series({"cats": 2.0, "vals": np.nan})

        res = df.fillna(median)
        v_exp = [np.nan, np.nan, np.nan]
        df_exp = DataFrame({"cats": [2, 2, 2], "vals": v_exp}, dtype="category")
        tm.assert_frame_equal(res, df_exp)

        result = df.cats.fillna(np.nan)
        tm.assert_series_equal(result, df.cats)

        result = df.vals.fillna(np.nan)
        tm.assert_series_equal(result, df.vals)

        idx = DatetimeIndex(
            ["2011-01-01 09:00", "2016-01-01 23:45", "2011-01-01 09:00", NaT, NaT]
        )
        df = DataFrame({"a": Categorical(idx)})
        tm.assert_frame_equal(df.fillna(value=NaT), df)

        idx = PeriodIndex(["2011-01", "2011-01", "2011-01", NaT, NaT], freq="M")
        df = DataFrame({"a": Categorical(idx)})
        tm.assert_frame_equal(df.fillna(value=NaT), df)

        idx = TimedeltaIndex(["1 days", "2 days", "1 days", NaT, NaT])
        df = DataFrame({"a": Categorical(idx)})
        tm.assert_frame_equal(df.fillna(value=NaT), df)

    def test_fillna_downcast(self):
        # GH#15277
        # infer int64 from float64
        df = DataFrame({"a": [1.0, np.nan]})
        result = df.fillna(0, downcast="infer")
        expected = DataFrame({"a": [1, 0]})
        tm.assert_frame_equal(result, expected)

        # infer int64 from float64 when fillna value is a dict
        df = DataFrame({"a": [1.0, np.nan]})
        result = df.fillna({"a": 0}, downcast="infer")
        expected = DataFrame({"a": [1, 0]})
        tm.assert_frame_equal(result, expected)

<<<<<<< HEAD
=======
    @pytest.mark.parametrize("columns", [["A", "A", "B"], ["A", "A"]])
    def test_fillna_dictlike_value_duplicate_colnames(self, columns):
        # GH#43476
        df = DataFrame(np.nan, index=[0, 1], columns=columns)
        with tm.assert_produces_warning(None):
            result = df.fillna({"A": 0})

        expected = df.copy()
        expected["A"] = 0.0
        tm.assert_frame_equal(result, expected)

    @td.skip_array_manager_not_yet_implemented  # TODO(ArrayManager) object upcasting
>>>>>>> a07561e5
    def test_fillna_dtype_conversion(self):
        # make sure that fillna on an empty frame works
        df = DataFrame(index=["A", "B", "C"], columns=[1, 2, 3, 4, 5])
        result = df.dtypes
        expected = Series([np.dtype("object")] * 5, index=[1, 2, 3, 4, 5])
        tm.assert_series_equal(result, expected)

        result = df.fillna(1)
        expected = DataFrame(1, index=["A", "B", "C"], columns=[1, 2, 3, 4, 5])
        tm.assert_frame_equal(result, expected)

        # empty block
        df = DataFrame(index=range(3), columns=["A", "B"], dtype="float64")
        result = df.fillna("nan")
        expected = DataFrame("nan", index=range(3), columns=["A", "B"])
        tm.assert_frame_equal(result, expected)

    @pytest.mark.parametrize("val", ["", 1, np.nan, 1.0])
    def test_fillna_dtype_conversion_equiv_replace(self, val):
        df = DataFrame({"A": [1, np.nan], "B": [1.0, 2.0]})
        expected = df.replace(np.nan, val)
        result = df.fillna(val)
        tm.assert_frame_equal(result, expected)

    def test_fillna_datetime_columns(self):
        # GH#7095
        df = DataFrame(
            {
                "A": [-1, -2, np.nan],
                "B": date_range("20130101", periods=3),
                "C": ["foo", "bar", None],
                "D": ["foo2", "bar2", None],
            },
            index=date_range("20130110", periods=3),
        )
        result = df.fillna("?")
        expected = DataFrame(
            {
                "A": [-1, -2, "?"],
                "B": date_range("20130101", periods=3),
                "C": ["foo", "bar", "?"],
                "D": ["foo2", "bar2", "?"],
            },
            index=date_range("20130110", periods=3),
        )
        tm.assert_frame_equal(result, expected)

        df = DataFrame(
            {
                "A": [-1, -2, np.nan],
                "B": [Timestamp("2013-01-01"), Timestamp("2013-01-02"), NaT],
                "C": ["foo", "bar", None],
                "D": ["foo2", "bar2", None],
            },
            index=date_range("20130110", periods=3),
        )
        result = df.fillna("?")
        expected = DataFrame(
            {
                "A": [-1, -2, "?"],
                "B": [Timestamp("2013-01-01"), Timestamp("2013-01-02"), "?"],
                "C": ["foo", "bar", "?"],
                "D": ["foo2", "bar2", "?"],
            },
            index=date_range("20130110", periods=3),
        )
        tm.assert_frame_equal(result, expected)

    def test_ffill(self, datetime_frame):
        datetime_frame["A"][:5] = np.nan
        datetime_frame["A"][-5:] = np.nan

        tm.assert_frame_equal(
            datetime_frame.ffill(), datetime_frame.fillna(method="ffill")
        )

    def test_ffill_pos_args_deprecation(self):
        # https://github.com/pandas-dev/pandas/issues/41485
        df = DataFrame({"a": [1, 2, 3]})
        msg = (
            r"In a future version of pandas all arguments of DataFrame.ffill "
            r"will be keyword-only"
        )
        with tm.assert_produces_warning(FutureWarning, match=msg):
            result = df.ffill(0)
        expected = DataFrame({"a": [1, 2, 3]})
        tm.assert_frame_equal(result, expected)

    def test_bfill(self, datetime_frame):
        datetime_frame["A"][:5] = np.nan
        datetime_frame["A"][-5:] = np.nan

        tm.assert_frame_equal(
            datetime_frame.bfill(), datetime_frame.fillna(method="bfill")
        )

    def test_bfill_pos_args_deprecation(self):
        # https://github.com/pandas-dev/pandas/issues/41485
        df = DataFrame({"a": [1, 2, 3]})
        msg = (
            r"In a future version of pandas all arguments of DataFrame.bfill "
            r"will be keyword-only"
        )
        with tm.assert_produces_warning(FutureWarning, match=msg):
            result = df.bfill(0)
        expected = DataFrame({"a": [1, 2, 3]})
        tm.assert_frame_equal(result, expected)

    def test_frame_pad_backfill_limit(self):
        index = np.arange(10)
        df = DataFrame(np.random.randn(10, 4), index=index)

        result = df[:2].reindex(index, method="pad", limit=5)

        expected = df[:2].reindex(index).fillna(method="pad")
        expected.iloc[-3:] = np.nan
        tm.assert_frame_equal(result, expected)

        result = df[-2:].reindex(index, method="backfill", limit=5)

        expected = df[-2:].reindex(index).fillna(method="backfill")
        expected.iloc[:3] = np.nan
        tm.assert_frame_equal(result, expected)

    def test_frame_fillna_limit(self):
        index = np.arange(10)
        df = DataFrame(np.random.randn(10, 4), index=index)

        result = df[:2].reindex(index)
        result = result.fillna(method="pad", limit=5)

        expected = df[:2].reindex(index).fillna(method="pad")
        expected.iloc[-3:] = np.nan
        tm.assert_frame_equal(result, expected)

        result = df[-2:].reindex(index)
        result = result.fillna(method="backfill", limit=5)

        expected = df[-2:].reindex(index).fillna(method="backfill")
        expected.iloc[:3] = np.nan
        tm.assert_frame_equal(result, expected)

    def test_fillna_skip_certain_blocks(self):
        # don't try to fill boolean, int blocks

        df = DataFrame(np.random.randn(10, 4).astype(int))

        # it works!
        df.fillna(np.nan)

    @pytest.mark.parametrize("type", [int, float])
    def test_fillna_positive_limit(self, type):
        df = DataFrame(np.random.randn(10, 4)).astype(type)

        msg = "Limit must be greater than 0"
        with pytest.raises(ValueError, match=msg):
            df.fillna(0, limit=-5)

    @pytest.mark.parametrize("type", [int, float])
    def test_fillna_integer_limit(self, type):
        df = DataFrame(np.random.randn(10, 4)).astype(type)

        msg = "Limit must be an integer"
        with pytest.raises(ValueError, match=msg):
            df.fillna(0, limit=0.5)

    def test_fillna_inplace(self):
        df = DataFrame(np.random.randn(10, 4))
        df[1][:4] = np.nan
        df[3][-4:] = np.nan

        expected = df.fillna(value=0)
        assert expected is not df

        df.fillna(value=0, inplace=True)
        tm.assert_frame_equal(df, expected)

        expected = df.fillna(value={0: 0}, inplace=True)
        assert expected is None

        df[1][:4] = np.nan
        df[3][-4:] = np.nan
        expected = df.fillna(method="ffill")
        assert expected is not df

        df.fillna(method="ffill", inplace=True)
        tm.assert_frame_equal(df, expected)

    def test_fillna_dict_series(self):
        df = DataFrame(
            {
                "a": [np.nan, 1, 2, np.nan, np.nan],
                "b": [1, 2, 3, np.nan, np.nan],
                "c": [np.nan, 1, 2, 3, 4],
            }
        )

        result = df.fillna({"a": 0, "b": 5})

        expected = df.copy()
        expected["a"] = expected["a"].fillna(0)
        expected["b"] = expected["b"].fillna(5)
        tm.assert_frame_equal(result, expected)

        # it works
        result = df.fillna({"a": 0, "b": 5, "d": 7})

        # Series treated same as dict
        result = df.fillna(df.max())
        expected = df.fillna(df.max().to_dict())
        tm.assert_frame_equal(result, expected)

        # disable this for now
        with pytest.raises(NotImplementedError, match="column by column"):
            df.fillna(df.max(1), axis=1)

    def test_fillna_dataframe(self):
        # GH#8377
        df = DataFrame(
            {
                "a": [np.nan, 1, 2, np.nan, np.nan],
                "b": [1, 2, 3, np.nan, np.nan],
                "c": [np.nan, 1, 2, 3, 4],
            },
            index=list("VWXYZ"),
        )

        # df2 may have different index and columns
        df2 = DataFrame(
            {
                "a": [np.nan, 10, 20, 30, 40],
                "b": [50, 60, 70, 80, 90],
                "foo": ["bar"] * 5,
            },
            index=list("VWXuZ"),
        )

        result = df.fillna(df2)

        # only those columns and indices which are shared get filled
        expected = DataFrame(
            {
                "a": [np.nan, 1, 2, np.nan, 40],
                "b": [1, 2, 3, np.nan, 90],
                "c": [np.nan, 1, 2, 3, 4],
            },
            index=list("VWXYZ"),
        )

        tm.assert_frame_equal(result, expected)

    def test_fillna_columns(self):
        df = DataFrame(np.random.randn(10, 10))
        df.values[:, ::2] = np.nan

        result = df.fillna(method="ffill", axis=1)
        expected = df.T.fillna(method="pad").T
        tm.assert_frame_equal(result, expected)

        df.insert(6, "foo", 5)
        result = df.fillna(method="ffill", axis=1)
        expected = df.astype(float).fillna(method="ffill", axis=1)
        tm.assert_frame_equal(result, expected)

    def test_fillna_invalid_method(self, float_frame):
        with pytest.raises(ValueError, match="ffil"):
            float_frame.fillna(method="ffil")

    def test_fillna_invalid_value(self, float_frame):
        # list
        msg = '"value" parameter must be a scalar or dict, but you passed a "{}"'
        with pytest.raises(TypeError, match=msg.format("list")):
            float_frame.fillna([1, 2])
        # tuple
        with pytest.raises(TypeError, match=msg.format("tuple")):
            float_frame.fillna((1, 2))
        # frame with series
        msg = (
            '"value" parameter must be a scalar, dict or Series, but you '
            'passed a "DataFrame"'
        )
        with pytest.raises(TypeError, match=msg):
            float_frame.iloc[:, 0].fillna(float_frame)

    def test_fillna_col_reordering(self):
        cols = ["COL." + str(i) for i in range(5, 0, -1)]
        data = np.random.rand(20, 5)
        df = DataFrame(index=range(20), columns=cols, data=data)
        filled = df.fillna(method="ffill")
        assert df.columns.tolist() == filled.columns.tolist()

    def test_fill_corner(self, float_frame, float_string_frame):
        mf = float_string_frame
        mf.loc[mf.index[5:20], "foo"] = np.nan
        mf.loc[mf.index[-10:], "A"] = np.nan

        filled = float_string_frame.fillna(value=0)
        assert (filled.loc[filled.index[5:20], "foo"] == 0).all()
        del float_string_frame["foo"]

        empty_float = float_frame.reindex(columns=[])

        # TODO(wesm): unused?
        result = empty_float.fillna(value=0)  # noqa

    def test_fillna_downcast_dict(self):
        # GH#40809
        df = DataFrame({"col1": [1, np.nan]})
        result = df.fillna({"col1": 2}, downcast={"col1": "int64"})
        expected = DataFrame({"col1": [1, 2]})
        tm.assert_frame_equal(result, expected)

    def test_fillna_pos_args_deprecation(self):
        # https://github.com/pandas-dev/pandas/issues/41485
        df = DataFrame({"a": [1, 2, 3, np.nan]}, dtype=float)
        msg = (
            r"In a future version of pandas all arguments of DataFrame.fillna "
            r"except for the argument 'value' will be keyword-only"
        )
        with tm.assert_produces_warning(FutureWarning, match=msg):
            result = df.fillna(0, None, None)
        expected = DataFrame({"a": [1, 2, 3, 0]}, dtype=float)
        tm.assert_frame_equal(result, expected)

    def test_fillna_with_columns_and_limit(self):
        # GH40989
        df = DataFrame(
            [
                [np.nan, 2, np.nan, 0],
                [3, 4, np.nan, 1],
                [np.nan, np.nan, np.nan, 5],
                [np.nan, 3, np.nan, 4],
            ],
            columns=list("ABCD"),
        )
        result = df.fillna(axis=1, value=100, limit=1)
        result2 = df.fillna(axis=1, value=100, limit=2)

        expected = DataFrame(
            {
                "A": Series([100, 3, 100, 100], dtype="float64"),
                "B": [2, 4, np.nan, 3],
                "C": [np.nan, 100, np.nan, np.nan],
                "D": Series([0, 1, 5, 4], dtype="float64"),
            },
            index=[0, 1, 2, 3],
        )
        expected2 = DataFrame(
            {
                "A": Series([100, 3, 100, 100], dtype="float64"),
                "B": Series([2, 4, 100, 3], dtype="float64"),
                "C": [100, 100, np.nan, 100],
                "D": Series([0, 1, 5, 4], dtype="float64"),
            },
            index=[0, 1, 2, 3],
        )

        tm.assert_frame_equal(result, expected)
        tm.assert_frame_equal(result2, expected2)

    def test_fillna_inplace_with_columns_limit_and_value(self):
        # GH40989
        df = DataFrame(
            [
                [np.nan, 2, np.nan, 0],
                [3, 4, np.nan, 1],
                [np.nan, np.nan, np.nan, 5],
                [np.nan, 3, np.nan, 4],
            ],
            columns=list("ABCD"),
        )

        expected = df.fillna(axis=1, value=100, limit=1)
        assert expected is not df

        df.fillna(axis=1, value=100, limit=1, inplace=True)
        tm.assert_frame_equal(df, expected)


def test_fillna_nonconsolidated_frame():
    # https://github.com/pandas-dev/pandas/issues/36495
    df = DataFrame(
        [
            [1, 1, 1, 1.0],
            [2, 2, 2, 2.0],
            [3, 3, 3, 3.0],
        ],
        columns=["i1", "i2", "i3", "f1"],
    )
    df_nonconsol = df.pivot("i1", "i2")
    result = df_nonconsol.fillna(0)
    assert result.isna().sum().sum() == 0<|MERGE_RESOLUTION|>--- conflicted
+++ resolved
@@ -244,8 +244,6 @@
         expected = DataFrame({"a": [1, 0]})
         tm.assert_frame_equal(result, expected)
 
-<<<<<<< HEAD
-=======
     @pytest.mark.parametrize("columns", [["A", "A", "B"], ["A", "A"]])
     def test_fillna_dictlike_value_duplicate_colnames(self, columns):
         # GH#43476
@@ -257,8 +255,6 @@
         expected["A"] = 0.0
         tm.assert_frame_equal(result, expected)
 
-    @td.skip_array_manager_not_yet_implemented  # TODO(ArrayManager) object upcasting
->>>>>>> a07561e5
     def test_fillna_dtype_conversion(self):
         # make sure that fillna on an empty frame works
         df = DataFrame(index=["A", "B", "C"], columns=[1, 2, 3, 4, 5])
