--- conflicted
+++ resolved
@@ -235,11 +235,7 @@
         tm.assert_frame_equal(result, expected)
 
     def test_asfreq_frequency_M_deprecated(self):
-<<<<<<< HEAD
-        depr_msg = f"'M' will be deprecated, please use 'ME' for Offsets."
-=======
         depr_msg = "'M' will be deprecated, please use 'ME' instead."
->>>>>>> e0d6051f
 
         index = date_range("1/1/2000", periods=4, freq="ME")
         df = DataFrame({"s": Series([0.0, 1.0, 2.0, 3.0], index=index)})
