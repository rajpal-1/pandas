--- conflicted
+++ resolved
@@ -214,27 +214,18 @@
         expected = DatetimeIndex(["2000-01-01", "2000-01-02"], freq="D").as_unit(unit)
         tm.assert_index_equal(result, expected)
 
-<<<<<<< HEAD
-    def test_asfreq_2M(self):
-        index = date_range("1/1/2000", periods=6, freq="ME")
-        df = DataFrame({"s": Series([0.0, 1.0, 2.0, 3.0, 4.0, 5.0], index=index)})
-        expected = df.asfreq(freq="2ME")
-
-        index = date_range("1/1/2000", periods=3, freq="2ME")
-=======
     @pytest.mark.parametrize(
         "freq, freq_half",
         [
-            ("2M", "M"),
+            ("2ME", "ME"),
             (MonthEnd(2), MonthEnd(1)),
         ],
     )
-    def test_asfreq_2M(self, freq, freq_half):
+    def test_asfreq_2ME(self, freq, freq_half):
         index = date_range("1/1/2000", periods=6, freq=freq_half)
         df = DataFrame({"s": Series([0.0, 1.0, 2.0, 3.0, 4.0, 5.0], index=index)})
         expected = df.asfreq(freq=freq)
 
         index = date_range("1/1/2000", periods=3, freq=freq)
->>>>>>> 81115d81
         result = DataFrame({"s": Series([0.0, 2.0, 4.0], index=index)})
         tm.assert_frame_equal(result, expected)