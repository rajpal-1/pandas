from __future__ import annotations

from datetime import datetime
import re

import numpy as np
import pytest

import pandas as pd
from pandas import (
    DataFrame,
    Index,
    Series,
    Timestamp,
    date_range,
)
import pandas._testing as tm


@pytest.fixture
def mix_ab() -> dict[str, list[int | str]]:
    return {"a": list(range(4)), "b": list("ab..")}


@pytest.fixture
def mix_abc() -> dict[str, list[float | str]]:
    return {"a": list(range(4)), "b": list("ab.."), "c": ["a", "b", np.nan, "d"]}


class TestDataFrameReplace:
    def test_replace_inplace(self, datetime_frame, float_string_frame):
        datetime_frame.loc[datetime_frame.index[:5], "A"] = np.nan
        datetime_frame.loc[datetime_frame.index[-5:], "A"] = np.nan

        tsframe = datetime_frame.copy()
        return_value = tsframe.replace(np.nan, 0, inplace=True)
        assert return_value is None
        tm.assert_frame_equal(tsframe, datetime_frame.fillna(0))

        # mixed type
        mf = float_string_frame
        mf.iloc[5:20, mf.columns.get_loc("foo")] = np.nan
        mf.iloc[-10:, mf.columns.get_loc("A")] = np.nan

        result = float_string_frame.replace(np.nan, 0)
        expected = float_string_frame.fillna(value=0)
        tm.assert_frame_equal(result, expected)

        tsframe = datetime_frame.copy()
        return_value = tsframe.replace([np.nan], [0], inplace=True)
        assert return_value is None
        tm.assert_frame_equal(tsframe, datetime_frame.fillna(0))

    @pytest.mark.parametrize(
        "to_replace,values,expected",
        [
            # lists of regexes and values
            # list of [re1, re2, ..., reN] -> [v1, v2, ..., vN]
            (
                [r"\s*\.\s*", r"e|f|g"],
                [np.nan, "crap"],
                {
                    "a": ["a", "b", np.nan, np.nan],
                    "b": ["crap"] * 3 + ["h"],
                    "c": ["h", "crap", "l", "o"],
                },
            ),
            # list of [re1, re2, ..., reN] -> [re1, re2, .., reN]
            (
                [r"\s*(\.)\s*", r"(e|f|g)"],
                [r"\1\1", r"\1_crap"],
                {
                    "a": ["a", "b", "..", ".."],
                    "b": ["e_crap", "f_crap", "g_crap", "h"],
                    "c": ["h", "e_crap", "l", "o"],
                },
            ),
            # list of [re1, re2, ..., reN] -> [(re1 or v1), (re2 or v2), ..., (reN
            # or vN)]
            (
                [r"\s*(\.)\s*", r"e"],
                [r"\1\1", r"crap"],
                {
                    "a": ["a", "b", "..", ".."],
                    "b": ["crap", "f", "g", "h"],
                    "c": ["h", "crap", "l", "o"],
                },
            ),
        ],
    )
    @pytest.mark.parametrize("inplace", [True, False])
    @pytest.mark.parametrize("use_value_regex_args", [True, False])
    def test_regex_replace_list_obj(
        self, to_replace, values, expected, inplace, use_value_regex_args
    ):
        df = DataFrame({"a": list("ab.."), "b": list("efgh"), "c": list("helo")})

        if use_value_regex_args:
            result = df.replace(value=values, regex=to_replace, inplace=inplace)
        else:
            result = df.replace(to_replace, values, regex=True, inplace=inplace)

        if inplace:
            assert result is None
            result = df

        expected = DataFrame(expected)
        tm.assert_frame_equal(result, expected)

    def test_regex_replace_list_mixed(self, mix_ab):
        # mixed frame to make sure this doesn't break things
        dfmix = DataFrame(mix_ab)

        # lists of regexes and values
        # list of [re1, re2, ..., reN] -> [v1, v2, ..., vN]
        to_replace_res = [r"\s*\.\s*", r"a"]
        values = [np.nan, "crap"]
        mix2 = {"a": list(range(4)), "b": list("ab.."), "c": list("halo")}
        dfmix2 = DataFrame(mix2)
        res = dfmix2.replace(to_replace_res, values, regex=True)
        expec = DataFrame(
            {
                "a": mix2["a"],
                "b": ["crap", "b", np.nan, np.nan],
                "c": ["h", "crap", "l", "o"],
            }
        )
        tm.assert_frame_equal(res, expec)

        # list of [re1, re2, ..., reN] -> [re1, re2, .., reN]
        to_replace_res = [r"\s*(\.)\s*", r"(a|b)"]
        values = [r"\1\1", r"\1_crap"]
        res = dfmix.replace(to_replace_res, values, regex=True)
        expec = DataFrame({"a": mix_ab["a"], "b": ["a_crap", "b_crap", "..", ".."]})
        tm.assert_frame_equal(res, expec)

        # list of [re1, re2, ..., reN] -> [(re1 or v1), (re2 or v2), ..., (reN
        # or vN)]
        to_replace_res = [r"\s*(\.)\s*", r"a", r"(b)"]
        values = [r"\1\1", r"crap", r"\1_crap"]
        res = dfmix.replace(to_replace_res, values, regex=True)
        expec = DataFrame({"a": mix_ab["a"], "b": ["crap", "b_crap", "..", ".."]})
        tm.assert_frame_equal(res, expec)

        to_replace_res = [r"\s*(\.)\s*", r"a", r"(b)"]
        values = [r"\1\1", r"crap", r"\1_crap"]
        res = dfmix.replace(regex=to_replace_res, value=values)
        expec = DataFrame({"a": mix_ab["a"], "b": ["crap", "b_crap", "..", ".."]})
        tm.assert_frame_equal(res, expec)

    def test_regex_replace_list_mixed_inplace(self, mix_ab):
        dfmix = DataFrame(mix_ab)
        # the same inplace
        # lists of regexes and values
        # list of [re1, re2, ..., reN] -> [v1, v2, ..., vN]
        to_replace_res = [r"\s*\.\s*", r"a"]
        values = [np.nan, "crap"]
        res = dfmix.copy()
        return_value = res.replace(to_replace_res, values, inplace=True, regex=True)
        assert return_value is None
        expec = DataFrame({"a": mix_ab["a"], "b": ["crap", "b", np.nan, np.nan]})
        tm.assert_frame_equal(res, expec)

        # list of [re1, re2, ..., reN] -> [re1, re2, .., reN]
        to_replace_res = [r"\s*(\.)\s*", r"(a|b)"]
        values = [r"\1\1", r"\1_crap"]
        res = dfmix.copy()
        return_value = res.replace(to_replace_res, values, inplace=True, regex=True)
        assert return_value is None
        expec = DataFrame({"a": mix_ab["a"], "b": ["a_crap", "b_crap", "..", ".."]})
        tm.assert_frame_equal(res, expec)

        # list of [re1, re2, ..., reN] -> [(re1 or v1), (re2 or v2), ..., (reN
        # or vN)]
        to_replace_res = [r"\s*(\.)\s*", r"a", r"(b)"]
        values = [r"\1\1", r"crap", r"\1_crap"]
        res = dfmix.copy()
        return_value = res.replace(to_replace_res, values, inplace=True, regex=True)
        assert return_value is None
        expec = DataFrame({"a": mix_ab["a"], "b": ["crap", "b_crap", "..", ".."]})
        tm.assert_frame_equal(res, expec)

        to_replace_res = [r"\s*(\.)\s*", r"a", r"(b)"]
        values = [r"\1\1", r"crap", r"\1_crap"]
        res = dfmix.copy()
        return_value = res.replace(regex=to_replace_res, value=values, inplace=True)
        assert return_value is None
        expec = DataFrame({"a": mix_ab["a"], "b": ["crap", "b_crap", "..", ".."]})
        tm.assert_frame_equal(res, expec)

    def test_regex_replace_dict_mixed(self, mix_abc):
        dfmix = DataFrame(mix_abc)

        # dicts
        # single dict {re1: v1}, search the whole frame
        # need test for this...

        # list of dicts {re1: v1, re2: v2, ..., re3: v3}, search the whole
        # frame
        res = dfmix.replace({"b": r"\s*\.\s*"}, {"b": np.nan}, regex=True)
        res2 = dfmix.copy()
        return_value = res2.replace(
            {"b": r"\s*\.\s*"}, {"b": np.nan}, inplace=True, regex=True
        )
        assert return_value is None
        expec = DataFrame(
            {"a": mix_abc["a"], "b": ["a", "b", np.nan, np.nan], "c": mix_abc["c"]}
        )
        tm.assert_frame_equal(res, expec)
        tm.assert_frame_equal(res2, expec)

        # list of dicts {re1: re11, re2: re12, ..., reN: re1N}, search the
        # whole frame
        res = dfmix.replace({"b": r"\s*(\.)\s*"}, {"b": r"\1ty"}, regex=True)
        res2 = dfmix.copy()
        return_value = res2.replace(
            {"b": r"\s*(\.)\s*"}, {"b": r"\1ty"}, inplace=True, regex=True
        )
        assert return_value is None
        expec = DataFrame(
            {"a": mix_abc["a"], "b": ["a", "b", ".ty", ".ty"], "c": mix_abc["c"]}
        )
        tm.assert_frame_equal(res, expec)
        tm.assert_frame_equal(res2, expec)

        res = dfmix.replace(regex={"b": r"\s*(\.)\s*"}, value={"b": r"\1ty"})
        res2 = dfmix.copy()
        return_value = res2.replace(
            regex={"b": r"\s*(\.)\s*"}, value={"b": r"\1ty"}, inplace=True
        )
        assert return_value is None
        expec = DataFrame(
            {"a": mix_abc["a"], "b": ["a", "b", ".ty", ".ty"], "c": mix_abc["c"]}
        )
        tm.assert_frame_equal(res, expec)
        tm.assert_frame_equal(res2, expec)

        # scalar -> dict
        # to_replace regex, {value: value}
        expec = DataFrame(
            {"a": mix_abc["a"], "b": [np.nan, "b", ".", "."], "c": mix_abc["c"]}
        )
        res = dfmix.replace("a", {"b": np.nan}, regex=True)
        res2 = dfmix.copy()
        return_value = res2.replace("a", {"b": np.nan}, regex=True, inplace=True)
        assert return_value is None
        tm.assert_frame_equal(res, expec)
        tm.assert_frame_equal(res2, expec)

        res = dfmix.replace("a", {"b": np.nan}, regex=True)
        res2 = dfmix.copy()
        return_value = res2.replace(regex="a", value={"b": np.nan}, inplace=True)
        assert return_value is None
        expec = DataFrame(
            {"a": mix_abc["a"], "b": [np.nan, "b", ".", "."], "c": mix_abc["c"]}
        )
        tm.assert_frame_equal(res, expec)
        tm.assert_frame_equal(res2, expec)

    def test_regex_replace_dict_nested(self, mix_abc):
        # nested dicts will not work until this is implemented for Series
        dfmix = DataFrame(mix_abc)
        res = dfmix.replace({"b": {r"\s*\.\s*": np.nan}}, regex=True)
        res2 = dfmix.copy()
        res4 = dfmix.copy()
        return_value = res2.replace(
            {"b": {r"\s*\.\s*": np.nan}}, inplace=True, regex=True
        )
        assert return_value is None
        res3 = dfmix.replace(regex={"b": {r"\s*\.\s*": np.nan}})
        return_value = res4.replace(regex={"b": {r"\s*\.\s*": np.nan}}, inplace=True)
        assert return_value is None
        expec = DataFrame(
            {"a": mix_abc["a"], "b": ["a", "b", np.nan, np.nan], "c": mix_abc["c"]}
        )
        tm.assert_frame_equal(res, expec)
        tm.assert_frame_equal(res2, expec)
        tm.assert_frame_equal(res3, expec)
        tm.assert_frame_equal(res4, expec)

    def test_regex_replace_dict_nested_non_first_character(self, any_string_dtype):
        # GH 25259
        dtype = any_string_dtype
        df = DataFrame({"first": ["abc", "bca", "cab"]}, dtype=dtype)
        expected = DataFrame({"first": [".bc", "bc.", "c.b"]}, dtype=dtype)
        result = df.replace({"a": "."}, regex=True)
        tm.assert_frame_equal(result, expected)

    def test_regex_replace_dict_nested_gh4115(self):
        df = DataFrame({"Type": ["Q", "T", "Q", "Q", "T"], "tmp": 2})
        expected = DataFrame({"Type": [0, 1, 0, 0, 1], "tmp": 2})
        msg = "Downcasting behavior in `replace`"
        with tm.assert_produces_warning(FutureWarning, match=msg):
            result = df.replace({"Type": {"Q": 0, "T": 1}})
        tm.assert_frame_equal(result, expected)

    def test_regex_replace_list_to_scalar(self, mix_abc):
        df = DataFrame(mix_abc)
        expec = DataFrame(
            {
                "a": mix_abc["a"],
                "b": np.array([np.nan] * 4),
                "c": [np.nan, np.nan, np.nan, "d"],
            }
        )
        msg = "Downcasting behavior in `replace`"
        with tm.assert_produces_warning(FutureWarning, match=msg):
            res = df.replace([r"\s*\.\s*", "a|b"], np.nan, regex=True)
        res2 = df.copy()
        res3 = df.copy()
        with tm.assert_produces_warning(FutureWarning, match=msg):
            return_value = res2.replace(
                [r"\s*\.\s*", "a|b"], np.nan, regex=True, inplace=True
            )
        assert return_value is None
        with tm.assert_produces_warning(FutureWarning, match=msg):
            return_value = res3.replace(
                regex=[r"\s*\.\s*", "a|b"], value=np.nan, inplace=True
            )
        assert return_value is None
        tm.assert_frame_equal(res, expec)
        tm.assert_frame_equal(res2, expec)
        tm.assert_frame_equal(res3, expec)

    def test_regex_replace_str_to_numeric(self, mix_abc):
        # what happens when you try to replace a numeric value with a regex?
        df = DataFrame(mix_abc)
        res = df.replace(r"\s*\.\s*", 0, regex=True)
        res2 = df.copy()
        return_value = res2.replace(r"\s*\.\s*", 0, inplace=True, regex=True)
        assert return_value is None
        res3 = df.copy()
        return_value = res3.replace(regex=r"\s*\.\s*", value=0, inplace=True)
        assert return_value is None
        expec = DataFrame({"a": mix_abc["a"], "b": ["a", "b", 0, 0], "c": mix_abc["c"]})
        tm.assert_frame_equal(res, expec)
        tm.assert_frame_equal(res2, expec)
        tm.assert_frame_equal(res3, expec)

    def test_regex_replace_regex_list_to_numeric(self, mix_abc):
        df = DataFrame(mix_abc)
        res = df.replace([r"\s*\.\s*", "b"], 0, regex=True)
        res2 = df.copy()
        return_value = res2.replace([r"\s*\.\s*", "b"], 0, regex=True, inplace=True)
        assert return_value is None
        res3 = df.copy()
        return_value = res3.replace(regex=[r"\s*\.\s*", "b"], value=0, inplace=True)
        assert return_value is None
        expec = DataFrame(
            {"a": mix_abc["a"], "b": ["a", 0, 0, 0], "c": ["a", 0, np.nan, "d"]}
        )
        tm.assert_frame_equal(res, expec)
        tm.assert_frame_equal(res2, expec)
        tm.assert_frame_equal(res3, expec)

    def test_regex_replace_series_of_regexes(self, mix_abc):
        df = DataFrame(mix_abc)
        s1 = Series({"b": r"\s*\.\s*"})
        s2 = Series({"b": np.nan})
        res = df.replace(s1, s2, regex=True)
        res2 = df.copy()
        return_value = res2.replace(s1, s2, inplace=True, regex=True)
        assert return_value is None
        res3 = df.copy()
        return_value = res3.replace(regex=s1, value=s2, inplace=True)
        assert return_value is None
        expec = DataFrame(
            {"a": mix_abc["a"], "b": ["a", "b", np.nan, np.nan], "c": mix_abc["c"]}
        )
        tm.assert_frame_equal(res, expec)
        tm.assert_frame_equal(res2, expec)
        tm.assert_frame_equal(res3, expec)

    def test_regex_replace_numeric_to_object_conversion(self, mix_abc):
        df = DataFrame(mix_abc)
        expec = DataFrame({"a": ["a", 1, 2, 3], "b": mix_abc["b"], "c": mix_abc["c"]})
        res = df.replace(0, "a")
        tm.assert_frame_equal(res, expec)
        assert res.a.dtype == np.object_

    @pytest.mark.parametrize(
        "to_replace", [{"": np.nan, ",": ""}, {",": "", "": np.nan}]
    )
    def test_joint_simple_replace_and_regex_replace(self, to_replace):
        # GH-39338
        df = DataFrame(
            {
                "col1": ["1,000", "a", "3"],
                "col2": ["a", "", "b"],
                "col3": ["a", "b", "c"],
            }
        )
        result = df.replace(regex=to_replace)
        expected = DataFrame(
            {
                "col1": ["1000", "a", "3"],
                "col2": ["a", np.nan, "b"],
                "col3": ["a", "b", "c"],
            }
        )
        tm.assert_frame_equal(result, expected)

    @pytest.mark.parametrize("metachar", ["[]", "()", r"\d", r"\w", r"\s"])
    def test_replace_regex_metachar(self, metachar):
        df = DataFrame({"a": [metachar, "else"]})
        result = df.replace({"a": {metachar: "paren"}})
        expected = DataFrame({"a": ["paren", "else"]})
        tm.assert_frame_equal(result, expected)

    @pytest.mark.parametrize(
        "data,to_replace,expected",
        [
            (["xax", "xbx"], {"a": "c", "b": "d"}, ["xcx", "xdx"]),
            (["d", "", ""], {r"^\s*$": pd.NA}, ["d", pd.NA, pd.NA]),
        ],
    )
    def test_regex_replace_string_types(
        self, data, to_replace, expected, frame_or_series, any_string_dtype
    ):
        # GH-41333, GH-35977
        dtype = any_string_dtype
        obj = frame_or_series(data, dtype=dtype)
        result = obj.replace(to_replace, regex=True)
        expected = frame_or_series(expected, dtype=dtype)

        tm.assert_equal(result, expected)

    def test_replace(self, datetime_frame):
        datetime_frame.loc[datetime_frame.index[:5], "A"] = np.nan
        datetime_frame.loc[datetime_frame.index[-5:], "A"] = np.nan

        zero_filled = datetime_frame.replace(np.nan, -1e8)
        tm.assert_frame_equal(zero_filled, datetime_frame.fillna(-1e8))
        tm.assert_frame_equal(zero_filled.replace(-1e8, np.nan), datetime_frame)

        datetime_frame.loc[datetime_frame.index[:5], "A"] = np.nan
        datetime_frame.loc[datetime_frame.index[-5:], "A"] = np.nan
        datetime_frame.loc[datetime_frame.index[:5], "B"] = -1e8

        # empty
        df = DataFrame(index=["a", "b"])
        tm.assert_frame_equal(df, df.replace(5, 7))

        # GH 11698
        # test for mixed data types.
        df = DataFrame(
            [("-", pd.to_datetime("20150101")), ("a", pd.to_datetime("20150102"))]
        )
        df1 = df.replace("-", np.nan)
        expected_df = DataFrame(
            [(np.nan, pd.to_datetime("20150101")), ("a", pd.to_datetime("20150102"))]
        )
        tm.assert_frame_equal(df1, expected_df)

    def test_replace_list(self):
        obj = {"a": list("ab.."), "b": list("efgh"), "c": list("helo")}
        dfobj = DataFrame(obj)

        # lists of regexes and values
        # list of [v1, v2, ..., vN] -> [v1, v2, ..., vN]
        to_replace_res = [r".", r"e"]
        values = [np.nan, "crap"]
        res = dfobj.replace(to_replace_res, values)
        expec = DataFrame(
            {
                "a": ["a", "b", np.nan, np.nan],
                "b": ["crap", "f", "g", "h"],
                "c": ["h", "crap", "l", "o"],
            }
        )
        tm.assert_frame_equal(res, expec)

        # list of [v1, v2, ..., vN] -> [v1, v2, .., vN]
        to_replace_res = [r".", r"f"]
        values = [r"..", r"crap"]
        res = dfobj.replace(to_replace_res, values)
        expec = DataFrame(
            {
                "a": ["a", "b", "..", ".."],
                "b": ["e", "crap", "g", "h"],
                "c": ["h", "e", "l", "o"],
            }
        )
        tm.assert_frame_equal(res, expec)

    def test_replace_with_empty_list(self, frame_or_series):
        # GH 21977
        ser = Series([["a", "b"], [], np.nan, [1]])
        obj = DataFrame({"col": ser})
        obj = tm.get_obj(obj, frame_or_series)
        expected = obj
        result = obj.replace([], np.nan)
        tm.assert_equal(result, expected)

        # GH 19266
        msg = (
            "NumPy boolean array indexing assignment cannot assign {size} "
            "input values to the 1 output values where the mask is true"
        )
        with pytest.raises(ValueError, match=msg.format(size=0)):
            obj.replace({np.nan: []})
        with pytest.raises(ValueError, match=msg.format(size=2)):
            obj.replace({np.nan: ["dummy", "alt"]})

    def test_replace_series_dict(self):
        # from GH 3064
        df = DataFrame({"zero": {"a": 0.0, "b": 1}, "one": {"a": 2.0, "b": 0}})
        result = df.replace(0, {"zero": 0.5, "one": 1.0})
        expected = DataFrame({"zero": {"a": 0.5, "b": 1}, "one": {"a": 2.0, "b": 1.0}})
        tm.assert_frame_equal(result, expected)

        result = df.replace(0, df.mean())
        tm.assert_frame_equal(result, expected)

        # series to series/dict
        df = DataFrame({"zero": {"a": 0.0, "b": 1}, "one": {"a": 2.0, "b": 0}})
        s = Series({"zero": 0.0, "one": 2.0})
        result = df.replace(s, {"zero": 0.5, "one": 1.0})
        expected = DataFrame({"zero": {"a": 0.5, "b": 1}, "one": {"a": 1.0, "b": 0.0}})
        tm.assert_frame_equal(result, expected)

        result = df.replace(s, df.mean())
        tm.assert_frame_equal(result, expected)

    def test_replace_convert(self):
        # gh 3907
        df = DataFrame([["foo", "bar", "bah"], ["bar", "foo", "bah"]])
        m = {"foo": 1, "bar": 2, "bah": 3}
        msg = "Downcasting behavior in `replace` "
        with tm.assert_produces_warning(FutureWarning, match=msg):
            rep = df.replace(m)
        expec = Series([np.int64] * 3)
        res = rep.dtypes
        tm.assert_series_equal(expec, res)

    def test_replace_mixed(self, float_string_frame):
        mf = float_string_frame
        mf.iloc[5:20, mf.columns.get_loc("foo")] = np.nan
        mf.iloc[-10:, mf.columns.get_loc("A")] = np.nan

        result = float_string_frame.replace(np.nan, -18)
        expected = float_string_frame.fillna(value=-18)
        tm.assert_frame_equal(result, expected)
        tm.assert_frame_equal(result.replace(-18, np.nan), float_string_frame)

        result = float_string_frame.replace(np.nan, -1e8)
        expected = float_string_frame.fillna(value=-1e8)
        tm.assert_frame_equal(result, expected)
        tm.assert_frame_equal(result.replace(-1e8, np.nan), float_string_frame)

    def test_replace_mixed_int_block_upcasting(self):
        # int block upcasting
        df = DataFrame(
            {
                "A": Series([1.0, 2.0], dtype="float64"),
                "B": Series([0, 1], dtype="int64"),
            }
        )
        expected = DataFrame(
            {
                "A": Series([1.0, 2.0], dtype="float64"),
                "B": Series([0.5, 1], dtype="float64"),
            }
        )
        result = df.replace(0, 0.5)
        tm.assert_frame_equal(result, expected)

        return_value = df.replace(0, 0.5, inplace=True)
        assert return_value is None
        tm.assert_frame_equal(df, expected)

    def test_replace_mixed_int_block_splitting(self):
        # int block splitting
        df = DataFrame(
            {
                "A": Series([1.0, 2.0], dtype="float64"),
                "B": Series([0, 1], dtype="int64"),
                "C": Series([1, 2], dtype="int64"),
            }
        )
        expected = DataFrame(
            {
                "A": Series([1.0, 2.0], dtype="float64"),
                "B": Series([0.5, 1], dtype="float64"),
                "C": Series([1, 2], dtype="int64"),
            }
        )
        result = df.replace(0, 0.5)
        tm.assert_frame_equal(result, expected)

    def test_replace_mixed2(self):
        # to object block upcasting
        df = DataFrame(
            {
                "A": Series([1.0, 2.0], dtype="float64"),
                "B": Series([0, 1], dtype="int64"),
            }
        )
        expected = DataFrame(
            {
                "A": Series([1, "foo"], dtype="object"),
                "B": Series([0, 1], dtype="int64"),
            }
        )
        result = df.replace(2, "foo")
        tm.assert_frame_equal(result, expected)

        expected = DataFrame(
            {
                "A": Series(["foo", "bar"], dtype="object"),
                "B": Series([0, "foo"], dtype="object"),
            }
        )
        result = df.replace([1, 2], ["foo", "bar"])
        tm.assert_frame_equal(result, expected)

    def test_replace_mixed3(self):
        # test case from
        df = DataFrame(
            {"A": Series([3, 0], dtype="int64"), "B": Series([0, 3], dtype="int64")}
        )
        result = df.replace(3, df.mean().to_dict())
        expected = df.copy().astype("float64")
        m = df.mean()
        expected.iloc[0, 0] = m.iloc[0]
        expected.iloc[1, 1] = m.iloc[1]
        tm.assert_frame_equal(result, expected)

    def test_replace_nullable_int_with_string_doesnt_cast(self):
        # GH#25438 don't cast df['a'] to float64
        df = DataFrame({"a": [1, 2, 3, np.nan], "b": ["some", "strings", "here", "he"]})
        df["a"] = df["a"].astype("Int64")

        res = df.replace("", np.nan)
        tm.assert_series_equal(res["a"], df["a"])

    @pytest.mark.parametrize("dtype", ["boolean", "Int64", "Float64"])
    def test_replace_with_nullable_column(self, dtype):
        # GH-44499
        nullable_ser = Series([1, 0, 1], dtype=dtype)
        df = DataFrame({"A": ["A", "B", "x"], "B": nullable_ser})
        result = df.replace("x", "X")
        expected = DataFrame({"A": ["A", "B", "X"], "B": nullable_ser})
        tm.assert_frame_equal(result, expected)

    def test_replace_simple_nested_dict(self):
        df = DataFrame({"col": range(1, 5)})
        expected = DataFrame({"col": ["a", 2, 3, "b"]})

        result = df.replace({"col": {1: "a", 4: "b"}})
        tm.assert_frame_equal(expected, result)

        # in this case, should be the same as the not nested version
        result = df.replace({1: "a", 4: "b"})
        tm.assert_frame_equal(expected, result)

    def test_replace_simple_nested_dict_with_nonexistent_value(self):
        df = DataFrame({"col": range(1, 5)})
        expected = DataFrame({"col": ["a", 2, 3, "b"]})

        result = df.replace({-1: "-", 1: "a", 4: "b"})
        tm.assert_frame_equal(expected, result)

        result = df.replace({"col": {-1: "-", 1: "a", 4: "b"}})
        tm.assert_frame_equal(expected, result)

    def test_replace_NA_with_None(self):
        # gh-45601
        df = DataFrame({"value": [42, None]}).astype({"value": "Int64"})
        result = df.replace({pd.NA: None})
        expected = DataFrame({"value": [42, None]}, dtype=object)
        tm.assert_frame_equal(result, expected)

    def test_replace_NAT_with_None(self):
        # gh-45836
        df = DataFrame([pd.NaT, pd.NaT])
        result = df.replace({pd.NaT: None, np.nan: None})
        expected = DataFrame([None, None])
        tm.assert_frame_equal(result, expected)

    def test_replace_with_None_keeps_categorical(self):
        # gh-46634
        cat_series = Series(["b", "b", "b", "d"], dtype="category")
        df = DataFrame(
            {
                "id": Series([5, 4, 3, 2], dtype="float64"),
                "col": cat_series,
            }
        )
        result = df.replace({3: None})

        expected = DataFrame(
            {
                "id": Series([5.0, 4.0, None, 2.0], dtype="object"),
                "col": cat_series,
            }
        )
        tm.assert_frame_equal(result, expected)

    def test_replace_value_is_none(self, datetime_frame):
        orig_value = datetime_frame.iloc[0, 0]
        orig2 = datetime_frame.iloc[1, 0]

        datetime_frame.iloc[0, 0] = np.nan
        datetime_frame.iloc[1, 0] = 1

        result = datetime_frame.replace(to_replace={np.nan: 0})
        expected = datetime_frame.T.replace(to_replace={np.nan: 0}).T
        tm.assert_frame_equal(result, expected)

        result = datetime_frame.replace(to_replace={np.nan: 0, 1: -1e8})
        tsframe = datetime_frame.copy()
        tsframe.iloc[0, 0] = 0
        tsframe.iloc[1, 0] = -1e8
        expected = tsframe
        tm.assert_frame_equal(expected, result)
        datetime_frame.iloc[0, 0] = orig_value
        datetime_frame.iloc[1, 0] = orig2

    def test_replace_for_new_dtypes(self, datetime_frame, warn_copy_on_write):
        # dtypes
        tsframe = datetime_frame.copy().astype(np.float32)
        tsframe.loc[tsframe.index[:5], "A"] = np.nan
        tsframe.loc[tsframe.index[-5:], "A"] = np.nan

        zero_filled = tsframe.replace(np.nan, -1e8)
        tm.assert_frame_equal(zero_filled, tsframe.fillna(-1e8))
        tm.assert_frame_equal(zero_filled.replace(-1e8, np.nan), tsframe)

        tsframe.loc[tsframe.index[:5], "A"] = np.nan
        tsframe.loc[tsframe.index[-5:], "A"] = np.nan
<<<<<<< HEAD
        tsframe.loc[tsframe.index[:5], "B"] = -1e8

        b = tsframe["B"]
        if warn_copy_on_write:
            with tm.assert_cow_warning():
                b[b == -1e8] = np.nan
        else:
            b[b == -1e8] = np.nan
        tsframe["B"] = b
=======
        tsframe.loc[tsframe.index[:5], "B"] = np.nan
>>>>>>> e0f3a188
        msg = "DataFrame.fillna with 'method' is deprecated"
        with tm.assert_produces_warning(FutureWarning, match=msg):
            # TODO: what is this even testing?
            result = tsframe.fillna(method="bfill")
            tm.assert_frame_equal(result, tsframe.fillna(method="bfill"))

    @pytest.mark.parametrize(
        "frame, to_replace, value, expected",
        [
            (DataFrame({"ints": [1, 2, 3]}), 1, 0, DataFrame({"ints": [0, 2, 3]})),
            (
                DataFrame({"ints": [1, 2, 3]}, dtype=np.int32),
                1,
                0,
                DataFrame({"ints": [0, 2, 3]}, dtype=np.int32),
            ),
            (
                DataFrame({"ints": [1, 2, 3]}, dtype=np.int16),
                1,
                0,
                DataFrame({"ints": [0, 2, 3]}, dtype=np.int16),
            ),
            (
                DataFrame({"bools": [True, False, True]}),
                False,
                True,
                DataFrame({"bools": [True, True, True]}),
            ),
            (
                DataFrame({"complex": [1j, 2j, 3j]}),
                1j,
                0,
                DataFrame({"complex": [0j, 2j, 3j]}),
            ),
            (
                DataFrame(
                    {
                        "datetime64": Index(
                            [
                                datetime(2018, 5, 28),
                                datetime(2018, 7, 28),
                                datetime(2018, 5, 28),
                            ]
                        )
                    }
                ),
                datetime(2018, 5, 28),
                datetime(2018, 7, 28),
                DataFrame({"datetime64": Index([datetime(2018, 7, 28)] * 3)}),
            ),
            # GH 20380
            (
                DataFrame({"dt": [datetime(3017, 12, 20)], "str": ["foo"]}),
                "foo",
                "bar",
                DataFrame({"dt": [datetime(3017, 12, 20)], "str": ["bar"]}),
            ),
            # GH 36782
            (
                DataFrame({"dt": [datetime(2920, 10, 1)]}),
                datetime(2920, 10, 1),
                datetime(2020, 10, 1),
                DataFrame({"dt": [datetime(2020, 10, 1)]}),
            ),
            (
                DataFrame(
                    {
                        "A": date_range("20130101", periods=3, tz="US/Eastern"),
                        "B": [0, np.nan, 2],
                    }
                ),
                Timestamp("20130102", tz="US/Eastern"),
                Timestamp("20130104", tz="US/Eastern"),
                DataFrame(
                    {
                        "A": pd.DatetimeIndex(
                            [
                                Timestamp("20130101", tz="US/Eastern"),
                                Timestamp("20130104", tz="US/Eastern"),
                                Timestamp("20130103", tz="US/Eastern"),
                            ]
                        ).as_unit("ns"),
                        "B": [0, np.nan, 2],
                    }
                ),
            ),
            # GH 35376
            (
                DataFrame([[1, 1.0], [2, 2.0]]),
                1.0,
                5,
                DataFrame([[5, 5.0], [2, 2.0]]),
            ),
            (
                DataFrame([[1, 1.0], [2, 2.0]]),
                1,
                5,
                DataFrame([[5, 5.0], [2, 2.0]]),
            ),
            (
                DataFrame([[1, 1.0], [2, 2.0]]),
                1.0,
                5.0,
                DataFrame([[5, 5.0], [2, 2.0]]),
            ),
            (
                DataFrame([[1, 1.0], [2, 2.0]]),
                1,
                5.0,
                DataFrame([[5, 5.0], [2, 2.0]]),
            ),
        ],
    )
    def test_replace_dtypes(self, frame, to_replace, value, expected):
        warn = None
        if isinstance(to_replace, datetime) and to_replace.year == 2920:
            warn = FutureWarning
        msg = "Downcasting behavior in `replace` "
        with tm.assert_produces_warning(warn, match=msg):
            result = frame.replace(to_replace, value)
        tm.assert_frame_equal(result, expected)

    def test_replace_input_formats_listlike(self):
        # both dicts
        to_rep = {"A": np.nan, "B": 0, "C": ""}
        values = {"A": 0, "B": -1, "C": "missing"}
        df = DataFrame(
            {"A": [np.nan, 0, np.inf], "B": [0, 2, 5], "C": ["", "asdf", "fd"]}
        )
        filled = df.replace(to_rep, values)
        expected = {k: v.replace(to_rep[k], values[k]) for k, v in df.items()}
        tm.assert_frame_equal(filled, DataFrame(expected))

        result = df.replace([0, 2, 5], [5, 2, 0])
        expected = DataFrame(
            {"A": [np.nan, 5, np.inf], "B": [5, 2, 0], "C": ["", "asdf", "fd"]}
        )
        tm.assert_frame_equal(result, expected)

        # scalar to dict
        values = {"A": 0, "B": -1, "C": "missing"}
        df = DataFrame(
            {"A": [np.nan, 0, np.nan], "B": [0, 2, 5], "C": ["", "asdf", "fd"]}
        )
        filled = df.replace(np.nan, values)
        expected = {k: v.replace(np.nan, values[k]) for k, v in df.items()}
        tm.assert_frame_equal(filled, DataFrame(expected))

        # list to list
        to_rep = [np.nan, 0, ""]
        values = [-2, -1, "missing"]
        result = df.replace(to_rep, values)
        expected = df.copy()
        for rep, value in zip(to_rep, values):
            return_value = expected.replace(rep, value, inplace=True)
            assert return_value is None
        tm.assert_frame_equal(result, expected)

        msg = r"Replacement lists must match in length\. Expecting 3 got 2"
        with pytest.raises(ValueError, match=msg):
            df.replace(to_rep, values[1:])

    def test_replace_input_formats_scalar(self):
        df = DataFrame(
            {"A": [np.nan, 0, np.inf], "B": [0, 2, 5], "C": ["", "asdf", "fd"]}
        )

        # dict to scalar
        to_rep = {"A": np.nan, "B": 0, "C": ""}
        filled = df.replace(to_rep, 0)
        expected = {k: v.replace(to_rep[k], 0) for k, v in df.items()}
        tm.assert_frame_equal(filled, DataFrame(expected))

        msg = "value argument must be scalar, dict, or Series"
        with pytest.raises(TypeError, match=msg):
            df.replace(to_rep, [np.nan, 0, ""])

        # list to scalar
        to_rep = [np.nan, 0, ""]
        result = df.replace(to_rep, -1)
        expected = df.copy()
        for rep in to_rep:
            return_value = expected.replace(rep, -1, inplace=True)
            assert return_value is None
        tm.assert_frame_equal(result, expected)

    def test_replace_limit(self):
        # TODO
        pass

    def test_replace_dict_no_regex(self):
        answer = Series(
            {
                0: "Strongly Agree",
                1: "Agree",
                2: "Neutral",
                3: "Disagree",
                4: "Strongly Disagree",
            }
        )
        weights = {
            "Agree": 4,
            "Disagree": 2,
            "Neutral": 3,
            "Strongly Agree": 5,
            "Strongly Disagree": 1,
        }
        expected = Series({0: 5, 1: 4, 2: 3, 3: 2, 4: 1})
        msg = "Downcasting behavior in `replace` "
        with tm.assert_produces_warning(FutureWarning, match=msg):
            result = answer.replace(weights)
        tm.assert_series_equal(result, expected)

    def test_replace_series_no_regex(self):
        answer = Series(
            {
                0: "Strongly Agree",
                1: "Agree",
                2: "Neutral",
                3: "Disagree",
                4: "Strongly Disagree",
            }
        )
        weights = Series(
            {
                "Agree": 4,
                "Disagree": 2,
                "Neutral": 3,
                "Strongly Agree": 5,
                "Strongly Disagree": 1,
            }
        )
        expected = Series({0: 5, 1: 4, 2: 3, 3: 2, 4: 1})
        msg = "Downcasting behavior in `replace` "
        with tm.assert_produces_warning(FutureWarning, match=msg):
            result = answer.replace(weights)
        tm.assert_series_equal(result, expected)

    def test_replace_dict_tuple_list_ordering_remains_the_same(self):
        df = DataFrame({"A": [np.nan, 1]})
        res1 = df.replace(to_replace={np.nan: 0, 1: -1e8})
        res2 = df.replace(to_replace=(1, np.nan), value=[-1e8, 0])
        res3 = df.replace(to_replace=[1, np.nan], value=[-1e8, 0])

        expected = DataFrame({"A": [0, -1e8]})
        tm.assert_frame_equal(res1, res2)
        tm.assert_frame_equal(res2, res3)
        tm.assert_frame_equal(res3, expected)

    def test_replace_doesnt_replace_without_regex(self):
        df = DataFrame(
            {
                "fol": [1, 2, 2, 3],
                "T_opp": ["0", "vr", "0", "0"],
                "T_Dir": ["0", "0", "0", "bt"],
                "T_Enh": ["vo", "0", "0", "0"],
            }
        )
        res = df.replace({r"\D": 1})
        tm.assert_frame_equal(df, res)

    def test_replace_bool_with_string(self):
        df = DataFrame({"a": [True, False], "b": list("ab")})
        result = df.replace(True, "a")
        expected = DataFrame({"a": ["a", False], "b": df.b})
        tm.assert_frame_equal(result, expected)

    def test_replace_pure_bool_with_string_no_op(self):
        df = DataFrame(np.random.default_rng(2).random((2, 2)) > 0.5)
        result = df.replace("asdf", "fdsa")
        tm.assert_frame_equal(df, result)

    def test_replace_bool_with_bool(self):
        df = DataFrame(np.random.default_rng(2).random((2, 2)) > 0.5)
        result = df.replace(False, True)
        expected = DataFrame(np.ones((2, 2), dtype=bool))
        tm.assert_frame_equal(result, expected)

    def test_replace_with_dict_with_bool_keys(self):
        df = DataFrame({0: [True, False], 1: [False, True]})
        result = df.replace({"asdf": "asdb", True: "yes"})
        expected = DataFrame({0: ["yes", False], 1: [False, "yes"]})
        tm.assert_frame_equal(result, expected)

    def test_replace_dict_strings_vs_ints(self):
        # GH#34789
        df = DataFrame({"Y0": [1, 2], "Y1": [3, 4]})
        result = df.replace({"replace_string": "test"})

        tm.assert_frame_equal(result, df)

        result = df["Y0"].replace({"replace_string": "test"})
        tm.assert_series_equal(result, df["Y0"])

    def test_replace_truthy(self):
        df = DataFrame({"a": [True, True]})
        r = df.replace([np.inf, -np.inf], np.nan)
        e = df
        tm.assert_frame_equal(r, e)

    def test_nested_dict_overlapping_keys_replace_int(self):
        # GH 27660 keep behaviour consistent for simple dictionary and
        # nested dictionary replacement
        df = DataFrame({"a": list(range(1, 5))})

        result = df.replace({"a": dict(zip(range(1, 5), range(2, 6)))})
        expected = df.replace(dict(zip(range(1, 5), range(2, 6))))
        tm.assert_frame_equal(result, expected)

    def test_nested_dict_overlapping_keys_replace_str(self):
        # GH 27660
        a = np.arange(1, 5)
        astr = a.astype(str)
        bstr = np.arange(2, 6).astype(str)
        df = DataFrame({"a": astr})
        result = df.replace(dict(zip(astr, bstr)))
        expected = df.replace({"a": dict(zip(astr, bstr))})
        tm.assert_frame_equal(result, expected)

    def test_replace_swapping_bug(self):
        df = DataFrame({"a": [True, False, True]})
        res = df.replace({"a": {True: "Y", False: "N"}})
        expect = DataFrame({"a": ["Y", "N", "Y"]})
        tm.assert_frame_equal(res, expect)

        df = DataFrame({"a": [0, 1, 0]})
        res = df.replace({"a": {0: "Y", 1: "N"}})
        expect = DataFrame({"a": ["Y", "N", "Y"]})
        tm.assert_frame_equal(res, expect)

    def test_replace_period(self):
        d = {
            "fname": {
                "out_augmented_AUG_2011.json": pd.Period(year=2011, month=8, freq="M"),
                "out_augmented_JAN_2011.json": pd.Period(year=2011, month=1, freq="M"),
                "out_augmented_MAY_2012.json": pd.Period(year=2012, month=5, freq="M"),
                "out_augmented_SUBSIDY_WEEK.json": pd.Period(
                    year=2011, month=4, freq="M"
                ),
                "out_augmented_AUG_2012.json": pd.Period(year=2012, month=8, freq="M"),
                "out_augmented_MAY_2011.json": pd.Period(year=2011, month=5, freq="M"),
                "out_augmented_SEP_2013.json": pd.Period(year=2013, month=9, freq="M"),
            }
        }

        df = DataFrame(
            [
                "out_augmented_AUG_2012.json",
                "out_augmented_SEP_2013.json",
                "out_augmented_SUBSIDY_WEEK.json",
                "out_augmented_MAY_2012.json",
                "out_augmented_MAY_2011.json",
                "out_augmented_AUG_2011.json",
                "out_augmented_JAN_2011.json",
            ],
            columns=["fname"],
        )
        assert set(df.fname.values) == set(d["fname"].keys())

        expected = DataFrame({"fname": [d["fname"][k] for k in df.fname.values]})
        assert expected.dtypes.iloc[0] == "Period[M]"
        msg = "Downcasting behavior in `replace` "
        with tm.assert_produces_warning(FutureWarning, match=msg):
            result = df.replace(d)
        tm.assert_frame_equal(result, expected)

    def test_replace_datetime(self):
        d = {
            "fname": {
                "out_augmented_AUG_2011.json": Timestamp("2011-08"),
                "out_augmented_JAN_2011.json": Timestamp("2011-01"),
                "out_augmented_MAY_2012.json": Timestamp("2012-05"),
                "out_augmented_SUBSIDY_WEEK.json": Timestamp("2011-04"),
                "out_augmented_AUG_2012.json": Timestamp("2012-08"),
                "out_augmented_MAY_2011.json": Timestamp("2011-05"),
                "out_augmented_SEP_2013.json": Timestamp("2013-09"),
            }
        }

        df = DataFrame(
            [
                "out_augmented_AUG_2012.json",
                "out_augmented_SEP_2013.json",
                "out_augmented_SUBSIDY_WEEK.json",
                "out_augmented_MAY_2012.json",
                "out_augmented_MAY_2011.json",
                "out_augmented_AUG_2011.json",
                "out_augmented_JAN_2011.json",
            ],
            columns=["fname"],
        )
        assert set(df.fname.values) == set(d["fname"].keys())
        expected = DataFrame({"fname": [d["fname"][k] for k in df.fname.values]})
        msg = "Downcasting behavior in `replace` "
        with tm.assert_produces_warning(FutureWarning, match=msg):
            result = df.replace(d)
        tm.assert_frame_equal(result, expected)

    def test_replace_datetimetz(self):
        # GH 11326
        # behaving poorly when presented with a datetime64[ns, tz]
        df = DataFrame(
            {
                "A": date_range("20130101", periods=3, tz="US/Eastern"),
                "B": [0, np.nan, 2],
            }
        )
        result = df.replace(np.nan, 1)
        expected = DataFrame(
            {
                "A": date_range("20130101", periods=3, tz="US/Eastern"),
                "B": Series([0, 1, 2], dtype="float64"),
            }
        )
        tm.assert_frame_equal(result, expected)

        result = df.fillna(1)
        tm.assert_frame_equal(result, expected)

        result = df.replace(0, np.nan)
        expected = DataFrame(
            {
                "A": date_range("20130101", periods=3, tz="US/Eastern"),
                "B": [np.nan, np.nan, 2],
            }
        )
        tm.assert_frame_equal(result, expected)

        result = df.replace(
            Timestamp("20130102", tz="US/Eastern"),
            Timestamp("20130104", tz="US/Eastern"),
        )
        expected = DataFrame(
            {
                "A": [
                    Timestamp("20130101", tz="US/Eastern"),
                    Timestamp("20130104", tz="US/Eastern"),
                    Timestamp("20130103", tz="US/Eastern"),
                ],
                "B": [0, np.nan, 2],
            }
        )
        expected["A"] = expected["A"].dt.as_unit("ns")
        tm.assert_frame_equal(result, expected)

        result = df.copy()
        result.iloc[1, 0] = np.nan
        result = result.replace({"A": pd.NaT}, Timestamp("20130104", tz="US/Eastern"))
        tm.assert_frame_equal(result, expected)

        # pre-2.0 this would coerce to object with mismatched tzs
        result = df.copy()
        result.iloc[1, 0] = np.nan
        result = result.replace({"A": pd.NaT}, Timestamp("20130104", tz="US/Pacific"))
        expected = DataFrame(
            {
                "A": [
                    Timestamp("20130101", tz="US/Eastern"),
                    Timestamp("20130104", tz="US/Pacific").tz_convert("US/Eastern"),
                    Timestamp("20130103", tz="US/Eastern"),
                ],
                "B": [0, np.nan, 2],
            }
        )
        expected["A"] = expected["A"].dt.as_unit("ns")
        tm.assert_frame_equal(result, expected)

        result = df.copy()
        result.iloc[1, 0] = np.nan
        result = result.replace({"A": np.nan}, Timestamp("20130104"))
        expected = DataFrame(
            {
                "A": [
                    Timestamp("20130101", tz="US/Eastern"),
                    Timestamp("20130104"),
                    Timestamp("20130103", tz="US/Eastern"),
                ],
                "B": [0, np.nan, 2],
            }
        )
        tm.assert_frame_equal(result, expected)

    def test_replace_with_empty_dictlike(self, mix_abc):
        # GH 15289
        df = DataFrame(mix_abc)
        tm.assert_frame_equal(df, df.replace({}))
        tm.assert_frame_equal(df, df.replace(Series([], dtype=object)))

        tm.assert_frame_equal(df, df.replace({"b": {}}))
        tm.assert_frame_equal(df, df.replace(Series({"b": {}})))

    @pytest.mark.parametrize(
        "to_replace, method, expected",
        [
            (0, "bfill", {"A": [1, 1, 2], "B": [5, np.nan, 7], "C": ["a", "b", "c"]}),
            (
                np.nan,
                "bfill",
                {"A": [0, 1, 2], "B": [5.0, 7.0, 7.0], "C": ["a", "b", "c"]},
            ),
            ("d", "ffill", {"A": [0, 1, 2], "B": [5, np.nan, 7], "C": ["a", "b", "c"]}),
            (
                [0, 2],
                "bfill",
                {"A": [1, 1, 2], "B": [5, np.nan, 7], "C": ["a", "b", "c"]},
            ),
            (
                [1, 2],
                "pad",
                {"A": [0, 0, 0], "B": [5, np.nan, 7], "C": ["a", "b", "c"]},
            ),
            (
                (1, 2),
                "bfill",
                {"A": [0, 2, 2], "B": [5, np.nan, 7], "C": ["a", "b", "c"]},
            ),
            (
                ["b", "c"],
                "ffill",
                {"A": [0, 1, 2], "B": [5, np.nan, 7], "C": ["a", "a", "a"]},
            ),
        ],
    )
    def test_replace_method(self, to_replace, method, expected):
        # GH 19632
        df = DataFrame({"A": [0, 1, 2], "B": [5, np.nan, 7], "C": ["a", "b", "c"]})

        msg = "The 'method' keyword in DataFrame.replace is deprecated"
        with tm.assert_produces_warning(FutureWarning, match=msg):
            result = df.replace(to_replace=to_replace, value=None, method=method)
        expected = DataFrame(expected)
        tm.assert_frame_equal(result, expected)

    @pytest.mark.parametrize(
        "replace_dict, final_data",
        [({"a": 1, "b": 1}, [[3, 3], [2, 2]]), ({"a": 1, "b": 2}, [[3, 1], [2, 3]])],
    )
    def test_categorical_replace_with_dict(self, replace_dict, final_data):
        # GH 26988
        df = DataFrame([[1, 1], [2, 2]], columns=["a", "b"], dtype="category")

        final_data = np.array(final_data)

        a = pd.Categorical(final_data[:, 0], categories=[3, 2])

        ex_cat = [3, 2] if replace_dict["b"] == 1 else [1, 3]
        b = pd.Categorical(final_data[:, 1], categories=ex_cat)

        expected = DataFrame({"a": a, "b": b})
        result = df.replace(replace_dict, 3)
        tm.assert_frame_equal(result, expected)
        msg = (
            r"Attributes of DataFrame.iloc\[:, 0\] \(column name=\"a\"\) are "
            "different"
        )
        with pytest.raises(AssertionError, match=msg):
            # ensure non-inplace call does not affect original
            tm.assert_frame_equal(df, expected)
        return_value = df.replace(replace_dict, 3, inplace=True)
        assert return_value is None
        tm.assert_frame_equal(df, expected)

    @pytest.mark.parametrize(
        "df, to_replace, exp",
        [
            (
                {"col1": [1, 2, 3], "col2": [4, 5, 6]},
                {4: 5, 5: 6, 6: 7},
                {"col1": [1, 2, 3], "col2": [5, 6, 7]},
            ),
            (
                {"col1": [1, 2, 3], "col2": ["4", "5", "6"]},
                {"4": "5", "5": "6", "6": "7"},
                {"col1": [1, 2, 3], "col2": ["5", "6", "7"]},
            ),
        ],
    )
    def test_replace_commutative(self, df, to_replace, exp):
        # GH 16051
        # DataFrame.replace() overwrites when values are non-numeric
        # also added to data frame whilst issue was for series

        df = DataFrame(df)

        expected = DataFrame(exp)
        result = df.replace(to_replace)
        tm.assert_frame_equal(result, expected)

    @pytest.mark.parametrize(
        "replacer",
        [
            Timestamp("20170827"),
            np.int8(1),
            np.int16(1),
            np.float32(1),
            np.float64(1),
        ],
    )
    def test_replace_replacer_dtype(self, replacer):
        # GH26632
        df = DataFrame(["a"])
        msg = "Downcasting behavior in `replace` "
        with tm.assert_produces_warning(FutureWarning, match=msg):
            result = df.replace({"a": replacer, "b": replacer})
        expected = DataFrame([replacer])
        tm.assert_frame_equal(result, expected)

    def test_replace_after_convert_dtypes(self):
        # GH31517
        df = DataFrame({"grp": [1, 2, 3, 4, 5]}, dtype="Int64")
        result = df.replace(1, 10)
        expected = DataFrame({"grp": [10, 2, 3, 4, 5]}, dtype="Int64")
        tm.assert_frame_equal(result, expected)

    def test_replace_invalid_to_replace(self):
        # GH 18634
        # API: replace() should raise an exception if invalid argument is given
        df = DataFrame({"one": ["a", "b ", "c"], "two": ["d ", "e ", "f "]})
        msg = (
            r"Expecting 'to_replace' to be either a scalar, array-like, "
            r"dict or None, got invalid type.*"
        )
        msg2 = (
            "DataFrame.replace without 'value' and with non-dict-like "
            "'to_replace' is deprecated"
        )
        with pytest.raises(TypeError, match=msg):
            with tm.assert_produces_warning(FutureWarning, match=msg2):
                df.replace(lambda x: x.strip())

    @pytest.mark.parametrize("dtype", ["float", "float64", "int64", "Int64", "boolean"])
    @pytest.mark.parametrize("value", [np.nan, pd.NA])
    def test_replace_no_replacement_dtypes(self, dtype, value):
        # https://github.com/pandas-dev/pandas/issues/32988
        df = DataFrame(np.eye(2), dtype=dtype)
        result = df.replace(to_replace=[None, -np.inf, np.inf], value=value)
        tm.assert_frame_equal(result, df)

    @pytest.mark.parametrize("replacement", [np.nan, 5])
    def test_replace_with_duplicate_columns(self, replacement):
        # GH 24798
        result = DataFrame({"A": [1, 2, 3], "A1": [4, 5, 6], "B": [7, 8, 9]})
        result.columns = list("AAB")

        expected = DataFrame(
            {"A": [1, 2, 3], "A1": [4, 5, 6], "B": [replacement, 8, 9]}
        )
        expected.columns = list("AAB")

        result["B"] = result["B"].replace(7, replacement)

        tm.assert_frame_equal(result, expected)

    @pytest.mark.parametrize("value", [pd.Period("2020-01"), pd.Interval(0, 5)])
    def test_replace_ea_ignore_float(self, frame_or_series, value):
        # GH#34871
        obj = DataFrame({"Per": [value] * 3})
        obj = tm.get_obj(obj, frame_or_series)

        expected = obj.copy()
        result = obj.replace(1.0, 0.0)
        tm.assert_equal(expected, result)

    def test_replace_value_category_type(self):
        """
        Test for #23305: to ensure category dtypes are maintained
        after replace with direct values
        """

        # create input data
        input_dict = {
            "col1": [1, 2, 3, 4],
            "col2": ["a", "b", "c", "d"],
            "col3": [1.5, 2.5, 3.5, 4.5],
            "col4": ["cat1", "cat2", "cat3", "cat4"],
            "col5": ["obj1", "obj2", "obj3", "obj4"],
        }
        # explicitly cast columns as category and order them
        input_df = DataFrame(data=input_dict).astype(
            {"col2": "category", "col4": "category"}
        )
        input_df["col2"] = input_df["col2"].cat.reorder_categories(
            ["a", "b", "c", "d"], ordered=True
        )
        input_df["col4"] = input_df["col4"].cat.reorder_categories(
            ["cat1", "cat2", "cat3", "cat4"], ordered=True
        )

        # create expected dataframe
        expected_dict = {
            "col1": [1, 2, 3, 4],
            "col2": ["a", "b", "c", "z"],
            "col3": [1.5, 2.5, 3.5, 4.5],
            "col4": ["cat1", "catX", "cat3", "cat4"],
            "col5": ["obj9", "obj2", "obj3", "obj4"],
        }
        # explicitly cast columns as category and order them
        expected = DataFrame(data=expected_dict).astype(
            {"col2": "category", "col4": "category"}
        )
        expected["col2"] = expected["col2"].cat.reorder_categories(
            ["a", "b", "c", "z"], ordered=True
        )
        expected["col4"] = expected["col4"].cat.reorder_categories(
            ["cat1", "catX", "cat3", "cat4"], ordered=True
        )

        # replace values in input dataframe
        input_df = input_df.replace("d", "z")
        input_df = input_df.replace("obj1", "obj9")
        result = input_df.replace("cat2", "catX")

        tm.assert_frame_equal(result, expected)

    def test_replace_dict_category_type(self):
        """
        Test to ensure category dtypes are maintained
        after replace with dict values
        """
        # GH#35268, GH#44940

        # create input dataframe
        input_dict = {"col1": ["a"], "col2": ["obj1"], "col3": ["cat1"]}
        # explicitly cast columns as category
        input_df = DataFrame(data=input_dict).astype(
            {"col1": "category", "col2": "category", "col3": "category"}
        )

        # create expected dataframe
        expected_dict = {"col1": ["z"], "col2": ["obj9"], "col3": ["catX"]}
        # explicitly cast columns as category
        expected = DataFrame(data=expected_dict).astype(
            {"col1": "category", "col2": "category", "col3": "category"}
        )

        # replace values in input dataframe using a dict
        result = input_df.replace({"a": "z", "obj1": "obj9", "cat1": "catX"})

        tm.assert_frame_equal(result, expected)

    def test_replace_with_compiled_regex(self):
        # https://github.com/pandas-dev/pandas/issues/35680
        df = DataFrame(["a", "b", "c"])
        regex = re.compile("^a$")
        result = df.replace({regex: "z"}, regex=True)
        expected = DataFrame(["z", "b", "c"])
        tm.assert_frame_equal(result, expected)

    def test_replace_intervals(self):
        # https://github.com/pandas-dev/pandas/issues/35931
        df = DataFrame({"a": [pd.Interval(0, 1), pd.Interval(0, 1)]})
        result = df.replace({"a": {pd.Interval(0, 1): "x"}})
        expected = DataFrame({"a": ["x", "x"]})
        tm.assert_frame_equal(result, expected)

    def test_replace_unicode(self):
        # GH: 16784
        columns_values_map = {"positive": {"正面": 1, "中立": 1, "负面": 0}}
        df1 = DataFrame({"positive": np.ones(3)})
        result = df1.replace(columns_values_map)
        expected = DataFrame({"positive": np.ones(3)})
        tm.assert_frame_equal(result, expected)

    def test_replace_bytes(self, frame_or_series):
        # GH#38900
        obj = frame_or_series(["o"]).astype("|S")
        expected = obj.copy()
        obj = obj.replace({None: np.nan})
        tm.assert_equal(obj, expected)

    @pytest.mark.parametrize(
        "data, to_replace, value, expected",
        [
            ([1], [1.0], [0], [0]),
            ([1], [1], [0], [0]),
            ([1.0], [1.0], [0], [0.0]),
            ([1.0], [1], [0], [0.0]),
        ],
    )
    @pytest.mark.parametrize("box", [list, tuple, np.array])
    def test_replace_list_with_mixed_type(
        self, data, to_replace, value, expected, box, frame_or_series
    ):
        # GH#40371
        obj = frame_or_series(data)
        expected = frame_or_series(expected)
        result = obj.replace(box(to_replace), value)
        tm.assert_equal(result, expected)

    @pytest.mark.parametrize("val", [2, np.nan, 2.0])
    def test_replace_value_none_dtype_numeric(self, val):
        # GH#48231
        df = DataFrame({"a": [1, val]})
        result = df.replace(val, None)
        expected = DataFrame({"a": [1, None]}, dtype=object)
        tm.assert_frame_equal(result, expected)

        df = DataFrame({"a": [1, val]})
        result = df.replace({val: None})
        tm.assert_frame_equal(result, expected)

    def test_replace_with_nil_na(self):
        # GH 32075
        ser = DataFrame({"a": ["nil", pd.NA]})
        expected = DataFrame({"a": ["anything else", pd.NA]}, index=[0, 1])
        result = ser.replace("nil", "anything else")
        tm.assert_frame_equal(expected, result)


class TestDataFrameReplaceRegex:
    @pytest.mark.parametrize(
        "data",
        [
            {"a": list("ab.."), "b": list("efgh")},
            {"a": list("ab.."), "b": list(range(4))},
        ],
    )
    @pytest.mark.parametrize(
        "to_replace,value", [(r"\s*\.\s*", np.nan), (r"\s*(\.)\s*", r"\1\1\1")]
    )
    @pytest.mark.parametrize("compile_regex", [True, False])
    @pytest.mark.parametrize("regex_kwarg", [True, False])
    @pytest.mark.parametrize("inplace", [True, False])
    def test_regex_replace_scalar(
        self, data, to_replace, value, compile_regex, regex_kwarg, inplace
    ):
        df = DataFrame(data)
        expected = df.copy()

        if compile_regex:
            to_replace = re.compile(to_replace)

        if regex_kwarg:
            regex = to_replace
            to_replace = None
        else:
            regex = True

        result = df.replace(to_replace, value, inplace=inplace, regex=regex)

        if inplace:
            assert result is None
            result = df

        if value is np.nan:
            expected_replace_val = np.nan
        else:
            expected_replace_val = "..."

        expected.loc[expected["a"] == ".", "a"] = expected_replace_val
        tm.assert_frame_equal(result, expected)

    @pytest.mark.parametrize("regex", [False, True])
    def test_replace_regex_dtype_frame(self, regex):
        # GH-48644
        df1 = DataFrame({"A": ["0"], "B": ["0"]})
        expected_df1 = DataFrame({"A": [1], "B": [1]})
        msg = "Downcasting behavior in `replace`"
        with tm.assert_produces_warning(FutureWarning, match=msg):
            result_df1 = df1.replace(to_replace="0", value=1, regex=regex)
        tm.assert_frame_equal(result_df1, expected_df1)

        df2 = DataFrame({"A": ["0"], "B": ["1"]})
        expected_df2 = DataFrame({"A": [1], "B": ["1"]})
        with tm.assert_produces_warning(FutureWarning, match=msg):
            result_df2 = df2.replace(to_replace="0", value=1, regex=regex)
        tm.assert_frame_equal(result_df2, expected_df2)

    def test_replace_with_value_also_being_replaced(self):
        # GH46306
        df = DataFrame({"A": [0, 1, 2], "B": [1, 0, 2]})
        result = df.replace({0: 1, 1: np.nan})
        expected = DataFrame({"A": [1, np.nan, 2], "B": [np.nan, 1, 2]})
        tm.assert_frame_equal(result, expected)

    def test_replace_categorical_no_replacement(self):
        # GH#46672
        df = DataFrame(
            {
                "a": ["one", "two", None, "three"],
                "b": ["one", None, "two", "three"],
            },
            dtype="category",
        )
        expected = df.copy()

        result = df.replace(to_replace=[".", "def"], value=["_", None])
        tm.assert_frame_equal(result, expected)

    def test_replace_object_splitting(self):
        # GH#53977
        df = DataFrame({"a": ["a"], "b": "b"})
        assert len(df._mgr.blocks) == 1
        df.replace(to_replace=r"^\s*$", value="", inplace=True, regex=True)
        assert len(df._mgr.blocks) == 1<|MERGE_RESOLUTION|>--- conflicted
+++ resolved
@@ -729,19 +729,7 @@
 
         tsframe.loc[tsframe.index[:5], "A"] = np.nan
         tsframe.loc[tsframe.index[-5:], "A"] = np.nan
-<<<<<<< HEAD
-        tsframe.loc[tsframe.index[:5], "B"] = -1e8
-
-        b = tsframe["B"]
-        if warn_copy_on_write:
-            with tm.assert_cow_warning():
-                b[b == -1e8] = np.nan
-        else:
-            b[b == -1e8] = np.nan
-        tsframe["B"] = b
-=======
         tsframe.loc[tsframe.index[:5], "B"] = np.nan
->>>>>>> e0f3a188
         msg = "DataFrame.fillna with 'method' is deprecated"
         with tm.assert_produces_warning(FutureWarning, match=msg):
             # TODO: what is this even testing?
