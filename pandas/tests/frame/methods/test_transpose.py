--- conflicted
+++ resolved
@@ -115,15 +115,4 @@
         assert result._mgr.nblocks == 1
 
         rtrip = result._mgr.blocks[0].values
-<<<<<<< HEAD
-        assert np.shares_memory(arr._data, rtrip._data)
-
-    def test_transpose_mixed_dtypes(self):
-        # GH#43337
-        df = DataFrame({"a": [1], "b": [2]}).astype({"b": "Int64"})
-        result = df.T
-        expected = DataFrame([1, 2], index=["a", "b"], dtype="Int64")
-        tm.assert_frame_equal(result, expected)
-=======
-        assert np.shares_memory(arr._ndarray, rtrip._ndarray)
->>>>>>> 85c221a0
+        assert np.shares_memory(arr._ndarray, rtrip._ndarray)