import re

import numpy as np
import pytest

from pandas.errors import PerformanceWarning

import pandas as pd
from pandas import (
    DataFrame,
    Index,
    MultiIndex,
    Series,
    Timestamp,
)
import pandas._testing as tm


@pytest.mark.parametrize(
    "msg,labels,level",
    [
        (r"labels \[4\] not found in level", 4, "a"),
        (r"labels \[7\] not found in level", 7, "b"),
    ],
)
def test_drop_raise_exception_if_labels_not_in_level(msg, labels, level):
    # GH 8594
    mi = MultiIndex.from_arrays([[1, 2, 3], [4, 5, 6]], names=["a", "b"])
    s = Series([10, 20, 30], index=mi)
    df = DataFrame([10, 20, 30], index=mi)

    with pytest.raises(KeyError, match=msg):
        s.drop(labels, level=level)
    with pytest.raises(KeyError, match=msg):
        df.drop(labels, level=level)


@pytest.mark.parametrize("labels,level", [(4, "a"), (7, "b")])
def test_drop_errors_ignore(labels, level):
    # GH 8594
    mi = MultiIndex.from_arrays([[1, 2, 3], [4, 5, 6]], names=["a", "b"])
    s = Series([10, 20, 30], index=mi)
    df = DataFrame([10, 20, 30], index=mi)

    expected_s = s.drop(labels, level=level, errors="ignore")
    tm.assert_series_equal(s, expected_s)

    expected_df = df.drop(labels, level=level, errors="ignore")
    tm.assert_frame_equal(df, expected_df)


def test_drop_with_non_unique_datetime_index_and_invalid_keys():
    # GH 30399

    # define dataframe with unique datetime index
    df = DataFrame(
        np.random.randn(5, 3),
        columns=["a", "b", "c"],
        index=pd.date_range("2012", freq="H", periods=5),
    )
    # create dataframe with non-unique datetime index
    df = df.iloc[[0, 2, 2, 3]].copy()

    with pytest.raises(KeyError, match="not found in axis"):
        df.drop(["a", "b"])  # Dropping with labels not exist in the index


class TestDataFrameDrop:
    def test_drop_names(self):
        df = DataFrame(
            [[1, 2, 3], [3, 4, 5], [5, 6, 7]],
            index=["a", "b", "c"],
            columns=["d", "e", "f"],
        )
        df.index.name, df.columns.name = "first", "second"
        df_dropped_b = df.drop("b")
        df_dropped_e = df.drop("e", axis=1)
        df_inplace_b, df_inplace_e = df.copy(), df.copy()
        return_value = df_inplace_b.drop("b", inplace=True)
        assert return_value is None
        return_value = df_inplace_e.drop("e", axis=1, inplace=True)
        assert return_value is None
        for obj in (df_dropped_b, df_dropped_e, df_inplace_b, df_inplace_e):
            assert obj.index.name == "first"
            assert obj.columns.name == "second"
        assert list(df.columns) == ["d", "e", "f"]

        msg = r"\['g'\] not found in axis"
        with pytest.raises(KeyError, match=msg):
            df.drop(["g"])
        with pytest.raises(KeyError, match=msg):
            df.drop(["g"], axis=1)

        # errors = 'ignore'
        dropped = df.drop(["g"], errors="ignore")
        expected = Index(["a", "b", "c"], name="first")
        tm.assert_index_equal(dropped.index, expected)

        dropped = df.drop(["b", "g"], errors="ignore")
        expected = Index(["a", "c"], name="first")
        tm.assert_index_equal(dropped.index, expected)

        dropped = df.drop(["g"], axis=1, errors="ignore")
        expected = Index(["d", "e", "f"], name="second")
        tm.assert_index_equal(dropped.columns, expected)

        dropped = df.drop(["d", "g"], axis=1, errors="ignore")
        expected = Index(["e", "f"], name="second")
        tm.assert_index_equal(dropped.columns, expected)

        # GH 16398
        dropped = df.drop([], errors="ignore")
        expected = Index(["a", "b", "c"], name="first")
        tm.assert_index_equal(dropped.index, expected)

    def test_drop(self):
        simple = DataFrame({"A": [1, 2, 3, 4], "B": [0, 1, 2, 3]})
        tm.assert_frame_equal(simple.drop("A", axis=1), simple[["B"]])
        tm.assert_frame_equal(simple.drop(["A", "B"], axis="columns"), simple[[]])
        tm.assert_frame_equal(simple.drop([0, 1, 3], axis=0), simple.loc[[2], :])
        tm.assert_frame_equal(simple.drop([0, 3], axis="index"), simple.loc[[1, 2], :])

        with pytest.raises(KeyError, match=r"\[5\] not found in axis"):
            simple.drop(5)
        with pytest.raises(KeyError, match=r"\['C'\] not found in axis"):
            simple.drop("C", axis=1)
        with pytest.raises(KeyError, match=r"\[5\] not found in axis"):
            simple.drop([1, 5])
        with pytest.raises(KeyError, match=r"\['C'\] not found in axis"):
            simple.drop(["A", "C"], axis=1)

        # errors = 'ignore'
        tm.assert_frame_equal(simple.drop(5, errors="ignore"), simple)
        tm.assert_frame_equal(
            simple.drop([0, 5], errors="ignore"), simple.loc[[1, 2, 3], :]
        )
        tm.assert_frame_equal(simple.drop("C", axis=1, errors="ignore"), simple)
        tm.assert_frame_equal(
            simple.drop(["A", "C"], axis=1, errors="ignore"), simple[["B"]]
        )

        # non-unique - wheee!
        nu_df = DataFrame(
            list(zip(range(3), range(-3, 1), list("abc"))), columns=["a", "a", "b"]
        )
        tm.assert_frame_equal(nu_df.drop("a", axis=1), nu_df[["b"]])
        tm.assert_frame_equal(nu_df.drop("b", axis="columns"), nu_df["a"])
        tm.assert_frame_equal(nu_df.drop([]), nu_df)  # GH 16398

        nu_df = nu_df.set_index(Index(["X", "Y", "X"]))
        nu_df.columns = list("abc")
        tm.assert_frame_equal(nu_df.drop("X", axis="rows"), nu_df.loc[["Y"], :])
        tm.assert_frame_equal(nu_df.drop(["X", "Y"], axis=0), nu_df.loc[[], :])

        # inplace cache issue
        # GH#5628
        df = DataFrame(np.random.randn(10, 3), columns=list("abc"))
        expected = df[~(df.b > 0)]
        return_value = df.drop(labels=df[df.b > 0].index, inplace=True)
        assert return_value is None
        tm.assert_frame_equal(df, expected)

    def test_drop_multiindex_not_lexsorted(self):
        # GH#11640

        # define the lexsorted version
        lexsorted_mi = MultiIndex.from_tuples(
            [("a", ""), ("b1", "c1"), ("b2", "c2")], names=["b", "c"]
        )
        lexsorted_df = DataFrame([[1, 3, 4]], columns=lexsorted_mi)
        assert lexsorted_df.columns._is_lexsorted()

        # define the non-lexsorted version
        not_lexsorted_df = DataFrame(
            columns=["a", "b", "c", "d"], data=[[1, "b1", "c1", 3], [1, "b2", "c2", 4]]
        )
        not_lexsorted_df = not_lexsorted_df.pivot_table(
            index="a", columns=["b", "c"], values="d"
        )
        not_lexsorted_df = not_lexsorted_df.reset_index()
        assert not not_lexsorted_df.columns._is_lexsorted()

        # compare the results
        tm.assert_frame_equal(lexsorted_df, not_lexsorted_df)

        expected = lexsorted_df.drop("a", axis=1)
        with tm.assert_produces_warning(PerformanceWarning):
            result = not_lexsorted_df.drop("a", axis=1)

        tm.assert_frame_equal(result, expected)

    def test_drop_api_equivalence(self):
        # equivalence of the labels/axis and index/columns API's (GH#12392)
        df = DataFrame(
            [[1, 2, 3], [3, 4, 5], [5, 6, 7]],
            index=["a", "b", "c"],
            columns=["d", "e", "f"],
        )

        res1 = df.drop("a")
        res2 = df.drop(index="a")
        tm.assert_frame_equal(res1, res2)

        res1 = df.drop("d", axis=1)
        res2 = df.drop(columns="d")
        tm.assert_frame_equal(res1, res2)

        res1 = df.drop(labels="e", axis=1)
        res2 = df.drop(columns="e")
        tm.assert_frame_equal(res1, res2)

        res1 = df.drop(["a"], axis=0)
        res2 = df.drop(index=["a"])
        tm.assert_frame_equal(res1, res2)

        res1 = df.drop(["a"], axis=0).drop(["d"], axis=1)
        res2 = df.drop(index=["a"], columns=["d"])
        tm.assert_frame_equal(res1, res2)

        msg = "Cannot specify both 'labels' and 'index'/'columns'"
        with pytest.raises(ValueError, match=msg):
            df.drop(labels="a", index="b")

        with pytest.raises(ValueError, match=msg):
            df.drop(labels="a", columns="b")

        msg = "Need to specify at least one of 'labels', 'index' or 'columns'"
        with pytest.raises(ValueError, match=msg):
            df.drop(axis=1)

    data = [[1, 2, 3], [1, 2, 3]]

    @pytest.mark.parametrize(
        "actual",
        [
            DataFrame(data=data, index=["a", "a"]),
            DataFrame(data=data, index=["a", "b"]),
            DataFrame(data=data, index=["a", "b"]).set_index([0, 1]),
            DataFrame(data=data, index=["a", "a"]).set_index([0, 1]),
        ],
    )
    def test_raise_on_drop_duplicate_index(self, actual):

        # GH#19186
        level = 0 if isinstance(actual.index, MultiIndex) else None
        msg = re.escape("\"['c'] not found in axis\"")
        with pytest.raises(KeyError, match=msg):
            actual.drop("c", level=level, axis=0)
        with pytest.raises(KeyError, match=msg):
            actual.T.drop("c", level=level, axis=1)
        expected_no_err = actual.drop("c", axis=0, level=level, errors="ignore")
        tm.assert_frame_equal(expected_no_err, actual)
        expected_no_err = actual.T.drop("c", axis=1, level=level, errors="ignore")
        tm.assert_frame_equal(expected_no_err.T, actual)

    @pytest.mark.parametrize("index", [[1, 2, 3], [1, 1, 2]])
    @pytest.mark.parametrize("drop_labels", [[], [1], [2]])
    def test_drop_empty_list(self, index, drop_labels):
        # GH#21494
        expected_index = [i for i in index if i not in drop_labels]
        frame = DataFrame(index=index).drop(drop_labels)
        tm.assert_frame_equal(frame, DataFrame(index=expected_index))

    @pytest.mark.parametrize("index", [[1, 2, 3], [1, 2, 2]])
    @pytest.mark.parametrize("drop_labels", [[1, 4], [4, 5]])
    def test_drop_non_empty_list(self, index, drop_labels):
        # GH# 21494
        with pytest.raises(KeyError, match="not found in axis"):
            DataFrame(index=index).drop(drop_labels)

    def test_mixed_depth_drop(self):
        arrays = [
            ["a", "top", "top", "routine1", "routine1", "routine2"],
            ["", "OD", "OD", "result1", "result2", "result1"],
            ["", "wx", "wy", "", "", ""],
        ]

        tuples = sorted(zip(*arrays))
        index = MultiIndex.from_tuples(tuples)
        df = DataFrame(np.random.randn(4, 6), columns=index)

        result = df.drop("a", axis=1)
        expected = df.drop([("a", "", "")], axis=1)
        tm.assert_frame_equal(expected, result)

        result = df.drop(["top"], axis=1)
        expected = df.drop([("top", "OD", "wx")], axis=1)
        expected = expected.drop([("top", "OD", "wy")], axis=1)
        tm.assert_frame_equal(expected, result)

        result = df.drop(("top", "OD", "wx"), axis=1)
        expected = df.drop([("top", "OD", "wx")], axis=1)
        tm.assert_frame_equal(expected, result)

        expected = df.drop([("top", "OD", "wy")], axis=1)
        expected = df.drop("top", axis=1)

        result = df.drop("result1", level=1, axis=1)
        expected = df.drop(
            [("routine1", "result1", ""), ("routine2", "result1", "")], axis=1
        )
        tm.assert_frame_equal(expected, result)

    def test_drop_multiindex_other_level_nan(self):
        # GH#12754
        df = (
            DataFrame(
                {
                    "A": ["one", "one", "two", "two"],
                    "B": [np.nan, 0.0, 1.0, 2.0],
                    "C": ["a", "b", "c", "c"],
                    "D": [1, 2, 3, 4],
                }
            )
            .set_index(["A", "B", "C"])
            .sort_index()
        )
        result = df.drop("c", level="C")
        expected = DataFrame(
            [2, 1],
            columns=["D"],
            index=MultiIndex.from_tuples(
                [("one", 0.0, "b"), ("one", np.nan, "a")], names=["A", "B", "C"]
            ),
        )
        tm.assert_frame_equal(result, expected)

    def test_drop_nonunique(self):
        df = DataFrame(
            [
                ["x-a", "x", "a", 1.5],
                ["x-a", "x", "a", 1.2],
                ["z-c", "z", "c", 3.1],
                ["x-a", "x", "a", 4.1],
                ["x-b", "x", "b", 5.1],
                ["x-b", "x", "b", 4.1],
                ["x-b", "x", "b", 2.2],
                ["y-a", "y", "a", 1.2],
                ["z-b", "z", "b", 2.1],
            ],
            columns=["var1", "var2", "var3", "var4"],
        )

        grp_size = df.groupby("var1").size()
        drop_idx = grp_size.loc[grp_size == 1]

        idf = df.set_index(["var1", "var2", "var3"])

        # it works! GH#2101
        result = idf.drop(drop_idx.index, level=0).reset_index()
        expected = df[-df.var1.isin(drop_idx.index)]

        result.index = expected.index

        tm.assert_frame_equal(result, expected)

    def test_drop_level(self):
        index = MultiIndex(
            levels=[["foo", "bar", "baz", "qux"], ["one", "two", "three"]],
            codes=[[0, 0, 0, 1, 1, 2, 2, 3, 3, 3], [0, 1, 2, 0, 1, 1, 2, 0, 1, 2]],
            names=["first", "second"],
        )
        frame = DataFrame(
            np.random.randn(10, 3),
            index=index,
            columns=Index(["A", "B", "C"], name="exp"),
        )

        result = frame.drop(["bar", "qux"], level="first")
        expected = frame.iloc[[0, 1, 2, 5, 6]]
        tm.assert_frame_equal(result, expected)

        result = frame.drop(["two"], level="second")
        expected = frame.iloc[[0, 2, 3, 6, 7, 9]]
        tm.assert_frame_equal(result, expected)

        result = frame.T.drop(["bar", "qux"], axis=1, level="first")
        expected = frame.iloc[[0, 1, 2, 5, 6]].T
        tm.assert_frame_equal(result, expected)

        result = frame.T.drop(["two"], axis=1, level="second")
        expected = frame.iloc[[0, 2, 3, 6, 7, 9]].T
        tm.assert_frame_equal(result, expected)

    def test_drop_level_nonunique_datetime(self):
        # GH#12701
        idx = Index([2, 3, 4, 4, 5], name="id")
        idxdt = pd.to_datetime(
            [
                "201603231400",
                "201603231500",
                "201603231600",
                "201603231600",
                "201603231700",
            ]
        )
        df = DataFrame(np.arange(10).reshape(5, 2), columns=list("ab"), index=idx)
        df["tstamp"] = idxdt
        df = df.set_index("tstamp", append=True)
        ts = Timestamp("201603231600")
        assert df.index.is_unique is False

        result = df.drop(ts, level="tstamp")
        expected = df.loc[idx != 4]
        tm.assert_frame_equal(result, expected)

    @pytest.mark.parametrize("box", [Series, DataFrame])
    def test_drop_tz_aware_timestamp_across_dst(self, box):
        # GH#21761
        start = Timestamp("2017-10-29", tz="Europe/Berlin")
        end = Timestamp("2017-10-29 04:00:00", tz="Europe/Berlin")
        index = pd.date_range(start, end, freq="15min")
        data = box(data=[1] * len(index), index=index)
        result = data.drop(start)
        expected_start = Timestamp("2017-10-29 00:15:00", tz="Europe/Berlin")
        expected_idx = pd.date_range(expected_start, end, freq="15min")
        expected = box(data=[1] * len(expected_idx), index=expected_idx)
        tm.assert_equal(result, expected)

    def test_drop_preserve_names(self):
        index = MultiIndex.from_arrays(
            [[0, 0, 0, 1, 1, 1], [1, 2, 3, 1, 2, 3]], names=["one", "two"]
        )

        df = DataFrame(np.random.randn(6, 3), index=index)

        result = df.drop([(0, 2)])
        assert result.index.names == ("one", "two")

    @pytest.mark.parametrize(
        "operation", ["__iadd__", "__isub__", "__imul__", "__ipow__"]
    )
    @pytest.mark.parametrize("inplace", [False, True])
    def test_inplace_drop_and_operation(self, operation, inplace):
        # GH#30484
        df = DataFrame({"x": range(5)})
        expected = df.copy()
        df["y"] = range(5)
        y = df["y"]

        with tm.assert_produces_warning(None):
            if inplace:
                df.drop("y", axis=1, inplace=inplace)
            else:
                df = df.drop("y", axis=1, inplace=inplace)

            # Perform operation and check result
            getattr(y, operation)(1)
            tm.assert_frame_equal(df, expected)

    def test_drop_with_non_unique_multiindex(self):
        # GH#36293
        mi = MultiIndex.from_arrays([["x", "y", "x"], ["i", "j", "i"]])
        df = DataFrame([1, 2, 3], index=mi)
        result = df.drop(index="x")
        expected = DataFrame([2], index=MultiIndex.from_arrays([["y"], ["j"]]))
        tm.assert_frame_equal(result, expected)

    def test_drop_with_duplicate_columns(self):
        df = DataFrame(
            [[1, 5, 7.0], [1, 5, 7.0], [1, 5, 7.0]], columns=["bar", "a", "a"]
        )
        result = df.drop(["a"], axis=1)
        expected = DataFrame([[1], [1], [1]], columns=["bar"])
        tm.assert_frame_equal(result, expected)
        result = df.drop("a", axis=1)
        tm.assert_frame_equal(result, expected)

    def test_drop_with_duplicate_columns2(self):
        # drop buggy GH#6240
        df = DataFrame(
            {
                "A": np.random.randn(5),
                "B": np.random.randn(5),
                "C": np.random.randn(5),
                "D": ["a", "b", "c", "d", "e"],
            }
        )

        expected = df.take([0, 1, 1], axis=1)
        df2 = df.take([2, 0, 1, 2, 1], axis=1)
        result = df2.drop("C", axis=1)
        tm.assert_frame_equal(result, expected)

<<<<<<< HEAD
    def test_drop_pos_args_deprecation(self):
        # https://github.com/pandas-dev/pandas/issues/41485
        df = DataFrame({"a": [1, 2, 3]})
        msg = (
            r"Starting with Pandas version 2\.0 all arguments of drop except for the "
            r"arguments 'self' and 'labels' will be keyword-only"
        )
        with tm.assert_produces_warning(FutureWarning, match=msg):
            df.drop("a", 1)
=======
    def test_drop_inplace_no_leftover_column_reference(self):
        # GH 13934
        df = DataFrame({"a": [1, 2, 3]})
        a = df.a
        df.drop(["a"], axis=1, inplace=True)
        tm.assert_index_equal(df.columns, Index([], dtype="object"))
        a -= a.mean()
        tm.assert_index_equal(df.columns, Index([], dtype="object"))
>>>>>>> a246270e
<|MERGE_RESOLUTION|>--- conflicted
+++ resolved
@@ -482,17 +482,18 @@
         result = df2.drop("C", axis=1)
         tm.assert_frame_equal(result, expected)
 
-<<<<<<< HEAD
     def test_drop_pos_args_deprecation(self):
         # https://github.com/pandas-dev/pandas/issues/41485
         df = DataFrame({"a": [1, 2, 3]})
         msg = (
-            r"Starting with Pandas version 2\.0 all arguments of drop except for the "
-            r"arguments 'self' and 'labels' will be keyword-only"
+            r"In a future version of pandas all arguments of DataFrame\.drop "
+            r"except for the argument 'labels' will be keyword-only"
         )
         with tm.assert_produces_warning(FutureWarning, match=msg):
-            df.drop("a", 1)
-=======
+            result = df.drop("a", 1)
+        expected = DataFrame(index=[0, 1, 2])
+        tm.assert_frame_equal(result, expected)
+
     def test_drop_inplace_no_leftover_column_reference(self):
         # GH 13934
         df = DataFrame({"a": [1, 2, 3]})
@@ -500,5 +501,4 @@
         df.drop(["a"], axis=1, inplace=True)
         tm.assert_index_equal(df.columns, Index([], dtype="object"))
         a -= a.mean()
-        tm.assert_index_equal(df.columns, Index([], dtype="object"))
->>>>>>> a246270e
+        tm.assert_index_equal(df.columns, Index([], dtype="object"))