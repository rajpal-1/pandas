import numpy as np
import pytest

import pandas.util._test_decorators as td

import pandas as pd
from pandas import (
    DataFrame,
    Series,
    date_range,
)
import pandas._testing as tm


class TestDataFrameUpdate:
    def test_update_nan(self):
        # #15593 #15617
        # test 1
        df1 = DataFrame({"A": [1.0, 2, 3], "B": date_range("2000", periods=3)})
        df2 = DataFrame({"A": [None, 2, 3]})
        expected = df1.copy()
        df1.update(df2, overwrite=False)

        tm.assert_frame_equal(df1, expected)

        # test 2
        df1 = DataFrame({"A": [1.0, None, 3], "B": date_range("2000", periods=3)})
        df2 = DataFrame({"A": [None, 2, 3]})
        expected = DataFrame({"A": [1.0, 2, 3], "B": date_range("2000", periods=3)})
        df1.update(df2, overwrite=False)

        tm.assert_frame_equal(df1, expected)

    def test_update(self):
        df = DataFrame(
            [[1.5, np.nan, 3.0], [1.5, np.nan, 3.0], [1.5, np.nan, 3], [1.5, np.nan, 3]]
        )

        other = DataFrame([[3.6, 2.0, np.nan], [np.nan, np.nan, 7]], index=[1, 3])

        df.update(other)

        expected = DataFrame(
            [[1.5, np.nan, 3], [3.6, 2, 3], [1.5, np.nan, 3], [1.5, np.nan, 7.0]]
        )
        tm.assert_frame_equal(df, expected)

    def test_update_dtypes(self):
        # gh 3016
        df = DataFrame(
            [[1.0, 2.0, False, True], [4.0, 5.0, True, False]],
            columns=["A", "B", "bool1", "bool2"],
        )

        other = DataFrame([[45, 45]], index=[0], columns=["A", "B"])
        df.update(other)

        expected = DataFrame(
            [[45.0, 45.0, False, True], [4.0, 5.0, True, False]],
            columns=["A", "B", "bool1", "bool2"],
        )
        tm.assert_frame_equal(df, expected)

    def test_update_nooverwrite(self):
        df = DataFrame(
            [[1.5, np.nan, 3.0], [1.5, np.nan, 3.0], [1.5, np.nan, 3], [1.5, np.nan, 3]]
        )

        other = DataFrame([[3.6, 2.0, np.nan], [np.nan, np.nan, 7]], index=[1, 3])

        df.update(other, overwrite=False)

        expected = DataFrame(
            [[1.5, np.nan, 3], [1.5, 2, 3], [1.5, np.nan, 3], [1.5, np.nan, 3.0]]
        )
        tm.assert_frame_equal(df, expected)

    def test_update_filtered(self):
        df = DataFrame(
            [[1.5, np.nan, 3.0], [1.5, np.nan, 3.0], [1.5, np.nan, 3], [1.5, np.nan, 3]]
        )

        other = DataFrame([[3.6, 2.0, np.nan], [np.nan, np.nan, 7]], index=[1, 3])

        df.update(other, filter_func=lambda x: x > 2)

        expected = DataFrame(
            [[1.5, np.nan, 3], [1.5, np.nan, 3], [1.5, np.nan, 3], [1.5, np.nan, 7.0]]
        )
        tm.assert_frame_equal(df, expected)

    @pytest.mark.parametrize(
        "bad_kwarg, exception, msg",
        [
            # errors must be 'ignore' or 'raise'
            ({"errors": "something"}, ValueError, "The parameter errors must.*"),
            ({"join": "inner"}, NotImplementedError, "Only left join is supported"),
        ],
    )
    def test_update_raise_bad_parameter(self, bad_kwarg, exception, msg):
        df = DataFrame([[1.5, 1, 3.0]])
        with pytest.raises(exception, match=msg):
            df.update(df, **bad_kwarg)

    def test_update_raise_on_overlap(self):
        df = DataFrame(
            [[1.5, 1, 3.0], [1.5, np.nan, 3.0], [1.5, np.nan, 3], [1.5, np.nan, 3]]
        )

        other = DataFrame([[2.0, np.nan], [np.nan, 7]], index=[1, 3], columns=[1, 2])
        with pytest.raises(ValueError, match="Data overlaps"):
            df.update(other, errors="raise")

    def test_update_from_non_df(self):
        d = {"a": Series([1, 2, 3, 4]), "b": Series([5, 6, 7, 8])}
        df = DataFrame(d)

        d["a"] = Series([5, 6, 7, 8])
        df.update(d)

        expected = DataFrame(d)

        tm.assert_frame_equal(df, expected)

        d = {"a": [1, 2, 3, 4], "b": [5, 6, 7, 8]}
        df = DataFrame(d)

        d["a"] = [5, 6, 7, 8]
        df.update(d)

        expected = DataFrame(d)

        tm.assert_frame_equal(df, expected)

    def test_update_datetime_tz(self):
        # GH 25807
        result = DataFrame([pd.Timestamp("2019", tz="UTC")])
        with tm.assert_produces_warning(None):
            result.update(result)
        expected = DataFrame([pd.Timestamp("2019", tz="UTC")])
        tm.assert_frame_equal(result, expected)

    def test_update_datetime_tz_in_place(self, using_copy_on_write, warn_copy_on_write):
        # https://github.com/pandas-dev/pandas/issues/56227
        result = DataFrame([pd.Timestamp("2019", tz="UTC")])
        orig = result.copy()
        view = result[:]
        with tm.assert_produces_warning(
            FutureWarning if warn_copy_on_write else None, match="Setting a value"
        ):
            result.update(result + pd.Timedelta(days=1))
        expected = DataFrame([pd.Timestamp("2019-01-02", tz="UTC")])
        tm.assert_frame_equal(result, expected)
        if not using_copy_on_write:
            tm.assert_frame_equal(view, expected)
        else:
            tm.assert_frame_equal(view, orig)

    def test_update_with_different_dtype(self, using_copy_on_write):
        # GH#3217
        df = DataFrame({"a": [1, 3], "b": [np.nan, 2]})
        df["c"] = np.nan
        if using_copy_on_write:
            df.update({"c": Series(["foo"], index=[0])})
        else:
            with tm.assert_produces_warning(FutureWarning, match="incompatible dtype"):
                df["c"].update(Series(["foo"], index=[0]))

        expected = DataFrame(
            {
                "a": [1, 3],
                "b": [np.nan, 2],
                "c": Series(["foo", np.nan], dtype="object"),
            }
        )
        tm.assert_frame_equal(df, expected)

    @td.skip_array_manager_invalid_test
<<<<<<< HEAD
    def test_update_modify_view(self, using_copy_on_write, using_infer_string):
=======
    def test_update_modify_view(self, using_copy_on_write, warn_copy_on_write):
>>>>>>> 46c8da3e
        # GH#47188
        df = DataFrame({"A": ["1", np.nan], "B": ["100", np.nan]})
        df2 = DataFrame({"A": ["a", "x"], "B": ["100", "200"]})
        df2_orig = df2.copy()
        result_view = df2[:]
        # TODO(CoW-warn) better warning message
        with tm.assert_cow_warning(warn_copy_on_write):
            df2.update(df)
        expected = DataFrame({"A": ["1", "x"], "B": ["100", "200"]})
        tm.assert_frame_equal(df2, expected)
        if using_copy_on_write or using_infer_string:
            tm.assert_frame_equal(result_view, df2_orig)
        else:
            tm.assert_frame_equal(result_view, expected)

    def test_update_dt_column_with_NaT_create_column(self):
        # GH#16713
        df = DataFrame({"A": [1, None], "B": [pd.NaT, pd.to_datetime("2016-01-01")]})
        df2 = DataFrame({"A": [2, 3]})
        df.update(df2, overwrite=False)
        expected = DataFrame(
            {"A": [1.0, 3.0], "B": [pd.NaT, pd.to_datetime("2016-01-01")]}
        )
        tm.assert_frame_equal(df, expected)<|MERGE_RESOLUTION|>--- conflicted
+++ resolved
@@ -176,11 +176,9 @@
         tm.assert_frame_equal(df, expected)
 
     @td.skip_array_manager_invalid_test
-<<<<<<< HEAD
-    def test_update_modify_view(self, using_copy_on_write, using_infer_string):
-=======
-    def test_update_modify_view(self, using_copy_on_write, warn_copy_on_write):
->>>>>>> 46c8da3e
+    def test_update_modify_view(
+        self, using_copy_on_write, warn_copy_on_write, using_infer_string
+    ):
         # GH#47188
         df = DataFrame({"A": ["1", np.nan], "B": ["100", np.nan]})
         df2 = DataFrame({"A": ["a", "x"], "B": ["100", "200"]})
