import numpy as np
import pytest

import pandas.util._test_decorators as td

import pandas as pd
from pandas import (
    CategoricalIndex,
    DataFrame,
    Index,
    NaT,
    Series,
    date_range,
    offsets,
)
import pandas._testing as tm


class TestDataFrameShift:
    def test_shift_axis1_with_valid_fill_value_one_array(self):
        # Case with axis=1 that does not go through the "len(arrays)>1" path
        #  in DataFrame.shift
        data = np.random.randn(5, 3)
        df = DataFrame(data)
        res = df.shift(axis=1, periods=1, fill_value=12345)
        expected = df.T.shift(periods=1, fill_value=12345).T
        tm.assert_frame_equal(res, expected)

        # same but with an 1D ExtensionArray backing it
        df2 = df[[0]].astype("Float64")
        res2 = df2.shift(axis=1, periods=1, fill_value=12345)
        expected2 = DataFrame([12345] * 5, dtype="Float64")
        tm.assert_frame_equal(res2, expected2)

    def test_shift_disallow_freq_and_fill_value(self, frame_or_series):
        # Can't pass both!
        obj = frame_or_series(
            np.random.randn(5), index=date_range("1/1/2000", periods=5, freq="H")
        )

        msg = "Cannot pass both 'freq' and 'fill_value' to (Series|DataFrame).shift"
        with pytest.raises(ValueError, match=msg):
            obj.shift(1, fill_value=1, freq="H")

        if frame_or_series is DataFrame:
            with pytest.raises(ValueError, match=msg):
                obj.shift(1, axis=1, fill_value=1, freq="H")

    @pytest.mark.parametrize(
        "input_data, output_data",
        [(np.empty(shape=(0,)), []), (np.ones(shape=(2,)), [np.nan, 1.0])],
    )
    def test_shift_non_writable_array(self, input_data, output_data, frame_or_series):
        # GH21049 Verify whether non writable numpy array is shiftable
        input_data.setflags(write=False)

        result = frame_or_series(input_data).shift(1)
        if frame_or_series is not Series:
            # need to explicitly specify columns in the empty case
            expected = frame_or_series(
                output_data,
                index=range(len(output_data)),
                columns=range(1),
                dtype="float64",
            )
        else:
            expected = frame_or_series(output_data, dtype="float64")

        tm.assert_equal(result, expected)

    def test_shift_mismatched_freq(self, frame_or_series):
        ts = frame_or_series(
            np.random.randn(5), index=date_range("1/1/2000", periods=5, freq="H")
        )

        result = ts.shift(1, freq="5T")
        exp_index = ts.index.shift(1, freq="5T")
        tm.assert_index_equal(result.index, exp_index)

        # GH#1063, multiple of same base
        result = ts.shift(1, freq="4H")
        exp_index = ts.index + offsets.Hour(4)
        tm.assert_index_equal(result.index, exp_index)

    @pytest.mark.parametrize(
        "obj",
        [
            Series([np.arange(5)]),
            date_range("1/1/2011", periods=24, freq="H"),
            Series(range(5), index=date_range("2017", periods=5)),
        ],
    )
    @pytest.mark.parametrize("shift_size", [0, 1, 2])
    def test_shift_always_copy(self, obj, shift_size, frame_or_series):
        # GH#22397
        if frame_or_series is not Series:
            obj = obj.to_frame()
        assert obj.shift(shift_size) is not obj

    def test_shift_object_non_scalar_fill(self):
        # shift requires scalar fill_value except for object dtype
        ser = Series(range(3))
        with pytest.raises(ValueError, match="fill_value must be a scalar"):
            ser.shift(1, fill_value=[])

        df = ser.to_frame()
        with pytest.raises(ValueError, match="fill_value must be a scalar"):
            df.shift(1, fill_value=np.arange(3))

        obj_ser = ser.astype(object)
        result = obj_ser.shift(1, fill_value={})
        assert result[0] == {}

        obj_df = obj_ser.to_frame()
        result = obj_df.shift(1, fill_value={})
        assert result.iloc[0, 0] == {}

    def test_shift_int(self, datetime_frame, frame_or_series):
        ts = tm.get_obj(datetime_frame, frame_or_series).astype(int)
        shifted = ts.shift(1)
        expected = ts.astype(float).shift(1)
        tm.assert_equal(shifted, expected)

    @pytest.mark.parametrize("dtype", ["int32", "int64"])
    def test_shift_32bit_take(self, frame_or_series, dtype):
        # 32-bit taking
        # GH#8129
        index = date_range("2000-01-01", periods=5)
        arr = np.arange(5, dtype=dtype)
        s1 = frame_or_series(arr, index=index)
        p = arr[1]
        result = s1.shift(periods=p)
        expected = frame_or_series([np.nan, 0, 1, 2, 3], index=index)
        tm.assert_equal(result, expected)

    @pytest.mark.parametrize("periods", [1, 2, 3, 4])
    def test_shift_preserve_freqstr(self, periods, frame_or_series):
        # GH#21275
        obj = frame_or_series(
            range(periods),
            index=date_range("2016-1-1 00:00:00", periods=periods, freq="H"),
        )

        result = obj.shift(1, "2H")

        expected = frame_or_series(
            range(periods),
            index=date_range("2016-1-1 02:00:00", periods=periods, freq="H"),
        )
        tm.assert_equal(result, expected)

    def test_shift_dst(self, frame_or_series):
        # GH#13926
        dates = date_range("2016-11-06", freq="H", periods=10, tz="US/Eastern")
        obj = frame_or_series(dates)

        res = obj.shift(0)
        tm.assert_equal(res, obj)
        assert tm.get_dtype(res) == "datetime64[ns, US/Eastern]"

        res = obj.shift(1)
        exp_vals = [NaT] + dates.astype(object).values.tolist()[:9]
        exp = frame_or_series(exp_vals)
        tm.assert_equal(res, exp)
        assert tm.get_dtype(res) == "datetime64[ns, US/Eastern]"

        res = obj.shift(-2)
        exp_vals = dates.astype(object).values.tolist()[2:] + [NaT, NaT]
        exp = frame_or_series(exp_vals)
        tm.assert_equal(res, exp)
        assert tm.get_dtype(res) == "datetime64[ns, US/Eastern]"

    @pytest.mark.parametrize("ex", [10, -10, 20, -20])
    def test_shift_dst_beyond(self, frame_or_series, ex):
        # GH#13926
        dates = date_range("2016-11-06", freq="H", periods=10, tz="US/Eastern")
        obj = frame_or_series(dates)
        res = obj.shift(ex)
        exp = frame_or_series([NaT] * 10, dtype="datetime64[ns, US/Eastern]")
        tm.assert_equal(res, exp)
        assert tm.get_dtype(res) == "datetime64[ns, US/Eastern]"

    def test_shift_by_zero(self, datetime_frame, frame_or_series):
        # shift by 0
        obj = tm.get_obj(datetime_frame, frame_or_series)
        unshifted = obj.shift(0)
        tm.assert_equal(unshifted, obj)

    def test_shift(self, datetime_frame):
        # naive shift
        ser = datetime_frame["A"]

        shifted = datetime_frame.shift(5)
        tm.assert_index_equal(shifted.index, datetime_frame.index)

        shifted_ser = ser.shift(5)
        tm.assert_series_equal(shifted["A"], shifted_ser)

        shifted = datetime_frame.shift(-5)
        tm.assert_index_equal(shifted.index, datetime_frame.index)

        shifted_ser = ser.shift(-5)
        tm.assert_series_equal(shifted["A"], shifted_ser)

        unshifted = datetime_frame.shift(5).shift(-5)
        tm.assert_numpy_array_equal(
            unshifted.dropna().values, datetime_frame.values[:-5]
        )

        unshifted_ser = ser.shift(5).shift(-5)
        tm.assert_numpy_array_equal(unshifted_ser.dropna().values, ser.values[:-5])

    def test_shift_by_offset(self, datetime_frame, frame_or_series):
        # shift by DateOffset
        obj = tm.get_obj(datetime_frame, frame_or_series)
        offset = offsets.BDay()

        shifted = obj.shift(5, freq=offset)
        assert len(shifted) == len(obj)
        unshifted = shifted.shift(-5, freq=offset)
        tm.assert_equal(unshifted, obj)

        shifted2 = obj.shift(5, freq="B")
        tm.assert_equal(shifted, shifted2)

        unshifted = obj.shift(0, freq=offset)
        tm.assert_equal(unshifted, obj)

        d = obj.index[0]
        shifted_d = d + offset * 5
        if frame_or_series is DataFrame:
            tm.assert_series_equal(obj.xs(d), shifted.xs(shifted_d), check_names=False)
        else:
            tm.assert_almost_equal(obj.at[d], shifted.at[shifted_d])

    def test_shift_with_periodindex(self, frame_or_series):
        # Shifting with PeriodIndex
        ps = tm.makePeriodFrame()
        ps = tm.get_obj(ps, frame_or_series)

        shifted = ps.shift(1)
        unshifted = shifted.shift(-1)
        tm.assert_index_equal(shifted.index, ps.index)
        tm.assert_index_equal(unshifted.index, ps.index)
        if frame_or_series is DataFrame:
            tm.assert_numpy_array_equal(
                unshifted.iloc[:, 0].dropna().values, ps.iloc[:-1, 0].values
            )
        else:
            tm.assert_numpy_array_equal(unshifted.dropna().values, ps.values[:-1])

        shifted2 = ps.shift(1, "B")
        shifted3 = ps.shift(1, offsets.BDay())
        tm.assert_equal(shifted2, shifted3)
        tm.assert_equal(ps, shifted2.shift(-1, "B"))

        msg = "does not match PeriodIndex freq"
        with pytest.raises(ValueError, match=msg):
            ps.shift(freq="D")

        # legacy support
        shifted4 = ps.shift(1, freq="B")
        tm.assert_equal(shifted2, shifted4)

        shifted5 = ps.shift(1, freq=offsets.BDay())
        tm.assert_equal(shifted5, shifted4)

    def test_shift_other_axis(self):
        # shift other axis
        # GH#6371
        df = DataFrame(np.random.rand(10, 5))
        expected = pd.concat(
            [DataFrame(np.nan, index=df.index, columns=[0]), df.iloc[:, 0:-1]],
            ignore_index=True,
            axis=1,
        )
        result = df.shift(1, axis=1)
        tm.assert_frame_equal(result, expected)

    def test_shift_named_axis(self):
        # shift named axis
        df = DataFrame(np.random.rand(10, 5))
        expected = pd.concat(
            [DataFrame(np.nan, index=df.index, columns=[0]), df.iloc[:, 0:-1]],
            ignore_index=True,
            axis=1,
        )
        result = df.shift(1, axis="columns")
        tm.assert_frame_equal(result, expected)

    def test_shift_other_axis_with_freq(self, datetime_frame):
        obj = datetime_frame.T
        offset = offsets.BDay()

        # GH#47039
        shifted = obj.shift(5, freq=offset, axis=1)
        assert len(shifted) == len(obj)
        unshifted = shifted.shift(-5, freq=offset, axis=1)
        tm.assert_equal(unshifted, obj)

    def test_shift_bool(self):
        df = DataFrame({"high": [True, False], "low": [False, False]})
        rs = df.shift(1)
        xp = DataFrame(
            np.array([[np.nan, np.nan], [True, False]], dtype=object),
            columns=["high", "low"],
        )
        tm.assert_frame_equal(rs, xp)

    def test_shift_categorical1(self, frame_or_series):
        # GH#9416
        obj = frame_or_series(["a", "b", "c", "d"], dtype="category")

        rt = obj.shift(1).shift(-1)
        tm.assert_equal(obj.iloc[:-1], rt.dropna())

        def get_cat_values(ndframe):
            # For Series we could just do ._values; for DataFrame
            #  we may be able to do this if we ever have 2D Categoricals
            return ndframe._mgr.arrays[0]

        cat = get_cat_values(obj)

        sp1 = obj.shift(1)
        tm.assert_index_equal(obj.index, sp1.index)
        assert np.all(get_cat_values(sp1).codes[:1] == -1)
        assert np.all(cat.codes[:-1] == get_cat_values(sp1).codes[1:])

        sn2 = obj.shift(-2)
        tm.assert_index_equal(obj.index, sn2.index)
        assert np.all(get_cat_values(sn2).codes[-2:] == -1)
        assert np.all(cat.codes[2:] == get_cat_values(sn2).codes[:-2])

        tm.assert_index_equal(cat.categories, get_cat_values(sp1).categories)
        tm.assert_index_equal(cat.categories, get_cat_values(sn2).categories)

    def test_shift_categorical(self):
        # GH#9416
        s1 = Series(["a", "b", "c"], dtype="category")
        s2 = Series(["A", "B", "C"], dtype="category")
        df = DataFrame({"one": s1, "two": s2})
        rs = df.shift(1)
        xp = DataFrame({"one": s1.shift(1), "two": s2.shift(1)})
        tm.assert_frame_equal(rs, xp)

    def test_shift_categorical_fill_value(self, frame_or_series):
        ts = frame_or_series(["a", "b", "c", "d"], dtype="category")
        res = ts.shift(1, fill_value="a")
        expected = frame_or_series(
            pd.Categorical(
                ["a", "a", "b", "c"], categories=["a", "b", "c", "d"], ordered=False
            )
        )
        tm.assert_equal(res, expected)

        # check for incorrect fill_value
        msg = r"Cannot setitem on a Categorical with a new category \(f\)"
        with pytest.raises(TypeError, match=msg):
            ts.shift(1, fill_value="f")

    def test_shift_fill_value(self, frame_or_series):
        # GH#24128
        dti = date_range("1/1/2000", periods=5, freq="H")

        ts = frame_or_series([1.0, 2.0, 3.0, 4.0, 5.0], index=dti)
        exp = frame_or_series([0.0, 1.0, 2.0, 3.0, 4.0], index=dti)
        # check that fill value works
        result = ts.shift(1, fill_value=0.0)
        tm.assert_equal(result, exp)

        exp = frame_or_series([0.0, 0.0, 1.0, 2.0, 3.0], index=dti)
        result = ts.shift(2, fill_value=0.0)
        tm.assert_equal(result, exp)

        ts = frame_or_series([1, 2, 3])
        res = ts.shift(2, fill_value=0)
        assert tm.get_dtype(res) == tm.get_dtype(ts)

        # retain integer dtype
        obj = frame_or_series([1, 2, 3, 4, 5], index=dti)
        exp = frame_or_series([0, 1, 2, 3, 4], index=dti)
        result = obj.shift(1, fill_value=0)
        tm.assert_equal(result, exp)

        exp = frame_or_series([0, 0, 1, 2, 3], index=dti)
        result = obj.shift(2, fill_value=0)
        tm.assert_equal(result, exp)

    def test_shift_empty(self):
        # Regression test for GH#8019
        df = DataFrame({"foo": []})
        rs = df.shift(-1)

        tm.assert_frame_equal(df, rs)

    def test_shift_duplicate_columns(self):
        # GH#9092; verify that position-based shifting works
        # in the presence of duplicate columns
        column_lists = [list(range(5)), [1] * 5, [1, 1, 2, 2, 1]]
        data = np.random.randn(20, 5)

        shifted = []
        for columns in column_lists:
            df = DataFrame(data.copy(), columns=columns)
            for s in range(5):
                df.iloc[:, s] = df.iloc[:, s].shift(s + 1)
            df.columns = range(5)
            shifted.append(df)

        # sanity check the base case
        nulls = shifted[0].isna().sum()
        tm.assert_series_equal(nulls, Series(range(1, 6), dtype="int64"))

        # check all answers are the same
        tm.assert_frame_equal(shifted[0], shifted[1])
        tm.assert_frame_equal(shifted[0], shifted[2])

    def test_shift_axis1_multiple_blocks(self, using_array_manager):
        # GH#35488
        df1 = DataFrame(np.random.randint(1000, size=(5, 3)))
        df2 = DataFrame(np.random.randint(1000, size=(5, 2)))
        df3 = pd.concat([df1, df2], axis=1)
        if not using_array_manager:
            assert len(df3._mgr.blocks) == 2

        result = df3.shift(2, axis=1)

        expected = df3.take([-1, -1, 0, 1, 2], axis=1)
        # Explicit cast to float to avoid implicit cast when setting nan.
        # Column names aren't unique, so directly calling `expected.astype` won't work.
        expected = expected.pipe(
            lambda df: df.set_axis(range(df.shape[1]), axis=1)
            .astype({0: "float", 1: "float"})
            .set_axis(df.columns, axis=1)
        )
        expected.iloc[:, :2] = np.nan
        expected.columns = df3.columns

        tm.assert_frame_equal(result, expected)

        # Case with periods < 0
        # rebuild df3 because `take` call above consolidated
        df3 = pd.concat([df1, df2], axis=1)
        if not using_array_manager:
            assert len(df3._mgr.blocks) == 2
        result = df3.shift(-2, axis=1)

        expected = df3.take([2, 3, 4, -1, -1], axis=1)
        # Explicit cast to float to avoid implicit cast when setting nan.
        # Column names aren't unique, so directly calling `expected.astype` won't work.
        expected = expected.pipe(
            lambda df: df.set_axis(range(df.shape[1]), axis=1)
            .astype({3: "float", 4: "float"})
            .set_axis(df.columns, axis=1)
        )
        expected.iloc[:, -2:] = np.nan
        expected.columns = df3.columns

        tm.assert_frame_equal(result, expected)

    @td.skip_array_manager_not_yet_implemented  # TODO(ArrayManager) axis=1 support
    def test_shift_axis1_multiple_blocks_with_int_fill(self):
        # GH#42719
        df1 = DataFrame(np.random.randint(1000, size=(5, 3)))
        df2 = DataFrame(np.random.randint(1000, size=(5, 2)))
        df3 = pd.concat([df1.iloc[:4, 1:3], df2.iloc[:4, :]], axis=1)
        result = df3.shift(2, axis=1, fill_value=np.int_(0))
        assert len(df3._mgr.blocks) == 2

        expected = df3.take([-1, -1, 0, 1], axis=1)
        expected.iloc[:, :2] = np.int_(0)
        expected.columns = df3.columns

        tm.assert_frame_equal(result, expected)

        # Case with periods < 0
        df3 = pd.concat([df1.iloc[:4, 1:3], df2.iloc[:4, :]], axis=1)
        result = df3.shift(-2, axis=1, fill_value=np.int_(0))
        assert len(df3._mgr.blocks) == 2

        expected = df3.take([2, 3, -1, -1], axis=1)
        expected.iloc[:, -2:] = np.int_(0)
        expected.columns = df3.columns

        tm.assert_frame_equal(result, expected)

    def test_period_index_frame_shift_with_freq(self, frame_or_series):
        ps = tm.makePeriodFrame()
        ps = tm.get_obj(ps, frame_or_series)

        shifted = ps.shift(1, freq="infer")
        unshifted = shifted.shift(-1, freq="infer")
        tm.assert_equal(unshifted, ps)

        shifted2 = ps.shift(freq="B")
        tm.assert_equal(shifted, shifted2)

        shifted3 = ps.shift(freq=offsets.BDay())
        tm.assert_equal(shifted, shifted3)

    def test_datetime_frame_shift_with_freq(self, datetime_frame, frame_or_series):
        dtobj = tm.get_obj(datetime_frame, frame_or_series)
        shifted = dtobj.shift(1, freq="infer")
        unshifted = shifted.shift(-1, freq="infer")
        tm.assert_equal(dtobj, unshifted)

        shifted2 = dtobj.shift(freq=dtobj.index.freq)
        tm.assert_equal(shifted, shifted2)

        inferred_ts = DataFrame(
            datetime_frame.values,
            Index(np.asarray(datetime_frame.index)),
            columns=datetime_frame.columns,
        )
        inferred_ts = tm.get_obj(inferred_ts, frame_or_series)
        shifted = inferred_ts.shift(1, freq="infer")
        expected = dtobj.shift(1, freq="infer")
        expected.index = expected.index._with_freq(None)
        tm.assert_equal(shifted, expected)

        unshifted = shifted.shift(-1, freq="infer")
        tm.assert_equal(unshifted, inferred_ts)

    def test_period_index_frame_shift_with_freq_error(self, frame_or_series):
        ps = tm.makePeriodFrame()
        ps = tm.get_obj(ps, frame_or_series)
        msg = "Given freq M does not match PeriodIndex freq B"
        with pytest.raises(ValueError, match=msg):
            ps.shift(freq="M")

    def test_datetime_frame_shift_with_freq_error(
        self, datetime_frame, frame_or_series
    ):
        dtobj = tm.get_obj(datetime_frame, frame_or_series)
        no_freq = dtobj.iloc[[0, 5, 7]]
        msg = "Freq was not set in the index hence cannot be inferred"
        with pytest.raises(ValueError, match=msg):
            no_freq.shift(freq="infer")

    def test_shift_dt64values_int_fill_deprecated(self):
        # GH#31971
        ser = Series([pd.Timestamp("2020-01-01"), pd.Timestamp("2020-01-02")])

        with pytest.raises(TypeError, match="value should be a"):
            ser.shift(1, fill_value=0)

        df = ser.to_frame()
        with pytest.raises(TypeError, match="value should be a"):
            df.shift(1, fill_value=0)

        # axis = 1
        df2 = DataFrame({"A": ser, "B": ser})
        df2._consolidate_inplace()

        result = df2.shift(1, axis=1, fill_value=0)
        expected = DataFrame({"A": [0, 0], "B": df2["A"]})
        tm.assert_frame_equal(result, expected)

        # same thing but not consolidated; pre-2.0 we got different behavior
        df3 = DataFrame({"A": ser})
        df3["B"] = ser
        assert len(df3._mgr.arrays) == 2
        result = df3.shift(1, axis=1, fill_value=0)
        tm.assert_frame_equal(result, expected)

    @pytest.mark.parametrize(
        "as_cat",
        [
            pytest.param(
                True,
                marks=pytest.mark.xfail(
                    reason="_can_hold_element incorrectly always returns True"
                ),
            ),
            False,
        ],
    )
    @pytest.mark.parametrize(
        "vals",
        [
            date_range("2020-01-01", periods=2),
            date_range("2020-01-01", periods=2, tz="US/Pacific"),
            pd.period_range("2020-01-01", periods=2, freq="D"),
            pd.timedelta_range("2020 Days", periods=2, freq="D"),
            pd.interval_range(0, 3, periods=2),
            pytest.param(
                pd.array([1, 2], dtype="Int64"),
                marks=pytest.mark.xfail(
                    reason="_can_hold_element incorrectly always returns True"
                ),
            ),
            pytest.param(
                pd.array([1, 2], dtype="Float32"),
                marks=pytest.mark.xfail(
                    reason="_can_hold_element incorrectly always returns True"
                ),
            ),
        ],
        ids=lambda x: str(x.dtype),
    )
    def test_shift_dt64values_axis1_invalid_fill(self, vals, as_cat):
        # GH#44564
        ser = Series(vals)
        if as_cat:
            ser = ser.astype("category")

        df = DataFrame({"A": ser})
        result = df.shift(-1, axis=1, fill_value="foo")
        expected = DataFrame({"A": ["foo", "foo"]})
        tm.assert_frame_equal(result, expected)

        # same thing but multiple blocks
        df2 = DataFrame({"A": ser, "B": ser})
        df2._consolidate_inplace()

        result = df2.shift(-1, axis=1, fill_value="foo")
        expected = DataFrame({"A": df2["B"], "B": ["foo", "foo"]})
        tm.assert_frame_equal(result, expected)

        # same thing but not consolidated
        df3 = DataFrame({"A": ser})
        df3["B"] = ser
        assert len(df3._mgr.arrays) == 2
        result = df3.shift(-1, axis=1, fill_value="foo")
        tm.assert_frame_equal(result, expected)

    def test_shift_axis1_categorical_columns(self):
        # GH#38434
        ci = CategoricalIndex(["a", "b", "c"])
        df = DataFrame(
            {"a": [1, 3], "b": [2, 4], "c": [5, 6]}, index=ci[:-1], columns=ci
        )
        result = df.shift(axis=1)

        expected = DataFrame(
            {"a": [np.nan, np.nan], "b": [1, 3], "c": [2, 4]}, index=ci[:-1], columns=ci
        )
        tm.assert_frame_equal(result, expected)

        # periods != 1
        result = df.shift(2, axis=1)
        expected = DataFrame(
            {"a": [np.nan, np.nan], "b": [np.nan, np.nan], "c": [1, 3]},
            index=ci[:-1],
            columns=ci,
        )
        tm.assert_frame_equal(result, expected)

    def test_shift_axis1_many_periods(self):
        # GH#44978 periods > len(columns)
        df = DataFrame(np.random.rand(5, 3))
        shifted = df.shift(6, axis=1, fill_value=None)

        expected = df * np.nan
        tm.assert_frame_equal(shifted, expected)

        shifted2 = df.shift(-6, axis=1, fill_value=None)
        tm.assert_frame_equal(shifted2, expected)

<<<<<<< HEAD
    def test_shift_with_iterable_basic_functionality(self):
        # GH#44424
        data = {"a": [1, 2, 3], "b": [4, 5, 6]}
        shifts = [0, 1, 2]

        df = DataFrame(data)
        shifted = df.shift(shifts)

        expected = DataFrame(
            {
                "a_0": [1, 2, 3],
                "b_0": [4, 5, 6],
                "a_1": [np.NaN, 1.0, 2.0],
                "b_1": [np.NaN, 4.0, 5.0],
                "a_2": [np.NaN, np.NaN, 1.0],
                "b_2": [np.NaN, np.NaN, 4.0],
            }
        )
        tm.assert_frame_equal(expected, shifted)

    def test_shift_with_iterable_series(self):
        # GH#44424
        data = {"a": [1, 2, 3]}
        shifts = [0, 1, 2]

        df = DataFrame(data)
        s: Series = df["a"]
        tm.assert_frame_equal(s.shift(shifts), df.shift(shifts))

    def test_shift_with_iterable_freq_and_fill_value(self):
        # GH#44424
        df = DataFrame(
            np.random.randn(5), index=date_range("1/1/2000", periods=5, freq="H")
        )

        tm.assert_frame_equal(
            # rename because shift with an iterable leads to str column names
            df.shift([1], fill_value=1).rename(columns=lambda x: int(x[0])),
            df.shift(1, fill_value=1),
        )

        tm.assert_frame_equal(
            df.shift([1], freq="H").rename(columns=lambda x: int(x[0])),
            df.shift(1, freq="H"),
        )

        msg = r"Cannot pass both 'freq' and 'fill_value' to.*"
        with pytest.raises(ValueError, match=msg):
            df.shift([1, 2], fill_value=1, freq="H")

    def test_shift_with_iterable_check_other_arguments(self):
        # GH#44424
        data = {"a": [1, 2], "b": [4, 5]}
        shifts = [0, 1]
        df = DataFrame(data)

        # test suffix
        shifted = df[["a"]].shift(shifts, suffix="_suffix")
        expected = DataFrame({"a_suffix_0": [1, 2], "a_suffix_1": [np.nan, 1.0]})
        tm.assert_frame_equal(shifted, expected)

        # check bad inputs when doing multiple shifts
        msg = "If `periods` contains multiple shifts, `axis` cannot be 1."
        with pytest.raises(ValueError, match=msg):
            df.shift(shifts, axis=1)

        msg = "Periods must be integer, but s is <class 'str'>."
        with pytest.raises(TypeError, match=msg):
            df.shift(["s"])

        msg = "If `periods` is an iterable, it cannot be empty."
        with pytest.raises(ValueError, match=msg):
            df.shift([])

        msg = "Cannot specify `suffix` if `periods` is an int."
        with pytest.raises(ValueError, match=msg):
            df.shift(1, suffix="fails")
=======
    def test_shift_with_offsets_freq(self):
        df = DataFrame({"x": [1, 2, 3]}, index=date_range("2000", periods=3))
        shifted = df.shift(freq="1MS")
        expected = DataFrame(
            {"x": [1, 2, 3]},
            index=date_range(start="02/01/2000", end="02/01/2000", periods=3),
        )
        tm.assert_frame_equal(shifted, expected)
>>>>>>> d4889bc6
<|MERGE_RESOLUTION|>--- conflicted
+++ resolved
@@ -657,7 +657,15 @@
         shifted2 = df.shift(-6, axis=1, fill_value=None)
         tm.assert_frame_equal(shifted2, expected)
 
-<<<<<<< HEAD
+    def test_shift_with_offsets_freq(self):
+        df = DataFrame({"x": [1, 2, 3]}, index=date_range("2000", periods=3))
+        shifted = df.shift(freq="1MS")
+        expected = DataFrame(
+            {"x": [1, 2, 3]},
+            index=date_range(start="02/01/2000", end="02/01/2000", periods=3),
+        )
+        tm.assert_frame_equal(shifted, expected)
+
     def test_shift_with_iterable_basic_functionality(self):
         # GH#44424
         data = {"a": [1, 2, 3], "b": [4, 5, 6]}
@@ -735,13 +743,3 @@
         msg = "Cannot specify `suffix` if `periods` is an int."
         with pytest.raises(ValueError, match=msg):
             df.shift(1, suffix="fails")
-=======
-    def test_shift_with_offsets_freq(self):
-        df = DataFrame({"x": [1, 2, 3]}, index=date_range("2000", periods=3))
-        shifted = df.shift(freq="1MS")
-        expected = DataFrame(
-            {"x": [1, 2, 3]},
-            index=date_range(start="02/01/2000", end="02/01/2000", periods=3),
-        )
-        tm.assert_frame_equal(shifted, expected)
->>>>>>> d4889bc6
