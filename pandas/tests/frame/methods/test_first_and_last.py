--- conflicted
+++ resolved
@@ -27,30 +27,19 @@
             result = ts.first("10d")
             assert len(result) == 10
 
-<<<<<<< HEAD
-        result = ts.first("3ME")
-        expected = ts[:"3/31/2000"]
-        tm.assert_equal(result, expected)
-=======
         with tm.assert_produces_warning(FutureWarning, match=deprecated_msg):
             result = ts.first("3M")
             expected = ts[:"3/31/2000"]
             tm.assert_equal(result, expected)
->>>>>>> 4d217a42
 
         with tm.assert_produces_warning(FutureWarning, match=deprecated_msg):
             result = ts.first("21D")
             expected = ts[:21]
             tm.assert_equal(result, expected)
 
-<<<<<<< HEAD
-        result = ts[:0].first("3ME")
-        tm.assert_equal(result, ts[:0])
-=======
         with tm.assert_produces_warning(FutureWarning, match=deprecated_msg):
             result = ts[:0].first("3M")
             tm.assert_equal(result, ts[:0])
->>>>>>> 4d217a42
 
     def test_first_last_raises(self, frame_or_series):
         # GH#20725
@@ -95,12 +84,8 @@
     def test_first_with_first_day_last_of_month(self, frame_or_series, start, periods):
         # GH#29623
         x = frame_or_series([1] * 100, index=bdate_range(start, periods=100))
-<<<<<<< HEAD
-        result = x.first("1ME")
-=======
         with tm.assert_produces_warning(FutureWarning, match=deprecated_msg):
             result = x.first("1M")
->>>>>>> 4d217a42
         expected = frame_or_series(
             [1] * periods, index=bdate_range(start, periods=periods)
         )
@@ -109,12 +94,8 @@
     def test_first_with_first_day_end_of_frq_n_greater_one(self, frame_or_series):
         # GH#29623
         x = frame_or_series([1] * 100, index=bdate_range("2010-03-31", periods=100))
-<<<<<<< HEAD
-        result = x.first("2ME")
-=======
         with tm.assert_produces_warning(FutureWarning, match=deprecated_msg):
             result = x.first("2M")
->>>>>>> 4d217a42
         expected = frame_or_series(
             [1] * 23, index=bdate_range("2010-03-31", "2010-04-30")
         )
