--- conflicted
+++ resolved
@@ -9,7 +9,6 @@
 
 
 class TestRename:
-<<<<<<< HEAD
     def test_rename_signature(self):
         sig = inspect.signature(DataFrame.rename)
         parameters = set(sig.parameters)
@@ -24,7 +23,7 @@
             "level",
             "errors",
         }
-=======
+
     @pytest.mark.parametrize("klass", [Series, DataFrame])
     def test_rename_mi(self, klass):
         obj = klass(
@@ -32,7 +31,6 @@
             index=MultiIndex.from_tuples([("A", x) for x in ["a", "B", "c"]]),
         )
         obj.rename(str.lower)
->>>>>>> efb068f2
 
     def test_rename(self, float_frame):
         mapping = {"A": "a", "B": "b", "C": "c", "D": "d"}
