from datetime import timedelta
from decimal import Decimal
import re

from dateutil.tz import tzlocal
import numpy as np
import pytest

from pandas.compat import (
    IS64,
    is_platform_windows,
)
from pandas.compat.numpy import np_version_gt2
import pandas.util._test_decorators as td

import pandas as pd
from pandas import (
    Categorical,
    CategoricalDtype,
    DataFrame,
    Index,
    Series,
    Timestamp,
    date_range,
    isna,
    notna,
    to_datetime,
    to_timedelta,
)
import pandas._testing as tm
from pandas.core import (
    algorithms,
    nanops,
)

<<<<<<< HEAD
is_windows_or_is32 = (is_platform_windows() and not np_version_gt2) or not IS64
=======
is_windows_np2_or_is32 = (is_platform_windows() and not np_version_gt2) or not IS64
is_windows_or_is32 = is_platform_windows() or not IS64
>>>>>>> 96a31d06


def assert_stat_op_calc(
    opname,
    alternative,
    frame,
    has_skipna=True,
    check_dtype=True,
    check_dates=False,
    rtol=1e-5,
    atol=1e-8,
    skipna_alternative=None,
):
    """
    Check that operator opname works as advertised on frame

    Parameters
    ----------
    opname : str
        Name of the operator to test on frame
    alternative : function
        Function that opname is tested against; i.e. "frame.opname()" should
        equal "alternative(frame)".
    frame : DataFrame
        The object that the tests are executed on
    has_skipna : bool, default True
        Whether the method "opname" has the kwarg "skip_na"
    check_dtype : bool, default True
        Whether the dtypes of the result of "frame.opname()" and
        "alternative(frame)" should be checked.
    check_dates : bool, default false
        Whether opname should be tested on a Datetime Series
    rtol : float, default 1e-5
        Relative tolerance.
    atol : float, default 1e-8
        Absolute tolerance.
    skipna_alternative : function, default None
        NaN-safe version of alternative
    """
    f = getattr(frame, opname)

    if check_dates:
        df = DataFrame({"b": date_range("1/1/2001", periods=2)})
        with tm.assert_produces_warning(None):
            result = getattr(df, opname)()
        assert isinstance(result, Series)

        df["a"] = range(len(df))
        with tm.assert_produces_warning(None):
            result = getattr(df, opname)()
        assert isinstance(result, Series)
        assert len(result)

    if has_skipna:

        def wrapper(x):
            return alternative(x.values)

        skipna_wrapper = tm._make_skipna_wrapper(alternative, skipna_alternative)
        result0 = f(axis=0, skipna=False)
        result1 = f(axis=1, skipna=False)
        tm.assert_series_equal(
            result0, frame.apply(wrapper), check_dtype=check_dtype, rtol=rtol, atol=atol
        )
        tm.assert_series_equal(
            result1,
            frame.apply(wrapper, axis=1),
            rtol=rtol,
            atol=atol,
        )
    else:
        skipna_wrapper = alternative

    result0 = f(axis=0)
    result1 = f(axis=1)
    tm.assert_series_equal(
        result0,
        frame.apply(skipna_wrapper),
        check_dtype=check_dtype,
        rtol=rtol,
        atol=atol,
    )

    if opname in ["sum", "prod"]:
        expected = frame.apply(skipna_wrapper, axis=1)
        tm.assert_series_equal(
            result1, expected, check_dtype=False, rtol=rtol, atol=atol
        )

    # check dtypes
    if check_dtype:
        lcd_dtype = frame.values.dtype
        assert lcd_dtype == result0.dtype
        assert lcd_dtype == result1.dtype

    # bad axis
    with pytest.raises(ValueError, match="No axis named 2"):
        f(axis=2)

    # all NA case
    if has_skipna:
        all_na = frame * np.nan
        r0 = getattr(all_na, opname)(axis=0)
        r1 = getattr(all_na, opname)(axis=1)
        if opname in ["sum", "prod"]:
            unit = 1 if opname == "prod" else 0  # result for empty sum/prod
            expected = Series(unit, index=r0.index, dtype=r0.dtype)
            tm.assert_series_equal(r0, expected)
            expected = Series(unit, index=r1.index, dtype=r1.dtype)
            tm.assert_series_equal(r1, expected)


class TestDataFrameAnalytics:
    # ---------------------------------------------------------------------
    # Reductions
    @pytest.mark.parametrize("axis", [0, 1])
    @pytest.mark.parametrize(
        "opname",
        [
            "count",
            "sum",
            "mean",
            "product",
            "median",
            "min",
            "max",
            "nunique",
            "var",
            "std",
            "sem",
            pytest.param("skew", marks=td.skip_if_no_scipy),
            pytest.param("kurt", marks=td.skip_if_no_scipy),
        ],
    )
    def test_stat_op_api_float_string_frame(self, float_string_frame, axis, opname):
        if (opname in ("sum", "min", "max") and axis == 0) or opname in (
            "count",
            "nunique",
        ):
            getattr(float_string_frame, opname)(axis=axis)
        else:
            if opname in ["var", "std", "sem", "skew", "kurt"]:
                msg = "could not convert string to float: 'bar'"
            elif opname == "product":
                if axis == 1:
                    msg = "can't multiply sequence by non-int of type 'float'"
                else:
                    msg = "can't multiply sequence by non-int of type 'str'"
            elif opname == "sum":
                msg = r"unsupported operand type\(s\) for \+: 'float' and 'str'"
            elif opname == "mean":
                if axis == 0:
                    # different message on different builds
                    msg = "|".join(
                        [
                            r"Could not convert \['.*'\] to numeric",
                            "Could not convert string '(bar){30}' to numeric",
                        ]
                    )
                else:
                    msg = r"unsupported operand type\(s\) for \+: 'float' and 'str'"
            elif opname in ["min", "max"]:
                msg = "'[><]=' not supported between instances of 'float' and 'str'"
            elif opname == "median":
                msg = re.compile(r"Cannot convert \[.*\] to numeric", flags=re.S)
            with pytest.raises(TypeError, match=msg):
                getattr(float_string_frame, opname)(axis=axis)
        if opname != "nunique":
            getattr(float_string_frame, opname)(axis=axis, numeric_only=True)

    @pytest.mark.parametrize("axis", [0, 1])
    @pytest.mark.parametrize(
        "opname",
        [
            "count",
            "sum",
            "mean",
            "product",
            "median",
            "min",
            "max",
            "var",
            "std",
            "sem",
            pytest.param("skew", marks=td.skip_if_no_scipy),
            pytest.param("kurt", marks=td.skip_if_no_scipy),
        ],
    )
    def test_stat_op_api_float_frame(self, float_frame, axis, opname):
        getattr(float_frame, opname)(axis=axis, numeric_only=False)

    def test_stat_op_calc(self, float_frame_with_na, mixed_float_frame):
        def count(s):
            return notna(s).sum()

        def nunique(s):
            return len(algorithms.unique1d(s.dropna()))

        def var(x):
            return np.var(x, ddof=1)

        def std(x):
            return np.std(x, ddof=1)

        def sem(x):
            return np.std(x, ddof=1) / np.sqrt(len(x))

        assert_stat_op_calc(
            "nunique",
            nunique,
            float_frame_with_na,
            has_skipna=False,
            check_dtype=False,
            check_dates=True,
        )

        # GH#32571: rol needed for flaky CI builds
        # mixed types (with upcasting happening)
        assert_stat_op_calc(
            "sum",
            np.sum,
            mixed_float_frame.astype("float32"),
            check_dtype=False,
            rtol=1e-3,
        )

        assert_stat_op_calc(
            "sum", np.sum, float_frame_with_na, skipna_alternative=np.nansum
        )
        assert_stat_op_calc("mean", np.mean, float_frame_with_na, check_dates=True)
        assert_stat_op_calc(
            "product", np.prod, float_frame_with_na, skipna_alternative=np.nanprod
        )

        assert_stat_op_calc("var", var, float_frame_with_na)
        assert_stat_op_calc("std", std, float_frame_with_na)
        assert_stat_op_calc("sem", sem, float_frame_with_na)

        assert_stat_op_calc(
            "count",
            count,
            float_frame_with_na,
            has_skipna=False,
            check_dtype=False,
            check_dates=True,
        )

    def test_stat_op_calc_skew_kurtosis(self, float_frame_with_na):
        sp_stats = pytest.importorskip("scipy.stats")

        def skewness(x):
            if len(x) < 3:
                return np.nan
            return sp_stats.skew(x, bias=False)

        def kurt(x):
            if len(x) < 4:
                return np.nan
            return sp_stats.kurtosis(x, bias=False)

        assert_stat_op_calc("skew", skewness, float_frame_with_na)
        assert_stat_op_calc("kurt", kurt, float_frame_with_na)

    def test_median(self, float_frame_with_na, int_frame):
        def wrapper(x):
            if isna(x).any():
                return np.nan
            return np.median(x)

        assert_stat_op_calc("median", wrapper, float_frame_with_na, check_dates=True)
        assert_stat_op_calc(
            "median", wrapper, int_frame, check_dtype=False, check_dates=True
        )

    @pytest.mark.parametrize(
        "method", ["sum", "mean", "prod", "var", "std", "skew", "min", "max"]
    )
    @pytest.mark.parametrize(
        "df",
        [
            DataFrame(
                {
                    "a": [
                        -0.00049987540199591344,
                        -0.0016467257772919831,
                        0.00067695870775883013,
                    ],
                    "b": [-0, -0, 0.0],
                    "c": [
                        0.00031111847529610595,
                        0.0014902627951905339,
                        -0.00094099200035979691,
                    ],
                },
                index=["foo", "bar", "baz"],
                dtype="O",
            ),
            DataFrame({0: [np.nan, 2], 1: [np.nan, 3], 2: [np.nan, 4]}, dtype=object),
        ],
    )
    @pytest.mark.filterwarnings("ignore:Mismatched null-like values:FutureWarning")
    def test_stat_operators_attempt_obj_array(self, method, df, axis):
        # GH#676
        assert df.values.dtype == np.object_
        result = getattr(df, method)(axis=axis)
        expected = getattr(df.astype("f8"), method)(axis=axis).astype(object)
        if axis in [1, "columns"] and method in ["min", "max"]:
            expected[expected.isna()] = None
        tm.assert_series_equal(result, expected)

    @pytest.mark.parametrize("op", ["mean", "std", "var", "skew", "kurt", "sem"])
    def test_mixed_ops(self, op):
        # GH#16116
        df = DataFrame(
            {
                "int": [1, 2, 3, 4],
                "float": [1.0, 2.0, 3.0, 4.0],
                "str": ["a", "b", "c", "d"],
            }
        )
        msg = "|".join(
            [
                "Could not convert",
                "could not convert",
                "can't multiply sequence by non-int",
            ]
        )
        with pytest.raises(TypeError, match=msg):
            getattr(df, op)()

        with pd.option_context("use_bottleneck", False):
            msg = "|".join(
                [
                    "Could not convert",
                    "could not convert",
                    "can't multiply sequence by non-int",
                ]
            )
            with pytest.raises(TypeError, match=msg):
                getattr(df, op)()

    def test_reduce_mixed_frame(self):
        # GH 6806
        df = DataFrame(
            {
                "bool_data": [True, True, False, False, False],
                "int_data": [10, 20, 30, 40, 50],
                "string_data": ["a", "b", "c", "d", "e"],
            }
        )
        df.reindex(columns=["bool_data", "int_data", "string_data"])
        test = df.sum(axis=0)
        tm.assert_numpy_array_equal(
            test.values, np.array([2, 150, "abcde"], dtype=object)
        )
        alt = df.T.sum(axis=1)
        tm.assert_series_equal(test, alt)

    def test_nunique(self):
        df = DataFrame({"A": [1, 1, 1], "B": [1, 2, 3], "C": [1, np.nan, 3]})
        tm.assert_series_equal(df.nunique(), Series({"A": 1, "B": 3, "C": 2}))
        tm.assert_series_equal(
            df.nunique(dropna=False), Series({"A": 1, "B": 3, "C": 3})
        )
        tm.assert_series_equal(df.nunique(axis=1), Series({0: 1, 1: 2, 2: 2}))
        tm.assert_series_equal(
            df.nunique(axis=1, dropna=False), Series({0: 1, 1: 3, 2: 2})
        )

    @pytest.mark.parametrize("tz", [None, "UTC"])
    def test_mean_mixed_datetime_numeric(self, tz):
        # https://github.com/pandas-dev/pandas/issues/24752
        df = DataFrame({"A": [1, 1], "B": [Timestamp("2000", tz=tz)] * 2})
        result = df.mean()
        expected = Series([1.0, Timestamp("2000", tz=tz)], index=["A", "B"])
        tm.assert_series_equal(result, expected)

    @pytest.mark.parametrize("tz", [None, "UTC"])
    def test_mean_includes_datetimes(self, tz):
        # https://github.com/pandas-dev/pandas/issues/24752
        # Behavior in 0.24.0rc1 was buggy.
        # As of 2.0 with numeric_only=None we do *not* drop datetime columns
        df = DataFrame({"A": [Timestamp("2000", tz=tz)] * 2})
        result = df.mean()

        expected = Series([Timestamp("2000", tz=tz)], index=["A"])
        tm.assert_series_equal(result, expected)

    def test_mean_mixed_string_decimal(self):
        # GH 11670
        # possible bug when calculating mean of DataFrame?

        d = [
            {"A": 2, "B": None, "C": Decimal("628.00")},
            {"A": 1, "B": None, "C": Decimal("383.00")},
            {"A": 3, "B": None, "C": Decimal("651.00")},
            {"A": 2, "B": None, "C": Decimal("575.00")},
            {"A": 4, "B": None, "C": Decimal("1114.00")},
            {"A": 1, "B": "TEST", "C": Decimal("241.00")},
            {"A": 2, "B": None, "C": Decimal("572.00")},
            {"A": 4, "B": None, "C": Decimal("609.00")},
            {"A": 3, "B": None, "C": Decimal("820.00")},
            {"A": 5, "B": None, "C": Decimal("1223.00")},
        ]

        df = DataFrame(d)

        with pytest.raises(TypeError, match="unsupported operand type"):
            df.mean()
        result = df[["A", "C"]].mean()
        expected = Series([2.7, 681.6], index=["A", "C"], dtype=object)
        tm.assert_series_equal(result, expected)

    def test_var_std(self, datetime_frame):
        result = datetime_frame.std(ddof=4)
        expected = datetime_frame.apply(lambda x: x.std(ddof=4))
        tm.assert_almost_equal(result, expected)

        result = datetime_frame.var(ddof=4)
        expected = datetime_frame.apply(lambda x: x.var(ddof=4))
        tm.assert_almost_equal(result, expected)

        arr = np.repeat(np.random.default_rng(2).random((1, 1000)), 1000, 0)
        result = nanops.nanvar(arr, axis=0)
        assert not (result < 0).any()

        with pd.option_context("use_bottleneck", False):
            result = nanops.nanvar(arr, axis=0)
            assert not (result < 0).any()

    @pytest.mark.parametrize("meth", ["sem", "var", "std"])
    def test_numeric_only_flag(self, meth):
        # GH 9201
        df1 = DataFrame(
            np.random.default_rng(2).standard_normal((5, 3)),
            columns=["foo", "bar", "baz"],
        )
        # Cast to object to avoid implicit cast when setting entry to "100" below
        df1 = df1.astype({"foo": object})
        # set one entry to a number in str format
        df1.loc[0, "foo"] = "100"

        df2 = DataFrame(
            np.random.default_rng(2).standard_normal((5, 3)),
            columns=["foo", "bar", "baz"],
        )
        # Cast to object to avoid implicit cast when setting entry to "a" below
        df2 = df2.astype({"foo": object})
        # set one entry to a non-number str
        df2.loc[0, "foo"] = "a"

        result = getattr(df1, meth)(axis=1, numeric_only=True)
        expected = getattr(df1[["bar", "baz"]], meth)(axis=1)
        tm.assert_series_equal(expected, result)

        result = getattr(df2, meth)(axis=1, numeric_only=True)
        expected = getattr(df2[["bar", "baz"]], meth)(axis=1)
        tm.assert_series_equal(expected, result)

        # df1 has all numbers, df2 has a letter inside
        msg = r"unsupported operand type\(s\) for -: 'float' and 'str'"
        with pytest.raises(TypeError, match=msg):
            getattr(df1, meth)(axis=1, numeric_only=False)
        msg = "could not convert string to float: 'a'"
        with pytest.raises(TypeError, match=msg):
            getattr(df2, meth)(axis=1, numeric_only=False)

    def test_sem(self, datetime_frame):
        result = datetime_frame.sem(ddof=4)
        expected = datetime_frame.apply(lambda x: x.std(ddof=4) / np.sqrt(len(x)))
        tm.assert_almost_equal(result, expected)

        arr = np.repeat(np.random.default_rng(2).random((1, 1000)), 1000, 0)
        result = nanops.nansem(arr, axis=0)
        assert not (result < 0).any()

        with pd.option_context("use_bottleneck", False):
            result = nanops.nansem(arr, axis=0)
            assert not (result < 0).any()

    @pytest.mark.parametrize(
        "dropna, expected",
        [
            (
                True,
                {
                    "A": [12],
                    "B": [10.0],
                    "C": [1.0],
                    "D": ["a"],
                    "E": Categorical(["a"], categories=["a"]),
                    "F": to_datetime(["2000-1-2"]),
                    "G": to_timedelta(["1 days"]),
                },
            ),
            (
                False,
                {
                    "A": [12],
                    "B": [10.0],
                    "C": [np.nan],
                    "D": np.array([np.nan], dtype=object),
                    "E": Categorical([np.nan], categories=["a"]),
                    "F": [pd.NaT],
                    "G": to_timedelta([pd.NaT]),
                },
            ),
            (
                True,
                {
                    "H": [8, 9, np.nan, np.nan],
                    "I": [8, 9, np.nan, np.nan],
                    "J": [1, np.nan, np.nan, np.nan],
                    "K": Categorical(["a", np.nan, np.nan, np.nan], categories=["a"]),
                    "L": to_datetime(["2000-1-2", "NaT", "NaT", "NaT"]),
                    "M": to_timedelta(["1 days", "nan", "nan", "nan"]),
                    "N": [0, 1, 2, 3],
                },
            ),
            (
                False,
                {
                    "H": [8, 9, np.nan, np.nan],
                    "I": [8, 9, np.nan, np.nan],
                    "J": [1, np.nan, np.nan, np.nan],
                    "K": Categorical([np.nan, "a", np.nan, np.nan], categories=["a"]),
                    "L": to_datetime(["NaT", "2000-1-2", "NaT", "NaT"]),
                    "M": to_timedelta(["nan", "1 days", "nan", "nan"]),
                    "N": [0, 1, 2, 3],
                },
            ),
        ],
    )
    def test_mode_dropna(self, dropna, expected):
        df = DataFrame(
            {
                "A": [12, 12, 19, 11],
                "B": [10, 10, np.nan, 3],
                "C": [1, np.nan, np.nan, np.nan],
                "D": [np.nan, np.nan, "a", np.nan],
                "E": Categorical([np.nan, np.nan, "a", np.nan]),
                "F": to_datetime(["NaT", "2000-1-2", "NaT", "NaT"]),
                "G": to_timedelta(["1 days", "nan", "nan", "nan"]),
                "H": [8, 8, 9, 9],
                "I": [9, 9, 8, 8],
                "J": [1, 1, np.nan, np.nan],
                "K": Categorical(["a", np.nan, "a", np.nan]),
                "L": to_datetime(["2000-1-2", "2000-1-2", "NaT", "NaT"]),
                "M": to_timedelta(["1 days", "nan", "1 days", "nan"]),
                "N": np.arange(4, dtype="int64"),
            }
        )

        result = df[sorted(expected.keys())].mode(dropna=dropna)
        expected = DataFrame(expected)
        tm.assert_frame_equal(result, expected)

    def test_mode_sortwarning(self):
        # Check for the warning that is raised when the mode
        # results cannot be sorted

        df = DataFrame({"A": [np.nan, np.nan, "a", "a"]})
        expected = DataFrame({"A": ["a", np.nan]})

        with tm.assert_produces_warning(UserWarning):
            result = df.mode(dropna=False)
            result = result.sort_values(by="A").reset_index(drop=True)

        tm.assert_frame_equal(result, expected)

    def test_mode_empty_df(self):
        df = DataFrame([], columns=["a", "b"])
        result = df.mode()
        expected = DataFrame([], columns=["a", "b"], index=Index([], dtype=np.int64))
        tm.assert_frame_equal(result, expected)

    def test_operators_timedelta64(self):
        df = DataFrame(
            {
                "A": date_range("2012-1-1", periods=3, freq="D"),
                "B": date_range("2012-1-2", periods=3, freq="D"),
                "C": Timestamp("20120101") - timedelta(minutes=5, seconds=5),
            }
        )

        diffs = DataFrame({"A": df["A"] - df["C"], "B": df["A"] - df["B"]})

        # min
        result = diffs.min()
        assert result.iloc[0] == diffs.loc[0, "A"]
        assert result.iloc[1] == diffs.loc[0, "B"]

        result = diffs.min(axis=1)
        assert (result == diffs.loc[0, "B"]).all()

        # max
        result = diffs.max()
        assert result.iloc[0] == diffs.loc[2, "A"]
        assert result.iloc[1] == diffs.loc[2, "B"]

        result = diffs.max(axis=1)
        assert (result == diffs["A"]).all()

        # abs
        result = diffs.abs()
        result2 = abs(diffs)
        expected = DataFrame({"A": df["A"] - df["C"], "B": df["B"] - df["A"]})
        tm.assert_frame_equal(result, expected)
        tm.assert_frame_equal(result2, expected)

        # mixed frame
        mixed = diffs.copy()
        mixed["C"] = "foo"
        mixed["D"] = 1
        mixed["E"] = 1.0
        mixed["F"] = Timestamp("20130101")

        # results in an object array
        result = mixed.min()
        expected = Series(
            [
                pd.Timedelta(timedelta(seconds=5 * 60 + 5)),
                pd.Timedelta(timedelta(days=-1)),
                "foo",
                1,
                1.0,
                Timestamp("20130101"),
            ],
            index=mixed.columns,
        )
        tm.assert_series_equal(result, expected)

        # excludes non-numeric
        result = mixed.min(axis=1, numeric_only=True)
        expected = Series([1, 1, 1.0], index=[0, 1, 2])
        tm.assert_series_equal(result, expected)

        # works when only those columns are selected
        result = mixed[["A", "B"]].min(1)
        expected = Series([timedelta(days=-1)] * 3)
        tm.assert_series_equal(result, expected)

        result = mixed[["A", "B"]].min()
        expected = Series(
            [timedelta(seconds=5 * 60 + 5), timedelta(days=-1)], index=["A", "B"]
        )
        tm.assert_series_equal(result, expected)

        # GH 3106
        df = DataFrame(
            {
                "time": date_range("20130102", periods=5),
                "time2": date_range("20130105", periods=5),
            }
        )
        df["off1"] = df["time2"] - df["time"]
        assert df["off1"].dtype == "timedelta64[ns]"

        df["off2"] = df["time"] - df["time2"]
        df._consolidate_inplace()
        assert df["off1"].dtype == "timedelta64[ns]"
        assert df["off2"].dtype == "timedelta64[ns]"

    def test_std_timedelta64_skipna_false(self):
        # GH#37392
        tdi = pd.timedelta_range("1 Day", periods=10)
        df = DataFrame({"A": tdi, "B": tdi}, copy=True)
        df.iloc[-2, -1] = pd.NaT

        result = df.std(skipna=False)
        expected = Series(
            [df["A"].std(), pd.NaT], index=["A", "B"], dtype="timedelta64[ns]"
        )
        tm.assert_series_equal(result, expected)

        result = df.std(axis=1, skipna=False)
        expected = Series([pd.Timedelta(0)] * 8 + [pd.NaT, pd.Timedelta(0)])
        tm.assert_series_equal(result, expected)

    @pytest.mark.parametrize(
        "values", [["2022-01-01", "2022-01-02", pd.NaT, "2022-01-03"], 4 * [pd.NaT]]
    )
    def test_std_datetime64_with_nat(
        self, values, skipna, using_array_manager, request
    ):
        # GH#51335
        if using_array_manager and (
            not skipna or all(value is pd.NaT for value in values)
        ):
            mark = pytest.mark.xfail(
                reason="GH#51446: Incorrect type inference on NaT in reduction result"
            )
            request.applymarker(mark)
        df = DataFrame({"a": to_datetime(values)})
        result = df.std(skipna=skipna)
        if not skipna or all(value is pd.NaT for value in values):
            expected = Series({"a": pd.NaT}, dtype="timedelta64[ns]")
        else:
            # 86400000000000ns == 1 day
            expected = Series({"a": 86400000000000}, dtype="timedelta64[ns]")
        tm.assert_series_equal(result, expected)

    def test_sum_corner(self):
        empty_frame = DataFrame()

        axis0 = empty_frame.sum(0)
        axis1 = empty_frame.sum(1)
        assert isinstance(axis0, Series)
        assert isinstance(axis1, Series)
        assert len(axis0) == 0
        assert len(axis1) == 0

    @pytest.mark.parametrize(
        "index",
        [
            tm.makeRangeIndex(0),
            tm.makeDateIndex(0),
            tm.makeNumericIndex(0, dtype=int),
            tm.makeNumericIndex(0, dtype=float),
            tm.makeDateIndex(0, freq="ME"),
            tm.makePeriodIndex(0),
        ],
    )
    def test_axis_1_empty(self, all_reductions, index, using_array_manager):
        df = DataFrame(columns=["a"], index=index)
        result = getattr(df, all_reductions)(axis=1)
        if all_reductions in ("any", "all"):
            expected_dtype = "bool"
        elif all_reductions == "count":
            expected_dtype = "int64"
        else:
            expected_dtype = "object"
        expected = Series([], index=index, dtype=expected_dtype)
        tm.assert_series_equal(result, expected)

    @pytest.mark.parametrize("method, unit", [("sum", 0), ("prod", 1)])
    @pytest.mark.parametrize("numeric_only", [None, True, False])
    def test_sum_prod_nanops(self, method, unit, numeric_only):
        idx = ["a", "b", "c"]
        df = DataFrame({"a": [unit, unit], "b": [unit, np.nan], "c": [np.nan, np.nan]})
        # The default
        result = getattr(df, method)(numeric_only=numeric_only)
        expected = Series([unit, unit, unit], index=idx, dtype="float64")
        tm.assert_series_equal(result, expected)

        # min_count=1
        result = getattr(df, method)(numeric_only=numeric_only, min_count=1)
        expected = Series([unit, unit, np.nan], index=idx)
        tm.assert_series_equal(result, expected)

        # min_count=0
        result = getattr(df, method)(numeric_only=numeric_only, min_count=0)
        expected = Series([unit, unit, unit], index=idx, dtype="float64")
        tm.assert_series_equal(result, expected)

        result = getattr(df.iloc[1:], method)(numeric_only=numeric_only, min_count=1)
        expected = Series([unit, np.nan, np.nan], index=idx)
        tm.assert_series_equal(result, expected)

        # min_count > 1
        df = DataFrame({"A": [unit] * 10, "B": [unit] * 5 + [np.nan] * 5})
        result = getattr(df, method)(numeric_only=numeric_only, min_count=5)
        expected = Series(result, index=["A", "B"])
        tm.assert_series_equal(result, expected)

        result = getattr(df, method)(numeric_only=numeric_only, min_count=6)
        expected = Series(result, index=["A", "B"])
        tm.assert_series_equal(result, expected)

    def test_sum_nanops_timedelta(self):
        # prod isn't defined on timedeltas
        idx = ["a", "b", "c"]
        df = DataFrame({"a": [0, 0], "b": [0, np.nan], "c": [np.nan, np.nan]})

        df2 = df.apply(to_timedelta)

        # 0 by default
        result = df2.sum()
        expected = Series([0, 0, 0], dtype="m8[ns]", index=idx)
        tm.assert_series_equal(result, expected)

        # min_count=0
        result = df2.sum(min_count=0)
        tm.assert_series_equal(result, expected)

        # min_count=1
        result = df2.sum(min_count=1)
        expected = Series([0, 0, np.nan], dtype="m8[ns]", index=idx)
        tm.assert_series_equal(result, expected)

    def test_sum_nanops_min_count(self):
        # https://github.com/pandas-dev/pandas/issues/39738
        df = DataFrame({"x": [1, 2, 3], "y": [4, 5, 6]})
        result = df.sum(min_count=10)
        expected = Series([np.nan, np.nan], index=["x", "y"])
        tm.assert_series_equal(result, expected)

    @pytest.mark.parametrize("float_type", ["float16", "float32", "float64"])
    @pytest.mark.parametrize(
        "kwargs, expected_result",
        [
            ({"axis": 1, "min_count": 2}, [3.2, 5.3, np.nan]),
            ({"axis": 1, "min_count": 3}, [np.nan, np.nan, np.nan]),
            ({"axis": 1, "skipna": False}, [3.2, 5.3, np.nan]),
        ],
    )
    def test_sum_nanops_dtype_min_count(self, float_type, kwargs, expected_result):
        # GH#46947
        df = DataFrame({"a": [1.0, 2.3, 4.4], "b": [2.2, 3, np.nan]}, dtype=float_type)
        result = df.sum(**kwargs)
        expected = Series(expected_result).astype(float_type)
        tm.assert_series_equal(result, expected)

    @pytest.mark.parametrize("float_type", ["float16", "float32", "float64"])
    @pytest.mark.parametrize(
        "kwargs, expected_result",
        [
            ({"axis": 1, "min_count": 2}, [2.0, 4.0, np.nan]),
            ({"axis": 1, "min_count": 3}, [np.nan, np.nan, np.nan]),
            ({"axis": 1, "skipna": False}, [2.0, 4.0, np.nan]),
        ],
    )
    def test_prod_nanops_dtype_min_count(self, float_type, kwargs, expected_result):
        # GH#46947
        df = DataFrame(
            {"a": [1.0, 2.0, 4.4], "b": [2.0, 2.0, np.nan]}, dtype=float_type
        )
        result = df.prod(**kwargs)
        expected = Series(expected_result).astype(float_type)
        tm.assert_series_equal(result, expected)

    def test_sum_object(self, float_frame):
        values = float_frame.values.astype(int)
        frame = DataFrame(values, index=float_frame.index, columns=float_frame.columns)
        deltas = frame * timedelta(1)
        deltas.sum()

    def test_sum_bool(self, float_frame):
        # ensure this works, bug report
        bools = np.isnan(float_frame)
        bools.sum(1)
        bools.sum(0)

    def test_sum_mixed_datetime(self):
        # GH#30886
        df = DataFrame({"A": date_range("2000", periods=4), "B": [1, 2, 3, 4]}).reindex(
            [2, 3, 4]
        )
        with pytest.raises(TypeError, match="does not support reduction 'sum'"):
            df.sum()

    def test_mean_corner(self, float_frame, float_string_frame):
        # unit test when have object data
        with pytest.raises(TypeError, match="Could not convert"):
            float_string_frame.mean(axis=0)

        # xs sum mixed type, just want to know it works...
        with pytest.raises(TypeError, match="unsupported operand type"):
            float_string_frame.mean(axis=1)

        # take mean of boolean column
        float_frame["bool"] = float_frame["A"] > 0
        means = float_frame.mean(0)
        assert means["bool"] == float_frame["bool"].values.mean()

    def test_mean_datetimelike(self):
        # GH#24757 check that datetimelike are excluded by default, handled
        #  correctly with numeric_only=True
        #  As of 2.0, datetimelike are *not* excluded with numeric_only=None

        df = DataFrame(
            {
                "A": np.arange(3),
                "B": date_range("2016-01-01", periods=3),
                "C": pd.timedelta_range("1D", periods=3),
                "D": pd.period_range("2016", periods=3, freq="Y"),
            }
        )
        result = df.mean(numeric_only=True)
        expected = Series({"A": 1.0})
        tm.assert_series_equal(result, expected)

        with pytest.raises(TypeError, match="mean is not implemented for PeriodArray"):
            df.mean()

    def test_mean_datetimelike_numeric_only_false(self):
        df = DataFrame(
            {
                "A": np.arange(3),
                "B": date_range("2016-01-01", periods=3),
                "C": pd.timedelta_range("1D", periods=3),
            }
        )

        # datetime(tz) and timedelta work
        result = df.mean(numeric_only=False)
        expected = Series({"A": 1, "B": df.loc[1, "B"], "C": df.loc[1, "C"]})
        tm.assert_series_equal(result, expected)

        # mean of period is not allowed
        df["D"] = pd.period_range("2016", periods=3, freq="Y")

        with pytest.raises(TypeError, match="mean is not implemented for Period"):
            df.mean(numeric_only=False)

    def test_mean_extensionarray_numeric_only_true(self):
        # https://github.com/pandas-dev/pandas/issues/33256
        arr = np.random.default_rng(2).integers(1000, size=(10, 5))
        df = DataFrame(arr, dtype="Int64")
        result = df.mean(numeric_only=True)
        expected = DataFrame(arr).mean().astype("Float64")
        tm.assert_series_equal(result, expected)

    def test_stats_mixed_type(self, float_string_frame):
        with pytest.raises(TypeError, match="could not convert"):
            float_string_frame.std(1)
        with pytest.raises(TypeError, match="could not convert"):
            float_string_frame.var(1)
        with pytest.raises(TypeError, match="unsupported operand type"):
            float_string_frame.mean(1)
        with pytest.raises(TypeError, match="could not convert"):
            float_string_frame.skew(1)

    def test_sum_bools(self):
        df = DataFrame(index=range(1), columns=range(10))
        bools = isna(df)
        assert bools.sum(axis=1)[0] == 10

    # ----------------------------------------------------------------------
    # Index of max / min

    @pytest.mark.parametrize("skipna", [True, False])
    @pytest.mark.parametrize("axis", [0, 1])
    def test_idxmin(self, float_frame, int_frame, skipna, axis):
        frame = float_frame
        frame.iloc[5:10] = np.nan
        frame.iloc[15:20, -2:] = np.nan
        for df in [frame, int_frame]:
            warn = None
            if skipna is False or axis == 1:
                warn = None if df is int_frame else FutureWarning
            msg = "The behavior of DataFrame.idxmin with all-NA values"
            with tm.assert_produces_warning(warn, match=msg):
                result = df.idxmin(axis=axis, skipna=skipna)

            msg2 = "The behavior of Series.idxmin"
            with tm.assert_produces_warning(warn, match=msg2):
                expected = df.apply(Series.idxmin, axis=axis, skipna=skipna)
            expected = expected.astype(df.index.dtype)
            tm.assert_series_equal(result, expected)

    @pytest.mark.parametrize("axis", [0, 1])
    @pytest.mark.filterwarnings(r"ignore:PeriodDtype\[B\] is deprecated:FutureWarning")
    def test_idxmin_empty(self, index, skipna, axis):
        # GH53265
        if axis == 0:
            frame = DataFrame(index=index)
        else:
            frame = DataFrame(columns=index)

        result = frame.idxmin(axis=axis, skipna=skipna)
        expected = Series(dtype=index.dtype)
        tm.assert_series_equal(result, expected)

    @pytest.mark.parametrize("numeric_only", [True, False])
    def test_idxmin_numeric_only(self, numeric_only):
        df = DataFrame({"a": [2, 3, 1], "b": [2, 1, 1], "c": list("xyx")})
        result = df.idxmin(numeric_only=numeric_only)
        if numeric_only:
            expected = Series([2, 1], index=["a", "b"])
        else:
            expected = Series([2, 1, 0], index=["a", "b", "c"])
        tm.assert_series_equal(result, expected)

    def test_idxmin_axis_2(self, float_frame):
        frame = float_frame
        msg = "No axis named 2 for object type DataFrame"
        with pytest.raises(ValueError, match=msg):
            frame.idxmin(axis=2)

    @pytest.mark.parametrize("skipna", [True, False])
    @pytest.mark.parametrize("axis", [0, 1])
    def test_idxmax(self, float_frame, int_frame, skipna, axis):
        frame = float_frame
        frame.iloc[5:10] = np.nan
        frame.iloc[15:20, -2:] = np.nan
        for df in [frame, int_frame]:
            warn = None
            if skipna is False or axis == 1:
                warn = None if df is int_frame else FutureWarning
            msg = "The behavior of DataFrame.idxmax with all-NA values"
            with tm.assert_produces_warning(warn, match=msg):
                result = df.idxmax(axis=axis, skipna=skipna)

            msg2 = "The behavior of Series.idxmax"
            with tm.assert_produces_warning(warn, match=msg2):
                expected = df.apply(Series.idxmax, axis=axis, skipna=skipna)
            expected = expected.astype(df.index.dtype)
            tm.assert_series_equal(result, expected)

    @pytest.mark.parametrize("axis", [0, 1])
    @pytest.mark.filterwarnings(r"ignore:PeriodDtype\[B\] is deprecated:FutureWarning")
    def test_idxmax_empty(self, index, skipna, axis):
        # GH53265
        if axis == 0:
            frame = DataFrame(index=index)
        else:
            frame = DataFrame(columns=index)

        result = frame.idxmax(axis=axis, skipna=skipna)
        expected = Series(dtype=index.dtype)
        tm.assert_series_equal(result, expected)

    @pytest.mark.parametrize("numeric_only", [True, False])
    def test_idxmax_numeric_only(self, numeric_only):
        df = DataFrame({"a": [2, 3, 1], "b": [2, 1, 1], "c": list("xyx")})
        result = df.idxmax(numeric_only=numeric_only)
        if numeric_only:
            expected = Series([1, 0], index=["a", "b"])
        else:
            expected = Series([1, 0, 1], index=["a", "b", "c"])
        tm.assert_series_equal(result, expected)

    def test_idxmax_arrow_types(self):
        # GH#55368
        pytest.importorskip("pyarrow")

        df = DataFrame({"a": [2, 3, 1], "b": [2, 1, 1]}, dtype="int64[pyarrow]")
        result = df.idxmax()
        expected = Series([1, 0], index=["a", "b"])
        tm.assert_series_equal(result, expected)

        result = df.idxmin()
        expected = Series([2, 1], index=["a", "b"])
        tm.assert_series_equal(result, expected)

        df = DataFrame({"a": ["b", "c", "a"]}, dtype="string[pyarrow]")
        result = df.idxmax(numeric_only=False)
        expected = Series([1], index=["a"])
        tm.assert_series_equal(result, expected)

        result = df.idxmin(numeric_only=False)
        expected = Series([2], index=["a"])
        tm.assert_series_equal(result, expected)

    def test_idxmax_axis_2(self, float_frame):
        frame = float_frame
        msg = "No axis named 2 for object type DataFrame"
        with pytest.raises(ValueError, match=msg):
            frame.idxmax(axis=2)

    def test_idxmax_mixed_dtype(self):
        # don't cast to object, which would raise in nanops
        dti = date_range("2016-01-01", periods=3)

        # Copying dti is needed for ArrayManager otherwise when we set
        #  df.loc[0, 3] = pd.NaT below it edits dti
        df = DataFrame({1: [0, 2, 1], 2: range(3)[::-1], 3: dti.copy(deep=True)})

        result = df.idxmax()
        expected = Series([1, 0, 2], index=[1, 2, 3])
        tm.assert_series_equal(result, expected)

        result = df.idxmin()
        expected = Series([0, 2, 0], index=[1, 2, 3])
        tm.assert_series_equal(result, expected)

        # with NaTs
        df.loc[0, 3] = pd.NaT
        result = df.idxmax()
        expected = Series([1, 0, 2], index=[1, 2, 3])
        tm.assert_series_equal(result, expected)

        result = df.idxmin()
        expected = Series([0, 2, 1], index=[1, 2, 3])
        tm.assert_series_equal(result, expected)

        # with multi-column dt64 block
        df[4] = dti[::-1]
        df._consolidate_inplace()

        result = df.idxmax()
        expected = Series([1, 0, 2, 0], index=[1, 2, 3, 4])
        tm.assert_series_equal(result, expected)

        result = df.idxmin()
        expected = Series([0, 2, 1, 2], index=[1, 2, 3, 4])
        tm.assert_series_equal(result, expected)

    @pytest.mark.parametrize(
        "op, expected_value",
        [("idxmax", [0, 4]), ("idxmin", [0, 5])],
    )
    def test_idxmax_idxmin_convert_dtypes(self, op, expected_value):
        # GH 40346
        df = DataFrame(
            {
                "ID": [100, 100, 100, 200, 200, 200],
                "value": [0, 0, 0, 1, 2, 0],
            },
            dtype="Int64",
        )
        df = df.groupby("ID")

        result = getattr(df, op)()
        expected = DataFrame(
            {"value": expected_value},
            index=Index([100, 200], name="ID", dtype="Int64"),
        )
        tm.assert_frame_equal(result, expected)

    def test_idxmax_dt64_multicolumn_axis1(self):
        dti = date_range("2016-01-01", periods=3)
        df = DataFrame({3: dti, 4: dti[::-1]}, copy=True)
        df.iloc[0, 0] = pd.NaT

        df._consolidate_inplace()

        result = df.idxmax(axis=1)
        expected = Series([4, 3, 3])
        tm.assert_series_equal(result, expected)

        result = df.idxmin(axis=1)
        expected = Series([4, 3, 4])
        tm.assert_series_equal(result, expected)

    # ----------------------------------------------------------------------
    # Logical reductions

    @pytest.mark.parametrize("opname", ["any", "all"])
    @pytest.mark.parametrize("axis", [0, 1])
    @pytest.mark.parametrize("bool_only", [False, True])
    def test_any_all_mixed_float(self, opname, axis, bool_only, float_string_frame):
        # make sure op works on mixed-type frame
        mixed = float_string_frame
        mixed["_bool_"] = np.random.default_rng(2).standard_normal(len(mixed)) > 0.5

        getattr(mixed, opname)(axis=axis, bool_only=bool_only)

    @pytest.mark.parametrize("opname", ["any", "all"])
    @pytest.mark.parametrize("axis", [0, 1])
    def test_any_all_bool_with_na(self, opname, axis, bool_frame_with_na):
        getattr(bool_frame_with_na, opname)(axis=axis, bool_only=False)

    @pytest.mark.filterwarnings("ignore:Downcasting object dtype arrays:FutureWarning")
    @pytest.mark.parametrize("opname", ["any", "all"])
    def test_any_all_bool_frame(self, opname, bool_frame_with_na):
        # GH#12863: numpy gives back non-boolean data for object type
        # so fill NaNs to compare with pandas behavior
        frame = bool_frame_with_na.fillna(True)
        alternative = getattr(np, opname)
        f = getattr(frame, opname)

        def skipna_wrapper(x):
            nona = x.dropna().values
            return alternative(nona)

        def wrapper(x):
            return alternative(x.values)

        result0 = f(axis=0, skipna=False)
        result1 = f(axis=1, skipna=False)

        tm.assert_series_equal(result0, frame.apply(wrapper))
        tm.assert_series_equal(result1, frame.apply(wrapper, axis=1))

        result0 = f(axis=0)
        result1 = f(axis=1)

        tm.assert_series_equal(result0, frame.apply(skipna_wrapper))
        tm.assert_series_equal(
            result1, frame.apply(skipna_wrapper, axis=1), check_dtype=False
        )

        # bad axis
        with pytest.raises(ValueError, match="No axis named 2"):
            f(axis=2)

        # all NA case
        all_na = frame * np.nan
        r0 = getattr(all_na, opname)(axis=0)
        r1 = getattr(all_na, opname)(axis=1)
        if opname == "any":
            assert not r0.any()
            assert not r1.any()
        else:
            assert r0.all()
            assert r1.all()

    def test_any_all_extra(self):
        df = DataFrame(
            {
                "A": [True, False, False],
                "B": [True, True, False],
                "C": [True, True, True],
            },
            index=["a", "b", "c"],
        )
        result = df[["A", "B"]].any(axis=1)
        expected = Series([True, True, False], index=["a", "b", "c"])
        tm.assert_series_equal(result, expected)

        result = df[["A", "B"]].any(axis=1, bool_only=True)
        tm.assert_series_equal(result, expected)

        result = df.all(1)
        expected = Series([True, False, False], index=["a", "b", "c"])
        tm.assert_series_equal(result, expected)

        result = df.all(1, bool_only=True)
        tm.assert_series_equal(result, expected)

        # Axis is None
        result = df.all(axis=None).item()
        assert result is False

        result = df.any(axis=None).item()
        assert result is True

        result = df[["C"]].all(axis=None).item()
        assert result is True

    @pytest.mark.parametrize("axis", [0, 1])
    @pytest.mark.parametrize("bool_agg_func", ["any", "all"])
    @pytest.mark.parametrize("skipna", [True, False])
    def test_any_all_object_dtype(self, axis, bool_agg_func, skipna):
        # GH#35450
        df = DataFrame(
            data=[
                [1, np.nan, np.nan, True],
                [np.nan, 2, np.nan, True],
                [np.nan, np.nan, np.nan, True],
                [np.nan, np.nan, "5", np.nan],
            ]
        )
        result = getattr(df, bool_agg_func)(axis=axis, skipna=skipna)
        expected = Series([True, True, True, True])
        tm.assert_series_equal(result, expected)

    # GH#50947 deprecates this but it is not emitting a warning in some builds.
    @pytest.mark.filterwarnings(
        "ignore:'any' with datetime64 dtypes is deprecated.*:FutureWarning"
    )
    def test_any_datetime(self):
        # GH 23070
        float_data = [1, np.nan, 3, np.nan]
        datetime_data = [
            Timestamp("1960-02-15"),
            Timestamp("1960-02-16"),
            pd.NaT,
            pd.NaT,
        ]
        df = DataFrame({"A": float_data, "B": datetime_data})

        result = df.any(axis=1)

        expected = Series([True, True, True, False])
        tm.assert_series_equal(result, expected)

    def test_any_all_bool_only(self):
        # GH 25101
        df = DataFrame(
            {"col1": [1, 2, 3], "col2": [4, 5, 6], "col3": [None, None, None]}
        )

        result = df.all(bool_only=True)
        expected = Series(dtype=np.bool_, index=[])
        tm.assert_series_equal(result, expected)

        df = DataFrame(
            {
                "col1": [1, 2, 3],
                "col2": [4, 5, 6],
                "col3": [None, None, None],
                "col4": [False, False, True],
            }
        )

        result = df.all(bool_only=True)
        expected = Series({"col4": False})
        tm.assert_series_equal(result, expected)

    @pytest.mark.parametrize(
        "func, data, expected",
        [
            (np.any, {}, False),
            (np.all, {}, True),
            (np.any, {"A": []}, False),
            (np.all, {"A": []}, True),
            (np.any, {"A": [False, False]}, False),
            (np.all, {"A": [False, False]}, False),
            (np.any, {"A": [True, False]}, True),
            (np.all, {"A": [True, False]}, False),
            (np.any, {"A": [True, True]}, True),
            (np.all, {"A": [True, True]}, True),
            (np.any, {"A": [False], "B": [False]}, False),
            (np.all, {"A": [False], "B": [False]}, False),
            (np.any, {"A": [False, False], "B": [False, True]}, True),
            (np.all, {"A": [False, False], "B": [False, True]}, False),
            # other types
            (np.all, {"A": Series([0.0, 1.0], dtype="float")}, False),
            (np.any, {"A": Series([0.0, 1.0], dtype="float")}, True),
            (np.all, {"A": Series([0, 1], dtype=int)}, False),
            (np.any, {"A": Series([0, 1], dtype=int)}, True),
            pytest.param(np.all, {"A": Series([0, 1], dtype="M8[ns]")}, False),
            pytest.param(np.all, {"A": Series([0, 1], dtype="M8[ns, UTC]")}, False),
            pytest.param(np.any, {"A": Series([0, 1], dtype="M8[ns]")}, True),
            pytest.param(np.any, {"A": Series([0, 1], dtype="M8[ns, UTC]")}, True),
            pytest.param(np.all, {"A": Series([1, 2], dtype="M8[ns]")}, True),
            pytest.param(np.all, {"A": Series([1, 2], dtype="M8[ns, UTC]")}, True),
            pytest.param(np.any, {"A": Series([1, 2], dtype="M8[ns]")}, True),
            pytest.param(np.any, {"A": Series([1, 2], dtype="M8[ns, UTC]")}, True),
            pytest.param(np.all, {"A": Series([0, 1], dtype="m8[ns]")}, False),
            pytest.param(np.any, {"A": Series([0, 1], dtype="m8[ns]")}, True),
            pytest.param(np.all, {"A": Series([1, 2], dtype="m8[ns]")}, True),
            pytest.param(np.any, {"A": Series([1, 2], dtype="m8[ns]")}, True),
            # np.all on Categorical raises, so the reduction drops the
            #  column, so all is being done on an empty Series, so is True
            (np.all, {"A": Series([0, 1], dtype="category")}, True),
            (np.any, {"A": Series([0, 1], dtype="category")}, False),
            (np.all, {"A": Series([1, 2], dtype="category")}, True),
            (np.any, {"A": Series([1, 2], dtype="category")}, False),
            # Mix GH#21484
            pytest.param(
                np.all,
                {
                    "A": Series([10, 20], dtype="M8[ns]"),
                    "B": Series([10, 20], dtype="m8[ns]"),
                },
                True,
            ),
        ],
    )
    def test_any_all_np_func(self, func, data, expected):
        # GH 19976
        data = DataFrame(data)

        if any(isinstance(x, CategoricalDtype) for x in data.dtypes):
            with pytest.raises(
                TypeError, match="dtype category does not support reduction"
            ):
                func(data)

            # method version
            with pytest.raises(
                TypeError, match="dtype category does not support reduction"
            ):
                getattr(DataFrame(data), func.__name__)(axis=None)
        else:
            msg = "'(any|all)' with datetime64 dtypes is deprecated"
            if data.dtypes.apply(lambda x: x.kind == "M").any():
                warn = FutureWarning
            else:
                warn = None

            with tm.assert_produces_warning(warn, match=msg, check_stacklevel=False):
                # GH#34479
                result = func(data)
            assert isinstance(result, np.bool_)
            assert result.item() is expected

            # method version
            with tm.assert_produces_warning(warn, match=msg):
                # GH#34479
                result = getattr(DataFrame(data), func.__name__)(axis=None)
            assert isinstance(result, np.bool_)
            assert result.item() is expected

    def test_any_all_object(self):
        # GH 19976
        result = np.all(DataFrame(columns=["a", "b"])).item()
        assert result is True

        result = np.any(DataFrame(columns=["a", "b"])).item()
        assert result is False

    def test_any_all_object_bool_only(self):
        df = DataFrame({"A": ["foo", 2], "B": [True, False]}).astype(object)
        df._consolidate_inplace()
        df["C"] = Series([True, True])

        # Categorical of bools is _not_ considered booly
        df["D"] = df["C"].astype("category")

        # The underlying bug is in DataFrame._get_bool_data, so we check
        #  that while we're here
        res = df._get_bool_data()
        expected = df[["C"]]
        tm.assert_frame_equal(res, expected)

        res = df.all(bool_only=True, axis=0)
        expected = Series([True], index=["C"])
        tm.assert_series_equal(res, expected)

        # operating on a subset of columns should not produce a _larger_ Series
        res = df[["B", "C"]].all(bool_only=True, axis=0)
        tm.assert_series_equal(res, expected)

        assert df.all(bool_only=True, axis=None)

        res = df.any(bool_only=True, axis=0)
        expected = Series([True], index=["C"])
        tm.assert_series_equal(res, expected)

        # operating on a subset of columns should not produce a _larger_ Series
        res = df[["C"]].any(bool_only=True, axis=0)
        tm.assert_series_equal(res, expected)

        assert df.any(bool_only=True, axis=None)

    # ---------------------------------------------------------------------
    # Unsorted

    def test_series_broadcasting(self):
        # smoke test for numpy warnings
        # GH 16378, GH 16306
        df = DataFrame([1.0, 1.0, 1.0])
        df_nan = DataFrame({"A": [np.nan, 2.0, np.nan]})
        s = Series([1, 1, 1])
        s_nan = Series([np.nan, np.nan, 1])

        with tm.assert_produces_warning(None):
            df_nan.clip(lower=s, axis=0)
            for op in ["lt", "le", "gt", "ge", "eq", "ne"]:
                getattr(df, op)(s_nan, axis=0)


class TestDataFrameReductions:
    def test_min_max_dt64_with_NaT(self):
        # Both NaT and Timestamp are in DataFrame.
        df = DataFrame({"foo": [pd.NaT, pd.NaT, Timestamp("2012-05-01")]})

        res = df.min()
        exp = Series([Timestamp("2012-05-01")], index=["foo"])
        tm.assert_series_equal(res, exp)

        res = df.max()
        exp = Series([Timestamp("2012-05-01")], index=["foo"])
        tm.assert_series_equal(res, exp)

        # GH12941, only NaTs are in DataFrame.
        df = DataFrame({"foo": [pd.NaT, pd.NaT]})

        res = df.min()
        exp = Series([pd.NaT], index=["foo"])
        tm.assert_series_equal(res, exp)

        res = df.max()
        exp = Series([pd.NaT], index=["foo"])
        tm.assert_series_equal(res, exp)

    def test_min_max_dt64_with_NaT_skipna_false(self, request, tz_naive_fixture):
        # GH#36907
        tz = tz_naive_fixture
        if isinstance(tz, tzlocal) and is_platform_windows():
            pytest.skip(
                "GH#37659 OSError raised within tzlocal bc Windows "
                "chokes in times before 1970-01-01"
            )

        df = DataFrame(
            {
                "a": [
                    Timestamp("2020-01-01 08:00:00", tz=tz),
                    Timestamp("1920-02-01 09:00:00", tz=tz),
                ],
                "b": [Timestamp("2020-02-01 08:00:00", tz=tz), pd.NaT],
            }
        )
        res = df.min(axis=1, skipna=False)
        expected = Series([df.loc[0, "a"], pd.NaT])
        assert expected.dtype == df["a"].dtype

        tm.assert_series_equal(res, expected)

        res = df.max(axis=1, skipna=False)
        expected = Series([df.loc[0, "b"], pd.NaT])
        assert expected.dtype == df["a"].dtype

        tm.assert_series_equal(res, expected)

    def test_min_max_dt64_api_consistency_with_NaT(self):
        # Calling the following sum functions returned an error for dataframes but
        # returned NaT for series. These tests check that the API is consistent in
        # min/max calls on empty Series/DataFrames. See GH:33704 for more
        # information
        df = DataFrame({"x": to_datetime([])})
        expected_dt_series = Series(to_datetime([]))
        # check axis 0
        assert (df.min(axis=0).x is pd.NaT) == (expected_dt_series.min() is pd.NaT)
        assert (df.max(axis=0).x is pd.NaT) == (expected_dt_series.max() is pd.NaT)

        # check axis 1
        tm.assert_series_equal(df.min(axis=1), expected_dt_series)
        tm.assert_series_equal(df.max(axis=1), expected_dt_series)

    def test_min_max_dt64_api_consistency_empty_df(self):
        # check DataFrame/Series api consistency when calling min/max on an empty
        # DataFrame/Series.
        df = DataFrame({"x": []})
        expected_float_series = Series([], dtype=float)
        # check axis 0
        assert np.isnan(df.min(axis=0).x) == np.isnan(expected_float_series.min())
        assert np.isnan(df.max(axis=0).x) == np.isnan(expected_float_series.max())
        # check axis 1
        tm.assert_series_equal(df.min(axis=1), expected_float_series)
        tm.assert_series_equal(df.min(axis=1), expected_float_series)

    @pytest.mark.parametrize(
        "initial",
        ["2018-10-08 13:36:45+00:00", "2018-10-08 13:36:45+03:00"],  # Non-UTC timezone
    )
    @pytest.mark.parametrize("method", ["min", "max"])
    def test_preserve_timezone(self, initial: str, method):
        # GH 28552
        initial_dt = to_datetime(initial)
        expected = Series([initial_dt])
        df = DataFrame([expected])
        result = getattr(df, method)(axis=1)
        tm.assert_series_equal(result, expected)

    @pytest.mark.parametrize("method", ["min", "max"])
    def test_minmax_tzaware_skipna_axis_1(self, method, skipna):
        # GH#51242
        val = to_datetime("1900-01-01", utc=True)
        df = DataFrame(
            {"a": Series([pd.NaT, pd.NaT, val]), "b": Series([pd.NaT, val, val])}
        )
        op = getattr(df, method)
        result = op(axis=1, skipna=skipna)
        if skipna:
            expected = Series([pd.NaT, val, val])
        else:
            expected = Series([pd.NaT, pd.NaT, val])
        tm.assert_series_equal(result, expected)

    def test_frame_any_with_timedelta(self):
        # GH#17667
        df = DataFrame(
            {
                "a": Series([0, 0]),
                "t": Series([to_timedelta(0, "s"), to_timedelta(1, "ms")]),
            }
        )

        result = df.any(axis=0)
        expected = Series(data=[False, True], index=["a", "t"])
        tm.assert_series_equal(result, expected)

        result = df.any(axis=1)
        expected = Series(data=[False, True])
        tm.assert_series_equal(result, expected)

    def test_reductions_skipna_none_raises(
        self, request, frame_or_series, all_reductions
    ):
        if all_reductions == "count":
            request.applymarker(
                pytest.mark.xfail(reason="Count does not accept skipna")
            )
        obj = frame_or_series([1, 2, 3])
        msg = 'For argument "skipna" expected type bool, received type NoneType.'
        with pytest.raises(ValueError, match=msg):
            getattr(obj, all_reductions)(skipna=None)

    @td.skip_array_manager_invalid_test
    def test_reduction_timestamp_smallest_unit(self):
        # GH#52524
        df = DataFrame(
            {
                "a": Series([Timestamp("2019-12-31")], dtype="datetime64[s]"),
                "b": Series(
                    [Timestamp("2019-12-31 00:00:00.123")], dtype="datetime64[ms]"
                ),
            }
        )
        result = df.max()
        expected = Series(
            [Timestamp("2019-12-31"), Timestamp("2019-12-31 00:00:00.123")],
            dtype="datetime64[ms]",
            index=["a", "b"],
        )
        tm.assert_series_equal(result, expected)

    @td.skip_array_manager_not_yet_implemented
    def test_reduction_timedelta_smallest_unit(self):
        # GH#52524
        df = DataFrame(
            {
                "a": Series([pd.Timedelta("1 days")], dtype="timedelta64[s]"),
                "b": Series([pd.Timedelta("1 days")], dtype="timedelta64[ms]"),
            }
        )
        result = df.max()
        expected = Series(
            [pd.Timedelta("1 days"), pd.Timedelta("1 days")],
            dtype="timedelta64[ms]",
            index=["a", "b"],
        )
        tm.assert_series_equal(result, expected)


class TestNuisanceColumns:
    @pytest.mark.parametrize("method", ["any", "all"])
    def test_any_all_categorical_dtype_nuisance_column(self, method):
        # GH#36076 DataFrame should match Series behavior
        ser = Series([0, 1], dtype="category", name="A")
        df = ser.to_frame()

        # Double-check the Series behavior is to raise
        with pytest.raises(TypeError, match="does not support reduction"):
            getattr(ser, method)()

        with pytest.raises(TypeError, match="does not support reduction"):
            getattr(np, method)(ser)

        with pytest.raises(TypeError, match="does not support reduction"):
            getattr(df, method)(bool_only=False)

        with pytest.raises(TypeError, match="does not support reduction"):
            getattr(df, method)(bool_only=None)

        with pytest.raises(TypeError, match="does not support reduction"):
            getattr(np, method)(df, axis=0)

    def test_median_categorical_dtype_nuisance_column(self):
        # GH#21020 DataFrame.median should match Series.median
        df = DataFrame({"A": Categorical([1, 2, 2, 2, 3])})
        ser = df["A"]

        # Double-check the Series behavior is to raise
        with pytest.raises(TypeError, match="does not support reduction"):
            ser.median()

        with pytest.raises(TypeError, match="does not support reduction"):
            df.median(numeric_only=False)

        with pytest.raises(TypeError, match="does not support reduction"):
            df.median()

        # same thing, but with an additional non-categorical column
        df["B"] = df["A"].astype(int)

        with pytest.raises(TypeError, match="does not support reduction"):
            df.median(numeric_only=False)

        with pytest.raises(TypeError, match="does not support reduction"):
            df.median()

        # TODO: np.median(df, axis=0) gives np.array([2.0, 2.0]) instead
        #  of expected.values

    @pytest.mark.parametrize("method", ["min", "max"])
    def test_min_max_categorical_dtype_non_ordered_nuisance_column(self, method):
        # GH#28949 DataFrame.min should behave like Series.min
        cat = Categorical(["a", "b", "c", "b"], ordered=False)
        ser = Series(cat)
        df = ser.to_frame("A")

        # Double-check the Series behavior
        with pytest.raises(TypeError, match="is not ordered for operation"):
            getattr(ser, method)()

        with pytest.raises(TypeError, match="is not ordered for operation"):
            getattr(np, method)(ser)

        with pytest.raises(TypeError, match="is not ordered for operation"):
            getattr(df, method)(numeric_only=False)

        with pytest.raises(TypeError, match="is not ordered for operation"):
            getattr(df, method)()

        with pytest.raises(TypeError, match="is not ordered for operation"):
            getattr(np, method)(df, axis=0)

        # same thing, but with an additional non-categorical column
        df["B"] = df["A"].astype(object)
        with pytest.raises(TypeError, match="is not ordered for operation"):
            getattr(df, method)()

        with pytest.raises(TypeError, match="is not ordered for operation"):
            getattr(np, method)(df, axis=0)


class TestEmptyDataFrameReductions:
    @pytest.mark.parametrize(
        "opname, dtype, exp_value, exp_dtype",
        [
            ("sum", np.int8, 0, np.int64),
            ("prod", np.int8, 1, np.int_),
            ("sum", np.int64, 0, np.int64),
            ("prod", np.int64, 1, np.int64),
            ("sum", np.uint8, 0, np.uint64),
            ("prod", np.uint8, 1, np.uint),
            ("sum", np.uint64, 0, np.uint64),
            ("prod", np.uint64, 1, np.uint64),
            ("sum", np.float32, 0, np.float32),
            ("prod", np.float32, 1, np.float32),
            ("sum", np.float64, 0, np.float64),
        ],
    )
    def test_df_empty_min_count_0(self, opname, dtype, exp_value, exp_dtype):
        df = DataFrame({0: [], 1: []}, dtype=dtype)
        result = getattr(df, opname)(min_count=0)

        expected = Series([exp_value, exp_value], dtype=exp_dtype)
        tm.assert_series_equal(result, expected)

    @pytest.mark.parametrize(
        "opname, dtype, exp_dtype",
        [
            ("sum", np.int8, np.float64),
            ("prod", np.int8, np.float64),
            ("sum", np.int64, np.float64),
            ("prod", np.int64, np.float64),
            ("sum", np.uint8, np.float64),
            ("prod", np.uint8, np.float64),
            ("sum", np.uint64, np.float64),
            ("prod", np.uint64, np.float64),
            ("sum", np.float32, np.float32),
            ("prod", np.float32, np.float32),
            ("sum", np.float64, np.float64),
        ],
    )
    def test_df_empty_min_count_1(self, opname, dtype, exp_dtype):
        df = DataFrame({0: [], 1: []}, dtype=dtype)
        result = getattr(df, opname)(min_count=1)

        expected = Series([np.nan, np.nan], dtype=exp_dtype)
        tm.assert_series_equal(result, expected)

    @pytest.mark.parametrize(
        "opname, dtype, exp_value, exp_dtype",
        [
            ("sum", "Int8", 0, ("Int32" if is_windows_np2_or_is32 else "Int64")),
            ("prod", "Int8", 1, ("Int32" if is_windows_np2_or_is32 else "Int64")),
            ("prod", "Int8", 1, ("Int32" if is_windows_np2_or_is32 else "Int64")),
            ("sum", "Int64", 0, "Int64"),
            ("prod", "Int64", 1, "Int64"),
            ("sum", "UInt8", 0, ("UInt32" if is_windows_np2_or_is32 else "UInt64")),
            ("prod", "UInt8", 1, ("UInt32" if is_windows_np2_or_is32 else "UInt64")),
            ("sum", "UInt64", 0, "UInt64"),
            ("prod", "UInt64", 1, "UInt64"),
            ("sum", "Float32", 0, "Float32"),
            ("prod", "Float32", 1, "Float32"),
            ("sum", "Float64", 0, "Float64"),
        ],
    )
    def test_df_empty_nullable_min_count_0(self, opname, dtype, exp_value, exp_dtype):
        df = DataFrame({0: [], 1: []}, dtype=dtype)
        result = getattr(df, opname)(min_count=0)

        expected = Series([exp_value, exp_value], dtype=exp_dtype)
        tm.assert_series_equal(result, expected)

    # TODO: why does min_count=1 impact the resulting Windows dtype
    # differently than min_count=0?
    @pytest.mark.parametrize(
        "opname, dtype, exp_dtype",
        [
            ("sum", "Int8", ("Int32" if is_windows_or_is32 else "Int64")),
            ("prod", "Int8", ("Int32" if is_windows_or_is32 else "Int64")),
            ("sum", "Int64", "Int64"),
            ("prod", "Int64", "Int64"),
            ("sum", "UInt8", ("UInt32" if is_windows_or_is32 else "UInt64")),
            ("prod", "UInt8", ("UInt32" if is_windows_or_is32 else "UInt64")),
            ("sum", "UInt64", "UInt64"),
            ("prod", "UInt64", "UInt64"),
            ("sum", "Float32", "Float32"),
            ("prod", "Float32", "Float32"),
            ("sum", "Float64", "Float64"),
        ],
    )
    def test_df_empty_nullable_min_count_1(self, opname, dtype, exp_dtype):
        df = DataFrame({0: [], 1: []}, dtype=dtype)
        result = getattr(df, opname)(min_count=1)

        expected = Series([pd.NA, pd.NA], dtype=exp_dtype)
        tm.assert_series_equal(result, expected)


def test_sum_timedelta64_skipna_false(using_array_manager, request):
    # GH#17235
    if using_array_manager:
        mark = pytest.mark.xfail(
            reason="Incorrect type inference on NaT in reduction result"
        )
        request.applymarker(mark)

    arr = np.arange(8).astype(np.int64).view("m8[s]").reshape(4, 2)
    arr[-1, -1] = "Nat"

    df = DataFrame(arr)
    assert (df.dtypes == arr.dtype).all()

    result = df.sum(skipna=False)
    expected = Series([pd.Timedelta(seconds=12), pd.NaT], dtype="m8[s]")
    tm.assert_series_equal(result, expected)

    result = df.sum(axis=0, skipna=False)
    tm.assert_series_equal(result, expected)

    result = df.sum(axis=1, skipna=False)
    expected = Series(
        [
            pd.Timedelta(seconds=1),
            pd.Timedelta(seconds=5),
            pd.Timedelta(seconds=9),
            pd.NaT,
        ],
        dtype="m8[s]",
    )
    tm.assert_series_equal(result, expected)


def test_mixed_frame_with_integer_sum():
    # https://github.com/pandas-dev/pandas/issues/34520
    df = DataFrame([["a", 1]], columns=list("ab"))
    df = df.astype({"b": "Int64"})
    result = df.sum()
    expected = Series(["a", 1], index=["a", "b"])
    tm.assert_series_equal(result, expected)


@pytest.mark.parametrize("numeric_only", [True, False, None])
@pytest.mark.parametrize("method", ["min", "max"])
def test_minmax_extensionarray(method, numeric_only):
    # https://github.com/pandas-dev/pandas/issues/32651
    int64_info = np.iinfo("int64")
    ser = Series([int64_info.max, None, int64_info.min], dtype=pd.Int64Dtype())
    df = DataFrame({"Int64": ser})
    result = getattr(df, method)(numeric_only=numeric_only)
    expected = Series(
        [getattr(int64_info, method)],
        dtype="Int64",
        index=Index(["Int64"], dtype="object"),
    )
    tm.assert_series_equal(result, expected)


@pytest.mark.parametrize("ts_value", [Timestamp("2000-01-01"), pd.NaT])
def test_frame_mixed_numeric_object_with_timestamp(ts_value):
    # GH 13912
    df = DataFrame({"a": [1], "b": [1.1], "c": ["foo"], "d": [ts_value]})
    with pytest.raises(TypeError, match="does not support reduction"):
        df.sum()


def test_prod_sum_min_count_mixed_object():
    # https://github.com/pandas-dev/pandas/issues/41074
    df = DataFrame([1, "a", True])

    result = df.prod(axis=0, min_count=1, numeric_only=False)
    expected = Series(["a"])
    tm.assert_series_equal(result, expected)

    msg = re.escape("unsupported operand type(s) for +: 'int' and 'str'")
    with pytest.raises(TypeError, match=msg):
        df.sum(axis=0, min_count=1, numeric_only=False)


@pytest.mark.parametrize("method", ["min", "max", "mean", "median", "skew", "kurt"])
@pytest.mark.parametrize("numeric_only", [True, False])
@pytest.mark.parametrize("dtype", ["float64", "Float64"])
def test_reduction_axis_none_returns_scalar(method, numeric_only, dtype):
    # GH#21597 As of 2.0, axis=None reduces over all axes.

    df = DataFrame(np.random.default_rng(2).standard_normal((4, 4)), dtype=dtype)

    result = getattr(df, method)(axis=None, numeric_only=numeric_only)
    np_arr = df.to_numpy(dtype=np.float64)
    if method in {"skew", "kurt"}:
        comp_mod = pytest.importorskip("scipy.stats")
        if method == "kurt":
            method = "kurtosis"
        expected = getattr(comp_mod, method)(np_arr, bias=False, axis=None)
        tm.assert_almost_equal(result, expected)
    else:
        expected = getattr(np, method)(np_arr, axis=None)
        assert result == expected


@pytest.mark.parametrize(
    "kernel",
    [
        "corr",
        "corrwith",
        "cov",
        "idxmax",
        "idxmin",
        "kurt",
        "max",
        "mean",
        "median",
        "min",
        "prod",
        "quantile",
        "sem",
        "skew",
        "std",
        "sum",
        "var",
    ],
)
def test_fails_on_non_numeric(kernel):
    # GH#46852
    df = DataFrame({"a": [1, 2, 3], "b": object})
    args = (df,) if kernel == "corrwith" else ()
    msg = "|".join(
        [
            "not allowed for this dtype",
            "argument must be a string or a number",
            "not supported between instances of",
            "unsupported operand type",
            "argument must be a string or a real number",
        ]
    )
    if kernel == "median":
        # slightly different message on different builds
        msg1 = (
            r"Cannot convert \[\[<class 'object'> <class 'object'> "
            r"<class 'object'>\]\] to numeric"
        )
        msg2 = (
            r"Cannot convert \[<class 'object'> <class 'object'> "
            r"<class 'object'>\] to numeric"
        )
        msg = "|".join([msg1, msg2])
    with pytest.raises(TypeError, match=msg):
        getattr(df, kernel)(*args)


@pytest.mark.parametrize(
    "method",
    [
        "all",
        "any",
        "count",
        "idxmax",
        "idxmin",
        "kurt",
        "kurtosis",
        "max",
        "mean",
        "median",
        "min",
        "nunique",
        "prod",
        "product",
        "sem",
        "skew",
        "std",
        "sum",
        "var",
    ],
)
@pytest.mark.parametrize("min_count", [0, 2])
def test_numeric_ea_axis_1(method, skipna, min_count, any_numeric_ea_dtype):
    # GH 54341
    df = DataFrame(
        {
            "a": Series([0, 1, 2, 3], dtype=any_numeric_ea_dtype),
            "b": Series([0, 1, pd.NA, 3], dtype=any_numeric_ea_dtype),
        },
    )
    expected_df = DataFrame(
        {
            "a": [0.0, 1.0, 2.0, 3.0],
            "b": [0.0, 1.0, np.nan, 3.0],
        },
    )
    if method in ("count", "nunique"):
        expected_dtype = "int64"
    elif method in ("all", "any"):
        expected_dtype = "boolean"
    elif method in (
        "kurt",
        "kurtosis",
        "mean",
        "median",
        "sem",
        "skew",
        "std",
        "var",
    ) and not any_numeric_ea_dtype.startswith("Float"):
        expected_dtype = "Float64"
    else:
        expected_dtype = any_numeric_ea_dtype

    kwargs = {}
    if method not in ("count", "nunique", "quantile"):
        kwargs["skipna"] = skipna
    if method in ("prod", "product", "sum"):
        kwargs["min_count"] = min_count

    warn = None
    msg = None
    if not skipna and method in ("idxmax", "idxmin"):
        warn = FutureWarning
        msg = f"The behavior of DataFrame.{method} with all-NA values"
    with tm.assert_produces_warning(warn, match=msg):
        result = getattr(df, method)(axis=1, **kwargs)
    with tm.assert_produces_warning(warn, match=msg):
        expected = getattr(expected_df, method)(axis=1, **kwargs)
    if method not in ("idxmax", "idxmin"):
        expected = expected.astype(expected_dtype)
    tm.assert_series_equal(result, expected)<|MERGE_RESOLUTION|>--- conflicted
+++ resolved
@@ -33,12 +33,8 @@
     nanops,
 )
 
-<<<<<<< HEAD
-is_windows_or_is32 = (is_platform_windows() and not np_version_gt2) or not IS64
-=======
 is_windows_np2_or_is32 = (is_platform_windows() and not np_version_gt2) or not IS64
 is_windows_or_is32 = is_platform_windows() or not IS64
->>>>>>> 96a31d06
 
 
 def assert_stat_op_calc(
