--- conflicted
+++ resolved
@@ -1348,7 +1348,6 @@
         df.apply(lambda x: x)
         assert index.freq == original.freq
 
-<<<<<<< HEAD
 
 class TestDataFrameNamedAggregate:
 
@@ -1439,7 +1438,7 @@
 
         with pytest.raises(TypeError, match=msg):
             df.agg()
-=======
+
     def test_apply_datetime_tz_issue(self):
         # GH 29052
 
@@ -1452,5 +1451,4 @@
         result = df.apply(lambda x: x.name, axis=1)
         expected = pd.Series(index=timestamps, data=timestamps)
 
-        tm.assert_series_equal(result, expected)
->>>>>>> e623f0fb
+        tm.assert_series_equal(result, expected)