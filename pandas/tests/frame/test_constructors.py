--- conflicted
+++ resolved
@@ -2697,8 +2697,6 @@
         df = DataFrame({"A": np.random.randn(len(rng)), "B": dates})
         assert np.issubdtype(df["B"].dtype, np.dtype("M8[ns]"))
 
-<<<<<<< HEAD
-=======
     def test_dataframe_constructor_infer_multiindex(self):
         index_lists = [["a", "a", "b", "b"], ["x", "y", "x", "y"]]
 
@@ -2712,7 +2710,6 @@
         multi = DataFrame(np.random.randn(4, 4), columns=index_lists)
         assert isinstance(multi.columns, MultiIndex)
 
->>>>>>> 0647f02c
     @pytest.mark.parametrize(
         "input_vals",
         [
