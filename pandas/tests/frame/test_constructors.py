--- conflicted
+++ resolved
@@ -17,15 +17,11 @@
 import pytest
 import pytz
 
-<<<<<<< HEAD
 from pandas.compat import (
     is_platform_windows,
     np_version_under1p19,
 )
-=======
-from pandas.compat import np_version_under1p19
 import pandas.util._test_decorators as td
->>>>>>> 440a7de1
 
 from pandas.core.dtypes.common import is_integer_dtype
 from pandas.core.dtypes.dtypes import (
