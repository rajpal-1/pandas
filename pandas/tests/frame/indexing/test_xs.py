--- conflicted
+++ resolved
@@ -120,11 +120,7 @@
         result = df.xs((2008, "sat"), level=["year", "day"], drop_level=False)
         tm.assert_frame_equal(result, expected)
 
-<<<<<<< HEAD
     def test_xs_view(self):
-=======
-    def test_xs_view(self, using_copy_on_write):
->>>>>>> 1bb48398
         # in 0.14 this will return a view if possible a copy otherwise, but
         # this is numpy dependent
 
@@ -191,57 +187,22 @@
         result = df.xs("c", level=2)
         tm.assert_frame_equal(result, expected)
 
-<<<<<<< HEAD
     def test_xs_setting_with_copy_error(self, multiindex_dataframe_random_data):
-=======
-    def test_xs_setting_with_copy_error(
-        self,
-        multiindex_dataframe_random_data,
-        using_copy_on_write,
-    ):
->>>>>>> 1bb48398
         # this is a copy in 0.14
         df = multiindex_dataframe_random_data
         df_orig = df.copy()
         result = df.xs("two", level="second")
 
-<<<<<<< HEAD
         result[:] = 10
         tm.assert_frame_equal(df, df_orig)
 
     def test_xs_setting_with_copy_error_multiple(self, four_level_index_dataframe):
-=======
-        if using_copy_on_write:
-            result[:] = 10
-        else:
-            # setting this will give a SettingWithCopyError
-            # as we are trying to write a view
-            msg = "A value is trying to be set on a copy of a slice from a DataFrame"
-            with pytest.raises(SettingWithCopyError, match=msg):
-                result[:] = 10
-        tm.assert_frame_equal(df, df_orig)
-
-    def test_xs_setting_with_copy_error_multiple(
-        self, four_level_index_dataframe, using_copy_on_write
-    ):
->>>>>>> 1bb48398
         # this is a copy in 0.14
         df = four_level_index_dataframe
         df_orig = df.copy()
         result = df.xs(("a", 4), level=["one", "four"])
 
-<<<<<<< HEAD
         result[:] = 10
-=======
-        if using_copy_on_write:
-            result[:] = 10
-        else:
-            # setting this will give a SettingWithCopyError
-            # as we are trying to write a view
-            msg = "A value is trying to be set on a copy of a slice from a DataFrame"
-            with pytest.raises(SettingWithCopyError, match=msg):
-                result[:] = 10
->>>>>>> 1bb48398
         tm.assert_frame_equal(df, df_orig)
 
     @pytest.mark.parametrize("key, level", [("one", "second"), (["one"], ["second"])])
