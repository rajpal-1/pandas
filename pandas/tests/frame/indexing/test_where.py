--- conflicted
+++ resolved
@@ -747,14 +747,6 @@
     tm.assert_frame_equal(result, expected)
 
 
-<<<<<<< HEAD
-def test_where():
-
-    s = Series(range(5))
-
-    with tm.assert_produces_warning(FutureWarning):
-        s.where(s > 1, 10, False)
-=======
 def test_where_none_nan_coerce():
     # GH 15613
     expected = DataFrame(
@@ -764,5 +756,4 @@
         }
     )
     result = expected.where(expected.notnull(), None)
-    tm.assert_frame_equal(result, expected)
->>>>>>> 615eadf0
+    tm.assert_frame_equal(result, expected)