"""
test_insert is specifically for the DataFrame.insert method; not to be
confused with tests with "insert" in their names that are really testing
__setitem__.
"""
import numpy as np
import pytest

from pandas.errors import PerformanceWarning

from pandas import (
    DataFrame,
    Index,
)
import pandas._testing as tm


class TestDataFrameInsert:
    def test_insert(self):
        df = DataFrame(
            np.random.default_rng(2).standard_normal((5, 3)),
            index=np.arange(5),
            columns=["c", "b", "a"],
        )

        df.insert(0, "foo", df["a"])
        tm.assert_index_equal(df.columns, Index(["foo", "c", "b", "a"]))
        tm.assert_series_equal(df["a"], df["foo"], check_names=False)

        df.insert(2, "bar", df["c"])
        tm.assert_index_equal(df.columns, Index(["foo", "c", "bar", "b", "a"]))
        tm.assert_almost_equal(df["c"], df["bar"], check_names=False)

        with pytest.raises(ValueError, match="already exists"):
            df.insert(1, "a", df["b"])

        msg = "cannot insert c, already exists"
        with pytest.raises(ValueError, match=msg):
            df.insert(1, "c", df["b"])

        df.columns.name = "some_name"
        # preserve columns name field
        df.insert(0, "baz", df["c"])
        assert df.columns.name == "some_name"

    def test_insert_column_bug_4032(self):
        # GH#4032, inserting a column and renaming causing errors
        df = DataFrame({"b": [1.1, 2.2]})

        df = df.rename(columns={})
        df.insert(0, "a", [1, 2])
        result = df.rename(columns={})

        expected = DataFrame([[1, 1.1], [2, 2.2]], columns=["a", "b"])
        tm.assert_frame_equal(result, expected)

        df.insert(0, "c", [1.3, 2.3])
        result = df.rename(columns={})

        expected = DataFrame([[1.3, 1, 1.1], [2.3, 2, 2.2]], columns=["c", "a", "b"])
        tm.assert_frame_equal(result, expected)

    def test_insert_with_columns_dups(self):
        # GH#14291
        df = DataFrame()
        df.insert(0, "A", ["g", "h", "i"], allow_duplicates=True)
        df.insert(0, "A", ["d", "e", "f"], allow_duplicates=True)
        df.insert(0, "A", ["a", "b", "c"], allow_duplicates=True)
        exp = DataFrame(
            [["a", "d", "g"], ["b", "e", "h"], ["c", "f", "i"]], columns=["A", "A", "A"]
        )
        tm.assert_frame_equal(df, exp)

<<<<<<< HEAD
    def test_insert_item_cache(self, performance_warning, using_copy_on_write):
=======
    def test_insert_item_cache(self):
>>>>>>> 8baee5de
        df = DataFrame(np.random.default_rng(2).standard_normal((4, 3)))
        ser = df[0]
        expected_warning = PerformanceWarning if performance_warning else None

        with tm.assert_produces_warning(expected_warning):
            for n in range(100):
                df[n + 3] = df[1] * n

        ser.iloc[0] = 99
        assert df.iloc[0, 0] == df[0][0]
        assert df.iloc[0, 0] != 99

    def test_insert_EA_no_warning(self):
        # PerformanceWarning about fragmented frame should not be raised when
        # using EAs (https://github.com/pandas-dev/pandas/issues/44098)
        df = DataFrame(
            np.random.default_rng(2).integers(0, 100, size=(3, 100)), dtype="Int64"
        )
        with tm.assert_produces_warning(None):
            df["a"] = np.array([1, 2, 3])

    def test_insert_frame(self):
        # GH#42403
        df = DataFrame({"col1": [1, 2], "col2": [3, 4]})

        msg = (
            "Expected a one-dimensional object, got a DataFrame with 2 columns instead."
        )
        with pytest.raises(ValueError, match=msg):
            df.insert(1, "newcol", df)

    def test_insert_int64_loc(self):
        # GH#53193
        df = DataFrame({"a": [1, 2]})
        df.insert(np.int64(0), "b", 0)
        tm.assert_frame_equal(df, DataFrame({"b": [0, 0], "a": [1, 2]}))<|MERGE_RESOLUTION|>--- conflicted
+++ resolved
@@ -71,11 +71,7 @@
         )
         tm.assert_frame_equal(df, exp)
 
-<<<<<<< HEAD
-    def test_insert_item_cache(self, performance_warning, using_copy_on_write):
-=======
-    def test_insert_item_cache(self):
->>>>>>> 8baee5de
+    def test_insert_item_cache(self, performance_warning):
         df = DataFrame(np.random.default_rng(2).standard_normal((4, 3)))
         ser = df[0]
         expected_warning = PerformanceWarning if performance_warning else None
