from datetime import datetime

import numpy as np
import pytest

import pandas.util._test_decorators as td

from pandas.core.dtypes.base import _registry as ea_registry
from pandas.core.dtypes.common import is_object_dtype
from pandas.core.dtypes.dtypes import (
    CategoricalDtype,
    DatetimeTZDtype,
    IntervalDtype,
    PeriodDtype,
)

import pandas as pd
from pandas import (
    Categorical,
    DataFrame,
    DatetimeIndex,
    Index,
    Interval,
    IntervalIndex,
    MultiIndex,
    NaT,
    Period,
    PeriodIndex,
    Series,
    Timestamp,
    cut,
    date_range,
    notna,
    period_range,
)
import pandas._testing as tm
from pandas.core.arrays import SparseArray

from pandas.tseries.offsets import BDay


class TestDataFrameSetItem:
    def test_setitem_str_subclass(self):
        # GH#37366
        class mystring(str):
            pass

        data = ["2020-10-22 01:21:00+00:00"]
        index = DatetimeIndex(data)
        df = DataFrame({"a": [1]}, index=index)
        df["b"] = 2
        df[mystring("c")] = 3
        expected = DataFrame({"a": [1], "b": [2], mystring("c"): [3]}, index=index)
        tm.assert_equal(df, expected)

    @pytest.mark.parametrize(
        "dtype", ["int32", "int64", "uint32", "uint64", "float32", "float64"]
    )
    def test_setitem_dtype(self, dtype, float_frame):
        # Use randint since casting negative floats to uints is undefined
        arr = np.random.randint(1, 10, len(float_frame))

        float_frame[dtype] = np.array(arr, dtype=dtype)
        assert float_frame[dtype].dtype.name == dtype

    def test_setitem_list_not_dataframe(self, float_frame):
        data = np.random.randn(len(float_frame), 2)
        float_frame[["A", "B"]] = data
        tm.assert_almost_equal(float_frame[["A", "B"]].values, data)

    def test_setitem_error_msmgs(self):
        # GH 7432
        df = DataFrame(
            {"bar": [1, 2, 3], "baz": ["d", "e", "f"]},
            index=Index(["a", "b", "c"], name="foo"),
        )
        ser = Series(
            ["g", "h", "i", "j"],
            index=Index(["a", "b", "c", "a"], name="foo"),
            name="fiz",
        )
        msg = "cannot reindex on an axis with duplicate labels"
        with pytest.raises(ValueError, match=msg):
            df["newcol"] = ser

        # GH 4107, more descriptive error message
        df = DataFrame(np.random.randint(0, 2, (4, 4)), columns=["a", "b", "c", "d"])

        msg = "Cannot set a DataFrame with multiple columns to the single column gr"
        with pytest.raises(ValueError, match=msg):
            df["gr"] = df.groupby(["b", "c"]).count()

    def test_setitem_benchmark(self):
        # from the vb_suite/frame_methods/frame_insert_columns
        N = 10
        K = 5
        df = DataFrame(index=range(N))
        new_col = np.random.randn(N)
        for i in range(K):
            df[i] = new_col
        expected = DataFrame(np.repeat(new_col, K).reshape(N, K), index=range(N))
        tm.assert_frame_equal(df, expected)

    def test_setitem_different_dtype(self):
        df = DataFrame(
            np.random.randn(5, 3), index=np.arange(5), columns=["c", "b", "a"]
        )
        df.insert(0, "foo", df["a"])
        df.insert(2, "bar", df["c"])

        # diff dtype

        # new item
        df["x"] = df["a"].astype("float32")
        result = df.dtypes
        expected = Series(
            [np.dtype("float64")] * 5 + [np.dtype("float32")],
            index=["foo", "c", "bar", "b", "a", "x"],
        )
        tm.assert_series_equal(result, expected)

        # replacing current (in different block)
        df["a"] = df["a"].astype("float32")
        result = df.dtypes
        expected = Series(
            [np.dtype("float64")] * 4 + [np.dtype("float32")] * 2,
            index=["foo", "c", "bar", "b", "a", "x"],
        )
        tm.assert_series_equal(result, expected)

        df["y"] = df["a"].astype("int32")
        result = df.dtypes
        expected = Series(
            [np.dtype("float64")] * 4 + [np.dtype("float32")] * 2 + [np.dtype("int32")],
            index=["foo", "c", "bar", "b", "a", "x", "y"],
        )
        tm.assert_series_equal(result, expected)

    def test_setitem_empty_columns(self):
        # GH 13522
        df = DataFrame(index=["A", "B", "C"])
        df["X"] = df.index
        df["X"] = ["x", "y", "z"]
        exp = DataFrame(data={"X": ["x", "y", "z"]}, index=["A", "B", "C"])
        tm.assert_frame_equal(df, exp)

    def test_setitem_dt64_index_empty_columns(self):
        rng = date_range("1/1/2000 00:00:00", "1/1/2000 1:59:50", freq="10s")
        df = DataFrame(index=np.arange(len(rng)))

        df["A"] = rng
        assert df["A"].dtype == np.dtype("M8[ns]")

    def test_setitem_timestamp_empty_columns(self):
        # GH#19843
        df = DataFrame(index=range(3))
        df["now"] = Timestamp("20130101", tz="UTC")

        expected = DataFrame(
            [[Timestamp("20130101", tz="UTC")]] * 3, index=[0, 1, 2], columns=["now"]
        )
        tm.assert_frame_equal(df, expected)

    def test_setitem_wrong_length_categorical_dtype_raises(self):
        # GH#29523
        cat = Categorical.from_codes([0, 1, 1, 0, 1, 2], ["a", "b", "c"])
        df = DataFrame(range(10), columns=["bar"])

        msg = (
            rf"Length of values \({len(cat)}\) "
            rf"does not match length of index \({len(df)}\)"
        )
        with pytest.raises(ValueError, match=msg):
            df["foo"] = cat

    def test_setitem_with_sparse_value(self):
        # GH#8131
        df = DataFrame({"c_1": ["a", "b", "c"], "n_1": [1.0, 2.0, 3.0]})
        sp_array = SparseArray([0, 0, 1])
        df["new_column"] = sp_array

        expected = Series(sp_array, name="new_column")
        tm.assert_series_equal(df["new_column"], expected)

    def test_setitem_with_unaligned_sparse_value(self):
        df = DataFrame({"c_1": ["a", "b", "c"], "n_1": [1.0, 2.0, 3.0]})
        sp_series = Series(SparseArray([0, 0, 1]), index=[2, 1, 0])

        df["new_column"] = sp_series
        expected = Series(SparseArray([1, 0, 0]), name="new_column")
        tm.assert_series_equal(df["new_column"], expected)

    def test_setitem_period_preserves_dtype(self):
        # GH: 26861
        data = [Period("2003-12", "D")]
        result = DataFrame([])
        result["a"] = data

        expected = DataFrame({"a": data})

        tm.assert_frame_equal(result, expected)

    def test_setitem_dict_preserves_dtypes(self):
        # https://github.com/pandas-dev/pandas/issues/34573
        expected = DataFrame(
            {
                "a": Series([0, 1, 2], dtype="int64"),
                "b": Series([1, 2, 3], dtype=float),
                "c": Series([1, 2, 3], dtype=float),
                "d": Series([1, 2, 3], dtype="uint32"),
            }
        )
        df = DataFrame(
            {
                "a": Series([], dtype="int64"),
                "b": Series([], dtype=float),
                "c": Series([], dtype=float),
                "d": Series([], dtype="uint32"),
            }
        )
        for idx, b in enumerate([1, 2, 3]):
            df.loc[df.shape[0]] = {
                "a": int(idx),
                "b": float(b),
                "c": float(b),
                "d": np.uint32(b),
            }
        tm.assert_frame_equal(df, expected)

    @pytest.mark.parametrize(
        "obj,dtype",
        [
            (Period("2020-01"), PeriodDtype("M")),
            (Interval(left=0, right=5), IntervalDtype("int64", "right")),
            (
                Timestamp("2011-01-01", tz="US/Eastern"),
                DatetimeTZDtype(tz="US/Eastern"),
            ),
        ],
    )
    def test_setitem_extension_types(self, obj, dtype):
        # GH: 34832
        expected = DataFrame({"idx": [1, 2, 3], "obj": Series([obj] * 3, dtype=dtype)})

        df = DataFrame({"idx": [1, 2, 3]})
        df["obj"] = obj

        tm.assert_frame_equal(df, expected)

    @pytest.mark.parametrize(
        "ea_name",
        [
            dtype.name
            for dtype in ea_registry.dtypes
            # property would require instantiation
            if not isinstance(dtype.name, property)
        ]
        + ["datetime64[ns, UTC]", "period[D]"],
    )
    def test_setitem_with_ea_name(self, ea_name):
        # GH 38386
        result = DataFrame([0])
        result[ea_name] = [1]
        expected = DataFrame({0: [0], ea_name: [1]})
        tm.assert_frame_equal(result, expected)

    def test_setitem_dt64_ndarray_with_NaT_and_diff_time_units(self):
        # GH#7492
        data_ns = np.array([1, "nat"], dtype="datetime64[ns]")
        result = Series(data_ns).to_frame()
        result["new"] = data_ns
        expected = DataFrame({0: [1, None], "new": [1, None]}, dtype="datetime64[ns]")
        tm.assert_frame_equal(result, expected)

        # OutOfBoundsDatetime error shouldn't occur; as of 2.0 we preserve "M8[s]"
        data_s = np.array([1, "nat"], dtype="datetime64[s]")
        result["new"] = data_s
        tm.assert_series_equal(result[0], expected[0])
        tm.assert_numpy_array_equal(result["new"].to_numpy(), data_s)

    @pytest.mark.parametrize("unit", ["h", "m", "s", "ms", "D", "M", "Y"])
    def test_frame_setitem_datetime64_col_other_units(self, unit):
        # Check that non-nano dt64 values get cast to dt64 on setitem
        #  into a not-yet-existing column
        n = 100

        dtype = np.dtype(f"M8[{unit}]")
        vals = np.arange(n, dtype=np.int64).view(dtype)
        if unit in ["s", "ms"]:
            # supported unit
            ex_vals = vals
        else:
            # we get the nearest supported units, i.e. "s"
            ex_vals = vals.astype("datetime64[s]")

        df = DataFrame({"ints": np.arange(n)}, index=np.arange(n))
        df[unit] = vals

        assert df[unit].dtype == ex_vals.dtype
        assert (df[unit].values == ex_vals).all()

    @pytest.mark.parametrize("unit", ["h", "m", "s", "ms", "D", "M", "Y"])
    def test_frame_setitem_existing_datetime64_col_other_units(self, unit):
        # Check that non-nano dt64 values get cast to dt64 on setitem
        #  into an already-existing dt64 column
        n = 100

        dtype = np.dtype(f"M8[{unit}]")
        vals = np.arange(n, dtype=np.int64).view(dtype)
        ex_vals = vals.astype("datetime64[ns]")

        df = DataFrame({"ints": np.arange(n)}, index=np.arange(n))
        df["dates"] = np.arange(n, dtype=np.int64).view("M8[ns]")

        # We overwrite existing dt64 column with new, non-nano dt64 vals
        df["dates"] = vals
        assert (df["dates"].values == ex_vals).all()

    def test_setitem_dt64tz(self, timezone_frame):
        df = timezone_frame
        idx = df["B"].rename("foo")

        # setitem
        df["C"] = idx
        tm.assert_series_equal(df["C"], Series(idx, name="C"))

        df["D"] = "foo"
        df["D"] = idx
        tm.assert_series_equal(df["D"], Series(idx, name="D"))
        del df["D"]

        # assert that A & C are not sharing the same base (e.g. they
        # are copies)
        v1 = df._mgr.arrays[1]
        v2 = df._mgr.arrays[2]
        tm.assert_extension_array_equal(v1, v2)
        v1base = v1._ndarray.base
        v2base = v2._ndarray.base
        assert v1base is None or (id(v1base) != id(v2base))

        # with nan
        df2 = df.copy()
        df2.iloc[1, 1] = NaT
        df2.iloc[1, 2] = NaT
        result = df2["B"]
        tm.assert_series_equal(notna(result), Series([True, False, True], name="B"))
        tm.assert_series_equal(df2.dtypes, df.dtypes)

    def test_setitem_periodindex(self):
        rng = period_range("1/1/2000", periods=5, name="index")
        df = DataFrame(np.random.randn(5, 3), index=rng)

        df["Index"] = rng
        rs = Index(df["Index"])
        tm.assert_index_equal(rs, rng, check_names=False)
        assert rs.name == "Index"
        assert rng.name == "index"

        rs = df.reset_index().set_index("index")
        assert isinstance(rs.index, PeriodIndex)
        tm.assert_index_equal(rs.index, rng)

    def test_setitem_complete_column_with_array(self):
        # GH#37954
        df = DataFrame({"a": ["one", "two", "three"], "b": [1, 2, 3]})
        arr = np.array([[1, 1], [3, 1], [5, 1]])
        df[["c", "d"]] = arr
        expected = DataFrame(
            {
                "a": ["one", "two", "three"],
                "b": [1, 2, 3],
                "c": [1, 3, 5],
                "d": [1, 1, 1],
            }
        )
        expected["c"] = expected["c"].astype(arr.dtype)
        expected["d"] = expected["d"].astype(arr.dtype)
        assert expected["c"].dtype == arr.dtype
        assert expected["d"].dtype == arr.dtype
        tm.assert_frame_equal(df, expected)

    def test_setitem_period_d_dtype(self):
        # GH 39763
        rng = period_range("2016-01-01", periods=9, freq="D", name="A")
        result = DataFrame(rng)
        expected = DataFrame(
            {"A": ["NaT", "NaT", "NaT", "NaT", "NaT", "NaT", "NaT", "NaT", "NaT"]},
            dtype="period[D]",
        )
        result.iloc[:] = rng._na_value
        tm.assert_frame_equal(result, expected)

    @pytest.mark.parametrize("dtype", ["f8", "i8", "u8"])
    def test_setitem_bool_with_numeric_index(self, dtype):
        # GH#36319
        cols = Index([1, 2, 3], dtype=dtype)
        df = DataFrame(np.random.randn(3, 3), columns=cols)

        df[False] = ["a", "b", "c"]

        expected_cols = Index([1, 2, 3, False], dtype=object)
        if dtype == "f8":
            expected_cols = Index([1.0, 2.0, 3.0, False], dtype=object)

        tm.assert_index_equal(df.columns, expected_cols)

    @pytest.mark.parametrize("indexer", ["B", ["B"]])
    def test_setitem_frame_length_0_str_key(self, indexer):
        # GH#38831
        df = DataFrame(columns=["A", "B"])
        other = DataFrame({"B": [1, 2]})
        df[indexer] = other
        expected = DataFrame({"A": [np.nan] * 2, "B": [1, 2]})
        expected["A"] = expected["A"].astype("object")
        tm.assert_frame_equal(df, expected)

    def test_setitem_frame_duplicate_columns(self):
        # GH#15695
        cols = ["A", "B", "C"] * 2
        df = DataFrame(index=range(3), columns=cols)
        df.loc[0, "A"] = (0, 3)
        df.loc[:, "B"] = (1, 4)
        df["C"] = (2, 5)
        expected = DataFrame(
            [
                [0, 1, 2, 3, 4, 5],
                [np.nan, 1, 2, np.nan, 4, 5],
                [np.nan, 1, 2, np.nan, 4, 5],
            ],
            dtype="object",
        )

        # set these with unique columns to be extra-unambiguous
        expected[2] = expected[2].astype(np.int64)
        expected[5] = expected[5].astype(np.int64)
        expected.columns = cols

        tm.assert_frame_equal(df, expected)

    def test_setitem_frame_duplicate_columns_size_mismatch(self):
        # GH#39510
        cols = ["A", "B", "C"] * 2
        df = DataFrame(index=range(3), columns=cols)
        with pytest.raises(ValueError, match="Columns must be same length as key"):
            df[["A"]] = (0, 3, 5)

        df2 = df.iloc[:, :3]  # unique columns
        with pytest.raises(ValueError, match="Columns must be same length as key"):
            df2[["A"]] = (0, 3, 5)

    @pytest.mark.parametrize("cols", [["a", "b", "c"], ["a", "a", "a"]])
    def test_setitem_df_wrong_column_number(self, cols):
        # GH#38604
        df = DataFrame([[1, 2, 3]], columns=cols)
        rhs = DataFrame([[10, 11]], columns=["d", "e"])
        msg = "Columns must be same length as key"
        with pytest.raises(ValueError, match=msg):
            df["a"] = rhs

    def test_setitem_listlike_indexer_duplicate_columns(self):
        # GH#38604
        df = DataFrame([[1, 2, 3]], columns=["a", "b", "b"])
        rhs = DataFrame([[10, 11, 12]], columns=["a", "b", "b"])
        df[["a", "b"]] = rhs
        expected = DataFrame([[10, 11, 12]], columns=["a", "b", "b"])
        tm.assert_frame_equal(df, expected)

        df[["c", "b"]] = rhs
        expected = DataFrame([[10, 11, 12, 10]], columns=["a", "b", "b", "c"])
        tm.assert_frame_equal(df, expected)

    def test_setitem_listlike_indexer_duplicate_columns_not_equal_length(self):
        # GH#39403
        df = DataFrame([[1, 2, 3]], columns=["a", "b", "b"])
        rhs = DataFrame([[10, 11]], columns=["a", "b"])
        msg = "Columns must be same length as key"
        with pytest.raises(ValueError, match=msg):
            df[["a", "b"]] = rhs

    def test_setitem_intervals(self):
        df = DataFrame({"A": range(10)})
        ser = cut(df["A"], 5)
        assert isinstance(ser.cat.categories, IntervalIndex)

        # B & D end up as Categoricals
        # the remainder are converted to in-line objects
        # containing an IntervalIndex.values
        df["B"] = ser
        df["C"] = np.array(ser)
        df["D"] = ser.values
        df["E"] = np.array(ser.values)
        df["F"] = ser.astype(object)

        assert isinstance(df["B"].dtype, CategoricalDtype)
        assert isinstance(df["B"].cat.categories.dtype, IntervalDtype)
        assert isinstance(df["D"].dtype, CategoricalDtype)
        assert isinstance(df["D"].cat.categories.dtype, IntervalDtype)

        # These go through the Series constructor and so get inferred back
        #  to IntervalDtype
        assert isinstance(df["C"].dtype, IntervalDtype)
        assert isinstance(df["E"].dtype, IntervalDtype)

        # But the Series constructor doesn't do inference on Series objects,
        #  so setting df["F"] doesn't get cast back to IntervalDtype
        assert is_object_dtype(df["F"])

        # they compare equal as Index
        # when converted to numpy objects
        c = lambda x: Index(np.array(x))
        tm.assert_index_equal(c(df.B), c(df.B))
        tm.assert_index_equal(c(df.B), c(df.C), check_names=False)
        tm.assert_index_equal(c(df.B), c(df.D), check_names=False)
        tm.assert_index_equal(c(df.C), c(df.D), check_names=False)

        # B & D are the same Series
        tm.assert_series_equal(df["B"], df["B"])
        tm.assert_series_equal(df["B"], df["D"], check_names=False)

        # C & E are the same Series
        tm.assert_series_equal(df["C"], df["C"])
        tm.assert_series_equal(df["C"], df["E"], check_names=False)

    def test_setitem_categorical(self):
        # GH#35369
        df = DataFrame({"h": Series(list("mn")).astype("category")})
        df.h = df.h.cat.reorder_categories(["n", "m"])
        expected = DataFrame(
            {"h": Categorical(["m", "n"]).reorder_categories(["n", "m"])}
        )
        tm.assert_frame_equal(df, expected)

    def test_setitem_with_empty_listlike(self):
        # GH#17101
        index = Index([], name="idx")
        result = DataFrame(columns=["A"], index=index)
        result["A"] = []
        expected = DataFrame(columns=["A"], index=index)
        tm.assert_index_equal(result.index, expected.index)

    @pytest.mark.parametrize(
        "cols, values, expected",
        [
            (["C", "D", "D", "a"], [1, 2, 3, 4], 4),  # with duplicates
            (["D", "C", "D", "a"], [1, 2, 3, 4], 4),  # mixed order
            (["C", "B", "B", "a"], [1, 2, 3, 4], 4),  # other duplicate cols
            (["C", "B", "a"], [1, 2, 3], 3),  # no duplicates
            (["B", "C", "a"], [3, 2, 1], 1),  # alphabetical order
            (["C", "a", "B"], [3, 2, 1], 2),  # in the middle
        ],
    )
    def test_setitem_same_column(self, cols, values, expected):
        # GH#23239
        df = DataFrame([values], columns=cols)
        df["a"] = df["a"]
        result = df["a"].values[0]
        assert result == expected

    def test_setitem_multi_index(self):
        # GH#7655, test that assigning to a sub-frame of a frame
        # with multi-index columns aligns both rows and columns
        it = ["jim", "joe", "jolie"], ["first", "last"], ["left", "center", "right"]

        cols = MultiIndex.from_product(it)
        index = date_range("20141006", periods=20)
        vals = np.random.randint(1, 1000, (len(index), len(cols)))
        df = DataFrame(vals, columns=cols, index=index)

        i, j = df.index.values.copy(), it[-1][:]

        np.random.shuffle(i)
        df["jim"] = df["jolie"].loc[i, ::-1]
        tm.assert_frame_equal(df["jim"], df["jolie"])

        np.random.shuffle(j)
        df[("joe", "first")] = df[("jolie", "last")].loc[i, j]
        tm.assert_frame_equal(df[("joe", "first")], df[("jolie", "last")])

        np.random.shuffle(j)
        df[("joe", "last")] = df[("jolie", "first")].loc[i, j]
        tm.assert_frame_equal(df[("joe", "last")], df[("jolie", "first")])

    @pytest.mark.parametrize(
        "columns,box,expected",
        [
            (
                ["A", "B", "C", "D"],
                7,
                DataFrame(
                    [[7, 7, 7, 7], [7, 7, 7, 7], [7, 7, 7, 7]],
                    columns=["A", "B", "C", "D"],
                ),
            ),
            (
                ["C", "D"],
                [7, 8],
                DataFrame(
                    [[1, 2, 7, 8], [3, 4, 7, 8], [5, 6, 7, 8]],
                    columns=["A", "B", "C", "D"],
                ),
            ),
            (
                ["A", "B", "C"],
                np.array([7, 8, 9], dtype=np.int64),
                DataFrame([[7, 8, 9], [7, 8, 9], [7, 8, 9]], columns=["A", "B", "C"]),
            ),
            (
                ["B", "C", "D"],
                [[7, 8, 9], [10, 11, 12], [13, 14, 15]],
                DataFrame(
                    [[1, 7, 8, 9], [3, 10, 11, 12], [5, 13, 14, 15]],
                    columns=["A", "B", "C", "D"],
                ),
            ),
            (
                ["C", "A", "D"],
                np.array([[7, 8, 9], [10, 11, 12], [13, 14, 15]], dtype=np.int64),
                DataFrame(
                    [[8, 2, 7, 9], [11, 4, 10, 12], [14, 6, 13, 15]],
                    columns=["A", "B", "C", "D"],
                ),
            ),
            (
                ["A", "C"],
                DataFrame([[7, 8], [9, 10], [11, 12]], columns=["A", "C"]),
                DataFrame(
                    [[7, 2, 8], [9, 4, 10], [11, 6, 12]], columns=["A", "B", "C"]
                ),
            ),
        ],
    )
    def test_setitem_list_missing_columns(self, columns, box, expected):
        # GH#29334
        df = DataFrame([[1, 2], [3, 4], [5, 6]], columns=["A", "B"])
        df[columns] = box
        tm.assert_frame_equal(df, expected)

    def test_setitem_list_of_tuples(self, float_frame):
        tuples = list(zip(float_frame["A"], float_frame["B"]))
        float_frame["tuples"] = tuples

        result = float_frame["tuples"]
        expected = Series(tuples, index=float_frame.index, name="tuples")
        tm.assert_series_equal(result, expected)

    def test_setitem_iloc_generator(self):
        # GH#39614
        df = DataFrame({"a": [1, 2, 3], "b": [4, 5, 6]})
        indexer = (x for x in [1, 2])
        df.iloc[indexer] = 1
        expected = DataFrame({"a": [1, 1, 1], "b": [4, 1, 1]})
        tm.assert_frame_equal(df, expected)

    def test_setitem_iloc_two_dimensional_generator(self):
        df = DataFrame({"a": [1, 2, 3], "b": [4, 5, 6]})
        indexer = (x for x in [1, 2])
        df.iloc[indexer, 1] = 1
        expected = DataFrame({"a": [1, 2, 3], "b": [4, 1, 1]})
        tm.assert_frame_equal(df, expected)

    def test_setitem_dtypes_bytes_type_to_object(self):
        # GH 20734
        index = Series(name="id", dtype="S24")
        df = DataFrame(index=index)
        df["a"] = Series(name="a", index=index, dtype=np.uint32)
        df["b"] = Series(name="b", index=index, dtype="S64")
        df["c"] = Series(name="c", index=index, dtype="S64")
        df["d"] = Series(name="d", index=index, dtype=np.uint8)
        result = df.dtypes
        expected = Series([np.uint32, object, object, np.uint8], index=list("abcd"))
        tm.assert_series_equal(result, expected)

    def test_boolean_mask_nullable_int64(self):
        # GH 28928
        result = DataFrame({"a": [3, 4], "b": [5, 6]}).astype(
            {"a": "int64", "b": "Int64"}
        )
        mask = Series(False, index=result.index)
        result.loc[mask, "a"] = result["a"]
        result.loc[mask, "b"] = result["b"]
        expected = DataFrame({"a": [3, 4], "b": [5, 6]}).astype(
            {"a": "int64", "b": "Int64"}
        )
        tm.assert_frame_equal(result, expected)

    def test_setitem_ea_dtype_rhs_series(self):
        # GH#47425
        df = DataFrame({"a": [1, 2]})
        df["a"] = Series([1, 2], dtype="Int64")
        expected = DataFrame({"a": [1, 2]}, dtype="Int64")
        tm.assert_frame_equal(df, expected)

    # TODO(ArrayManager) set column with 2d column array, see #44788
    @td.skip_array_manager_not_yet_implemented
    def test_setitem_npmatrix_2d(self):
        # GH#42376
        # for use-case df["x"] = sparse.random(10, 10).mean(axis=1)
        expected = DataFrame(
            {"np-array": np.ones(10), "np-matrix": np.ones(10)}, index=np.arange(10)
        )

        a = np.ones((10, 1))
        df = DataFrame(index=np.arange(10))
        df["np-array"] = a

        # Instantiation of `np.matrix` gives PendingDeprecationWarning
        with tm.assert_produces_warning(PendingDeprecationWarning):
            df["np-matrix"] = np.matrix(a)

        tm.assert_frame_equal(df, expected)

    @pytest.mark.parametrize("vals", [{}, {"d": "a"}])
    def test_setitem_aligning_dict_with_index(self, vals):
        # GH#47216
        df = DataFrame({"a": [1, 2], "b": [3, 4], **vals})
        df.loc[:, "a"] = {1: 100, 0: 200}
        df.loc[:, "c"] = {0: 5, 1: 6}
        df.loc[:, "e"] = {1: 5}
        expected = DataFrame(
            {"a": [200, 100], "b": [3, 4], **vals, "c": [5, 6], "e": [np.nan, 5]}
        )
        tm.assert_frame_equal(df, expected)

    def test_setitem_rhs_dataframe(self):
        # GH#47578
        df = DataFrame({"a": [1, 2]})
        df["a"] = DataFrame({"a": [10, 11]}, index=[1, 2])
        expected = DataFrame({"a": [np.nan, 10]})
        tm.assert_frame_equal(df, expected)

        df = DataFrame({"a": [1, 2]})
        df.isetitem(0, DataFrame({"a": [10, 11]}, index=[1, 2]))
        tm.assert_frame_equal(df, expected)

    def test_setitem_frame_overwrite_with_ea_dtype(self, any_numeric_ea_dtype):
        # GH#46896
        df = DataFrame(columns=["a", "b"], data=[[1, 2], [3, 4]])
        df["a"] = DataFrame({"a": [10, 11]}, dtype=any_numeric_ea_dtype)
        expected = DataFrame(
            {
                "a": Series([10, 11], dtype=any_numeric_ea_dtype),
                "b": [2, 4],
            }
        )
        tm.assert_frame_equal(df, expected)

    def test_setitem_frame_midx_columns(self):
        # GH#49121
        df = DataFrame({("a", "b"): [10]})
        expected = df.copy()
        col_name = ("a", "b")
        df[col_name] = df[[col_name]]
        tm.assert_frame_equal(df, expected)


class TestSetitemTZAwareValues:
    @pytest.fixture
    def idx(self):
        naive = DatetimeIndex(["2013-1-1 13:00", "2013-1-2 14:00"], name="B")
        idx = naive.tz_localize("US/Pacific")
        return idx

    @pytest.fixture
    def expected(self, idx):
        expected = Series(np.array(idx.tolist(), dtype="object"), name="B")
        assert expected.dtype == idx.dtype
        return expected

    def test_setitem_dt64series(self, idx, expected):
        # convert to utc
        df = DataFrame(np.random.randn(2, 1), columns=["A"])
        df["B"] = idx
        df["B"] = idx.to_series(index=[0, 1]).dt.tz_convert(None)

        result = df["B"]
        comp = Series(idx.tz_convert("UTC").tz_localize(None), name="B")
        tm.assert_series_equal(result, comp)

    def test_setitem_datetimeindex(self, idx, expected):
        # setting a DataFrame column with a tzaware DTI retains the dtype
        df = DataFrame(np.random.randn(2, 1), columns=["A"])

        # assign to frame
        df["B"] = idx
        result = df["B"]
        tm.assert_series_equal(result, expected)

    def test_setitem_object_array_of_tzaware_datetimes(self, idx, expected):
        # setting a DataFrame column with a tzaware DTI retains the dtype
        df = DataFrame(np.random.randn(2, 1), columns=["A"])

        # object array of datetimes with a tz
        df["B"] = idx.to_pydatetime()
        result = df["B"]
        tm.assert_series_equal(result, expected)


class TestDataFrameSetItemWithExpansion:
    def test_setitem_listlike_views(self, using_copy_on_write):
        # GH#38148
        df = DataFrame({"a": [1, 2, 3], "b": [4, 4, 6]})

        # get one column as a view of df
        ser = df["a"]

        # add columns with list-like indexer
        df[["c", "d"]] = np.array([[0.1, 0.2], [0.3, 0.4], [0.4, 0.5]])

        # edit in place the first column to check view semantics
        df.iloc[0, 0] = 100

        if using_copy_on_write:
            expected = Series([1, 2, 3], name="a")
        else:
            expected = Series([100, 2, 3], name="a")
        tm.assert_series_equal(ser, expected)

    def test_setitem_string_column_numpy_dtype_raising(self):
        # GH#39010
        df = DataFrame([[1, 2], [3, 4]])
        df["0 - Name"] = [5, 6]
        expected = DataFrame([[1, 2, 5], [3, 4, 6]], columns=[0, 1, "0 - Name"])
        tm.assert_frame_equal(df, expected)

    def test_setitem_empty_df_duplicate_columns(self, using_copy_on_write):
        # GH#38521
        df = DataFrame(columns=["a", "b", "b"], dtype="float64")
        df.loc[:, "a"] = list(range(2))
        expected = DataFrame(
            [[0, np.nan, np.nan], [1, np.nan, np.nan]], columns=["a", "b", "b"]
        )
        tm.assert_frame_equal(df, expected)

    def test_setitem_with_expansion_categorical_dtype(self):
        # assignment
        df = DataFrame(
            {"value": np.array(np.random.randint(0, 10000, 100), dtype="int32")}
        )
        labels = Categorical([f"{i} - {i + 499}" for i in range(0, 10000, 500)])

        df = df.sort_values(by=["value"], ascending=True)
        ser = cut(df.value, range(0, 10500, 500), right=False, labels=labels)
        cat = ser.values

        # setting with a Categorical
        df["D"] = cat
        str(df)

        result = df.dtypes
        expected = Series(
            [np.dtype("int32"), CategoricalDtype(categories=labels, ordered=False)],
            index=["value", "D"],
        )
        tm.assert_series_equal(result, expected)

        # setting with a Series
        df["E"] = ser
        str(df)

        result = df.dtypes
        expected = Series(
            [
                np.dtype("int32"),
                CategoricalDtype(categories=labels, ordered=False),
                CategoricalDtype(categories=labels, ordered=False),
            ],
            index=["value", "D", "E"],
        )
        tm.assert_series_equal(result, expected)

        result1 = df["D"]
        result2 = df["E"]
        tm.assert_categorical_equal(result1._mgr.array, cat)

        # sorting
        ser.name = "E"
        tm.assert_series_equal(result2.sort_index(), ser.sort_index())

    def test_setitem_scalars_no_index(self):
        # GH#16823 / GH#17894
        df = DataFrame()
        df["foo"] = 1
        expected = DataFrame(columns=["foo"]).astype(np.int64)
        tm.assert_frame_equal(df, expected)

    def test_setitem_newcol_tuple_key(self, float_frame):
        assert (
            "A",
            "B",
        ) not in float_frame.columns
        float_frame["A", "B"] = float_frame["A"]
        assert ("A", "B") in float_frame.columns

        result = float_frame["A", "B"]
        expected = float_frame["A"]
        tm.assert_series_equal(result, expected, check_names=False)

    def test_frame_setitem_newcol_timestamp(self):
        # GH#2155
        columns = date_range(start="1/1/2012", end="2/1/2012", freq=BDay())
        data = DataFrame(columns=columns, index=range(10))
        t = datetime(2012, 11, 1)
        ts = Timestamp(t)
        data[ts] = np.nan  # works, mostly a smoke-test
        assert np.isnan(data[ts]).all()

    def test_frame_setitem_rangeindex_into_new_col(self):
        # GH#47128
        df = DataFrame({"a": ["a", "b"]})
        df["b"] = df.index
        df.loc[[False, True], "b"] = 100
        result = df.loc[[1], :]
        expected = DataFrame({"a": ["b"], "b": [100]}, index=[1])
        tm.assert_frame_equal(result, expected)

    def test_setitem_frame_keep_ea_dtype(self, any_numeric_ea_dtype):
        # GH#46896
        df = DataFrame(columns=["a", "b"], data=[[1, 2], [3, 4]])
        df["c"] = DataFrame({"a": [10, 11]}, dtype=any_numeric_ea_dtype)
        expected = DataFrame(
            {
                "a": [1, 3],
                "b": [2, 4],
                "c": Series([10, 11], dtype=any_numeric_ea_dtype),
            }
        )
        tm.assert_frame_equal(df, expected)


class TestDataFrameSetItemSlicing:
    def test_setitem_slice_position(self):
        # GH#31469
        df = DataFrame(np.zeros((100, 1)))
        df[-4:] = 1
        arr = np.zeros((100, 1))
        arr[-4:] = 1
        expected = DataFrame(arr)
        tm.assert_frame_equal(df, expected)

    @pytest.mark.parametrize("indexer", [tm.setitem, tm.iloc])
    @pytest.mark.parametrize("box", [Series, np.array, list, pd.array])
    @pytest.mark.parametrize("n", [1, 2, 3])
    def test_setitem_slice_indexer_broadcasting_rhs(self, n, box, indexer):
        # GH#40440
        df = DataFrame([[1, 3, 5]] + [[2, 4, 6]] * n, columns=["a", "b", "c"])
        indexer(df)[1:] = box([10, 11, 12])
        expected = DataFrame([[1, 3, 5]] + [[10, 11, 12]] * n, columns=["a", "b", "c"])
        tm.assert_frame_equal(df, expected)

    @pytest.mark.parametrize("box", [Series, np.array, list, pd.array])
    @pytest.mark.parametrize("n", [1, 2, 3])
    def test_setitem_list_indexer_broadcasting_rhs(self, n, box):
        # GH#40440
        df = DataFrame([[1, 3, 5]] + [[2, 4, 6]] * n, columns=["a", "b", "c"])
        df.iloc[list(range(1, n + 1))] = box([10, 11, 12])
        expected = DataFrame([[1, 3, 5]] + [[10, 11, 12]] * n, columns=["a", "b", "c"])
        tm.assert_frame_equal(df, expected)

    @pytest.mark.parametrize("indexer", [tm.setitem, tm.iloc])
    @pytest.mark.parametrize("box", [Series, np.array, list, pd.array])
    @pytest.mark.parametrize("n", [1, 2, 3])
    def test_setitem_slice_broadcasting_rhs_mixed_dtypes(self, n, box, indexer):
        # GH#40440
        df = DataFrame(
            [[1, 3, 5], ["x", "y", "z"]] + [[2, 4, 6]] * n, columns=["a", "b", "c"]
        )
        indexer(df)[1:] = box([10, 11, 12])
        expected = DataFrame(
            [[1, 3, 5]] + [[10, 11, 12]] * (n + 1),
            columns=["a", "b", "c"],
            dtype="object",
        )
        tm.assert_frame_equal(df, expected)


class TestDataFrameSetItemCallable:
    def test_setitem_callable(self):
        # GH#12533
        df = DataFrame({"A": [1, 2, 3, 4], "B": [5, 6, 7, 8]})
        df[lambda x: "A"] = [11, 12, 13, 14]

        exp = DataFrame({"A": [11, 12, 13, 14], "B": [5, 6, 7, 8]})
        tm.assert_frame_equal(df, exp)

    def test_setitem_other_callable(self):
        # GH#13299
        def inc(x):
            return x + 1

<<<<<<< HEAD
        df = DataFrame([[-1, 1], [1, -1]])
        with tm.assert_produces_warning(FutureWarning, match="incompatible dtype"):
            df[df > 0] = inc
=======
        # Set dtype object straight away to avoid upcast when setting inc below
        df = DataFrame([[-1, 1], [1, -1]], dtype=object)
        df[df > 0] = inc
>>>>>>> a89110f5

        expected = DataFrame([[-1, inc], [inc, -1]])
        tm.assert_frame_equal(df, expected)


class TestDataFrameSetItemBooleanMask:
    @td.skip_array_manager_invalid_test  # TODO(ArrayManager) rewrite not using .values
    @pytest.mark.parametrize(
        "mask_type",
        [lambda df: df > np.abs(df) / 2, lambda df: (df > np.abs(df) / 2).values],
        ids=["dataframe", "array"],
    )
    def test_setitem_boolean_mask(self, mask_type, float_frame):
        # Test for issue #18582
        df = float_frame.copy()
        mask = mask_type(df)

        # index with boolean mask
        result = df.copy()
        result[mask] = np.nan

        expected = df.values.copy()
        expected[np.array(mask)] = np.nan
        expected = DataFrame(expected, index=df.index, columns=df.columns)
        tm.assert_frame_equal(result, expected)

    @pytest.mark.xfail(reason="Currently empty indexers are treated as all False")
    @pytest.mark.parametrize("box", [list, np.array, Series])
    def test_setitem_loc_empty_indexer_raises_with_non_empty_value(self, box):
        # GH#37672
        df = DataFrame({"a": ["a"], "b": [1], "c": [1]})
        if box == Series:
            indexer = box([], dtype="object")
        else:
            indexer = box([])
        msg = "Must have equal len keys and value when setting with an iterable"
        with pytest.raises(ValueError, match=msg):
            df.loc[indexer, ["b"]] = [1]

    @pytest.mark.parametrize("box", [list, np.array, Series])
    def test_setitem_loc_only_false_indexer_dtype_changed(self, box):
        # GH#37550
        # Dtype is only changed when value to set is a Series and indexer is
        # empty/bool all False
        df = DataFrame({"a": ["a"], "b": [1], "c": [1]})
        indexer = box([False])
        df.loc[indexer, ["b"]] = 10 - df["c"]
        expected = DataFrame({"a": ["a"], "b": [1], "c": [1]})
        tm.assert_frame_equal(df, expected)

        df.loc[indexer, ["b"]] = 9
        tm.assert_frame_equal(df, expected)

    @pytest.mark.parametrize("indexer", [tm.setitem, tm.loc])
    def test_setitem_boolean_mask_aligning(self, indexer):
        # GH#39931
        df = DataFrame({"a": [1, 4, 2, 3], "b": [5, 6, 7, 8]})
        expected = df.copy()
        mask = df["a"] >= 3
        indexer(df)[mask] = indexer(df)[mask].sort_values("a")
        tm.assert_frame_equal(df, expected)

    def test_setitem_mask_categorical(self):
        # assign multiple rows (mixed values) (-> array) -> exp_multi_row
        # changed multiple rows
        cats2 = Categorical(["a", "a", "b", "b", "a", "a", "a"], categories=["a", "b"])
        idx2 = Index(["h", "i", "j", "k", "l", "m", "n"])
        values2 = [1, 1, 2, 2, 1, 1, 1]
        exp_multi_row = DataFrame({"cats": cats2, "values": values2}, index=idx2)

        catsf = Categorical(
            ["a", "a", "c", "c", "a", "a", "a"], categories=["a", "b", "c"]
        )
        idxf = Index(["h", "i", "j", "k", "l", "m", "n"])
        valuesf = [1, 1, 3, 3, 1, 1, 1]
        df = DataFrame({"cats": catsf, "values": valuesf}, index=idxf)

        exp_fancy = exp_multi_row.copy()
        exp_fancy["cats"] = exp_fancy["cats"].cat.set_categories(["a", "b", "c"])

        mask = df["cats"] == "c"
        df[mask] = ["b", 2]
        # category c is kept in .categories
        tm.assert_frame_equal(df, exp_fancy)

    @pytest.mark.parametrize("dtype", ["float", "int64"])
    @pytest.mark.parametrize("kwargs", [{}, {"index": [1]}, {"columns": ["A"]}])
    def test_setitem_empty_frame_with_boolean(self, dtype, kwargs):
        # see GH#10126
        kwargs["dtype"] = dtype
        df = DataFrame(**kwargs)

        df2 = df.copy()
        df[df > df2] = 47
        tm.assert_frame_equal(df, df2)

    def test_setitem_boolean_indexing(self):
        idx = list(range(3))
        cols = ["A", "B", "C"]
        df1 = DataFrame(
            index=idx,
            columns=cols,
            data=np.array(
                [[0.0, 0.5, 1.0], [1.5, 2.0, 2.5], [3.0, 3.5, 4.0]], dtype=float
            ),
        )
        df2 = DataFrame(index=idx, columns=cols, data=np.ones((len(idx), len(cols))))

        expected = DataFrame(
            index=idx,
            columns=cols,
            data=np.array([[0.0, 0.5, 1.0], [1.5, 2.0, -1], [-1, -1, -1]], dtype=float),
        )

        df1[df1 > 2.0 * df2] = -1
        tm.assert_frame_equal(df1, expected)
        with pytest.raises(ValueError, match="Item wrong length"):
            df1[df1.index[:-1] > 2] = -1

    def test_loc_setitem_all_false_boolean_two_blocks(self):
        # GH#40885
        df = DataFrame({"a": [1, 2], "b": [3, 4], "c": "a"})
        expected = df.copy()
        indexer = Series([False, False], name="c")
        df.loc[indexer, ["b"]] = DataFrame({"b": [5, 6]}, index=[0, 1])
        tm.assert_frame_equal(df, expected)

    def test_setitem_ea_boolean_mask(self):
        # GH#47125
        df = DataFrame([[-1, 2], [3, -4]])
        expected = DataFrame([[0, 2], [3, 0]])
        boolean_indexer = DataFrame(
            {
                0: Series([True, False], dtype="boolean"),
                1: Series([pd.NA, True], dtype="boolean"),
            }
        )
        df[boolean_indexer] = 0
        tm.assert_frame_equal(df, expected)


class TestDataFrameSetitemCopyViewSemantics:
    def test_setitem_always_copy(self, float_frame):
        assert "E" not in float_frame.columns
        s = float_frame["A"].copy()
        float_frame["E"] = s

        float_frame.iloc[5:10, float_frame.columns.get_loc("E")] = np.nan
        assert notna(s[5:10]).all()

    @pytest.mark.parametrize("consolidate", [True, False])
    def test_setitem_partial_column_inplace(
        self, consolidate, using_array_manager, using_copy_on_write
    ):
        # This setting should be in-place, regardless of whether frame is
        #  single-block or multi-block
        # GH#304 this used to be incorrectly not-inplace, in which case
        #  we needed to ensure _item_cache was cleared.

        df = DataFrame(
            {"x": [1.1, 2.1, 3.1, 4.1], "y": [5.1, 6.1, 7.1, 8.1]}, index=[0, 1, 2, 3]
        )
        df.insert(2, "z", np.nan)
        if not using_array_manager:
            if consolidate:
                df._consolidate_inplace()
                assert len(df._mgr.blocks) == 1
            else:
                assert len(df._mgr.blocks) == 2

        zvals = df["z"]._values

        df.loc[2:, "z"] = 42

        expected = Series([np.nan, np.nan, 42, 42], index=df.index, name="z")
        tm.assert_series_equal(df["z"], expected)

        # check setting occurred in-place
        if not using_copy_on_write:
            tm.assert_numpy_array_equal(zvals, expected.values)
            assert np.shares_memory(zvals, df["z"]._values)

    def test_setitem_duplicate_columns_not_inplace(self):
        # GH#39510
        cols = ["A", "B"] * 2
        df = DataFrame(0.0, index=[0], columns=cols)
        df_copy = df.copy()
        df_view = df[:]
        df["B"] = (2, 5)

        expected = DataFrame([[0.0, 2, 0.0, 5]], columns=cols)
        tm.assert_frame_equal(df_view, df_copy)
        tm.assert_frame_equal(df, expected)

    @pytest.mark.parametrize(
        "value", [1, np.array([[1], [1]], dtype="int64"), [[1], [1]]]
    )
    def test_setitem_same_dtype_not_inplace(self, value, using_array_manager):
        # GH#39510
        cols = ["A", "B"]
        df = DataFrame(0, index=[0, 1], columns=cols)
        df_copy = df.copy()
        df_view = df[:]
        df[["B"]] = value

        expected = DataFrame([[0, 1], [0, 1]], columns=cols)
        tm.assert_frame_equal(df, expected)
        tm.assert_frame_equal(df_view, df_copy)

    @pytest.mark.parametrize("value", [1.0, np.array([[1.0], [1.0]]), [[1.0], [1.0]]])
    def test_setitem_listlike_key_scalar_value_not_inplace(self, value):
        # GH#39510
        cols = ["A", "B"]
        df = DataFrame(0, index=[0, 1], columns=cols)
        df_copy = df.copy()
        df_view = df[:]
        df[["B"]] = value

        expected = DataFrame([[0, 1.0], [0, 1.0]], columns=cols)
        tm.assert_frame_equal(df_view, df_copy)
        tm.assert_frame_equal(df, expected)

    @pytest.mark.parametrize(
        "indexer",
        [
            "a",
            ["a"],
            pytest.param(
                [True, False],
                marks=pytest.mark.xfail(
                    reason="Boolean indexer incorrectly setting inplace",
                    strict=False,  # passing on some builds, no obvious pattern
                ),
            ),
        ],
    )
    @pytest.mark.parametrize(
        "value, set_value",
        [
            (1, 5),
            (1.0, 5.0),
            (Timestamp("2020-12-31"), Timestamp("2021-12-31")),
            ("a", "b"),
        ],
    )
    def test_setitem_not_operating_inplace(self, value, set_value, indexer):
        # GH#43406
        df = DataFrame({"a": value}, index=[0, 1])
        expected = df.copy()
        view = df[:]
        df[indexer] = set_value
        tm.assert_frame_equal(view, expected)

    @td.skip_array_manager_invalid_test
    def test_setitem_column_update_inplace(self, using_copy_on_write):
        # https://github.com/pandas-dev/pandas/issues/47172

        labels = [f"c{i}" for i in range(10)]
        df = DataFrame({col: np.zeros(len(labels)) for col in labels}, index=labels)
        values = df._mgr.blocks[0].values

        if not using_copy_on_write:
            for label in df.columns:
                df[label][label] = 1

            # diagonal values all updated
            assert np.all(values[np.arange(10), np.arange(10)] == 1)
        else:
            with tm.raises_chained_assignment_error():
                for label in df.columns:
                    df[label][label] = 1
            # original dataframe not updated
            assert np.all(values[np.arange(10), np.arange(10)] == 0)

    def test_setitem_column_frame_as_category(self):
        # GH31581
        df = DataFrame([1, 2, 3])
        df["col1"] = DataFrame([1, 2, 3], dtype="category")
        df["col2"] = Series([1, 2, 3], dtype="category")

        expected_types = Series(
            ["int64", "category", "category"], index=[0, "col1", "col2"]
        )
        tm.assert_series_equal(df.dtypes, expected_types)

    @pytest.mark.parametrize("dtype", ["int64", "Int64"])
    def test_setitem_iloc_with_numpy_array(self, dtype):
        # GH-33828
        df = DataFrame({"a": np.ones(3)}, dtype=dtype)
        df.iloc[np.array([0]), np.array([0])] = np.array([[2]])

        expected = DataFrame({"a": [2, 1, 1]}, dtype=dtype)
        tm.assert_frame_equal(df, expected)<|MERGE_RESOLUTION|>--- conflicted
+++ resolved
@@ -987,15 +987,9 @@
         def inc(x):
             return x + 1
 
-<<<<<<< HEAD
-        df = DataFrame([[-1, 1], [1, -1]])
-        with tm.assert_produces_warning(FutureWarning, match="incompatible dtype"):
-            df[df > 0] = inc
-=======
         # Set dtype object straight away to avoid upcast when setting inc below
         df = DataFrame([[-1, 1], [1, -1]], dtype=object)
         df[df > 0] = inc
->>>>>>> a89110f5
 
         expected = DataFrame([[-1, inc], [inc, -1]])
         tm.assert_frame_equal(df, expected)
