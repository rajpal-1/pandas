--- conflicted
+++ resolved
@@ -834,7 +834,6 @@
         expected.values[np.array(mask)] = np.nan
         tm.assert_frame_equal(result, expected)
 
-<<<<<<< HEAD
     @pytest.mark.parametrize("box", [list, np.array, Series])
     @pytest.mark.parametrize("value", [[], [False]])
     def test_setitem_loc_only_false_indexer_dtype_changed(self, box, value):
@@ -847,7 +846,8 @@
         tm.assert_frame_equal(df, expected)
 
         df.loc[box(value), ["b"]] = 9
-=======
+        tm.assert_frame_equal(df, expected)
+
     @pytest.mark.parametrize("indexer", [tm.setitem, tm.loc])
     def test_setitem_boolean_mask_aligning(self, indexer):
         # GH#39931
@@ -987,5 +987,4 @@
 
         expected = DataFrame([[0, 1.0], [0, 1.0]], columns=cols)
         tm.assert_frame_equal(df_view, df_copy)
->>>>>>> 04f9a4b1
         tm.assert_frame_equal(df, expected)