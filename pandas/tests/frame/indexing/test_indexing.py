from datetime import (
    datetime,
    timedelta,
)
import re

import numpy as np
import pytest

from pandas._libs import iNaT
import pandas.util._test_decorators as td

from pandas.core.dtypes.common import is_integer

import pandas as pd
from pandas import (
    Categorical,
    DataFrame,
    DatetimeIndex,
    Index,
    MultiIndex,
    Series,
    Timestamp,
    date_range,
    isna,
    notna,
)
import pandas._testing as tm
import pandas.core.common as com

# We pass through a TypeError raised by numpy
_slice_msg = "slice indices must be integers or None or have an __index__ method"


class TestDataFrameIndexing:
    def test_getitem(self, float_frame):
        # Slicing
        sl = float_frame[:20]
        assert len(sl.index) == 20

        # Column access
        for _, series in sl.items():
            assert len(series.index) == 20
            assert tm.equalContents(series.index, sl.index)

        for key, _ in float_frame._series.items():
            assert float_frame[key] is not None

        assert "random" not in float_frame
        with pytest.raises(KeyError, match="random"):
            float_frame["random"]

    def test_getitem2(self, float_frame):

        df = float_frame.copy()
        df["$10"] = np.random.randn(len(df))

        ad = np.random.randn(len(df))
        df["@awesome_domain"] = ad

        with pytest.raises(KeyError, match=re.escape("'df[\"$10\"]'")):
            df.__getitem__('df["$10"]')

        res = df["@awesome_domain"]
        tm.assert_numpy_array_equal(ad, res.values)

    def test_setitem_list(self, float_frame):

        float_frame["E"] = "foo"
        data = float_frame[["A", "B"]]
        float_frame[["B", "A"]] = data

        tm.assert_series_equal(float_frame["B"], data["A"], check_names=False)
        tm.assert_series_equal(float_frame["A"], data["B"], check_names=False)

        msg = "Columns must be same length as key"
        with pytest.raises(ValueError, match=msg):
            data[["A"]] = float_frame[["A", "B"]]
        newcolumndata = range(len(data.index) - 1)
        msg = (
            rf"Length of values \({len(newcolumndata)}\) "
            rf"does not match length of index \({len(data)}\)"
        )
        with pytest.raises(ValueError, match=msg):
            data["A"] = newcolumndata

    def test_setitem_list2(self):

        df = DataFrame(0, index=range(3), columns=["tt1", "tt2"], dtype=np.int_)
        df.loc[1, ["tt1", "tt2"]] = [1, 2]

        result = df.loc[df.index[1], ["tt1", "tt2"]]
        expected = Series([1, 2], df.columns, dtype=np.int_, name=1)
        tm.assert_series_equal(result, expected)

        df["tt1"] = df["tt2"] = "0"
        df.loc[df.index[1], ["tt1", "tt2"]] = ["1", "2"]
        result = df.loc[df.index[1], ["tt1", "tt2"]]
        expected = Series(["1", "2"], df.columns, name=1)
        tm.assert_series_equal(result, expected)

    def test_getitem_boolean(self, mixed_float_frame, mixed_int_frame, datetime_frame):
        # boolean indexing
        d = datetime_frame.index[10]
        indexer = datetime_frame.index > d
        indexer_obj = indexer.astype(object)

        subindex = datetime_frame.index[indexer]
        subframe = datetime_frame[indexer]

        tm.assert_index_equal(subindex, subframe.index)
        with pytest.raises(ValueError, match="Item wrong length"):
            datetime_frame[indexer[:-1]]

        subframe_obj = datetime_frame[indexer_obj]
        tm.assert_frame_equal(subframe_obj, subframe)

        with pytest.raises(ValueError, match="Boolean array expected"):
            datetime_frame[datetime_frame]

        # test that Series work
        indexer_obj = Series(indexer_obj, datetime_frame.index)

        subframe_obj = datetime_frame[indexer_obj]
        tm.assert_frame_equal(subframe_obj, subframe)

        # test that Series indexers reindex
        # we are producing a warning that since the passed boolean
        # key is not the same as the given index, we will reindex
        # not sure this is really necessary
        with tm.assert_produces_warning(UserWarning):
            indexer_obj = indexer_obj.reindex(datetime_frame.index[::-1])
            subframe_obj = datetime_frame[indexer_obj]
            tm.assert_frame_equal(subframe_obj, subframe)

        # test df[df > 0]
        for df in [
            datetime_frame,
            mixed_float_frame,
            mixed_int_frame,
        ]:

            data = df._get_numeric_data()
            bif = df[df > 0]
            bifw = DataFrame(
                {c: np.where(data[c] > 0, data[c], np.nan) for c in data.columns},
                index=data.index,
                columns=data.columns,
            )

            # add back other columns to compare
            for c in df.columns:
                if c not in bifw:
                    bifw[c] = df[c]
            bifw = bifw.reindex(columns=df.columns)

            tm.assert_frame_equal(bif, bifw, check_dtype=False)
            for c in df.columns:
                if bif[c].dtype != bifw[c].dtype:
                    assert bif[c].dtype == df[c].dtype

    def test_getitem_boolean_casting(self, datetime_frame):

        # don't upcast if we don't need to
        df = datetime_frame.copy()
        df["E"] = 1
        df["E"] = df["E"].astype("int32")
        df["E1"] = df["E"].copy()
        df["F"] = 1
        df["F"] = df["F"].astype("int64")
        df["F1"] = df["F"].copy()

        casted = df[df > 0]
        result = casted.dtypes
        expected = Series(
            [np.dtype("float64")] * 4
            + [np.dtype("int32")] * 2
            + [np.dtype("int64")] * 2,
            index=["A", "B", "C", "D", "E", "E1", "F", "F1"],
        )
        tm.assert_series_equal(result, expected)

        # int block splitting
        df.loc[df.index[1:3], ["E1", "F1"]] = 0
        casted = df[df > 0]
        result = casted.dtypes
        expected = Series(
            [np.dtype("float64")] * 4
            + [np.dtype("int32")]
            + [np.dtype("float64")]
            + [np.dtype("int64")]
            + [np.dtype("float64")],
            index=["A", "B", "C", "D", "E", "E1", "F", "F1"],
        )
        tm.assert_series_equal(result, expected)

    def test_getitem_boolean_list(self):
        df = DataFrame(np.arange(12).reshape(3, 4))

        def _checkit(lst):
            result = df[lst]
            expected = df.loc[df.index[lst]]
            tm.assert_frame_equal(result, expected)

        _checkit([True, False, True])
        _checkit([True, True, True])
        _checkit([False, False, False])

    def test_getitem_boolean_iadd(self):
        arr = np.random.randn(5, 5)

        df = DataFrame(arr.copy(), columns=["A", "B", "C", "D", "E"])

        df[df < 0] += 1
        arr[arr < 0] += 1

        tm.assert_almost_equal(df.values, arr)

    def test_boolean_index_empty_corner(self):
        # #2096
        blah = DataFrame(np.empty([0, 1]), columns=["A"], index=DatetimeIndex([]))

        # both of these should succeed trivially
        k = np.array([], bool)

        blah[k]
        blah[k] = 0

    def test_getitem_ix_mixed_integer(self):
        df = DataFrame(
            np.random.randn(4, 3), index=[1, 10, "C", "E"], columns=[1, 2, 3]
        )

        result = df.iloc[:-1]
        expected = df.loc[df.index[:-1]]
        tm.assert_frame_equal(result, expected)

        result = df.loc[[1, 10]]
        expected = df.loc[Index([1, 10])]
        tm.assert_frame_equal(result, expected)

    def test_getitem_ix_mixed_integer2(self):
        # 11320
        df = DataFrame(
            {
                "rna": (1.5, 2.2, 3.2, 4.5),
                -1000: [11, 21, 36, 40],
                0: [10, 22, 43, 34],
                1000: [0, 10, 20, 30],
            },
            columns=["rna", -1000, 0, 1000],
        )
        result = df[[1000]]
        expected = df.iloc[:, [3]]
        tm.assert_frame_equal(result, expected)
        result = df[[-1000]]
        expected = df.iloc[:, [1]]
        tm.assert_frame_equal(result, expected)

    def test_getattr(self, float_frame):
        tm.assert_series_equal(float_frame.A, float_frame["A"])
        msg = "'DataFrame' object has no attribute 'NONEXISTENT_NAME'"
        with pytest.raises(AttributeError, match=msg):
            float_frame.NONEXISTENT_NAME

    def test_setattr_column(self):
        df = DataFrame({"foobar": 1}, index=range(10))

        df.foobar = 5
        assert (df.foobar == 5).all()

    def test_setitem(self, float_frame, using_array_manager):
        # not sure what else to do here
        series = float_frame["A"][::2]
        float_frame["col5"] = series
        assert "col5" in float_frame

        assert len(series) == 15
        assert len(float_frame) == 30

        exp = np.ravel(np.column_stack((series.values, [np.nan] * 15)))
        exp = Series(exp, index=float_frame.index, name="col5")
        tm.assert_series_equal(float_frame["col5"], exp)

        series = float_frame["A"]
        float_frame["col6"] = series
        tm.assert_series_equal(series, float_frame["col6"], check_names=False)

        # set ndarray
        arr = np.random.randn(len(float_frame))
        float_frame["col9"] = arr
        assert (float_frame["col9"] == arr).all()

        float_frame["col7"] = 5
        assert (float_frame["col7"] == 5).all()

        float_frame["col0"] = 3.14
        assert (float_frame["col0"] == 3.14).all()

        float_frame["col8"] = "foo"
        assert (float_frame["col8"] == "foo").all()

        # this is partially a view (e.g. some blocks are view)
        # so raise/warn
        smaller = float_frame[:2]

        msg = r"\nA value is trying to be set on a copy of a slice from a DataFrame"
        if using_array_manager:
            # With ArrayManager, adding a new column doesn't raise a warning
            smaller["col10"] = ["1", "2"]
        else:
            with pytest.raises(com.SettingWithCopyError, match=msg):
                smaller["col10"] = ["1", "2"]

        assert smaller["col10"].dtype == np.object_
        assert (smaller["col10"] == ["1", "2"]).all()

    def test_setitem2(self):
        # dtype changing GH4204
        df = DataFrame([[0, 0]])
        df.iloc[0] = np.nan
        expected = DataFrame([[np.nan, np.nan]])
        tm.assert_frame_equal(df, expected)

        df = DataFrame([[0, 0]])
        df.loc[0] = np.nan
        tm.assert_frame_equal(df, expected)

    def test_setitem_boolean(self, float_frame):
        df = float_frame.copy()
        values = float_frame.values

        df[df["A"] > 0] = 4
        values[values[:, 0] > 0] = 4
        tm.assert_almost_equal(df.values, values)

        # test that column reindexing works
        series = df["A"] == 4
        series = series.reindex(df.index[::-1])
        df[series] = 1
        values[values[:, 0] == 4] = 1
        tm.assert_almost_equal(df.values, values)

        df[df > 0] = 5
        values[values > 0] = 5
        tm.assert_almost_equal(df.values, values)

        df[df == 5] = 0
        values[values == 5] = 0
        tm.assert_almost_equal(df.values, values)

        # a df that needs alignment first
        df[df[:-1] < 0] = 2
        np.putmask(values[:-1], values[:-1] < 0, 2)
        tm.assert_almost_equal(df.values, values)

        # indexed with same shape but rows-reversed df
        df[df[::-1] == 2] = 3
        values[values == 2] = 3
        tm.assert_almost_equal(df.values, values)

        msg = "Must pass DataFrame or 2-d ndarray with boolean values only"
        with pytest.raises(TypeError, match=msg):
            df[df * 0] = 2

        # index with DataFrame
        mask = df > np.abs(df)
        expected = df.copy()
        df[df > np.abs(df)] = np.nan
        expected.values[mask.values] = np.nan
        tm.assert_frame_equal(df, expected)

        # set from DataFrame
        expected = df.copy()
        df[df > np.abs(df)] = df * 2
        np.putmask(expected.values, mask.values, df.values * 2)
        tm.assert_frame_equal(df, expected)

    def test_setitem_cast(self, float_frame):
        float_frame["D"] = float_frame["D"].astype("i8")
        assert float_frame["D"].dtype == np.int64

        # #669, should not cast?
        # this is now set to int64, which means a replacement of the column to
        # the value dtype (and nothing to do with the existing dtype)
        float_frame["B"] = 0
        assert float_frame["B"].dtype == np.int64

        # cast if pass array of course
        float_frame["B"] = np.arange(len(float_frame))
        assert issubclass(float_frame["B"].dtype.type, np.integer)

        float_frame["foo"] = "bar"
        float_frame["foo"] = 0
        assert float_frame["foo"].dtype == np.int64

        float_frame["foo"] = "bar"
        float_frame["foo"] = 2.5
        assert float_frame["foo"].dtype == np.float64

        float_frame["something"] = 0
        assert float_frame["something"].dtype == np.int64
        float_frame["something"] = 2
        assert float_frame["something"].dtype == np.int64
        float_frame["something"] = 2.5
        assert float_frame["something"].dtype == np.float64

    def test_setitem_corner(self, float_frame):
        # corner case
        df = DataFrame({"B": [1.0, 2.0, 3.0], "C": ["a", "b", "c"]}, index=np.arange(3))
        del df["B"]
        df["B"] = [1.0, 2.0, 3.0]
        assert "B" in df
        assert len(df.columns) == 2

        df["A"] = "beginning"
        df["E"] = "foo"
        df["D"] = "bar"
        df[datetime.now()] = "date"
        df[datetime.now()] = 5.0

        # what to do when empty frame with index
        dm = DataFrame(index=float_frame.index)
        dm["A"] = "foo"
        dm["B"] = "bar"
        assert len(dm.columns) == 2
        assert dm.values.dtype == np.object_

        # upcast
        dm["C"] = 1
        assert dm["C"].dtype == np.int64

        dm["E"] = 1.0
        assert dm["E"].dtype == np.float64

        # set existing column
        dm["A"] = "bar"
        assert "bar" == dm["A"][0]

        dm = DataFrame(index=np.arange(3))
        dm["A"] = 1
        dm["foo"] = "bar"
        del dm["foo"]
        dm["foo"] = "bar"
        assert dm["foo"].dtype == np.object_

        dm["coercible"] = ["1", "2", "3"]
        assert dm["coercible"].dtype == np.object_

    def test_setitem_corner2(self):
        data = {
            "title": ["foobar", "bar", "foobar"] + ["foobar"] * 17,
            "cruft": np.random.random(20),
        }

        df = DataFrame(data)
        ix = df[df["title"] == "bar"].index

        df.loc[ix, ["title"]] = "foobar"
        df.loc[ix, ["cruft"]] = 0

        assert df.loc[1, "title"] == "foobar"
        assert df.loc[1, "cruft"] == 0

    def test_setitem_ambig(self):
        # Difficulties with mixed-type data
        from decimal import Decimal

        # Created as float type
        dm = DataFrame(index=range(3), columns=range(3))

        coercable_series = Series([Decimal(1) for _ in range(3)], index=range(3))
        uncoercable_series = Series(["foo", "bzr", "baz"], index=range(3))

        dm[0] = np.ones(3)
        assert len(dm.columns) == 3

        dm[1] = coercable_series
        assert len(dm.columns) == 3

        dm[2] = uncoercable_series
        assert len(dm.columns) == 3
        assert dm[2].dtype == np.object_

    def test_setitem_None(self, float_frame):
        # GH #766
        float_frame[None] = float_frame["A"]
        tm.assert_series_equal(
            float_frame.iloc[:, -1], float_frame["A"], check_names=False
        )
        tm.assert_series_equal(
            float_frame.loc[:, None], float_frame["A"], check_names=False
        )
        tm.assert_series_equal(float_frame[None], float_frame["A"], check_names=False)
        repr(float_frame)

    def test_loc_setitem_boolean_mask_allfalse(self):
        # GH 9596
        df = DataFrame(
            {"a": ["1", "2", "3"], "b": ["11", "22", "33"], "c": ["111", "222", "333"]}
        )

        result = df.copy()
        result.loc[result.b.isna(), "a"] = result.a
        tm.assert_frame_equal(result, df)

    def test_getitem_fancy_slice_integers_step(self):
        df = DataFrame(np.random.randn(10, 5))

        # this is OK
        result = df.iloc[:8:2]  # noqa
        df.iloc[:8:2] = np.nan
        assert isna(df.iloc[:8:2]).values.all()

    def test_getitem_setitem_integer_slice_keyerrors(self):
        df = DataFrame(np.random.randn(10, 5), index=range(0, 20, 2))

        # this is OK
        cp = df.copy()
        cp.iloc[4:10] = 0
        assert (cp.iloc[4:10] == 0).values.all()

        # so is this
        cp = df.copy()
        cp.iloc[3:11] = 0
        assert (cp.iloc[3:11] == 0).values.all()

        result = df.iloc[2:6]
        result2 = df.loc[3:11]
        expected = df.reindex([4, 6, 8, 10])

        tm.assert_frame_equal(result, expected)
        tm.assert_frame_equal(result2, expected)

        # non-monotonic, raise KeyError
        df2 = df.iloc[list(range(5)) + list(range(5, 10))[::-1]]
        with pytest.raises(KeyError, match=r"^3$"):
            df2.loc[3:11]
        with pytest.raises(KeyError, match=r"^3$"):
            df2.loc[3:11] = 0

    @td.skip_array_manager_invalid_test  # already covered in test_iloc_col_slice_view
    def test_fancy_getitem_slice_mixed(self, float_frame, float_string_frame):

        sliced = float_string_frame.iloc[:, -3:]
        assert sliced["D"].dtype == np.float64

        # get view with single block
        # setting it triggers setting with copy
        sliced = float_frame.iloc[:, -3:]

        assert np.shares_memory(sliced["C"]._values, float_frame["C"]._values)

        msg = r"\nA value is trying to be set on a copy of a slice from a DataFrame"
        with pytest.raises(com.SettingWithCopyError, match=msg):
            sliced.loc[:, "C"] = 4.0

        assert (float_frame["C"] == 4).all()

    def test_getitem_setitem_non_ix_labels(self):
        df = tm.makeTimeDataFrame()

        start, end = df.index[[5, 10]]

        result = df.loc[start:end]
        result2 = df[start:end]
        expected = df[5:11]
        tm.assert_frame_equal(result, expected)
        tm.assert_frame_equal(result2, expected)

        result = df.copy()
        result.loc[start:end] = 0
        result2 = df.copy()
        result2[start:end] = 0
        expected = df.copy()
        expected[5:11] = 0
        tm.assert_frame_equal(result, expected)
        tm.assert_frame_equal(result2, expected)

    def test_ix_multi_take(self):
        df = DataFrame(np.random.randn(3, 2))
        rs = df.loc[df.index == 0, :]
        xp = df.reindex([0])
        tm.assert_frame_equal(rs, xp)

        # GH#1321
        df = DataFrame(np.random.randn(3, 2))
        rs = df.loc[df.index == 0, df.columns == 1]
        xp = df.reindex(index=[0], columns=[1])
        tm.assert_frame_equal(rs, xp)

    def test_getitem_fancy_scalar(self, float_frame):
        f = float_frame
        ix = f.loc

        # individual value
        for col in f.columns:
            ts = f[col]
            for idx in f.index[::5]:
                assert ix[idx, col] == ts[idx]

    @td.skip_array_manager_invalid_test  # TODO(ArrayManager) rewrite not using .values
    def test_setitem_fancy_scalar(self, float_frame):
        f = float_frame
        expected = float_frame.copy()
        ix = f.loc

        # individual value
        for j, col in enumerate(f.columns):
            ts = f[col]  # noqa
            for idx in f.index[::5]:
                i = f.index.get_loc(idx)
                val = np.random.randn()
                expected.values[i, j] = val

                ix[idx, col] = val
                tm.assert_frame_equal(f, expected)

    def test_getitem_fancy_boolean(self, float_frame):
        f = float_frame
        ix = f.loc

        expected = f.reindex(columns=["B", "D"])
        result = ix[:, [False, True, False, True]]
        tm.assert_frame_equal(result, expected)

        expected = f.reindex(index=f.index[5:10], columns=["B", "D"])
        result = ix[f.index[5:10], [False, True, False, True]]
        tm.assert_frame_equal(result, expected)

        boolvec = f.index > f.index[7]
        expected = f.reindex(index=f.index[boolvec])
        result = ix[boolvec]
        tm.assert_frame_equal(result, expected)
        result = ix[boolvec, :]
        tm.assert_frame_equal(result, expected)

        result = ix[boolvec, f.columns[2:]]
        expected = f.reindex(index=f.index[boolvec], columns=["C", "D"])
        tm.assert_frame_equal(result, expected)

    @td.skip_array_manager_invalid_test  # TODO(ArrayManager) rewrite not using .values
    def test_setitem_fancy_boolean(self, float_frame):
        # from 2d, set with booleans
        frame = float_frame.copy()
        expected = float_frame.copy()

        mask = frame["A"] > 0
        frame.loc[mask] = 0.0
        expected.values[mask.values] = 0.0
        tm.assert_frame_equal(frame, expected)

        frame = float_frame.copy()
        expected = float_frame.copy()
        frame.loc[mask, ["A", "B"]] = 0.0
        expected.values[mask.values, :2] = 0.0
        tm.assert_frame_equal(frame, expected)

    def test_getitem_fancy_ints(self, float_frame):
        result = float_frame.iloc[[1, 4, 7]]
        expected = float_frame.loc[float_frame.index[[1, 4, 7]]]
        tm.assert_frame_equal(result, expected)

        result = float_frame.iloc[:, [2, 0, 1]]
        expected = float_frame.loc[:, float_frame.columns[[2, 0, 1]]]
        tm.assert_frame_equal(result, expected)

    def test_getitem_setitem_boolean_misaligned(self, float_frame):
        # boolean index misaligned labels
        mask = float_frame["A"][::-1] > 1

        result = float_frame.loc[mask]
        expected = float_frame.loc[mask[::-1]]
        tm.assert_frame_equal(result, expected)

        cp = float_frame.copy()
        expected = float_frame.copy()
        cp.loc[mask] = 0
        expected.loc[mask] = 0
        tm.assert_frame_equal(cp, expected)

    def test_getitem_setitem_boolean_multi(self):
        df = DataFrame(np.random.randn(3, 2))

        # get
        k1 = np.array([True, False, True])
        k2 = np.array([False, True])
        result = df.loc[k1, k2]
        expected = df.loc[[0, 2], [1]]
        tm.assert_frame_equal(result, expected)

        expected = df.copy()
        df.loc[np.array([True, False, True]), np.array([False, True])] = 5
        expected.loc[[0, 2], [1]] = 5
        tm.assert_frame_equal(df, expected)

    def test_getitem_setitem_float_labels(self):
        index = Index([1.5, 2, 3, 4, 5])
        df = DataFrame(np.random.randn(5, 5), index=index)

        result = df.loc[1.5:4]
        expected = df.reindex([1.5, 2, 3, 4])
        tm.assert_frame_equal(result, expected)
        assert len(result) == 4

        result = df.loc[4:5]
        expected = df.reindex([4, 5])  # reindex with int
        tm.assert_frame_equal(result, expected, check_index_type=False)
        assert len(result) == 2

        result = df.loc[4:5]
        expected = df.reindex([4.0, 5.0])  # reindex with float
        tm.assert_frame_equal(result, expected)
        assert len(result) == 2

        # loc_float changes this to work properly
        result = df.loc[1:2]
        expected = df.iloc[0:2]
        tm.assert_frame_equal(result, expected)

        df.loc[1:2] = 0
        result = df[1:2]
        assert (result == 0).all().all()

        # #2727
        index = Index([1.0, 2.5, 3.5, 4.5, 5.0])
        df = DataFrame(np.random.randn(5, 5), index=index)

        # positional slicing only via iloc!
        msg = (
            "cannot do positional indexing on Float64Index with "
            r"these indexers \[1.0\] of type float"
        )
        with pytest.raises(TypeError, match=msg):
            df.iloc[1.0:5]

        result = df.iloc[4:5]
        expected = df.reindex([5.0])
        tm.assert_frame_equal(result, expected)
        assert len(result) == 1

        cp = df.copy()

        with pytest.raises(TypeError, match=_slice_msg):
            cp.iloc[1.0:5] = 0

        with pytest.raises(TypeError, match=msg):
            result = cp.iloc[1.0:5] == 0

        assert result.values.all()
        assert (cp.iloc[0:1] == df.iloc[0:1]).values.all()

        cp = df.copy()
        cp.iloc[4:5] = 0
        assert (cp.iloc[4:5] == 0).values.all()
        assert (cp.iloc[0:4] == df.iloc[0:4]).values.all()

        # float slicing
        result = df.loc[1.0:5]
        expected = df
        tm.assert_frame_equal(result, expected)
        assert len(result) == 5

        result = df.loc[1.1:5]
        expected = df.reindex([2.5, 3.5, 4.5, 5.0])
        tm.assert_frame_equal(result, expected)
        assert len(result) == 4

        result = df.loc[4.51:5]
        expected = df.reindex([5.0])
        tm.assert_frame_equal(result, expected)
        assert len(result) == 1

        result = df.loc[1.0:5.0]
        expected = df.reindex([1.0, 2.5, 3.5, 4.5, 5.0])
        tm.assert_frame_equal(result, expected)
        assert len(result) == 5

        cp = df.copy()
        cp.loc[1.0:5.0] = 0
        result = cp.loc[1.0:5.0]
        assert (result == 0).values.all()

    def test_setitem_single_column_mixed_datetime(self):
        df = DataFrame(
            np.random.randn(5, 3),
            index=["a", "b", "c", "d", "e"],
            columns=["foo", "bar", "baz"],
        )

        df["timestamp"] = Timestamp("20010102")

        # check our dtypes
        result = df.dtypes
        expected = Series(
            [np.dtype("float64")] * 3 + [np.dtype("datetime64[ns]")],
            index=["foo", "bar", "baz", "timestamp"],
        )
        tm.assert_series_equal(result, expected)

        # GH#16674 iNaT is treated as an integer when given by the user
        df.loc["b", "timestamp"] = iNaT
        assert not isna(df.loc["b", "timestamp"])
        assert df["timestamp"].dtype == np.object_
        assert df.loc["b", "timestamp"] == iNaT

        # allow this syntax
        df.loc["c", "timestamp"] = np.nan
        assert isna(df.loc["c", "timestamp"])

        # allow this syntax
        df.loc["d", :] = np.nan
        assert not isna(df.loc["c", :]).all()

        # FIXME: don't leave commented-out
        # as of GH 3216 this will now work!
        # try to set with a list like item
        # pytest.raises(
        #    Exception, df.loc.__setitem__, ('d', 'timestamp'), [np.nan])

    def test_setitem_mixed_datetime(self):
        # GH 9336
        expected = DataFrame(
            {
                "a": [0, 0, 0, 0, 13, 14],
                "b": [
                    datetime(2012, 1, 1),
                    1,
                    "x",
                    "y",
                    datetime(2013, 1, 1),
                    datetime(2014, 1, 1),
                ],
            }
        )
        df = DataFrame(0, columns=list("ab"), index=range(6))
        df["b"] = pd.NaT
        df.loc[0, "b"] = datetime(2012, 1, 1)
        df.loc[1, "b"] = 1
        df.loc[[2, 3], "b"] = "x", "y"
        A = np.array(
            [
                [13, np.datetime64("2013-01-01T00:00:00")],
                [14, np.datetime64("2014-01-01T00:00:00")],
            ]
        )
        df.loc[[4, 5], ["a", "b"]] = A
        tm.assert_frame_equal(df, expected)

    def test_setitem_frame_float(self, float_frame):
        piece = float_frame.loc[float_frame.index[:2], ["A", "B"]]
        float_frame.loc[float_frame.index[-2] :, ["A", "B"]] = piece.values
        result = float_frame.loc[float_frame.index[-2:], ["A", "B"]].values
        expected = piece.values
        tm.assert_almost_equal(result, expected)

    def test_setitem_frame_mixed(self, float_string_frame):
        # GH 3216

        # already aligned
        f = float_string_frame.copy()
        piece = DataFrame(
            [[1.0, 2.0], [3.0, 4.0]], index=f.index[0:2], columns=["A", "B"]
        )
        key = (f.index[slice(None, 2)], ["A", "B"])
        f.loc[key] = piece
        tm.assert_almost_equal(f.loc[f.index[0:2], ["A", "B"]].values, piece.values)

    def test_setitem_frame_mixed_rows_unaligned(self, float_string_frame):
        # GH#3216 rows unaligned
        f = float_string_frame.copy()
        piece = DataFrame(
            [[1.0, 2.0], [3.0, 4.0], [5.0, 6.0], [7.0, 8.0]],
            index=list(f.index[0:2]) + ["foo", "bar"],
            columns=["A", "B"],
        )
        key = (f.index[slice(None, 2)], ["A", "B"])
        f.loc[key] = piece
        tm.assert_almost_equal(
            f.loc[f.index[0:2:], ["A", "B"]].values, piece.values[0:2]
        )

    def test_setitem_frame_mixed_key_unaligned(self, float_string_frame):
        # GH#3216 key is unaligned with values
        f = float_string_frame.copy()
        piece = f.loc[f.index[:2], ["A"]]
        piece.index = f.index[-2:]
        key = (f.index[slice(-2, None)], ["A", "B"])
        f.loc[key] = piece
        piece["B"] = np.nan
        tm.assert_almost_equal(f.loc[f.index[-2:], ["A", "B"]].values, piece.values)

    def test_setitem_frame_mixed_ndarray(self, float_string_frame):
        # GH#3216 ndarray
        f = float_string_frame.copy()
        piece = float_string_frame.loc[f.index[:2], ["A", "B"]]
        key = (f.index[slice(-2, None)], ["A", "B"])
        f.loc[key] = piece.values
        tm.assert_almost_equal(f.loc[f.index[-2:], ["A", "B"]].values, piece.values)

    def test_setitem_frame_upcast(self):
        # needs upcasting
        df = DataFrame([[1, 2, "foo"], [3, 4, "bar"]], columns=["A", "B", "C"])
        df2 = df.copy()
        df2.loc[:, ["A", "B"]] = df.loc[:, ["A", "B"]] + 0.5
        expected = df.reindex(columns=["A", "B"])
        expected += 0.5
        expected["C"] = df["C"]
        tm.assert_frame_equal(df2, expected)

    def test_setitem_frame_align(self, float_frame):
        piece = float_frame.loc[float_frame.index[:2], ["A", "B"]]
        piece.index = float_frame.index[-2:]
        piece.columns = ["A", "B"]
        float_frame.loc[float_frame.index[-2:], ["A", "B"]] = piece
        result = float_frame.loc[float_frame.index[-2:], ["A", "B"]].values
        expected = piece.values
        tm.assert_almost_equal(result, expected)

    def test_getitem_setitem_ix_duplicates(self):
        # #1201
        df = DataFrame(np.random.randn(5, 3), index=["foo", "foo", "bar", "baz", "bar"])

        result = df.loc["foo"]
        expected = df[:2]
        tm.assert_frame_equal(result, expected)

        result = df.loc["bar"]
        expected = df.iloc[[2, 4]]
        tm.assert_frame_equal(result, expected)

        result = df.loc["baz"]
        expected = df.iloc[3]
        tm.assert_series_equal(result, expected)

    def test_getitem_ix_boolean_duplicates_multiple(self):
        # #1201
        df = DataFrame(np.random.randn(5, 3), index=["foo", "foo", "bar", "baz", "bar"])

        result = df.loc[["bar"]]
        exp = df.iloc[[2, 4]]
        tm.assert_frame_equal(result, exp)

        result = df.loc[df[1] > 0]
        exp = df[df[1] > 0]
        tm.assert_frame_equal(result, exp)

        result = df.loc[df[0] > 0]
        exp = df[df[0] > 0]
        tm.assert_frame_equal(result, exp)

    @pytest.mark.parametrize("bool_value", [True, False])
    def test_getitem_setitem_ix_bool_keyerror(self, bool_value):
        # #2199
        df = DataFrame({"a": [1, 2, 3]})
        message = f"{bool_value}: boolean label can not be used without a boolean index"
        with pytest.raises(KeyError, match=message):
            df.loc[bool_value]

        msg = "cannot use a single bool to index into setitem"
        with pytest.raises(KeyError, match=msg):
            df.loc[bool_value] = 0

    # TODO: rename?  remove?
    def test_single_element_ix_dont_upcast(self, float_frame):
        float_frame["E"] = 1
        assert issubclass(float_frame["E"].dtype.type, (int, np.integer))

        result = float_frame.loc[float_frame.index[5], "E"]
        assert is_integer(result)

        # GH 11617
        df = DataFrame({"a": [1.23]})
        df["b"] = 666

        result = df.loc[0, "b"]
        assert is_integer(result)

        expected = Series([666], [0], name="b")
        result = df.loc[[0], "b"]
        tm.assert_series_equal(result, expected)

    def test_iloc_row(self):
        df = DataFrame(np.random.randn(10, 4), index=range(0, 20, 2))

        result = df.iloc[1]
        exp = df.loc[2]
        tm.assert_series_equal(result, exp)

        result = df.iloc[2]
        exp = df.loc[4]
        tm.assert_series_equal(result, exp)

        # slice
        result = df.iloc[slice(4, 8)]
        expected = df.loc[8:14]
        tm.assert_frame_equal(result, expected)

        # list of integers
        result = df.iloc[[1, 2, 4, 6]]
        expected = df.reindex(df.index[[1, 2, 4, 6]])
        tm.assert_frame_equal(result, expected)

    def test_iloc_row_slice_view(self, using_array_manager):
        df = DataFrame(np.random.randn(10, 4), index=range(0, 20, 2))
        original = df.copy()

        # verify slice is view
        # setting it makes it raise/warn
        subset = df.iloc[slice(4, 8)]

<<<<<<< HEAD
        exp_col = original[2].copy()

        msg = r"\nA value is trying to be set on a copy of a slice from a DataFrame"
        if using_array_manager:
            # INFO(ArrayManager) doesn't modify parent
            subset[2] = 0.0
        else:
            with pytest.raises(com.SettingWithCopyError, match=msg):
                subset[2] = 0.0
=======
        assert np.shares_memory(df[2], subset[2])

        msg = r"\nA value is trying to be set on a copy of a slice from a DataFrame"
        with pytest.raises(com.SettingWithCopyError, match=msg):
            subset.loc[:, 2] = 0.0
>>>>>>> aad39a86

            exp_col[4:8] = 0.0

        tm.assert_series_equal(df[2], exp_col)

    def test_iloc_col(self):

        df = DataFrame(np.random.randn(4, 10), columns=range(0, 20, 2))

        result = df.iloc[:, 1]
        exp = df.loc[:, 2]
        tm.assert_series_equal(result, exp)

        result = df.iloc[:, 2]
        exp = df.loc[:, 4]
        tm.assert_series_equal(result, exp)

        # slice
        result = df.iloc[:, slice(4, 8)]
        expected = df.loc[:, 8:14]
        tm.assert_frame_equal(result, expected)

        # list of integers
        result = df.iloc[:, [1, 2, 4, 6]]
        expected = df.reindex(columns=df.columns[[1, 2, 4, 6]])
        tm.assert_frame_equal(result, expected)

    def test_iloc_col_slice_view(self, using_array_manager):
        df = DataFrame(np.random.randn(4, 10), columns=range(0, 20, 2))
        original = df.copy()
        subset = df.iloc[:, slice(4, 8)]

        if not using_array_manager:
            # verify slice is view

            assert np.shares_memory(df[8]._values, subset[8]._values)

            # and that we are setting a copy
            msg = r"\nA value is trying to be set on a copy of a slice from a DataFrame"
            with pytest.raises(com.SettingWithCopyError, match=msg):
                subset.loc[:, 8] = 0.0

            assert (df[8] == 0).all()
        else:
            # TODO(ArrayManager) verify this is the desired behaviour
            subset[8] = 0.0
            # subset changed
            assert (subset[8] == 0).all()
            # but df itself did not change (setitem replaces full column)
            tm.assert_frame_equal(df, original)

    def test_loc_duplicates(self):
        # gh-17105

        # insert a duplicate element to the index
        trange = date_range(
            start=Timestamp(year=2017, month=1, day=1),
            end=Timestamp(year=2017, month=1, day=5),
        )

        trange = trange.insert(loc=5, item=Timestamp(year=2017, month=1, day=5))

        df = DataFrame(0, index=trange, columns=["A", "B"])
        bool_idx = np.array([False, False, False, False, False, True])

        # assignment
        df.loc[trange[bool_idx], "A"] = 6

        expected = DataFrame(
            {"A": [0, 0, 0, 0, 6, 6], "B": [0, 0, 0, 0, 0, 0]}, index=trange
        )
        tm.assert_frame_equal(df, expected)

        # in-place
        df = DataFrame(0, index=trange, columns=["A", "B"])
        df.loc[trange[bool_idx], "A"] += 6
        tm.assert_frame_equal(df, expected)

    def test_setitem_with_unaligned_tz_aware_datetime_column(self):
        # GH 12981
        # Assignment of unaligned offset-aware datetime series.
        # Make sure timezone isn't lost
        column = Series(date_range("2015-01-01", periods=3, tz="utc"), name="dates")
        df = DataFrame({"dates": column})
        df["dates"] = column[[1, 0, 2]]
        tm.assert_series_equal(df["dates"], column)

        df = DataFrame({"dates": column})
        df.loc[[0, 1, 2], "dates"] = column[[1, 0, 2]]
        tm.assert_series_equal(df["dates"], column)

    def test_loc_setitem_datetimelike_with_inference(self):
        # GH 7592
        # assignment of timedeltas with NaT

        one_hour = timedelta(hours=1)
        df = DataFrame(index=date_range("20130101", periods=4))
        df["A"] = np.array([1 * one_hour] * 4, dtype="m8[ns]")
        df.loc[:, "B"] = np.array([2 * one_hour] * 4, dtype="m8[ns]")
        df.loc[df.index[:3], "C"] = np.array([3 * one_hour] * 3, dtype="m8[ns]")
        df.loc[:, "D"] = np.array([4 * one_hour] * 4, dtype="m8[ns]")
        df.loc[df.index[:3], "E"] = np.array([5 * one_hour] * 3, dtype="m8[ns]")
        df["F"] = np.timedelta64("NaT")
        df.loc[df.index[:-1], "F"] = np.array([6 * one_hour] * 3, dtype="m8[ns]")
        df.loc[df.index[-3] :, "G"] = date_range("20130101", periods=3)
        df["H"] = np.datetime64("NaT")
        result = df.dtypes
        expected = Series(
            [np.dtype("timedelta64[ns]")] * 6 + [np.dtype("datetime64[ns]")] * 2,
            index=list("ABCDEFGH"),
        )
        tm.assert_series_equal(result, expected)

    def test_getitem_boolean_indexing_mixed(self):
        df = DataFrame(
            {
                0: {35: np.nan, 40: np.nan, 43: np.nan, 49: np.nan, 50: np.nan},
                1: {
                    35: np.nan,
                    40: 0.32632316859446198,
                    43: np.nan,
                    49: 0.32632316859446198,
                    50: 0.39114724480578139,
                },
                2: {
                    35: np.nan,
                    40: np.nan,
                    43: 0.29012581014105987,
                    49: np.nan,
                    50: np.nan,
                },
                3: {35: np.nan, 40: np.nan, 43: np.nan, 49: np.nan, 50: np.nan},
                4: {
                    35: 0.34215328467153283,
                    40: np.nan,
                    43: np.nan,
                    49: np.nan,
                    50: np.nan,
                },
                "y": {35: 0, 40: 0, 43: 0, 49: 0, 50: 1},
            }
        )

        # mixed int/float ok
        df2 = df.copy()
        df2[df2 > 0.3] = 1
        expected = df.copy()
        expected.loc[40, 1] = 1
        expected.loc[49, 1] = 1
        expected.loc[50, 1] = 1
        expected.loc[35, 4] = 1
        tm.assert_frame_equal(df2, expected)

        df["foo"] = "test"
        msg = "not supported between instances|unorderable types"

        with pytest.raises(TypeError, match=msg):
            df[df > 0.3] = 1

    def test_type_error_multiindex(self):
        # See gh-12218
        mi = MultiIndex.from_product([["x", "y"], [0, 1]], names=[None, "c"])
        dg = DataFrame(
            [[1, 1, 2, 2], [3, 3, 4, 4]], columns=mi, index=Index([0, 1], name="i")
        )
        with pytest.raises(TypeError, match="unhashable type"):
            dg[:, 0]

        index = Index(range(2), name="i")
        columns = MultiIndex(
            levels=[["x", "y"], [0, 1]], codes=[[0, 1], [0, 0]], names=[None, "c"]
        )
        expected = DataFrame([[1, 2], [3, 4]], columns=columns, index=index)

        result = dg.loc[:, (slice(None), 0)]
        tm.assert_frame_equal(result, expected)

        name = ("x", 0)
        index = Index(range(2), name="i")
        expected = Series([1, 3], index=index, name=name)

        result = dg["x", 0]
        tm.assert_series_equal(result, expected)

    def test_getitem_interval_index_partial_indexing(self):
        # GH#36490
        df = DataFrame(
            np.ones((3, 4)), columns=pd.IntervalIndex.from_breaks(np.arange(5))
        )

        expected = df.iloc[:, 0]

        res = df[0.5]
        tm.assert_series_equal(res, expected)

        res = df.loc[:, 0.5]
        tm.assert_series_equal(res, expected)

    def test_setitem_array_as_cell_value(self):
        # GH#43422
        df = DataFrame(columns=["a", "b"], dtype=object)
        df.loc[0] = {"a": np.zeros((2,)), "b": np.zeros((2, 2))}
        expected = DataFrame({"a": [np.zeros((2,))], "b": [np.zeros((2, 2))]})
        tm.assert_frame_equal(df, expected)


class TestDataFrameIndexingUInt64:
    def test_setitem(self, uint64_frame):

        df = uint64_frame
        idx = df["A"].rename("foo")

        # setitem
        assert "C" not in df.columns
        df["C"] = idx
        tm.assert_series_equal(df["C"], Series(idx, name="C"))

        assert "D" not in df.columns
        df["D"] = "foo"
        df["D"] = idx
        tm.assert_series_equal(df["D"], Series(idx, name="D"))
        del df["D"]

        # With NaN: because uint64 has no NaN element,
        # the column should be cast to object.
        df2 = df.copy()
        df2.iloc[1, 1] = pd.NaT
        df2.iloc[1, 2] = pd.NaT
        result = df2["B"]
        tm.assert_series_equal(notna(result), Series([True, False, True], name="B"))
        tm.assert_series_equal(
            df2.dtypes,
            Series(
                [np.dtype("uint64"), np.dtype("O"), np.dtype("O")],
                index=["A", "B", "C"],
            ),
        )


def test_object_casting_indexing_wraps_datetimelike(using_array_manager):
    # GH#31649, check the indexing methods all the way down the stack
    df = DataFrame(
        {
            "A": [1, 2],
            "B": date_range("2000", periods=2),
            "C": pd.timedelta_range("1 Day", periods=2),
        }
    )

    ser = df.loc[0]
    assert isinstance(ser.values[1], Timestamp)
    assert isinstance(ser.values[2], pd.Timedelta)

    ser = df.iloc[0]
    assert isinstance(ser.values[1], Timestamp)
    assert isinstance(ser.values[2], pd.Timedelta)

    ser = df.xs(0, axis=0)
    assert isinstance(ser.values[1], Timestamp)
    assert isinstance(ser.values[2], pd.Timedelta)

    if using_array_manager:
        # remainder of the test checking BlockManager internals
        return

    mgr = df._mgr
    mgr._rebuild_blknos_and_blklocs()
    arr = mgr.fast_xs(0)
    assert isinstance(arr[1], Timestamp)
    assert isinstance(arr[2], pd.Timedelta)

    blk = mgr.blocks[mgr.blknos[1]]
    assert blk.dtype == "M8[ns]"  # we got the right block
    val = blk.iget((0, 0))
    assert isinstance(val, Timestamp)

    blk = mgr.blocks[mgr.blknos[2]]
    assert blk.dtype == "m8[ns]"  # we got the right block
    val = blk.iget((0, 0))
    assert isinstance(val, pd.Timedelta)


msg1 = r"Cannot setitem on a Categorical with a new category( \(.*\))?, set the"
msg2 = "Cannot set a Categorical with another, without identical categories"


class TestLocILocDataFrameCategorical:
    @pytest.fixture
    def orig(self):
        cats = Categorical(["a", "a", "a", "a", "a", "a", "a"], categories=["a", "b"])
        idx = Index(["h", "i", "j", "k", "l", "m", "n"])
        values = [1, 1, 1, 1, 1, 1, 1]
        orig = DataFrame({"cats": cats, "values": values}, index=idx)
        return orig

    @pytest.fixture
    def exp_single_row(self):
        # The expected values if we change a single row
        cats1 = Categorical(["a", "a", "b", "a", "a", "a", "a"], categories=["a", "b"])
        idx1 = Index(["h", "i", "j", "k", "l", "m", "n"])
        values1 = [1, 1, 2, 1, 1, 1, 1]
        exp_single_row = DataFrame({"cats": cats1, "values": values1}, index=idx1)
        return exp_single_row

    @pytest.fixture
    def exp_multi_row(self):
        # assign multiple rows (mixed values) (-> array) -> exp_multi_row
        # changed multiple rows
        cats2 = Categorical(["a", "a", "b", "b", "a", "a", "a"], categories=["a", "b"])
        idx2 = Index(["h", "i", "j", "k", "l", "m", "n"])
        values2 = [1, 1, 2, 2, 1, 1, 1]
        exp_multi_row = DataFrame({"cats": cats2, "values": values2}, index=idx2)
        return exp_multi_row

    @pytest.fixture
    def exp_parts_cats_col(self):
        # changed part of the cats column
        cats3 = Categorical(["a", "a", "b", "b", "a", "a", "a"], categories=["a", "b"])
        idx3 = Index(["h", "i", "j", "k", "l", "m", "n"])
        values3 = [1, 1, 1, 1, 1, 1, 1]
        exp_parts_cats_col = DataFrame({"cats": cats3, "values": values3}, index=idx3)
        return exp_parts_cats_col

    @pytest.fixture
    def exp_single_cats_value(self):
        # changed single value in cats col
        cats4 = Categorical(["a", "a", "b", "a", "a", "a", "a"], categories=["a", "b"])
        idx4 = Index(["h", "i", "j", "k", "l", "m", "n"])
        values4 = [1, 1, 1, 1, 1, 1, 1]
        exp_single_cats_value = DataFrame(
            {"cats": cats4, "values": values4}, index=idx4
        )
        return exp_single_cats_value

    @pytest.mark.parametrize("indexer", [tm.loc, tm.iloc])
    def test_loc_iloc_setitem_list_of_lists(self, orig, exp_multi_row, indexer):
        #   - assign multiple rows (mixed values) -> exp_multi_row
        df = orig.copy()

        key = slice(2, 4)
        if indexer is tm.loc:
            key = slice("j", "k")

        indexer(df)[key, :] = [["b", 2], ["b", 2]]
        tm.assert_frame_equal(df, exp_multi_row)

        df = orig.copy()
        with pytest.raises(TypeError, match=msg1):
            indexer(df)[key, :] = [["c", 2], ["c", 2]]

    @pytest.mark.parametrize("indexer", [tm.loc, tm.iloc, tm.at, tm.iat])
    def test_loc_iloc_at_iat_setitem_single_value_in_categories(
        self, orig, exp_single_cats_value, indexer
    ):
        #   - assign a single value -> exp_single_cats_value
        df = orig.copy()

        key = (2, 0)
        if indexer in [tm.loc, tm.at]:
            key = (df.index[2], df.columns[0])

        # "b" is among the categories for df["cat"}]
        indexer(df)[key] = "b"
        tm.assert_frame_equal(df, exp_single_cats_value)

        # "c" is not among the categories for df["cat"]
        with pytest.raises(TypeError, match=msg1):
            indexer(df)[key] = "c"

    @pytest.mark.parametrize("indexer", [tm.loc, tm.iloc])
    def test_loc_iloc_setitem_mask_single_value_in_categories(
        self, orig, exp_single_cats_value, indexer
    ):
        # mask with single True
        df = orig.copy()

        mask = df.index == "j"
        key = 0
        if indexer is tm.loc:
            key = df.columns[key]

        indexer(df)[mask, key] = "b"
        tm.assert_frame_equal(df, exp_single_cats_value)

    @pytest.mark.parametrize("indexer", [tm.loc, tm.iloc])
    def test_loc_iloc_setitem_full_row_non_categorical_rhs(
        self, orig, exp_single_row, indexer
    ):
        #   - assign a complete row (mixed values) -> exp_single_row
        df = orig.copy()

        key = 2
        if indexer is tm.loc:
            key = df.index[2]

        # not categorical dtype, but "b" _is_ among the categories for df["cat"]
        indexer(df)[key, :] = ["b", 2]
        tm.assert_frame_equal(df, exp_single_row)

        # "c" is not among the categories for df["cat"]
        with pytest.raises(TypeError, match=msg1):
            indexer(df)[key, :] = ["c", 2]

    @pytest.mark.parametrize("indexer", [tm.loc, tm.iloc])
    def test_loc_iloc_setitem_partial_col_categorical_rhs(
        self, orig, exp_parts_cats_col, indexer
    ):
        # assign a part of a column with dtype == categorical ->
        # exp_parts_cats_col
        df = orig.copy()

        key = (slice(2, 4), 0)
        if indexer is tm.loc:
            key = (slice("j", "k"), df.columns[0])

        # same categories as we currently have in df["cats"]
        compat = Categorical(["b", "b"], categories=["a", "b"])
        indexer(df)[key] = compat
        tm.assert_frame_equal(df, exp_parts_cats_col)

        # categories do not match df["cat"]'s, but "b" is among them
        semi_compat = Categorical(list("bb"), categories=list("abc"))
        with pytest.raises(TypeError, match=msg2):
            # different categories but holdable values
            #  -> not sure if this should fail or pass
            indexer(df)[key] = semi_compat

        # categories do not match df["cat"]'s, and "c" is not among them
        incompat = Categorical(list("cc"), categories=list("abc"))
        with pytest.raises(TypeError, match=msg2):
            # different values
            indexer(df)[key] = incompat

    @pytest.mark.parametrize("indexer", [tm.loc, tm.iloc])
    def test_loc_iloc_setitem_non_categorical_rhs(
        self, orig, exp_parts_cats_col, indexer
    ):
        # assign a part of a column with dtype != categorical -> exp_parts_cats_col
        df = orig.copy()

        key = (slice(2, 4), 0)
        if indexer is tm.loc:
            key = (slice("j", "k"), df.columns[0])

        # "b" is among the categories for df["cat"]
        indexer(df)[key] = ["b", "b"]
        tm.assert_frame_equal(df, exp_parts_cats_col)

        # "c" not part of the categories
        with pytest.raises(TypeError, match=msg1):
            indexer(df)[key] = ["c", "c"]<|MERGE_RESOLUTION|>--- conflicted
+++ resolved
@@ -1009,7 +1009,8 @@
         # setting it makes it raise/warn
         subset = df.iloc[slice(4, 8)]
 
-<<<<<<< HEAD
+        assert np.shares_memory(df[2], subset[2])
+
         exp_col = original[2].copy()
 
         msg = r"\nA value is trying to be set on a copy of a slice from a DataFrame"
@@ -1018,14 +1019,7 @@
             subset[2] = 0.0
         else:
             with pytest.raises(com.SettingWithCopyError, match=msg):
-                subset[2] = 0.0
-=======
-        assert np.shares_memory(df[2], subset[2])
-
-        msg = r"\nA value is trying to be set on a copy of a slice from a DataFrame"
-        with pytest.raises(com.SettingWithCopyError, match=msg):
-            subset.loc[:, 2] = 0.0
->>>>>>> aad39a86
+                subset.loc[:, 2] = 0.0
 
             exp_col[4:8] = 0.0
 
