--- conflicted
+++ resolved
@@ -13,12 +13,8 @@
 import pandas.util.testing as tm
 
 
-<<<<<<< HEAD
 @pytest.mark.filterwarnings("ignore:Sparse:FutureWarning")
-class TestDataFrameAlterAxes():
-=======
 class TestDataFrameAlterAxes:
->>>>>>> 612c2443
 
     def test_set_index_directly(self, float_string_frame):
         df = float_string_frame
@@ -1377,12 +1373,8 @@
         tm.assert_frame_equal(result, expected)
 
 
-<<<<<<< HEAD
 @pytest.mark.filterwarnings("ignore:Sparse:FutureWarning")
-class TestIntervalIndex(object):
-=======
 class TestIntervalIndex:
->>>>>>> 612c2443
 
     def test_setitem(self):
 
