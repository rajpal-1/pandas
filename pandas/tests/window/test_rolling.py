--- conflicted
+++ resolved
@@ -870,22 +870,6 @@
     tm.assert_series_equal(result, expected)
 
 
-<<<<<<< HEAD
-@pytest.mark.parametrize(
-    ("func", "third_value", "values"),
-    [
-        ("var", 1, [5e33, 0, 0.5, 0.5, 2, 0]),
-        ("std", 1, [7.071068e16, 0, 0.7071068, 0.7071068, 1.414214, 0]),
-        ("var", 2, [5e33, 0.5, 0, 0.5, 2, 0]),
-        ("std", 2, [7.071068e16, 0.7071068, 0, 0.7071068, 1.414214, 0]),
-    ],
-)
-def test_rolling_var_numerical_issues(func, third_value, values):
-    # GH: 37051
-    ds = pd.Series([99999999999999999, 1, third_value, 2, 3, 1, 1])
-    result = getattr(ds.rolling(2), func)()
-    expected = pd.Series([np.nan] + values)
-=======
 @pytest.mark.parametrize("constructor", ["DataFrame", "Series"])
 def test_rolling_sem(constructor):
     # GH: 26476
@@ -894,5 +878,21 @@
     if isinstance(result, DataFrame):
         result = pd.Series(result[0].values)
     expected = pd.Series([np.nan] + [0.707107] * 2)
->>>>>>> ca27ccae
+    tm.assert_series_equal(result, expected)
+
+
+@pytest.mark.parametrize(
+    ("func", "third_value", "values"),
+    [
+        ("var", 1, [5e33, 0, 0.5, 0.5, 2, 0]),
+        ("std", 1, [7.071068e16, 0, 0.7071068, 0.7071068, 1.414214, 0]),
+        ("var", 2, [5e33, 0.5, 0, 0.5, 2, 0]),
+        ("std", 2, [7.071068e16, 0.7071068, 0, 0.7071068, 1.414214, 0]),
+    ],
+)
+def test_rolling_var_numerical_issues(func, third_value, values):
+    # GH: 37051
+    ds = pd.Series([99999999999999999, 1, third_value, 2, 3, 1, 1])
+    result = getattr(ds.rolling(2), func)()
+    expected = pd.Series([np.nan] + values)
     tm.assert_series_equal(result, expected)