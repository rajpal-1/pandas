import numpy as np
import pytest

from pandas.errors import UnsupportedFunctionCall
import pandas.util._test_decorators as td

from pandas import DataFrame, Series, Timedelta, concat
import pandas._testing as tm
from pandas.api.indexers import BaseIndexer


@td.skip_if_no_scipy
def test_constructor(frame_or_series):
    # GH 12669
    c = frame_or_series(range(5)).rolling

    # valid
    c(win_type="boxcar", window=2, min_periods=1)
    c(win_type="boxcar", window=2, min_periods=1, center=True)
    c(win_type="boxcar", window=2, min_periods=1, center=False)


@pytest.mark.parametrize("w", [2.0, "foo", np.array([2])])
@td.skip_if_no_scipy
def test_invalid_constructor(frame_or_series, w):
    # not valid

    c = frame_or_series(range(5)).rolling
    with pytest.raises(ValueError, match="min_periods must be an integer"):
        c(win_type="boxcar", window=2, min_periods=w)
    with pytest.raises(ValueError, match="center must be a boolean"):
        c(win_type="boxcar", window=2, min_periods=1, center=w)


@pytest.mark.parametrize("wt", ["foobar", 1])
@td.skip_if_no_scipy
def test_invalid_constructor_wintype(frame_or_series, wt):
    c = frame_or_series(range(5)).rolling
    with pytest.raises(ValueError, match="Invalid win_type"):
        c(win_type=wt, window=2)


@td.skip_if_no_scipy
def test_constructor_with_win_type(frame_or_series, win_types):
    # GH 12669
    c = frame_or_series(range(5)).rolling
    c(win_type=win_types, window=2)


@pytest.mark.parametrize("method", ["sum", "mean"])
def test_numpy_compat(method):
    # see gh-12811
    w = Series([2, 4, 6]).rolling(window=2)

    msg = "numpy operations are not valid with window objects"

    with pytest.raises(UnsupportedFunctionCall, match=msg):
        getattr(w, method)(1, 2, 3)
    with pytest.raises(UnsupportedFunctionCall, match=msg):
        getattr(w, method)(dtype=np.float64)


@td.skip_if_no_scipy
@pytest.mark.parametrize("arg", ["median", "kurt", "skew"])
def test_agg_function_support(arg):
    df = DataFrame({"A": np.arange(5)})
    roll = df.rolling(2, win_type="triang")

    msg = f"'{arg}' is not a valid function for 'Window' object"
    with pytest.raises(AttributeError, match=msg):
        roll.agg(arg)

    with pytest.raises(AttributeError, match=msg):
        roll.agg([arg])

    with pytest.raises(AttributeError, match=msg):
        roll.agg({"A": arg})


@td.skip_if_no_scipy
def test_invalid_scipy_arg():
    # This error is raised by scipy
    msg = r"boxcar\(\) got an unexpected"
    with pytest.raises(TypeError, match=msg):
        Series(range(3)).rolling(1, win_type="boxcar").mean(foo="bar")


@td.skip_if_no_scipy
def test_constructor_with_win_type_invalid(frame_or_series):
    # GH 13383
    c = frame_or_series(range(5)).rolling

    msg = "window must be an integer 0 or greater"

    with pytest.raises(ValueError, match=msg):
        c(-1, win_type="boxcar")


@td.skip_if_no_scipy
@pytest.mark.filterwarnings("ignore:can't resolve:ImportWarning")
def test_window_with_args():
    # make sure that we are aggregating window functions correctly with arg
    r = Series(np.random.randn(100)).rolling(
        window=10, min_periods=1, win_type="gaussian"
    )
    expected = concat([r.mean(std=10), r.mean(std=0.01)], axis=1)
    expected.columns = ["<lambda>", "<lambda>"]
    result = r.aggregate([lambda x: x.mean(std=10), lambda x: x.mean(std=0.01)])
    tm.assert_frame_equal(result, expected)

    def a(x):
        return x.mean(std=10)

    def b(x):
        return x.mean(std=0.01)

    expected = concat([r.mean(std=10), r.mean(std=0.01)], axis=1)
    expected.columns = ["a", "b"]
    result = r.aggregate([a, b])
    tm.assert_frame_equal(result, expected)


@td.skip_if_no_scipy
<<<<<<< HEAD
def test_win_type_with_method_invalid():
    with pytest.raises(
        NotImplementedError, match="'single' is the only supported method type."
    ):
        Series(range(1)).rolling(1, win_type="triang", method="table")
=======
@pytest.mark.parametrize("arg", [2000000000, "2s", Timedelta("2s")])
def test_consistent_win_type_freq(arg):
    # GH 15969
    s = Series(range(1))
    with pytest.raises(ValueError, match="Invalid win_type freq"):
        s.rolling(arg, win_type="freq")


@td.skip_if_no_scipy
def test_win_type_not_implemented():
    class CustomIndexer(BaseIndexer):
        def get_window_bounds(self, num_values, min_periods, center, closed):
            return np.array([0, 1]), np.array([1, 2])

    df = DataFrame({"values": range(2)})
    indexer = CustomIndexer()
    with pytest.raises(NotImplementedError, match="BaseIndexer subclasses not"):
        df.rolling(indexer, win_type="boxcar")
>>>>>>> bd3cd371
<|MERGE_RESOLUTION|>--- conflicted
+++ resolved
@@ -121,13 +121,13 @@
 
 
 @td.skip_if_no_scipy
-<<<<<<< HEAD
 def test_win_type_with_method_invalid():
     with pytest.raises(
         NotImplementedError, match="'single' is the only supported method type."
     ):
         Series(range(1)).rolling(1, win_type="triang", method="table")
-=======
+
+
 @pytest.mark.parametrize("arg", [2000000000, "2s", Timedelta("2s")])
 def test_consistent_win_type_freq(arg):
     # GH 15969
@@ -145,5 +145,4 @@
     df = DataFrame({"values": range(2)})
     indexer = CustomIndexer()
     with pytest.raises(NotImplementedError, match="BaseIndexer subclasses not"):
-        df.rolling(indexer, win_type="boxcar")
->>>>>>> bd3cd371
+        df.rolling(indexer, win_type="boxcar")