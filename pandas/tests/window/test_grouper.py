import numpy as np
import pytest

import pandas as pd
from pandas import DataFrame, Series, compat
import pandas._testing as tm
from pandas.core.groupby.groupby import get_groupby


class TestGrouperGrouping:
    def setup_method(self, method):
        self.series = Series(np.arange(10))
        self.frame = DataFrame({"A": [1] * 20 + [2] * 12 + [3] * 8, "B": np.arange(40)})

    def test_mutated(self):

        msg = r"groupby\(\) got an unexpected keyword argument 'foo'"
        with pytest.raises(TypeError, match=msg):
            self.frame.groupby("A", foo=1)

        g = self.frame.groupby("A")
        assert not g.mutated
        g = get_groupby(self.frame, by="A", mutated=True)
        assert g.mutated

    @pytest.mark.xfail(not compat.IS64, reason="GH-35294")
    def test_getitem(self):
        g = self.frame.groupby("A")
        g_mutated = get_groupby(self.frame, by="A", mutated=True)

        expected = g_mutated.B.apply(lambda x: x.rolling(2).mean())

        result = g.rolling(2).mean().B
        tm.assert_series_equal(result, expected)

        result = g.rolling(2).B.mean()
        tm.assert_series_equal(result, expected)

        result = g.B.rolling(2).mean()
        tm.assert_series_equal(result, expected)

        result = self.frame.B.groupby(self.frame.A).rolling(2).mean()
        tm.assert_series_equal(result, expected)

    def test_getitem_multiple(self):

        # GH 13174
        g = self.frame.groupby("A")
        r = g.rolling(2)
        g_mutated = get_groupby(self.frame, by="A", mutated=True)
        expected = g_mutated.B.apply(lambda x: x.rolling(2).count())

        result = r.B.count()
        tm.assert_series_equal(result, expected)

        result = r.B.count()
        tm.assert_series_equal(result, expected)

    @pytest.mark.xfail(not compat.IS64, reason="GH-35294")
    def test_rolling(self):
        g = self.frame.groupby("A")
        r = g.rolling(window=4)

        for f in ["sum", "mean", "min", "max", "count", "kurt", "skew"]:
            result = getattr(r, f)()
            expected = g.apply(lambda x: getattr(x.rolling(4), f)())
            tm.assert_frame_equal(result, expected)

        for f in ["std", "var"]:
            result = getattr(r, f)(ddof=1)
            expected = g.apply(lambda x: getattr(x.rolling(4), f)(ddof=1))
            tm.assert_frame_equal(result, expected)

    @pytest.mark.parametrize(
        "interpolation", ["linear", "lower", "higher", "midpoint", "nearest"]
    )
    @pytest.mark.xfail(not compat.IS64, reason="GH-35294")
    def test_rolling_quantile(self, interpolation):
        g = self.frame.groupby("A")
        r = g.rolling(window=4)
        result = r.quantile(0.4, interpolation=interpolation)
        expected = g.apply(
            lambda x: x.rolling(4).quantile(0.4, interpolation=interpolation)
        )
        tm.assert_frame_equal(result, expected)

    def test_rolling_corr_cov(self):
        g = self.frame.groupby("A")
        r = g.rolling(window=4)

        for f in ["corr", "cov"]:
            result = getattr(r, f)(self.frame)

            def func(x):
                return getattr(x.rolling(4), f)(self.frame)

            expected = g.apply(func)
            tm.assert_frame_equal(result, expected)

            result = getattr(r.B, f)(pairwise=True)

            def func(x):
                return getattr(x.B.rolling(4), f)(pairwise=True)

            expected = g.apply(func)
            tm.assert_series_equal(result, expected)

    @pytest.mark.xfail(not compat.IS64, reason="GH-35294")
    def test_rolling_apply(self, raw):
        g = self.frame.groupby("A")
        r = g.rolling(window=4)

        # reduction
        result = r.apply(lambda x: x.sum(), raw=raw)
        expected = g.apply(lambda x: x.rolling(4).apply(lambda y: y.sum(), raw=raw))
        tm.assert_frame_equal(result, expected)

    @pytest.mark.xfail(not compat.IS64, reason="GH-35294")
    def test_rolling_apply_mutability(self):
        # GH 14013
        df = pd.DataFrame({"A": ["foo"] * 3 + ["bar"] * 3, "B": [1] * 6})
        g = df.groupby("A")

        mi = pd.MultiIndex.from_tuples(
            [("bar", 3), ("bar", 4), ("bar", 5), ("foo", 0), ("foo", 1), ("foo", 2)]
        )

        mi.names = ["A", None]
        # Grouped column should not be a part of the output
        expected = pd.DataFrame([np.nan, 2.0, 2.0] * 2, columns=["B"], index=mi)

        result = g.rolling(window=2).sum()
        tm.assert_frame_equal(result, expected)

        # Call an arbitrary function on the groupby
        g.sum()

        # Make sure nothing has been mutated
        result = g.rolling(window=2).sum()
        tm.assert_frame_equal(result, expected)

    def test_expanding(self):
        g = self.frame.groupby("A")
        r = g.expanding()

        for f in ["sum", "mean", "min", "max", "count", "kurt", "skew"]:

            result = getattr(r, f)()
            expected = g.apply(lambda x: getattr(x.expanding(), f)())
            tm.assert_frame_equal(result, expected)

        for f in ["std", "var"]:
            result = getattr(r, f)(ddof=0)
            expected = g.apply(lambda x: getattr(x.expanding(), f)(ddof=0))
            tm.assert_frame_equal(result, expected)

    @pytest.mark.parametrize(
        "interpolation", ["linear", "lower", "higher", "midpoint", "nearest"]
    )
    def test_expanding_quantile(self, interpolation):
        g = self.frame.groupby("A")
        r = g.expanding()
        result = r.quantile(0.4, interpolation=interpolation)
        expected = g.apply(
            lambda x: x.expanding().quantile(0.4, interpolation=interpolation)
        )
        tm.assert_frame_equal(result, expected)

    def test_expanding_corr_cov(self):
        g = self.frame.groupby("A")
        r = g.expanding()

        for f in ["corr", "cov"]:
            result = getattr(r, f)(self.frame)

            def func(x):
                return getattr(x.expanding(), f)(self.frame)

            expected = g.apply(func)
            tm.assert_frame_equal(result, expected)

            result = getattr(r.B, f)(pairwise=True)

            def func(x):
                return getattr(x.B.expanding(), f)(pairwise=True)

            expected = g.apply(func)
            tm.assert_series_equal(result, expected)

    def test_expanding_apply(self, raw):
        g = self.frame.groupby("A")
        r = g.expanding()

        # reduction
        result = r.apply(lambda x: x.sum(), raw=raw)
        expected = g.apply(lambda x: x.expanding().apply(lambda y: y.sum(), raw=raw))
        tm.assert_frame_equal(result, expected)

    @pytest.mark.parametrize("expected_value,raw_value", [[1.0, True], [0.0, False]])
    @pytest.mark.xfail(not compat.IS64, reason="GH-35294")
    def test_groupby_rolling(self, expected_value, raw_value):
        # GH 31754

        def foo(x):
            return int(isinstance(x, np.ndarray))

        df = pd.DataFrame({"id": [1, 1, 1], "value": [1, 2, 3]})
        result = df.groupby("id").value.rolling(1).apply(foo, raw=raw_value)
        expected = Series(
            [expected_value] * 3,
            index=pd.MultiIndex.from_tuples(
                ((1, 0), (1, 1), (1, 2)), names=["id", None]
            ),
            name="value",
        )
        tm.assert_series_equal(result, expected)

    @pytest.mark.xfail(not compat.IS64, reason="GH-35294")
    def test_groupby_rolling_center_center(self):
        # GH 35552
        series = Series(range(1, 6))
        result = series.groupby(series).rolling(center=True, window=3).mean()
        expected = Series(
            [np.nan] * 5,
            index=pd.MultiIndex.from_tuples(((1, 0), (2, 1), (3, 2), (4, 3), (5, 4))),
        )
        tm.assert_series_equal(result, expected)

        series = Series(range(1, 5))
        result = series.groupby(series).rolling(center=True, window=3).mean()
        expected = Series(
            [np.nan] * 4,
            index=pd.MultiIndex.from_tuples(((1, 0), (2, 1), (3, 2), (4, 3))),
        )
        tm.assert_series_equal(result, expected)

        df = pd.DataFrame({"a": ["a"] * 5 + ["b"] * 6, "b": range(11)})
        result = df.groupby("a").rolling(center=True, window=3).mean()
        expected = pd.DataFrame(
            [np.nan, 1, 2, 3, np.nan, np.nan, 6, 7, 8, 9, np.nan],
            index=pd.MultiIndex.from_tuples(
                (
                    ("a", 0),
                    ("a", 1),
                    ("a", 2),
                    ("a", 3),
                    ("a", 4),
                    ("b", 5),
                    ("b", 6),
                    ("b", 7),
                    ("b", 8),
                    ("b", 9),
                    ("b", 10),
                ),
                names=["a", None],
            ),
            columns=["b"],
        )
        tm.assert_frame_equal(result, expected)

        df = pd.DataFrame({"a": ["a"] * 5 + ["b"] * 5, "b": range(10)})
        result = df.groupby("a").rolling(center=True, window=3).mean()
        expected = pd.DataFrame(
            [np.nan, 1, 2, 3, np.nan, np.nan, 6, 7, 8, np.nan],
            index=pd.MultiIndex.from_tuples(
                (
                    ("a", 0),
                    ("a", 1),
                    ("a", 2),
                    ("a", 3),
                    ("a", 4),
                    ("b", 5),
                    ("b", 6),
                    ("b", 7),
                    ("b", 8),
                    ("b", 9),
                ),
                names=["a", None],
            ),
            columns=["b"],
        )
        tm.assert_frame_equal(result, expected)

    @pytest.mark.xfail(not compat.IS64, reason="GH-35294")
    def test_groupby_subselect_rolling(self):
        # GH 35486
        df = DataFrame(
            {"a": [1, 2, 3, 2], "b": [4.0, 2.0, 3.0, 1.0], "c": [10, 20, 30, 20]}
        )
        result = df.groupby("a")[["b"]].rolling(2).max()
        expected = DataFrame(
            [np.nan, np.nan, 2.0, np.nan],
            columns=["b"],
            index=pd.MultiIndex.from_tuples(
                ((1, 0), (2, 1), (2, 3), (3, 2)), names=["a", None]
            ),
        )
        tm.assert_frame_equal(result, expected)

        result = df.groupby("a")["b"].rolling(2).max()
        expected = Series(
            [np.nan, np.nan, 2.0, np.nan],
            index=pd.MultiIndex.from_tuples(
                ((1, 0), (2, 1), (2, 3), (3, 2)), names=["a", None]
            ),
            name="b",
        )
        tm.assert_series_equal(result, expected)

    @pytest.mark.xfail(not compat.IS64, reason="GH-35294")
    def test_groupby_rolling_custom_indexer(self):
        # GH 35557
        class SimpleIndexer(pd.api.indexers.BaseIndexer):
            def get_window_bounds(
                self, num_values=0, min_periods=None, center=None, closed=None
            ):
                min_periods = self.window_size if min_periods is None else 0
                end = np.arange(num_values, dtype=np.int64) + 1
                start = end.copy() - self.window_size
                start[start < 0] = min_periods
                return start, end

        df = pd.DataFrame(
            {"a": [1.0, 2.0, 3.0, 4.0, 5.0] * 3}, index=[0] * 5 + [1] * 5 + [2] * 5
        )
        result = (
            df.groupby(df.index)
            .rolling(SimpleIndexer(window_size=3), min_periods=1)
            .sum()
        )
        expected = df.groupby(df.index).rolling(window=3, min_periods=1).sum()
        tm.assert_frame_equal(result, expected)

    @pytest.mark.xfail(not compat.IS64, reason="GH-35294")
    def test_groupby_rolling_subset_with_closed(self):
        # GH 35549
        df = pd.DataFrame(
            {
                "column1": range(6),
                "column2": range(6),
                "group": 3 * ["A", "B"],
                "date": [pd.Timestamp("2019-01-01")] * 6,
            }
        )
        result = (
            df.groupby("group").rolling("1D", on="date", closed="left")["column1"].sum()
        )
        expected = Series(
            [np.nan, 0.0, 2.0, np.nan, 1.0, 4.0],
            index=pd.MultiIndex.from_tuples(
                [("A", pd.Timestamp("2019-01-01"))] * 3
                + [("B", pd.Timestamp("2019-01-01"))] * 3,
                names=["group", "date"],
            ),
            name="column1",
        )
        tm.assert_series_equal(result, expected)

    @pytest.mark.xfail(not compat.IS64, reason="GH-35294")
    def test_groupby_subset_rolling_subset_with_closed(self):
        # GH 35549
        df = pd.DataFrame(
            {
                "column1": range(6),
                "column2": range(6),
                "group": 3 * ["A", "B"],
                "date": [pd.Timestamp("2019-01-01")] * 6,
            }
        )

        result = (
            df.groupby("group")[["column1", "date"]]
            .rolling("1D", on="date", closed="left")["column1"]
            .sum()
        )
        expected = Series(
            [np.nan, 0.0, 2.0, np.nan, 1.0, 4.0],
            index=pd.MultiIndex.from_tuples(
                [("A", pd.Timestamp("2019-01-01"))] * 3
                + [("B", pd.Timestamp("2019-01-01"))] * 3,
                names=["group", "date"],
            ),
            name="column1",
        )
        tm.assert_series_equal(result, expected)

    @pytest.mark.xfail(not compat.IS64, reason="GH-35294")
    @pytest.mark.parametrize("func", ["max", "min"])
    def test_groupby_rolling_index_changed(self, func):
        # GH: #36018 nlevels of MultiIndex changed
        ds = Series(
            [1, 2, 2],
            index=pd.MultiIndex.from_tuples(
                [("a", "x"), ("a", "y"), ("c", "z")], names=["1", "2"]
            ),
            name="a",
        )

        result = getattr(ds.groupby(ds).rolling(2), func)()
        expected = Series(
            [np.nan, np.nan, 2.0],
            index=pd.MultiIndex.from_tuples(
                [(1, "a", "x"), (2, "a", "y"), (2, "c", "z")], names=["a", "1", "2"]
            ),
            name="a",
        )
        tm.assert_series_equal(result, expected)

    def test_groupby_rolling_empty_frame(self):
        # GH 36197
        expected = pd.DataFrame({"s1": []})
        result = expected.groupby("s1").rolling(window=1).sum()
        expected.index = pd.MultiIndex.from_tuples([], names=["s1", None])
        tm.assert_frame_equal(result, expected)

        expected = pd.DataFrame({"s1": [], "s2": []})
        result = expected.groupby(["s1", "s2"]).rolling(window=1).sum()
        expected.index = pd.MultiIndex.from_tuples([], names=["s1", "s2", None])
        tm.assert_frame_equal(result, expected)

<<<<<<< HEAD
    def test_groupby_rolling_string_index(self):
        # GH: 36727
        df = pd.DataFrame(
            [
                ["A", "group_1", pd.Timestamp(2019, 1, 1, 9)],
                ["B", "group_1", pd.Timestamp(2019, 1, 2, 9)],
                ["Z", "group_2", pd.Timestamp(2019, 1, 3, 9)],
                ["H", "group_1", pd.Timestamp(2019, 1, 6, 9)],
                ["E", "group_2", pd.Timestamp(2019, 1, 20, 9)],
            ],
            columns=["index", "group", "eventTime"],
        ).set_index("index")

        groups = df.groupby("group")
        df["count_to_date"] = groups.cumcount()
        rolling_groups = groups.rolling("10d", on="eventTime")
        result = rolling_groups.apply(lambda df: df.shape[0])
        expected = pd.DataFrame(
            [
                ["A", "group_1", pd.Timestamp(2019, 1, 1, 9), 1.0],
                ["B", "group_1", pd.Timestamp(2019, 1, 2, 9), 2.0],
                ["H", "group_1", pd.Timestamp(2019, 1, 6, 9), 3.0],
                ["Z", "group_2", pd.Timestamp(2019, 1, 3, 9), 1.0],
                ["E", "group_2", pd.Timestamp(2019, 1, 20, 9), 1.0],
            ],
            columns=["index", "group", "eventTime", "count_to_date"],
        ).set_index(["group", "index"])
=======
    def test_groupby_rolling_no_sort(self):
        # GH 36889
        result = (
            pd.DataFrame({"foo": [2, 1], "bar": [2, 1]})
            .groupby("foo", sort=False)
            .rolling(1)
            .min()
        )
        expected = pd.DataFrame(
            np.array([[2.0, 2.0], [1.0, 1.0]]),
            columns=["foo", "bar"],
            index=pd.MultiIndex.from_tuples([(2, 0), (1, 1)], names=["foo", None]),
        )
>>>>>>> 2092cd86
        tm.assert_frame_equal(result, expected)<|MERGE_RESOLUTION|>--- conflicted
+++ resolved
@@ -418,7 +418,6 @@
         expected.index = pd.MultiIndex.from_tuples([], names=["s1", "s2", None])
         tm.assert_frame_equal(result, expected)
 
-<<<<<<< HEAD
     def test_groupby_rolling_string_index(self):
         # GH: 36727
         df = pd.DataFrame(
@@ -446,7 +445,8 @@
             ],
             columns=["index", "group", "eventTime", "count_to_date"],
         ).set_index(["group", "index"])
-=======
+        tm.assert_frame_equal(result, expected)
+
     def test_groupby_rolling_no_sort(self):
         # GH 36889
         result = (
@@ -460,5 +460,4 @@
             columns=["foo", "bar"],
             index=pd.MultiIndex.from_tuples([(2, 0), (1, 1)], names=["foo", None]),
         )
->>>>>>> 2092cd86
         tm.assert_frame_equal(result, expected)