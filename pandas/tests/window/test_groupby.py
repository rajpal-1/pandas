--- conflicted
+++ resolved
@@ -104,13 +104,8 @@
             "skew",
         ],
     )
-<<<<<<< HEAD
-    def test_rolling(self, f):
-        g = self.frame.groupby("A", group_keys=False)
-=======
     def test_rolling(self, f, roll_frame):
-        g = roll_frame.groupby("A")
->>>>>>> f52d75a1
+        g = roll_frame.groupby("A", group_keys=False)
         r = g.rolling(window=4)
 
         result = getattr(r, f)()
@@ -123,13 +118,8 @@
         tm.assert_frame_equal(result, expected)
 
     @pytest.mark.parametrize("f", ["std", "var"])
-<<<<<<< HEAD
-    def test_rolling_ddof(self, f):
-        g = self.frame.groupby("A", group_keys=False)
-=======
     def test_rolling_ddof(self, f, roll_frame):
-        g = roll_frame.groupby("A")
->>>>>>> f52d75a1
+        g = roll_frame.groupby("A", group_keys=False)
         r = g.rolling(window=4)
 
         result = getattr(r, f)(ddof=1)
@@ -144,13 +134,8 @@
     @pytest.mark.parametrize(
         "interpolation", ["linear", "lower", "higher", "midpoint", "nearest"]
     )
-<<<<<<< HEAD
-    def test_rolling_quantile(self, interpolation):
-        g = self.frame.groupby("A", group_keys=False)
-=======
     def test_rolling_quantile(self, interpolation, roll_frame):
-        g = roll_frame.groupby("A")
->>>>>>> f52d75a1
+        g = roll_frame.groupby("A", group_keys=False)
         r = g.rolling(window=4)
 
         result = r.quantile(0.4, interpolation=interpolation)
@@ -254,13 +239,8 @@
         )
         tm.assert_frame_equal(result, expected)
 
-<<<<<<< HEAD
-    def test_rolling_apply(self, raw):
-        g = self.frame.groupby("A", group_keys=False)
-=======
     def test_rolling_apply(self, raw, roll_frame):
-        g = roll_frame.groupby("A")
->>>>>>> f52d75a1
+        g = roll_frame.groupby("A", group_keys=False)
         r = g.rolling(window=4)
 
         # reduction
@@ -802,11 +782,7 @@
 
     def test_groupby_rolling_object_doesnt_affect_groupby_apply(self, roll_frame):
         # GH 39732
-<<<<<<< HEAD
-        g = self.frame.groupby("A", group_keys=False)
-=======
-        g = roll_frame.groupby("A")
->>>>>>> f52d75a1
+        g = roll_frame.groupby("A", group_keys=False)
         expected = g.apply(lambda x: x.rolling(4).sum()).index
         _ = g.rolling(window=4)
         result = g.apply(lambda x: x.rolling(4).sum()).index
