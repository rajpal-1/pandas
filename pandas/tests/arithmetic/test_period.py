--- conflicted
+++ resolved
@@ -1014,19 +1014,6 @@
         with pytest.raises(TypeError):
             other - obj
 
-<<<<<<< HEAD
-    # ---------------------------------------------------------------
-    # Unsorted
-
-    def test_parr_add_sub_index(self):
-        # Check that PeriodArray defers to Index on arithmetic ops
-        pi = pd.period_range("2000-12-31", periods=3)
-        parr = pi._data
-
-        result = parr - pi
-        expected = pi - pi
-        tm.assert_index_equal(result, expected)
-=======
     @pytest.mark.parametrize(
         "other",
         [
@@ -1053,7 +1040,18 @@
         tm.assert_equal(result, expected)
         with pytest.raises(TypeError):
             other - obj
->>>>>>> 447d2c5d
+
+    # ---------------------------------------------------------------
+    # Unsorted
+
+    def test_parr_add_sub_index(self):
+        # Check that PeriodArray defers to Index on arithmetic ops
+        pi = pd.period_range("2000-12-31", periods=3)
+        parr = pi._data
+
+        result = parr - pi
+        expected = pi - pi
+        tm.assert_index_equal(result, expected)
 
 
 class TestPeriodSeriesArithmetic:
