--- conflicted
+++ resolved
@@ -1440,32 +1440,12 @@
         tm.assert_equal(result, exp)
         tm.assert_equal(result2, exp)
 
-<<<<<<< HEAD
-    # TODO: __sub__, __rsub__
-    def test_dt64arr_add_mixed_offset_array(self, box_with_array):
-        # GH#10699
-        # array of offsets
-        s = DatetimeIndex([Timestamp("2000-1-1"), Timestamp("2000-2-1")])
-        s = tm.box_expected(s, box_with_array)
-
-        with tm.assert_produces_warning(PerformanceWarning):
-            other = pd.Index([pd.offsets.DateOffset(years=1), pd.offsets.MonthEnd()])
-            other = tm.box_expected(other, box_with_array)
-            result = s + other
-            exp = DatetimeIndex([Timestamp("2001-1-1"), Timestamp("2000-2-29")])
-            exp = tm.box_expected(exp, box_with_array)
-            tm.assert_equal(result, exp)
-
-            # same offset
-            other = pd.Index(
-=======
     @pytest.mark.parametrize(
         "other",
         [
             np.array([pd.offsets.MonthEnd(), pd.offsets.Day(n=2)]),
             np.array([pd.offsets.DateOffset(years=1), pd.offsets.MonthEnd()]),
             np.array(  # matching offsets
->>>>>>> dd710643
                 [pd.offsets.DateOffset(years=1), pd.offsets.DateOffset(years=1)]
             ),
         ],
@@ -1490,7 +1470,7 @@
             other = tm.box_expected(other, box_with_array)
 
         warn = PerformanceWarning
-        if box_with_array is pd.DataFrame and not (tz is None and not box_other):
+        if box_with_array is pd.DataFrame and tz is not None:
             warn = None
         with tm.assert_produces_warning(warn):
             res = op(dtarr, other)
