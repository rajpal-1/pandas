--- conflicted
+++ resolved
@@ -1,12 +1,8 @@
 # Arithmetic tests for DataFrame/Series/Index/Array classes that should
 # behave identically.
 # Specifically for datetime64 and datetime64tz dtypes
-<<<<<<< HEAD
 import contextlib
-from datetime import datetime, timedelta
-=======
 from datetime import datetime, time, timedelta
->>>>>>> 6388370e
 from itertools import product, starmap
 import operator
 from typing import Iterator
