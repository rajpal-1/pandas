--- conflicted
+++ resolved
@@ -1175,26 +1175,6 @@
             tm.assert_series_equal(result, expected)
 
 
-<<<<<<< HEAD
-=======
-class TestShouldStore:
-    def test_should_store_categorical(self):
-        cat = pd.Categorical(["A", "B", "C"])
-        df = DataFrame(cat)
-        blk = df._mgr.blocks[0]
-
-        # matching dtype
-        assert blk.should_store(cat)
-        assert blk.should_store(cat[:-1])
-
-        # different dtype
-        assert not blk.should_store(cat.as_ordered())
-
-        # ndarray instead of Categorical
-        assert not blk.should_store(np.asarray(cat))
-
-
->>>>>>> f162aacc
 @pytest.mark.parametrize(
     "typestr, holder",
     [
