--- conflicted
+++ resolved
@@ -1,15 +1,7 @@
 import numpy as np
 import pytest
 
-<<<<<<< HEAD
-from pandas.compat import PY311
 from pandas.errors import ChainedAssignmentError
-=======
-from pandas.errors import (
-    ChainedAssignmentError,
-    SettingWithCopyWarning,
-)
->>>>>>> 1bb48398
 
 from pandas import DataFrame
 import pandas._testing as tm
