--- conflicted
+++ resolved
@@ -387,7 +387,24 @@
     tm.assert_frame_equal(df, df_orig)
 
 
-<<<<<<< HEAD
+def test_reindex_like(using_copy_on_write):
+    df = DataFrame({"a": [1, 2], "b": "a"})
+    other = DataFrame({"b": "a", "a": [1, 2]})
+
+    df_orig = df.copy()
+    df2 = df.reindex_like(other)
+
+    if using_copy_on_write:
+        assert np.shares_memory(get_array(df2, "a"), get_array(df, "a"))
+    else:
+        assert not np.shares_memory(get_array(df2, "a"), get_array(df, "a"))
+
+    df2.iloc[0, 1] = 0
+    if using_copy_on_write:
+        assert not np.shares_memory(get_array(df2, "a"), get_array(df, "a"))
+    tm.assert_frame_equal(df, df_orig)
+
+
 def test_round(using_copy_on_write):
     df = DataFrame({"a": [1, 2], "b": "c"})
     df2 = df.round()
@@ -402,23 +419,6 @@
     df2.iloc[0, 1] = "d"
     if using_copy_on_write:
         assert not np.shares_memory(get_array(df2, "b"), get_array(df, "b"))
-=======
-def test_reindex_like(using_copy_on_write):
-    df = DataFrame({"a": [1, 2], "b": "a"})
-    other = DataFrame({"b": "a", "a": [1, 2]})
-
-    df_orig = df.copy()
-    df2 = df.reindex_like(other)
-
-    if using_copy_on_write:
-        assert np.shares_memory(get_array(df2, "a"), get_array(df, "a"))
-    else:
-        assert not np.shares_memory(get_array(df2, "a"), get_array(df, "a"))
-
-    df2.iloc[0, 1] = 0
-    if using_copy_on_write:
-        assert not np.shares_memory(get_array(df2, "a"), get_array(df, "a"))
->>>>>>> acd2f5f8
     tm.assert_frame_equal(df, df_orig)
 
 
