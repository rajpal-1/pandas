--- conflicted
+++ resolved
@@ -248,10 +248,7 @@
 
 
 def test_fillna_interval_inplace_reference(using_copy_on_write):
-<<<<<<< HEAD
-=======
     # Set dtype explicitly to avoid implicit cast when setting nan
->>>>>>> 54bf475f
     ser = Series(
         interval_range(start=0, end=5), name="a", dtype="interval[float64, right]"
     )
