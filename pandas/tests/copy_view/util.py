from pandas import Series
from pandas.core.arrays import BaseMaskedArray


def get_array(obj, col=None):
    """
    Helper method to get array for a DataFrame column or a Series.

    Equivalent of df[col].values, but without going through normal getitem,
    which triggers tracking references / CoW (and we might be testing that
    this is done by some other operation).
    """
    if isinstance(obj, Series) and (col is None or obj.name == col):
        arr = obj._values
<<<<<<< HEAD
    else:
        icol = obj.columns.get_loc(col)
        assert isinstance(icol, int)
        arr = obj._get_column_array(icol)
=======
        if isinstance(arr, BaseMaskedArray):
            return arr._data
        return arr
    assert col is not None
    icol = obj.columns.get_loc(col)
    assert isinstance(icol, int)
    arr = obj._get_column_array(icol)
>>>>>>> 58cc356d
    if isinstance(arr, BaseMaskedArray):
        return arr._data
    return arr<|MERGE_RESOLUTION|>--- conflicted
+++ resolved
@@ -12,20 +12,11 @@
     """
     if isinstance(obj, Series) and (col is None or obj.name == col):
         arr = obj._values
-<<<<<<< HEAD
     else:
+        assert col is not None
         icol = obj.columns.get_loc(col)
         assert isinstance(icol, int)
         arr = obj._get_column_array(icol)
-=======
-        if isinstance(arr, BaseMaskedArray):
-            return arr._data
-        return arr
-    assert col is not None
-    icol = obj.columns.get_loc(col)
-    assert isinstance(icol, int)
-    arr = obj._get_column_array(icol)
->>>>>>> 58cc356d
     if isinstance(arr, BaseMaskedArray):
         return arr._data
     return arr