"""Tests dealing with the NDFrame.allows_duplicates."""
import operator

import numpy as np
import pytest

import pandas as pd
import pandas._testing as tm

not_implemented = pytest.mark.xfail(reason="Not implemented.")

get_msg = "(DataFrame|Series).flags is deprecated"
set_msg = "(DataFrame|Series).set_flags is deprecated"

# ----------------------------------------------------------------------------
# Preservation


class TestPreserves:
    @pytest.mark.parametrize(
        "cls, data",
        [
            (pd.Series, np.array([])),
            (pd.Series, [1, 2]),
            (pd.DataFrame, {}),
            (pd.DataFrame, {"A": [1, 2]}),
        ],
    )
    def test_construction_ok(self, cls, data):
        result = cls(data)
        with tm.assert_produces_warning(FutureWarning, match=get_msg):
            assert result.flags.allows_duplicate_labels is True

        with tm.assert_produces_warning(FutureWarning, match=set_msg):
            result = cls(data).set_flags(allows_duplicate_labels=False)
        with tm.assert_produces_warning(FutureWarning, match=get_msg):
            assert result.flags.allows_duplicate_labels is False

    @pytest.mark.parametrize(
        "func",
        [
            operator.itemgetter(["a"]),
            operator.methodcaller("add", 1),
            operator.methodcaller("rename", str.upper),
            operator.methodcaller("rename", "name"),
            operator.methodcaller("abs"),
            np.abs,
        ],
    )
    def test_preserved_series(self, func):
        with tm.assert_produces_warning(FutureWarning, match=set_msg):
            s = pd.Series([0, 1], index=["a", "b"]).set_flags(
                allows_duplicate_labels=False
            )
        with tm.assert_produces_warning(FutureWarning, match=get_msg):
            assert func(s).flags.allows_duplicate_labels is False

    @pytest.mark.parametrize(
        "other", [pd.Series(0, index=["a", "b", "c"]), pd.Series(0, index=["a", "b"])]
    )
    # TODO: frame
    @not_implemented
    def test_align(self, other):
        with tm.assert_produces_warning(FutureWarning, match=set_msg):
            s = pd.Series([0, 1], index=["a", "b"]).set_flags(
                allows_duplicate_labels=False
            )
        a, b = s.align(other)
        with tm.assert_produces_warning(FutureWarning, match=get_msg):
            assert a.flags.allows_duplicate_labels is False
            assert b.flags.allows_duplicate_labels is False

    def test_preserved_frame(self):
        with tm.assert_produces_warning(FutureWarning, match=set_msg):
            df = pd.DataFrame({"A": [1, 2], "B": [3, 4]}, index=["a", "b"]).set_flags(
                allows_duplicate_labels=False
            )
        with tm.assert_produces_warning(FutureWarning, match=get_msg):
            assert df.loc[["a"]].flags.allows_duplicate_labels is False
            assert df.loc[:, ["A", "B"]].flags.allows_duplicate_labels is False

    def test_to_frame(self):
        with tm.assert_produces_warning(FutureWarning, match=set_msg):
            ser = pd.Series(dtype=float).set_flags(allows_duplicate_labels=False)
        with tm.assert_produces_warning(FutureWarning, match=get_msg):
            assert ser.to_frame().flags.allows_duplicate_labels is False

    @pytest.mark.parametrize("func", ["add", "sub"])
    @pytest.mark.parametrize("frame", [False, True])
    @pytest.mark.parametrize("other", [1, pd.Series([1, 2], name="A")])
    def test_binops(self, func, other, frame):
        with tm.assert_produces_warning(FutureWarning, match=set_msg):
            df = pd.Series([1, 2], name="A", index=["a", "b"]).set_flags(
                allows_duplicate_labels=False
            )
        if frame:
            df = df.to_frame()
        if isinstance(other, pd.Series) and frame:
            other = other.to_frame()
        func = operator.methodcaller(func, other)
        with tm.assert_produces_warning(FutureWarning, match=get_msg):
            assert df.flags.allows_duplicate_labels is False
            assert func(df).flags.allows_duplicate_labels is False

    def test_preserve_getitem(self):
        with tm.assert_produces_warning(FutureWarning, match=set_msg):
            df = pd.DataFrame({"A": [1, 2]}).set_flags(allows_duplicate_labels=False)
        with tm.assert_produces_warning(FutureWarning, match=get_msg):
            assert df[["A"]].flags.allows_duplicate_labels is False
            assert df["A"].flags.allows_duplicate_labels is False
            assert df.loc[0].flags.allows_duplicate_labels is False
            assert df.loc[[0]].flags.allows_duplicate_labels is False
            assert df.loc[0, ["A"]].flags.allows_duplicate_labels is False

    def test_ndframe_getitem_caching_issue(self, request, using_copy_on_write):
        if not using_copy_on_write:
            request.node.add_marker(pytest.mark.xfail(reason="Unclear behavior."))
        # NDFrame.__getitem__ will cache the first df['A']. May need to
        # invalidate that cache? Update the cached entries?
        with tm.assert_produces_warning(FutureWarning, match=set_msg):
            df = pd.DataFrame({"A": [0]}).set_flags(allows_duplicate_labels=False)
        with tm.assert_produces_warning(FutureWarning, match=get_msg):
            assert df["A"].flags.allows_duplicate_labels is False
            df.flags.allows_duplicate_labels = True
            assert df["A"].flags.allows_duplicate_labels is True

    @pytest.mark.parametrize(
        "objs, kwargs",
        [
            # Series
            (
                [
                    pd.Series(1, index=["a", "b"]),
                    pd.Series(2, index=["c", "d"]),
                ],
                {},
            ),
            (
                [
                    pd.Series(1, index=["a", "b"]),
                    pd.Series(2, index=["a", "b"]),
                ],
                {"ignore_index": True},
            ),
            (
                [
                    pd.Series(1, index=["a", "b"]),
                    pd.Series(2, index=["a", "b"]),
                ],
                {"axis": 1},
            ),
            # Frame
            (
                [
                    pd.DataFrame({"A": [1, 2]}, index=["a", "b"]),
                    pd.DataFrame({"A": [1, 2]}, index=["c", "d"]),
                ],
                {},
            ),
            (
                [
                    pd.DataFrame({"A": [1, 2]}, index=["a", "b"]),
                    pd.DataFrame({"A": [1, 2]}, index=["a", "b"]),
                ],
                {"ignore_index": True},
            ),
            (
                [
                    pd.DataFrame({"A": [1, 2]}, index=["a", "b"]),
                    pd.DataFrame({"B": [1, 2]}, index=["a", "b"]),
                ],
                {"axis": 1},
            ),
            # Series / Frame
            (
                [
                    pd.DataFrame({"A": [1, 2]}, index=["a", "b"]),
<<<<<<< HEAD
                    pd.Series(
                        [1, 2],
                        index=["a", "b"],
                        name="B",
                    ),
=======
                    pd.Series([1, 2], index=["a", "b"], name="B"),
>>>>>>> 3ce07cb4
                ],
                {"axis": 1},
            ),
        ],
    )
    def test_concat(self, objs, kwargs):
<<<<<<< HEAD
        with tm.assert_produces_warning(FutureWarning, match=set_msg):
            objs = [x.set_flags(allows_duplicate_labels=False) for x in objs]
=======
        objs = [x.set_flags(allows_duplicate_labels=False) for x in objs]
>>>>>>> 3ce07cb4
        result = pd.concat(objs, **kwargs)
        with tm.assert_produces_warning(FutureWarning, match=get_msg):
            assert result.flags.allows_duplicate_labels is False

    @pytest.mark.parametrize(
<<<<<<< HEAD
        "left, right, should_set, kwargs, expected",
        [
            # false false false
            pytest.param(
                pd.DataFrame({"A": [0, 1]}, index=["a", "b"]),
                pd.DataFrame({"B": [0, 1]}, index=["a", "d"]),
                (True, True),
                {"left_index": True, "right_index": True},
=======
        "left, right, expected",
        [
            # false false false
            pytest.param(
                pd.DataFrame({"A": [0, 1]}, index=["a", "b"]).set_flags(
                    allows_duplicate_labels=False
                ),
                pd.DataFrame({"B": [0, 1]}, index=["a", "d"]).set_flags(
                    allows_duplicate_labels=False
                ),
>>>>>>> 3ce07cb4
                False,
                marks=not_implemented,
            ),
            # false true false
            pytest.param(
                pd.DataFrame({"A": [0, 1]}, index=["a", "b"]),
                pd.DataFrame({"B": [0, 1]}, index=["a", "d"]),
<<<<<<< HEAD
                (True, False),
                {"left_index": True, "right_index": True},
=======
>>>>>>> 3ce07cb4
                False,
                marks=not_implemented,
            ),
            # true true true
            (
                pd.DataFrame({"A": [0, 1]}, index=["a", "b"]),
                pd.DataFrame({"B": [0, 1]}, index=["a", "d"]),
<<<<<<< HEAD
                (False, False),
                {"left_index": True, "right_index": True},
=======
>>>>>>> 3ce07cb4
                True,
            ),
        ],
    )
<<<<<<< HEAD
    def test_merge(self, left, right, should_set, kwargs, expected):
        should_set_left, should_set_right = should_set
        if should_set_left:
            with tm.assert_produces_warning(FutureWarning, match=set_msg):
                left = left.set_flags(allows_duplicate_labels=False)
        if should_set_right:
            with tm.assert_produces_warning(FutureWarning, match=set_msg):
                right = right.set_flags(allows_duplicate_labels=False)
        result = pd.merge(left, right, **kwargs)
        with tm.assert_produces_warning(FutureWarning, match=get_msg):
            assert result.flags.allows_duplicate_labels is expected
=======
    def test_merge(self, left, right, expected):
        result = pd.merge(left, right, left_index=True, right_index=True)
        assert result.flags.allows_duplicate_labels is expected
>>>>>>> 3ce07cb4

    @not_implemented
    def test_groupby(self):
        # XXX: This is under tested
        # TODO:
        #  - apply
        #  - transform
        #  - Should passing a grouper that disallows duplicates propagate?
        with tm.assert_produces_warning(FutureWarning, match=set_msg):
            df = pd.DataFrame({"A": [1, 2, 3]}).set_flags(allows_duplicate_labels=False)
        result = df.groupby([0, 0, 1]).agg("count")
        with tm.assert_produces_warning(FutureWarning, match=get_msg):
            assert result.flags.allows_duplicate_labels is False

    @pytest.mark.parametrize("frame", [True, False])
    @not_implemented
    def test_window(self, frame):
        df = pd.Series(
            1,
            index=pd.date_range("2000", periods=12),
            name="A",
            allows_duplicate_labels=False,
        )
        if frame:
            df = df.to_frame()
        with tm.assert_produces_warning(FutureWarning, match=get_msg):
            assert df.rolling(3).mean().flags.allows_duplicate_labels is False
            assert df.ewm(3).mean().flags.allows_duplicate_labels is False
            assert df.expanding(3).mean().flags.allows_duplicate_labels is False


# ----------------------------------------------------------------------------
# Raises


class TestRaises:
    @pytest.mark.parametrize(
        "cls, axes",
        [
            (pd.Series, {"index": ["a", "a"], "dtype": float}),
            (pd.DataFrame, {"index": ["a", "a"]}),
            (pd.DataFrame, {"index": ["a", "a"], "columns": ["b", "b"]}),
            (pd.DataFrame, {"columns": ["b", "b"]}),
        ],
    )
    def test_set_flags_with_duplicates(self, cls, axes):
        result = cls(**axes)
        with tm.assert_produces_warning(FutureWarning, match=get_msg):
            assert result.flags.allows_duplicate_labels is True

        msg = "Index has duplicates."
        with pytest.raises(pd.errors.DuplicateLabelError, match=msg):
            with tm.assert_produces_warning(FutureWarning, match=set_msg):
                cls(**axes).set_flags(allows_duplicate_labels=False)

    @pytest.mark.parametrize(
        "data",
        [
            pd.Series(index=[0, 0], dtype=float),
            pd.DataFrame(index=[0, 0]),
            pd.DataFrame(columns=[0, 0]),
        ],
    )
    def test_setting_allows_duplicate_labels_raises(self, data):
        msg = "Index has duplicates."
        with pytest.raises(pd.errors.DuplicateLabelError, match=msg):
            with tm.assert_produces_warning(FutureWarning, match=get_msg):
                data.flags.allows_duplicate_labels = False

        with tm.assert_produces_warning(FutureWarning, match=get_msg):
            assert data.flags.allows_duplicate_labels is True

    def test_series_raises(self):
        a = pd.Series(0, index=["a", "b"])
        with tm.assert_produces_warning(FutureWarning, match=set_msg):
            b = pd.Series([0, 1], index=["a", "b"]).set_flags(
                allows_duplicate_labels=False
            )
        msg = "Index has duplicates."
        with pytest.raises(pd.errors.DuplicateLabelError, match=msg):
            pd.concat([a, b])

    @pytest.mark.parametrize(
        "getter, target",
        [
            (operator.itemgetter(["A", "A"]), None),
            # loc
            (operator.itemgetter(["a", "a"]), "loc"),
            pytest.param(operator.itemgetter(("a", ["A", "A"])), "loc"),
            (operator.itemgetter((["a", "a"], "A")), "loc"),
            # iloc
            (operator.itemgetter([0, 0]), "iloc"),
            pytest.param(operator.itemgetter((0, [0, 0])), "iloc"),
            pytest.param(operator.itemgetter(([0, 0], 0)), "iloc"),
        ],
    )
    def test_getitem_raises(self, getter, target):
        with tm.assert_produces_warning(FutureWarning, match=set_msg):
            df = pd.DataFrame({"A": [1, 2], "B": [3, 4]}, index=["a", "b"]).set_flags(
                allows_duplicate_labels=False
            )
        if target:
            # df, df.loc, or df.iloc
            target = getattr(df, target)
        else:
            target = df

        msg = "Index has duplicates."
        with pytest.raises(pd.errors.DuplicateLabelError, match=msg):
            getter(target)

    @pytest.mark.parametrize(
        "objs, kwargs",
        [
            (
                [
                    pd.Series(1, index=[0, 1], name="a"),
                    pd.Series(2, index=[0, 1], name="a"),
                ],
                {"axis": 1},
            )
        ],
    )
    def test_concat_raises(self, objs, kwargs):
<<<<<<< HEAD
        with tm.assert_produces_warning(FutureWarning, match=set_msg):
            objs = [x.set_flags(allows_duplicate_labels=False) for x in objs]
=======
        objs = [x.set_flags(allows_duplicate_labels=False) for x in objs]
>>>>>>> 3ce07cb4
        msg = "Index has duplicates."
        with pytest.raises(pd.errors.DuplicateLabelError, match=msg):
            pd.concat(objs, **kwargs)

    @not_implemented
    def test_merge_raises(self):
        with tm.assert_produces_warning(FutureWarning, match=set_msg):
            a = pd.DataFrame({"A": [0, 1, 2]}, index=["a", "b", "c"]).set_flags(
                allows_duplicate_labels=False
            )
        b = pd.DataFrame({"B": [0, 1, 2]}, index=["a", "b", "b"])
        msg = "Index has duplicates."
        with pytest.raises(pd.errors.DuplicateLabelError, match=msg):
            pd.merge(a, b, left_index=True, right_index=True)


@pytest.mark.parametrize(
    "idx",
    [
        pd.Index([1, 1]),
        pd.Index(["a", "a"]),
        pd.Index([1.1, 1.1]),
        pd.PeriodIndex([pd.Period("2000", "D")] * 2),
        pd.DatetimeIndex([pd.Timestamp("2000")] * 2),
        pd.TimedeltaIndex([pd.Timedelta("1D")] * 2),
        pd.CategoricalIndex(["a", "a"]),
        pd.IntervalIndex([pd.Interval(0, 1)] * 2),
        pd.MultiIndex.from_tuples([("a", 1), ("a", 1)]),
    ],
    ids=lambda x: type(x).__name__,
)
def test_raises_basic(idx):
    msg = "Index has duplicates."

    with pytest.raises(pd.errors.DuplicateLabelError, match=msg):
        with tm.assert_produces_warning(FutureWarning, match=set_msg):
            pd.Series(1, index=idx).set_flags(allows_duplicate_labels=False)

    with pytest.raises(pd.errors.DuplicateLabelError, match=msg):
        with tm.assert_produces_warning(FutureWarning, match=set_msg):
            pd.DataFrame({"A": [1, 1]}, index=idx).set_flags(
                allows_duplicate_labels=False
            )

    with pytest.raises(pd.errors.DuplicateLabelError, match=msg):
        with tm.assert_produces_warning(FutureWarning, match=set_msg):
            pd.DataFrame([[1, 2]], columns=idx).set_flags(allows_duplicate_labels=False)


def test_format_duplicate_labels_message():
    idx = pd.Index(["a", "b", "a", "b", "c"])
    result = idx._format_duplicate_message()
    expected = pd.DataFrame(
        {"positions": [[0, 2], [1, 3]]}, index=pd.Index(["a", "b"], name="label")
    )
    tm.assert_frame_equal(result, expected)


def test_format_duplicate_labels_message_multi():
    idx = pd.MultiIndex.from_product([["A"], ["a", "b", "a", "b", "c"]])
    result = idx._format_duplicate_message()
    expected = pd.DataFrame(
        {"positions": [[0, 2], [1, 3]]},
        index=pd.MultiIndex.from_product([["A"], ["a", "b"]]),
    )
    tm.assert_frame_equal(result, expected)


def test_dataframe_insert_raises():
    with tm.assert_produces_warning(FutureWarning, match=set_msg):
        df = pd.DataFrame({"A": [1, 2]}).set_flags(allows_duplicate_labels=False)
    msg = "Cannot specify"
    with pytest.raises(ValueError, match=msg):
        df.insert(0, "A", [3, 4], allow_duplicates=True)


@pytest.mark.parametrize(
    "method, frame_only",
    [
        (operator.methodcaller("set_index", "A", inplace=True), True),
        (operator.methodcaller("reset_index", inplace=True), True),
        (operator.methodcaller("rename", lambda x: x, inplace=True), False),
    ],
)
def test_inplace_raises(method, frame_only):
    with tm.assert_produces_warning(FutureWarning, match=set_msg):
        df = pd.DataFrame({"A": [0, 0], "B": [1, 2]}).set_flags(
            allows_duplicate_labels=False
        )
    s = df["A"]
    with tm.assert_produces_warning(FutureWarning, match=get_msg):
        s.flags.allows_duplicate_labels = False
    msg = "Cannot specify"

    with pytest.raises(ValueError, match=msg):
        method(df)
    if not frame_only:
        with pytest.raises(ValueError, match=msg):
            method(s)


def test_pickle():
    with tm.assert_produces_warning(FutureWarning, match=set_msg):
        a = pd.Series([1, 2]).set_flags(allows_duplicate_labels=False)
    b = tm.round_trip_pickle(a)
    tm.assert_series_equal(a, b)

    with tm.assert_produces_warning(FutureWarning, match=set_msg):
        a = pd.DataFrame({"A": []}).set_flags(allows_duplicate_labels=False)
    b = tm.round_trip_pickle(a)
    tm.assert_frame_equal(a, b)<|MERGE_RESOLUTION|>--- conflicted
+++ resolved
@@ -175,53 +175,27 @@
             (
                 [
                     pd.DataFrame({"A": [1, 2]}, index=["a", "b"]),
-<<<<<<< HEAD
-                    pd.Series(
-                        [1, 2],
-                        index=["a", "b"],
-                        name="B",
-                    ),
-=======
                     pd.Series([1, 2], index=["a", "b"], name="B"),
->>>>>>> 3ce07cb4
                 ],
                 {"axis": 1},
             ),
         ],
     )
     def test_concat(self, objs, kwargs):
-<<<<<<< HEAD
         with tm.assert_produces_warning(FutureWarning, match=set_msg):
             objs = [x.set_flags(allows_duplicate_labels=False) for x in objs]
-=======
-        objs = [x.set_flags(allows_duplicate_labels=False) for x in objs]
->>>>>>> 3ce07cb4
         result = pd.concat(objs, **kwargs)
         with tm.assert_produces_warning(FutureWarning, match=get_msg):
             assert result.flags.allows_duplicate_labels is False
 
     @pytest.mark.parametrize(
-<<<<<<< HEAD
-        "left, right, should_set, kwargs, expected",
+        "left, right, should_set, expected",
         [
             # false false false
             pytest.param(
                 pd.DataFrame({"A": [0, 1]}, index=["a", "b"]),
                 pd.DataFrame({"B": [0, 1]}, index=["a", "d"]),
                 (True, True),
-                {"left_index": True, "right_index": True},
-=======
-        "left, right, expected",
-        [
-            # false false false
-            pytest.param(
-                pd.DataFrame({"A": [0, 1]}, index=["a", "b"]).set_flags(
-                    allows_duplicate_labels=False
-                ),
-                pd.DataFrame({"B": [0, 1]}, index=["a", "d"]).set_flags(
-                    allows_duplicate_labels=False
-                ),
->>>>>>> 3ce07cb4
                 False,
                 marks=not_implemented,
             ),
@@ -229,11 +203,7 @@
             pytest.param(
                 pd.DataFrame({"A": [0, 1]}, index=["a", "b"]),
                 pd.DataFrame({"B": [0, 1]}, index=["a", "d"]),
-<<<<<<< HEAD
                 (True, False),
-                {"left_index": True, "right_index": True},
-=======
->>>>>>> 3ce07cb4
                 False,
                 marks=not_implemented,
             ),
@@ -241,17 +211,12 @@
             (
                 pd.DataFrame({"A": [0, 1]}, index=["a", "b"]),
                 pd.DataFrame({"B": [0, 1]}, index=["a", "d"]),
-<<<<<<< HEAD
                 (False, False),
-                {"left_index": True, "right_index": True},
-=======
->>>>>>> 3ce07cb4
                 True,
             ),
         ],
     )
-<<<<<<< HEAD
-    def test_merge(self, left, right, should_set, kwargs, expected):
+    def test_merge(self, left, right, should_set, expected):
         should_set_left, should_set_right = should_set
         if should_set_left:
             with tm.assert_produces_warning(FutureWarning, match=set_msg):
@@ -259,14 +224,9 @@
         if should_set_right:
             with tm.assert_produces_warning(FutureWarning, match=set_msg):
                 right = right.set_flags(allows_duplicate_labels=False)
-        result = pd.merge(left, right, **kwargs)
+        result = pd.merge(left, right, left_index=True, right_index=True)
         with tm.assert_produces_warning(FutureWarning, match=get_msg):
             assert result.flags.allows_duplicate_labels is expected
-=======
-    def test_merge(self, left, right, expected):
-        result = pd.merge(left, right, left_index=True, right_index=True)
-        assert result.flags.allows_duplicate_labels is expected
->>>>>>> 3ce07cb4
 
     @not_implemented
     def test_groupby(self):
@@ -391,12 +351,8 @@
         ],
     )
     def test_concat_raises(self, objs, kwargs):
-<<<<<<< HEAD
         with tm.assert_produces_warning(FutureWarning, match=set_msg):
             objs = [x.set_flags(allows_duplicate_labels=False) for x in objs]
-=======
-        objs = [x.set_flags(allows_duplicate_labels=False) for x in objs]
->>>>>>> 3ce07cb4
         msg = "Index has duplicates."
         with pytest.raises(pd.errors.DuplicateLabelError, match=msg):
             pd.concat(objs, **kwargs)
