"""
An exhaustive list of pandas methods exercising NDFrame.__finalize__.
"""
import operator
import re

import numpy as np
import pytest

import pandas as pd

# TODO:
# * Binary methods (mul, div, etc.)
# * Binary outputs (align, etc.)
# * top-level methods (concat, merge, get_dummies, etc.)
# * window
# * cumulative reductions

not_implemented_mark = pytest.mark.xfail(reason="not implemented")

mi = pd.MultiIndex.from_product([["a", "b"], [0, 1]], names=["A", "B"])

frame_data = ({"A": [1]},)
frame_mi_data = ({"A": [1, 2, 3, 4]}, mi)


# Tuple of
# - Callable: Constructor (Series, DataFrame)
# - Tuple: Constructor args
# - Callable: pass the constructed value with attrs set to this.

_all_methods = [
    (
        pd.Series,
        (np.array([0], dtype="float64")),
        operator.methodcaller("view", "int64"),
    ),
    (pd.Series, ([0],), operator.methodcaller("take", [])),
    (pd.Series, ([0],), operator.methodcaller("__getitem__", [True])),
    (pd.Series, ([0],), operator.methodcaller("repeat", 2)),
    (pd.Series, ([0],), operator.methodcaller("reset_index")),
    (pd.Series, ([0],), operator.methodcaller("reset_index", drop=True)),
    (pd.Series, ([0],), operator.methodcaller("to_frame")),
    (pd.Series, ([0, 0],), operator.methodcaller("drop_duplicates")),
    (pd.Series, ([0, 0],), operator.methodcaller("duplicated")),
    (pd.Series, ([0, 0],), operator.methodcaller("round")),
    (pd.Series, ([0, 0],), operator.methodcaller("rename", lambda x: x + 1)),
    (pd.Series, ([0, 0],), operator.methodcaller("rename", "name")),
    (pd.Series, ([0, 0],), operator.methodcaller("set_axis", ["a", "b"])),
    (pd.Series, ([0, 0],), operator.methodcaller("reindex", [1, 0])),
    (pd.Series, ([0, 0],), operator.methodcaller("drop", [0])),
    (pd.Series, (pd.array([0, pd.NA]),), operator.methodcaller("fillna", 0)),
    (pd.Series, ([0, 0],), operator.methodcaller("replace", {0: 1})),
    (pd.Series, ([0, 0],), operator.methodcaller("shift")),
    (pd.Series, ([0, 0],), operator.methodcaller("isin", [0, 1])),
    (pd.Series, ([0, 0],), operator.methodcaller("between", 0, 2)),
    (pd.Series, ([0, 0],), operator.methodcaller("isna")),
    (pd.Series, ([0, 0],), operator.methodcaller("isnull")),
    (pd.Series, ([0, 0],), operator.methodcaller("notna")),
    (pd.Series, ([0, 0],), operator.methodcaller("notnull")),
    (pd.Series, ([1],), operator.methodcaller("add", pd.Series([1]))),
    # TODO: mul, div, etc.
    (
        pd.Series,
        ([0], pd.period_range("2000", periods=1)),
        operator.methodcaller("to_timestamp"),
    ),
    (
        pd.Series,
        ([0], pd.date_range("2000", periods=1)),
        operator.methodcaller("to_period"),
    ),
    pytest.param(
        (
            pd.DataFrame,
            frame_data,
            operator.methodcaller("dot", pd.DataFrame(index=["A"])),
        ),
        marks=pytest.mark.xfail(reason="Implement binary finalize"),
    ),
    (pd.DataFrame, frame_data, operator.methodcaller("transpose")),
    (pd.DataFrame, frame_data, operator.methodcaller("__getitem__", "A")),
    (pd.DataFrame, frame_data, operator.methodcaller("__getitem__", ["A"])),
    (pd.DataFrame, frame_data, operator.methodcaller("__getitem__", np.array([True]))),
    (pd.DataFrame, ({("A", "a"): [1]},), operator.methodcaller("__getitem__", ["A"])),
    (pd.DataFrame, frame_data, operator.methodcaller("query", "A == 1")),
    (pd.DataFrame, frame_data, operator.methodcaller("eval", "A + 1", engine="python")),
    (pd.DataFrame, frame_data, operator.methodcaller("select_dtypes", include="int")),
    (pd.DataFrame, frame_data, operator.methodcaller("assign", b=1)),
    (pd.DataFrame, frame_data, operator.methodcaller("set_axis", ["A"])),
    (pd.DataFrame, frame_data, operator.methodcaller("reindex", [0, 1])),
    (pd.DataFrame, frame_data, operator.methodcaller("drop", columns=["A"])),
    (pd.DataFrame, frame_data, operator.methodcaller("drop", index=[0])),
    (pd.DataFrame, frame_data, operator.methodcaller("rename", columns={"A": "a"})),
    (pd.DataFrame, frame_data, operator.methodcaller("rename", index=lambda x: x)),
    (pd.DataFrame, frame_data, operator.methodcaller("fillna", "A")),
    (pd.DataFrame, frame_data, operator.methodcaller("fillna", method="ffill")),
    (pd.DataFrame, frame_data, operator.methodcaller("set_index", "A")),
    (pd.DataFrame, frame_data, operator.methodcaller("reset_index")),
    (pd.DataFrame, frame_data, operator.methodcaller("isna")),
    (pd.DataFrame, frame_data, operator.methodcaller("isnull")),
    (pd.DataFrame, frame_data, operator.methodcaller("notna")),
    (pd.DataFrame, frame_data, operator.methodcaller("notnull")),
    (pd.DataFrame, frame_data, operator.methodcaller("dropna")),
    (pd.DataFrame, frame_data, operator.methodcaller("drop_duplicates")),
    (pd.DataFrame, frame_data, operator.methodcaller("duplicated")),
    (pd.DataFrame, frame_data, operator.methodcaller("sort_values", by="A")),
    (pd.DataFrame, frame_data, operator.methodcaller("sort_index")),
    (pd.DataFrame, frame_data, operator.methodcaller("nlargest", 1, "A")),
    (pd.DataFrame, frame_data, operator.methodcaller("nsmallest", 1, "A")),
    (pd.DataFrame, frame_mi_data, operator.methodcaller("swaplevel")),
    pytest.param(
        (
            pd.DataFrame,
            frame_data,
            operator.methodcaller("add", pd.DataFrame(*frame_data)),
        ),
        marks=not_implemented_mark,
    ),
    # TODO: div, mul, etc.
    pytest.param(
        (
            pd.DataFrame,
            frame_data,
            operator.methodcaller("combine", pd.DataFrame(*frame_data), operator.add),
        ),
        marks=not_implemented_mark,
    ),
    pytest.param(
        (
            pd.DataFrame,
            frame_data,
            operator.methodcaller("combine_first", pd.DataFrame(*frame_data)),
        ),
        marks=not_implemented_mark,
    ),
    pytest.param(
        (
            pd.DataFrame,
            frame_data,
            operator.methodcaller("update", pd.DataFrame(*frame_data)),
        ),
        marks=not_implemented_mark,
    ),
    (pd.DataFrame, frame_data, operator.methodcaller("pivot", columns="A")),
    (
        pd.DataFrame,
        ({"A": [1], "B": [1]},),
        operator.methodcaller("pivot_table", columns="A"),
    ),
    (
        pd.DataFrame,
        ({"A": [1], "B": [1]},),
        operator.methodcaller("pivot_table", columns="A", aggfunc=["mean", "sum"]),
    ),
    (pd.DataFrame, frame_data, operator.methodcaller("stack")),
    pytest.param(
        (pd.DataFrame, frame_data, operator.methodcaller("explode", "A")),
        marks=not_implemented_mark,
    ),
    (pd.DataFrame, frame_mi_data, operator.methodcaller("unstack")),
    pytest.param(
        (
            pd.DataFrame,
            ({"A": ["a", "b", "c"], "B": [1, 3, 5], "C": [2, 4, 6]},),
            operator.methodcaller("melt", id_vars=["A"], value_vars=["B"]),
        ),
        marks=not_implemented_mark,
    ),
    pytest.param(
        (pd.DataFrame, frame_data, operator.methodcaller("applymap", lambda x: x))
    ),
    pytest.param(
        (
            pd.DataFrame,
            frame_data,
            operator.methodcaller("append", pd.DataFrame({"A": [1]})),
        ),
        marks=pytest.mark.filterwarnings(
            "ignore:.*append method is deprecated.*:FutureWarning"
        ),
    ),
    pytest.param(
        (
            pd.DataFrame,
            frame_data,
            operator.methodcaller("append", pd.DataFrame({"B": [1]})),
        ),
        marks=pytest.mark.filterwarnings(
            "ignore:.*append method is deprecated.*:FutureWarning"
        ),
    ),
    pytest.param(
        (
            pd.DataFrame,
            frame_data,
            operator.methodcaller("merge", pd.DataFrame({"A": [1]})),
        ),
        marks=not_implemented_mark,
    ),
    pytest.param(
        (pd.DataFrame, frame_data, operator.methodcaller("round", 2)),
    ),
    pytest.param(
        (pd.DataFrame, frame_data, operator.methodcaller("corr")),
        marks=not_implemented_mark,
    ),
    pytest.param(
        (pd.DataFrame, frame_data, operator.methodcaller("cov")),
        marks=[
            not_implemented_mark,
            pytest.mark.filterwarnings("ignore::RuntimeWarning"),
        ],
    ),
    pytest.param(
        (
            pd.DataFrame,
            frame_data,
            operator.methodcaller("corrwith", pd.DataFrame(*frame_data)),
        ),
        marks=not_implemented_mark,
    ),
    pytest.param(
        (pd.DataFrame, frame_data, operator.methodcaller("count")),
    ),
    pytest.param(
        (pd.DataFrame, frame_mi_data, operator.methodcaller("count", level="A")),
        marks=[
            pytest.mark.filterwarnings("ignore:Using the level keyword:FutureWarning"),
        ],
    ),
    pytest.param(
        (pd.DataFrame, frame_data, operator.methodcaller("nunique")),
    ),
    pytest.param(
        (pd.DataFrame, frame_data, operator.methodcaller("idxmin")),
        marks=not_implemented_mark,
    ),
    pytest.param(
        (pd.DataFrame, frame_data, operator.methodcaller("idxmax")),
        marks=not_implemented_mark,
    ),
    pytest.param(
        (pd.DataFrame, frame_data, operator.methodcaller("mode")),
    ),
    pytest.param(
        (pd.Series, [0], operator.methodcaller("mode")),
        marks=not_implemented_mark,
    ),
    pytest.param(
<<<<<<< HEAD
        (pd.DataFrame, frame_data, operator.methodcaller("quantile")),
=======
        (
            pd.DataFrame,
            frame_data,
            operator.methodcaller("quantile", numeric_only=True),
        ),
        marks=not_implemented_mark,
>>>>>>> 79fb2deb
    ),
    pytest.param(
        (
            pd.DataFrame,
            frame_data,
            operator.methodcaller("quantile", q=[0.25, 0.75], numeric_only=True),
        ),
    ),
    pytest.param(
        (
            pd.DataFrame,
<<<<<<< HEAD
            ({"A": [pd.Timedelta(days=1), pd.Timedelta(days=2)]},),
            operator.methodcaller("quantile"),
        ),
=======
            frame_data,
            operator.methodcaller("quantile", numeric_only=True),
        ),
        marks=not_implemented_mark,
>>>>>>> 79fb2deb
    ),
    (
        pd.DataFrame,
        ({"A": [1]}, [pd.Period("2000", "D")]),
        operator.methodcaller("to_timestamp"),
    ),
    (
        pd.DataFrame,
        ({"A": [1]}, [pd.Timestamp("2000")]),
        operator.methodcaller("to_period", freq="D"),
    ),
    pytest.param(
        (pd.DataFrame, frame_mi_data, operator.methodcaller("isin", [1])),
    ),
    pytest.param(
        (pd.DataFrame, frame_mi_data, operator.methodcaller("isin", pd.Series([1]))),
    ),
    pytest.param(
        (
            pd.DataFrame,
            frame_mi_data,
            operator.methodcaller("isin", pd.DataFrame({"A": [1]})),
        ),
    ),
    (pd.DataFrame, frame_data, operator.methodcaller("swapaxes", 0, 1)),
    (pd.DataFrame, frame_mi_data, operator.methodcaller("droplevel", "A")),
    (pd.DataFrame, frame_data, operator.methodcaller("pop", "A")),
    pytest.param(
        (pd.DataFrame, frame_data, operator.methodcaller("squeeze")),
        marks=not_implemented_mark,
    ),
    (pd.Series, ([1, 2],), operator.methodcaller("squeeze")),
    (pd.Series, ([1, 2],), operator.methodcaller("rename_axis", index="a")),
    (pd.DataFrame, frame_data, operator.methodcaller("rename_axis", columns="a")),
    # Unary ops
    (pd.DataFrame, frame_data, operator.neg),
    (pd.Series, [1], operator.neg),
    (pd.DataFrame, frame_data, operator.pos),
    (pd.Series, [1], operator.pos),
    (pd.DataFrame, frame_data, operator.inv),
    (pd.Series, [1], operator.inv),
    (pd.DataFrame, frame_data, abs),
    (pd.Series, [1], abs),
    pytest.param((pd.DataFrame, frame_data, round)),
    (pd.Series, [1], round),
    (pd.DataFrame, frame_data, operator.methodcaller("take", [0, 0])),
    (pd.DataFrame, frame_mi_data, operator.methodcaller("xs", "a")),
    (pd.DataFrame, frame_data, operator.methodcaller("xs", 0)),
    (pd.Series, (1, mi), operator.methodcaller("xs", "a")),
    (pd.DataFrame, frame_data, operator.methodcaller("get", "A")),
    (
        pd.DataFrame,
        frame_data,
        operator.methodcaller("reindex_like", pd.DataFrame({"A": [1, 2, 3]})),
    ),
    (
        pd.Series,
        frame_data,
        operator.methodcaller("reindex_like", pd.Series([0, 1, 2])),
    ),
    (pd.DataFrame, frame_data, operator.methodcaller("add_prefix", "_")),
    (pd.DataFrame, frame_data, operator.methodcaller("add_suffix", "_")),
    (pd.Series, (1, ["a", "b"]), operator.methodcaller("add_prefix", "_")),
    (pd.Series, (1, ["a", "b"]), operator.methodcaller("add_suffix", "_")),
    (pd.Series, ([3, 2],), operator.methodcaller("sort_values")),
    (pd.Series, ([1] * 10,), operator.methodcaller("head")),
    (pd.DataFrame, ({"A": [1] * 10},), operator.methodcaller("head")),
    (pd.Series, ([1] * 10,), operator.methodcaller("tail")),
    (pd.DataFrame, ({"A": [1] * 10},), operator.methodcaller("tail")),
    (pd.Series, ([1, 2],), operator.methodcaller("sample", n=2, replace=True)),
    (pd.DataFrame, (frame_data,), operator.methodcaller("sample", n=2, replace=True)),
    (pd.Series, ([1, 2],), operator.methodcaller("astype", float)),
    (pd.DataFrame, frame_data, operator.methodcaller("astype", float)),
    (pd.Series, ([1, 2],), operator.methodcaller("copy")),
    (pd.DataFrame, frame_data, operator.methodcaller("copy")),
    (pd.Series, ([1, 2], None, object), operator.methodcaller("infer_objects")),
    (
        pd.DataFrame,
        ({"A": np.array([1, 2], dtype=object)},),
        operator.methodcaller("infer_objects"),
    ),
    (pd.Series, ([1, 2],), operator.methodcaller("convert_dtypes")),
    (pd.DataFrame, frame_data, operator.methodcaller("convert_dtypes")),
    (pd.Series, ([1, None, 3],), operator.methodcaller("interpolate")),
    (pd.DataFrame, ({"A": [1, None, 3]},), operator.methodcaller("interpolate")),
    (pd.Series, ([1, 2],), operator.methodcaller("clip", lower=1)),
    (pd.DataFrame, frame_data, operator.methodcaller("clip", lower=1)),
    (
        pd.Series,
        (1, pd.date_range("2000", periods=4)),
        operator.methodcaller("asfreq", "H"),
    ),
    (
        pd.DataFrame,
        ({"A": [1, 1, 1, 1]}, pd.date_range("2000", periods=4)),
        operator.methodcaller("asfreq", "H"),
    ),
    (
        pd.Series,
        (1, pd.date_range("2000", periods=4)),
        operator.methodcaller("at_time", "12:00"),
    ),
    (
        pd.DataFrame,
        ({"A": [1, 1, 1, 1]}, pd.date_range("2000", periods=4)),
        operator.methodcaller("at_time", "12:00"),
    ),
    (
        pd.Series,
        (1, pd.date_range("2000", periods=4)),
        operator.methodcaller("between_time", "12:00", "13:00"),
    ),
    (
        pd.DataFrame,
        ({"A": [1, 1, 1, 1]}, pd.date_range("2000", periods=4)),
        operator.methodcaller("between_time", "12:00", "13:00"),
    ),
    (
        pd.Series,
        (1, pd.date_range("2000", periods=4)),
        operator.methodcaller("first", "3D"),
    ),
    (
        pd.DataFrame,
        ({"A": [1, 1, 1, 1]}, pd.date_range("2000", periods=4)),
        operator.methodcaller("first", "3D"),
    ),
    (
        pd.Series,
        (1, pd.date_range("2000", periods=4)),
        operator.methodcaller("last", "3D"),
    ),
    (
        pd.DataFrame,
        ({"A": [1, 1, 1, 1]}, pd.date_range("2000", periods=4)),
        operator.methodcaller("last", "3D"),
    ),
    (pd.Series, ([1, 2],), operator.methodcaller("rank")),
    (pd.DataFrame, frame_data, operator.methodcaller("rank")),
    (pd.Series, ([1, 2],), operator.methodcaller("where", np.array([True, False]))),
    (pd.DataFrame, frame_data, operator.methodcaller("where", np.array([[True]]))),
    (pd.Series, ([1, 2],), operator.methodcaller("mask", np.array([True, False]))),
    (pd.DataFrame, frame_data, operator.methodcaller("mask", np.array([[True]]))),
    pytest.param(
        (
            pd.Series,
            (1, pd.date_range("2000", periods=4)),
            operator.methodcaller("tshift"),
        ),
        marks=pytest.mark.filterwarnings("ignore::FutureWarning"),
    ),
    pytest.param(
        (
            pd.DataFrame,
            ({"A": [1, 1, 1, 1]}, pd.date_range("2000", periods=4)),
            operator.methodcaller("tshift"),
        ),
        marks=pytest.mark.filterwarnings("ignore::FutureWarning"),
    ),
    (pd.Series, ([1, 2],), operator.methodcaller("truncate", before=0)),
    (pd.DataFrame, frame_data, operator.methodcaller("truncate", before=0)),
    (
        pd.Series,
        (1, pd.date_range("2000", periods=4, tz="UTC")),
        operator.methodcaller("tz_convert", "CET"),
    ),
    (
        pd.DataFrame,
        ({"A": [1, 1, 1, 1]}, pd.date_range("2000", periods=4, tz="UTC")),
        operator.methodcaller("tz_convert", "CET"),
    ),
    (
        pd.Series,
        (1, pd.date_range("2000", periods=4)),
        operator.methodcaller("tz_localize", "CET"),
    ),
    (
        pd.DataFrame,
        ({"A": [1, 1, 1, 1]}, pd.date_range("2000", periods=4)),
        operator.methodcaller("tz_localize", "CET"),
    ),
    pytest.param(
        (pd.Series, ([1, 2],), operator.methodcaller("describe")),
        marks=not_implemented_mark,
    ),
    pytest.param(
        (pd.DataFrame, frame_data, operator.methodcaller("describe")),
        marks=not_implemented_mark,
    ),
    (pd.Series, ([1, 2],), operator.methodcaller("pct_change")),
    (pd.DataFrame, frame_data, operator.methodcaller("pct_change")),
    (pd.Series, ([1],), operator.methodcaller("transform", lambda x: x - x.min())),
    pytest.param(
        (
            pd.DataFrame,
            frame_mi_data,
            operator.methodcaller("transform", lambda x: x - x.min()),
        ),
    ),
    (pd.Series, ([1],), operator.methodcaller("apply", lambda x: x)),
    pytest.param(
        (pd.DataFrame, frame_mi_data, operator.methodcaller("apply", lambda x: x)),
    ),
    # Cumulative reductions
    (pd.Series, ([1],), operator.methodcaller("cumsum")),
    (pd.DataFrame, frame_data, operator.methodcaller("cumsum")),
    # Reductions
    pytest.param(
        (pd.DataFrame, frame_data, operator.methodcaller("any")),
        marks=not_implemented_mark,
    ),
    pytest.param(
        (pd.DataFrame, frame_data, operator.methodcaller("sum")),
        marks=not_implemented_mark,
    ),
    pytest.param(
        (pd.DataFrame, frame_data, operator.methodcaller("std")),
        marks=not_implemented_mark,
    ),
    pytest.param(
        (pd.DataFrame, frame_data, operator.methodcaller("mean")),
        marks=not_implemented_mark,
    ),
]


def idfn(x):
    xpr = re.compile(r"'(.*)?'")
    m = xpr.search(str(x))
    if m:
        return m.group(1)
    else:
        return str(x)


@pytest.fixture(params=_all_methods, ids=lambda x: idfn(x[-1]))
def ndframe_method(request):
    """
    An NDFrame method returning an NDFrame.
    """
    return request.param


def test_finalize_called(ndframe_method):
    cls, init_args, method = ndframe_method
    ndframe = cls(*init_args)

    ndframe.attrs = {"a": 1}
    result = method(ndframe)

    assert result.attrs == {"a": 1}


@not_implemented_mark
def test_finalize_called_eval_numexpr():
    pytest.importorskip("numexpr")
    df = pd.DataFrame({"A": [1, 2]})
    df.attrs["A"] = 1
    result = df.eval("A + 1", engine="numexpr")
    assert result.attrs == {"A": 1}


# ----------------------------------------------------------------------------
# Binary operations


@pytest.mark.parametrize("annotate", ["left", "right", "both"])
@pytest.mark.parametrize(
    "args",
    [
        (1, pd.Series([1])),
        (1, pd.DataFrame({"A": [1]})),
        (pd.Series([1]), 1),
        (pd.DataFrame({"A": [1]}), 1),
        (pd.Series([1]), pd.Series([1])),
        (pd.DataFrame({"A": [1]}), pd.DataFrame({"A": [1]})),
        (pd.Series([1]), pd.DataFrame({"A": [1]})),
        (pd.DataFrame({"A": [1]}), pd.Series([1])),
    ],
)
def test_binops(request, args, annotate, all_arithmetic_functions):
    # This generates 326 tests... Is that needed?
    left, right = args
    if annotate == "both" and isinstance(left, int) or isinstance(right, int):
        return

    if isinstance(left, pd.DataFrame) or isinstance(right, pd.DataFrame):
        request.node.add_marker(pytest.mark.xfail(reason="not implemented"))

    if annotate in {"left", "both"} and not isinstance(left, int):
        left.attrs = {"a": 1}
    if annotate in {"left", "both"} and not isinstance(right, int):
        right.attrs = {"a": 1}

    result = all_arithmetic_functions(left, right)
    assert result.attrs == {"a": 1}


# ----------------------------------------------------------------------------
# Accessors


@pytest.mark.parametrize(
    "method",
    [
        operator.methodcaller("capitalize"),
        operator.methodcaller("casefold"),
        operator.methodcaller("cat", ["a"]),
        operator.methodcaller("contains", "a"),
        operator.methodcaller("count", "a"),
        operator.methodcaller("encode", "utf-8"),
        operator.methodcaller("endswith", "a"),
        operator.methodcaller("extract", r"(\w)(\d)"),
        operator.methodcaller("extract", r"(\w)(\d)", expand=False),
        operator.methodcaller("find", "a"),
        operator.methodcaller("findall", "a"),
        operator.methodcaller("get", 0),
        operator.methodcaller("index", "a"),
        operator.methodcaller("len"),
        operator.methodcaller("ljust", 4),
        operator.methodcaller("lower"),
        operator.methodcaller("lstrip"),
        operator.methodcaller("match", r"\w"),
        operator.methodcaller("normalize", "NFC"),
        operator.methodcaller("pad", 4),
        operator.methodcaller("partition", "a"),
        operator.methodcaller("repeat", 2),
        operator.methodcaller("replace", "a", "b"),
        operator.methodcaller("rfind", "a"),
        operator.methodcaller("rindex", "a"),
        operator.methodcaller("rjust", 4),
        operator.methodcaller("rpartition", "a"),
        operator.methodcaller("rstrip"),
        operator.methodcaller("slice", 4),
        operator.methodcaller("slice_replace", 1, repl="a"),
        operator.methodcaller("startswith", "a"),
        operator.methodcaller("strip"),
        operator.methodcaller("swapcase"),
        operator.methodcaller("translate", {"a": "b"}),
        operator.methodcaller("upper"),
        operator.methodcaller("wrap", 4),
        operator.methodcaller("zfill", 4),
        operator.methodcaller("isalnum"),
        operator.methodcaller("isalpha"),
        operator.methodcaller("isdigit"),
        operator.methodcaller("isspace"),
        operator.methodcaller("islower"),
        operator.methodcaller("isupper"),
        operator.methodcaller("istitle"),
        operator.methodcaller("isnumeric"),
        operator.methodcaller("isdecimal"),
        operator.methodcaller("get_dummies"),
    ],
    ids=idfn,
)
def test_string_method(method):
    s = pd.Series(["a1"])
    s.attrs = {"a": 1}
    result = method(s.str)
    assert result.attrs == {"a": 1}


@pytest.mark.parametrize(
    "method",
    [
        operator.methodcaller("to_period"),
        operator.methodcaller("tz_localize", "CET"),
        operator.methodcaller("normalize"),
        operator.methodcaller("strftime", "%Y"),
        operator.methodcaller("round", "H"),
        operator.methodcaller("floor", "H"),
        operator.methodcaller("ceil", "H"),
        operator.methodcaller("month_name"),
        operator.methodcaller("day_name"),
    ],
    ids=idfn,
)
def test_datetime_method(method):
    s = pd.Series(pd.date_range("2000", periods=4))
    s.attrs = {"a": 1}
    result = method(s.dt)
    assert result.attrs == {"a": 1}


@pytest.mark.parametrize(
    "attr",
    [
        "date",
        "time",
        "timetz",
        "year",
        "month",
        "day",
        "hour",
        "minute",
        "second",
        "microsecond",
        "nanosecond",
        "dayofweek",
        "day_of_week",
        "dayofyear",
        "day_of_year",
        "quarter",
        "is_month_start",
        "is_month_end",
        "is_quarter_start",
        "is_quarter_end",
        "is_year_start",
        "is_year_end",
        "is_leap_year",
        "daysinmonth",
        "days_in_month",
    ],
)
def test_datetime_property(attr):
    s = pd.Series(pd.date_range("2000", periods=4))
    s.attrs = {"a": 1}
    result = getattr(s.dt, attr)
    assert result.attrs == {"a": 1}


@pytest.mark.parametrize(
    "attr", ["days", "seconds", "microseconds", "nanoseconds", "components"]
)
def test_timedelta_property(attr):
    s = pd.Series(pd.timedelta_range("2000", periods=4))
    s.attrs = {"a": 1}
    result = getattr(s.dt, attr)
    assert result.attrs == {"a": 1}


@pytest.mark.parametrize("method", [operator.methodcaller("total_seconds")])
def test_timedelta_methods(method):
    s = pd.Series(pd.timedelta_range("2000", periods=4))
    s.attrs = {"a": 1}
    result = method(s.dt)
    assert result.attrs == {"a": 1}


@pytest.mark.parametrize(
    "method",
    [
        operator.methodcaller("add_categories", ["c"]),
        operator.methodcaller("as_ordered"),
        operator.methodcaller("as_unordered"),
        lambda x: getattr(x, "codes"),
        operator.methodcaller("remove_categories", "a"),
        operator.methodcaller("remove_unused_categories"),
        operator.methodcaller("rename_categories", {"a": "A", "b": "B"}),
        operator.methodcaller("reorder_categories", ["b", "a"]),
        operator.methodcaller("set_categories", ["A", "B"]),
    ],
)
@not_implemented_mark
def test_categorical_accessor(method):
    s = pd.Series(["a", "b"], dtype="category")
    s.attrs = {"a": 1}
    result = method(s.cat)
    assert result.attrs == {"a": 1}


# ----------------------------------------------------------------------------
# Groupby


@pytest.mark.parametrize(
    "obj", [pd.Series([0, 0]), pd.DataFrame({"A": [0, 1], "B": [1, 2]})]
)
@pytest.mark.parametrize(
    "method",
    [
        operator.methodcaller("sum"),
        lambda x: x.apply(lambda y: y),
        lambda x: x.agg("sum"),
        lambda x: x.agg("mean"),
        lambda x: x.agg("median"),
    ],
)
def test_groupby_finalize(obj, method):
    obj.attrs = {"a": 1}
    result = method(obj.groupby([0, 0], group_keys=False))
    assert result.attrs == {"a": 1}


@pytest.mark.parametrize(
    "obj", [pd.Series([0, 0]), pd.DataFrame({"A": [0, 1], "B": [1, 2]})]
)
@pytest.mark.parametrize(
    "method",
    [
        lambda x: x.agg(["sum", "count"]),
        lambda x: x.agg("std"),
        lambda x: x.agg("var"),
        lambda x: x.agg("sem"),
        lambda x: x.agg("size"),
        lambda x: x.agg("ohlc"),
        lambda x: x.agg("describe"),
    ],
)
@not_implemented_mark
def test_groupby_finalize_not_implemented(obj, method):
    obj.attrs = {"a": 1}
    result = method(obj.groupby([0, 0]))
    assert result.attrs == {"a": 1}


def test_finalize_frame_series_name():
    # https://github.com/pandas-dev/pandas/pull/37186/files#r506978889
    # ensure we don't copy the column `name` to the Series.
    df = pd.DataFrame({"name": [1, 2]})
    result = pd.Series([1, 2]).__finalize__(df)
    assert result.name is None


@pytest.mark.parametrize(
    "locindexer",
    [
        lambda x: x.iloc[0],  # returns Series
        lambda x: x.iloc[:-1],
        lambda x: x.iloc[[0, 1]],
        lambda x: x.iloc[[True, True, False]],
        lambda x: x.loc["idxA"],  # returns Series
        lambda x: x.loc[["idxA", "idxB"]],
        lambda x: x.loc[slice("idxA", "idxB")],
        lambda x: x.loc[[True, True, False]],
        lambda x: x.loc[
            pd.Series(
                data=[True, True, False, True], index=["idxA", "idxB", "idxC", "idxD"]
            )
        ],
        lambda x: x.loc[pd.Index(data=["idxA", "idxC"])],
    ],
)
def test_finalize_locators(locindexer):
    df = pd.DataFrame(
        {"A": [1, 2, 3], "B": [3, 4, 5], "C": [7, 8, 9]}, index=["idxA", "idxB", "idxC"]
    )
    df.attrs["A"] = 1
    result = locindexer(df)
    assert result.attrs == {"A": 1}


@pytest.mark.parametrize("iterator", ["iterrows", "items"])
def test_finalize_iterators(iterator):
    df = pd.DataFrame({"A": [1]})
    df.attrs["A"] = 1
    for _, row in getattr(df, iterator)():
        assert row.attrs == {"A": 1}<|MERGE_RESOLUTION|>--- conflicted
+++ resolved
@@ -248,16 +248,11 @@
         marks=not_implemented_mark,
     ),
     pytest.param(
-<<<<<<< HEAD
-        (pd.DataFrame, frame_data, operator.methodcaller("quantile")),
-=======
         (
             pd.DataFrame,
             frame_data,
             operator.methodcaller("quantile", numeric_only=True),
         ),
-        marks=not_implemented_mark,
->>>>>>> 79fb2deb
     ),
     pytest.param(
         (
@@ -269,16 +264,9 @@
     pytest.param(
         (
             pd.DataFrame,
-<<<<<<< HEAD
             ({"A": [pd.Timedelta(days=1), pd.Timedelta(days=2)]},),
             operator.methodcaller("quantile"),
         ),
-=======
-            frame_data,
-            operator.methodcaller("quantile", numeric_only=True),
-        ),
-        marks=not_implemented_mark,
->>>>>>> 79fb2deb
     ),
     (
         pd.DataFrame,
@@ -326,7 +314,6 @@
     (pd.Series, [1], round),
     (pd.DataFrame, frame_data, operator.methodcaller("take", [0, 0])),
     (pd.DataFrame, frame_mi_data, operator.methodcaller("xs", "a")),
-    (pd.DataFrame, frame_data, operator.methodcaller("xs", 0)),
     (pd.Series, (1, mi), operator.methodcaller("xs", "a")),
     (pd.DataFrame, frame_data, operator.methodcaller("get", "A")),
     (
@@ -759,7 +746,7 @@
 )
 def test_groupby_finalize(obj, method):
     obj.attrs = {"a": 1}
-    result = method(obj.groupby([0, 0], group_keys=False))
+    result = method(obj.groupby([0, 0]))
     assert result.attrs == {"a": 1}
 
 
@@ -790,40 +777,4 @@
     # ensure we don't copy the column `name` to the Series.
     df = pd.DataFrame({"name": [1, 2]})
     result = pd.Series([1, 2]).__finalize__(df)
-    assert result.name is None
-
-
-@pytest.mark.parametrize(
-    "locindexer",
-    [
-        lambda x: x.iloc[0],  # returns Series
-        lambda x: x.iloc[:-1],
-        lambda x: x.iloc[[0, 1]],
-        lambda x: x.iloc[[True, True, False]],
-        lambda x: x.loc["idxA"],  # returns Series
-        lambda x: x.loc[["idxA", "idxB"]],
-        lambda x: x.loc[slice("idxA", "idxB")],
-        lambda x: x.loc[[True, True, False]],
-        lambda x: x.loc[
-            pd.Series(
-                data=[True, True, False, True], index=["idxA", "idxB", "idxC", "idxD"]
-            )
-        ],
-        lambda x: x.loc[pd.Index(data=["idxA", "idxC"])],
-    ],
-)
-def test_finalize_locators(locindexer):
-    df = pd.DataFrame(
-        {"A": [1, 2, 3], "B": [3, 4, 5], "C": [7, 8, 9]}, index=["idxA", "idxB", "idxC"]
-    )
-    df.attrs["A"] = 1
-    result = locindexer(df)
-    assert result.attrs == {"A": 1}
-
-
-@pytest.mark.parametrize("iterator", ["iterrows", "items"])
-def test_finalize_iterators(iterator):
-    df = pd.DataFrame({"A": [1]})
-    df.attrs["A"] = 1
-    for _, row in getattr(df, iterator)():
-        assert row.attrs == {"A": 1}+    assert result.name is None