"""
Test extension array for storing nested data in a pandas container.

The JSONArray stores lists of dictionaries. The storage mechanism is a list,
not an ndarray.

Note
----
We currently store lists of UserDicts. Pandas has a few places
internally that specifically check for dicts, and does non-scalar things
in that case. We *want* the dictionaries to be treated as scalars, so we
hack around pandas by using UserDicts.
"""
from __future__ import annotations

from collections import (
    UserDict,
    abc,
)
import itertools
import numbers
import random
import string
import sys
from typing import (
    Any,
    Mapping,
)

import numpy as np

from pandas._typing import type_t

from pandas.core.dtypes.cast import construct_1d_object_array_from_listlike
from pandas.core.dtypes.common import (
    is_list_like,
    pandas_dtype,
)

import pandas as pd
from pandas.api.extensions import (
    ExtensionArray,
    ExtensionDtype,
)
<<<<<<< HEAD
from pandas.api.types import (
    is_bool_dtype,
    is_list_like,
)
=======
from pandas.api.types import is_bool_dtype
from pandas.core.indexers import unpack_tuple_and_ellipses
>>>>>>> f3958f05


class JSONDtype(ExtensionDtype):
    type = abc.Mapping
    name = "json"
    na_value: Mapping[str, Any] = UserDict()

    @classmethod
    def construct_array_type(cls) -> type_t[JSONArray]:
        """
        Return the array type associated with this dtype.

        Returns
        -------
        type
        """
        return JSONArray


class JSONArray(ExtensionArray):
    dtype = JSONDtype()
    __array_priority__ = 1000

    def __init__(self, values, dtype=None, copy=False):
        for val in values:
            if not isinstance(val, self.dtype.type):
                raise TypeError("All values must be of type " + str(self.dtype.type))
        self.data = values

        # Some aliases for common attribute names to ensure pandas supports
        # these
        self._items = self._data = self.data
        # those aliases are currently not working due to assumptions
        # in internal code (GH-20735)
        # self._values = self.values = self.data

    @classmethod
    def _from_sequence(cls, scalars, dtype=None, copy=False):
        return cls(scalars)

    @classmethod
    def _from_factorized(cls, values, original):
        return cls([UserDict(x) for x in values if x != ()])

    def __getitem__(self, item):
        if isinstance(item, tuple):
            item = unpack_tuple_and_ellipses(item)

        if isinstance(item, numbers.Integral):
            return self.data[item]
        elif isinstance(item, slice) and item == slice(None):
            # Make sure we get a view
            return type(self)(self.data)
        elif isinstance(item, slice):
            # slice
            return type(self)(self.data[item])
        elif not is_list_like(item):
<<<<<<< HEAD
            raise IndexError(
                "Only integers, slices and integer or "
                "boolean arrays are valid indices."
=======
            # e.g. "foo" or 2.5
            # exception message copied from numpy
            raise IndexError(
                r"only integers, slices (`:`), ellipsis (`...`), numpy.newaxis "
                r"(`None`) and integer or boolean arrays are valid indices"
>>>>>>> f3958f05
            )
        else:
            item = pd.api.indexers.check_array_indexer(self, item)
            if is_bool_dtype(item.dtype):
                return self._from_sequence([x for x, m in zip(self, item) if m])
            # integer
            return type(self)([self.data[i] for i in item])

    def __setitem__(self, key, value):
        if isinstance(key, numbers.Integral):
            self.data[key] = value
        else:
            if not isinstance(value, (type(self), abc.Sequence)):
                # broadcast value
                value = itertools.cycle([value])

            if isinstance(key, np.ndarray) and key.dtype == "bool":
                # masking
                for i, (k, v) in enumerate(zip(key, value)):
                    if k:
                        assert isinstance(v, self.dtype.type)
                        self.data[i] = v
            else:
                for k, v in zip(key, value):
                    assert isinstance(v, self.dtype.type)
                    self.data[k] = v

    def __len__(self) -> int:
        return len(self.data)

    def __eq__(self, other):
        return NotImplemented

    def __ne__(self, other):
        return NotImplemented

    def __array__(self, dtype=None):
        if dtype is None:
            dtype = object
        return np.asarray(self.data, dtype=dtype)

    @property
    def nbytes(self) -> int:
        return sys.getsizeof(self.data)

    def isna(self):
        return np.array([x == self.dtype.na_value for x in self.data], dtype=bool)

    def take(self, indexer, allow_fill=False, fill_value=None):
        # re-implement here, since NumPy has trouble setting
        # sized objects like UserDicts into scalar slots of
        # an ndarary.
        indexer = np.asarray(indexer)
        msg = (
            "Index is out of bounds or cannot do a "
            "non-empty take from an empty array."
        )

        if allow_fill:
            if fill_value is None:
                fill_value = self.dtype.na_value
            # bounds check
            if (indexer < -1).any():
                raise ValueError
            try:
                output = [
                    self.data[loc] if loc != -1 else fill_value for loc in indexer
                ]
            except IndexError as err:
                raise IndexError(msg) from err
        else:
            try:
                output = [self.data[loc] for loc in indexer]
            except IndexError as err:
                raise IndexError(msg) from err

        return self._from_sequence(output)

    def copy(self):
        return type(self)(self.data[:])

    def astype(self, dtype, copy=True):
        # NumPy has issues when all the dicts are the same length.
        # np.array([UserDict(...), UserDict(...)]) fails,
        # but np.array([{...}, {...}]) works, so cast.
        from pandas.core.arrays.string_ import StringDtype

        dtype = pandas_dtype(dtype)
        # needed to add this check for the Series constructor
        if isinstance(dtype, type(self.dtype)) and dtype == self.dtype:
            if copy:
                return self.copy()
            return self
        elif isinstance(dtype, StringDtype):
            value = self.astype(str)  # numpy doesn'y like nested dicts
            return dtype.construct_array_type()._from_sequence(value, copy=False)

        return np.array([dict(x) for x in self], dtype=dtype, copy=copy)

    def unique(self):
        # Parent method doesn't work since np.array will try to infer
        # a 2-dim object.
        return type(self)([dict(x) for x in {tuple(d.items()) for d in self.data}])

    @classmethod
    def _concat_same_type(cls, to_concat):
        data = list(itertools.chain.from_iterable(x.data for x in to_concat))
        return cls(data)

    def _values_for_factorize(self):
        frozen = self._values_for_argsort()
        if len(frozen) == 0:
            # factorize_array expects 1-d array, this is a len-0 2-d array.
            frozen = frozen.ravel()
        return frozen, ()

    def _values_for_argsort(self):
        # Bypass NumPy's shape inference to get a (N,) array of tuples.
        frozen = [tuple(x.items()) for x in self]
        return construct_1d_object_array_from_listlike(frozen)


def make_data():
    # TODO: Use a regular dict. See _NDFrameIndexer._setitem_with_indexer
    return [
        UserDict(
            [
                (random.choice(string.ascii_letters), random.randint(0, 100))
                for _ in range(random.randint(0, 10))
            ]
        )
        for _ in range(100)
    ]<|MERGE_RESOLUTION|>--- conflicted
+++ resolved
@@ -33,6 +33,7 @@
 
 from pandas.core.dtypes.cast import construct_1d_object_array_from_listlike
 from pandas.core.dtypes.common import (
+    is_bool_dtype,
     is_list_like,
     pandas_dtype,
 )
@@ -42,15 +43,7 @@
     ExtensionArray,
     ExtensionDtype,
 )
-<<<<<<< HEAD
-from pandas.api.types import (
-    is_bool_dtype,
-    is_list_like,
-)
-=======
-from pandas.api.types import is_bool_dtype
 from pandas.core.indexers import unpack_tuple_and_ellipses
->>>>>>> f3958f05
 
 
 class JSONDtype(ExtensionDtype):
@@ -108,17 +101,11 @@
             # slice
             return type(self)(self.data[item])
         elif not is_list_like(item):
-<<<<<<< HEAD
-            raise IndexError(
-                "Only integers, slices and integer or "
-                "boolean arrays are valid indices."
-=======
             # e.g. "foo" or 2.5
             # exception message copied from numpy
             raise IndexError(
                 r"only integers, slices (`:`), ellipsis (`...`), numpy.newaxis "
                 r"(`None`) and integer or boolean arrays are valid indices"
->>>>>>> f3958f05
             )
         else:
             item = pd.api.indexers.check_array_indexer(self, item)
