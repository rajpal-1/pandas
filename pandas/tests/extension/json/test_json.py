import operator
import sys

import pytest


from pandas.tests.extension import base

from .array import JSONArray, JSONDtype, make_data

pytestmark = pytest.mark.skipif(sys.version_info[0] == 2,
                                reason="Py2 doesn't have a UserDict")


@pytest.fixture
def dtype():
    return JSONDtype()


@pytest.fixture
def data():
    """Length-100 PeriodArray for semantics test."""
    return JSONArray(make_data())


@pytest.fixture
def data_missing():
    """Length 2 array with [NA, Valid]"""
    return JSONArray([{}, {'a': 10}])


@pytest.fixture
def data_for_sorting():
    return JSONArray([{'b': 1}, {'c': 4}, {'a': 2, 'c': 3}])


@pytest.fixture
def data_missing_for_sorting():
    return JSONArray([{'b': 1}, {}, {'a': 4}])


@pytest.fixture
def na_value():
    return {}


@pytest.fixture
def na_cmp():
    return operator.eq


@pytest.fixture
def data_for_grouping():
    return JSONArray([
        {'b': 1}, {'b': 1},
        {}, {},
        {'a': 0, 'c': 2}, {'a': 0, 'c': 2},
        {'b': 1},
        {'c': 2},
    ])


class TestDtype(base.BaseDtypeTests):
    pass


class TestInterface(base.BaseInterfaceTests):
    pass


class TestConstructors(base.BaseConstructorsTests):
    pass


class TestReshaping(base.BaseReshapingTests):
    pass


class TestGetitem(base.BaseGetitemTests):
    pass


class TestMissing(base.BaseMissingTests):
    @pytest.mark.xfail(reason="Setting a dict as a scalar")
    def test_fillna_series(self):
        """We treat dictionaries as a mapping in fillna, not a scalar."""

    @pytest.mark.xfail(reason="Setting a dict as a scalar")
    def test_fillna_frame(self):
        """We treat dictionaries as a mapping in fillna, not a scalar."""


class TestMethods(base.BaseMethodsTests):
<<<<<<< HEAD
    @pytest.mark.skip(reason="Unhashable")
    def test_value_counts(self):
=======
    unhashable = pytest.mark.skip(reason="Unhashable")

    @unhashable
    def test_value_counts(self, all_data, dropna):
>>>>>>> c776133d
        pass

    @unhashable
    def test_sort_values_frame(self):
        # TODO (EA.factorize): see if _values_for_factorize allows this.
        pass


class TestCasting(base.BaseCastingTests):
    pass<|MERGE_RESOLUTION|>--- conflicted
+++ resolved
@@ -91,15 +91,10 @@
 
 
 class TestMethods(base.BaseMethodsTests):
-<<<<<<< HEAD
-    @pytest.mark.skip(reason="Unhashable")
-    def test_value_counts(self):
-=======
     unhashable = pytest.mark.skip(reason="Unhashable")
 
     @unhashable
     def test_value_counts(self, all_data, dropna):
->>>>>>> c776133d
         pass
 
     @unhashable
