import decimal
import math
import operator

import numpy as np
import pytest

import pandas as pd
from pandas.tests.extension import base
import pandas.util.testing as tm

from .array import DecimalArray, DecimalDtype, make_data, to_decimal


@pytest.fixture
def dtype():
    return DecimalDtype()


@pytest.fixture
def data():
    return DecimalArray(make_data())


@pytest.fixture
def data_for_twos():
    return DecimalArray([decimal.Decimal(2) for _ in range(100)])


@pytest.fixture
def data_missing():
    return DecimalArray([decimal.Decimal('NaN'), decimal.Decimal(1)])


@pytest.fixture
def data_for_sorting():
    return DecimalArray([decimal.Decimal('1'),
                         decimal.Decimal('2'),
                         decimal.Decimal('0')])


@pytest.fixture
def data_missing_for_sorting():
    return DecimalArray([decimal.Decimal('1'),
                         decimal.Decimal('NaN'),
                         decimal.Decimal('0')])


@pytest.fixture
def na_cmp():
    return lambda x, y: x.is_nan() and y.is_nan()


@pytest.fixture
def na_value():
    return decimal.Decimal("NaN")


@pytest.fixture
def data_for_grouping():
    b = decimal.Decimal('1.0')
    a = decimal.Decimal('0.0')
    c = decimal.Decimal('2.0')
    na = decimal.Decimal('NaN')
    return DecimalArray([b, b, na, na, a, a, b, c])


class BaseDecimal:

    def assert_series_equal(self, left, right, *args, **kwargs):
        def convert(x):
            # need to convert array([Decimal(NaN)], dtype='object') to np.NaN
            # because Series[object].isnan doesn't recognize decimal(NaN) as
            # NA.
            try:
                return math.isnan(x)
            except TypeError:
                return False

        if left.dtype == 'object':
            left_na = left.apply(convert)
        else:
            left_na = left.isna()
        if right.dtype == 'object':
            right_na = right.apply(convert)
        else:
            right_na = right.isna()

        tm.assert_series_equal(left_na, right_na)
        return tm.assert_series_equal(left[~left_na],
                                      right[~right_na],
                                      *args, **kwargs)

    def assert_frame_equal(self, left, right, *args, **kwargs):
        # TODO(EA): select_dtypes
        tm.assert_index_equal(
            left.columns, right.columns,
            exact=kwargs.get('check_column_type', 'equiv'),
            check_names=kwargs.get('check_names', True),
            check_exact=kwargs.get('check_exact', False),
            check_categorical=kwargs.get('check_categorical', True),
            obj='{obj}.columns'.format(obj=kwargs.get('obj', 'DataFrame')))

        decimals = (left.dtypes == 'decimal').index

        for col in decimals:
            self.assert_series_equal(left[col], right[col],
                                     *args, **kwargs)

        left = left.drop(columns=decimals)
        right = right.drop(columns=decimals)
        tm.assert_frame_equal(left, right, *args, **kwargs)


class TestDtype(BaseDecimal, base.BaseDtypeTests):
    def test_hashable(self, dtype):
        pass


class TestInterface(BaseDecimal, base.BaseInterfaceTests):
    pass


class TestConstructors(BaseDecimal, base.BaseConstructorsTests):

    @pytest.mark.skip(reason="not implemented constructor from dtype")
    def test_from_dtype(self, data):
        # construct from our dtype & string dtype
        pass


class TestReshaping(BaseDecimal, base.BaseReshapingTests):
    pass


class TestGetitem(BaseDecimal, base.BaseGetitemTests):

    def test_take_na_value_other_decimal(self):
        arr = DecimalArray([decimal.Decimal('1.0'),
                            decimal.Decimal('2.0')])
        result = arr.take([0, -1], allow_fill=True,
                          fill_value=decimal.Decimal('-1.0'))
        expected = DecimalArray([decimal.Decimal('1.0'),
                                 decimal.Decimal('-1.0')])
        self.assert_extension_array_equal(result, expected)


class TestMissing(BaseDecimal, base.BaseMissingTests):
    pass


class Reduce:

    def check_reduce(self, s, op_name, skipna):

        if skipna or op_name in ['median', 'skew', 'kurt']:
            with pytest.raises(NotImplementedError):
                getattr(s, op_name)(skipna=skipna)

        else:
            result = getattr(s, op_name)(skipna=skipna)
            expected = getattr(np.asarray(s), op_name)()
            tm.assert_almost_equal(result, expected)


class TestNumericReduce(Reduce, base.BaseNumericReduceTests):
    pass


class TestBooleanReduce(Reduce, base.BaseBooleanReduceTests):
    pass


class TestMethods(BaseDecimal, base.BaseMethodsTests):
    @pytest.mark.parametrize('dropna', [True, False])
    @pytest.mark.xfail(reason="value_counts not implemented yet.")
    def test_value_counts(self, all_data, dropna):
        all_data = all_data[:10]
        if dropna:
            other = np.array(all_data[~all_data.isna()])
        else:
            other = all_data

        result = pd.Series(all_data).value_counts(dropna=dropna).sort_index()
        expected = pd.Series(other).value_counts(dropna=dropna).sort_index()

        tm.assert_series_equal(result, expected)


class TestCasting(BaseDecimal, base.BaseCastingTests):
    pass


class TestGroupby(BaseDecimal, base.BaseGroupbyTests):
    pass


class TestSetitem(BaseDecimal, base.BaseSetitemTests):
    pass


class TestPrinting(BaseDecimal, base.BasePrintingTests):

    def test_series_repr(self, data):
        # Overriding this base test to explicitly test that
        # the custom _formatter is used
        ser = pd.Series(data)
        assert data.dtype.name in repr(ser)
        assert "Decimal: " in repr(ser)


# TODO(extension)
@pytest.mark.xfail(reason=(
    "raising AssertionError as this is not implemented, "
    "though easy enough to do"))
def test_series_constructor_coerce_data_to_extension_dtype_raises():
    xpr = ("Cannot cast data to extension dtype 'decimal'. Pass the "
           "extension array directly.")
    with pytest.raises(ValueError, match=xpr):
        pd.Series([0, 1, 2], dtype=DecimalDtype())


def test_series_constructor_with_dtype():
    arr = DecimalArray([decimal.Decimal('10.0')])
    result = pd.Series(arr, dtype=DecimalDtype())
    expected = pd.Series(arr)
    tm.assert_series_equal(result, expected)

    result = pd.Series(arr, dtype='int64')
    expected = pd.Series([10])
    tm.assert_series_equal(result, expected)


def test_dataframe_constructor_with_dtype():
    arr = DecimalArray([decimal.Decimal('10.0')])

    result = pd.DataFrame({"A": arr}, dtype=DecimalDtype())
    expected = pd.DataFrame({"A": arr})
    tm.assert_frame_equal(result, expected)

    arr = DecimalArray([decimal.Decimal('10.0')])
    result = pd.DataFrame({"A": arr}, dtype='int64')
    expected = pd.DataFrame({"A": [10]})
    tm.assert_frame_equal(result, expected)


@pytest.mark.parametrize("frame", [True, False])
def test_astype_dispatches(frame):
    # This is a dtype-specific test that ensures Series[decimal].astype
    # gets all the way through to ExtensionArray.astype
    # Designing a reliable smoke test that works for arbitrary data types
    # is difficult.
    data = pd.Series(DecimalArray([decimal.Decimal(2)]), name='a')
    ctx = decimal.Context()
    ctx.prec = 5

    if frame:
        data = data.to_frame()

    result = data.astype(DecimalDtype(ctx))

    if frame:
        result = result['a']

    assert result.dtype.context.prec == ctx.prec


class TestArithmeticOps(BaseDecimal, base.BaseArithmeticOpsTests):

    def check_opname(self, s, op_name, other, exc=None):
        super().check_opname(s, op_name, other, exc=None)

    def test_arith_series_with_array(self, data, all_arithmetic_operators):
        op_name = all_arithmetic_operators
        s = pd.Series(data)

        context = decimal.getcontext()
        divbyzerotrap = context.traps[decimal.DivisionByZero]
        invalidoptrap = context.traps[decimal.InvalidOperation]
        context.traps[decimal.DivisionByZero] = 0
        context.traps[decimal.InvalidOperation] = 0

        # Decimal supports ops with int, but not float
        other = pd.Series([int(d * 100) for d in data])
        self.check_opname(s, op_name, other)

        if "mod" not in op_name:
            self.check_opname(s, op_name, s * 2)

        self.check_opname(s, op_name, 0)
        self.check_opname(s, op_name, 5)
        context.traps[decimal.DivisionByZero] = divbyzerotrap
        context.traps[decimal.InvalidOperation] = invalidoptrap

    def _check_divmod_op(self, s, op, other, exc=NotImplementedError):
        # We implement divmod
        super()._check_divmod_op(s, op, other, exc=None)

    def test_error(self):
        pass


class TestComparisonOps(BaseDecimal, base.BaseComparisonOpsTests):

    def check_opname(self, s, op_name, other, exc=None):
        super().check_opname(s, op_name, other, exc=None)

    def _compare_other(self, s, data, op_name, other):
        self.check_opname(s, op_name, other)

    def test_compare_scalar(self, data, all_compare_operators):
        op_name = all_compare_operators
        s = pd.Series(data)
        self._compare_other(s, data, op_name, 0.5)

    def test_compare_array(self, data, all_compare_operators):
        op_name = all_compare_operators
        s = pd.Series(data)

        alter = np.random.choice([-1, 0, 1], len(data))
        # Randomly double, halve or keep same value
        other = pd.Series(data) * [decimal.Decimal(pow(2.0, i))
                                   for i in alter]
        self._compare_other(s, data, op_name, other)


class DecimalArrayWithoutFromSequence(DecimalArray):
    """Helper class for testing error handling in _from_sequence."""
    def _from_sequence(cls, scalars, dtype=None, copy=False):
        raise KeyError("For the test")


class DecimalArrayWithoutCoercion(DecimalArrayWithoutFromSequence):
    @classmethod
    def _create_arithmetic_method(cls, op):
        return cls._create_method(op, coerce_to_dtype=False)


DecimalArrayWithoutCoercion._add_arithmetic_ops()


def test_combine_from_sequence_raises():
    # https://github.com/pandas-dev/pandas/issues/22850
    ser = pd.Series(DecimalArrayWithoutFromSequence([
        decimal.Decimal("1.0"),
        decimal.Decimal("2.0")
    ]))
    result = ser.combine(ser, operator.add)

    # note: object dtype
    expected = pd.Series([decimal.Decimal("2.0"),
                          decimal.Decimal("4.0")], dtype="object")
    tm.assert_series_equal(result, expected)


@pytest.mark.parametrize("class_", [DecimalArrayWithoutFromSequence,
                                    DecimalArrayWithoutCoercion])
def test_scalar_ops_from_sequence_raises(class_):
    # op(EA, EA) should return an EA, or an ndarray if it's not possible
    # to return an EA with the return values.
    arr = class_([
        decimal.Decimal("1.0"),
        decimal.Decimal("2.0")
    ])
    result = arr + arr
    expected = np.array([decimal.Decimal("2.0"), decimal.Decimal("4.0")],
                        dtype="object")
    tm.assert_numpy_array_equal(result, expected)


@pytest.mark.parametrize("reverse, expected_div, expected_mod", [
    (False, [0, 1, 1, 2], [1, 0, 1, 0]),
    (True, [2, 1, 0, 0], [0, 0, 2, 2]),
])
def test_divmod_array(reverse, expected_div, expected_mod):
    # https://github.com/pandas-dev/pandas/issues/22930
    arr = to_decimal([1, 2, 3, 4])
    if reverse:
        div, mod = divmod(2, arr)
    else:
        div, mod = divmod(arr, 2)
    expected_div = to_decimal(expected_div)
    expected_mod = to_decimal(expected_mod)

    tm.assert_extension_array_equal(div, expected_div)
    tm.assert_extension_array_equal(mod, expected_mod)


<<<<<<< HEAD
def test_ufunc_fallback(data):
    a = data[:5]
    s = pd.Series(a, index=range(3, 8))
    result = np.abs(s)
    expected = pd.Series(np.abs(a.astype(object)), index=range(3, 8))
    tm.assert_series_equal(result, expected)
=======
def test_formatting_values_deprecated():
    class DecimalArray2(DecimalArray):
        def _formatting_values(self):
            return np.array(self)

    ser = pd.Series(DecimalArray2([decimal.Decimal('1.0')]))

    with tm.assert_produces_warning(DeprecationWarning,
                                    check_stacklevel=False):
        repr(ser)
>>>>>>> baeb1bf9
<|MERGE_RESOLUTION|>--- conflicted
+++ resolved
@@ -386,14 +386,14 @@
     tm.assert_extension_array_equal(mod, expected_mod)
 
 
-<<<<<<< HEAD
 def test_ufunc_fallback(data):
     a = data[:5]
     s = pd.Series(a, index=range(3, 8))
     result = np.abs(s)
     expected = pd.Series(np.abs(a.astype(object)), index=range(3, 8))
     tm.assert_series_equal(result, expected)
-=======
+
+
 def test_formatting_values_deprecated():
     class DecimalArray2(DecimalArray):
         def _formatting_values(self):
@@ -403,5 +403,4 @@
 
     with tm.assert_produces_warning(DeprecationWarning,
                                     check_stacklevel=False):
-        repr(ser)
->>>>>>> baeb1bf9
+        repr(ser)