--- conflicted
+++ resolved
@@ -144,7 +144,14 @@
         ):
             super().test_fillna_series(data_missing)
 
-<<<<<<< HEAD
+    def test_fillna_with_none(self, data_missing):
+        # GH#57723
+        # EAs that don't have special logic for None will raise, unlike pandas'
+        # which interpret None as the NA value for the dtype.
+        msg = "conversion from NoneType to Decimal is not supported"
+        with pytest.raises(TypeError, match=msg):
+            super().test_fillna_with_none(data_missing)
+
     def test_fillna_limit_frame(self, data_missing):
         # GH#58001
         msg = "ExtensionArray.fillna added a 'copy' keyword"
@@ -160,15 +167,6 @@
             DeprecationWarning, match=msg, check_stacklevel=False
         ):
             super().test_fillna_limit_series(data_missing)
-=======
-    def test_fillna_with_none(self, data_missing):
-        # GH#57723
-        # EAs that don't have special logic for None will raise, unlike pandas'
-        # which interpret None as the NA value for the dtype.
-        msg = "conversion from NoneType to Decimal is not supported"
-        with pytest.raises(TypeError, match=msg):
-            super().test_fillna_with_none(data_missing)
->>>>>>> d9a02be9
 
     @pytest.mark.parametrize("dropna", [True, False])
     def test_value_counts(self, all_data, dropna):
