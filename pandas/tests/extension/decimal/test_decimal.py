--- conflicted
+++ resolved
@@ -243,26 +243,6 @@
         context.traps[decimal.DivisionByZero] = divbyzerotrap
         context.traps[decimal.InvalidOperation] = invalidoptrap
 
-<<<<<<< HEAD
-    @pytest.mark.parametrize("reverse, expected_div, expected_mod", [
-        (False, [0, 1, 1, 2], [1, 0, 1, 0]),
-        (True, [2, 1, 0, 0], [0, 0, 2, 2]),
-    ])
-    def test_divmod_array(self, reverse, expected_div, expected_mod):
-        # https://github.com/pandas-dev/pandas/issues/22930
-        arr = to_decimal([1, 2, 3, 4])
-        if reverse:
-            div, mod = divmod(2, arr)
-        else:
-            div, mod = divmod(arr, 2)
-        expected_div = to_decimal(expected_div)
-        expected_mod = to_decimal(expected_mod)
-
-        tm.assert_extension_array_equal(div, expected_div)
-        tm.assert_extension_array_equal(mod, expected_mod)
-
-=======
->>>>>>> a4482db4
     def _check_divmod_op(self, s, op, other, exc=NotImplementedError):
         # We implement divmod
         super(TestArithmeticOps, self)._check_divmod_op(
