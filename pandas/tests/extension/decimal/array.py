from __future__ import annotations

import decimal
import numbers
import random
import sys
from typing import TYPE_CHECKING

import numpy as np

from pandas.core.dtypes.base import ExtensionDtype
from pandas.core.dtypes.common import (
    is_dtype_equal,
    is_float,
    pandas_dtype,
)

import pandas as pd
from pandas.api.extensions import (
    no_default,
    register_extension_dtype,
)
from pandas.api.types import (
    is_list_like,
    is_scalar,
)
from pandas.core import arraylike
from pandas.core.algorithms import value_counts_internal as value_counts
from pandas.core.arraylike import OpsMixin
from pandas.core.arrays import (
    ExtensionArray,
    ExtensionScalarOpsMixin,
)
from pandas.core.indexers import check_array_indexer

if TYPE_CHECKING:
    from pandas._typing import type_t


@register_extension_dtype
class DecimalDtype(ExtensionDtype):
    type = decimal.Decimal
    name = "decimal"
    na_value = decimal.Decimal("NaN")
    _metadata = ("context",)

    def __init__(self, context=None) -> None:
        self.context = context or decimal.getcontext()

    def __repr__(self) -> str:
        return f"DecimalDtype(context={self.context})"

    @classmethod
    def construct_array_type(cls) -> type_t[DecimalArray]:
        """
        Return the array type associated with this dtype.

        Returns
        -------
        type
        """
        return DecimalArray

    @property
    def _is_numeric(self) -> bool:
        return True


class DecimalArray(OpsMixin, ExtensionScalarOpsMixin, ExtensionArray):
    __array_priority__ = 1000

    def __init__(self, values, dtype=None, copy=False, context=None) -> None:
        for i, val in enumerate(values):
            if is_float(val):
                if np.isnan(val):
                    values[i] = DecimalDtype.na_value
                else:
                    values[i] = DecimalDtype.type(val)
            elif not isinstance(val, decimal.Decimal):
                raise TypeError("All values must be of type " + str(decimal.Decimal))
        values = np.asarray(values, dtype=object)

        self._data = values
        # Some aliases for common attribute names to ensure pandas supports
        # these
        self._items = self.data = self._data
        # those aliases are currently not working due to assumptions
        # in internal code (GH-20735)
        # self._values = self.values = self.data
        self._dtype = DecimalDtype(context)

    @property
    def dtype(self):
        return self._dtype

    @classmethod
    def _from_sequence(cls, scalars, dtype=None, copy=False):
        return cls(scalars)

    @classmethod
    def _from_sequence_of_strings(cls, strings, dtype=None, copy=False):
        return cls._from_sequence([decimal.Decimal(x) for x in strings], dtype, copy)

    @classmethod
    def _from_factorized(cls, values, original):
        return cls(values)

    _HANDLED_TYPES = (decimal.Decimal, numbers.Number, np.ndarray)

    def to_numpy(
        self,
        dtype=None,
        copy: bool = False,
        na_value: object = no_default,
        decimals=None,
    ) -> np.ndarray:
        result = np.asarray(self, dtype=dtype)
        if decimals is not None:
            result = np.asarray([round(x, decimals) for x in result])
        return result

    def __array_ufunc__(self, ufunc: np.ufunc, method: str, *inputs, **kwargs):
        #
        if not all(
            isinstance(t, self._HANDLED_TYPES + (DecimalArray,)) for t in inputs
        ):
            return NotImplemented

        result = arraylike.maybe_dispatch_ufunc_to_dunder_op(
            self, ufunc, method, *inputs, **kwargs
        )
        if result is not NotImplemented:
            # e.g. test_array_ufunc_series_scalar_other
            return result

        if "out" in kwargs:
            return arraylike.dispatch_ufunc_with_out(
                self, ufunc, method, *inputs, **kwargs
            )

        inputs = tuple(x._data if isinstance(x, DecimalArray) else x for x in inputs)
        result = getattr(ufunc, method)(*inputs, **kwargs)

        if method == "reduce":
            result = arraylike.dispatch_reduction_ufunc(
                self, ufunc, method, *inputs, **kwargs
            )
            if result is not NotImplemented:
                return result

        def reconstruct(x):
            if isinstance(x, (decimal.Decimal, numbers.Number)):
                return x
            else:
                return DecimalArray._from_sequence(x)

        if ufunc.nout > 1:
            return tuple(reconstruct(x) for x in result)
        else:
            return reconstruct(result)

    def __getitem__(self, item):
        if isinstance(item, numbers.Integral):
            return self._data[item]
        else:
            # array, slice.
            item = pd.api.indexers.check_array_indexer(self, item)
            return type(self)(self._data[item])

    def take(self, indexer, allow_fill=False, fill_value=None):
        from pandas.api.extensions import take

        data = self._data
        if allow_fill and fill_value is None:
            fill_value = self.dtype.na_value

        result = take(data, indexer, fill_value=fill_value, allow_fill=allow_fill)
        return self._from_sequence(result)

    def copy(self):
        return type(self)(self._data.copy(), dtype=self.dtype)

    def astype(self, dtype, copy=True):
        if is_dtype_equal(dtype, self._dtype):
            if not copy:
                return self
        dtype = pandas_dtype(dtype)
        if isinstance(dtype, type(self.dtype)):
            return type(self)(self._data, copy=copy, context=dtype.context)

        return super().astype(dtype, copy=copy)

    def __setitem__(self, key, value):
        if is_list_like(value):
            if is_scalar(key):
                raise ValueError("setting an array element with a sequence.")
            value = [decimal.Decimal(v) for v in value]
        else:
            value = decimal.Decimal(value)

        key = check_array_indexer(self, key)
        self._data[key] = value

    def __len__(self) -> int:
        return len(self._data)

    def __contains__(self, item) -> bool | np.bool_:
        if not isinstance(item, decimal.Decimal):
            return False
        elif item.is_nan():
            return self.isna().any()
        else:
            return super().__contains__(item)

    @property
    def nbytes(self) -> int:
        n = len(self)
        if n:
            return n * sys.getsizeof(self[0])
        return 0

    def isna(self):
        return np.array([x.is_nan() for x in self._data], dtype=bool)

    @property
    def _na_value(self):
        return decimal.Decimal("NaN")

    def _formatter(self, boxed=False):
        if boxed:
            return "Decimal: {}".format
        return repr

    @classmethod
    def _concat_same_type(cls, to_concat):
        return cls(np.concatenate([x._data for x in to_concat]))

    def _reduce(
        self, name: str, *, skipna: bool = True, keepdims: bool = False, **kwargs
    ):
        if skipna and self.isna().any():
            # If we don't have any NAs, we can ignore skipna
            other = self[~self.isna()]
            result = other._reduce(name, **kwargs)
        elif name == "sum" and len(self) == 0:
            # GH#29630 avoid returning int 0 or np.bool_(False) on old numpy
            result = decimal.Decimal(0)
        else:
            try:
                op = getattr(self.data, name)
            except AttributeError as err:
                raise NotImplementedError(
                    f"decimal does not support the {name} operation"
                ) from err
            result = op(axis=0)

        if keepdims:
            return type(self)([result])
        else:
            return result

    def _cmp_method(self, other, op):
        # For use with OpsMixin
        def convert_values(param):
            if isinstance(param, ExtensionArray) or is_list_like(param):
                ovalues = param
            else:
                # Assume it's an object
                ovalues = [param] * len(self)
            return ovalues

        lvalues = self
        rvalues = convert_values(other)

        # If the operator is not defined for the underlying objects,
        # a TypeError should be raised
        res = [op(a, b) for (a, b) in zip(lvalues, rvalues)]

        return np.asarray(res, dtype=bool)

    def value_counts(self, dropna: bool = True):
        return value_counts(self.to_numpy(), dropna=dropna)

<<<<<<< HEAD
    # We override fillna here to simulate a 3rd party EA that has done so. This
    #  lets us test the deprecation telling authors to implement pad_or_backfill
    def fillna(
=======
    # Simulate a 3rd-party EA that has not yet updated to include a "copy"
    #  keyword in its fillna method.
    # error: Signature of "fillna" incompatible with supertype "ExtensionArray"
    def fillna(  # type: ignore[override]
>>>>>>> edc08702
        self,
        value=None,
        method=None,
        limit: int | None = None,
    ):
<<<<<<< HEAD
        return super().fillna(value=value, method=method, limit=limit)
=======
        return super().fillna(value=value, method=method, limit=limit, copy=True)
>>>>>>> edc08702


def to_decimal(values, context=None):
    return DecimalArray([decimal.Decimal(x) for x in values], context=context)


def make_data():
    return [decimal.Decimal(random.random()) for _ in range(100)]


DecimalArray._add_arithmetic_ops()<|MERGE_RESOLUTION|>--- conflicted
+++ resolved
@@ -281,26 +281,18 @@
     def value_counts(self, dropna: bool = True):
         return value_counts(self.to_numpy(), dropna=dropna)
 
-<<<<<<< HEAD
     # We override fillna here to simulate a 3rd party EA that has done so. This
     #  lets us test the deprecation telling authors to implement pad_or_backfill
-    def fillna(
-=======
     # Simulate a 3rd-party EA that has not yet updated to include a "copy"
     #  keyword in its fillna method.
     # error: Signature of "fillna" incompatible with supertype "ExtensionArray"
     def fillna(  # type: ignore[override]
->>>>>>> edc08702
         self,
         value=None,
         method=None,
         limit: int | None = None,
     ):
-<<<<<<< HEAD
-        return super().fillna(value=value, method=method, limit=limit)
-=======
         return super().fillna(value=value, method=method, limit=limit, copy=True)
->>>>>>> edc08702
 
 
 def to_decimal(values, context=None):
