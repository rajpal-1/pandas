"""
This file contains a minimal set of tests for compliance with the extension
array interface test suite, and should contain no other tests.
The test suite for the full functionality of the array is located in
`pandas/tests/arrays/`.

The tests in this file are inherited from the BaseExtensionTests, and only
minimal tweaks should be applied to get the tests passing (by overwriting a
parent method).

Additional tests should either be added to one of the BaseExtensionTests
classes (if they are relevant for the extension interface for all dtypes), or
be added to the array-specific tests in `pandas/tests/arrays/`.

"""
import string

import numpy as np
import pytest

import pandas as pd
import pandas._testing as tm
from pandas.api.types import is_string_dtype
from pandas.core.arrays import ArrowStringArray
from pandas.core.arrays.string_ import StringDtype
from pandas.tests.extension import base


def split_array(arr):
    if arr.dtype.storage != "pyarrow":
        pytest.skip("only applicable for pyarrow chunked array n/a")

    def _split_array(arr):
        import pyarrow as pa

        arrow_array = arr._pa_array
        split = len(arrow_array) // 2
        arrow_array = pa.chunked_array(
            [*arrow_array[:split].chunks, *arrow_array[split:].chunks]
        )
        assert arrow_array.num_chunks == 2
        return type(arr)(arrow_array)

    return _split_array(arr)


@pytest.fixture(params=[True, False])
def chunked(request):
    return request.param


@pytest.fixture
def dtype(string_storage):
    return StringDtype(storage=string_storage)


@pytest.fixture
def data(dtype, chunked):
    strings = np.random.default_rng(2).choice(list(string.ascii_letters), size=100)
    while strings[0] == strings[1]:
        strings = np.random.default_rng(2).choice(list(string.ascii_letters), size=100)

    arr = dtype.construct_array_type()._from_sequence(strings)
    return split_array(arr) if chunked else arr


@pytest.fixture
def data_missing(dtype, chunked):
    """Length 2 array with [NA, Valid]"""
    arr = dtype.construct_array_type()._from_sequence([pd.NA, "A"])
    return split_array(arr) if chunked else arr


@pytest.fixture
def data_for_sorting(dtype, chunked):
    arr = dtype.construct_array_type()._from_sequence(["B", "C", "A"])
    return split_array(arr) if chunked else arr


@pytest.fixture
def data_missing_for_sorting(dtype, chunked):
    arr = dtype.construct_array_type()._from_sequence(["B", pd.NA, "A"])
    return split_array(arr) if chunked else arr


@pytest.fixture
def na_value():
    return pd.NA


@pytest.fixture
def data_for_grouping(dtype, chunked):
    arr = dtype.construct_array_type()._from_sequence(
        ["B", "B", pd.NA, pd.NA, "A", "A", "B", "C"]
    )
    return split_array(arr) if chunked else arr


class TestDtype(base.BaseDtypeTests):
    def test_eq_with_str(self, dtype):
        assert dtype == f"string[{dtype.storage}]"
        super().test_eq_with_str(dtype)

    def test_is_not_string_type(self, dtype):
        # Different from BaseDtypeTests.test_is_not_string_type
        # because StringDtype is a string type
        assert is_string_dtype(dtype)


class TestInterface(base.BaseInterfaceTests):
    def test_view(self, data, request):
        if data.dtype.storage == "pyarrow":
            pytest.skip(reason="2D support not implemented for ArrowStringArray")
        super().test_view(data)


class TestConstructors(base.BaseConstructorsTests):
    def test_from_dtype(self, data):
        # base test uses string representation of dtype
        pass

    def test_constructor_from_list(self):
        # GH 27673
        pytest.importorskip("pyarrow", minversion="1.0.0")
        result = pd.Series(["E"], dtype=StringDtype(storage="pyarrow"))
        assert isinstance(result.dtype, StringDtype)
        assert result.dtype.storage == "pyarrow"


class TestReshaping(base.BaseReshapingTests):
    def test_transpose(self, data, request):
        if data.dtype.storage == "pyarrow":
            pytest.skip(reason="2D support not implemented for ArrowStringArray")
        super().test_transpose(data)


class TestGetitem(base.BaseGetitemTests):
    pass


class TestSetitem(base.BaseSetitemTests):
    def test_setitem_preserves_views(self, data, request):
        if data.dtype.storage == "pyarrow":
            pytest.skip(reason="2D support not implemented for ArrowStringArray")
        super().test_setitem_preserves_views(data)


class TestIndex(base.BaseIndexTests):
    pass


class TestMissing(base.BaseMissingTests):
    def test_dropna_array(self, data_missing):
        result = data_missing.dropna()
        expected = data_missing[[1]]
        tm.assert_extension_array_equal(result, expected)

    def test_fillna_no_op_returns_copy(self, data):
        data = data[~data.isna()]

        valid = data[0]
        result = data.fillna(valid)
        assert result is not data
        tm.assert_extension_array_equal(result, data)

        result = data.fillna(method="backfill")
        assert result is not data
        tm.assert_extension_array_equal(result, data)


class TestNoReduce(base.BaseNoReduceTests):
    @pytest.mark.parametrize("skipna", [True, False])
    def test_reduce_series_numeric(self, data, all_numeric_reductions, skipna):
        op_name = all_numeric_reductions

        if op_name in ["min", "max"]:
            return None

        ser = pd.Series(data)
        with pytest.raises(TypeError):
            getattr(ser, op_name)(skipna=skipna)


class TestMethods(base.BaseMethodsTests):
<<<<<<< HEAD
    def test_value_counts_with_normalize(self, data):
        data = data[:10].unique()
        values = np.array(data[~data.isna()])
        ser = pd.Series(data, dtype=data.dtype)

        result = ser.value_counts(normalize=True).sort_index()

        expected = pd.Series(
            [1 / len(values)] * len(values), index=result.index, name="proportion"
        )
        if getattr(data.dtype, "storage", "") == "pyarrow":
            expected = expected.astype("double[pyarrow]")
        else:
            expected = expected.astype("Float64")

        tm.assert_series_equal(result, expected)
=======
    pass
>>>>>>> 7eb25463


class TestCasting(base.BaseCastingTests):
    pass


class TestComparisonOps(base.BaseComparisonOpsTests):
    def _compare_other(self, ser, data, op, other):
        op_name = f"__{op.__name__}__"
        result = getattr(ser, op_name)(other)
        dtype = "boolean[pyarrow]" if ser.dtype.storage == "pyarrow" else "boolean"
        expected = getattr(ser.astype(object), op_name)(other).astype(dtype)
        tm.assert_series_equal(result, expected)

    def test_compare_scalar(self, data, comparison_op):
        ser = pd.Series(data)
        self._compare_other(ser, data, comparison_op, "abc")


class TestParsing(base.BaseParsingTests):
    pass


class TestPrinting(base.BasePrintingTests):
    pass


class TestGroupBy(base.BaseGroupbyTests):
<<<<<<< HEAD
    @pytest.mark.parametrize("as_index", [True, False])
    def test_groupby_extension_agg(self, as_index, data_for_grouping):
        df = pd.DataFrame({"A": [1, 1, 2, 2, 3, 3, 1, 4], "B": data_for_grouping})
        result = df.groupby("B", as_index=as_index).A.mean()
        _, uniques = pd.factorize(data_for_grouping, sort=True)

        if as_index:
            index = pd.Index(uniques, name="B")
            expected = pd.Series([3.0, 1.0, 4.0], index=index, name="A")
            tm.assert_series_equal(result, expected)
        else:
            expected = pd.DataFrame({"B": uniques, "A": [3.0, 1.0, 4.0]})
            tm.assert_frame_equal(result, expected)

=======
>>>>>>> 7eb25463
    @pytest.mark.filterwarnings("ignore:Falling back:pandas.errors.PerformanceWarning")
    def test_groupby_extension_apply(self, data_for_grouping, groupby_apply_op):
        super().test_groupby_extension_apply(data_for_grouping, groupby_apply_op)


class Test2DCompat(base.Dim2CompatTests):
    @pytest.fixture(autouse=True)
    def arrow_not_supported(self, data, request):
        if isinstance(data, ArrowStringArray):
            pytest.skip(reason="2D support not implemented for ArrowStringArray")


def test_searchsorted_with_na_raises(data_for_sorting, as_series):
    # GH50447
    b, c, a = data_for_sorting
    arr = data_for_sorting.take([2, 0, 1])  # to get [a, b, c]
    arr[-1] = pd.NA

    if as_series:
        arr = pd.Series(arr)

    msg = (
        "searchsorted requires array to be sorted, "
        "which is impossible with NAs present."
    )
    with pytest.raises(ValueError, match=msg):
        arr.searchsorted(b)<|MERGE_RESOLUTION|>--- conflicted
+++ resolved
@@ -182,26 +182,7 @@
 
 
 class TestMethods(base.BaseMethodsTests):
-<<<<<<< HEAD
-    def test_value_counts_with_normalize(self, data):
-        data = data[:10].unique()
-        values = np.array(data[~data.isna()])
-        ser = pd.Series(data, dtype=data.dtype)
-
-        result = ser.value_counts(normalize=True).sort_index()
-
-        expected = pd.Series(
-            [1 / len(values)] * len(values), index=result.index, name="proportion"
-        )
-        if getattr(data.dtype, "storage", "") == "pyarrow":
-            expected = expected.astype("double[pyarrow]")
-        else:
-            expected = expected.astype("Float64")
-
-        tm.assert_series_equal(result, expected)
-=======
-    pass
->>>>>>> 7eb25463
+    pass
 
 
 class TestCasting(base.BaseCastingTests):
@@ -230,23 +211,6 @@
 
 
 class TestGroupBy(base.BaseGroupbyTests):
-<<<<<<< HEAD
-    @pytest.mark.parametrize("as_index", [True, False])
-    def test_groupby_extension_agg(self, as_index, data_for_grouping):
-        df = pd.DataFrame({"A": [1, 1, 2, 2, 3, 3, 1, 4], "B": data_for_grouping})
-        result = df.groupby("B", as_index=as_index).A.mean()
-        _, uniques = pd.factorize(data_for_grouping, sort=True)
-
-        if as_index:
-            index = pd.Index(uniques, name="B")
-            expected = pd.Series([3.0, 1.0, 4.0], index=index, name="A")
-            tm.assert_series_equal(result, expected)
-        else:
-            expected = pd.DataFrame({"B": uniques, "A": [3.0, 1.0, 4.0]})
-            tm.assert_frame_equal(result, expected)
-
-=======
->>>>>>> 7eb25463
     @pytest.mark.filterwarnings("ignore:Falling back:pandas.errors.PerformanceWarning")
     def test_groupby_extension_apply(self, data_for_grouping, groupby_apply_op):
         super().test_groupby_extension_apply(data_for_grouping, groupby_apply_op)
