--- conflicted
+++ resolved
@@ -103,13 +103,8 @@
 
 
 class TestInterface(base.BaseInterfaceTests):
-<<<<<<< HEAD
-    def test_view(self, data, request):
-        if data.dtype.storage in ("pyarrow", "pyarrow_numpy"):
-=======
     def test_view(self, data, request, arrow_string_storage):
         if data.dtype.storage in arrow_string_storage:
->>>>>>> 7915acbd
             pytest.skip(reason="2D support not implemented for ArrowStringArray")
         super().test_view(data)
 
@@ -121,13 +116,8 @@
 
 
 class TestReshaping(base.BaseReshapingTests):
-<<<<<<< HEAD
-    def test_transpose(self, data, request):
-        if data.dtype.storage in ("pyarrow", "pyarrow_numpy"):
-=======
     def test_transpose(self, data, request, arrow_string_storage):
         if data.dtype.storage in arrow_string_storage:
->>>>>>> 7915acbd
             pytest.skip(reason="2D support not implemented for ArrowStringArray")
         super().test_transpose(data)
 
@@ -137,13 +127,8 @@
 
 
 class TestSetitem(base.BaseSetitemTests):
-<<<<<<< HEAD
-    def test_setitem_preserves_views(self, data, request):
-        if data.dtype.storage in ("pyarrow", "pyarrow_numpy"):
-=======
     def test_setitem_preserves_views(self, data, request, arrow_string_storage):
         if data.dtype.storage in arrow_string_storage:
->>>>>>> 7915acbd
             pytest.skip(reason="2D support not implemented for ArrowStringArray")
         super().test_setitem_preserves_views(data)
 
@@ -174,17 +159,6 @@
 class TestReduce(base.BaseReduceTests):
     def _supports_reduction(self, ser: pd.Series, op_name: str) -> bool:
         return op_name in ["min", "max"]
-
-    def check_reduce(self, s, op_name, skipna):
-        res_op = getattr(s, op_name)
-        alt = s.astype("object")
-        exp_op = getattr(alt, op_name)
-        result = res_op(skipna=skipna)
-        expected = exp_op(skipna=skipna)
-        tm.assert_almost_equal(result, expected)
-
-    def _supports_reduction(self, obj, op_name: str) -> bool:
-        return obj.dtype.storage == "pyarrow_numpy"
 
 
 class TestMethods(base.BaseMethodsTests):
@@ -202,8 +176,6 @@
         # attribute "storage"
         if dtype.storage == "pyarrow":  # type: ignore[union-attr]
             cast_to = "boolean[pyarrow]"
-        elif dtype.storage == "pyarrow_numpy":
-            cast_to = np.bool_
         else:
             cast_to = "boolean"
         return pointwise_result.astype(cast_to)
