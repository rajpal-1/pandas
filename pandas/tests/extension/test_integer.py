--- conflicted
+++ resolved
@@ -196,23 +196,7 @@
 
 
 class TestMethods(base.BaseMethodsTests):
-<<<<<<< HEAD
-    @pytest.mark.parametrize("dropna", [True, False])
-    def test_value_counts(self, all_data, dropna):
-        all_data = all_data[:10]
-        if dropna:
-            other = np.array(all_data[~all_data.isna()])
-        else:
-            other = all_data
-
-        result = pd.Series(all_data).value_counts(dropna=dropna).sort_index()
-        expected = pd.Series(other).value_counts(dropna=dropna).sort_index()
-        expected.index = expected.index.astype(all_data.dtype)
-
-        self.assert_series_equal(result, expected)
-=======
-    pass
->>>>>>> d00763a4
+    pass
 
 
 class TestCasting(base.BaseCastingTests):
