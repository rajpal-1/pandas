"""
This file contains a minimal set of tests for compliance with the extension
array interface test suite, and should contain no other tests.
The test suite for the full functionality of the array is located in
`pandas/tests/arrays/`.

The tests in this file are inherited from the BaseExtensionTests, and only
minimal tweaks should be applied to get the tests passing (by overwriting a
parent method).

Additional tests should either be added to one of the BaseExtensionTests
classes (if they are relevant for the extension interface for all dtypes), or
be added to the array-specific tests in `pandas/tests/arrays/`.

"""
import numpy as np
import pytest

from pandas.compat import (
    IS64,
    is_platform_windows,
)

import pandas as pd
import pandas._testing as tm
from pandas.core.arrays.boolean import BooleanDtype
from pandas.core.arrays.floating import (
    Float32Dtype,
    Float64Dtype,
)
from pandas.core.arrays.integer import (
    Int8Dtype,
    Int16Dtype,
    Int32Dtype,
    Int64Dtype,
    UInt8Dtype,
    UInt16Dtype,
    UInt32Dtype,
    UInt64Dtype,
)
from pandas.tests.extension import base

is_windows_or_32bit = is_platform_windows() or not IS64

pytestmark = [
    pytest.mark.filterwarnings(
        "ignore:invalid value encountered in divide:RuntimeWarning"
    ),
    pytest.mark.filterwarnings("ignore:Mean of empty slice:RuntimeWarning"),
    # overflow only relevant for Floating dtype cases cases
    pytest.mark.filterwarnings("ignore:overflow encountered in reduce:RuntimeWarning"),
]


def make_data():
    return list(range(1, 9)) + [pd.NA] + list(range(10, 98)) + [pd.NA] + [99, 100]


def make_float_data():
    return (
        list(np.arange(0.1, 0.9, 0.1))
        + [pd.NA]
        + list(np.arange(1, 9.8, 0.1))
        + [pd.NA]
        + [9.9, 10.0]
    )


def make_bool_data():
    return [True, False] * 4 + [np.nan] + [True, False] * 44 + [np.nan] + [True, False]


@pytest.fixture(
    params=[
        Int8Dtype,
        Int16Dtype,
        Int32Dtype,
        Int64Dtype,
        UInt8Dtype,
        UInt16Dtype,
        UInt32Dtype,
        UInt64Dtype,
        Float32Dtype,
        Float64Dtype,
        BooleanDtype,
    ]
)
def dtype(request):
    return request.param()


@pytest.fixture
def data(dtype):
    if dtype.kind == "f":
        data = make_float_data()
    elif dtype.kind == "b":
        data = make_bool_data()
    else:
        data = make_data()
    return pd.array(data, dtype=dtype)


@pytest.fixture
def data_for_twos(dtype):
    if dtype.kind == "b":
        return pd.array(np.ones(100), dtype=dtype)
    return pd.array(np.ones(100) * 2, dtype=dtype)


@pytest.fixture
def data_missing(dtype):
    if dtype.kind == "f":
        return pd.array([pd.NA, 0.1], dtype=dtype)
    elif dtype.kind == "b":
        return pd.array([np.nan, True], dtype=dtype)
    return pd.array([pd.NA, 1], dtype=dtype)


@pytest.fixture
def data_for_sorting(dtype):
    if dtype.kind == "f":
        return pd.array([0.1, 0.2, 0.0], dtype=dtype)
    elif dtype.kind == "b":
        return pd.array([True, True, False], dtype=dtype)
    return pd.array([1, 2, 0], dtype=dtype)


@pytest.fixture
def data_missing_for_sorting(dtype):
    if dtype.kind == "f":
        return pd.array([0.1, pd.NA, 0.0], dtype=dtype)
    elif dtype.kind == "b":
        return pd.array([True, np.nan, False], dtype=dtype)
    return pd.array([1, pd.NA, 0], dtype=dtype)


@pytest.fixture
def na_cmp():
    # we are pd.NA
    return lambda x, y: x is pd.NA and y is pd.NA


@pytest.fixture
def data_for_grouping(dtype):
    if dtype.kind == "f":
        b = 0.1
        a = 0.0
        c = 0.2
    elif dtype.kind == "b":
        b = True
        a = False
        c = b
    else:
        b = 1
        a = 0
        c = 2

    na = pd.NA
    return pd.array([b, b, na, na, a, a, b, c], dtype=dtype)


class TestMaskedArrays(base.ExtensionTests):
    def _get_expected_exception(self, op_name, obj, other):
        try:
            dtype = tm.get_dtype(obj)
        except AttributeError:
            # passed arguments reversed
            dtype = tm.get_dtype(other)

        if dtype.kind == "b":
            if op_name.strip("_").lstrip("r") in ["pow", "truediv", "floordiv"]:
                # match behavior with non-masked bool dtype
                return NotImplementedError
            elif op_name in ["__sub__", "__rsub__"]:
                # exception message would include "numpy boolean subtract""
                return TypeError
            return None
        return None

    def _cast_pointwise_result(self, op_name: str, obj, other, pointwise_result):
        sdtype = tm.get_dtype(obj)
        expected = pointwise_result

        if op_name in ("eq", "ne", "le", "ge", "lt", "gt"):
            return expected.astype("boolean")

        if sdtype.kind in "iu":
            if op_name in ("__rtruediv__", "__truediv__", "__div__"):
                expected = expected.fillna(np.nan).astype("Float64")
            else:
                # combine method result in 'biggest' (int64) dtype
                expected = expected.astype(sdtype)
        elif sdtype.kind == "b":
            if op_name in (
                "__floordiv__",
                "__rfloordiv__",
                "__pow__",
                "__rpow__",
                "__mod__",
                "__rmod__",
            ):
                # combine keeps boolean type
                expected = expected.astype("Int8")

            elif op_name in ("__truediv__", "__rtruediv__"):
                # combine with bools does not generate the correct result
                #  (numpy behaviour for div is to regard the bools as numeric)
                op = self.get_op_from_name(op_name)
                expected = self._combine(obj.astype(float), other, op)
                expected = expected.astype("Float64")

            if op_name == "__rpow__":
                # for rpow, combine does not propagate NaN
                result = getattr(obj, op_name)(other)
                expected[result.isna()] = np.nan
        else:
            # combine method result in 'biggest' (float64) dtype
            expected = expected.astype(sdtype)
        return expected

    def test_divmod_series_array(self, data, data_for_twos, request):
        if data.dtype.kind == "b":
            mark = pytest.mark.xfail(
                reason="Inconsistency between floordiv and divmod; we raise for "
                "floordiv but not for divmod. This matches what we do for "
                "non-masked bool dtype."
            )
            request.node.add_marker(mark)
        super().test_divmod_series_array(data, data_for_twos)

    def test_combine_le(self, data_repeated):
        # TODO: patching self is a bad pattern here
        orig_data1, orig_data2 = data_repeated(2)
        if orig_data1.dtype.kind == "b":
            self._combine_le_expected_dtype = "boolean"
        else:
            # TODO: can we make this boolean?
            self._combine_le_expected_dtype = object
        super().test_combine_le(data_repeated)

    def _supports_reduction(self, ser: pd.Series, op_name: str) -> bool:
        if op_name in ["any", "all"] and ser.dtype.kind != "b":
            pytest.skip(reason="Tested in tests/reductions/test_reductions.py")
        return True

    def check_reduce(self, ser: pd.Series, op_name: str, skipna: bool):
        # overwrite to ensure pd.NA is tested instead of np.nan
        # https://github.com/pandas-dev/pandas/issues/30958

        cmp_dtype = "int64"
        if ser.dtype.kind == "f":
            # Item "dtype[Any]" of "Union[dtype[Any], ExtensionDtype]" has
            # no attribute "numpy_dtype"
            cmp_dtype = ser.dtype.numpy_dtype  # type: ignore[union-attr]
        elif ser.dtype.kind == "b":
            if op_name in ["min", "max"]:
                cmp_dtype = "bool"

        # TODO: prod with integer dtypes does *not* match the result we would
        #  get if we used object for cmp_dtype. In that cae the object result
        #  is a large integer while the non-object case overflows and returns 0
        alt = ser.dropna().astype(cmp_dtype)
        if op_name == "count":
            result = getattr(ser, op_name)()
            expected = getattr(alt, op_name)()
        else:
            result = getattr(ser, op_name)(skipna=skipna)
            expected = getattr(alt, op_name)(skipna=skipna)
            if not skipna and ser.isna().any() and op_name not in ["any", "all"]:
                expected = pd.NA
        tm.assert_almost_equal(result, expected)

    def _get_expected_reduction_dtype(self, arr, op_name: str):
        if tm.is_float_dtype(arr.dtype):
            cmp_dtype = arr.dtype.name
        elif op_name in ["mean", "median", "var", "std", "skew"]:
            cmp_dtype = "Float64"
        elif op_name in ["max", "min"]:
            cmp_dtype = arr.dtype.name
        elif arr.dtype in ["Int64", "UInt64"]:
            cmp_dtype = arr.dtype.name
        elif tm.is_signed_integer_dtype(arr.dtype):
            cmp_dtype = "Int32" if is_windows_or_32bit else "Int64"
        elif tm.is_unsigned_integer_dtype(arr.dtype):
            cmp_dtype = "UInt32" if is_windows_or_32bit else "UInt64"
        elif arr.dtype.kind == "b":
            if op_name in ["mean", "median", "var", "std", "skew"]:
                cmp_dtype = "Float64"
            elif op_name in ["min", "max"]:
                cmp_dtype = "boolean"
            elif op_name in ["sum", "prod"]:
                cmp_dtype = "Int32" if is_windows_or_32bit else "Int64"
            else:
                raise TypeError("not supposed to reach this")
        else:
            raise TypeError("not supposed to reach this")
        return cmp_dtype

    def _supports_accumulation(self, ser: pd.Series, op_name: str) -> bool:
        return True

    def check_accumulate(self, ser: pd.Series, op_name: str, skipna: bool):
        # overwrite to ensure pd.NA is tested instead of np.nan
        # https://github.com/pandas-dev/pandas/issues/30958
        length = 64
        if not IS64 or is_platform_windows():
            # Item "ExtensionDtype" of "Union[dtype[Any], ExtensionDtype]" has
            # no attribute "itemsize"
            if not ser.dtype.itemsize == 8:  # type: ignore[union-attr]
                length = 32

        if ser.dtype.name.startswith("U"):
            expected_dtype = f"UInt{length}"
        elif ser.dtype.name.startswith("I"):
            expected_dtype = f"Int{length}"
        elif ser.dtype.name.startswith("F"):
            # Incompatible types in assignment (expression has type
            # "Union[dtype[Any], ExtensionDtype]", variable has type "str")
            expected_dtype = ser.dtype  # type: ignore[assignment]
        elif ser.dtype.kind == "b":
            if op_name in ("cummin", "cummax"):
                expected_dtype = "boolean"
            else:
                expected_dtype = f"Int{length}"

        if expected_dtype == "Float32" and op_name == "cumprod" and skipna:
            # TODO: xfail?
            pytest.skip(
                f"Float32 precision lead to large differences with op {op_name} "
                f"and skipna={skipna}"
            )

        if op_name == "cumsum":
            result = getattr(ser, op_name)(skipna=skipna)
            expected = pd.Series(
                pd.array(
                    getattr(ser.astype("float64"), op_name)(skipna=skipna),
                    dtype=expected_dtype,
                )
            )
            tm.assert_series_equal(result, expected)
        elif op_name in ["cummax", "cummin"]:
            result = getattr(ser, op_name)(skipna=skipna)
            expected = pd.Series(
                pd.array(
                    getattr(ser.astype("float64"), op_name)(skipna=skipna),
                    dtype=ser.dtype,
                )
            )
            tm.assert_series_equal(result, expected)
        elif op_name == "cumprod":
            result = getattr(ser[:12], op_name)(skipna=skipna)
            expected = pd.Series(
                pd.array(
                    getattr(ser[:12].astype("float64"), op_name)(skipna=skipna),
                    dtype=expected_dtype,
                )
            )
            tm.assert_series_equal(result, expected)

        else:
            raise NotImplementedError(f"{op_name} not supported")

<<<<<<< HEAD
    def test_invert(self, data, request):
        if data.dtype.kind == "f":
            mark = pytest.mark.xfail(
                reason="Looks like the base class test implicitly assumes "
                "boolean/integer dtypes"
            )
            request.node.add_marker(mark)
        super().test_invert(data)
=======
    def test_round(self, data, request):
        if data.dtype == "boolean":
            mark = pytest.mark.xfail(reason="Cannot round boolean dtype")
            request.node.add_marker(mark)
        super().test_round(data)
>>>>>>> 41671221


class Test2DCompat(base.Dim2CompatTests):
    pass<|MERGE_RESOLUTION|>--- conflicted
+++ resolved
@@ -361,7 +361,6 @@
         else:
             raise NotImplementedError(f"{op_name} not supported")
 
-<<<<<<< HEAD
     def test_invert(self, data, request):
         if data.dtype.kind == "f":
             mark = pytest.mark.xfail(
@@ -370,13 +369,6 @@
             )
             request.node.add_marker(mark)
         super().test_invert(data)
-=======
-    def test_round(self, data, request):
-        if data.dtype == "boolean":
-            mark = pytest.mark.xfail(reason="Cannot round boolean dtype")
-            request.node.add_marker(mark)
-        super().test_round(data)
->>>>>>> 41671221
 
 
 class Test2DCompat(base.Dim2CompatTests):
