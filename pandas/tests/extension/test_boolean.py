"""
This file contains a minimal set of tests for compliance with the extension
array interface test suite, and should contain no other tests.
The test suite for the full functionality of the array is located in
`pandas/tests/arrays/`.

The tests in this file are inherited from the BaseExtensionTests, and only
minimal tweaks should be applied to get the tests passing (by overwriting a
parent method).

Additional tests should either be added to one of the BaseExtensionTests
classes (if they are relevant for the extension interface for all dtypes), or
be added to the array-specific tests in `pandas/tests/arrays/`.

"""
import operator

import numpy as np
import pytest

from pandas.compat import (
    IS64,
    is_platform_windows,
)

import pandas as pd
import pandas._testing as tm
from pandas.core import roperator
from pandas.core.arrays.boolean import BooleanDtype
from pandas.tests.extension import base

pytestmark = [
    pytest.mark.filterwarnings(
        "ignore:invalid value encountered in divide:RuntimeWarning"
    ),
    pytest.mark.filterwarnings("ignore:Mean of empty slice:RuntimeWarning"),
]


def make_data():
    return [True, False] * 4 + [np.nan] + [True, False] * 44 + [np.nan] + [True, False]


@pytest.fixture
def dtype():
    return BooleanDtype()


@pytest.fixture
def data(dtype):
    return pd.array(make_data(), dtype=dtype)


@pytest.fixture
def data_for_twos(dtype):
    return pd.array(np.ones(100), dtype=dtype)


@pytest.fixture
def data_missing(dtype):
    return pd.array([np.nan, True], dtype=dtype)


@pytest.fixture
def data_for_sorting(dtype):
    return pd.array([True, True, False], dtype=dtype)


@pytest.fixture
def data_missing_for_sorting(dtype):
    return pd.array([True, np.nan, False], dtype=dtype)


@pytest.fixture
def na_cmp():
    # we are pd.NA
    return lambda x, y: x is pd.NA and y is pd.NA


@pytest.fixture
def na_value():
    return pd.NA


@pytest.fixture
def data_for_grouping(dtype):
    b = True
    a = False
    c = b
    na = np.nan
    return pd.array([b, b, na, na, a, a, b, c], dtype=dtype)


class TestDtype(base.BaseDtypeTests):
    pass


class TestInterface(base.BaseInterfaceTests):
    pass


class TestConstructors(base.BaseConstructorsTests):
    pass


class TestGetitem(base.BaseGetitemTests):
    pass


class TestSetitem(base.BaseSetitemTests):
    pass


class TestIndex(base.BaseIndexTests):
    pass


class TestMissing(base.BaseMissingTests):
    pass


class TestArithmeticOps(base.BaseArithmeticOpsTests):
    implements = {"__sub__", "__rsub__"}

    def _get_expected_exception(self, op_name, obj, other):
        if op_name.strip("_").lstrip("r") in ["pow", "truediv", "floordiv"]:
            # match behavior with non-masked bool dtype
<<<<<<< HEAD
            return NotImplementedError
        return None
=======
            exc = NotImplementedError
        elif op_name in self.implements:
            # exception message would include "numpy boolean subtract""
            exc = TypeError

        super().check_opname(s, op_name, other, exc=exc)
>>>>>>> 263828c1

    def _cast_pointwise_result(self, op_name: str, obj, other, pointwise_result):
        if op_name in (
            "__floordiv__",
            "__rfloordiv__",
            "__pow__",
            "__rpow__",
            "__mod__",
            "__rmod__",
        ):
            # combine keeps boolean type
            pointwise_result = pointwise_result.astype("Int8")

        elif op_name in ("__truediv__", "__rtruediv__"):
            # combine with bools does not generate the correct result
            #  (numpy behaviour for div is to regard the bools as numeric)
            if op_name == "__truediv__":
                op = operator.truediv
            else:
                op = roperator.rtruediv
            pointwise_result = self._combine(obj.astype(float), other, op)
            pointwise_result = pointwise_result.astype("Float64")

        if op_name == "__rpow__":
            # for rpow, combine does not propagate NaN
            result = getattr(obj, op_name)(other)
            pointwise_result[result.isna()] = np.nan

        return pointwise_result

    @pytest.mark.xfail(
        reason="Inconsistency between floordiv and divmod; we raise for floordiv "
        "but not for divmod. This matches what we do for non-masked bool dtype."
    )
    def test_divmod_series_array(self, data, data_for_twos):
        super().test_divmod_series_array(data, data_for_twos)


class TestComparisonOps(base.BaseComparisonOpsTests):
    pass


class TestReshaping(base.BaseReshapingTests):
    pass


class TestMethods(base.BaseMethodsTests):
    _combine_le_expected_dtype = "boolean"


class TestCasting(base.BaseCastingTests):
    pass


class TestGroupby(base.BaseGroupbyTests):
    """
    Groupby-specific tests are overridden because boolean only has 2
    unique values, base tests uses 3 groups.
    """

    @pytest.mark.parametrize("min_count", [0, 10])
    def test_groupby_sum_mincount(self, data_for_grouping, min_count):
        df = pd.DataFrame({"A": [1, 1, 2, 2, 3, 3, 1], "B": data_for_grouping[:-1]})
        result = df.groupby("A").sum(min_count=min_count)
        if min_count == 0:
            expected = pd.DataFrame(
                {"B": pd.array([3, 0, 0], dtype="Int64")},
                index=pd.Index([1, 2, 3], name="A"),
            )
            tm.assert_frame_equal(result, expected)
        else:
            expected = pd.DataFrame(
                {"B": pd.array([pd.NA] * 3, dtype="Int64")},
                index=pd.Index([1, 2, 3], name="A"),
            )
            tm.assert_frame_equal(result, expected)


class TestNumericReduce(base.BaseNumericReduceTests):
    def check_reduce(self, s, op_name, skipna):
        if op_name == "count":
            result = getattr(s, op_name)()
            expected = getattr(s.astype("float64"), op_name)()
        else:
            result = getattr(s, op_name)(skipna=skipna)
            expected = getattr(s.astype("float64"), op_name)(skipna=skipna)
        # override parent function to cast to bool for min/max
        if np.isnan(expected):
            expected = pd.NA
        elif op_name in ("min", "max"):
            expected = bool(expected)
        tm.assert_almost_equal(result, expected)

    def check_reduce_frame(self, ser: pd.Series, op_name: str, skipna: bool):
        arr = ser.array

        if op_name in ["count", "kurt", "sem"]:
            assert not hasattr(arr, op_name)
            pytest.skip(f"{op_name} not an array method")

        if op_name in ["mean", "median", "var", "std", "skew"]:
            cmp_dtype = "Float64"
        elif op_name in ["min", "max"]:
            cmp_dtype = "boolean"
        elif op_name in ["sum", "prod"]:
            is_windows_or_32bit = is_platform_windows() or not IS64
            cmp_dtype = "Int32" if is_windows_or_32bit else "Int64"
        else:
            raise TypeError("not supposed to reach this")

        result = arr._reduce(op_name, skipna=skipna, keepdims=True)
        if not skipna and ser.isna().any():
            expected = pd.array([pd.NA], dtype=cmp_dtype)
        else:
            exp_value = getattr(ser.dropna().astype(cmp_dtype), op_name)()
            expected = pd.array([exp_value], dtype=cmp_dtype)
        tm.assert_extension_array_equal(result, expected)


class TestBooleanReduce(base.BaseBooleanReduceTests):
    pass


class TestPrinting(base.BasePrintingTests):
    pass


class TestUnaryOps(base.BaseUnaryOpsTests):
    pass


class TestAccumulation(base.BaseAccumulateTests):
    def check_accumulate(self, s, op_name, skipna):
        length = 64
        if not IS64 or is_platform_windows():
            if not s.dtype.itemsize == 8:
                length = 32

        result = getattr(s, op_name)(skipna=skipna)
        expected = getattr(pd.Series(s.astype("float64")), op_name)(skipna=skipna)
        if op_name not in ("cummin", "cummax"):
            expected = expected.astype(f"Int{length}")
        else:
            expected = expected.astype("boolean")
        tm.assert_series_equal(result, expected)

    @pytest.mark.parametrize("skipna", [True, False])
    def test_accumulate_series_raises(self, data, all_numeric_accumulations, skipna):
        pass


class TestParsing(base.BaseParsingTests):
    pass


class Test2DCompat(base.Dim2CompatTests):
    pass<|MERGE_RESOLUTION|>--- conflicted
+++ resolved
@@ -125,17 +125,11 @@
     def _get_expected_exception(self, op_name, obj, other):
         if op_name.strip("_").lstrip("r") in ["pow", "truediv", "floordiv"]:
             # match behavior with non-masked bool dtype
-<<<<<<< HEAD
             return NotImplementedError
-        return None
-=======
-            exc = NotImplementedError
         elif op_name in self.implements:
             # exception message would include "numpy boolean subtract""
-            exc = TypeError
-
-        super().check_opname(s, op_name, other, exc=exc)
->>>>>>> 263828c1
+            return TypeError
+        return None
 
     def _cast_pointwise_result(self, op_name: str, obj, other, pointwise_result):
         if op_name in (
