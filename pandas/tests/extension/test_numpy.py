"""
This file contains a minimal set of tests for compliance with the extension
array interface test suite, and should contain no other tests.
The test suite for the full functionality of the array is located in
`pandas/tests/arrays/`.

The tests in this file are inherited from the BaseExtensionTests, and only
minimal tweaks should be applied to get the tests passing (by overwriting a
parent method).

Additional tests should either be added to one of the BaseExtensionTests
classes (if they are relevant for the extension interface for all dtypes), or
be added to the array-specific tests in `pandas/tests/arrays/`.

"""
import numpy as np
import pytest

from pandas.core.dtypes.dtypes import ExtensionDtype, PandasDtype
from pandas.core.dtypes.missing import infer_fill_value as infer_fill_value_orig

import pandas as pd
import pandas._testing as tm
<<<<<<< HEAD
from pandas.core.arrays import PandasArray, StringArray
from pandas.core.construction import extract_array

from . import base
=======
from pandas.core.arrays.numpy_ import PandasArray
from pandas.tests.extension import base
>>>>>>> dae99c72


@pytest.fixture(params=["float", "object"])
def dtype(request):
    return PandasDtype(np.dtype(request.param))


orig_setitem = pd.core.internals.Block.setitem


def setitem(self, indexer, value):
    # patch Block.setitem
    value = extract_array(value, extract_numpy=True)
    if isinstance(value, PandasArray) and not isinstance(value, StringArray):
        value = value.to_numpy()
        if self.ndim == 2 and value.ndim == 1:
            # TODO(EA2D): special case not needed with 2D EAs
            value = np.atleast_2d(value)

    return orig_setitem(self, indexer, value)


def infer_fill_value(val, length: int):
    # GH#39044 we have to patch core.dtypes.missing.infer_fill_value
    #  to unwrap PandasArray bc it won't recognize PandasArray with
    #  is_extension_dtype
    if isinstance(val, PandasArray):
        val = val.to_numpy()

    return infer_fill_value_orig(val, length)


@pytest.fixture
def allow_in_pandas(monkeypatch):
    """
    A monkeypatch to tells pandas to let us in.

    By default, passing a PandasArray to an index / series / frame
    constructor will unbox that PandasArray to an ndarray, and treat
    it as a non-EA column. We don't want people using EAs without
    reason.

    The mechanism for this is a check against ABCPandasArray
    in each constructor.

    But, for testing, we need to allow them in pandas. So we patch
    the _typ of PandasArray, so that we evade the ABCPandasArray
    check.
    """
    with monkeypatch.context() as m:
        m.setattr(PandasArray, "_typ", "extension")
        m.setattr(pd.core.indexing, "infer_fill_value", infer_fill_value)
        m.setattr(pd.core.internals.Block, "setitem", setitem)
        yield


@pytest.fixture
def data(allow_in_pandas, dtype):
    if dtype.numpy_dtype == "object":
        return pd.Series([(i,) for i in range(100)]).array
    return PandasArray(np.arange(1, 101, dtype=dtype._dtype))


@pytest.fixture
def data_missing(allow_in_pandas, dtype):
    if dtype.numpy_dtype == "object":
        return PandasArray(np.array([np.nan, (1,)], dtype=object))
    return PandasArray(np.array([np.nan, 1.0]))


@pytest.fixture
def na_value():
    return np.nan


@pytest.fixture
def na_cmp():
    def cmp(a, b):
        return np.isnan(a) and np.isnan(b)

    return cmp


@pytest.fixture
def data_for_sorting(allow_in_pandas, dtype):
    """Length-3 array with a known sort order.

    This should be three items [B, C, A] with
    A < B < C
    """
    if dtype.numpy_dtype == "object":
        # Use an empty tuple for first element, then remove,
        # to disable np.array's shape inference.
        return PandasArray(np.array([(), (2,), (3,), (1,)], dtype=object)[1:])
    return PandasArray(np.array([1, 2, 0]))


@pytest.fixture
def data_missing_for_sorting(allow_in_pandas, dtype):
    """Length-3 array with a known sort order.

    This should be three items [B, NA, A] with
    A < B and NA missing.
    """
    if dtype.numpy_dtype == "object":
        return PandasArray(np.array([(1,), np.nan, (0,)], dtype=object))
    return PandasArray(np.array([1, np.nan, 0]))


@pytest.fixture
def data_for_grouping(allow_in_pandas, dtype):
    """Data for factorization, grouping, and unique tests.

    Expected to be like [B, B, NA, NA, A, A, B, C]

    Where A < B < C and NA is missing
    """
    if dtype.numpy_dtype == "object":
        a, b, c = (1,), (2,), (3,)
    else:
        a, b, c = np.arange(3)
    return PandasArray(
        np.array([b, b, np.nan, np.nan, a, a, b, c], dtype=dtype.numpy_dtype)
    )


@pytest.fixture
def skip_numpy_object(dtype, request):
    """
    Tests for PandasArray with nested data. Users typically won't create
    these objects via `pd.array`, but they can show up through `.array`
    on a Series with nested data. Many of the base tests fail, as they aren't
    appropriate for nested data.

    This fixture allows these tests to be skipped when used as a usefixtures
    marker to either an individual test or a test class.
    """
    if dtype == "object":
        mark = pytest.mark.xfail(reason="Fails for object dtype")
        request.node.add_marker(mark)


skip_nested = pytest.mark.usefixtures("skip_numpy_object")


class BaseNumPyTests:
    @classmethod
    def assert_series_equal(cls, left, right, *args, **kwargs):
        # base class tests hard-code expected values with numpy dtypes,
        #  whereas we generally want the corresponding PandasDtype
        if (
            isinstance(right, pd.Series)
            and not isinstance(right.dtype, ExtensionDtype)
            and isinstance(left.dtype, PandasDtype)
        ):
            right = right.astype(PandasDtype(right.dtype))
        return tm.assert_series_equal(left, right, *args, **kwargs)


class TestCasting(BaseNumPyTests, base.BaseCastingTests):
    @skip_nested
    def test_astype_str(self, data):
        # ValueError: setting an array element with a sequence
        super().test_astype_str(data)


class TestConstructors(BaseNumPyTests, base.BaseConstructorsTests):
    @pytest.mark.skip(reason="We don't register our dtype")
    # We don't want to register. This test should probably be split in two.
    def test_from_dtype(self, data):
        pass

    @skip_nested
    def test_series_constructor_scalar_with_index(self, data, dtype):
        # ValueError: Length of passed values is 1, index implies 3.
        super().test_series_constructor_scalar_with_index(data, dtype)


class TestDtype(BaseNumPyTests, base.BaseDtypeTests):
    @pytest.mark.skip(reason="Incorrect expected.")
    # we unsurprisingly clash with a NumPy name.
    def test_check_dtype(self, data):
        pass


class TestGetitem(BaseNumPyTests, base.BaseGetitemTests):
    @skip_nested
    def test_getitem_scalar(self, data):
        # AssertionError
        super().test_getitem_scalar(data)

    @skip_nested
    def test_take_series(self, data):
        # ValueError: PandasArray must be 1-dimensional.
        super().test_take_series(data)


class TestGroupby(BaseNumPyTests, base.BaseGroupbyTests):
    def test_groupby_extension_apply(
        self, data_for_grouping, groupby_apply_op, request
    ):
        dummy = groupby_apply_op([None])
        if (
            isinstance(dummy, pd.Series)
            and data_for_grouping.dtype.numpy_dtype == object
        ):
            mark = pytest.mark.xfail(reason="raises in MultiIndex construction")
            request.node.add_marker(mark)
        super().test_groupby_extension_apply(data_for_grouping, groupby_apply_op)


class TestInterface(BaseNumPyTests, base.BaseInterfaceTests):
    @skip_nested
    def test_array_interface(self, data):
        # NumPy array shape inference
        super().test_array_interface(data)


class TestMethods(BaseNumPyTests, base.BaseMethodsTests):
    @skip_nested
    def test_shift_fill_value(self, data):
        # np.array shape inference. Shift implementation fails.
        super().test_shift_fill_value(data)

    @skip_nested
    @pytest.mark.parametrize("box", [pd.Series, lambda x: x])
    @pytest.mark.parametrize("method", [lambda x: x.unique(), pd.unique])
    def test_unique(self, data, box, method):
        # Fails creating expected
        super().test_unique(data, box, method)

    @skip_nested
    def test_fillna_copy_frame(self, data_missing):
        # The "scalar" for this array isn't a scalar.
        super().test_fillna_copy_frame(data_missing)

    @skip_nested
    def test_fillna_copy_series(self, data_missing):
        # The "scalar" for this array isn't a scalar.
        super().test_fillna_copy_series(data_missing)

    @skip_nested
    def test_searchsorted(self, data_for_sorting, as_series):
        # Test setup fails.
        super().test_searchsorted(data_for_sorting, as_series)

    @skip_nested
    def test_where_series(self, data, na_value, as_frame):
        # Test setup fails.
        super().test_where_series(data, na_value, as_frame)

    @pytest.mark.parametrize("repeats", [0, 1, 2, [1, 2, 3]])
    def test_repeat(self, data, repeats, as_series, use_numpy, request):
        if data.dtype.numpy_dtype == object and repeats != 0:
            mark = pytest.mark.xfail(reason="mask shapes mismatch")
            request.node.add_marker(mark)
        super().test_repeat(data, repeats, as_series, use_numpy)

    @pytest.mark.xfail(reason="PandasArray.diff may fail on dtype")
    def test_diff(self, data, periods):
        return super().test_diff(data, periods)

    @pytest.mark.parametrize("box", [pd.array, pd.Series, pd.DataFrame])
    def test_equals(self, data, na_value, as_series, box, request):
        # Fails creating with _from_sequence
        if box is pd.DataFrame and data.dtype.numpy_dtype == object:
            mark = pytest.mark.xfail(reason="AssertionError in _get_same_shape_values")
            request.node.add_marker(mark)

        super().test_equals(data, na_value, as_series, box)


class TestArithmetics(BaseNumPyTests, base.BaseArithmeticOpsTests):
    divmod_exc = None
    series_scalar_exc = None
    frame_scalar_exc = None
    series_array_exc = None

    @skip_nested
    def test_divmod(self, data):
        super().test_divmod(data)

    @skip_nested
    def test_divmod_series_array(self, data):
        ser = pd.Series(data)
        self._check_divmod_op(ser, divmod, data, exc=None)

    @skip_nested
    def test_arith_series_with_scalar(self, data, all_arithmetic_operators):
        super().test_arith_series_with_scalar(data, all_arithmetic_operators)

    @skip_nested
    def test_arith_series_with_array(self, data, all_arithmetic_operators):
        super().test_arith_series_with_array(data, all_arithmetic_operators)

    @skip_nested
    def test_arith_frame_with_scalar(self, data, all_arithmetic_operators):
        super().test_arith_frame_with_scalar(data, all_arithmetic_operators)


class TestPrinting(BaseNumPyTests, base.BasePrintingTests):
    pass


class TestNumericReduce(BaseNumPyTests, base.BaseNumericReduceTests):
    def check_reduce(self, s, op_name, skipna):
        result = getattr(s, op_name)(skipna=skipna)
        # avoid coercing int -> float. Just cast to the actual numpy type.
        expected = getattr(s.astype(s.dtype._dtype), op_name)(skipna=skipna)
        tm.assert_almost_equal(result, expected)

    @pytest.mark.parametrize("skipna", [True, False])
    def test_reduce_series(self, data, all_boolean_reductions, skipna):
        super().test_reduce_series(data, all_boolean_reductions, skipna)


@skip_nested
class TestBooleanReduce(BaseNumPyTests, base.BaseBooleanReduceTests):
    pass


class TestMissing(BaseNumPyTests, base.BaseMissingTests):
    @skip_nested
    def test_fillna_scalar(self, data_missing):
        # Non-scalar "scalar" values.
        super().test_fillna_scalar(data_missing)

    @skip_nested
    def test_fillna_series_method(self, data_missing, fillna_method):
        # Non-scalar "scalar" values.
        super().test_fillna_series_method(data_missing, fillna_method)

    @skip_nested
    def test_fillna_series(self, data_missing):
        # Non-scalar "scalar" values.
        super().test_fillna_series(data_missing)

    @skip_nested
    def test_fillna_frame(self, data_missing):
        # Non-scalar "scalar" values.
        super().test_fillna_frame(data_missing)

    def test_fillna_fill_other(self, data_missing):
        # Same as the parent class test, but with PandasDtype for expected["B"]
        #  instead of equivalent numpy dtype
        data = data_missing
        result = pd.DataFrame({"A": data, "B": [np.nan] * len(data)}).fillna({"B": 0.0})

        expected = pd.DataFrame({"A": data, "B": [0.0] * len(result)})
        expected["B"] = expected["B"].astype(PandasDtype(expected["B"].dtype))

        self.assert_frame_equal(result, expected)


class TestReshaping(BaseNumPyTests, base.BaseReshapingTests):
    @skip_nested
    def test_merge(self, data, na_value):
        # Fails creating expected
        super().test_merge(data, na_value)

    @skip_nested
    def test_merge_on_extension_array(self, data):
        # Fails creating expected
        super().test_merge_on_extension_array(data)

    @skip_nested
    def test_merge_on_extension_array_duplicates(self, data):
        # Fails creating expected
        super().test_merge_on_extension_array_duplicates(data)

    @skip_nested
    def test_transpose_frame(self, data):
        super().test_transpose_frame(data)


class TestSetitem(BaseNumPyTests, base.BaseSetitemTests):
    @skip_nested
    def test_setitem_sequence_broadcasts(self, data, box_in_series):
        # ValueError: cannot set using a list-like indexer with a different
        # length than the value
        super().test_setitem_sequence_broadcasts(data, box_in_series)

    @skip_nested
    def test_setitem_loc_scalar_mixed(self, data):
        # AssertionError
        super().test_setitem_loc_scalar_mixed(data)

    @skip_nested
    def test_setitem_loc_scalar_multiple_homogoneous(self, data):
        # AssertionError
        super().test_setitem_loc_scalar_multiple_homogoneous(data)

    @skip_nested
    def test_setitem_iloc_scalar_mixed(self, data):
        # AssertionError
        super().test_setitem_iloc_scalar_mixed(data)

    @skip_nested
    def test_setitem_iloc_scalar_multiple_homogoneous(self, data):
        # AssertionError
        super().test_setitem_iloc_scalar_multiple_homogoneous(data)

    @skip_nested
    @pytest.mark.parametrize("setter", ["loc", None])
    def test_setitem_mask_broadcast(self, data, setter):
        # ValueError: cannot set using a list-like indexer with a different
        # length than the value
        super().test_setitem_mask_broadcast(data, setter)

    @skip_nested
    def test_setitem_scalar_key_sequence_raise(self, data):
        # Failed: DID NOT RAISE <class 'ValueError'>
        super().test_setitem_scalar_key_sequence_raise(data)

    # TODO: there is some issue with PandasArray, therefore,
    #   skip the setitem test for now, and fix it later (GH 31446)

    @skip_nested
    @pytest.mark.parametrize(
        "mask",
        [
            np.array([True, True, True, False, False]),
            pd.array([True, True, True, False, False], dtype="boolean"),
        ],
        ids=["numpy-array", "boolean-array"],
    )
    def test_setitem_mask(self, data, mask, box_in_series):
        super().test_setitem_mask(data, mask, box_in_series)

    def test_setitem_mask_raises(self, data, box_in_series):
        super().test_setitem_mask_raises(data, box_in_series)

    @skip_nested
    @pytest.mark.parametrize(
        "idx",
        [[0, 1, 2], pd.array([0, 1, 2], dtype="Int64"), np.array([0, 1, 2])],
        ids=["list", "integer-array", "numpy-array"],
    )
    def test_setitem_integer_array(self, data, idx, box_in_series):
        super().test_setitem_integer_array(data, idx, box_in_series)

    @pytest.mark.parametrize(
        "idx, box_in_series",
        [
            ([0, 1, 2, pd.NA], False),
            pytest.param([0, 1, 2, pd.NA], True, marks=pytest.mark.xfail),
            (pd.array([0, 1, 2, pd.NA], dtype="Int64"), False),
            (pd.array([0, 1, 2, pd.NA], dtype="Int64"), False),
        ],
        ids=["list-False", "list-True", "integer-array-False", "integer-array-True"],
    )
    def test_setitem_integer_with_missing_raises(self, data, idx, box_in_series):
        super().test_setitem_integer_with_missing_raises(data, idx, box_in_series)

    @skip_nested
    def test_setitem_slice(self, data, box_in_series):
        super().test_setitem_slice(data, box_in_series)

    @skip_nested
    def test_setitem_loc_iloc_slice(self, data):
        super().test_setitem_loc_iloc_slice(data)

    def test_setitem_with_expansion_dataframe_column(self, data, full_indexer, request):
        # https://github.com/pandas-dev/pandas/issues/32395
        df = pd.DataFrame({"data": pd.Series(data)})
        result = pd.DataFrame(index=df.index)

        key = full_indexer(df)
        result.loc[key, "data"] = df["data"]._values

        expected = pd.DataFrame({"data": data})
        if data.dtype.numpy_dtype != object:
            # For PandasArray we expect to get unboxed to numpy
            expected = pd.DataFrame({"data": data.to_numpy()})

        if isinstance(key, slice) and (
            key == slice(None) and data.dtype.numpy_dtype != object
        ):
            mark = pytest.mark.xfail(
                reason="This case goes through a different code path"
            )
            # Other cases go through Block.setitem
            request.node.add_marker(mark)

        self.assert_frame_equal(result, expected)

    def test_setitem_series(self, data, full_indexer):
        # https://github.com/pandas-dev/pandas/issues/32395
        ser = pd.Series(data, name="data")
        result = pd.Series(index=ser.index, dtype=object, name="data")

        key = full_indexer(ser)
        result.loc[key] = ser

        # For PandasArray we expect to get unboxed to numpy
        expected = pd.Series(data.to_numpy(), name="data")
        self.assert_series_equal(result, expected)


@skip_nested
class TestParsing(BaseNumPyTests, base.BaseParsingTests):
    pass<|MERGE_RESOLUTION|>--- conflicted
+++ resolved
@@ -21,15 +21,9 @@
 
 import pandas as pd
 import pandas._testing as tm
-<<<<<<< HEAD
 from pandas.core.arrays import PandasArray, StringArray
 from pandas.core.construction import extract_array
-
-from . import base
-=======
-from pandas.core.arrays.numpy_ import PandasArray
 from pandas.tests.extension import base
->>>>>>> dae99c72
 
 
 @pytest.fixture(params=["float", "object"])
