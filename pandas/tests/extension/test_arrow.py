"""
This file contains a minimal set of tests for compliance with the extension
array interface test suite, and should contain no other tests.
The test suite for the full functionality of the array is located in
`pandas/tests/arrays/`.
The tests in this file are inherited from the BaseExtensionTests, and only
minimal tweaks should be applied to get the tests passing (by overwriting a
parent method).
Additional tests should either be added to one of the BaseExtensionTests
classes (if they are relevant for the extension interface for all dtypes), or
be added to the array-specific tests in `pandas/tests/arrays/`.
"""
from datetime import (
    date,
    datetime,
    time,
    timedelta,
)
from io import (
    BytesIO,
    StringIO,
)
import pickle
import re

import numpy as np
import pytest

from pandas.compat import (
    PY311,
    is_ci_environment,
    is_platform_windows,
    pa_version_under7p0,
    pa_version_under8p0,
    pa_version_under9p0,
    pa_version_under11p0,
)
from pandas.errors import PerformanceWarning

from pandas.core.dtypes.common import is_any_int_dtype

import pandas as pd
import pandas._testing as tm
from pandas.api.types import (
    is_bool_dtype,
    is_float_dtype,
    is_integer_dtype,
    is_numeric_dtype,
    is_signed_integer_dtype,
    is_string_dtype,
    is_unsigned_integer_dtype,
)
from pandas.tests.extension import base

pa = pytest.importorskip("pyarrow", minversion="7.0.0")

from pandas.core.arrays.arrow.array import ArrowExtensionArray

from pandas.core.arrays.arrow.dtype import ArrowDtype  # isort:skip

pytestmark = pytest.mark.filterwarnings(
    "ignore:.* may decrease performance. Upgrade to pyarrow >=7 to possibly"
)


@pytest.fixture(params=tm.ALL_PYARROW_DTYPES, ids=str)
def dtype(request):
    return ArrowDtype(pyarrow_dtype=request.param)


@pytest.fixture
def data(dtype):
    pa_dtype = dtype.pyarrow_dtype
    if pa.types.is_boolean(pa_dtype):
        data = [True, False] * 4 + [None] + [True, False] * 44 + [None] + [True, False]
    elif pa.types.is_floating(pa_dtype):
        data = [1.0, 0.0] * 4 + [None] + [-2.0, -1.0] * 44 + [None] + [0.5, 99.5]
    elif pa.types.is_signed_integer(pa_dtype):
        data = [1, 0] * 4 + [None] + [-2, -1] * 44 + [None] + [1, 99]
    elif pa.types.is_unsigned_integer(pa_dtype):
        data = [1, 0] * 4 + [None] + [2, 1] * 44 + [None] + [1, 99]
    elif pa.types.is_date(pa_dtype):
        data = (
            [date(2022, 1, 1), date(1999, 12, 31)] * 4
            + [None]
            + [date(2022, 1, 1), date(2022, 1, 1)] * 44
            + [None]
            + [date(1999, 12, 31), date(1999, 12, 31)]
        )
    elif pa.types.is_timestamp(pa_dtype):
        data = (
            [datetime(2020, 1, 1, 1, 1, 1, 1), datetime(1999, 1, 1, 1, 1, 1, 1)] * 4
            + [None]
            + [datetime(2020, 1, 1, 1), datetime(1999, 1, 1, 1)] * 44
            + [None]
            + [datetime(2020, 1, 1), datetime(1999, 1, 1)]
        )
    elif pa.types.is_duration(pa_dtype):
        data = (
            [timedelta(1), timedelta(1, 1)] * 4
            + [None]
            + [timedelta(-1), timedelta(0)] * 44
            + [None]
            + [timedelta(-10), timedelta(10)]
        )
    elif pa.types.is_time(pa_dtype):
        data = (
            [time(12, 0), time(0, 12)] * 4
            + [None]
            + [time(0, 0), time(1, 1)] * 44
            + [None]
            + [time(0, 5), time(5, 0)]
        )
    elif pa.types.is_string(pa_dtype):
        data = ["a", "b"] * 4 + [None] + ["1", "2"] * 44 + [None] + ["!", ">"]
    elif pa.types.is_binary(pa_dtype):
        data = [b"a", b"b"] * 4 + [None] + [b"1", b"2"] * 44 + [None] + [b"!", b">"]
    else:
        raise NotImplementedError
    return pd.array(data, dtype=dtype)


@pytest.fixture
def data_missing(data):
    """Length-2 array with [NA, Valid]"""
    return type(data)._from_sequence([None, data[0]])


@pytest.fixture(params=["data", "data_missing"])
def all_data(request, data, data_missing):
    """Parametrized fixture returning 'data' or 'data_missing' integer arrays.

    Used to test dtype conversion with and without missing values.
    """
    if request.param == "data":
        return data
    elif request.param == "data_missing":
        return data_missing


@pytest.fixture
def data_for_grouping(dtype):
    """
    Data for factorization, grouping, and unique tests.

    Expected to be like [B, B, NA, NA, A, A, B, C]

    Where A < B < C and NA is missing
    """
    pa_dtype = dtype.pyarrow_dtype
    if pa.types.is_boolean(pa_dtype):
        A = False
        B = True
        C = True
    elif pa.types.is_floating(pa_dtype):
        A = -1.1
        B = 0.0
        C = 1.1
    elif pa.types.is_signed_integer(pa_dtype):
        A = -1
        B = 0
        C = 1
    elif pa.types.is_unsigned_integer(pa_dtype):
        A = 0
        B = 1
        C = 10
    elif pa.types.is_date(pa_dtype):
        A = date(1999, 12, 31)
        B = date(2010, 1, 1)
        C = date(2022, 1, 1)
    elif pa.types.is_timestamp(pa_dtype):
        A = datetime(1999, 1, 1, 1, 1, 1, 1)
        B = datetime(2020, 1, 1)
        C = datetime(2020, 1, 1, 1)
    elif pa.types.is_duration(pa_dtype):
        A = timedelta(-1)
        B = timedelta(0)
        C = timedelta(1, 4)
    elif pa.types.is_time(pa_dtype):
        A = time(0, 0)
        B = time(0, 12)
        C = time(12, 12)
    elif pa.types.is_string(pa_dtype):
        A = "a"
        B = "b"
        C = "c"
    elif pa.types.is_binary(pa_dtype):
        A = b"a"
        B = b"b"
        C = b"c"
    else:
        raise NotImplementedError
    return pd.array([B, B, None, None, A, A, B, C], dtype=dtype)


@pytest.fixture
def data_for_sorting(data_for_grouping):
    """
    Length-3 array with a known sort order.

    This should be three items [B, C, A] with
    A < B < C
    """
    return type(data_for_grouping)._from_sequence(
        [data_for_grouping[0], data_for_grouping[7], data_for_grouping[4]]
    )


@pytest.fixture
def data_missing_for_sorting(data_for_grouping):
    """
    Length-3 array with a known sort order.

    This should be three items [B, NA, A] with
    A < B and NA missing.
    """
    return type(data_for_grouping)._from_sequence(
        [data_for_grouping[0], data_for_grouping[2], data_for_grouping[4]]
    )


@pytest.fixture
def data_for_twos(data):
    """Length-100 array in which all the elements are two."""
    pa_dtype = data.dtype.pyarrow_dtype
    if pa.types.is_integer(pa_dtype) or pa.types.is_floating(pa_dtype):
        return pd.array([2] * 100, dtype=data.dtype)
    # tests will be xfailed where 2 is not a valid scalar for pa_dtype
    return data


@pytest.fixture
def na_value():
    """The scalar missing value for this type. Default 'None'"""
    return pd.NA


class TestBaseCasting(base.BaseCastingTests):
    def test_astype_str(self, data, request):
        pa_dtype = data.dtype.pyarrow_dtype
        if pa.types.is_binary(pa_dtype):
            request.node.add_marker(
                pytest.mark.xfail(
                    reason=f"For {pa_dtype} .astype(str) decodes.",
                )
            )
        super().test_astype_str(data)


class TestConstructors(base.BaseConstructorsTests):
    def test_from_dtype(self, data, request):
        pa_dtype = data.dtype.pyarrow_dtype

        if pa.types.is_string(pa_dtype):
            reason = "ArrowDtype(pa.string()) != StringDtype('pyarrow')"
            request.node.add_marker(
                pytest.mark.xfail(
                    reason=reason,
                )
            )
        super().test_from_dtype(data)

    def test_from_sequence_pa_array(self, data, request):
        # https://github.com/pandas-dev/pandas/pull/47034#discussion_r955500784
        # data._data = pa.ChunkedArray
        result = type(data)._from_sequence(data._data)
        tm.assert_extension_array_equal(result, data)
        assert isinstance(result._data, pa.ChunkedArray)

        result = type(data)._from_sequence(data._data.combine_chunks())
        tm.assert_extension_array_equal(result, data)
        assert isinstance(result._data, pa.ChunkedArray)

    def test_from_sequence_pa_array_notimplemented(self, request):
        with pytest.raises(NotImplementedError, match="Converting strings to"):
            ArrowExtensionArray._from_sequence_of_strings(
                ["12-1"], dtype=pa.month_day_nano_interval()
            )

    def test_from_sequence_of_strings_pa_array(self, data, request):
        pa_dtype = data.dtype.pyarrow_dtype
        if pa.types.is_time64(pa_dtype) and pa_dtype.equals("time64[ns]") and not PY311:
            request.node.add_marker(
                pytest.mark.xfail(
                    reason="Nanosecond time parsing not supported.",
                )
            )
        elif pa_version_under11p0 and pa.types.is_duration(pa_dtype):
            request.node.add_marker(
                pytest.mark.xfail(
                    raises=pa.ArrowNotImplementedError,
                    reason=f"pyarrow doesn't support parsing {pa_dtype}",
                )
            )
        elif pa.types.is_timestamp(pa_dtype) and pa_dtype.tz is not None:
            if pa_version_under7p0:
                request.node.add_marker(
                    pytest.mark.xfail(
                        raises=pa.ArrowNotImplementedError,
                        reason=f"pyarrow doesn't support string cast from {pa_dtype}",
                    )
                )
            elif is_platform_windows() and is_ci_environment():
                request.node.add_marker(
                    pytest.mark.xfail(
                        raises=pa.ArrowInvalid,
                        reason=(
                            "TODO: Set ARROW_TIMEZONE_DATABASE environment variable "
                            "on CI to path to the tzdata for pyarrow."
                        ),
                    )
                )
        pa_array = data._data.cast(pa.string())
        result = type(data)._from_sequence_of_strings(pa_array, dtype=data.dtype)
        tm.assert_extension_array_equal(result, data)

        pa_array = pa_array.combine_chunks()
        result = type(data)._from_sequence_of_strings(pa_array, dtype=data.dtype)
        tm.assert_extension_array_equal(result, data)


class TestGetitemTests(base.BaseGetitemTests):
    pass


class TestBaseAccumulateTests(base.BaseAccumulateTests):
    def check_accumulate(self, ser, op_name, skipna):
        result = getattr(ser, op_name)(skipna=skipna)

        if ser.dtype.kind == "m":
            # Just check that we match the integer behavior.
            ser = ser.astype("int64[pyarrow]")
            result = result.astype("int64[pyarrow]")

        result = result.astype("Float64")
        expected = getattr(ser.astype("Float64"), op_name)(skipna=skipna)
        self.assert_series_equal(result, expected, check_dtype=False)

    @pytest.mark.parametrize("skipna", [True, False])
    def test_accumulate_series_raises(self, data, all_numeric_accumulations, skipna):
        pa_type = data.dtype.pyarrow_dtype
        if (
            (
                pa.types.is_integer(pa_type)
                or pa.types.is_floating(pa_type)
                or pa.types.is_duration(pa_type)
            )
            and all_numeric_accumulations == "cumsum"
            and not pa_version_under9p0
        ):
            pytest.skip("These work, are tested by test_accumulate_series.")

        op_name = all_numeric_accumulations
        ser = pd.Series(data)

        with pytest.raises(NotImplementedError):
            getattr(ser, op_name)(skipna=skipna)

    @pytest.mark.parametrize("skipna", [True, False])
    def test_accumulate_series(self, data, all_numeric_accumulations, skipna, request):
        pa_type = data.dtype.pyarrow_dtype
        op_name = all_numeric_accumulations
        ser = pd.Series(data)

        do_skip = False
        if pa.types.is_string(pa_type) or pa.types.is_binary(pa_type):
            if op_name in ["cumsum", "cumprod"]:
                do_skip = True
        elif pa.types.is_temporal(pa_type) and not pa.types.is_duration(pa_type):
            if op_name in ["cumsum", "cumprod"]:
                do_skip = True
        elif pa.types.is_duration(pa_type):
            if op_name == "cumprod":
                do_skip = True

        if do_skip:
            pytest.skip(
                f"{op_name} should *not* work, we test in "
                "test_accumulate_series_raises that these correctly raise."
            )

        if all_numeric_accumulations != "cumsum" or pa_version_under9p0:
            # xfailing takes a long time to run because pytest
            # renders the exception messages even when not showing them
            pytest.skip(f"{all_numeric_accumulations} not implemented for pyarrow < 9")

<<<<<<< HEAD
            request.node.add_marker(
                pytest.mark.xfail(
                    reason=f"{all_numeric_accumulations} not implemented",
                    raises=NotImplementedError,
                )
            )
        elif all_numeric_accumulations == "cumsum" and pa.types.is_boolean(pa_type):
=======
        elif all_numeric_accumulations == "cumsum" and (pa.types.is_boolean(pa_type)):
>>>>>>> 9a71cdbd
            request.node.add_marker(
                pytest.mark.xfail(
                    reason=f"{all_numeric_accumulations} not implemented for {pa_type}",
                    raises=NotImplementedError,
                )
            )

        self.check_accumulate(ser, op_name, skipna)


class TestBaseNumericReduce(base.BaseNumericReduceTests):
    def check_reduce(self, ser, op_name, skipna):
        pa_dtype = ser.dtype.pyarrow_dtype
        if op_name == "count":
            result = getattr(ser, op_name)()
        else:
            result = getattr(ser, op_name)(skipna=skipna)
        if pa.types.is_boolean(pa_dtype):
            # Can't convert if ser contains NA
            pytest.skip(
                "pandas boolean data with NA does not fully support all reductions"
            )
        elif pa.types.is_integer(pa_dtype) or pa.types.is_floating(pa_dtype):
            ser = ser.astype("Float64")
        if op_name == "count":
            expected = getattr(ser, op_name)()
        else:
            expected = getattr(ser, op_name)(skipna=skipna)
        tm.assert_almost_equal(result, expected)

    @pytest.mark.parametrize("skipna", [True, False])
    def test_reduce_series(self, data, all_numeric_reductions, skipna, request):
        pa_dtype = data.dtype.pyarrow_dtype
        opname = all_numeric_reductions

        ser = pd.Series(data)

        should_work = True
        if pa.types.is_temporal(pa_dtype) and opname in [
            "sum",
            "var",
            "skew",
            "kurt",
            "prod",
        ]:
            if pa.types.is_duration(pa_dtype) and opname in ["sum"]:
                # summing timedeltas is one case that *is* well-defined
                pass
            else:
                should_work = False
        elif (
            pa.types.is_string(pa_dtype) or pa.types.is_binary(pa_dtype)
        ) and opname in [
            "sum",
            "mean",
            "median",
            "prod",
            "std",
            "sem",
            "var",
            "skew",
            "kurt",
        ]:
            should_work = False

        if not should_work:
            # matching the non-pyarrow versions, these operations *should* not
            #  work for these dtypes
            msg = f"does not support reduction '{opname}'"
            with pytest.raises(TypeError, match=msg):
                getattr(ser, opname)(skipna=skipna)

            return

        xfail_mark = pytest.mark.xfail(
            raises=TypeError,
            reason=(
                f"{all_numeric_reductions} is not implemented in "
                f"pyarrow={pa.__version__} for {pa_dtype}"
            ),
        )
        if all_numeric_reductions in {"skew", "kurt"}:
            request.node.add_marker(xfail_mark)
        elif all_numeric_reductions == "sem" and pa_version_under8p0:
            request.node.add_marker(xfail_mark)

        elif pa.types.is_boolean(pa_dtype) and all_numeric_reductions in {
            "sem",
            "std",
            "var",
            "median",
        }:
            request.node.add_marker(xfail_mark)
        super().test_reduce_series(data, all_numeric_reductions, skipna)


class TestBaseBooleanReduce(base.BaseBooleanReduceTests):
    @pytest.mark.parametrize("skipna", [True, False])
    def test_reduce_series(
        self, data, all_boolean_reductions, skipna, na_value, request
    ):
        pa_dtype = data.dtype.pyarrow_dtype
        xfail_mark = pytest.mark.xfail(
            raises=TypeError,
            reason=(
                f"{all_boolean_reductions} is not implemented in "
                f"pyarrow={pa.__version__} for {pa_dtype}"
            ),
        )
        if pa.types.is_string(pa_dtype) or pa.types.is_binary(pa_dtype):
            # We *might* want to make this behave like the non-pyarrow cases,
            #  but have not yet decided.
            request.node.add_marker(xfail_mark)

        op_name = all_boolean_reductions
        ser = pd.Series(data)

        if pa.types.is_temporal(pa_dtype) and not pa.types.is_duration(pa_dtype):
            # xref GH#34479 we support this in our non-pyarrow datetime64 dtypes,
            #  but it isn't obvious we _should_.  For now, we keep the pyarrow
            #  behavior which does not support this.

            with pytest.raises(TypeError, match="does not support reduction"):
                getattr(ser, op_name)(skipna=skipna)

            return

        result = getattr(ser, op_name)(skipna=skipna)
        assert result is (op_name == "any")


class TestBaseGroupby(base.BaseGroupbyTests):
    def test_groupby_extension_no_sort(self, data_for_grouping, request):
        pa_dtype = data_for_grouping.dtype.pyarrow_dtype
        if pa.types.is_boolean(pa_dtype):
            request.node.add_marker(
                pytest.mark.xfail(
                    reason=f"{pa_dtype} only has 2 unique possible values",
                )
            )
        super().test_groupby_extension_no_sort(data_for_grouping)

    def test_groupby_extension_transform(self, data_for_grouping, request):
        pa_dtype = data_for_grouping.dtype.pyarrow_dtype
        if pa.types.is_boolean(pa_dtype):
            request.node.add_marker(
                pytest.mark.xfail(
                    reason=f"{pa_dtype} only has 2 unique possible values",
                )
            )
        with tm.maybe_produces_warning(
            PerformanceWarning,
            pa_version_under7p0 and not pa.types.is_duration(pa_dtype),
            check_stacklevel=False,
        ):
            super().test_groupby_extension_transform(data_for_grouping)

    def test_groupby_extension_apply(
        self, data_for_grouping, groupby_apply_op, request
    ):
        pa_dtype = data_for_grouping.dtype.pyarrow_dtype
        with tm.maybe_produces_warning(
            PerformanceWarning,
            pa_version_under7p0 and not pa.types.is_duration(pa_dtype),
            check_stacklevel=False,
        ):
            super().test_groupby_extension_apply(data_for_grouping, groupby_apply_op)

    @pytest.mark.parametrize("as_index", [True, False])
    def test_groupby_extension_agg(self, as_index, data_for_grouping, request):
        pa_dtype = data_for_grouping.dtype.pyarrow_dtype
        if pa.types.is_boolean(pa_dtype):
            request.node.add_marker(
                pytest.mark.xfail(
                    raises=ValueError,
                    reason=f"{pa_dtype} only has 2 unique possible values",
                )
            )
        with tm.maybe_produces_warning(
            PerformanceWarning,
            pa_version_under7p0 and not pa.types.is_duration(pa_dtype),
            check_stacklevel=False,
        ):
            super().test_groupby_extension_agg(as_index, data_for_grouping)

    def test_in_numeric_groupby(self, data_for_grouping):
        if is_string_dtype(data_for_grouping.dtype):
            df = pd.DataFrame(
                {
                    "A": [1, 1, 2, 2, 3, 3, 1, 4],
                    "B": data_for_grouping,
                    "C": [1, 1, 1, 1, 1, 1, 1, 1],
                }
            )

            expected = pd.Index(["C"])
            with pytest.raises(TypeError, match="does not support"):
                df.groupby("A").sum().columns
            result = df.groupby("A").sum(numeric_only=True).columns
            tm.assert_index_equal(result, expected)
        else:
            super().test_in_numeric_groupby(data_for_grouping)


class TestBaseDtype(base.BaseDtypeTests):
    def test_construct_from_string_own_name(self, dtype, request):
        pa_dtype = dtype.pyarrow_dtype

        if pa.types.is_string(pa_dtype):
            # We still support StringDtype('pyarrow') over ArrowDtype(pa.string())
            msg = r"string\[pyarrow\] should be constructed by StringDtype"
            with pytest.raises(TypeError, match=msg):
                dtype.construct_from_string(dtype.name)

            return

        super().test_construct_from_string_own_name(dtype)

    def test_is_dtype_from_name(self, dtype, request):
        pa_dtype = dtype.pyarrow_dtype
        if pa.types.is_string(pa_dtype):
            # We still support StringDtype('pyarrow') over ArrowDtype(pa.string())
            assert not type(dtype).is_dtype(dtype.name)
        else:
            super().test_is_dtype_from_name(dtype)

    def test_construct_from_string_another_type_raises(self, dtype):
        msg = r"'another_type' must end with '\[pyarrow\]'"
        with pytest.raises(TypeError, match=msg):
            type(dtype).construct_from_string("another_type")

    def test_get_common_dtype(self, dtype, request):
        pa_dtype = dtype.pyarrow_dtype
        if (
            pa.types.is_date(pa_dtype)
            or pa.types.is_time(pa_dtype)
            or (
                pa.types.is_timestamp(pa_dtype)
                and (pa_dtype.unit != "ns" or pa_dtype.tz is not None)
            )
            or (pa.types.is_duration(pa_dtype) and pa_dtype.unit != "ns")
            or pa.types.is_binary(pa_dtype)
        ):
            request.node.add_marker(
                pytest.mark.xfail(
                    reason=(
                        f"{pa_dtype} does not have associated numpy "
                        f"dtype findable by find_common_type"
                    )
                )
            )
        super().test_get_common_dtype(dtype)

    def test_is_not_string_type(self, dtype):
        pa_dtype = dtype.pyarrow_dtype
        if pa.types.is_string(pa_dtype):
            assert is_string_dtype(dtype)
        else:
            super().test_is_not_string_type(dtype)


class TestBaseIndex(base.BaseIndexTests):
    pass


class TestBaseInterface(base.BaseInterfaceTests):
    @pytest.mark.xfail(
        reason="GH 45419: pyarrow.ChunkedArray does not support views.", run=False
    )
    def test_view(self, data):
        super().test_view(data)


class TestBaseMissing(base.BaseMissingTests):
    def test_fillna_no_op_returns_copy(self, data):
        with tm.maybe_produces_warning(
            PerformanceWarning, pa_version_under7p0, check_stacklevel=False
        ):
            super().test_fillna_no_op_returns_copy(data)

    def test_fillna_series_method(self, data_missing, fillna_method):
        with tm.maybe_produces_warning(
            PerformanceWarning, pa_version_under7p0, check_stacklevel=False
        ):
            super().test_fillna_series_method(data_missing, fillna_method)


class TestBasePrinting(base.BasePrintingTests):
    pass


class TestBaseReshaping(base.BaseReshapingTests):
    @pytest.mark.xfail(
        reason="GH 45419: pyarrow.ChunkedArray does not support views", run=False
    )
    def test_transpose(self, data):
        super().test_transpose(data)


class TestBaseSetitem(base.BaseSetitemTests):
    @pytest.mark.xfail(
        reason="GH 45419: pyarrow.ChunkedArray does not support views", run=False
    )
    def test_setitem_preserves_views(self, data):
        super().test_setitem_preserves_views(data)


class TestBaseParsing(base.BaseParsingTests):
    @pytest.mark.parametrize("engine", ["c", "python"])
    def test_EA_types(self, engine, data, request):
        pa_dtype = data.dtype.pyarrow_dtype
        if pa.types.is_boolean(pa_dtype):
            request.node.add_marker(
                pytest.mark.xfail(raises=TypeError, reason="GH 47534")
            )
        elif pa.types.is_timestamp(pa_dtype) and pa_dtype.unit in ("us", "ns"):
            request.node.add_marker(
                pytest.mark.xfail(
                    raises=ValueError,
                    reason="https://github.com/pandas-dev/pandas/issues/49767",
                )
            )
        elif pa.types.is_binary(pa_dtype):
            request.node.add_marker(
                pytest.mark.xfail(reason="CSV parsers don't correctly handle binary")
            )
        df = pd.DataFrame({"with_dtype": pd.Series(data, dtype=str(data.dtype))})
        csv_output = df.to_csv(index=False, na_rep=np.nan)
        if pa.types.is_binary(pa_dtype):
            csv_output = BytesIO(csv_output)
        else:
            csv_output = StringIO(csv_output)
        result = pd.read_csv(
            csv_output, dtype={"with_dtype": str(data.dtype)}, engine=engine
        )
        expected = df
        self.assert_frame_equal(result, expected)


class TestBaseUnaryOps(base.BaseUnaryOpsTests):
    def test_invert(self, data, request):
        pa_dtype = data.dtype.pyarrow_dtype
        if not pa.types.is_boolean(pa_dtype):
            request.node.add_marker(
                pytest.mark.xfail(
                    raises=pa.ArrowNotImplementedError,
                    reason=f"pyarrow.compute.invert does support {pa_dtype}",
                )
            )
        super().test_invert(data)


class TestBaseMethods(base.BaseMethodsTests):
    def test_argsort_missing_array(self, data_missing_for_sorting):
        with tm.maybe_produces_warning(
            PerformanceWarning, pa_version_under7p0, check_stacklevel=False
        ):
            super().test_argsort_missing_array(data_missing_for_sorting)

    @pytest.mark.parametrize("periods", [1, -2])
    def test_diff(self, data, periods, request):
        pa_dtype = data.dtype.pyarrow_dtype
        if pa.types.is_unsigned_integer(pa_dtype) and periods == 1:
            request.node.add_marker(
                pytest.mark.xfail(
                    raises=pa.ArrowInvalid,
                    reason=(
                        f"diff with {pa_dtype} and periods={periods} will overflow"
                    ),
                )
            )
        super().test_diff(data, periods)

    @pytest.mark.filterwarnings("ignore:Falling back:pandas.errors.PerformanceWarning")
    @pytest.mark.parametrize("dropna", [True, False])
    def test_value_counts(self, all_data, dropna, request):
        super().test_value_counts(all_data, dropna)

    def test_value_counts_with_normalize(self, data, request):
        pa_dtype = data.dtype.pyarrow_dtype
        with tm.maybe_produces_warning(
            PerformanceWarning,
            pa_version_under7p0 and not pa.types.is_duration(pa_dtype),
            check_stacklevel=False,
        ):
            super().test_value_counts_with_normalize(data)

    def test_argmin_argmax(
        self, data_for_sorting, data_missing_for_sorting, na_value, request
    ):
        pa_dtype = data_for_sorting.dtype.pyarrow_dtype
        if pa.types.is_boolean(pa_dtype):
            request.node.add_marker(
                pytest.mark.xfail(
                    reason=f"{pa_dtype} only has 2 unique possible values",
                )
            )
        super().test_argmin_argmax(data_for_sorting, data_missing_for_sorting, na_value)

    @pytest.mark.parametrize(
        "op_name, skipna, expected",
        [
            ("idxmax", True, 0),
            ("idxmin", True, 2),
            ("argmax", True, 0),
            ("argmin", True, 2),
            ("idxmax", False, np.nan),
            ("idxmin", False, np.nan),
            ("argmax", False, -1),
            ("argmin", False, -1),
        ],
    )
    def test_argreduce_series(
        self, data_missing_for_sorting, op_name, skipna, expected, request
    ):
        super().test_argreduce_series(
            data_missing_for_sorting, op_name, skipna, expected
        )

    @pytest.mark.parametrize(
        "na_position, expected",
        [
            ("last", np.array([2, 0, 1], dtype=np.dtype("intp"))),
            ("first", np.array([1, 2, 0], dtype=np.dtype("intp"))),
        ],
    )
    def test_nargsort(self, data_missing_for_sorting, na_position, expected):
        with tm.maybe_produces_warning(
            PerformanceWarning, pa_version_under7p0, check_stacklevel=False
        ):
            super().test_nargsort(data_missing_for_sorting, na_position, expected)

    @pytest.mark.parametrize("ascending", [True, False])
    def test_sort_values(self, data_for_sorting, ascending, sort_by_key, request):
        with tm.maybe_produces_warning(
            PerformanceWarning, pa_version_under7p0, check_stacklevel=False
        ):
            super().test_sort_values(data_for_sorting, ascending, sort_by_key)

    @pytest.mark.parametrize("ascending", [True, False])
    def test_sort_values_missing(
        self, data_missing_for_sorting, ascending, sort_by_key
    ):
        with tm.maybe_produces_warning(
            PerformanceWarning, pa_version_under7p0, check_stacklevel=False
        ):
            super().test_sort_values_missing(
                data_missing_for_sorting, ascending, sort_by_key
            )

    @pytest.mark.parametrize("ascending", [True, False])
    def test_sort_values_frame(self, data_for_sorting, ascending, request):
        pa_dtype = data_for_sorting.dtype.pyarrow_dtype
        with tm.maybe_produces_warning(
            PerformanceWarning,
            pa_version_under7p0 and not pa.types.is_duration(pa_dtype),
            check_stacklevel=False,
        ):
            super().test_sort_values_frame(data_for_sorting, ascending)

    def test_factorize(self, data_for_grouping, request):
        pa_dtype = data_for_grouping.dtype.pyarrow_dtype
        if pa.types.is_boolean(pa_dtype):
            request.node.add_marker(
                pytest.mark.xfail(
                    reason=f"{pa_dtype} only has 2 unique possible values",
                )
            )
        super().test_factorize(data_for_grouping)

    _combine_le_expected_dtype = "bool[pyarrow]"

    def test_combine_add(self, data_repeated, request):
        pa_dtype = next(data_repeated(1)).dtype.pyarrow_dtype
        if pa.types.is_temporal(pa_dtype) and not pa.types.is_duration(pa_dtype):
            # analogous to datetime64, these cannot be added
            orig_data1, orig_data2 = data_repeated(2)
            s1 = pd.Series(orig_data1)
            s2 = pd.Series(orig_data2)
            with pytest.raises(TypeError):
                s1.combine(s2, lambda x1, x2: x1 + x2)

        else:
            super().test_combine_add(data_repeated)

    def test_searchsorted(self, data_for_sorting, as_series, request):
        pa_dtype = data_for_sorting.dtype.pyarrow_dtype
        if pa.types.is_boolean(pa_dtype):
            request.node.add_marker(
                pytest.mark.xfail(
                    reason=f"{pa_dtype} only has 2 unique possible values",
                )
            )
        super().test_searchsorted(data_for_sorting, as_series)

    def test_basic_equals(self, data):
        # https://github.com/pandas-dev/pandas/issues/34660
        assert pd.Series(data).equals(pd.Series(data))


class TestBaseArithmeticOps(base.BaseArithmeticOpsTests):
    divmod_exc = NotImplementedError

    def _patch_combine(self, obj, other, op):
        # BaseOpsUtil._combine can upcast expected dtype
        # (because it generates expected on python scalars)
        # while ArrowExtensionArray maintains original type
        expected = base.BaseArithmeticOpsTests._combine(self, obj, other, op)
        was_frame = False
        if isinstance(expected, pd.DataFrame):
            was_frame = True
            expected_data = expected.iloc[:, 0]
            original_dtype = obj.iloc[:, 0].dtype
        else:
            expected_data = expected
            original_dtype = obj.dtype

        pa_expected = pa.array(expected_data._values)

        if pa.types.is_duration(pa_expected.type):
            orig_pa_type = original_dtype.pyarrow_dtype
            if pa.types.is_date(orig_pa_type):
                if pa.types.is_date64(orig_pa_type):
                    # TODO: why is this different vs date32?
                    unit = "ms"
                else:
                    unit = "s"
            else:
                # pyarrow sees sequence of datetime/timedelta objects and defaults
                #  to "us" but the non-pointwise op retains unit
                # timestamp or duration
                unit = orig_pa_type.unit
                if type(other) in [datetime, timedelta] and unit in ["s", "ms"]:
                    # pydatetime/pytimedelta objects have microsecond reso, so we
                    #  take the higher reso of the original and microsecond. Note
                    #  this matches what we would do with DatetimeArray/TimedeltaArray
                    unit = "us"

            pa_expected = pa_expected.cast(f"duration[{unit}]")
        else:
            pa_expected = pa_expected.cast(original_dtype.pyarrow_dtype)

        pd_expected = type(expected_data._values)(pa_expected)
        if was_frame:
            expected = pd.DataFrame(
                pd_expected, index=expected.index, columns=expected.columns
            )
        else:
            expected = pd.Series(pd_expected)
        return expected

    def _is_temporal_supported(self, opname, pa_dtype):
        return not pa_version_under8p0 and (
            opname in ("__add__", "__radd__")
            and pa.types.is_duration(pa_dtype)
            or opname in ("__sub__", "__rsub__")
            and pa.types.is_temporal(pa_dtype)
        )

    def _get_scalar_exception(self, opname, pa_dtype):
        arrow_temporal_supported = self._is_temporal_supported(opname, pa_dtype)
        if opname in {
            "__mod__",
            "__rmod__",
        }:
            exc = NotImplementedError
        elif arrow_temporal_supported:
            exc = None
        elif opname in ["__add__", "__radd__"] and (
            pa.types.is_string(pa_dtype) or pa.types.is_binary(pa_dtype)
        ):
            exc = None
        elif not (pa.types.is_floating(pa_dtype) or pa.types.is_integer(pa_dtype)):
            exc = pa.ArrowNotImplementedError
        else:
            exc = None
        return exc

    def _get_arith_xfail_marker(self, opname, pa_dtype):
        mark = None

        arrow_temporal_supported = self._is_temporal_supported(opname, pa_dtype)

        if (
            opname == "__rpow__"
            and (pa.types.is_floating(pa_dtype) or pa.types.is_integer(pa_dtype))
            and not pa_version_under7p0
        ):
            mark = pytest.mark.xfail(
                reason=(
                    f"GH#29997: 1**pandas.NA == 1 while 1**pyarrow.NA == NULL "
                    f"for {pa_dtype}"
                )
            )
        elif arrow_temporal_supported and pa.types.is_time(pa_dtype):
            mark = pytest.mark.xfail(
                raises=TypeError,
                reason=(
                    f"{opname} not supported between"
                    f"pd.NA and {pa_dtype} Python scalar"
                ),
            )
        elif (
            opname in {"__rtruediv__", "__rfloordiv__"}
            and (pa.types.is_floating(pa_dtype) or pa.types.is_integer(pa_dtype))
            and not pa_version_under7p0
        ):
            mark = pytest.mark.xfail(
                raises=pa.ArrowInvalid,
                reason="divide by 0",
            )

        return mark

    def test_arith_series_with_scalar(
        self, data, all_arithmetic_operators, request, monkeypatch
    ):
        pa_dtype = data.dtype.pyarrow_dtype

        if all_arithmetic_operators == "__rmod__" and (
            pa.types.is_string(pa_dtype) or pa.types.is_binary(pa_dtype)
        ):
            pytest.skip("Skip testing Python string formatting")

        self.series_scalar_exc = self._get_scalar_exception(
            all_arithmetic_operators, pa_dtype
        )

        mark = self._get_arith_xfail_marker(all_arithmetic_operators, pa_dtype)
        if mark is not None:
            request.node.add_marker(mark)

        if (
            (
                all_arithmetic_operators == "__floordiv__"
                and pa.types.is_integer(pa_dtype)
            )
            or pa.types.is_duration(pa_dtype)
            or pa.types.is_timestamp(pa_dtype)
            or pa.types.is_date(pa_dtype)
        ):
            # BaseOpsUtil._combine always returns int64, while ArrowExtensionArray does
            # not upcast
            monkeypatch.setattr(TestBaseArithmeticOps, "_combine", self._patch_combine)
        super().test_arith_series_with_scalar(data, all_arithmetic_operators)

    def test_arith_frame_with_scalar(
        self, data, all_arithmetic_operators, request, monkeypatch
    ):
        pa_dtype = data.dtype.pyarrow_dtype

        if all_arithmetic_operators == "__rmod__" and (
            pa.types.is_string(pa_dtype) or pa.types.is_binary(pa_dtype)
        ):
            pytest.skip("Skip testing Python string formatting")

        self.frame_scalar_exc = self._get_scalar_exception(
            all_arithmetic_operators, pa_dtype
        )

        mark = self._get_arith_xfail_marker(all_arithmetic_operators, pa_dtype)
        if mark is not None:
            request.node.add_marker(mark)

        if (
            (
                all_arithmetic_operators == "__floordiv__"
                and pa.types.is_integer(pa_dtype)
            )
            or pa.types.is_duration(pa_dtype)
            or pa.types.is_timestamp(pa_dtype)
            or pa.types.is_date(pa_dtype)
        ):
            # BaseOpsUtil._combine always returns int64, while ArrowExtensionArray does
            # not upcast
            monkeypatch.setattr(TestBaseArithmeticOps, "_combine", self._patch_combine)
        super().test_arith_frame_with_scalar(data, all_arithmetic_operators)

    def test_arith_series_with_array(
        self, data, all_arithmetic_operators, request, monkeypatch
    ):
        pa_dtype = data.dtype.pyarrow_dtype

        self.series_array_exc = self._get_scalar_exception(
            all_arithmetic_operators, pa_dtype
        )

        if (
            all_arithmetic_operators
            in (
                "__sub__",
                "__rsub__",
            )
            and pa.types.is_unsigned_integer(pa_dtype)
            and not pa_version_under7p0
        ):
            request.node.add_marker(
                pytest.mark.xfail(
                    raises=pa.ArrowInvalid,
                    reason=(
                        f"Implemented pyarrow.compute.subtract_checked "
                        f"which raises on overflow for {pa_dtype}"
                    ),
                )
            )

        mark = self._get_arith_xfail_marker(all_arithmetic_operators, pa_dtype)
        if mark is not None:
            request.node.add_marker(mark)

        op_name = all_arithmetic_operators
        ser = pd.Series(data)
        # pd.Series([ser.iloc[0]] * len(ser)) may not return ArrowExtensionArray
        # since ser.iloc[0] is a python scalar
        other = pd.Series(pd.array([ser.iloc[0]] * len(ser), dtype=data.dtype))

        if (
            pa.types.is_floating(pa_dtype)
            or (
                pa.types.is_integer(pa_dtype)
                and all_arithmetic_operators != "__truediv__"
            )
            or pa.types.is_duration(pa_dtype)
            or pa.types.is_timestamp(pa_dtype)
            or pa.types.is_date(pa_dtype)
        ):
            monkeypatch.setattr(TestBaseArithmeticOps, "_combine", self._patch_combine)
        self.check_opname(ser, op_name, other, exc=self.series_array_exc)

    def test_add_series_with_extension_array(self, data, request):
        pa_dtype = data.dtype.pyarrow_dtype

        if pa.types.is_temporal(pa_dtype) and not pa.types.is_duration(pa_dtype):
            # i.e. timestamp, date, time, but not timedelta; these *should*
            #  raise when trying to add
            ser = pd.Series(data)
            if pa_version_under7p0:
                msg = "Function add_checked has no kernel matching input types"
            else:
                msg = "Function 'add_checked' has no kernel matching input types"
            with pytest.raises(NotImplementedError, match=msg):
                # TODO: this is a pa.lib.ArrowNotImplementedError, might
                #  be better to reraise a TypeError; more consistent with
                #  non-pyarrow cases
                ser + data

            return

        if (pa_version_under8p0 and pa.types.is_duration(pa_dtype)) or (
            pa.types.is_boolean(pa_dtype)
        ):
            request.node.add_marker(
                pytest.mark.xfail(
                    raises=NotImplementedError,
                    reason=f"add_checked not implemented for {pa_dtype}",
                )
            )
        elif pa_dtype.equals("int8"):
            request.node.add_marker(
                pytest.mark.xfail(
                    raises=pa.ArrowInvalid,
                    reason=f"raises on overflow for {pa_dtype}",
                )
            )
        super().test_add_series_with_extension_array(data)


class TestBaseComparisonOps(base.BaseComparisonOpsTests):
    def assert_series_equal(self, left, right, *args, **kwargs):
        # Series.combine for "expected" retains bool[pyarrow] dtype
        # While "result" return "boolean" dtype
        right = pd.Series(right._values.to_numpy(), dtype="boolean")
        super().assert_series_equal(left, right, *args, **kwargs)

    def test_compare_array(self, data, comparison_op, na_value, request):
        pa_dtype = data.dtype.pyarrow_dtype
        ser = pd.Series(data)
        # pd.Series([ser.iloc[0]] * len(ser)) may not return ArrowExtensionArray
        # since ser.iloc[0] is a python scalar
        other = pd.Series(pd.array([ser.iloc[0]] * len(ser), dtype=data.dtype))
        if comparison_op.__name__ in ["eq", "ne"]:
            # comparison should match point-wise comparisons
            result = comparison_op(ser, other)
            # Series.combine does not calculate the NA mask correctly
            # when comparing over an array
            assert result[8] is na_value
            assert result[97] is na_value
            expected = ser.combine(other, comparison_op)
            expected[8] = na_value
            expected[97] = na_value
            self.assert_series_equal(result, expected)

        else:
            exc = None
            try:
                result = comparison_op(ser, other)
            except Exception as err:
                exc = err

            if exc is None:
                # Didn't error, then should match point-wise behavior
                if pa.types.is_temporal(pa_dtype):
                    # point-wise comparison with pd.NA raises TypeError
                    assert result[8] is na_value
                    assert result[97] is na_value
                    result = result.drop([8, 97]).reset_index(drop=True)
                    ser = ser.drop([8, 97])
                    other = other.drop([8, 97])
                expected = ser.combine(other, comparison_op)
                self.assert_series_equal(result, expected)
            else:
                with pytest.raises(type(exc)):
                    ser.combine(other, comparison_op)

    def test_invalid_other_comp(self, data, comparison_op):
        # GH 48833
        with pytest.raises(
            NotImplementedError, match=".* not implemented for <class 'object'>"
        ):
            comparison_op(data, object())


def test_arrowdtype_construct_from_string_type_with_unsupported_parameters():
    with pytest.raises(NotImplementedError, match="Passing pyarrow type"):
        ArrowDtype.construct_from_string("not_a_real_dype[s, tz=UTC][pyarrow]")

    # but as of GH#50689, timestamptz is supported
    dtype = ArrowDtype.construct_from_string("timestamp[s, tz=UTC][pyarrow]")
    expected = ArrowDtype(pa.timestamp("s", "UTC"))
    assert dtype == expected


@pytest.mark.parametrize(
    "interpolation", ["linear", "lower", "higher", "nearest", "midpoint"]
)
@pytest.mark.parametrize("quantile", [0.5, [0.5, 0.5]])
def test_quantile(data, interpolation, quantile, request):
    pa_dtype = data.dtype.pyarrow_dtype

    data = data.take([0, 0, 0])
    ser = pd.Series(data)

    if (
        pa.types.is_string(pa_dtype)
        or pa.types.is_binary(pa_dtype)
        or pa.types.is_boolean(pa_dtype)
    ):
        # For string, bytes, and bool, we don't *expect* to have quantile work
        # Note this matches the non-pyarrow behavior
        if pa_version_under7p0:
            msg = r"Function quantile has no kernel matching input types \(.*\)"
        else:
            msg = r"Function 'quantile' has no kernel matching input types \(.*\)"
        with pytest.raises(pa.ArrowNotImplementedError, match=msg):
            ser.quantile(q=quantile, interpolation=interpolation)
        return

    if pa.types.is_integer(pa_dtype) or pa.types.is_floating(pa_dtype):
        pass
    elif pa.types.is_temporal(data._data.type):
        pass
    else:
        request.node.add_marker(
            pytest.mark.xfail(
                raises=pa.ArrowNotImplementedError,
                reason=f"quantile not supported by pyarrow for {pa_dtype}",
            )
        )
    data = data.take([0, 0, 0])
    ser = pd.Series(data)
    result = ser.quantile(q=quantile, interpolation=interpolation)

    if pa.types.is_timestamp(pa_dtype) and interpolation not in ["lower", "higher"]:
        # rounding error will make the check below fail
        #  (e.g. '2020-01-01 01:01:01.000001' vs '2020-01-01 01:01:01.000001024'),
        #  so we'll check for now that we match the numpy analogue
        if pa_dtype.tz:
            pd_dtype = f"M8[{pa_dtype.unit}, {pa_dtype.tz}]"
        else:
            pd_dtype = f"M8[{pa_dtype.unit}]"
        ser_np = ser.astype(pd_dtype)

        expected = ser_np.quantile(q=quantile, interpolation=interpolation)
        if quantile == 0.5:
            if pa_dtype.unit == "us":
                expected = expected.to_pydatetime(warn=False)
            assert result == expected
        else:
            if pa_dtype.unit == "us":
                expected = expected.dt.floor("us")
            tm.assert_series_equal(result, expected.astype(data.dtype))
        return

    if quantile == 0.5:
        assert result == data[0]
    else:
        # Just check the values
        expected = pd.Series(data.take([0, 0]), index=[0.5, 0.5])
        if pa.types.is_integer(pa_dtype) or pa.types.is_floating(pa_dtype):
            expected = expected.astype("float64[pyarrow]")
            result = result.astype("float64[pyarrow]")
        tm.assert_series_equal(result, expected)


@pytest.mark.parametrize(
    "take_idx, exp_idx",
    [[[0, 0, 2, 2, 4, 4], [0, 4]], [[0, 0, 0, 2, 4, 4], [0]]],
    ids=["multi_mode", "single_mode"],
)
def test_mode_dropna_true(data_for_grouping, take_idx, exp_idx):
    data = data_for_grouping.take(take_idx)
    ser = pd.Series(data)
    result = ser.mode(dropna=True)
    expected = pd.Series(data_for_grouping.take(exp_idx))
    tm.assert_series_equal(result, expected)


def test_mode_dropna_false_mode_na(data):
    # GH 50982
    more_nans = pd.Series([None, None, data[0]], dtype=data.dtype)
    result = more_nans.mode(dropna=False)
    expected = pd.Series([None], dtype=data.dtype)
    tm.assert_series_equal(result, expected)

    expected = pd.Series([None, data[0]], dtype=data.dtype)
    result = expected.mode(dropna=False)
    tm.assert_series_equal(result, expected)


def test_is_bool_dtype():
    # GH 22667
    data = ArrowExtensionArray(pa.array([True, False, True]))
    assert is_bool_dtype(data)
    assert pd.core.common.is_bool_indexer(data)
    s = pd.Series(range(len(data)))
    result = s[data]
    expected = s[np.asarray(data)]
    tm.assert_series_equal(result, expected)


def test_is_numeric_dtype(data):
    # GH 50563
    pa_type = data.dtype.pyarrow_dtype
    if (
        pa.types.is_floating(pa_type)
        or pa.types.is_integer(pa_type)
        or pa.types.is_decimal(pa_type)
    ):
        assert is_numeric_dtype(data)
    else:
        assert not is_numeric_dtype(data)


def test_is_integer_dtype(data):
    # GH 50667
    pa_type = data.dtype.pyarrow_dtype
    if pa.types.is_integer(pa_type):
        assert is_integer_dtype(data)
    else:
        assert not is_integer_dtype(data)


def test_is_any_integer_dtype(data):
    # GH 50667
    pa_type = data.dtype.pyarrow_dtype
    if pa.types.is_integer(pa_type):
        assert is_any_int_dtype(data)
    else:
        assert not is_any_int_dtype(data)


def test_is_signed_integer_dtype(data):
    pa_type = data.dtype.pyarrow_dtype
    if pa.types.is_signed_integer(pa_type):
        assert is_signed_integer_dtype(data)
    else:
        assert not is_signed_integer_dtype(data)


def test_is_unsigned_integer_dtype(data):
    pa_type = data.dtype.pyarrow_dtype
    if pa.types.is_unsigned_integer(pa_type):
        assert is_unsigned_integer_dtype(data)
    else:
        assert not is_unsigned_integer_dtype(data)


def test_is_float_dtype(data):
    pa_type = data.dtype.pyarrow_dtype
    if pa.types.is_floating(pa_type):
        assert is_float_dtype(data)
    else:
        assert not is_float_dtype(data)


def test_pickle_roundtrip(data):
    # GH 42600
    expected = pd.Series(data)
    expected_sliced = expected.head(2)
    full_pickled = pickle.dumps(expected)
    sliced_pickled = pickle.dumps(expected_sliced)

    assert len(full_pickled) > len(sliced_pickled)

    result = pickle.loads(full_pickled)
    tm.assert_series_equal(result, expected)

    result_sliced = pickle.loads(sliced_pickled)
    tm.assert_series_equal(result_sliced, expected_sliced)


def test_astype_from_non_pyarrow(data):
    # GH49795
    pd_array = data._data.to_pandas().array
    result = pd_array.astype(data.dtype)
    assert not isinstance(pd_array.dtype, ArrowDtype)
    assert isinstance(result.dtype, ArrowDtype)
    tm.assert_extension_array_equal(result, data)


def test_astype_float_from_non_pyarrow_str():
    # GH50430
    ser = pd.Series(["1.0"])
    result = ser.astype("float64[pyarrow]")
    expected = pd.Series([1.0], dtype="float64[pyarrow]")
    tm.assert_series_equal(result, expected)


def test_to_numpy_with_defaults(data):
    # GH49973
    result = data.to_numpy()

    pa_type = data._data.type
    if pa.types.is_duration(pa_type) or pa.types.is_timestamp(pa_type):
        expected = np.array(list(data))
    else:
        expected = np.array(data._data)

    if data._hasna:
        expected = expected.astype(object)
        expected[pd.isna(data)] = pd.NA

    tm.assert_numpy_array_equal(result, expected)


def test_to_numpy_int_with_na():
    # GH51227: ensure to_numpy does not convert int to float
    data = [1, None]
    arr = pd.array(data, dtype="int64[pyarrow]")
    result = arr.to_numpy()
    expected = np.array([1, pd.NA], dtype=object)
    assert isinstance(result[0], int)
    tm.assert_numpy_array_equal(result, expected)


def test_setitem_null_slice(data):
    # GH50248
    orig = data.copy()

    result = orig.copy()
    result[:] = data[0]
    expected = ArrowExtensionArray(
        pa.array([data[0]] * len(data), type=data._data.type)
    )
    tm.assert_extension_array_equal(result, expected)

    result = orig.copy()
    result[:] = data[::-1]
    expected = data[::-1]
    tm.assert_extension_array_equal(result, expected)

    result = orig.copy()
    result[:] = data.tolist()
    expected = data
    tm.assert_extension_array_equal(result, expected)


def test_setitem_invalid_dtype(data):
    # GH50248
    pa_type = data._data.type
    if pa.types.is_string(pa_type) or pa.types.is_binary(pa_type):
        fill_value = 123
        err = TypeError
        msg = "Invalid value '123' for dtype"
    elif (
        pa.types.is_integer(pa_type)
        or pa.types.is_floating(pa_type)
        or pa.types.is_boolean(pa_type)
    ):
        fill_value = "foo"
        err = pa.ArrowInvalid
        msg = "Could not convert"
    else:
        fill_value = "foo"
        err = TypeError
        msg = "Invalid value 'foo' for dtype"
    with pytest.raises(err, match=msg):
        data[:] = fill_value


def test_round():
    dtype = "float64[pyarrow]"

    ser = pd.Series([0.0, 1.23, 2.56, pd.NA], dtype=dtype)
    result = ser.round(1)
    expected = pd.Series([0.0, 1.2, 2.6, pd.NA], dtype=dtype)
    tm.assert_series_equal(result, expected)

    ser = pd.Series([123.4, pd.NA, 56.78], dtype=dtype)
    result = ser.round(-1)
    expected = pd.Series([120.0, pd.NA, 60.0], dtype=dtype)
    tm.assert_series_equal(result, expected)


def test_searchsorted_with_na_raises(data_for_sorting, as_series):
    # GH50447
    b, c, a = data_for_sorting
    arr = data_for_sorting.take([2, 0, 1])  # to get [a, b, c]
    arr[-1] = pd.NA

    if as_series:
        arr = pd.Series(arr)

    msg = (
        "searchsorted requires array to be sorted, "
        "which is impossible with NAs present."
    )
    with pytest.raises(ValueError, match=msg):
        arr.searchsorted(b)


@pytest.mark.parametrize("pat", ["abc", "a[a-z]{2}"])
def test_str_count(pat):
    ser = pd.Series(["abc", None], dtype=ArrowDtype(pa.string()))
    result = ser.str.count(pat)
    expected = pd.Series([1, None], dtype=ArrowDtype(pa.int32()))
    tm.assert_series_equal(result, expected)


def test_str_count_flags_unsupported():
    ser = pd.Series(["abc", None], dtype=ArrowDtype(pa.string()))
    with pytest.raises(NotImplementedError, match="count not"):
        ser.str.count("abc", flags=1)


@pytest.mark.parametrize(
    "side, str_func", [["left", "rjust"], ["right", "ljust"], ["both", "center"]]
)
def test_str_pad(side, str_func):
    ser = pd.Series(["a", None], dtype=ArrowDtype(pa.string()))
    result = ser.str.pad(width=3, side=side, fillchar="x")
    expected = pd.Series(
        [getattr("a", str_func)(3, "x"), None], dtype=ArrowDtype(pa.string())
    )
    tm.assert_series_equal(result, expected)


def test_str_pad_invalid_side():
    ser = pd.Series(["a", None], dtype=ArrowDtype(pa.string()))
    with pytest.raises(ValueError, match="Invalid side: foo"):
        ser.str.pad(3, "foo", "x")


@pytest.mark.parametrize(
    "pat, case, na, regex, exp",
    [
        ["ab", False, None, False, [True, None]],
        ["Ab", True, None, False, [False, None]],
        ["ab", False, True, False, [True, True]],
        ["a[a-z]{1}", False, None, True, [True, None]],
        ["A[a-z]{1}", True, None, True, [False, None]],
    ],
)
def test_str_contains(pat, case, na, regex, exp):
    ser = pd.Series(["abc", None], dtype=ArrowDtype(pa.string()))
    result = ser.str.contains(pat, case=case, na=na, regex=regex)
    expected = pd.Series(exp, dtype=ArrowDtype(pa.bool_()))
    tm.assert_series_equal(result, expected)


def test_str_contains_flags_unsupported():
    ser = pd.Series(["abc", None], dtype=ArrowDtype(pa.string()))
    with pytest.raises(NotImplementedError, match="contains not"):
        ser.str.contains("a", flags=1)


@pytest.mark.parametrize(
    "side, pat, na, exp",
    [
        ["startswith", "ab", None, [True, None]],
        ["startswith", "b", False, [False, False]],
        ["endswith", "b", True, [False, True]],
        ["endswith", "bc", None, [True, None]],
    ],
)
def test_str_start_ends_with(side, pat, na, exp):
    ser = pd.Series(["abc", None], dtype=ArrowDtype(pa.string()))
    result = getattr(ser.str, side)(pat, na=na)
    expected = pd.Series(exp, dtype=ArrowDtype(pa.bool_()))
    tm.assert_series_equal(result, expected)


@pytest.mark.parametrize(
    "arg_name, arg",
    [["pat", re.compile("b")], ["repl", str], ["case", False], ["flags", 1]],
)
def test_str_replace_unsupported(arg_name, arg):
    ser = pd.Series(["abc", None], dtype=ArrowDtype(pa.string()))
    kwargs = {"pat": "b", "repl": "x", "regex": True}
    kwargs[arg_name] = arg
    with pytest.raises(NotImplementedError, match="replace is not supported"):
        ser.str.replace(**kwargs)


@pytest.mark.parametrize(
    "pat, repl, n, regex, exp",
    [
        ["a", "x", -1, False, ["xbxc", None]],
        ["a", "x", 1, False, ["xbac", None]],
        ["[a-b]", "x", -1, True, ["xxxc", None]],
    ],
)
def test_str_replace(pat, repl, n, regex, exp):
    ser = pd.Series(["abac", None], dtype=ArrowDtype(pa.string()))
    result = ser.str.replace(pat, repl, n=n, regex=regex)
    expected = pd.Series(exp, dtype=ArrowDtype(pa.string()))
    tm.assert_series_equal(result, expected)


def test_str_repeat_unsupported():
    ser = pd.Series(["abc", None], dtype=ArrowDtype(pa.string()))
    with pytest.raises(NotImplementedError, match="repeat is not"):
        ser.str.repeat([1, 2])


@pytest.mark.xfail(
    pa_version_under7p0,
    reason="Unsupported for pyarrow < 7",
    raises=NotImplementedError,
)
def test_str_repeat():
    ser = pd.Series(["abc", None], dtype=ArrowDtype(pa.string()))
    result = ser.str.repeat(2)
    expected = pd.Series(["abcabc", None], dtype=ArrowDtype(pa.string()))
    tm.assert_series_equal(result, expected)


@pytest.mark.parametrize(
    "pat, case, na, exp",
    [
        ["ab", False, None, [True, None]],
        ["Ab", True, None, [False, None]],
        ["bc", True, None, [False, None]],
        ["ab", False, True, [True, True]],
        ["a[a-z]{1}", False, None, [True, None]],
        ["A[a-z]{1}", True, None, [False, None]],
    ],
)
def test_str_match(pat, case, na, exp):
    ser = pd.Series(["abc", None], dtype=ArrowDtype(pa.string()))
    result = ser.str.match(pat, case=case, na=na)
    expected = pd.Series(exp, dtype=ArrowDtype(pa.bool_()))
    tm.assert_series_equal(result, expected)


@pytest.mark.parametrize(
    "pat, case, na, exp",
    [
        ["abc", False, None, [True, None]],
        ["Abc", True, None, [False, None]],
        ["bc", True, None, [False, None]],
        ["ab", False, True, [True, True]],
        ["a[a-z]{2}", False, None, [True, None]],
        ["A[a-z]{1}", True, None, [False, None]],
    ],
)
def test_str_fullmatch(pat, case, na, exp):
    ser = pd.Series(["abc", None], dtype=ArrowDtype(pa.string()))
    result = ser.str.match(pat, case=case, na=na)
    expected = pd.Series(exp, dtype=ArrowDtype(pa.bool_()))
    tm.assert_series_equal(result, expected)


@pytest.mark.parametrize(
    "sub, start, end, exp, exp_typ",
    [["ab", 0, None, [0, None], pa.int32()], ["bc", 1, 3, [2, None], pa.int64()]],
)
def test_str_find(sub, start, end, exp, exp_typ):
    ser = pd.Series(["abc", None], dtype=ArrowDtype(pa.string()))
    result = ser.str.find(sub, start=start, end=end)
    expected = pd.Series(exp, dtype=ArrowDtype(exp_typ))
    tm.assert_series_equal(result, expected)


def test_str_find_notimplemented():
    ser = pd.Series(["abc", None], dtype=ArrowDtype(pa.string()))
    with pytest.raises(NotImplementedError, match="find not implemented"):
        ser.str.find("ab", start=1)


@pytest.mark.parametrize(
    "i, exp",
    [
        [1, ["b", "e", None]],
        [-1, ["c", "e", None]],
        [2, ["c", None, None]],
        [-3, ["a", None, None]],
        [4, [None, None, None]],
    ],
)
def test_str_get(i, exp):
    ser = pd.Series(["abc", "de", None], dtype=ArrowDtype(pa.string()))
    result = ser.str.get(i)
    expected = pd.Series(exp, dtype=ArrowDtype(pa.string()))
    tm.assert_series_equal(result, expected)


@pytest.mark.xfail(
    reason="TODO: StringMethods._validate should support Arrow list types",
    raises=NotImplementedError,
)
def test_str_join():
    ser = pd.Series(ArrowExtensionArray(pa.array([list("abc"), list("123"), None])))
    result = ser.str.join("=")
    expected = pd.Series(["a=b=c", "1=2=3", None], dtype=ArrowDtype(pa.string()))
    tm.assert_series_equal(result, expected)


@pytest.mark.parametrize(
    "start, stop, step, exp",
    [
        [None, 2, None, ["ab", None]],
        [None, 2, 1, ["ab", None]],
        [1, 3, 1, ["bc", None]],
    ],
)
def test_str_slice(start, stop, step, exp):
    ser = pd.Series(["abcd", None], dtype=ArrowDtype(pa.string()))
    result = ser.str.slice(start, stop, step)
    expected = pd.Series(exp, dtype=ArrowDtype(pa.string()))
    tm.assert_series_equal(result, expected)


@pytest.mark.parametrize(
    "start, stop, repl, exp",
    [
        [1, 2, "x", ["axcd", None]],
        [None, 2, "x", ["xcd", None]],
        [None, 2, None, ["cd", None]],
    ],
)
def test_str_slice_replace(start, stop, repl, exp):
    ser = pd.Series(["abcd", None], dtype=ArrowDtype(pa.string()))
    result = ser.str.slice_replace(start, stop, repl)
    expected = pd.Series(exp, dtype=ArrowDtype(pa.string()))
    tm.assert_series_equal(result, expected)


@pytest.mark.parametrize(
    "value, method, exp",
    [
        ["a1c", "isalnum", True],
        ["!|,", "isalnum", False],
        ["aaa", "isalpha", True],
        ["!!!", "isalpha", False],
        ["٠", "isdecimal", True],
        ["~!", "isdecimal", False],
        ["2", "isdigit", True],
        ["~", "isdigit", False],
        ["aaa", "islower", True],
        ["aaA", "islower", False],
        ["123", "isnumeric", True],
        ["11I", "isnumeric", False],
        [" ", "isspace", True],
        ["", "isspace", False],
        ["The That", "istitle", True],
        ["the That", "istitle", False],
        ["AAA", "isupper", True],
        ["AAc", "isupper", False],
    ],
)
def test_str_is_functions(value, method, exp):
    ser = pd.Series([value, None], dtype=ArrowDtype(pa.string()))
    result = getattr(ser.str, method)()
    expected = pd.Series([exp, None], dtype=ArrowDtype(pa.bool_()))
    tm.assert_series_equal(result, expected)


@pytest.mark.parametrize(
    "method, exp",
    [
        ["capitalize", "Abc def"],
        ["title", "Abc Def"],
        ["swapcase", "AbC Def"],
        ["lower", "abc def"],
        ["upper", "ABC DEF"],
    ],
)
def test_str_transform_functions(method, exp):
    ser = pd.Series(["aBc dEF", None], dtype=ArrowDtype(pa.string()))
    result = getattr(ser.str, method)()
    expected = pd.Series([exp, None], dtype=ArrowDtype(pa.string()))
    tm.assert_series_equal(result, expected)


def test_str_len():
    ser = pd.Series(["abcd", None], dtype=ArrowDtype(pa.string()))
    result = ser.str.len()
    expected = pd.Series([4, None], dtype=ArrowDtype(pa.int32()))
    tm.assert_series_equal(result, expected)


@pytest.mark.parametrize(
    "method, to_strip, val",
    [
        ["strip", None, " abc "],
        ["strip", "x", "xabcx"],
        ["lstrip", None, " abc"],
        ["lstrip", "x", "xabc"],
        ["rstrip", None, "abc "],
        ["rstrip", "x", "abcx"],
    ],
)
def test_str_strip(method, to_strip, val):
    ser = pd.Series([val, None], dtype=ArrowDtype(pa.string()))
    result = getattr(ser.str, method)(to_strip=to_strip)
    expected = pd.Series(["abc", None], dtype=ArrowDtype(pa.string()))
    tm.assert_series_equal(result, expected)


@pytest.mark.parametrize("val", ["abc123", "abc"])
def test_str_removesuffix(val):
    ser = pd.Series([val, None], dtype=ArrowDtype(pa.string()))
    result = ser.str.removesuffix("123")
    expected = pd.Series(["abc", None], dtype=ArrowDtype(pa.string()))
    tm.assert_series_equal(result, expected)


@pytest.mark.parametrize(
    "method, args",
    [
        ["partition", ("abc", False)],
        ["rpartition", ("abc", False)],
        ["removeprefix", ("abc",)],
        ["casefold", ()],
        ["encode", ("abc",)],
        ["extract", (r"[ab](\d)",)],
        ["findall", ("abc",)],
        ["get_dummies", ()],
        ["index", ("abc",)],
        ["rindex", ("abc",)],
        ["normalize", ("abc",)],
        ["rfind", ("abc",)],
        ["split", ()],
        ["rsplit", ()],
        ["translate", ("abc",)],
        ["wrap", ("abc",)],
    ],
)
def test_str_unsupported_methods(method, args):
    ser = pd.Series(["abc", None], dtype=ArrowDtype(pa.string()))
    with pytest.raises(
        NotImplementedError, match=f"str.{method} not supported with pd.ArrowDtype"
    ):
        getattr(ser.str, method)(*args)


@pytest.mark.parametrize("unit", ["ns", "us", "ms", "s"])
def test_duration_from_strings_with_nat(unit):
    # GH51175
    strings = ["1000", "NaT"]
    pa_type = pa.duration(unit)
    result = ArrowExtensionArray._from_sequence_of_strings(strings, dtype=pa_type)
    expected = ArrowExtensionArray(pa.array([1000, None], type=pa_type))
    tm.assert_extension_array_equal(result, expected)


def test_unsupported_dt(data):
    pa_dtype = data.dtype.pyarrow_dtype
    if not pa.types.is_temporal(pa_dtype):
        with pytest.raises(
            AttributeError, match="Can only use .dt accessor with datetimelike values"
        ):
            pd.Series(data).dt


@pytest.mark.parametrize(
    "prop, expected",
    [
        ["day", 2],
        ["day_of_week", 0],
        ["dayofweek", 0],
        ["weekday", 0],
        ["day_of_year", 2],
        ["dayofyear", 2],
        ["hour", 3],
        ["minute", 4],
        pytest.param(
            "is_leap_year",
            False,
            marks=pytest.mark.xfail(
                pa_version_under8p0,
                raises=NotImplementedError,
                reason="is_leap_year not implemented for pyarrow < 8.0",
            ),
        ),
        ["microsecond", 5],
        ["month", 1],
        ["nanosecond", 6],
        ["quarter", 1],
        ["second", 7],
        ["date", date(2023, 1, 2)],
        ["time", time(3, 4, 7, 5)],
    ],
)
def test_dt_properties(prop, expected):
    ser = pd.Series(
        [
            pd.Timestamp(
                year=2023,
                month=1,
                day=2,
                hour=3,
                minute=4,
                second=7,
                microsecond=5,
                nanosecond=6,
            ),
            None,
        ],
        dtype=ArrowDtype(pa.timestamp("ns")),
    )
    result = getattr(ser.dt, prop)
    exp_type = None
    if isinstance(expected, date):
        exp_type = pa.date64()
    elif isinstance(expected, time):
        exp_type = pa.time64("ns")
    expected = pd.Series(ArrowExtensionArray(pa.array([expected, None], type=exp_type)))
    tm.assert_series_equal(result, expected)


@pytest.mark.parametrize("unit", ["us", "ns"])
def test_dt_time_preserve_unit(unit):
    ser = pd.Series(
        [datetime(year=2023, month=1, day=2, hour=3), None],
        dtype=ArrowDtype(pa.timestamp(unit)),
    )
    result = ser.dt.time
    expected = pd.Series(
        ArrowExtensionArray(pa.array([time(3, 0), None], type=pa.time64(unit)))
    )
    tm.assert_series_equal(result, expected)


@pytest.mark.parametrize("tz", [None, "UTC", "US/Pacific"])
def test_dt_tz(tz):
    ser = pd.Series(
        [datetime(year=2023, month=1, day=2, hour=3), None],
        dtype=ArrowDtype(pa.timestamp("ns", tz=tz)),
    )
    result = ser.dt.tz
    assert result == tz


def test_dt_isocalendar():
    ser = pd.Series(
        [datetime(year=2023, month=1, day=2, hour=3), None],
        dtype=ArrowDtype(pa.timestamp("ns")),
    )
    result = ser.dt.isocalendar()
    expected = pd.DataFrame(
        [[2023, 1, 1], [0, 0, 0]],
        columns=["year", "week", "day"],
        dtype="int64[pyarrow]",
    )
    tm.assert_frame_equal(result, expected)


def test_dt_strftime(request):
    if is_platform_windows() and is_ci_environment():
        request.node.add_marker(
            pytest.mark.xfail(
                raises=pa.ArrowInvalid,
                reason=(
                    "TODO: Set ARROW_TIMEZONE_DATABASE environment variable "
                    "on CI to path to the tzdata for pyarrow."
                ),
            )
        )
    ser = pd.Series(
        [datetime(year=2023, month=1, day=2, hour=3), None],
        dtype=ArrowDtype(pa.timestamp("ns")),
    )
    result = ser.dt.strftime("%Y-%m-%dT%H:%M:%S")
    expected = pd.Series(
        ["2023-01-02T03:00:00.000000000", None], dtype=ArrowDtype(pa.string())
    )
    tm.assert_series_equal(result, expected)


@pytest.mark.parametrize("method", ["ceil", "floor", "round"])
def test_dt_roundlike_tz_options_not_supported(method):
    ser = pd.Series(
        [datetime(year=2023, month=1, day=2, hour=3), None],
        dtype=ArrowDtype(pa.timestamp("ns")),
    )
    with pytest.raises(NotImplementedError, match="ambiguous is not supported."):
        getattr(ser.dt, method)("1H", ambiguous="NaT")

    with pytest.raises(NotImplementedError, match="nonexistent is not supported."):
        getattr(ser.dt, method)("1H", nonexistent="NaT")


@pytest.mark.parametrize("method", ["ceil", "floor", "round"])
def test_dt_roundlike_unsupported_freq(method):
    ser = pd.Series(
        [datetime(year=2023, month=1, day=2, hour=3), None],
        dtype=ArrowDtype(pa.timestamp("ns")),
    )
    with pytest.raises(ValueError, match="freq='1B' is not supported"):
        getattr(ser.dt, method)("1B")

    with pytest.raises(ValueError, match="Must specify a valid frequency: None"):
        getattr(ser.dt, method)(None)


@pytest.mark.xfail(
    pa_version_under7p0, reason="Methods not supported for pyarrow < 7.0"
)
@pytest.mark.parametrize("freq", ["D", "H", "T", "S", "L", "U", "N"])
@pytest.mark.parametrize("method", ["ceil", "floor", "round"])
def test_dt_ceil_year_floor(freq, method):
    ser = pd.Series(
        [datetime(year=2023, month=1, day=1), None],
    )
    pa_dtype = ArrowDtype(pa.timestamp("ns"))
    expected = getattr(ser.dt, method)(f"1{freq}").astype(pa_dtype)
    result = getattr(ser.astype(pa_dtype).dt, method)(f"1{freq}")
    tm.assert_series_equal(result, expected)


def test_dt_tz_localize_unsupported_tz_options():
    ser = pd.Series(
        [datetime(year=2023, month=1, day=2, hour=3), None],
        dtype=ArrowDtype(pa.timestamp("ns")),
    )
    with pytest.raises(NotImplementedError, match="ambiguous='NaT' is not supported"):
        ser.dt.tz_localize("UTC", ambiguous="NaT")

    with pytest.raises(NotImplementedError, match="nonexistent='NaT' is not supported"):
        ser.dt.tz_localize("UTC", nonexistent="NaT")


def test_dt_tz_localize_none():
    ser = pd.Series(
        [datetime(year=2023, month=1, day=2, hour=3), None],
        dtype=ArrowDtype(pa.timestamp("ns", tz="US/Pacific")),
    )
    result = ser.dt.tz_localize(None)
    expected = pd.Series(
        [datetime(year=2023, month=1, day=2, hour=3), None],
        dtype=ArrowDtype(pa.timestamp("ns")),
    )
    tm.assert_series_equal(result, expected)


@pytest.mark.parametrize("unit", ["us", "ns"])
def test_dt_tz_localize(unit):
    ser = pd.Series(
        [datetime(year=2023, month=1, day=2, hour=3), None],
        dtype=ArrowDtype(pa.timestamp(unit)),
    )
    result = ser.dt.tz_localize("US/Pacific")
    expected = pd.Series(
        [datetime(year=2023, month=1, day=2, hour=3), None],
        dtype=ArrowDtype(pa.timestamp(unit, "US/Pacific")),
    )
    tm.assert_series_equal(result, expected)<|MERGE_RESOLUTION|>--- conflicted
+++ resolved
@@ -384,17 +384,7 @@
             # renders the exception messages even when not showing them
             pytest.skip(f"{all_numeric_accumulations} not implemented for pyarrow < 9")
 
-<<<<<<< HEAD
-            request.node.add_marker(
-                pytest.mark.xfail(
-                    reason=f"{all_numeric_accumulations} not implemented",
-                    raises=NotImplementedError,
-                )
-            )
         elif all_numeric_accumulations == "cumsum" and pa.types.is_boolean(pa_type):
-=======
-        elif all_numeric_accumulations == "cumsum" and (pa.types.is_boolean(pa_type)):
->>>>>>> 9a71cdbd
             request.node.add_marker(
                 pytest.mark.xfail(
                     reason=f"{all_numeric_accumulations} not implemented for {pa_type}",
