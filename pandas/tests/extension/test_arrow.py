--- conflicted
+++ resolved
@@ -271,7 +271,6 @@
     pass
 
 
-<<<<<<< HEAD
 class TestBaseInterface(base.BaseInterfaceTests):
     def test_contains(self, data, data_missing, request):
         tz = getattr(data.dtype.pyarrow_dtype, "tz", None)
@@ -292,9 +291,6 @@
         super().test_view(data)
 
 
-def test_arrowdtype_construct_from_string_type_with_parameters():
-=======
 def test_arrowdtype_construct_from_string_type_with_unsupported_parameters():
->>>>>>> 2517b923
     with pytest.raises(NotImplementedError, match="Passing pyarrow type"):
         ArrowDtype.construct_from_string("timestamp[s, tz=UTC][pyarrow]")