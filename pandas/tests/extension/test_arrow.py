"""
This file contains a minimal set of tests for compliance with the extension
array interface test suite, and should contain no other tests.
The test suite for the full functionality of the array is located in
`pandas/tests/arrays/`.
The tests in this file are inherited from the BaseExtensionTests, and only
minimal tweaks should be applied to get the tests passing (by overwriting a
parent method).
Additional tests should either be added to one of the BaseExtensionTests
classes (if they are relevant for the extension interface for all dtypes), or
be added to the array-specific tests in `pandas/tests/arrays/`.
"""
from datetime import (
    date,
    datetime,
    time,
    timedelta,
)
from decimal import Decimal
from io import (
    BytesIO,
    StringIO,
)
import pickle
import re

import numpy as np
import pytest

from pandas.compat import (
    PY311,
    is_ci_environment,
    is_platform_windows,
    pa_version_under7p0,
    pa_version_under8p0,
    pa_version_under9p0,
    pa_version_under11p0,
)
from pandas.errors import PerformanceWarning

from pandas.core.dtypes.common import is_any_int_dtype

import pandas as pd
import pandas._testing as tm
from pandas.api.types import (
    is_bool_dtype,
    is_float_dtype,
    is_integer_dtype,
    is_numeric_dtype,
    is_signed_integer_dtype,
    is_string_dtype,
    is_unsigned_integer_dtype,
)
from pandas.tests.extension import base

pa = pytest.importorskip("pyarrow", minversion="7.0.0")

from pandas.core.arrays.arrow.array import ArrowExtensionArray

from pandas.core.arrays.arrow.dtype import ArrowDtype  # isort:skip

pytestmark = pytest.mark.filterwarnings(
    "ignore:.* may decrease performance. Upgrade to pyarrow >=7 to possibly"
)


@pytest.fixture(params=tm.ALL_PYARROW_DTYPES, ids=str)
def dtype(request):
    return ArrowDtype(pyarrow_dtype=request.param)


@pytest.fixture
def data(dtype):
    pa_dtype = dtype.pyarrow_dtype
    if pa.types.is_boolean(pa_dtype):
        data = [True, False] * 4 + [None] + [True, False] * 44 + [None] + [True, False]
    elif pa.types.is_floating(pa_dtype):
        data = [1.0, 0.0] * 4 + [None] + [-2.0, -1.0] * 44 + [None] + [0.5, 99.5]
    elif pa.types.is_signed_integer(pa_dtype):
        data = [1, 0] * 4 + [None] + [-2, -1] * 44 + [None] + [1, 99]
    elif pa.types.is_unsigned_integer(pa_dtype):
        data = [1, 0] * 4 + [None] + [2, 1] * 44 + [None] + [1, 99]
    elif pa.types.is_decimal(pa_dtype):
        data = (
            [Decimal("1"), Decimal("0.0")] * 4
            + [None]
            + [Decimal("-2.0"), Decimal("-1.0")] * 44
            + [None]
            + [Decimal("0.5"), Decimal("33.123")]
        )
    elif pa.types.is_date(pa_dtype):
        data = (
            [date(2022, 1, 1), date(1999, 12, 31)] * 4
            + [None]
            + [date(2022, 1, 1), date(2022, 1, 1)] * 44
            + [None]
            + [date(1999, 12, 31), date(1999, 12, 31)]
        )
    elif pa.types.is_timestamp(pa_dtype):
        data = (
            [datetime(2020, 1, 1, 1, 1, 1, 1), datetime(1999, 1, 1, 1, 1, 1, 1)] * 4
            + [None]
            + [datetime(2020, 1, 1, 1), datetime(1999, 1, 1, 1)] * 44
            + [None]
            + [datetime(2020, 1, 1), datetime(1999, 1, 1)]
        )
    elif pa.types.is_duration(pa_dtype):
        data = (
            [timedelta(1), timedelta(1, 1)] * 4
            + [None]
            + [timedelta(-1), timedelta(0)] * 44
            + [None]
            + [timedelta(-10), timedelta(10)]
        )
    elif pa.types.is_time(pa_dtype):
        data = (
            [time(12, 0), time(0, 12)] * 4
            + [None]
            + [time(0, 0), time(1, 1)] * 44
            + [None]
            + [time(0, 5), time(5, 0)]
        )
    elif pa.types.is_string(pa_dtype):
        data = ["a", "b"] * 4 + [None] + ["1", "2"] * 44 + [None] + ["!", ">"]
    elif pa.types.is_binary(pa_dtype):
        data = [b"a", b"b"] * 4 + [None] + [b"1", b"2"] * 44 + [None] + [b"!", b">"]
    else:
        raise NotImplementedError
    return pd.array(data, dtype=dtype)


@pytest.fixture
def data_missing(data):
    """Length-2 array with [NA, Valid]"""
    return type(data)._from_sequence([None, data[0]])


@pytest.fixture(params=["data", "data_missing"])
def all_data(request, data, data_missing):
    """Parametrized fixture returning 'data' or 'data_missing' integer arrays.

    Used to test dtype conversion with and without missing values.
    """
    if request.param == "data":
        return data
    elif request.param == "data_missing":
        return data_missing


@pytest.fixture
def data_for_grouping(dtype):
    """
    Data for factorization, grouping, and unique tests.

    Expected to be like [B, B, NA, NA, A, A, B, C]

    Where A < B < C and NA is missing
    """
    pa_dtype = dtype.pyarrow_dtype
    if pa.types.is_boolean(pa_dtype):
        A = False
        B = True
        C = True
    elif pa.types.is_floating(pa_dtype):
        A = -1.1
        B = 0.0
        C = 1.1
    elif pa.types.is_signed_integer(pa_dtype):
        A = -1
        B = 0
        C = 1
    elif pa.types.is_unsigned_integer(pa_dtype):
        A = 0
        B = 1
        C = 10
    elif pa.types.is_date(pa_dtype):
        A = date(1999, 12, 31)
        B = date(2010, 1, 1)
        C = date(2022, 1, 1)
    elif pa.types.is_timestamp(pa_dtype):
        A = datetime(1999, 1, 1, 1, 1, 1, 1)
        B = datetime(2020, 1, 1)
        C = datetime(2020, 1, 1, 1)
    elif pa.types.is_duration(pa_dtype):
        A = timedelta(-1)
        B = timedelta(0)
        C = timedelta(1, 4)
    elif pa.types.is_time(pa_dtype):
        A = time(0, 0)
        B = time(0, 12)
        C = time(12, 12)
    elif pa.types.is_string(pa_dtype):
        A = "a"
        B = "b"
        C = "c"
    elif pa.types.is_binary(pa_dtype):
        A = b"a"
        B = b"b"
        C = b"c"
    elif pa.types.is_decimal(pa_dtype):
        A = Decimal("-1.1")
        B = Decimal("0.0")
        C = Decimal("1.1")
    else:
        raise NotImplementedError
    return pd.array([B, B, None, None, A, A, B, C], dtype=dtype)


@pytest.fixture
def data_for_sorting(data_for_grouping):
    """
    Length-3 array with a known sort order.

    This should be three items [B, C, A] with
    A < B < C
    """
    return type(data_for_grouping)._from_sequence(
        [data_for_grouping[0], data_for_grouping[7], data_for_grouping[4]]
    )


@pytest.fixture
def data_missing_for_sorting(data_for_grouping):
    """
    Length-3 array with a known sort order.

    This should be three items [B, NA, A] with
    A < B and NA missing.
    """
    return type(data_for_grouping)._from_sequence(
        [data_for_grouping[0], data_for_grouping[2], data_for_grouping[4]]
    )


@pytest.fixture
def data_for_twos(data):
    """Length-100 array in which all the elements are two."""
    pa_dtype = data.dtype.pyarrow_dtype
    if pa.types.is_integer(pa_dtype) or pa.types.is_floating(pa_dtype):
        return pd.array([2] * 100, dtype=data.dtype)
    # tests will be xfailed where 2 is not a valid scalar for pa_dtype
    return data


@pytest.fixture
def na_value():
    """The scalar missing value for this type. Default 'None'"""
    return pd.NA


class TestBaseCasting(base.BaseCastingTests):
    def test_astype_str(self, data, request):
        pa_dtype = data.dtype.pyarrow_dtype
        if pa.types.is_binary(pa_dtype):
            request.node.add_marker(
                pytest.mark.xfail(
                    reason=f"For {pa_dtype} .astype(str) decodes.",
                )
            )
        super().test_astype_str(data)


class TestConstructors(base.BaseConstructorsTests):
    def test_from_dtype(self, data, request):
        pa_dtype = data.dtype.pyarrow_dtype
        if (
            (pa.types.is_timestamp(pa_dtype) and pa_dtype.tz)
            or pa.types.is_string(pa_dtype)
            or pa.types.is_decimal(pa_dtype)
        ):
            if pa.types.is_string(pa_dtype):
                reason = "ArrowDtype(pa.string()) != StringDtype('pyarrow')"
            else:
                reason = f"pyarrow.type_for_alias cannot infer {pa_dtype}"
            request.node.add_marker(
                pytest.mark.xfail(
                    reason=reason,
                )
            )
        super().test_from_dtype(data)

    def test_from_sequence_pa_array(self, data):
        # https://github.com/pandas-dev/pandas/pull/47034#discussion_r955500784
        # data._data = pa.ChunkedArray
        result = type(data)._from_sequence(data._data)
        tm.assert_extension_array_equal(result, data)
        assert isinstance(result._data, pa.ChunkedArray)

        result = type(data)._from_sequence(data._data.combine_chunks())
        tm.assert_extension_array_equal(result, data)
        assert isinstance(result._data, pa.ChunkedArray)

    def test_from_sequence_pa_array_notimplemented(self, request):
        with pytest.raises(NotImplementedError, match="Converting strings to"):
            ArrowExtensionArray._from_sequence_of_strings(
                ["12-1"], dtype=pa.month_day_nano_interval()
            )

    def test_from_sequence_of_strings_pa_array(self, data, request):
        pa_dtype = data.dtype.pyarrow_dtype
        if pa.types.is_time64(pa_dtype) and pa_dtype.equals("time64[ns]") and not PY311:
            request.node.add_marker(
                pytest.mark.xfail(
                    reason="Nanosecond time parsing not supported.",
                )
            )
        elif (
            pa_version_under11p0 and pa.types.is_duration(pa_dtype)
        ) or pa.types.is_decimal(pa_dtype):
            request.node.add_marker(
                pytest.mark.xfail(
                    raises=pa.ArrowNotImplementedError,
                    reason=f"pyarrow doesn't support parsing {pa_dtype}",
                )
            )
        elif pa.types.is_timestamp(pa_dtype) and pa_dtype.tz is not None:
            if pa_version_under7p0:
                request.node.add_marker(
                    pytest.mark.xfail(
                        raises=pa.ArrowNotImplementedError,
                        reason=f"pyarrow doesn't support string cast from {pa_dtype}",
                    )
                )
            elif is_platform_windows() and is_ci_environment():
                request.node.add_marker(
                    pytest.mark.xfail(
                        raises=pa.ArrowInvalid,
                        reason=(
                            "TODO: Set ARROW_TIMEZONE_DATABASE environment variable "
                            "on CI to path to the tzdata for pyarrow."
                        ),
                    )
                )
        pa_array = data._data.cast(pa.string())
        result = type(data)._from_sequence_of_strings(pa_array, dtype=data.dtype)
        tm.assert_extension_array_equal(result, data)

        pa_array = pa_array.combine_chunks()
        result = type(data)._from_sequence_of_strings(pa_array, dtype=data.dtype)
        tm.assert_extension_array_equal(result, data)


class TestGetitemTests(base.BaseGetitemTests):
    pass


class TestBaseAccumulateTests(base.BaseAccumulateTests):
    def check_accumulate(self, ser, op_name, skipna):
        result = getattr(ser, op_name)(skipna=skipna)

        if ser.dtype.kind == "m":
            # Just check that we match the integer behavior.
            ser = ser.astype("int64[pyarrow]")
            result = result.astype("int64[pyarrow]")

        result = result.astype("Float64")
        expected = getattr(ser.astype("Float64"), op_name)(skipna=skipna)
        self.assert_series_equal(result, expected, check_dtype=False)

    @pytest.mark.parametrize("skipna", [True, False])
    def test_accumulate_series_raises(self, data, all_numeric_accumulations, skipna):
        pa_type = data.dtype.pyarrow_dtype
        if (
            (
                pa.types.is_integer(pa_type)
                or pa.types.is_floating(pa_type)
                or pa.types.is_duration(pa_type)
            )
            and all_numeric_accumulations == "cumsum"
            and not pa_version_under9p0
        ):
            pytest.skip("These work, are tested by test_accumulate_series.")

        op_name = all_numeric_accumulations
        ser = pd.Series(data)

        with pytest.raises(NotImplementedError):
            getattr(ser, op_name)(skipna=skipna)

    @pytest.mark.parametrize("skipna", [True, False])
    def test_accumulate_series(self, data, all_numeric_accumulations, skipna, request):
        pa_type = data.dtype.pyarrow_dtype
        op_name = all_numeric_accumulations
        ser = pd.Series(data)

        do_skip = False
        if pa.types.is_string(pa_type) or pa.types.is_binary(pa_type):
            if op_name in ["cumsum", "cumprod"]:
                do_skip = True
        elif pa.types.is_temporal(pa_type) and not pa.types.is_duration(pa_type):
            if op_name in ["cumsum", "cumprod"]:
                do_skip = True
        elif pa.types.is_duration(pa_type):
            if op_name == "cumprod":
                do_skip = True

        if do_skip:
            pytest.skip(
                "These should *not* work, we test in test_accumulate_series_raises "
                "that these correctly raise."
            )

        if all_numeric_accumulations != "cumsum" or pa_version_under9p0:
            if request.config.option.skip_slow:
                # equivalent to marking these cases with @pytest.mark.slow,
                #  these xfails take a long time to run because pytest
                #  renders the exception messages even when not showing them
                pytest.skip("pyarrow xfail slow")

            request.node.add_marker(
                pytest.mark.xfail(
                    reason=f"{all_numeric_accumulations} not implemented",
                    raises=NotImplementedError,
                )
            )
        elif all_numeric_accumulations == "cumsum" and (
            pa.types.is_boolean(pa_type) or pa.types.is_decimal(pa_type)
        ):
            request.node.add_marker(
                pytest.mark.xfail(
                    reason=f"{all_numeric_accumulations} not implemented for {pa_type}",
                    raises=NotImplementedError,
                )
            )

        self.check_accumulate(ser, op_name, skipna)


class TestBaseNumericReduce(base.BaseNumericReduceTests):
    def check_reduce(self, ser, op_name, skipna):
        pa_dtype = ser.dtype.pyarrow_dtype
        if op_name == "count":
            result = getattr(ser, op_name)()
        else:
            result = getattr(ser, op_name)(skipna=skipna)
        if pa.types.is_boolean(pa_dtype):
            # Can't convert if ser contains NA
            pytest.skip(
                "pandas boolean data with NA does not fully support all reductions"
            )
        elif pa.types.is_integer(pa_dtype) or pa.types.is_floating(pa_dtype):
            ser = ser.astype("Float64")
        if op_name == "count":
            expected = getattr(ser, op_name)()
        else:
            expected = getattr(ser, op_name)(skipna=skipna)
        tm.assert_almost_equal(result, expected)

    @pytest.mark.parametrize("skipna", [True, False])
    def test_reduce_series(self, data, all_numeric_reductions, skipna, request):
        pa_dtype = data.dtype.pyarrow_dtype
        opname = all_numeric_reductions

        ser = pd.Series(data)

        should_work = True
        if pa.types.is_temporal(pa_dtype) and opname in [
            "sum",
            "var",
            "skew",
            "kurt",
            "prod",
        ]:
            if pa.types.is_duration(pa_dtype) and opname in ["sum"]:
                # summing timedeltas is one case that *is* well-defined
                pass
            else:
                should_work = False
        elif (
            pa.types.is_string(pa_dtype) or pa.types.is_binary(pa_dtype)
        ) and opname in [
            "sum",
            "mean",
            "median",
            "prod",
            "std",
            "sem",
            "var",
            "skew",
            "kurt",
        ]:
            should_work = False

        if not should_work:
            # matching the non-pyarrow versions, these operations *should* not
            #  work for these dtypes
            msg = f"does not support reduction '{opname}'"
            with pytest.raises(TypeError, match=msg):
                getattr(ser, opname)(skipna=skipna)

            return

        xfail_mark = pytest.mark.xfail(
            raises=TypeError,
            reason=(
                f"{all_numeric_reductions} is not implemented in "
                f"pyarrow={pa.__version__} for {pa_dtype}"
            ),
        )
        if all_numeric_reductions in {"skew", "kurt"}:
            request.node.add_marker(xfail_mark)
        elif (
            all_numeric_reductions in {"var", "std", "median"}
            and pa_version_under7p0
            and pa.types.is_decimal(pa_dtype)
        ):
            request.node.add_marker(xfail_mark)
        elif all_numeric_reductions == "sem" and pa_version_under8p0:
            request.node.add_marker(xfail_mark)

        elif pa.types.is_boolean(pa_dtype) and all_numeric_reductions in {
            "sem",
            "std",
            "var",
            "median",
        }:
            request.node.add_marker(xfail_mark)
        super().test_reduce_series(data, all_numeric_reductions, skipna)


class TestBaseBooleanReduce(base.BaseBooleanReduceTests):
    @pytest.mark.parametrize("skipna", [True, False])
    def test_reduce_series(
        self, data, all_boolean_reductions, skipna, na_value, request
    ):
        pa_dtype = data.dtype.pyarrow_dtype
        xfail_mark = pytest.mark.xfail(
            raises=TypeError,
            reason=(
                f"{all_boolean_reductions} is not implemented in "
                f"pyarrow={pa.__version__} for {pa_dtype}"
            ),
        )
        if pa.types.is_string(pa_dtype) or pa.types.is_binary(pa_dtype):
            # We *might* want to make this behave like the non-pyarrow cases,
            #  but have not yet decided.
            request.node.add_marker(xfail_mark)

        op_name = all_boolean_reductions
        ser = pd.Series(data)

        if pa.types.is_temporal(pa_dtype) and not pa.types.is_duration(pa_dtype):
            # xref GH#34479 we support this in our non-pyarrow datetime64 dtypes,
            #  but it isn't obvious we _should_.  For now, we keep the pyarrow
            #  behavior which does not support this.

            with pytest.raises(TypeError, match="does not support reduction"):
                getattr(ser, op_name)(skipna=skipna)

            return

        result = getattr(ser, op_name)(skipna=skipna)
        assert result is (op_name == "any")


class TestBaseGroupby(base.BaseGroupbyTests):
    def test_groupby_extension_no_sort(self, data_for_grouping, request):
        pa_dtype = data_for_grouping.dtype.pyarrow_dtype
        if pa.types.is_boolean(pa_dtype):
            request.node.add_marker(
                pytest.mark.xfail(
                    reason=f"{pa_dtype} only has 2 unique possible values",
                )
            )
        super().test_groupby_extension_no_sort(data_for_grouping)

    def test_groupby_extension_transform(self, data_for_grouping, request):
        pa_dtype = data_for_grouping.dtype.pyarrow_dtype
        if pa.types.is_boolean(pa_dtype):
            request.node.add_marker(
                pytest.mark.xfail(
                    reason=f"{pa_dtype} only has 2 unique possible values",
                )
            )
        with tm.maybe_produces_warning(
            PerformanceWarning,
            pa_version_under7p0 and not pa.types.is_duration(pa_dtype),
            check_stacklevel=False,
        ):
            super().test_groupby_extension_transform(data_for_grouping)

    def test_groupby_extension_apply(
        self, data_for_grouping, groupby_apply_op, request
    ):
        pa_dtype = data_for_grouping.dtype.pyarrow_dtype
        with tm.maybe_produces_warning(
            PerformanceWarning,
            pa_version_under7p0 and not pa.types.is_duration(pa_dtype),
            check_stacklevel=False,
        ):
            super().test_groupby_extension_apply(data_for_grouping, groupby_apply_op)

    @pytest.mark.parametrize("as_index", [True, False])
    def test_groupby_extension_agg(self, as_index, data_for_grouping, request):
        pa_dtype = data_for_grouping.dtype.pyarrow_dtype
        if pa.types.is_boolean(pa_dtype):
            request.node.add_marker(
                pytest.mark.xfail(
                    raises=ValueError,
                    reason=f"{pa_dtype} only has 2 unique possible values",
                )
            )
        with tm.maybe_produces_warning(
            PerformanceWarning,
            pa_version_under7p0 and not pa.types.is_duration(pa_dtype),
            check_stacklevel=False,
        ):
            super().test_groupby_extension_agg(as_index, data_for_grouping)

    def test_in_numeric_groupby(self, data_for_grouping):
        if is_string_dtype(data_for_grouping.dtype):
            df = pd.DataFrame(
                {
                    "A": [1, 1, 2, 2, 3, 3, 1, 4],
                    "B": data_for_grouping,
                    "C": [1, 1, 1, 1, 1, 1, 1, 1],
                }
            )

            expected = pd.Index(["C"])
            with pytest.raises(TypeError, match="does not support"):
                df.groupby("A").sum().columns
            result = df.groupby("A").sum(numeric_only=True).columns
            tm.assert_index_equal(result, expected)
        else:
            super().test_in_numeric_groupby(data_for_grouping)


class TestBaseDtype(base.BaseDtypeTests):
    def test_check_dtype(self, data, request):
        pa_dtype = data.dtype.pyarrow_dtype
        if pa.types.is_decimal(pa_dtype) and pa_version_under8p0:
            request.node.add_marker(
                pytest.mark.xfail(
                    raises=ValueError,
                    reason="decimal string repr affects numpy comparison",
                )
            )
        super().test_check_dtype(data)

    def test_construct_from_string_own_name(self, dtype, request):
        pa_dtype = dtype.pyarrow_dtype
        if (
            pa.types.is_timestamp(pa_dtype) and pa_dtype.tz is not None
        ) or pa.types.is_decimal(pa_dtype):
            request.node.add_marker(
                pytest.mark.xfail(
                    raises=NotImplementedError,
                    reason=f"pyarrow.type_for_alias cannot infer {pa_dtype}",
                )
            )
        elif pa.types.is_string(pa_dtype):
            request.node.add_marker(
                pytest.mark.xfail(
                    raises=TypeError,
                    reason=(
                        "Still support StringDtype('pyarrow') "
                        "over ArrowDtype(pa.string())"
                    ),
                )
            )
        super().test_construct_from_string_own_name(dtype)

    def test_is_dtype_from_name(self, dtype, request):
        pa_dtype = dtype.pyarrow_dtype
        if (
            pa.types.is_timestamp(pa_dtype) and pa_dtype.tz is not None
        ) or pa.types.is_decimal(pa_dtype):
            request.node.add_marker(
                pytest.mark.xfail(
                    raises=NotImplementedError,
                    reason=f"pyarrow.type_for_alias cannot infer {pa_dtype}",
                )
            )
        elif pa.types.is_string(pa_dtype):
            request.node.add_marker(
                pytest.mark.xfail(
                    reason=(
                        "Still support StringDtype('pyarrow') "
                        "over ArrowDtype(pa.string())"
                    ),
                )
            )
        super().test_is_dtype_from_name(dtype)

    def test_construct_from_string(self, dtype, request):
        pa_dtype = dtype.pyarrow_dtype
        if (
            pa.types.is_timestamp(pa_dtype) and pa_dtype.tz is not None
        ) or pa.types.is_decimal(pa_dtype):
            request.node.add_marker(
                pytest.mark.xfail(
                    raises=NotImplementedError,
                    reason=f"pyarrow.type_for_alias cannot infer {pa_dtype}",
                )
            )
        elif pa.types.is_string(pa_dtype):
            request.node.add_marker(
                pytest.mark.xfail(
                    raises=TypeError,
                    reason=(
                        "Still support StringDtype('pyarrow') "
                        "over ArrowDtype(pa.string())"
                    ),
                )
            )
        super().test_construct_from_string(dtype)

    def test_construct_from_string_another_type_raises(self, dtype):
        msg = r"'another_type' must end with '\[pyarrow\]'"
        with pytest.raises(TypeError, match=msg):
            type(dtype).construct_from_string("another_type")

    def test_get_common_dtype(self, dtype, request):
        pa_dtype = dtype.pyarrow_dtype
        if (
            pa.types.is_date(pa_dtype)
            or pa.types.is_time(pa_dtype)
            or (
                pa.types.is_timestamp(pa_dtype)
                and (pa_dtype.unit != "ns" or pa_dtype.tz is not None)
            )
            or (pa.types.is_duration(pa_dtype) and pa_dtype.unit != "ns")
            or pa.types.is_binary(pa_dtype)
            or pa.types.is_decimal(pa_dtype)
        ):
            request.node.add_marker(
                pytest.mark.xfail(
                    reason=(
                        f"{pa_dtype} does not have associated numpy "
                        f"dtype findable by find_common_type"
                    )
                )
            )
        super().test_get_common_dtype(dtype)

    def test_is_not_string_type(self, dtype):
        pa_dtype = dtype.pyarrow_dtype
        if pa.types.is_string(pa_dtype):
            assert is_string_dtype(dtype)
        else:
            super().test_is_not_string_type(dtype)


class TestBaseIndex(base.BaseIndexTests):
    pass


class TestBaseInterface(base.BaseInterfaceTests):
    @pytest.mark.xfail(
        reason="GH 45419: pyarrow.ChunkedArray does not support views.", run=False
    )
    def test_view(self, data):
        super().test_view(data)


class TestBaseMissing(base.BaseMissingTests):
    def test_fillna_no_op_returns_copy(self, data):
        with tm.maybe_produces_warning(
            PerformanceWarning, pa_version_under7p0, check_stacklevel=False
        ):
            super().test_fillna_no_op_returns_copy(data)

    def test_fillna_series_method(self, data_missing, fillna_method):
        with tm.maybe_produces_warning(
            PerformanceWarning, pa_version_under7p0, check_stacklevel=False
        ):
            super().test_fillna_series_method(data_missing, fillna_method)


class TestBasePrinting(base.BasePrintingTests):
    pass


class TestBaseReshaping(base.BaseReshapingTests):
    @pytest.mark.xfail(
        reason="GH 45419: pyarrow.ChunkedArray does not support views", run=False
    )
    def test_transpose(self, data):
        super().test_transpose(data)


class TestBaseSetitem(base.BaseSetitemTests):
    @pytest.mark.xfail(
        reason="GH 45419: pyarrow.ChunkedArray does not support views", run=False
    )
    def test_setitem_preserves_views(self, data):
        super().test_setitem_preserves_views(data)


class TestBaseParsing(base.BaseParsingTests):
    @pytest.mark.parametrize("engine", ["c", "python"])
    def test_EA_types(self, engine, data, request):
        pa_dtype = data.dtype.pyarrow_dtype
        if pa.types.is_boolean(pa_dtype):
            request.node.add_marker(
                pytest.mark.xfail(raises=TypeError, reason="GH 47534")
            )
        elif (
            pa.types.is_timestamp(pa_dtype) and pa_dtype.tz is not None
        ) or pa.types.is_decimal(pa_dtype):
            request.node.add_marker(
                pytest.mark.xfail(
                    raises=NotImplementedError,
                    reason=f"Parameterized types {pa_dtype} not supported.",
                )
            )
        elif pa.types.is_timestamp(pa_dtype) and pa_dtype.unit in ("us", "ns"):
            request.node.add_marker(
                pytest.mark.xfail(
                    raises=ValueError,
                    reason="https://github.com/pandas-dev/pandas/issues/49767",
                )
            )
        elif pa.types.is_binary(pa_dtype):
            request.node.add_marker(
                pytest.mark.xfail(reason="CSV parsers don't correctly handle binary")
            )
        df = pd.DataFrame({"with_dtype": pd.Series(data, dtype=str(data.dtype))})
        csv_output = df.to_csv(index=False, na_rep=np.nan)
        if pa.types.is_binary(pa_dtype):
            csv_output = BytesIO(csv_output)
        else:
            csv_output = StringIO(csv_output)
        result = pd.read_csv(
            csv_output, dtype={"with_dtype": str(data.dtype)}, engine=engine
        )
        expected = df
        self.assert_frame_equal(result, expected)


class TestBaseUnaryOps(base.BaseUnaryOpsTests):
    def test_invert(self, data, request):
        pa_dtype = data.dtype.pyarrow_dtype
        if not pa.types.is_boolean(pa_dtype):
            request.node.add_marker(
                pytest.mark.xfail(
                    raises=pa.ArrowNotImplementedError,
                    reason=f"pyarrow.compute.invert does support {pa_dtype}",
                )
            )
        super().test_invert(data)


class TestBaseMethods(base.BaseMethodsTests):
    def test_argsort_missing_array(self, data_missing_for_sorting):
        with tm.maybe_produces_warning(
            PerformanceWarning, pa_version_under7p0, check_stacklevel=False
        ):
            super().test_argsort_missing_array(data_missing_for_sorting)

    @pytest.mark.parametrize("periods", [1, -2])
    def test_diff(self, data, periods, request):
        pa_dtype = data.dtype.pyarrow_dtype
        if pa.types.is_unsigned_integer(pa_dtype) and periods == 1:
            request.node.add_marker(
                pytest.mark.xfail(
                    raises=pa.ArrowInvalid,
                    reason=(
                        f"diff with {pa_dtype} and periods={periods} will overflow"
                    ),
                )
            )
        super().test_diff(data, periods)

    @pytest.mark.filterwarnings("ignore:Falling back:pandas.errors.PerformanceWarning")
    @pytest.mark.parametrize("dropna", [True, False])
    def test_value_counts(self, all_data, dropna, request):
        super().test_value_counts(all_data, dropna)

    def test_value_counts_with_normalize(self, data, request):
        pa_dtype = data.dtype.pyarrow_dtype
        with tm.maybe_produces_warning(
            PerformanceWarning,
            pa_version_under7p0 and not pa.types.is_duration(pa_dtype),
            check_stacklevel=False,
        ):
            super().test_value_counts_with_normalize(data)

    def test_argmin_argmax(
        self, data_for_sorting, data_missing_for_sorting, na_value, request
    ):
        pa_dtype = data_for_sorting.dtype.pyarrow_dtype
        if pa.types.is_boolean(pa_dtype):
            request.node.add_marker(
                pytest.mark.xfail(
                    reason=f"{pa_dtype} only has 2 unique possible values",
                )
            )
        elif pa.types.is_decimal(pa_dtype) and pa_version_under7p0:
            request.node.add_marker(
                pytest.mark.xfail(
                    reason=f"No pyarrow kernel for {pa_dtype}",
                    raises=pa.ArrowNotImplementedError,
                )
            )
        super().test_argmin_argmax(data_for_sorting, data_missing_for_sorting, na_value)

    @pytest.mark.parametrize(
        "op_name, skipna, expected",
        [
            ("idxmax", True, 0),
            ("idxmin", True, 2),
            ("argmax", True, 0),
            ("argmin", True, 2),
            ("idxmax", False, np.nan),
            ("idxmin", False, np.nan),
            ("argmax", False, -1),
            ("argmin", False, -1),
        ],
    )
    def test_argreduce_series(
        self, data_missing_for_sorting, op_name, skipna, expected, request
    ):
        pa_dtype = data_missing_for_sorting.dtype.pyarrow_dtype
        if pa.types.is_decimal(pa_dtype) and pa_version_under7p0 and skipna:
            request.node.add_marker(
                pytest.mark.xfail(
                    reason=f"No pyarrow kernel for {pa_dtype}",
                    raises=pa.ArrowNotImplementedError,
                )
            )
        super().test_argreduce_series(
            data_missing_for_sorting, op_name, skipna, expected
        )

    @pytest.mark.parametrize(
        "na_position, expected",
        [
            ("last", np.array([2, 0, 1], dtype=np.dtype("intp"))),
            ("first", np.array([1, 2, 0], dtype=np.dtype("intp"))),
        ],
    )
    def test_nargsort(self, data_missing_for_sorting, na_position, expected):
        with tm.maybe_produces_warning(
            PerformanceWarning, pa_version_under7p0, check_stacklevel=False
        ):
            super().test_nargsort(data_missing_for_sorting, na_position, expected)

    @pytest.mark.parametrize("ascending", [True, False])
    def test_sort_values(self, data_for_sorting, ascending, sort_by_key, request):
        with tm.maybe_produces_warning(
            PerformanceWarning, pa_version_under7p0, check_stacklevel=False
        ):
            super().test_sort_values(data_for_sorting, ascending, sort_by_key)

    @pytest.mark.parametrize("ascending", [True, False])
    def test_sort_values_missing(
        self, data_missing_for_sorting, ascending, sort_by_key
    ):
        with tm.maybe_produces_warning(
            PerformanceWarning, pa_version_under7p0, check_stacklevel=False
        ):
            super().test_sort_values_missing(
                data_missing_for_sorting, ascending, sort_by_key
            )

    @pytest.mark.parametrize("ascending", [True, False])
    def test_sort_values_frame(self, data_for_sorting, ascending, request):
        pa_dtype = data_for_sorting.dtype.pyarrow_dtype
        with tm.maybe_produces_warning(
            PerformanceWarning,
            pa_version_under7p0 and not pa.types.is_duration(pa_dtype),
            check_stacklevel=False,
        ):
            super().test_sort_values_frame(data_for_sorting, ascending)

    def test_factorize(self, data_for_grouping, request):
        pa_dtype = data_for_grouping.dtype.pyarrow_dtype
        if pa.types.is_boolean(pa_dtype):
            request.node.add_marker(
                pytest.mark.xfail(
                    reason=f"{pa_dtype} only has 2 unique possible values",
                )
            )
        super().test_factorize(data_for_grouping)

    _combine_le_expected_dtype = "bool[pyarrow]"

    def test_combine_add(self, data_repeated, request):
        pa_dtype = next(data_repeated(1)).dtype.pyarrow_dtype
        if pa.types.is_duration(pa_dtype):
            # TODO: this fails on the scalar addition constructing 'expected'
            #  but not in the actual 'combine' call, so may be salvage-able
            mark = pytest.mark.xfail(
                raises=TypeError,
                reason=f"{pa_dtype} cannot be added to {pa_dtype}",
            )
            request.node.add_marker(mark)
            super().test_combine_add(data_repeated)

        elif pa.types.is_temporal(pa_dtype):
            # analogous to datetime64, these cannot be added
            orig_data1, orig_data2 = data_repeated(2)
            s1 = pd.Series(orig_data1)
            s2 = pd.Series(orig_data2)
            with pytest.raises(TypeError):
                s1.combine(s2, lambda x1, x2: x1 + x2)

        else:
            super().test_combine_add(data_repeated)

    def test_searchsorted(self, data_for_sorting, as_series, request):
        pa_dtype = data_for_sorting.dtype.pyarrow_dtype
        if pa.types.is_boolean(pa_dtype):
            request.node.add_marker(
                pytest.mark.xfail(
                    reason=f"{pa_dtype} only has 2 unique possible values",
                )
            )
        super().test_searchsorted(data_for_sorting, as_series)

    def test_basic_equals(self, data):
        # https://github.com/pandas-dev/pandas/issues/34660
        assert pd.Series(data).equals(pd.Series(data))


class TestBaseArithmeticOps(base.BaseArithmeticOpsTests):
    divmod_exc = NotImplementedError

    @classmethod
    def assert_equal(cls, left, right, **kwargs):
        if isinstance(left, pd.DataFrame):
            left_pa_type = left.iloc[:, 0].dtype.pyarrow_dtype
            right_pa_type = right.iloc[:, 0].dtype.pyarrow_dtype
        else:
            left_pa_type = left.dtype.pyarrow_dtype
            right_pa_type = right.dtype.pyarrow_dtype
        if pa.types.is_decimal(left_pa_type) or pa.types.is_decimal(right_pa_type):
            # decimal precision can resize in the result type depending on data
            # just compare the float values
            left = left.astype("float[pyarrow]")
            right = right.astype("float[pyarrow]")
        tm.assert_equal(left, right, **kwargs)

    def _patch_combine(self, obj, other, op):
        # BaseOpsUtil._combine can upcast expected dtype
        # (because it generates expected on python scalars)
        # while ArrowExtensionArray maintains original type
        expected = base.BaseArithmeticOpsTests._combine(self, obj, other, op)
        was_frame = False
        if isinstance(expected, pd.DataFrame):
            was_frame = True
            expected_data = expected.iloc[:, 0]
            original_dtype = obj.iloc[:, 0].dtype
        else:
            expected_data = expected
            original_dtype = obj.dtype

        pa_expected = pa.array(expected_data._values)

        if pa.types.is_duration(pa_expected.type):
            # pyarrow sees sequence of datetime/timedelta objects and defaults
            #  to "us" but the non-pointwise op retains unit
            unit = original_dtype.pyarrow_dtype.unit
            if type(other) in [datetime, timedelta] and unit in ["s", "ms"]:
                # pydatetime/pytimedelta objects have microsecond reso, so we
                #  take the higher reso of the original and microsecond. Note
                #  this matches what we would do with DatetimeArray/TimedeltaArray
                unit = "us"
            pa_expected = pa_expected.cast(f"duration[{unit}]")
        else:
            pa_expected = pa_expected.cast(original_dtype.pyarrow_dtype)

        pd_expected = type(expected_data._values)(pa_expected)
        if was_frame:
            expected = pd.DataFrame(
                pd_expected, index=expected.index, columns=expected.columns
            )
        else:
            expected = pd.Series(pd_expected)
        return expected

    def _is_temporal_supported(self, opname, pa_dtype):
        return not pa_version_under8p0 and (
            opname in ("__add__", "__radd__")
            and pa.types.is_duration(pa_dtype)
            or opname in ("__sub__", "__rsub__")
            and pa.types.is_temporal(pa_dtype)
        )

    def _get_scalar_exception(self, opname, pa_dtype):
        arrow_temporal_supported = self._is_temporal_supported(opname, pa_dtype)
        if opname in {
            "__mod__",
            "__rmod__",
        }:
            exc = NotImplementedError
        elif arrow_temporal_supported:
            exc = None
<<<<<<< HEAD
        elif not (
            pa.types.is_floating(pa_dtype)
            or pa.types.is_integer(pa_dtype)
            or pa.types.is_decimal(pa_dtype)
        ):
=======
        elif opname in ["__add__", "__radd__"] and (
            pa.types.is_string(pa_dtype) or pa.types.is_binary(pa_dtype)
        ):
            exc = None
        elif not (pa.types.is_floating(pa_dtype) or pa.types.is_integer(pa_dtype)):
>>>>>>> 2070bb8d
            exc = pa.ArrowNotImplementedError
        else:
            exc = None
        return exc

    def _get_arith_xfail_marker(self, opname, pa_dtype):
        mark = None

        arrow_temporal_supported = self._is_temporal_supported(opname, pa_dtype)

        if (
            opname == "__rpow__"
            and (
                pa.types.is_floating(pa_dtype)
                or pa.types.is_integer(pa_dtype)
                or pa.types.is_decimal(pa_dtype)
            )
            and not pa_version_under7p0
        ):
            mark = pytest.mark.xfail(
                reason=(
                    f"GH#29997: 1**pandas.NA == 1 while 1**pyarrow.NA == NULL "
                    f"for {pa_dtype}"
                )
            )
        elif arrow_temporal_supported:
            mark = pytest.mark.xfail(
                raises=TypeError,
                reason=(
                    f"{opname} not supported between"
                    f"pd.NA and {pa_dtype} Python scalar"
                ),
            )
        elif (
            opname in {"__rtruediv__", "__rfloordiv__"}
            and (
                pa.types.is_floating(pa_dtype)
                or pa.types.is_integer(pa_dtype)
                or pa.types.is_decimal(pa_dtype)
            )
            and not pa_version_under7p0
        ):
            mark = pytest.mark.xfail(
                raises=pa.ArrowInvalid,
                reason="divide by 0",
            )
        elif (
            opname == "__pow__"
            and pa.types.is_decimal(pa_dtype)
            and pa_version_under7p0
        ):
            mark = pytest.mark.xfail(
                raises=pa.ArrowInvalid,
                reason="Invalid decimal function: power_checked",
            )

        return mark

    def test_arith_series_with_scalar(
        self, data, all_arithmetic_operators, request, monkeypatch
    ):
        pa_dtype = data.dtype.pyarrow_dtype

        if all_arithmetic_operators == "__rmod__" and (
            pa.types.is_string(pa_dtype) or pa.types.is_binary(pa_dtype)
        ):
            pytest.skip("Skip testing Python string formatting")

        self.series_scalar_exc = self._get_scalar_exception(
            all_arithmetic_operators, pa_dtype
        )

        mark = self._get_arith_xfail_marker(all_arithmetic_operators, pa_dtype)
        if mark is not None:
            request.node.add_marker(mark)

        if (
            (
                all_arithmetic_operators == "__floordiv__"
                and pa.types.is_integer(pa_dtype)
            )
            or pa.types.is_duration(pa_dtype)
            or pa.types.is_timestamp(pa_dtype)
        ):
            # BaseOpsUtil._combine always returns int64, while ArrowExtensionArray does
            # not upcast
            monkeypatch.setattr(TestBaseArithmeticOps, "_combine", self._patch_combine)
        super().test_arith_series_with_scalar(data, all_arithmetic_operators)

    def test_arith_frame_with_scalar(
        self, data, all_arithmetic_operators, request, monkeypatch
    ):
        pa_dtype = data.dtype.pyarrow_dtype

        if all_arithmetic_operators == "__rmod__" and (
            pa.types.is_string(pa_dtype) or pa.types.is_binary(pa_dtype)
        ):
            pytest.skip("Skip testing Python string formatting")

        self.frame_scalar_exc = self._get_scalar_exception(
            all_arithmetic_operators, pa_dtype
        )

        mark = self._get_arith_xfail_marker(all_arithmetic_operators, pa_dtype)
        if mark is not None:
            request.node.add_marker(mark)

        if (
            (
                all_arithmetic_operators == "__floordiv__"
                and pa.types.is_integer(pa_dtype)
            )
            or pa.types.is_duration(pa_dtype)
            or pa.types.is_timestamp(pa_dtype)
        ):
            # BaseOpsUtil._combine always returns int64, while ArrowExtensionArray does
            # not upcast
            monkeypatch.setattr(TestBaseArithmeticOps, "_combine", self._patch_combine)
        super().test_arith_frame_with_scalar(data, all_arithmetic_operators)

    def test_arith_series_with_array(
        self, data, all_arithmetic_operators, request, monkeypatch
    ):
        pa_dtype = data.dtype.pyarrow_dtype

        self.series_array_exc = self._get_scalar_exception(
            all_arithmetic_operators, pa_dtype
        )

        if (
            all_arithmetic_operators
            in (
                "__sub__",
                "__rsub__",
            )
            and pa.types.is_unsigned_integer(pa_dtype)
            and not pa_version_under7p0
        ):
            request.node.add_marker(
                pytest.mark.xfail(
                    raises=pa.ArrowInvalid,
                    reason=(
                        f"Implemented pyarrow.compute.subtract_checked "
                        f"which raises on overflow for {pa_dtype}"
                    ),
                )
            )

        mark = self._get_arith_xfail_marker(all_arithmetic_operators, pa_dtype)
        if mark is not None:
            request.node.add_marker(mark)

        op_name = all_arithmetic_operators
        ser = pd.Series(data)
        # pd.Series([ser.iloc[0]] * len(ser)) may not return ArrowExtensionArray
        # since ser.iloc[0] is a python scalar
        other = pd.Series(pd.array([ser.iloc[0]] * len(ser), dtype=data.dtype))

        if (
            pa.types.is_floating(pa_dtype)
            or (
                pa.types.is_integer(pa_dtype)
                and all_arithmetic_operators != "__truediv__"
            )
            or pa.types.is_duration(pa_dtype)
            or pa.types.is_timestamp(pa_dtype)
        ):
            monkeypatch.setattr(TestBaseArithmeticOps, "_combine", self._patch_combine)
        self.check_opname(ser, op_name, other, exc=self.series_array_exc)

    def test_add_series_with_extension_array(self, data, request):
        pa_dtype = data.dtype.pyarrow_dtype

        if pa.types.is_temporal(pa_dtype) and not pa.types.is_duration(pa_dtype):
            # i.e. timestamp, date, time, but not timedelta; these *should*
            #  raise when trying to add
            ser = pd.Series(data)
            if pa_version_under7p0:
                msg = "Function add_checked has no kernel matching input types"
            else:
                msg = "Function 'add_checked' has no kernel matching input types"
            with pytest.raises(NotImplementedError, match=msg):
                # TODO: this is a pa.lib.ArrowNotImplementedError, might
                #  be better to reraise a TypeError; more consistent with
                #  non-pyarrow cases
                ser + data

            return

        if (pa_version_under8p0 and pa.types.is_duration(pa_dtype)) or (
            pa.types.is_boolean(pa_dtype)
        ):
            request.node.add_marker(
                pytest.mark.xfail(
                    raises=NotImplementedError,
                    reason=f"add_checked not implemented for {pa_dtype}",
                )
            )
        elif pa_dtype.equals("int8"):
            request.node.add_marker(
                pytest.mark.xfail(
                    raises=pa.ArrowInvalid,
                    reason=f"raises on overflow for {pa_dtype}",
                )
            )
        super().test_add_series_with_extension_array(data)


class TestBaseComparisonOps(base.BaseComparisonOpsTests):
    def assert_series_equal(self, left, right, *args, **kwargs):
        # Series.combine for "expected" retains bool[pyarrow] dtype
        # While "result" return "boolean" dtype
        right = pd.Series(right._values.to_numpy(), dtype="boolean")
        super().assert_series_equal(left, right, *args, **kwargs)

    def test_compare_array(self, data, comparison_op, na_value, request):
        pa_dtype = data.dtype.pyarrow_dtype
        ser = pd.Series(data)
        # pd.Series([ser.iloc[0]] * len(ser)) may not return ArrowExtensionArray
        # since ser.iloc[0] is a python scalar
        other = pd.Series(pd.array([ser.iloc[0]] * len(ser), dtype=data.dtype))
        if comparison_op.__name__ in ["eq", "ne"]:
            # comparison should match point-wise comparisons
            result = comparison_op(ser, other)
            # Series.combine does not calculate the NA mask correctly
            # when comparing over an array
            assert result[8] is na_value
            assert result[97] is na_value
            expected = ser.combine(other, comparison_op)
            expected[8] = na_value
            expected[97] = na_value
            self.assert_series_equal(result, expected)

        else:
            exc = None
            try:
                result = comparison_op(ser, other)
            except Exception as err:
                exc = err

            if exc is None:
                # Didn't error, then should match point-wise behavior
                if pa.types.is_temporal(pa_dtype):
                    # point-wise comparison with pd.NA raises TypeError
                    assert result[8] is na_value
                    assert result[97] is na_value
                    result = result.drop([8, 97]).reset_index(drop=True)
                    ser = ser.drop([8, 97])
                    other = other.drop([8, 97])
                expected = ser.combine(other, comparison_op)
                self.assert_series_equal(result, expected)
            else:
                with pytest.raises(type(exc)):
                    ser.combine(other, comparison_op)

    def test_invalid_other_comp(self, data, comparison_op):
        # GH 48833
        with pytest.raises(
            NotImplementedError, match=".* not implemented for <class 'object'>"
        ):
            comparison_op(data, object())


def test_arrowdtype_construct_from_string_type_with_unsupported_parameters():
    with pytest.raises(NotImplementedError, match="Passing pyarrow type"):
        ArrowDtype.construct_from_string("timestamp[s, tz=UTC][pyarrow]")

    with pytest.raises(NotImplementedError, match="Passing pyarrow type"):
        ArrowDtype.construct_from_string("decimal(7, 2)[pyarrow]")


@pytest.mark.parametrize(
    "interpolation", ["linear", "lower", "higher", "nearest", "midpoint"]
)
@pytest.mark.parametrize("quantile", [0.5, [0.5, 0.5]])
def test_quantile(data, interpolation, quantile, request):
    pa_dtype = data.dtype.pyarrow_dtype

    data = data.take([0, 0, 0])
    ser = pd.Series(data)

    if (
        pa.types.is_string(pa_dtype)
        or pa.types.is_binary(pa_dtype)
        or pa.types.is_boolean(pa_dtype)
    ):
        # For string, bytes, and bool, we don't *expect* to have quantile work
        # Note this matches the non-pyarrow behavior
        if pa_version_under7p0:
            msg = r"Function quantile has no kernel matching input types \(.*\)"
        else:
            msg = r"Function 'quantile' has no kernel matching input types \(.*\)"
        with pytest.raises(pa.ArrowNotImplementedError, match=msg):
            ser.quantile(q=quantile, interpolation=interpolation)
        return

    if (
        pa.types.is_integer(pa_dtype)
        or pa.types.is_floating(pa_dtype)
        or (pa.types.is_decimal(pa_dtype) and not pa_version_under7p0)
    ):
        pass
    elif pa.types.is_temporal(data._data.type):
        pass
    else:
        request.node.add_marker(
            pytest.mark.xfail(
                raises=pa.ArrowNotImplementedError,
                reason=f"quantile not supported by pyarrow for {pa_dtype}",
            )
        )
    data = data.take([0, 0, 0])
    ser = pd.Series(data)
    result = ser.quantile(q=quantile, interpolation=interpolation)

    if pa.types.is_timestamp(pa_dtype) and interpolation not in ["lower", "higher"]:
        # rounding error will make the check below fail
        #  (e.g. '2020-01-01 01:01:01.000001' vs '2020-01-01 01:01:01.000001024'),
        #  so we'll check for now that we match the numpy analogue
        if pa_dtype.tz:
            pd_dtype = f"M8[{pa_dtype.unit}, {pa_dtype.tz}]"
        else:
            pd_dtype = f"M8[{pa_dtype.unit}]"
        ser_np = ser.astype(pd_dtype)

        expected = ser_np.quantile(q=quantile, interpolation=interpolation)
        if quantile == 0.5:
            if pa_dtype.unit == "us":
                expected = expected.to_pydatetime(warn=False)
            assert result == expected
        else:
            if pa_dtype.unit == "us":
                expected = expected.dt.floor("us")
            tm.assert_series_equal(result, expected.astype(data.dtype))
        return

    if quantile == 0.5:
        assert result == data[0]
    else:
        # Just check the values
        expected = pd.Series(data.take([0, 0]), index=[0.5, 0.5])
        if (
            pa.types.is_integer(pa_dtype)
            or pa.types.is_floating(pa_dtype)
            or pa.types.is_decimal(pa_dtype)
        ):
            expected = expected.astype("float64[pyarrow]")
            result = result.astype("float64[pyarrow]")
        tm.assert_series_equal(result, expected)


@pytest.mark.parametrize("dropna", [True, False])
@pytest.mark.parametrize(
    "take_idx, exp_idx",
    [[[0, 0, 2, 2, 4, 4], [4, 0]], [[0, 0, 0, 2, 4, 4], [0]]],
    ids=["multi_mode", "single_mode"],
)
def test_mode(data_for_grouping, dropna, take_idx, exp_idx, request):
    pa_dtype = data_for_grouping.dtype.pyarrow_dtype
    if pa.types.is_string(pa_dtype) or pa.types.is_binary(pa_dtype):
        request.node.add_marker(
            pytest.mark.xfail(
                raises=pa.ArrowNotImplementedError,
                reason=f"mode not supported by pyarrow for {pa_dtype}",
            )
        )
    elif pa.types.is_decimal(pa_dtype) and pa_version_under7p0:
        request.node.add_marker(
            pytest.mark.xfail(
                raises=pa.ArrowNotImplementedError,
                reason=f"mode not supported by pyarrow for {pa_dtype}",
            )
        )
    elif (
        pa.types.is_boolean(pa_dtype)
        and "multi_mode" in request.node.nodeid
        and pa_version_under9p0
    ):
        request.node.add_marker(
            pytest.mark.xfail(
                reason="https://issues.apache.org/jira/browse/ARROW-17096",
            )
        )
    data = data_for_grouping.take(take_idx)
    ser = pd.Series(data)
    result = ser.mode(dropna=dropna)
    expected = pd.Series(data_for_grouping.take(exp_idx))
    tm.assert_series_equal(result, expected)


def test_is_bool_dtype():
    # GH 22667
    data = ArrowExtensionArray(pa.array([True, False, True]))
    assert is_bool_dtype(data)
    assert pd.core.common.is_bool_indexer(data)
    s = pd.Series(range(len(data)))
    result = s[data]
    expected = s[np.asarray(data)]
    tm.assert_series_equal(result, expected)


def test_is_numeric_dtype(data):
    # GH 50563
    pa_type = data.dtype.pyarrow_dtype
    if (
        pa.types.is_floating(pa_type)
        or pa.types.is_integer(pa_type)
        or pa.types.is_decimal(pa_type)
    ):
        assert is_numeric_dtype(data)
    else:
        assert not is_numeric_dtype(data)


def test_is_integer_dtype(data):
    # GH 50667
    pa_type = data.dtype.pyarrow_dtype
    if pa.types.is_integer(pa_type):
        assert is_integer_dtype(data)
    else:
        assert not is_integer_dtype(data)


def test_is_any_integer_dtype(data):
    # GH 50667
    pa_type = data.dtype.pyarrow_dtype
    if pa.types.is_integer(pa_type):
        assert is_any_int_dtype(data)
    else:
        assert not is_any_int_dtype(data)


def test_is_signed_integer_dtype(data):
    pa_type = data.dtype.pyarrow_dtype
    if pa.types.is_signed_integer(pa_type):
        assert is_signed_integer_dtype(data)
    else:
        assert not is_signed_integer_dtype(data)


def test_is_unsigned_integer_dtype(data):
    pa_type = data.dtype.pyarrow_dtype
    if pa.types.is_unsigned_integer(pa_type):
        assert is_unsigned_integer_dtype(data)
    else:
        assert not is_unsigned_integer_dtype(data)


def test_is_float_dtype(data):
    pa_type = data.dtype.pyarrow_dtype
    if pa.types.is_floating(pa_type):
        assert is_float_dtype(data)
    else:
        assert not is_float_dtype(data)


def test_pickle_roundtrip(data):
    # GH 42600
    expected = pd.Series(data)
    expected_sliced = expected.head(2)
    full_pickled = pickle.dumps(expected)
    sliced_pickled = pickle.dumps(expected_sliced)

    assert len(full_pickled) > len(sliced_pickled)

    result = pickle.loads(full_pickled)
    tm.assert_series_equal(result, expected)

    result_sliced = pickle.loads(sliced_pickled)
    tm.assert_series_equal(result_sliced, expected_sliced)


def test_astype_from_non_pyarrow(data):
    # GH49795
    pd_array = data._data.to_pandas().array
    result = pd_array.astype(data.dtype)
    assert not isinstance(pd_array.dtype, ArrowDtype)
    assert isinstance(result.dtype, ArrowDtype)
    tm.assert_extension_array_equal(result, data)


def test_astype_float_from_non_pyarrow_str():
    # GH50430
    ser = pd.Series(["1.0"])
    result = ser.astype("float64[pyarrow]")
    expected = pd.Series([1.0], dtype="float64[pyarrow]")
    tm.assert_series_equal(result, expected)


def test_to_numpy_with_defaults(data):
    # GH49973
    result = data.to_numpy()

    pa_type = data._data.type
    if pa.types.is_duration(pa_type) or pa.types.is_timestamp(pa_type):
        expected = np.array(list(data))
    else:
        expected = np.array(data._data)

    if data._hasna:
        expected = expected.astype(object)
        expected[pd.isna(data)] = pd.NA

    tm.assert_numpy_array_equal(result, expected)


def test_to_numpy_int_with_na():
    # GH51227: ensure to_numpy does not convert int to float
    data = [1, None]
    arr = pd.array(data, dtype="int64[pyarrow]")
    result = arr.to_numpy()
    expected = np.array([1, pd.NA], dtype=object)
    assert isinstance(result[0], int)
    tm.assert_numpy_array_equal(result, expected)


def test_setitem_null_slice(data):
    # GH50248
    orig = data.copy()

    result = orig.copy()
    result[:] = data[0]
    expected = ArrowExtensionArray(
        pa.array([data[0]] * len(data), type=data._data.type)
    )
    tm.assert_extension_array_equal(result, expected)

    result = orig.copy()
    result[:] = data[::-1]
    expected = data[::-1]
    tm.assert_extension_array_equal(result, expected)

    result = orig.copy()
    result[:] = data.tolist()
    expected = data
    tm.assert_extension_array_equal(result, expected)


def test_setitem_invalid_dtype(data):
    # GH50248
    pa_type = data._data.type
    if pa.types.is_string(pa_type) or pa.types.is_binary(pa_type):
        fill_value = 123
        err = TypeError
        msg = "Invalid value '123' for dtype"
    elif (
        pa.types.is_integer(pa_type)
        or pa.types.is_floating(pa_type)
        or pa.types.is_boolean(pa_type)
    ):
        fill_value = "foo"
        err = pa.ArrowInvalid
        msg = "Could not convert"
    else:
        fill_value = "foo"
        err = TypeError
        msg = "Invalid value 'foo' for dtype"
    with pytest.raises(err, match=msg):
        data[:] = fill_value


def test_round():
    dtype = "float64[pyarrow]"

    ser = pd.Series([0.0, 1.23, 2.56, pd.NA], dtype=dtype)
    result = ser.round(1)
    expected = pd.Series([0.0, 1.2, 2.6, pd.NA], dtype=dtype)
    tm.assert_series_equal(result, expected)

    ser = pd.Series([123.4, pd.NA, 56.78], dtype=dtype)
    result = ser.round(-1)
    expected = pd.Series([120.0, pd.NA, 60.0], dtype=dtype)
    tm.assert_series_equal(result, expected)


def test_searchsorted_with_na_raises(data_for_sorting, as_series):
    # GH50447
    b, c, a = data_for_sorting
    arr = data_for_sorting.take([2, 0, 1])  # to get [a, b, c]
    arr[-1] = pd.NA

    if as_series:
        arr = pd.Series(arr)

    msg = (
        "searchsorted requires array to be sorted, "
        "which is impossible with NAs present."
    )
    with pytest.raises(ValueError, match=msg):
        arr.searchsorted(b)


@pytest.mark.parametrize("pat", ["abc", "a[a-z]{2}"])
def test_str_count(pat):
    ser = pd.Series(["abc", None], dtype=ArrowDtype(pa.string()))
    result = ser.str.count(pat)
    expected = pd.Series([1, None], dtype=ArrowDtype(pa.int32()))
    tm.assert_series_equal(result, expected)


def test_str_count_flags_unsupported():
    ser = pd.Series(["abc", None], dtype=ArrowDtype(pa.string()))
    with pytest.raises(NotImplementedError, match="count not"):
        ser.str.count("abc", flags=1)


@pytest.mark.parametrize(
    "side, str_func", [["left", "rjust"], ["right", "ljust"], ["both", "center"]]
)
def test_str_pad(side, str_func):
    ser = pd.Series(["a", None], dtype=ArrowDtype(pa.string()))
    result = ser.str.pad(width=3, side=side, fillchar="x")
    expected = pd.Series(
        [getattr("a", str_func)(3, "x"), None], dtype=ArrowDtype(pa.string())
    )
    tm.assert_series_equal(result, expected)


def test_str_pad_invalid_side():
    ser = pd.Series(["a", None], dtype=ArrowDtype(pa.string()))
    with pytest.raises(ValueError, match="Invalid side: foo"):
        ser.str.pad(3, "foo", "x")


@pytest.mark.parametrize(
    "pat, case, na, regex, exp",
    [
        ["ab", False, None, False, [True, None]],
        ["Ab", True, None, False, [False, None]],
        ["ab", False, True, False, [True, True]],
        ["a[a-z]{1}", False, None, True, [True, None]],
        ["A[a-z]{1}", True, None, True, [False, None]],
    ],
)
def test_str_contains(pat, case, na, regex, exp):
    ser = pd.Series(["abc", None], dtype=ArrowDtype(pa.string()))
    result = ser.str.contains(pat, case=case, na=na, regex=regex)
    expected = pd.Series(exp, dtype=ArrowDtype(pa.bool_()))
    tm.assert_series_equal(result, expected)


def test_str_contains_flags_unsupported():
    ser = pd.Series(["abc", None], dtype=ArrowDtype(pa.string()))
    with pytest.raises(NotImplementedError, match="contains not"):
        ser.str.contains("a", flags=1)


@pytest.mark.parametrize(
    "side, pat, na, exp",
    [
        ["startswith", "ab", None, [True, None]],
        ["startswith", "b", False, [False, False]],
        ["endswith", "b", True, [False, True]],
        ["endswith", "bc", None, [True, None]],
    ],
)
def test_str_start_ends_with(side, pat, na, exp):
    ser = pd.Series(["abc", None], dtype=ArrowDtype(pa.string()))
    result = getattr(ser.str, side)(pat, na=na)
    expected = pd.Series(exp, dtype=ArrowDtype(pa.bool_()))
    tm.assert_series_equal(result, expected)


@pytest.mark.parametrize(
    "arg_name, arg",
    [["pat", re.compile("b")], ["repl", str], ["case", False], ["flags", 1]],
)
def test_str_replace_unsupported(arg_name, arg):
    ser = pd.Series(["abc", None], dtype=ArrowDtype(pa.string()))
    kwargs = {"pat": "b", "repl": "x", "regex": True}
    kwargs[arg_name] = arg
    with pytest.raises(NotImplementedError, match="replace is not supported"):
        ser.str.replace(**kwargs)


@pytest.mark.parametrize(
    "pat, repl, n, regex, exp",
    [
        ["a", "x", -1, False, ["xbxc", None]],
        ["a", "x", 1, False, ["xbac", None]],
        ["[a-b]", "x", -1, True, ["xxxc", None]],
    ],
)
def test_str_replace(pat, repl, n, regex, exp):
    ser = pd.Series(["abac", None], dtype=ArrowDtype(pa.string()))
    result = ser.str.replace(pat, repl, n=n, regex=regex)
    expected = pd.Series(exp, dtype=ArrowDtype(pa.string()))
    tm.assert_series_equal(result, expected)


def test_str_repeat_unsupported():
    ser = pd.Series(["abc", None], dtype=ArrowDtype(pa.string()))
    with pytest.raises(NotImplementedError, match="repeat is not"):
        ser.str.repeat([1, 2])


@pytest.mark.xfail(
    pa_version_under7p0,
    reason="Unsupported for pyarrow < 7",
    raises=NotImplementedError,
)
def test_str_repeat():
    ser = pd.Series(["abc", None], dtype=ArrowDtype(pa.string()))
    result = ser.str.repeat(2)
    expected = pd.Series(["abcabc", None], dtype=ArrowDtype(pa.string()))
    tm.assert_series_equal(result, expected)


@pytest.mark.parametrize(
    "pat, case, na, exp",
    [
        ["ab", False, None, [True, None]],
        ["Ab", True, None, [False, None]],
        ["bc", True, None, [False, None]],
        ["ab", False, True, [True, True]],
        ["a[a-z]{1}", False, None, [True, None]],
        ["A[a-z]{1}", True, None, [False, None]],
    ],
)
def test_str_match(pat, case, na, exp):
    ser = pd.Series(["abc", None], dtype=ArrowDtype(pa.string()))
    result = ser.str.match(pat, case=case, na=na)
    expected = pd.Series(exp, dtype=ArrowDtype(pa.bool_()))
    tm.assert_series_equal(result, expected)


@pytest.mark.parametrize(
    "pat, case, na, exp",
    [
        ["abc", False, None, [True, None]],
        ["Abc", True, None, [False, None]],
        ["bc", True, None, [False, None]],
        ["ab", False, True, [True, True]],
        ["a[a-z]{2}", False, None, [True, None]],
        ["A[a-z]{1}", True, None, [False, None]],
    ],
)
def test_str_fullmatch(pat, case, na, exp):
    ser = pd.Series(["abc", None], dtype=ArrowDtype(pa.string()))
    result = ser.str.match(pat, case=case, na=na)
    expected = pd.Series(exp, dtype=ArrowDtype(pa.bool_()))
    tm.assert_series_equal(result, expected)


@pytest.mark.parametrize(
    "sub, start, end, exp, exp_typ",
    [["ab", 0, None, [0, None], pa.int32()], ["bc", 1, 3, [2, None], pa.int64()]],
)
def test_str_find(sub, start, end, exp, exp_typ):
    ser = pd.Series(["abc", None], dtype=ArrowDtype(pa.string()))
    result = ser.str.find(sub, start=start, end=end)
    expected = pd.Series(exp, dtype=ArrowDtype(exp_typ))
    tm.assert_series_equal(result, expected)


def test_str_find_notimplemented():
    ser = pd.Series(["abc", None], dtype=ArrowDtype(pa.string()))
    with pytest.raises(NotImplementedError, match="find not implemented"):
        ser.str.find("ab", start=1)


@pytest.mark.parametrize(
    "i, exp",
    [
        [1, ["b", "e", None]],
        [-1, ["c", "e", None]],
        [2, ["c", None, None]],
        [-3, ["a", None, None]],
        [4, [None, None, None]],
    ],
)
def test_str_get(i, exp):
    ser = pd.Series(["abc", "de", None], dtype=ArrowDtype(pa.string()))
    result = ser.str.get(i)
    expected = pd.Series(exp, dtype=ArrowDtype(pa.string()))
    tm.assert_series_equal(result, expected)


@pytest.mark.xfail(
    reason="TODO: StringMethods._validate should support Arrow list types",
    raises=NotImplementedError,
)
def test_str_join():
    ser = pd.Series(ArrowExtensionArray(pa.array([list("abc"), list("123"), None])))
    result = ser.str.join("=")
    expected = pd.Series(["a=b=c", "1=2=3", None], dtype=ArrowDtype(pa.string()))
    tm.assert_series_equal(result, expected)


@pytest.mark.parametrize(
    "start, stop, step, exp",
    [
        [None, 2, None, ["ab", None]],
        [None, 2, 1, ["ab", None]],
        [1, 3, 1, ["bc", None]],
    ],
)
def test_str_slice(start, stop, step, exp):
    ser = pd.Series(["abcd", None], dtype=ArrowDtype(pa.string()))
    result = ser.str.slice(start, stop, step)
    expected = pd.Series(exp, dtype=ArrowDtype(pa.string()))
    tm.assert_series_equal(result, expected)


@pytest.mark.parametrize(
    "start, stop, repl, exp",
    [
        [1, 2, "x", ["axcd", None]],
        [None, 2, "x", ["xcd", None]],
        [None, 2, None, ["cd", None]],
    ],
)
def test_str_slice_replace(start, stop, repl, exp):
    ser = pd.Series(["abcd", None], dtype=ArrowDtype(pa.string()))
    result = ser.str.slice_replace(start, stop, repl)
    expected = pd.Series(exp, dtype=ArrowDtype(pa.string()))
    tm.assert_series_equal(result, expected)


@pytest.mark.parametrize(
    "value, method, exp",
    [
        ["a1c", "isalnum", True],
        ["!|,", "isalnum", False],
        ["aaa", "isalpha", True],
        ["!!!", "isalpha", False],
        ["٠", "isdecimal", True],
        ["~!", "isdecimal", False],
        ["2", "isdigit", True],
        ["~", "isdigit", False],
        ["aaa", "islower", True],
        ["aaA", "islower", False],
        ["123", "isnumeric", True],
        ["11I", "isnumeric", False],
        [" ", "isspace", True],
        ["", "isspace", False],
        ["The That", "istitle", True],
        ["the That", "istitle", False],
        ["AAA", "isupper", True],
        ["AAc", "isupper", False],
    ],
)
def test_str_is_functions(value, method, exp):
    ser = pd.Series([value, None], dtype=ArrowDtype(pa.string()))
    result = getattr(ser.str, method)()
    expected = pd.Series([exp, None], dtype=ArrowDtype(pa.bool_()))
    tm.assert_series_equal(result, expected)


@pytest.mark.parametrize(
    "method, exp",
    [
        ["capitalize", "Abc def"],
        ["title", "Abc Def"],
        ["swapcase", "AbC Def"],
        ["lower", "abc def"],
        ["upper", "ABC DEF"],
    ],
)
def test_str_transform_functions(method, exp):
    ser = pd.Series(["aBc dEF", None], dtype=ArrowDtype(pa.string()))
    result = getattr(ser.str, method)()
    expected = pd.Series([exp, None], dtype=ArrowDtype(pa.string()))
    tm.assert_series_equal(result, expected)


def test_str_len():
    ser = pd.Series(["abcd", None], dtype=ArrowDtype(pa.string()))
    result = ser.str.len()
    expected = pd.Series([4, None], dtype=ArrowDtype(pa.int32()))
    tm.assert_series_equal(result, expected)


@pytest.mark.parametrize(
    "method, to_strip, val",
    [
        ["strip", None, " abc "],
        ["strip", "x", "xabcx"],
        ["lstrip", None, " abc"],
        ["lstrip", "x", "xabc"],
        ["rstrip", None, "abc "],
        ["rstrip", "x", "abcx"],
    ],
)
def test_str_strip(method, to_strip, val):
    ser = pd.Series([val, None], dtype=ArrowDtype(pa.string()))
    result = getattr(ser.str, method)(to_strip=to_strip)
    expected = pd.Series(["abc", None], dtype=ArrowDtype(pa.string()))
    tm.assert_series_equal(result, expected)


@pytest.mark.parametrize("val", ["abc123", "abc"])
def test_str_removesuffix(val):
    ser = pd.Series([val, None], dtype=ArrowDtype(pa.string()))
    result = ser.str.removesuffix("123")
    expected = pd.Series(["abc", None], dtype=ArrowDtype(pa.string()))
    tm.assert_series_equal(result, expected)


@pytest.mark.parametrize(
    "method, args",
    [
        ["partition", ("abc", False)],
        ["rpartition", ("abc", False)],
        ["removeprefix", ("abc",)],
        ["casefold", ()],
        ["encode", ("abc",)],
        ["extract", (r"[ab](\d)",)],
        ["findall", ("abc",)],
        ["get_dummies", ()],
        ["index", ("abc",)],
        ["rindex", ("abc",)],
        ["normalize", ("abc",)],
        ["rfind", ("abc",)],
        ["split", ()],
        ["rsplit", ()],
        ["translate", ("abc",)],
        ["wrap", ("abc",)],
    ],
)
def test_str_unsupported_methods(method, args):
    ser = pd.Series(["abc", None], dtype=ArrowDtype(pa.string()))
    with pytest.raises(
        NotImplementedError, match=f"str.{method} not supported with pd.ArrowDtype"
    ):
        getattr(ser.str, method)(*args)


@pytest.mark.parametrize("unit", ["ns", "us", "ms", "s"])
def test_duration_from_strings_with_nat(unit):
    # GH51175
    strings = ["1000", "NaT"]
    pa_type = pa.duration(unit)
    result = ArrowExtensionArray._from_sequence_of_strings(strings, dtype=pa_type)
    expected = ArrowExtensionArray(pa.array([1000, None], type=pa_type))
    tm.assert_extension_array_equal(result, expected)


def test_unsupported_dt(data):
    pa_dtype = data.dtype.pyarrow_dtype
    if not pa.types.is_temporal(pa_dtype):
        with pytest.raises(
            AttributeError, match="Can only use .dt accessor with datetimelike values"
        ):
            pd.Series(data).dt


@pytest.mark.parametrize(
    "prop, expected",
    [
        ["day", 2],
        ["day_of_week", 0],
        ["dayofweek", 0],
        ["weekday", 0],
        ["day_of_year", 2],
        ["dayofyear", 2],
        ["hour", 3],
        ["minute", 4],
        pytest.param(
            "is_leap_year",
            False,
            marks=pytest.mark.xfail(
                pa_version_under8p0,
                raises=NotImplementedError,
                reason="is_leap_year not implemented for pyarrow < 8.0",
            ),
        ),
        ["microsecond", 5],
        ["month", 1],
        ["nanosecond", 6],
        ["quarter", 1],
        ["second", 7],
        ["date", date(2023, 1, 2)],
        ["time", time(3, 4, 7, 5)],
    ],
)
def test_dt_properties(prop, expected):
    ser = pd.Series(
        [
            pd.Timestamp(
                year=2023,
                month=1,
                day=2,
                hour=3,
                minute=4,
                second=7,
                microsecond=5,
                nanosecond=6,
            ),
            None,
        ],
        dtype=ArrowDtype(pa.timestamp("ns")),
    )
    result = getattr(ser.dt, prop)
    exp_type = None
    if isinstance(expected, date):
        exp_type = pa.date64()
    elif isinstance(expected, time):
        exp_type = pa.time64("ns")
    expected = pd.Series(ArrowExtensionArray(pa.array([expected, None], type=exp_type)))
    tm.assert_series_equal(result, expected)


@pytest.mark.parametrize("unit", ["us", "ns"])
def test_dt_time_preserve_unit(unit):
    ser = pd.Series(
        [datetime(year=2023, month=1, day=2, hour=3), None],
        dtype=ArrowDtype(pa.timestamp(unit)),
    )
    result = ser.dt.time
    expected = pd.Series(
        ArrowExtensionArray(pa.array([time(3, 0), None], type=pa.time64(unit)))
    )
    tm.assert_series_equal(result, expected)


@pytest.mark.parametrize("tz", [None, "UTC", "US/Pacific"])
def test_dt_tz(tz):
    ser = pd.Series(
        [datetime(year=2023, month=1, day=2, hour=3), None],
        dtype=ArrowDtype(pa.timestamp("ns", tz=tz)),
    )
    result = ser.dt.tz
    assert result == tz


def test_dt_isocalendar():
    ser = pd.Series(
        [datetime(year=2023, month=1, day=2, hour=3), None],
        dtype=ArrowDtype(pa.timestamp("ns")),
    )
    result = ser.dt.isocalendar()
    expected = pd.DataFrame(
        [[2023, 1, 1], [0, 0, 0]],
        columns=["year", "week", "day"],
        dtype="int64[pyarrow]",
    )
    tm.assert_frame_equal(result, expected)


def test_dt_strftime(request):
    if is_platform_windows() and is_ci_environment():
        request.node.add_marker(
            pytest.mark.xfail(
                raises=pa.ArrowInvalid,
                reason=(
                    "TODO: Set ARROW_TIMEZONE_DATABASE environment variable "
                    "on CI to path to the tzdata for pyarrow."
                ),
            )
        )
    ser = pd.Series(
        [datetime(year=2023, month=1, day=2, hour=3), None],
        dtype=ArrowDtype(pa.timestamp("ns")),
    )
    result = ser.dt.strftime("%Y-%m-%dT%H:%M:%S")
    expected = pd.Series(
        ["2023-01-02T03:00:00.000000000", None], dtype=ArrowDtype(pa.string())
    )
    tm.assert_series_equal(result, expected)


@pytest.mark.parametrize("method", ["ceil", "floor", "round"])
def test_dt_roundlike_tz_options_not_supported(method):
    ser = pd.Series(
        [datetime(year=2023, month=1, day=2, hour=3), None],
        dtype=ArrowDtype(pa.timestamp("ns")),
    )
    with pytest.raises(NotImplementedError, match="ambiguous is not supported."):
        getattr(ser.dt, method)("1H", ambiguous="NaT")

    with pytest.raises(NotImplementedError, match="nonexistent is not supported."):
        getattr(ser.dt, method)("1H", nonexistent="NaT")


@pytest.mark.parametrize("method", ["ceil", "floor", "round"])
def test_dt_roundlike_unsupported_freq(method):
    ser = pd.Series(
        [datetime(year=2023, month=1, day=2, hour=3), None],
        dtype=ArrowDtype(pa.timestamp("ns")),
    )
    with pytest.raises(ValueError, match="freq='1B' is not supported"):
        getattr(ser.dt, method)("1B")

    with pytest.raises(ValueError, match="Must specify a valid frequency: None"):
        getattr(ser.dt, method)(None)


@pytest.mark.xfail(
    pa_version_under7p0, reason="Methods not supported for pyarrow < 7.0"
)
@pytest.mark.parametrize("freq", ["D", "H", "T", "S", "L", "U", "N"])
@pytest.mark.parametrize("method", ["ceil", "floor", "round"])
def test_dt_ceil_year_floor(freq, method):
    ser = pd.Series(
        [datetime(year=2023, month=1, day=1), None],
    )
    pa_dtype = ArrowDtype(pa.timestamp("ns"))
    expected = getattr(ser.dt, method)(f"1{freq}").astype(pa_dtype)
    result = getattr(ser.astype(pa_dtype).dt, method)(f"1{freq}")
    tm.assert_series_equal(result, expected)


def test_dt_tz_localize_unsupported_tz_options():
    ser = pd.Series(
        [datetime(year=2023, month=1, day=2, hour=3), None],
        dtype=ArrowDtype(pa.timestamp("ns")),
    )
    with pytest.raises(NotImplementedError, match="ambiguous='NaT' is not supported"):
        ser.dt.tz_localize("UTC", ambiguous="NaT")

    with pytest.raises(NotImplementedError, match="nonexistent='NaT' is not supported"):
        ser.dt.tz_localize("UTC", nonexistent="NaT")


def test_dt_tz_localize_none():
    ser = pd.Series(
        [datetime(year=2023, month=1, day=2, hour=3), None],
        dtype=ArrowDtype(pa.timestamp("ns", tz="US/Pacific")),
    )
    result = ser.dt.tz_localize(None)
    expected = pd.Series(
        [datetime(year=2023, month=1, day=2, hour=3), None],
        dtype=ArrowDtype(pa.timestamp("ns")),
    )
    tm.assert_series_equal(result, expected)


@pytest.mark.parametrize("unit", ["us", "ns"])
def test_dt_tz_localize(unit):
    ser = pd.Series(
        [datetime(year=2023, month=1, day=2, hour=3), None],
        dtype=ArrowDtype(pa.timestamp(unit)),
    )
    result = ser.dt.tz_localize("US/Pacific")
    expected = pd.Series(
        [datetime(year=2023, month=1, day=2, hour=3), None],
        dtype=ArrowDtype(pa.timestamp(unit, "US/Pacific")),
    )
    tm.assert_series_equal(result, expected)<|MERGE_RESOLUTION|>--- conflicted
+++ resolved
@@ -1088,19 +1088,15 @@
             exc = NotImplementedError
         elif arrow_temporal_supported:
             exc = None
-<<<<<<< HEAD
+        elif opname in ["__add__", "__radd__"] and (
+            pa.types.is_string(pa_dtype) or pa.types.is_binary(pa_dtype)
+        ):
+            exc = None
         elif not (
             pa.types.is_floating(pa_dtype)
             or pa.types.is_integer(pa_dtype)
             or pa.types.is_decimal(pa_dtype)
         ):
-=======
-        elif opname in ["__add__", "__radd__"] and (
-            pa.types.is_string(pa_dtype) or pa.types.is_binary(pa_dtype)
-        ):
-            exc = None
-        elif not (pa.types.is_floating(pa_dtype) or pa.types.is_integer(pa_dtype)):
->>>>>>> 2070bb8d
             exc = pa.ArrowNotImplementedError
         else:
             exc = None
