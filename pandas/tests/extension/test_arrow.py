"""
This file contains a minimal set of tests for compliance with the extension
array interface test suite, and should contain no other tests.
The test suite for the full functionality of the array is located in
`pandas/tests/arrays/`.
The tests in this file are inherited from the BaseExtensionTests, and only
minimal tweaks should be applied to get the tests passing (by overwriting a
parent method).
Additional tests should either be added to one of the BaseExtensionTests
classes (if they are relevant for the extension interface for all dtypes), or
be added to the array-specific tests in `pandas/tests/arrays/`.
"""
from datetime import (
    date,
    datetime,
    time,
    timedelta,
)
from io import (
    BytesIO,
    StringIO,
)
import pickle

import numpy as np
import pytest

from pandas.compat import (
    PY311,
    is_ci_environment,
    is_platform_windows,
    pa_version_under6p0,
    pa_version_under7p0,
    pa_version_under8p0,
    pa_version_under9p0,
)
from pandas.errors import PerformanceWarning

from pandas.core.dtypes.common import is_any_int_dtype

import pandas as pd
import pandas._testing as tm
from pandas.api.types import (
    is_bool_dtype,
    is_float_dtype,
    is_integer_dtype,
    is_numeric_dtype,
    is_signed_integer_dtype,
    is_string_dtype,
    is_unsigned_integer_dtype,
)
from pandas.tests.extension import base

pa = pytest.importorskip("pyarrow", minversion="6.0.0")

from pandas.core.arrays.arrow.array import ArrowExtensionArray

from pandas.core.arrays.arrow.dtype import ArrowDtype  # isort:skip

pytestmark = pytest.mark.filterwarnings(
    "ignore:.* may decrease performance. Upgrade to pyarrow >=7 to possibly"
)


@pytest.fixture(params=tm.ALL_PYARROW_DTYPES, ids=str)
def dtype(request):
    return ArrowDtype(pyarrow_dtype=request.param)


@pytest.fixture
def data(dtype):
    pa_dtype = dtype.pyarrow_dtype
    if pa.types.is_boolean(pa_dtype):
        data = [True, False] * 4 + [None] + [True, False] * 44 + [None] + [True, False]
    elif pa.types.is_floating(pa_dtype):
        data = [1.0, 0.0] * 4 + [None] + [-2.0, -1.0] * 44 + [None] + [0.5, 99.5]
    elif pa.types.is_signed_integer(pa_dtype):
        data = [1, 0] * 4 + [None] + [-2, -1] * 44 + [None] + [1, 99]
    elif pa.types.is_unsigned_integer(pa_dtype):
        data = [1, 0] * 4 + [None] + [2, 1] * 44 + [None] + [1, 99]
    elif pa.types.is_date(pa_dtype):
        data = (
            [date(2022, 1, 1), date(1999, 12, 31)] * 4
            + [None]
            + [date(2022, 1, 1), date(2022, 1, 1)] * 44
            + [None]
            + [date(1999, 12, 31), date(1999, 12, 31)]
        )
    elif pa.types.is_timestamp(pa_dtype):
        data = (
            [datetime(2020, 1, 1, 1, 1, 1, 1), datetime(1999, 1, 1, 1, 1, 1, 1)] * 4
            + [None]
            + [datetime(2020, 1, 1, 1), datetime(1999, 1, 1, 1)] * 44
            + [None]
            + [datetime(2020, 1, 1), datetime(1999, 1, 1)]
        )
    elif pa.types.is_duration(pa_dtype):
        data = (
            [timedelta(1), timedelta(1, 1)] * 4
            + [None]
            + [timedelta(-1), timedelta(0)] * 44
            + [None]
            + [timedelta(-10), timedelta(10)]
        )
    elif pa.types.is_time(pa_dtype):
        data = (
            [time(12, 0), time(0, 12)] * 4
            + [None]
            + [time(0, 0), time(1, 1)] * 44
            + [None]
            + [time(0, 5), time(5, 0)]
        )
    elif pa.types.is_string(pa_dtype):
        data = ["a", "b"] * 4 + [None] + ["1", "2"] * 44 + [None] + ["!", ">"]
    elif pa.types.is_binary(pa_dtype):
        data = [b"a", b"b"] * 4 + [None] + [b"1", b"2"] * 44 + [None] + [b"!", b">"]
    else:
        raise NotImplementedError
    return pd.array(data, dtype=dtype)


@pytest.fixture
def data_missing(data):
    """Length-2 array with [NA, Valid]"""
    return type(data)._from_sequence([None, data[0]])


@pytest.fixture(params=["data", "data_missing"])
def all_data(request, data, data_missing):
    """Parametrized fixture returning 'data' or 'data_missing' integer arrays.

    Used to test dtype conversion with and without missing values.
    """
    if request.param == "data":
        return data
    elif request.param == "data_missing":
        return data_missing


@pytest.fixture
def data_for_grouping(dtype):
    """
    Data for factorization, grouping, and unique tests.

    Expected to be like [B, B, NA, NA, A, A, B, C]

    Where A < B < C and NA is missing
    """
    pa_dtype = dtype.pyarrow_dtype
    if pa.types.is_boolean(pa_dtype):
        A = False
        B = True
        C = True
    elif pa.types.is_floating(pa_dtype):
        A = -1.1
        B = 0.0
        C = 1.1
    elif pa.types.is_signed_integer(pa_dtype):
        A = -1
        B = 0
        C = 1
    elif pa.types.is_unsigned_integer(pa_dtype):
        A = 0
        B = 1
        C = 10
    elif pa.types.is_date(pa_dtype):
        A = date(1999, 12, 31)
        B = date(2010, 1, 1)
        C = date(2022, 1, 1)
    elif pa.types.is_timestamp(pa_dtype):
        A = datetime(1999, 1, 1, 1, 1, 1, 1)
        B = datetime(2020, 1, 1)
        C = datetime(2020, 1, 1, 1)
    elif pa.types.is_duration(pa_dtype):
        A = timedelta(-1)
        B = timedelta(0)
        C = timedelta(1, 4)
    elif pa.types.is_time(pa_dtype):
        A = time(0, 0)
        B = time(0, 12)
        C = time(12, 12)
    elif pa.types.is_string(pa_dtype):
        A = "a"
        B = "b"
        C = "c"
    elif pa.types.is_binary(pa_dtype):
        A = b"a"
        B = b"b"
        C = b"c"
    else:
        raise NotImplementedError
    return pd.array([B, B, None, None, A, A, B, C], dtype=dtype)


@pytest.fixture
def data_for_sorting(data_for_grouping):
    """
    Length-3 array with a known sort order.

    This should be three items [B, C, A] with
    A < B < C
    """
    return type(data_for_grouping)._from_sequence(
        [data_for_grouping[0], data_for_grouping[7], data_for_grouping[4]]
    )


@pytest.fixture
def data_missing_for_sorting(data_for_grouping):
    """
    Length-3 array with a known sort order.

    This should be three items [B, NA, A] with
    A < B and NA missing.
    """
    return type(data_for_grouping)._from_sequence(
        [data_for_grouping[0], data_for_grouping[2], data_for_grouping[4]]
    )


@pytest.fixture
def data_for_twos(data):
    """Length-100 array in which all the elements are two."""
    pa_dtype = data.dtype.pyarrow_dtype
    if pa.types.is_integer(pa_dtype) or pa.types.is_floating(pa_dtype):
        return pd.array([2] * 100, dtype=data.dtype)
    # tests will be xfailed where 2 is not a valid scalar for pa_dtype
    return data


@pytest.fixture
def na_value():
    """The scalar missing value for this type. Default 'None'"""
    return pd.NA


class TestBaseCasting(base.BaseCastingTests):
    def test_astype_str(self, data, request):
        pa_dtype = data.dtype.pyarrow_dtype
        if pa.types.is_binary(pa_dtype):
            request.node.add_marker(
                pytest.mark.xfail(
                    reason=f"For {pa_dtype} .astype(str) decodes.",
                )
            )
        super().test_astype_str(data)


class TestConstructors(base.BaseConstructorsTests):
    def test_from_dtype(self, data, request):
        pa_dtype = data.dtype.pyarrow_dtype
        if (pa.types.is_timestamp(pa_dtype) and pa_dtype.tz) or pa.types.is_string(
            pa_dtype
        ):
            if pa.types.is_string(pa_dtype):
                reason = "ArrowDtype(pa.string()) != StringDtype('pyarrow')"
            else:
                reason = f"pyarrow.type_for_alias cannot infer {pa_dtype}"
            request.node.add_marker(
                pytest.mark.xfail(
                    reason=reason,
                )
            )
        super().test_from_dtype(data)

    def test_from_sequence_pa_array(self, data, request):
        # https://github.com/pandas-dev/pandas/pull/47034#discussion_r955500784
        # data._pa_array = pa.ChunkedArray
        result = type(data)._from_sequence(data._pa_array)
        tm.assert_extension_array_equal(result, data)
        assert isinstance(result._pa_array, pa.ChunkedArray)

        result = type(data)._from_sequence(data._pa_array.combine_chunks())
        tm.assert_extension_array_equal(result, data)
        assert isinstance(result._pa_array, pa.ChunkedArray)

    def test_from_sequence_pa_array_notimplemented(self, request):
        if pa_version_under6p0:
            request.node.add_marker(
                pytest.mark.xfail(
                    raises=AttributeError,
                    reason="month_day_nano_interval not implemented by pyarrow.",
                )
            )
        with pytest.raises(NotImplementedError, match="Converting strings to"):
            ArrowExtensionArray._from_sequence_of_strings(
                ["12-1"], dtype=pa.month_day_nano_interval()
            )

    def test_from_sequence_of_strings_pa_array(self, data, request):
        pa_dtype = data.dtype.pyarrow_dtype
        if pa.types.is_time64(pa_dtype) and pa_dtype.equals("time64[ns]") and not PY311:
            request.node.add_marker(
                pytest.mark.xfail(
                    reason="Nanosecond time parsing not supported.",
                )
            )
        elif pa.types.is_duration(pa_dtype):
            request.node.add_marker(
                pytest.mark.xfail(
                    raises=pa.ArrowNotImplementedError,
                    reason=f"pyarrow doesn't support parsing {pa_dtype}",
                )
            )
        elif pa.types.is_timestamp(pa_dtype) and pa_dtype.tz is not None:
            if pa_version_under7p0:
                request.node.add_marker(
                    pytest.mark.xfail(
                        raises=pa.ArrowNotImplementedError,
                        reason=f"pyarrow doesn't support string cast from {pa_dtype}",
                    )
                )
            elif is_platform_windows() and is_ci_environment():
                request.node.add_marker(
                    pytest.mark.xfail(
                        raises=pa.ArrowInvalid,
                        reason=(
                            "TODO: Set ARROW_TIMEZONE_DATABASE environment variable "
                            "on CI to path to the tzdata for pyarrow."
                        ),
                    )
                )
        elif pa_version_under6p0 and pa.types.is_temporal(pa_dtype):
            request.node.add_marker(
                pytest.mark.xfail(
                    raises=pa.ArrowNotImplementedError,
                    reason=f"pyarrow doesn't support string cast from {pa_dtype}",
                )
            )
        pa_array = data._pa_array.cast(pa.string())
        result = type(data)._from_sequence_of_strings(pa_array, dtype=data.dtype)
        tm.assert_extension_array_equal(result, data)

        pa_array = pa_array.combine_chunks()
        result = type(data)._from_sequence_of_strings(pa_array, dtype=data.dtype)
        tm.assert_extension_array_equal(result, data)


class TestGetitemTests(base.BaseGetitemTests):
    def test_getitem_scalar(self, data):
        # In the base class we expect data.dtype.type; but this (intentionally)
        #  returns Python scalars or pd.NA
        pa_type = data._pa_array.type
        if pa.types.is_integer(pa_type):
            exp_type = int
        elif pa.types.is_floating(pa_type):
            exp_type = float
        elif pa.types.is_string(pa_type):
            exp_type = str
        elif pa.types.is_binary(pa_type):
            exp_type = bytes
        elif pa.types.is_boolean(pa_type):
            exp_type = bool
        elif pa.types.is_duration(pa_type):
            exp_type = timedelta
        elif pa.types.is_timestamp(pa_type):
            if pa_type.unit == "ns":
                exp_type = pd.Timestamp
            else:
                exp_type = datetime
        elif pa.types.is_date(pa_type):
            exp_type = date
        elif pa.types.is_time(pa_type):
            exp_type = time
        else:
            raise NotImplementedError(data.dtype)

        result = data[0]
        assert isinstance(result, exp_type), type(result)

        result = pd.Series(data)[0]
        assert isinstance(result, exp_type), type(result)


class TestBaseAccumulateTests(base.BaseAccumulateTests):
    def check_accumulate(self, ser, op_name, skipna):
        result = getattr(ser, op_name)(skipna=skipna)

        if ser.dtype.kind == "m":
            # Just check that we match the integer behavior.
            ser = ser.astype("int64[pyarrow]")
            result = result.astype("int64[pyarrow]")

        result = result.astype("Float64")
        expected = getattr(ser.astype("Float64"), op_name)(skipna=skipna)
        self.assert_series_equal(result, expected, check_dtype=False)

    @pytest.mark.parametrize("skipna", [True, False])
    def test_accumulate_series_raises(self, data, all_numeric_accumulations, skipna):
        pa_type = data.dtype.pyarrow_dtype
        if (
            (
                pa.types.is_integer(pa_type)
                or pa.types.is_floating(pa_type)
                or pa.types.is_duration(pa_type)
            )
            and all_numeric_accumulations == "cumsum"
            and not pa_version_under9p0
        ):
            pytest.skip("These work, are tested by test_accumulate_series.")

        op_name = all_numeric_accumulations
        ser = pd.Series(data)

        with pytest.raises(NotImplementedError):
            getattr(ser, op_name)(skipna=skipna)

    @pytest.mark.parametrize("skipna", [True, False])
    def test_accumulate_series(self, data, all_numeric_accumulations, skipna, request):
        pa_type = data.dtype.pyarrow_dtype
        op_name = all_numeric_accumulations
        ser = pd.Series(data)

        do_skip = False
        if pa.types.is_string(pa_type) or pa.types.is_binary(pa_type):
            if op_name in ["cumsum", "cumprod"]:
                do_skip = True
        elif pa.types.is_temporal(pa_type) and not pa.types.is_duration(pa_type):
            if op_name in ["cumsum", "cumprod"]:
                do_skip = True
        elif pa.types.is_duration(pa_type):
            if op_name == "cumprod":
                do_skip = True

        if do_skip:
            pytest.skip(
                "These should *not* work, we test in test_accumulate_series_raises "
                "that these correctly raise."
            )

        if all_numeric_accumulations != "cumsum" or pa_version_under9p0:
            if request.config.option.skip_slow:
                # equivalent to marking these cases with @pytest.mark.slow,
                #  these xfails take a long time to run because pytest
                #  renders the exception messages even when not showing them
                pytest.skip("pyarrow xfail slow")

            request.node.add_marker(
                pytest.mark.xfail(
                    reason=f"{all_numeric_accumulations} not implemented",
                    raises=NotImplementedError,
                )
            )
        elif all_numeric_accumulations == "cumsum" and (pa.types.is_boolean(pa_type)):
            request.node.add_marker(
                pytest.mark.xfail(
                    reason=f"{all_numeric_accumulations} not implemented for {pa_type}",
                    raises=NotImplementedError,
                )
            )

        self.check_accumulate(ser, op_name, skipna)


class TestBaseNumericReduce(base.BaseNumericReduceTests):
    def check_reduce(self, ser, op_name, skipna):
        pa_dtype = ser.dtype.pyarrow_dtype
        if op_name == "count":
            result = getattr(ser, op_name)()
        else:
            result = getattr(ser, op_name)(skipna=skipna)
        if pa.types.is_boolean(pa_dtype):
            # Can't convert if ser contains NA
            pytest.skip(
                "pandas boolean data with NA does not fully support all reductions"
            )
        elif pa.types.is_integer(pa_dtype) or pa.types.is_floating(pa_dtype):
            ser = ser.astype("Float64")
        if op_name == "count":
            expected = getattr(ser, op_name)()
        else:
            expected = getattr(ser, op_name)(skipna=skipna)
        tm.assert_almost_equal(result, expected)

    @pytest.mark.parametrize("skipna", [True, False])
    def test_reduce_series(self, data, all_numeric_reductions, skipna, request):
        pa_dtype = data.dtype.pyarrow_dtype
        opname = all_numeric_reductions

        ser = pd.Series(data)

        should_work = True
        if pa.types.is_temporal(pa_dtype) and opname in [
            "sum",
            "var",
            "skew",
            "kurt",
            "prod",
        ]:
            if pa.types.is_duration(pa_dtype) and opname in ["sum"]:
                # summing timedeltas is one case that *is* well-defined
                pass
            else:
                should_work = False
        elif (
            pa.types.is_string(pa_dtype) or pa.types.is_binary(pa_dtype)
        ) and opname in [
            "sum",
            "mean",
            "median",
            "prod",
            "std",
            "sem",
            "var",
            "skew",
            "kurt",
        ]:
            should_work = False

        if not should_work:
            # matching the non-pyarrow versions, these operations *should* not
            #  work for these dtypes
            msg = f"does not support reduction '{opname}'"
            with pytest.raises(TypeError, match=msg):
                getattr(ser, opname)(skipna=skipna)

            return

        xfail_mark = pytest.mark.xfail(
            raises=TypeError,
            reason=(
                f"{all_numeric_reductions} is not implemented in "
                f"pyarrow={pa.__version__} for {pa_dtype}"
            ),
        )
        if all_numeric_reductions in {"skew", "kurt"}:
            request.node.add_marker(xfail_mark)
        elif (
            all_numeric_reductions in {"median", "var", "std", "prod", "max", "min"}
            and pa_version_under6p0
        ):
            request.node.add_marker(xfail_mark)
        elif all_numeric_reductions == "sem" and pa_version_under8p0:
            request.node.add_marker(xfail_mark)
        elif (
            all_numeric_reductions in {"sum", "mean"}
            and skipna is False
            and pa_version_under6p0
            and (pa.types.is_integer(pa_dtype) or pa.types.is_floating(pa_dtype))
        ):
            request.node.add_marker(
                pytest.mark.xfail(
                    raises=AssertionError,
                    reason=(
                        f"{all_numeric_reductions} with skip_nulls={skipna} did not "
                        f"return NA for {pa_dtype} with pyarrow={pa.__version__}"
                    ),
                )
            )

        elif all_numeric_reductions in [
            "mean",
            "median",
            "std",
            "sem",
        ] and pa.types.is_temporal(pa_dtype):
            request.node.add_marker(xfail_mark)
        elif pa.types.is_boolean(pa_dtype) and all_numeric_reductions in {
            "sem",
            "std",
            "var",
            "median",
        }:
            request.node.add_marker(xfail_mark)
        super().test_reduce_series(data, all_numeric_reductions, skipna)


class TestBaseBooleanReduce(base.BaseBooleanReduceTests):
    @pytest.mark.parametrize("skipna", [True, False])
    def test_reduce_series(
        self, data, all_boolean_reductions, skipna, na_value, request
    ):
        pa_dtype = data.dtype.pyarrow_dtype
        xfail_mark = pytest.mark.xfail(
            raises=TypeError,
            reason=(
                f"{all_boolean_reductions} is not implemented in "
                f"pyarrow={pa.__version__} for {pa_dtype}"
            ),
        )
        if pa.types.is_string(pa_dtype) or pa.types.is_binary(pa_dtype):
            # We *might* want to make this behave like the non-pyarrow cases,
            #  but have not yet decided.
            request.node.add_marker(xfail_mark)

        op_name = all_boolean_reductions
        ser = pd.Series(data)

        if pa.types.is_temporal(pa_dtype) and not pa.types.is_duration(pa_dtype):
            # xref GH#34479 we support this in our non-pyarrow datetime64 dtypes,
            #  but it isn't obvious we _should_.  For now, we keep the pyarrow
            #  behavior which does not support this.

            with pytest.raises(TypeError, match="does not support reduction"):
                getattr(ser, op_name)(skipna=skipna)

            return

        result = getattr(ser, op_name)(skipna=skipna)
        assert result is (op_name == "any")


class TestBaseGroupby(base.BaseGroupbyTests):
    def test_groupby_extension_no_sort(self, data_for_grouping, request):
        pa_dtype = data_for_grouping.dtype.pyarrow_dtype
        if pa.types.is_boolean(pa_dtype):
            request.node.add_marker(
                pytest.mark.xfail(
                    reason=f"{pa_dtype} only has 2 unique possible values",
                )
            )
        super().test_groupby_extension_no_sort(data_for_grouping)

    def test_groupby_extension_transform(self, data_for_grouping, request):
        pa_dtype = data_for_grouping.dtype.pyarrow_dtype
        if pa.types.is_boolean(pa_dtype):
            request.node.add_marker(
                pytest.mark.xfail(
                    reason=f"{pa_dtype} only has 2 unique possible values",
                )
            )
        with tm.maybe_produces_warning(
            PerformanceWarning,
            pa_version_under7p0 and not pa.types.is_duration(pa_dtype),
            check_stacklevel=False,
        ):
            super().test_groupby_extension_transform(data_for_grouping)

    def test_groupby_extension_apply(
        self, data_for_grouping, groupby_apply_op, request
    ):
        pa_dtype = data_for_grouping.dtype.pyarrow_dtype
        with tm.maybe_produces_warning(
            PerformanceWarning,
            pa_version_under7p0 and not pa.types.is_duration(pa_dtype),
            check_stacklevel=False,
        ):
            super().test_groupby_extension_apply(data_for_grouping, groupby_apply_op)

    @pytest.mark.parametrize("as_index", [True, False])
    def test_groupby_extension_agg(self, as_index, data_for_grouping, request):
        pa_dtype = data_for_grouping.dtype.pyarrow_dtype
        if pa.types.is_boolean(pa_dtype):
            request.node.add_marker(
                pytest.mark.xfail(
                    raises=ValueError,
                    reason=f"{pa_dtype} only has 2 unique possible values",
                )
            )
        with tm.maybe_produces_warning(
            PerformanceWarning,
            pa_version_under7p0 and not pa.types.is_duration(pa_dtype),
            check_stacklevel=False,
        ):
            super().test_groupby_extension_agg(as_index, data_for_grouping)

    def test_in_numeric_groupby(self, data_for_grouping):
        if is_string_dtype(data_for_grouping.dtype):
            df = pd.DataFrame(
                {
                    "A": [1, 1, 2, 2, 3, 3, 1, 4],
                    "B": data_for_grouping,
                    "C": [1, 1, 1, 1, 1, 1, 1, 1],
                }
            )

            expected = pd.Index(["C"])
            with pytest.raises(TypeError, match="does not support"):
                df.groupby("A").sum().columns
            result = df.groupby("A").sum(numeric_only=True).columns
            tm.assert_index_equal(result, expected)
        else:
            super().test_in_numeric_groupby(data_for_grouping)


class TestBaseDtype(base.BaseDtypeTests):
    def test_construct_from_string_own_name(self, dtype, request):
        pa_dtype = dtype.pyarrow_dtype
        if pa.types.is_timestamp(pa_dtype) and pa_dtype.tz is not None:
            request.node.add_marker(
                pytest.mark.xfail(
                    raises=NotImplementedError,
                    reason=f"pyarrow.type_for_alias cannot infer {pa_dtype}",
                )
            )
        elif pa.types.is_string(pa_dtype):
            request.node.add_marker(
                pytest.mark.xfail(
                    raises=TypeError,
                    reason=(
                        "Still support StringDtype('pyarrow') "
                        "over ArrowDtype(pa.string())"
                    ),
                )
            )
        super().test_construct_from_string_own_name(dtype)

    def test_is_dtype_from_name(self, dtype, request):
        pa_dtype = dtype.pyarrow_dtype
        if pa.types.is_timestamp(pa_dtype) and pa_dtype.tz is not None:
            request.node.add_marker(
                pytest.mark.xfail(
                    raises=NotImplementedError,
                    reason=f"pyarrow.type_for_alias cannot infer {pa_dtype}",
                )
            )
        elif pa.types.is_string(pa_dtype):
            request.node.add_marker(
                pytest.mark.xfail(
                    reason=(
                        "Still support StringDtype('pyarrow') "
                        "over ArrowDtype(pa.string())"
                    ),
                )
            )
        super().test_is_dtype_from_name(dtype)

    def test_construct_from_string(self, dtype, request):
        pa_dtype = dtype.pyarrow_dtype
        if pa.types.is_timestamp(pa_dtype) and pa_dtype.tz is not None:
            request.node.add_marker(
                pytest.mark.xfail(
                    raises=NotImplementedError,
                    reason=f"pyarrow.type_for_alias cannot infer {pa_dtype}",
                )
            )
        elif pa.types.is_string(pa_dtype):
            request.node.add_marker(
                pytest.mark.xfail(
                    raises=TypeError,
                    reason=(
                        "Still support StringDtype('pyarrow') "
                        "over ArrowDtype(pa.string())"
                    ),
                )
            )
        super().test_construct_from_string(dtype)

    def test_construct_from_string_another_type_raises(self, dtype):
        msg = r"'another_type' must end with '\[pyarrow\]'"
        with pytest.raises(TypeError, match=msg):
            type(dtype).construct_from_string("another_type")

    def test_get_common_dtype(self, dtype, request):
        pa_dtype = dtype.pyarrow_dtype
        if (
            pa.types.is_date(pa_dtype)
            or pa.types.is_time(pa_dtype)
            or (
                pa.types.is_timestamp(pa_dtype)
                and (pa_dtype.unit != "ns" or pa_dtype.tz is not None)
            )
            or (pa.types.is_duration(pa_dtype) and pa_dtype.unit != "ns")
            or pa.types.is_binary(pa_dtype)
        ):
            request.node.add_marker(
                pytest.mark.xfail(
                    reason=(
                        f"{pa_dtype} does not have associated numpy "
                        f"dtype findable by find_common_type"
                    )
                )
            )
        super().test_get_common_dtype(dtype)

    def test_is_not_string_type(self, dtype):
        pa_dtype = dtype.pyarrow_dtype
        if pa.types.is_string(pa_dtype):
            assert is_string_dtype(dtype)
        else:
            super().test_is_not_string_type(dtype)


class TestBaseIndex(base.BaseIndexTests):
    pass


class TestBaseInterface(base.BaseInterfaceTests):
    @pytest.mark.xfail(
        reason="GH 45419: pyarrow.ChunkedArray does not support views.", run=False
    )
    def test_view(self, data):
        super().test_view(data)


class TestBaseMissing(base.BaseMissingTests):
    def test_dropna_array(self, data_missing):
        with tm.maybe_produces_warning(
            PerformanceWarning, pa_version_under6p0, check_stacklevel=False
        ):
            super().test_dropna_array(data_missing)

    def test_fillna_no_op_returns_copy(self, data):
        with tm.maybe_produces_warning(
            PerformanceWarning, pa_version_under7p0, check_stacklevel=False
        ):
            super().test_fillna_no_op_returns_copy(data)

    def test_fillna_series_method(self, data_missing, fillna_method):
        with tm.maybe_produces_warning(
            PerformanceWarning, pa_version_under7p0, check_stacklevel=False
        ):
            super().test_fillna_series_method(data_missing, fillna_method)


class TestBasePrinting(base.BasePrintingTests):
    pass


class TestBaseReshaping(base.BaseReshapingTests):
    @pytest.mark.xfail(
        reason="GH 45419: pyarrow.ChunkedArray does not support views", run=False
    )
    def test_transpose(self, data):
        super().test_transpose(data)


class TestBaseSetitem(base.BaseSetitemTests):
    @pytest.mark.xfail(
        reason="GH 45419: pyarrow.ChunkedArray does not support views", run=False
    )
    def test_setitem_preserves_views(self, data):
        super().test_setitem_preserves_views(data)


class TestBaseParsing(base.BaseParsingTests):
    @pytest.mark.parametrize("engine", ["c", "python"])
    def test_EA_types(self, engine, data, request):
        pa_dtype = data.dtype.pyarrow_dtype
        if pa.types.is_boolean(pa_dtype):
            request.node.add_marker(
                pytest.mark.xfail(raises=TypeError, reason="GH 47534")
            )
        elif pa.types.is_timestamp(pa_dtype) and pa_dtype.tz is not None:
            request.node.add_marker(
                pytest.mark.xfail(
                    raises=NotImplementedError,
                    reason=f"Parameterized types with tz={pa_dtype.tz} not supported.",
                )
            )
        elif pa.types.is_timestamp(pa_dtype) and pa_dtype.unit in ("us", "ns"):
            request.node.add_marker(
                pytest.mark.xfail(
                    raises=ValueError,
                    reason="https://github.com/pandas-dev/pandas/issues/49767",
                )
            )
        elif pa.types.is_binary(pa_dtype):
            request.node.add_marker(
                pytest.mark.xfail(reason="CSV parsers don't correctly handle binary")
            )
        df = pd.DataFrame({"with_dtype": pd.Series(data, dtype=str(data.dtype))})
        csv_output = df.to_csv(index=False, na_rep=np.nan)
        if pa.types.is_binary(pa_dtype):
            csv_output = BytesIO(csv_output)
        else:
            csv_output = StringIO(csv_output)
        result = pd.read_csv(
            csv_output, dtype={"with_dtype": str(data.dtype)}, engine=engine
        )
        expected = df
        self.assert_frame_equal(result, expected)


class TestBaseUnaryOps(base.BaseUnaryOpsTests):
    def test_invert(self, data, request):
        pa_dtype = data.dtype.pyarrow_dtype
        if not pa.types.is_boolean(pa_dtype):
            request.node.add_marker(
                pytest.mark.xfail(
                    raises=pa.ArrowNotImplementedError,
                    reason=f"pyarrow.compute.invert does support {pa_dtype}",
                )
            )
        super().test_invert(data)


class TestBaseMethods(base.BaseMethodsTests):
    def test_argsort_missing_array(self, data_missing_for_sorting):
        with tm.maybe_produces_warning(
            PerformanceWarning, pa_version_under7p0, check_stacklevel=False
        ):
            super().test_argsort_missing_array(data_missing_for_sorting)

    @pytest.mark.parametrize("periods", [1, -2])
    def test_diff(self, data, periods, request):
        pa_dtype = data.dtype.pyarrow_dtype
        if pa.types.is_unsigned_integer(pa_dtype) and periods == 1:
            request.node.add_marker(
                pytest.mark.xfail(
                    raises=pa.ArrowInvalid,
                    reason=(
                        f"diff with {pa_dtype} and periods={periods} will overflow"
                    ),
                )
            )
        super().test_diff(data, periods)

    @pytest.mark.filterwarnings("ignore:Falling back:pandas.errors.PerformanceWarning")
    @pytest.mark.parametrize("dropna", [True, False])
    def test_value_counts(self, all_data, dropna, request):
        super().test_value_counts(all_data, dropna)

    def test_value_counts_with_normalize(self, data, request):
        pa_dtype = data.dtype.pyarrow_dtype
        with tm.maybe_produces_warning(
            PerformanceWarning,
            pa_version_under7p0 and not pa.types.is_duration(pa_dtype),
            check_stacklevel=False,
        ):
            super().test_value_counts_with_normalize(data)

    @pytest.mark.xfail(
        pa_version_under6p0,
        raises=NotImplementedError,
        reason="argmin/max only implemented for pyarrow version >= 6.0",
    )
    def test_argmin_argmax(
        self, data_for_sorting, data_missing_for_sorting, na_value, request
    ):
        pa_dtype = data_for_sorting.dtype.pyarrow_dtype
        if pa.types.is_boolean(pa_dtype):
            request.node.add_marker(
                pytest.mark.xfail(
                    reason=f"{pa_dtype} only has 2 unique possible values",
                )
            )
        super().test_argmin_argmax(data_for_sorting, data_missing_for_sorting, na_value)

    @pytest.mark.parametrize(
        "op_name, skipna, expected",
        [
            ("idxmax", True, 0),
            ("idxmin", True, 2),
            ("argmax", True, 0),
            ("argmin", True, 2),
            ("idxmax", False, np.nan),
            ("idxmin", False, np.nan),
            ("argmax", False, -1),
            ("argmin", False, -1),
        ],
    )
    def test_argreduce_series(
        self, data_missing_for_sorting, op_name, skipna, expected, request
    ):
        if pa_version_under6p0 and skipna:
            request.node.add_marker(
                pytest.mark.xfail(
                    raises=NotImplementedError,
                    reason="min_max not supported in pyarrow",
                )
            )
        super().test_argreduce_series(
            data_missing_for_sorting, op_name, skipna, expected
        )

    @pytest.mark.parametrize(
        "na_position, expected",
        [
            ("last", np.array([2, 0, 1], dtype=np.dtype("intp"))),
            ("first", np.array([1, 2, 0], dtype=np.dtype("intp"))),
        ],
    )
    def test_nargsort(self, data_missing_for_sorting, na_position, expected):
        with tm.maybe_produces_warning(
            PerformanceWarning, pa_version_under7p0, check_stacklevel=False
        ):
            super().test_nargsort(data_missing_for_sorting, na_position, expected)

    @pytest.mark.parametrize("ascending", [True, False])
    def test_sort_values(self, data_for_sorting, ascending, sort_by_key, request):
        with tm.maybe_produces_warning(
            PerformanceWarning, pa_version_under7p0, check_stacklevel=False
        ):
            super().test_sort_values(data_for_sorting, ascending, sort_by_key)

    @pytest.mark.parametrize("ascending", [True, False])
    def test_sort_values_missing(
        self, data_missing_for_sorting, ascending, sort_by_key
    ):
        with tm.maybe_produces_warning(
            PerformanceWarning, pa_version_under7p0, check_stacklevel=False
        ):
            super().test_sort_values_missing(
                data_missing_for_sorting, ascending, sort_by_key
            )

    @pytest.mark.parametrize("ascending", [True, False])
    def test_sort_values_frame(self, data_for_sorting, ascending, request):
        pa_dtype = data_for_sorting.dtype.pyarrow_dtype
        with tm.maybe_produces_warning(
            PerformanceWarning,
            pa_version_under7p0 and not pa.types.is_duration(pa_dtype),
            check_stacklevel=False,
        ):
            super().test_sort_values_frame(data_for_sorting, ascending)

    def test_factorize(self, data_for_grouping, request):
        pa_dtype = data_for_grouping.dtype.pyarrow_dtype
        if pa.types.is_boolean(pa_dtype):
            request.node.add_marker(
                pytest.mark.xfail(
                    reason=f"{pa_dtype} only has 2 unique possible values",
                )
            )
        super().test_factorize(data_for_grouping)

    _combine_le_expected_dtype = "bool[pyarrow]"

    def test_combine_add(self, data_repeated, request):
        pa_dtype = next(data_repeated(1)).dtype.pyarrow_dtype
        if pa.types.is_duration(pa_dtype):
            # TODO: this fails on the scalar addition constructing 'expected'
            #  but not in the actual 'combine' call, so may be salvage-able
            mark = pytest.mark.xfail(
                raises=TypeError,
                reason=f"{pa_dtype} cannot be added to {pa_dtype}",
            )
            request.node.add_marker(mark)
            super().test_combine_add(data_repeated)

        elif pa.types.is_temporal(pa_dtype):
            # analogous to datetime64, these cannot be added
            orig_data1, orig_data2 = data_repeated(2)
            s1 = pd.Series(orig_data1)
            s2 = pd.Series(orig_data2)
            with pytest.raises(TypeError):
                s1.combine(s2, lambda x1, x2: x1 + x2)

        else:
            super().test_combine_add(data_repeated)

    def test_searchsorted(self, data_for_sorting, as_series, request):
        pa_dtype = data_for_sorting.dtype.pyarrow_dtype
        if pa.types.is_boolean(pa_dtype):
            request.node.add_marker(
                pytest.mark.xfail(
                    reason=f"{pa_dtype} only has 2 unique possible values",
                )
            )
        super().test_searchsorted(data_for_sorting, as_series)

    def test_basic_equals(self, data):
        # https://github.com/pandas-dev/pandas/issues/34660
        assert pd.Series(data).equals(pd.Series(data))


class TestBaseArithmeticOps(base.BaseArithmeticOpsTests):

    divmod_exc = NotImplementedError

    def _patch_combine(self, obj, other, op):
        # BaseOpsUtil._combine can upcast expected dtype
        # (because it generates expected on python scalars)
        # while ArrowExtensionArray maintains original type
        expected = base.BaseArithmeticOpsTests._combine(self, obj, other, op)
        was_frame = False
        if isinstance(expected, pd.DataFrame):
            was_frame = True
            expected_data = expected.iloc[:, 0]
            original_dtype = obj.iloc[:, 0].dtype
        else:
            expected_data = expected
            original_dtype = obj.dtype
        pa_array = pa.array(expected_data._values).cast(original_dtype.pyarrow_dtype)
        pd_array = type(expected_data._values)(pa_array)
        if was_frame:
            expected = pd.DataFrame(
                pd_array, index=expected.index, columns=expected.columns
            )
        else:
            expected = pd.Series(pd_array)
        return expected

    def _is_temporal_supported(self, opname, pa_dtype):
        return not pa_version_under8p0 and (
            opname in ("__add__", "__radd__")
            and pa.types.is_duration(pa_dtype)
            or opname in ("__sub__", "__rsub__")
            and pa.types.is_temporal(pa_dtype)
        )

    def _get_scalar_exception(self, opname, pa_dtype):
        arrow_temporal_supported = self._is_temporal_supported(opname, pa_dtype)
        if opname in {
            "__mod__",
            "__rmod__",
        }:
            exc = NotImplementedError
        elif arrow_temporal_supported:
            exc = None
        elif not (pa.types.is_floating(pa_dtype) or pa.types.is_integer(pa_dtype)):
            exc = pa.ArrowNotImplementedError
        else:
            exc = None
        return exc

    def _get_arith_xfail_marker(self, opname, pa_dtype):
        mark = None

        arrow_temporal_supported = self._is_temporal_supported(opname, pa_dtype)

        if (
            opname == "__rpow__"
            and (pa.types.is_floating(pa_dtype) or pa.types.is_integer(pa_dtype))
            and not pa_version_under6p0
        ):
            mark = pytest.mark.xfail(
                reason=(
                    f"GH#29997: 1**pandas.NA == 1 while 1**pyarrow.NA == NULL "
                    f"for {pa_dtype}"
                )
            )
        elif arrow_temporal_supported:
            mark = pytest.mark.xfail(
                raises=TypeError,
                reason=(
                    f"{opname} not supported between"
                    f"pd.NA and {pa_dtype} Python scalar"
                ),
            )
        elif (
            opname in {"__rtruediv__", "__rfloordiv__"}
            and (pa.types.is_floating(pa_dtype) or pa.types.is_integer(pa_dtype))
            and not pa_version_under6p0
        ):
            mark = pytest.mark.xfail(
                raises=pa.ArrowInvalid,
                reason="divide by 0",
            )

        return mark

    def test_arith_series_with_scalar(
        self, data, all_arithmetic_operators, request, monkeypatch
    ):
        pa_dtype = data.dtype.pyarrow_dtype

        if all_arithmetic_operators == "__rmod__" and (
            pa.types.is_string(pa_dtype) or pa.types.is_binary(pa_dtype)
        ):
            pytest.skip("Skip testing Python string formatting")

        self.series_scalar_exc = self._get_scalar_exception(
            all_arithmetic_operators, pa_dtype
        )

        mark = self._get_arith_xfail_marker(all_arithmetic_operators, pa_dtype)
        if mark is not None:
            request.node.add_marker(mark)

        if all_arithmetic_operators == "__floordiv__" and pa.types.is_integer(pa_dtype):
            # BaseOpsUtil._combine always returns int64, while ArrowExtensionArray does
            # not upcast
            monkeypatch.setattr(TestBaseArithmeticOps, "_combine", self._patch_combine)
        super().test_arith_series_with_scalar(data, all_arithmetic_operators)

    def test_arith_frame_with_scalar(
        self, data, all_arithmetic_operators, request, monkeypatch
    ):
        pa_dtype = data.dtype.pyarrow_dtype

        if all_arithmetic_operators == "__rmod__" and (
            pa.types.is_string(pa_dtype) or pa.types.is_binary(pa_dtype)
        ):
            pytest.skip("Skip testing Python string formatting")

        self.frame_scalar_exc = self._get_scalar_exception(
            all_arithmetic_operators, pa_dtype
        )

        mark = self._get_arith_xfail_marker(all_arithmetic_operators, pa_dtype)
        if mark is not None:
            request.node.add_marker(mark)

        if all_arithmetic_operators == "__floordiv__" and pa.types.is_integer(pa_dtype):
            # BaseOpsUtil._combine always returns int64, while ArrowExtensionArray does
            # not upcast
            monkeypatch.setattr(TestBaseArithmeticOps, "_combine", self._patch_combine)
        super().test_arith_frame_with_scalar(data, all_arithmetic_operators)

    def test_arith_series_with_array(
        self, data, all_arithmetic_operators, request, monkeypatch
    ):
        pa_dtype = data.dtype.pyarrow_dtype

        self.series_array_exc = self._get_scalar_exception(
            all_arithmetic_operators, pa_dtype
        )

        if (
            all_arithmetic_operators
            in (
                "__sub__",
                "__rsub__",
            )
            and pa.types.is_unsigned_integer(pa_dtype)
            and not pa_version_under6p0
        ):
            request.node.add_marker(
                pytest.mark.xfail(
                    raises=pa.ArrowInvalid,
                    reason=(
                        f"Implemented pyarrow.compute.subtract_checked "
                        f"which raises on overflow for {pa_dtype}"
                    ),
                )
            )

        mark = self._get_arith_xfail_marker(all_arithmetic_operators, pa_dtype)
        if mark is not None:
            request.node.add_marker(mark)

        op_name = all_arithmetic_operators
        ser = pd.Series(data)
        # pd.Series([ser.iloc[0]] * len(ser)) may not return ArrowExtensionArray
        # since ser.iloc[0] is a python scalar
        other = pd.Series(pd.array([ser.iloc[0]] * len(ser), dtype=data.dtype))

        if pa.types.is_floating(pa_dtype) or (
            pa.types.is_integer(pa_dtype) and all_arithmetic_operators != "__truediv__"
        ):
            monkeypatch.setattr(TestBaseArithmeticOps, "_combine", self._patch_combine)
        self.check_opname(ser, op_name, other, exc=self.series_array_exc)

    def test_add_series_with_extension_array(self, data, request):
        pa_dtype = data.dtype.pyarrow_dtype
        if not (
            pa.types.is_integer(pa_dtype)
            or pa.types.is_floating(pa_dtype)
            or (not pa_version_under8p0 and pa.types.is_duration(pa_dtype))
        ):
            request.node.add_marker(
                pytest.mark.xfail(
                    raises=NotImplementedError,
                    reason=f"add_checked not implemented for {pa_dtype}",
                )
            )
        elif pa_dtype.equals("int8"):
            request.node.add_marker(
                pytest.mark.xfail(
                    raises=pa.ArrowInvalid,
                    reason=f"raises on overflow for {pa_dtype}",
                )
            )
        super().test_add_series_with_extension_array(data)


class TestBaseComparisonOps(base.BaseComparisonOpsTests):
    def assert_series_equal(self, left, right, *args, **kwargs):
        # Series.combine for "expected" retains bool[pyarrow] dtype
        # While "result" return "boolean" dtype
        right = pd.Series(right._values.to_numpy(), dtype="boolean")
        super().assert_series_equal(left, right, *args, **kwargs)

    def test_compare_array(self, data, comparison_op, na_value, request):
        pa_dtype = data.dtype.pyarrow_dtype
        ser = pd.Series(data)
        # pd.Series([ser.iloc[0]] * len(ser)) may not return ArrowExtensionArray
        # since ser.iloc[0] is a python scalar
        other = pd.Series(pd.array([ser.iloc[0]] * len(ser), dtype=data.dtype))
        if comparison_op.__name__ in ["eq", "ne"]:
            # comparison should match point-wise comparisons
            result = comparison_op(ser, other)
            # Series.combine does not calculate the NA mask correctly
            # when comparing over an array
            assert result[8] is na_value
            assert result[97] is na_value
            expected = ser.combine(other, comparison_op)
            expected[8] = na_value
            expected[97] = na_value
            self.assert_series_equal(result, expected)

        else:
            exc = None
            try:
                result = comparison_op(ser, other)
            except Exception as err:
                exc = err

            if exc is None:
                # Didn't error, then should match point-wise behavior
                if pa.types.is_temporal(pa_dtype):
                    # point-wise comparison with pd.NA raises TypeError
                    assert result[8] is na_value
                    assert result[97] is na_value
                    result = result.drop([8, 97]).reset_index(drop=True)
                    ser = ser.drop([8, 97])
                    other = other.drop([8, 97])
                expected = ser.combine(other, comparison_op)
                self.assert_series_equal(result, expected)
            else:
                with pytest.raises(type(exc)):
                    ser.combine(other, comparison_op)

    def test_invalid_other_comp(self, data, comparison_op):
        # GH 48833
        with pytest.raises(
            NotImplementedError, match=".* not implemented for <class 'object'>"
        ):
            comparison_op(data, object())


def test_arrowdtype_construct_from_string_type_with_unsupported_parameters():
    with pytest.raises(NotImplementedError, match="Passing pyarrow type"):
        ArrowDtype.construct_from_string("timestamp[s, tz=UTC][pyarrow]")


@pytest.mark.parametrize(
    "interpolation", ["linear", "lower", "higher", "nearest", "midpoint"]
)
@pytest.mark.parametrize("quantile", [0.5, [0.5, 0.5]])
def test_quantile(data, interpolation, quantile, request):
    pa_dtype = data.dtype.pyarrow_dtype

    data = data.take([0, 0, 0])
    ser = pd.Series(data)

    if (
        pa.types.is_string(pa_dtype)
        or pa.types.is_binary(pa_dtype)
        or pa.types.is_boolean(pa_dtype)
    ):
        # For string, bytes, and bool, we don't *expect* to have quantile work
        # Note this matches the non-pyarrow behavior
        if pa_version_under7p0:
            msg = r"Function quantile has no kernel matching input types \(.*\)"
        else:
            msg = r"Function 'quantile' has no kernel matching input types \(.*\)"
        with pytest.raises(pa.ArrowNotImplementedError, match=msg):
            ser.quantile(q=quantile, interpolation=interpolation)
        return

    if pa.types.is_integer(pa_dtype) or pa.types.is_floating(pa_dtype):
        pass
<<<<<<< HEAD
    elif pa.types.is_temporal(data._pa_array.type) and interpolation in [
        "lower",
        "higher",
    ]:
=======
    elif pa.types.is_temporal(data._data.type):
>>>>>>> 80ecde4b
        pass
    else:
        request.node.add_marker(
            pytest.mark.xfail(
                raises=pa.ArrowNotImplementedError,
                reason=f"quantile not supported by pyarrow for {pa_dtype}",
            )
        )
    data = data.take([0, 0, 0])
    ser = pd.Series(data)
    result = ser.quantile(q=quantile, interpolation=interpolation)

    if pa.types.is_timestamp(pa_dtype) and interpolation not in ["lower", "higher"]:
        # rounding error will make the check below fail
        #  (e.g. '2020-01-01 01:01:01.000001' vs '2020-01-01 01:01:01.000001024'),
        #  so we'll check for now that we match the numpy analogue
        if pa_dtype.tz:
            pd_dtype = f"M8[{pa_dtype.unit}, {pa_dtype.tz}]"
        else:
            pd_dtype = f"M8[{pa_dtype.unit}]"
        ser_np = ser.astype(pd_dtype)

        expected = ser_np.quantile(q=quantile, interpolation=interpolation)
        if quantile == 0.5:
            if pa_dtype.unit == "us":
                expected = expected.to_pydatetime(warn=False)
            assert result == expected
        else:
            if pa_dtype.unit == "us":
                expected = expected.dt.floor("us")
            tm.assert_series_equal(result, expected.astype(data.dtype))
        return

    if quantile == 0.5:
        assert result == data[0]
    else:
        # Just check the values
        expected = pd.Series(data.take([0, 0]), index=[0.5, 0.5])
        if pa.types.is_integer(pa_dtype) or pa.types.is_floating(pa_dtype):
            expected = expected.astype("float64[pyarrow]")
            result = result.astype("float64[pyarrow]")
        tm.assert_series_equal(result, expected)


@pytest.mark.xfail(
    pa_version_under6p0,
    raises=NotImplementedError,
    reason="mode only supported for pyarrow version >= 6.0",
)
@pytest.mark.parametrize("dropna", [True, False])
@pytest.mark.parametrize(
    "take_idx, exp_idx",
    [[[0, 0, 2, 2, 4, 4], [4, 0]], [[0, 0, 0, 2, 4, 4], [0]]],
    ids=["multi_mode", "single_mode"],
)
def test_mode(data_for_grouping, dropna, take_idx, exp_idx, request):
    pa_dtype = data_for_grouping.dtype.pyarrow_dtype
    if pa.types.is_string(pa_dtype) or pa.types.is_binary(pa_dtype):
        request.node.add_marker(
            pytest.mark.xfail(
                raises=pa.ArrowNotImplementedError,
                reason=f"mode not supported by pyarrow for {pa_dtype}",
            )
        )
    elif (
        pa.types.is_boolean(pa_dtype)
        and "multi_mode" in request.node.nodeid
        and pa_version_under9p0
    ):
        request.node.add_marker(
            pytest.mark.xfail(
                reason="https://issues.apache.org/jira/browse/ARROW-17096",
            )
        )
    data = data_for_grouping.take(take_idx)
    ser = pd.Series(data)
    result = ser.mode(dropna=dropna)
    expected = pd.Series(data_for_grouping.take(exp_idx))
    tm.assert_series_equal(result, expected)


def test_is_bool_dtype():
    # GH 22667
    data = ArrowExtensionArray(pa.array([True, False, True]))
    assert is_bool_dtype(data)
    assert pd.core.common.is_bool_indexer(data)
    s = pd.Series(range(len(data)))
    result = s[data]
    expected = s[np.asarray(data)]
    tm.assert_series_equal(result, expected)


def test_is_numeric_dtype(data):
    # GH 50563
    pa_type = data.dtype.pyarrow_dtype
    if (
        pa.types.is_floating(pa_type)
        or pa.types.is_integer(pa_type)
        or pa.types.is_decimal(pa_type)
    ):
        assert is_numeric_dtype(data)
    else:
        assert not is_numeric_dtype(data)


def test_is_integer_dtype(data):
    # GH 50667
    pa_type = data.dtype.pyarrow_dtype
    if pa.types.is_integer(pa_type):
        assert is_integer_dtype(data)
    else:
        assert not is_integer_dtype(data)


def test_is_any_integer_dtype(data):
    # GH 50667
    pa_type = data.dtype.pyarrow_dtype
    if pa.types.is_integer(pa_type):
        assert is_any_int_dtype(data)
    else:
        assert not is_any_int_dtype(data)


def test_is_signed_integer_dtype(data):
    pa_type = data.dtype.pyarrow_dtype
    if pa.types.is_signed_integer(pa_type):
        assert is_signed_integer_dtype(data)
    else:
        assert not is_signed_integer_dtype(data)


def test_is_unsigned_integer_dtype(data):
    pa_type = data.dtype.pyarrow_dtype
    if pa.types.is_unsigned_integer(pa_type):
        assert is_unsigned_integer_dtype(data)
    else:
        assert not is_unsigned_integer_dtype(data)


def test_is_float_dtype(data):
    pa_type = data.dtype.pyarrow_dtype
    if pa.types.is_floating(pa_type):
        assert is_float_dtype(data)
    else:
        assert not is_float_dtype(data)


def test_pickle_roundtrip(data):
    # GH 42600
    expected = pd.Series(data)
    expected_sliced = expected.head(2)
    full_pickled = pickle.dumps(expected)
    sliced_pickled = pickle.dumps(expected_sliced)

    assert len(full_pickled) > len(sliced_pickled)

    result = pickle.loads(full_pickled)
    tm.assert_series_equal(result, expected)

    result_sliced = pickle.loads(sliced_pickled)
    tm.assert_series_equal(result_sliced, expected_sliced)


def test_astype_from_non_pyarrow(data):
    # GH49795
    pd_array = data._pa_array.to_pandas().array
    result = pd_array.astype(data.dtype)
    assert not isinstance(pd_array.dtype, ArrowDtype)
    assert isinstance(result.dtype, ArrowDtype)
    tm.assert_extension_array_equal(result, data)


def test_astype_float_from_non_pyarrow_str():
    # GH50430
    ser = pd.Series(["1.0"])
    result = ser.astype("float64[pyarrow]")
    expected = pd.Series([1.0], dtype="float64[pyarrow]")
    tm.assert_series_equal(result, expected)


def test_to_numpy_with_defaults(data):
    # GH49973
    result = data.to_numpy()

    pa_type = data._pa_array.type
    if pa.types.is_duration(pa_type) or pa.types.is_timestamp(pa_type):
        expected = np.array(list(data))
    else:
        expected = np.array(data._pa_array)

    if data._hasna:
        expected = expected.astype(object)
        expected[pd.isna(data)] = pd.NA

    tm.assert_numpy_array_equal(result, expected)


def test_setitem_null_slice(data):
    # GH50248
    orig = data.copy()

    result = orig.copy()
    result[:] = data[0]
    expected = ArrowExtensionArray(
        pa.array([data[0]] * len(data), type=data._pa_array.type)
    )
    tm.assert_extension_array_equal(result, expected)

    result = orig.copy()
    result[:] = data[::-1]
    expected = data[::-1]
    tm.assert_extension_array_equal(result, expected)

    result = orig.copy()
    result[:] = data.tolist()
    expected = data
    tm.assert_extension_array_equal(result, expected)


def test_setitem_invalid_dtype(data):
    # GH50248
    pa_type = data._pa_array.type
    if pa.types.is_string(pa_type) or pa.types.is_binary(pa_type):
        fill_value = 123
        err = TypeError
        msg = "Invalid value '123' for dtype"
    elif (
        pa.types.is_integer(pa_type)
        or pa.types.is_floating(pa_type)
        or pa.types.is_boolean(pa_type)
    ):
        fill_value = "foo"
        err = pa.ArrowInvalid
        msg = "Could not convert"
    else:
        fill_value = "foo"
        err = TypeError
        msg = "Invalid value 'foo' for dtype"
    with pytest.raises(err, match=msg):
        data[:] = fill_value


def test_round():
    dtype = "float64[pyarrow]"

    ser = pd.Series([0.0, 1.23, 2.56, pd.NA], dtype=dtype)
    result = ser.round(1)
    expected = pd.Series([0.0, 1.2, 2.6, pd.NA], dtype=dtype)
    tm.assert_series_equal(result, expected)

    ser = pd.Series([123.4, pd.NA, 56.78], dtype=dtype)
    result = ser.round(-1)
    expected = pd.Series([120.0, pd.NA, 60.0], dtype=dtype)
    tm.assert_series_equal(result, expected)


def test_searchsorted_with_na_raises(data_for_sorting, as_series):
    # GH50447
    b, c, a = data_for_sorting
    arr = data_for_sorting.take([2, 0, 1])  # to get [a, b, c]
    arr[-1] = pd.NA

    if as_series:
        arr = pd.Series(arr)

    msg = (
        "searchsorted requires array to be sorted, "
        "which is impossible with NAs present."
    )
    with pytest.raises(ValueError, match=msg):
        arr.searchsorted(b)<|MERGE_RESOLUTION|>--- conflicted
+++ resolved
@@ -1333,14 +1333,7 @@
 
     if pa.types.is_integer(pa_dtype) or pa.types.is_floating(pa_dtype):
         pass
-<<<<<<< HEAD
-    elif pa.types.is_temporal(data._pa_array.type) and interpolation in [
-        "lower",
-        "higher",
-    ]:
-=======
-    elif pa.types.is_temporal(data._data.type):
->>>>>>> 80ecde4b
+    elif pa.types.is_temporal(data._pa_array.type):
         pass
     else:
         request.node.add_marker(
