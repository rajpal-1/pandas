"""
This file contains a minimal set of tests for compliance with the extension
array interface test suite, and should contain no other tests.
The test suite for the full functionality of the array is located in
`pandas/tests/arrays/`.
The tests in this file are inherited from the BaseExtensionTests, and only
minimal tweaks should be applied to get the tests passing (by overwriting a
parent method).
Additional tests should either be added to one of the BaseExtensionTests
classes (if they are relevant for the extension interface for all dtypes), or
be added to the array-specific tests in `pandas/tests/arrays/`.
"""
from datetime import (
    date,
    datetime,
    time,
    timedelta,
)
from io import (
    BytesIO,
    StringIO,
)
import pickle
import re

import numpy as np
import pytest

from pandas.compat import (
    PY311,
    is_ci_environment,
    is_platform_windows,
    pa_version_under7p0,
    pa_version_under8p0,
    pa_version_under9p0,
    pa_version_under11p0,
)
from pandas.errors import PerformanceWarning

from pandas.core.dtypes.common import is_any_int_dtype

import pandas as pd
import pandas._testing as tm
from pandas.api.types import (
    is_bool_dtype,
    is_float_dtype,
    is_integer_dtype,
    is_numeric_dtype,
    is_signed_integer_dtype,
    is_string_dtype,
    is_unsigned_integer_dtype,
)
from pandas.tests.extension import base

pa = pytest.importorskip("pyarrow", minversion="7.0.0")

from pandas.core.arrays.arrow.array import ArrowExtensionArray

from pandas.core.arrays.arrow.dtype import ArrowDtype  # isort:skip

pytestmark = pytest.mark.filterwarnings(
    "ignore:.* may decrease performance. Upgrade to pyarrow >=7 to possibly"
)


@pytest.fixture(params=tm.ALL_PYARROW_DTYPES, ids=str)
def dtype(request):
    return ArrowDtype(pyarrow_dtype=request.param)


@pytest.fixture
def data(dtype):
    pa_dtype = dtype.pyarrow_dtype
    if pa.types.is_boolean(pa_dtype):
        data = [True, False] * 4 + [None] + [True, False] * 44 + [None] + [True, False]
    elif pa.types.is_floating(pa_dtype):
        data = [1.0, 0.0] * 4 + [None] + [-2.0, -1.0] * 44 + [None] + [0.5, 99.5]
    elif pa.types.is_signed_integer(pa_dtype):
        data = [1, 0] * 4 + [None] + [-2, -1] * 44 + [None] + [1, 99]
    elif pa.types.is_unsigned_integer(pa_dtype):
        data = [1, 0] * 4 + [None] + [2, 1] * 44 + [None] + [1, 99]
    elif pa.types.is_date(pa_dtype):
        data = (
            [date(2022, 1, 1), date(1999, 12, 31)] * 4
            + [None]
            + [date(2022, 1, 1), date(2022, 1, 1)] * 44
            + [None]
            + [date(1999, 12, 31), date(1999, 12, 31)]
        )
    elif pa.types.is_timestamp(pa_dtype):
        data = (
            [datetime(2020, 1, 1, 1, 1, 1, 1), datetime(1999, 1, 1, 1, 1, 1, 1)] * 4
            + [None]
            + [datetime(2020, 1, 1, 1), datetime(1999, 1, 1, 1)] * 44
            + [None]
            + [datetime(2020, 1, 1), datetime(1999, 1, 1)]
        )
    elif pa.types.is_duration(pa_dtype):
        data = (
            [timedelta(1), timedelta(1, 1)] * 4
            + [None]
            + [timedelta(-1), timedelta(0)] * 44
            + [None]
            + [timedelta(-10), timedelta(10)]
        )
    elif pa.types.is_time(pa_dtype):
        data = (
            [time(12, 0), time(0, 12)] * 4
            + [None]
            + [time(0, 0), time(1, 1)] * 44
            + [None]
            + [time(0, 5), time(5, 0)]
        )
    elif pa.types.is_string(pa_dtype):
        data = ["a", "b"] * 4 + [None] + ["1", "2"] * 44 + [None] + ["!", ">"]
    elif pa.types.is_binary(pa_dtype):
        data = [b"a", b"b"] * 4 + [None] + [b"1", b"2"] * 44 + [None] + [b"!", b">"]
    else:
        raise NotImplementedError
    return pd.array(data, dtype=dtype)


@pytest.fixture
def data_missing(data):
    """Length-2 array with [NA, Valid]"""
    return type(data)._from_sequence([None, data[0]])


@pytest.fixture(params=["data", "data_missing"])
def all_data(request, data, data_missing):
    """Parametrized fixture returning 'data' or 'data_missing' integer arrays.

    Used to test dtype conversion with and without missing values.
    """
    if request.param == "data":
        return data
    elif request.param == "data_missing":
        return data_missing


@pytest.fixture
def data_for_grouping(dtype):
    """
    Data for factorization, grouping, and unique tests.

    Expected to be like [B, B, NA, NA, A, A, B, C]

    Where A < B < C and NA is missing
    """
    pa_dtype = dtype.pyarrow_dtype
    if pa.types.is_boolean(pa_dtype):
        A = False
        B = True
        C = True
    elif pa.types.is_floating(pa_dtype):
        A = -1.1
        B = 0.0
        C = 1.1
    elif pa.types.is_signed_integer(pa_dtype):
        A = -1
        B = 0
        C = 1
    elif pa.types.is_unsigned_integer(pa_dtype):
        A = 0
        B = 1
        C = 10
    elif pa.types.is_date(pa_dtype):
        A = date(1999, 12, 31)
        B = date(2010, 1, 1)
        C = date(2022, 1, 1)
    elif pa.types.is_timestamp(pa_dtype):
        A = datetime(1999, 1, 1, 1, 1, 1, 1)
        B = datetime(2020, 1, 1)
        C = datetime(2020, 1, 1, 1)
    elif pa.types.is_duration(pa_dtype):
        A = timedelta(-1)
        B = timedelta(0)
        C = timedelta(1, 4)
    elif pa.types.is_time(pa_dtype):
        A = time(0, 0)
        B = time(0, 12)
        C = time(12, 12)
    elif pa.types.is_string(pa_dtype):
        A = "a"
        B = "b"
        C = "c"
    elif pa.types.is_binary(pa_dtype):
        A = b"a"
        B = b"b"
        C = b"c"
    else:
        raise NotImplementedError
    return pd.array([B, B, None, None, A, A, B, C], dtype=dtype)


@pytest.fixture
def data_for_sorting(data_for_grouping):
    """
    Length-3 array with a known sort order.

    This should be three items [B, C, A] with
    A < B < C
    """
    return type(data_for_grouping)._from_sequence(
        [data_for_grouping[0], data_for_grouping[7], data_for_grouping[4]]
    )


@pytest.fixture
def data_missing_for_sorting(data_for_grouping):
    """
    Length-3 array with a known sort order.

    This should be three items [B, NA, A] with
    A < B and NA missing.
    """
    return type(data_for_grouping)._from_sequence(
        [data_for_grouping[0], data_for_grouping[2], data_for_grouping[4]]
    )


@pytest.fixture
def data_for_twos(data):
    """Length-100 array in which all the elements are two."""
    pa_dtype = data.dtype.pyarrow_dtype
    if pa.types.is_integer(pa_dtype) or pa.types.is_floating(pa_dtype):
        return pd.array([2] * 100, dtype=data.dtype)
    # tests will be xfailed where 2 is not a valid scalar for pa_dtype
    return data


@pytest.fixture
def na_value():
    """The scalar missing value for this type. Default 'None'"""
    return pd.NA


class TestBaseCasting(base.BaseCastingTests):
    def test_astype_str(self, data, request):
        pa_dtype = data.dtype.pyarrow_dtype
        if pa.types.is_binary(pa_dtype):
            request.node.add_marker(
                pytest.mark.xfail(
                    reason=f"For {pa_dtype} .astype(str) decodes.",
                )
            )
        super().test_astype_str(data)


class TestConstructors(base.BaseConstructorsTests):
    def test_from_dtype(self, data, request):
        pa_dtype = data.dtype.pyarrow_dtype

        if pa.types.is_string(pa_dtype):
            reason = "ArrowDtype(pa.string()) != StringDtype('pyarrow')"
            request.node.add_marker(
                pytest.mark.xfail(
                    reason=reason,
                )
            )
        super().test_from_dtype(data)

    def test_from_sequence_pa_array(self, data, request):
        # https://github.com/pandas-dev/pandas/pull/47034#discussion_r955500784
        # data._data = pa.ChunkedArray
        result = type(data)._from_sequence(data._data)
        tm.assert_extension_array_equal(result, data)
        assert isinstance(result._data, pa.ChunkedArray)

        result = type(data)._from_sequence(data._data.combine_chunks())
        tm.assert_extension_array_equal(result, data)
        assert isinstance(result._data, pa.ChunkedArray)

    def test_from_sequence_pa_array_notimplemented(self, request):
        with pytest.raises(NotImplementedError, match="Converting strings to"):
            ArrowExtensionArray._from_sequence_of_strings(
                ["12-1"], dtype=pa.month_day_nano_interval()
            )

    def test_from_sequence_of_strings_pa_array(self, data, request):
        pa_dtype = data.dtype.pyarrow_dtype
        if pa.types.is_time64(pa_dtype) and pa_dtype.equals("time64[ns]") and not PY311:
            request.node.add_marker(
                pytest.mark.xfail(
                    reason="Nanosecond time parsing not supported.",
                )
            )
        elif pa_version_under11p0 and pa.types.is_duration(pa_dtype):
            request.node.add_marker(
                pytest.mark.xfail(
                    raises=pa.ArrowNotImplementedError,
                    reason=f"pyarrow doesn't support parsing {pa_dtype}",
                )
            )
        elif pa.types.is_timestamp(pa_dtype) and pa_dtype.tz is not None:
            if pa_version_under7p0:
                request.node.add_marker(
                    pytest.mark.xfail(
                        raises=pa.ArrowNotImplementedError,
                        reason=f"pyarrow doesn't support string cast from {pa_dtype}",
                    )
                )
            elif is_platform_windows() and is_ci_environment():
                request.node.add_marker(
                    pytest.mark.xfail(
                        raises=pa.ArrowInvalid,
                        reason=(
                            "TODO: Set ARROW_TIMEZONE_DATABASE environment variable "
                            "on CI to path to the tzdata for pyarrow."
                        ),
                    )
                )
        pa_array = data._data.cast(pa.string())
        result = type(data)._from_sequence_of_strings(pa_array, dtype=data.dtype)
        tm.assert_extension_array_equal(result, data)

        pa_array = pa_array.combine_chunks()
        result = type(data)._from_sequence_of_strings(pa_array, dtype=data.dtype)
        tm.assert_extension_array_equal(result, data)


class TestGetitemTests(base.BaseGetitemTests):
    pass


class TestBaseAccumulateTests(base.BaseAccumulateTests):
    def check_accumulate(self, ser, op_name, skipna):
        result = getattr(ser, op_name)(skipna=skipna)

        if ser.dtype.kind == "m":
            # Just check that we match the integer behavior.
            ser = ser.astype("int64[pyarrow]")
            result = result.astype("int64[pyarrow]")

        result = result.astype("Float64")
        expected = getattr(ser.astype("Float64"), op_name)(skipna=skipna)
        self.assert_series_equal(result, expected, check_dtype=False)

    @pytest.mark.parametrize("skipna", [True, False])
    def test_accumulate_series_raises(self, data, all_numeric_accumulations, skipna):
        pa_type = data.dtype.pyarrow_dtype
        if (
            (
                pa.types.is_integer(pa_type)
                or pa.types.is_floating(pa_type)
                or pa.types.is_duration(pa_type)
            )
            and all_numeric_accumulations == "cumsum"
            and not pa_version_under9p0
        ):
            pytest.skip("These work, are tested by test_accumulate_series.")

        op_name = all_numeric_accumulations
        ser = pd.Series(data)

        with pytest.raises(NotImplementedError):
            getattr(ser, op_name)(skipna=skipna)

    @pytest.mark.parametrize("skipna", [True, False])
    def test_accumulate_series(self, data, all_numeric_accumulations, skipna, request):
        pa_type = data.dtype.pyarrow_dtype
        op_name = all_numeric_accumulations
        ser = pd.Series(data)

        do_skip = False
        if pa.types.is_string(pa_type) or pa.types.is_binary(pa_type):
            if op_name in ["cumsum", "cumprod"]:
                do_skip = True
        elif pa.types.is_temporal(pa_type) and not pa.types.is_duration(pa_type):
            if op_name in ["cumsum", "cumprod"]:
                do_skip = True
        elif pa.types.is_duration(pa_type):
            if op_name == "cumprod":
                do_skip = True

        if do_skip:
            pytest.skip(
                "These should *not* work, we test in test_accumulate_series_raises "
                "that these correctly raise."
            )

        if all_numeric_accumulations != "cumsum" or pa_version_under9p0:
            if request.config.option.skip_slow:
                # equivalent to marking these cases with @pytest.mark.slow,
                #  these xfails take a long time to run because pytest
                #  renders the exception messages even when not showing them
                pytest.skip("pyarrow xfail slow")

            request.node.add_marker(
                pytest.mark.xfail(
                    reason=f"{all_numeric_accumulations} not implemented",
                    raises=NotImplementedError,
                )
            )
        elif all_numeric_accumulations == "cumsum" and pa.types.is_boolean(pa_type):
            request.node.add_marker(
                pytest.mark.xfail(
                    reason=f"{all_numeric_accumulations} not implemented for {pa_type}",
                    raises=NotImplementedError,
                )
            )

        self.check_accumulate(ser, op_name, skipna)


class TestBaseNumericReduce(base.BaseNumericReduceTests):
    def check_reduce(self, ser, op_name, skipna):
        pa_dtype = ser.dtype.pyarrow_dtype
        if op_name == "count":
            result = getattr(ser, op_name)()
        else:
            result = getattr(ser, op_name)(skipna=skipna)
        if pa.types.is_boolean(pa_dtype):
            # Can't convert if ser contains NA
            pytest.skip(
                "pandas boolean data with NA does not fully support all reductions"
            )
        elif pa.types.is_integer(pa_dtype) or pa.types.is_floating(pa_dtype):
            ser = ser.astype("Float64")
        if op_name == "count":
            expected = getattr(ser, op_name)()
        else:
            expected = getattr(ser, op_name)(skipna=skipna)
        tm.assert_almost_equal(result, expected)

    @pytest.mark.parametrize("skipna", [True, False])
    def test_reduce_series(self, data, all_numeric_reductions, skipna, request):
        pa_dtype = data.dtype.pyarrow_dtype
        opname = all_numeric_reductions

        ser = pd.Series(data)

        should_work = True
        if pa.types.is_temporal(pa_dtype) and opname in [
            "sum",
            "var",
            "skew",
            "kurt",
            "prod",
        ]:
            if pa.types.is_duration(pa_dtype) and opname in ["sum"]:
                # summing timedeltas is one case that *is* well-defined
                pass
            else:
                should_work = False
        elif (
            pa.types.is_string(pa_dtype) or pa.types.is_binary(pa_dtype)
        ) and opname in [
            "sum",
            "mean",
            "median",
            "prod",
            "std",
            "sem",
            "var",
            "skew",
            "kurt",
        ]:
            should_work = False

        if not should_work:
            # matching the non-pyarrow versions, these operations *should* not
            #  work for these dtypes
            msg = f"does not support reduction '{opname}'"
            with pytest.raises(TypeError, match=msg):
                getattr(ser, opname)(skipna=skipna)

            return

        xfail_mark = pytest.mark.xfail(
            raises=TypeError,
            reason=(
                f"{all_numeric_reductions} is not implemented in "
                f"pyarrow={pa.__version__} for {pa_dtype}"
            ),
        )
        if all_numeric_reductions in {"skew", "kurt"}:
            request.node.add_marker(xfail_mark)
        elif all_numeric_reductions == "sem" and pa_version_under8p0:
            request.node.add_marker(xfail_mark)

        elif pa.types.is_boolean(pa_dtype) and all_numeric_reductions in {
            "sem",
            "std",
            "var",
            "median",
        }:
            request.node.add_marker(xfail_mark)
        super().test_reduce_series(data, all_numeric_reductions, skipna)


class TestBaseBooleanReduce(base.BaseBooleanReduceTests):
    @pytest.mark.parametrize("skipna", [True, False])
    def test_reduce_series(
        self, data, all_boolean_reductions, skipna, na_value, request
    ):
        pa_dtype = data.dtype.pyarrow_dtype
        xfail_mark = pytest.mark.xfail(
            raises=TypeError,
            reason=(
                f"{all_boolean_reductions} is not implemented in "
                f"pyarrow={pa.__version__} for {pa_dtype}"
            ),
        )
        if pa.types.is_string(pa_dtype) or pa.types.is_binary(pa_dtype):
            # We *might* want to make this behave like the non-pyarrow cases,
            #  but have not yet decided.
            request.node.add_marker(xfail_mark)

        op_name = all_boolean_reductions
        ser = pd.Series(data)

        if pa.types.is_temporal(pa_dtype) and not pa.types.is_duration(pa_dtype):
            # xref GH#34479 we support this in our non-pyarrow datetime64 dtypes,
            #  but it isn't obvious we _should_.  For now, we keep the pyarrow
            #  behavior which does not support this.

            with pytest.raises(TypeError, match="does not support reduction"):
                getattr(ser, op_name)(skipna=skipna)

            return

        result = getattr(ser, op_name)(skipna=skipna)
        assert result is (op_name == "any")


class TestBaseGroupby(base.BaseGroupbyTests):
    def test_groupby_extension_no_sort(self, data_for_grouping, request):
        pa_dtype = data_for_grouping.dtype.pyarrow_dtype
        if pa.types.is_boolean(pa_dtype):
            request.node.add_marker(
                pytest.mark.xfail(
                    reason=f"{pa_dtype} only has 2 unique possible values",
                )
            )
        super().test_groupby_extension_no_sort(data_for_grouping)

    def test_groupby_extension_transform(self, data_for_grouping, request):
        pa_dtype = data_for_grouping.dtype.pyarrow_dtype
        if pa.types.is_boolean(pa_dtype):
            request.node.add_marker(
                pytest.mark.xfail(
                    reason=f"{pa_dtype} only has 2 unique possible values",
                )
            )
        with tm.maybe_produces_warning(
            PerformanceWarning,
            pa_version_under7p0 and not pa.types.is_duration(pa_dtype),
            check_stacklevel=False,
        ):
            super().test_groupby_extension_transform(data_for_grouping)

    def test_groupby_extension_apply(
        self, data_for_grouping, groupby_apply_op, request
    ):
        pa_dtype = data_for_grouping.dtype.pyarrow_dtype
        with tm.maybe_produces_warning(
            PerformanceWarning,
            pa_version_under7p0 and not pa.types.is_duration(pa_dtype),
            check_stacklevel=False,
        ):
            super().test_groupby_extension_apply(data_for_grouping, groupby_apply_op)

    @pytest.mark.parametrize("as_index", [True, False])
    def test_groupby_extension_agg(self, as_index, data_for_grouping, request):
        pa_dtype = data_for_grouping.dtype.pyarrow_dtype
        if pa.types.is_boolean(pa_dtype):
            request.node.add_marker(
                pytest.mark.xfail(
                    raises=ValueError,
                    reason=f"{pa_dtype} only has 2 unique possible values",
                )
            )
        with tm.maybe_produces_warning(
            PerformanceWarning,
            pa_version_under7p0 and not pa.types.is_duration(pa_dtype),
            check_stacklevel=False,
        ):
            super().test_groupby_extension_agg(as_index, data_for_grouping)

    def test_in_numeric_groupby(self, data_for_grouping):
        if is_string_dtype(data_for_grouping.dtype):
            df = pd.DataFrame(
                {
                    "A": [1, 1, 2, 2, 3, 3, 1, 4],
                    "B": data_for_grouping,
                    "C": [1, 1, 1, 1, 1, 1, 1, 1],
                }
            )

            expected = pd.Index(["C"])
            with pytest.raises(TypeError, match="does not support"):
                df.groupby("A").sum().columns
            result = df.groupby("A").sum(numeric_only=True).columns
            tm.assert_index_equal(result, expected)
        else:
            super().test_in_numeric_groupby(data_for_grouping)


class TestBaseDtype(base.BaseDtypeTests):
    def test_construct_from_string_own_name(self, dtype, request):
        pa_dtype = dtype.pyarrow_dtype

        if pa.types.is_string(pa_dtype):
            # We still support StringDtype('pyarrow') over ArrowDtype(pa.string())
            msg = r"string\[pyarrow\] should be constructed by StringDtype"
            with pytest.raises(TypeError, match=msg):
                dtype.construct_from_string(dtype.name)

            return

        super().test_construct_from_string_own_name(dtype)

    def test_is_dtype_from_name(self, dtype, request):
        pa_dtype = dtype.pyarrow_dtype
        if pa.types.is_string(pa_dtype):
            # We still support StringDtype('pyarrow') over ArrowDtype(pa.string())
            assert not type(dtype).is_dtype(dtype.name)
        else:
            super().test_is_dtype_from_name(dtype)

    def test_construct_from_string_another_type_raises(self, dtype):
        msg = r"'another_type' must end with '\[pyarrow\]'"
        with pytest.raises(TypeError, match=msg):
            type(dtype).construct_from_string("another_type")

    def test_get_common_dtype(self, dtype, request):
        pa_dtype = dtype.pyarrow_dtype
        if (
            pa.types.is_date(pa_dtype)
            or pa.types.is_time(pa_dtype)
            or (
                pa.types.is_timestamp(pa_dtype)
                and (pa_dtype.unit != "ns" or pa_dtype.tz is not None)
            )
            or (pa.types.is_duration(pa_dtype) and pa_dtype.unit != "ns")
            or pa.types.is_binary(pa_dtype)
        ):
            request.node.add_marker(
                pytest.mark.xfail(
                    reason=(
                        f"{pa_dtype} does not have associated numpy "
                        f"dtype findable by find_common_type"
                    )
                )
            )
        super().test_get_common_dtype(dtype)

    def test_is_not_string_type(self, dtype):
        pa_dtype = dtype.pyarrow_dtype
        if pa.types.is_string(pa_dtype):
            assert is_string_dtype(dtype)
        else:
            super().test_is_not_string_type(dtype)


class TestBaseIndex(base.BaseIndexTests):
    pass


class TestBaseInterface(base.BaseInterfaceTests):
    @pytest.mark.xfail(
        reason="GH 45419: pyarrow.ChunkedArray does not support views.", run=False
    )
    def test_view(self, data):
        super().test_view(data)


class TestBaseMissing(base.BaseMissingTests):
    def test_fillna_no_op_returns_copy(self, data):
        with tm.maybe_produces_warning(
            PerformanceWarning, pa_version_under7p0, check_stacklevel=False
        ):
            super().test_fillna_no_op_returns_copy(data)

    def test_fillna_series_method(self, data_missing, fillna_method):
        with tm.maybe_produces_warning(
            PerformanceWarning, pa_version_under7p0, check_stacklevel=False
        ):
            super().test_fillna_series_method(data_missing, fillna_method)


class TestBasePrinting(base.BasePrintingTests):
    pass


class TestBaseReshaping(base.BaseReshapingTests):
    @pytest.mark.xfail(
        reason="GH 45419: pyarrow.ChunkedArray does not support views", run=False
    )
    def test_transpose(self, data):
        super().test_transpose(data)


class TestBaseSetitem(base.BaseSetitemTests):
    @pytest.mark.xfail(
        reason="GH 45419: pyarrow.ChunkedArray does not support views", run=False
    )
    def test_setitem_preserves_views(self, data):
        super().test_setitem_preserves_views(data)


class TestBaseParsing(base.BaseParsingTests):
    @pytest.mark.parametrize("engine", ["c", "python"])
    def test_EA_types(self, engine, data, request):
        pa_dtype = data.dtype.pyarrow_dtype
        if pa.types.is_boolean(pa_dtype):
            request.node.add_marker(
                pytest.mark.xfail(raises=TypeError, reason="GH 47534")
            )
        elif pa.types.is_timestamp(pa_dtype) and pa_dtype.unit in ("us", "ns"):
            request.node.add_marker(
                pytest.mark.xfail(
                    raises=ValueError,
                    reason="https://github.com/pandas-dev/pandas/issues/49767",
                )
            )
        elif pa.types.is_binary(pa_dtype):
            request.node.add_marker(
                pytest.mark.xfail(reason="CSV parsers don't correctly handle binary")
            )
        df = pd.DataFrame({"with_dtype": pd.Series(data, dtype=str(data.dtype))})
        csv_output = df.to_csv(index=False, na_rep=np.nan)
        if pa.types.is_binary(pa_dtype):
            csv_output = BytesIO(csv_output)
        else:
            csv_output = StringIO(csv_output)
        result = pd.read_csv(
            csv_output, dtype={"with_dtype": str(data.dtype)}, engine=engine
        )
        expected = df
        self.assert_frame_equal(result, expected)


class TestBaseUnaryOps(base.BaseUnaryOpsTests):
    def test_invert(self, data, request):
        pa_dtype = data.dtype.pyarrow_dtype
        if not pa.types.is_boolean(pa_dtype):
            request.node.add_marker(
                pytest.mark.xfail(
                    raises=pa.ArrowNotImplementedError,
                    reason=f"pyarrow.compute.invert does support {pa_dtype}",
                )
            )
        super().test_invert(data)


class TestBaseMethods(base.BaseMethodsTests):
    def test_argsort_missing_array(self, data_missing_for_sorting):
        with tm.maybe_produces_warning(
            PerformanceWarning, pa_version_under7p0, check_stacklevel=False
        ):
            super().test_argsort_missing_array(data_missing_for_sorting)

    @pytest.mark.parametrize("periods", [1, -2])
    def test_diff(self, data, periods, request):
        pa_dtype = data.dtype.pyarrow_dtype
        if pa.types.is_unsigned_integer(pa_dtype) and periods == 1:
            request.node.add_marker(
                pytest.mark.xfail(
                    raises=pa.ArrowInvalid,
                    reason=(
                        f"diff with {pa_dtype} and periods={periods} will overflow"
                    ),
                )
            )
        super().test_diff(data, periods)

    @pytest.mark.filterwarnings("ignore:Falling back:pandas.errors.PerformanceWarning")
    @pytest.mark.parametrize("dropna", [True, False])
    def test_value_counts(self, all_data, dropna, request):
        super().test_value_counts(all_data, dropna)

    def test_value_counts_with_normalize(self, data, request):
        pa_dtype = data.dtype.pyarrow_dtype
        with tm.maybe_produces_warning(
            PerformanceWarning,
            pa_version_under7p0 and not pa.types.is_duration(pa_dtype),
            check_stacklevel=False,
        ):
            super().test_value_counts_with_normalize(data)

    def test_argmin_argmax(
        self, data_for_sorting, data_missing_for_sorting, na_value, request
    ):
        pa_dtype = data_for_sorting.dtype.pyarrow_dtype
        if pa.types.is_boolean(pa_dtype):
            request.node.add_marker(
                pytest.mark.xfail(
                    reason=f"{pa_dtype} only has 2 unique possible values",
                )
            )
        super().test_argmin_argmax(data_for_sorting, data_missing_for_sorting, na_value)

    @pytest.mark.parametrize(
        "op_name, skipna, expected",
        [
            ("idxmax", True, 0),
            ("idxmin", True, 2),
            ("argmax", True, 0),
            ("argmin", True, 2),
            ("idxmax", False, np.nan),
            ("idxmin", False, np.nan),
            ("argmax", False, -1),
            ("argmin", False, -1),
        ],
    )
    def test_argreduce_series(
        self, data_missing_for_sorting, op_name, skipna, expected, request
    ):
        super().test_argreduce_series(
            data_missing_for_sorting, op_name, skipna, expected
        )

    @pytest.mark.parametrize(
        "na_position, expected",
        [
            ("last", np.array([2, 0, 1], dtype=np.dtype("intp"))),
            ("first", np.array([1, 2, 0], dtype=np.dtype("intp"))),
        ],
    )
    def test_nargsort(self, data_missing_for_sorting, na_position, expected):
        with tm.maybe_produces_warning(
            PerformanceWarning, pa_version_under7p0, check_stacklevel=False
        ):
            super().test_nargsort(data_missing_for_sorting, na_position, expected)

    @pytest.mark.parametrize("ascending", [True, False])
    def test_sort_values(self, data_for_sorting, ascending, sort_by_key, request):
        with tm.maybe_produces_warning(
            PerformanceWarning, pa_version_under7p0, check_stacklevel=False
        ):
            super().test_sort_values(data_for_sorting, ascending, sort_by_key)

    @pytest.mark.parametrize("ascending", [True, False])
    def test_sort_values_missing(
        self, data_missing_for_sorting, ascending, sort_by_key
    ):
        with tm.maybe_produces_warning(
            PerformanceWarning, pa_version_under7p0, check_stacklevel=False
        ):
            super().test_sort_values_missing(
                data_missing_for_sorting, ascending, sort_by_key
            )

    @pytest.mark.parametrize("ascending", [True, False])
    def test_sort_values_frame(self, data_for_sorting, ascending, request):
        pa_dtype = data_for_sorting.dtype.pyarrow_dtype
        with tm.maybe_produces_warning(
            PerformanceWarning,
            pa_version_under7p0 and not pa.types.is_duration(pa_dtype),
            check_stacklevel=False,
        ):
            super().test_sort_values_frame(data_for_sorting, ascending)

    def test_factorize(self, data_for_grouping, request):
        pa_dtype = data_for_grouping.dtype.pyarrow_dtype
        if pa.types.is_boolean(pa_dtype):
            request.node.add_marker(
                pytest.mark.xfail(
                    reason=f"{pa_dtype} only has 2 unique possible values",
                )
            )
        super().test_factorize(data_for_grouping)

    _combine_le_expected_dtype = "bool[pyarrow]"

    def test_combine_add(self, data_repeated, request):
        pa_dtype = next(data_repeated(1)).dtype.pyarrow_dtype
        if pa.types.is_temporal(pa_dtype) and not pa.types.is_duration(pa_dtype):
            # analogous to datetime64, these cannot be added
            orig_data1, orig_data2 = data_repeated(2)
            s1 = pd.Series(orig_data1)
            s2 = pd.Series(orig_data2)
            with pytest.raises(TypeError):
                s1.combine(s2, lambda x1, x2: x1 + x2)

        else:
            super().test_combine_add(data_repeated)

    def test_searchsorted(self, data_for_sorting, as_series, request):
        pa_dtype = data_for_sorting.dtype.pyarrow_dtype
        if pa.types.is_boolean(pa_dtype):
            request.node.add_marker(
                pytest.mark.xfail(
                    reason=f"{pa_dtype} only has 2 unique possible values",
                )
            )
        super().test_searchsorted(data_for_sorting, as_series)

    def test_basic_equals(self, data):
        # https://github.com/pandas-dev/pandas/issues/34660
        assert pd.Series(data).equals(pd.Series(data))


class TestBaseArithmeticOps(base.BaseArithmeticOpsTests):
    divmod_exc = NotImplementedError

    def _patch_combine(self, obj, other, op):
        # BaseOpsUtil._combine can upcast expected dtype
        # (because it generates expected on python scalars)
        # while ArrowExtensionArray maintains original type
        expected = base.BaseArithmeticOpsTests._combine(self, obj, other, op)
        was_frame = False
        if isinstance(expected, pd.DataFrame):
            was_frame = True
            expected_data = expected.iloc[:, 0]
            original_dtype = obj.iloc[:, 0].dtype
        else:
            expected_data = expected
            original_dtype = obj.dtype

        pa_expected = pa.array(expected_data._values)

        if pa.types.is_duration(pa_expected.type):
            orig_pa_type = original_dtype.pyarrow_dtype
            if pa.types.is_date(orig_pa_type):
                if pa.types.is_date64(orig_pa_type):
                    # TODO: why is this different vs date32?
                    unit = "ms"
                else:
                    unit = "s"
            else:
                # pyarrow sees sequence of datetime/timedelta objects and defaults
                #  to "us" but the non-pointwise op retains unit
                # timestamp or duration
                unit = orig_pa_type.unit
                if type(other) in [datetime, timedelta] and unit in ["s", "ms"]:
                    # pydatetime/pytimedelta objects have microsecond reso, so we
                    #  take the higher reso of the original and microsecond. Note
                    #  this matches what we would do with DatetimeArray/TimedeltaArray
                    unit = "us"

            pa_expected = pa_expected.cast(f"duration[{unit}]")
        else:
            pa_expected = pa_expected.cast(original_dtype.pyarrow_dtype)

        pd_expected = type(expected_data._values)(pa_expected)
        if was_frame:
            expected = pd.DataFrame(
                pd_expected, index=expected.index, columns=expected.columns
            )
        else:
            expected = pd.Series(pd_expected)
        return expected

    def _is_temporal_supported(self, opname, pa_dtype):
        return not pa_version_under8p0 and (
            opname in ("__add__", "__radd__")
            and pa.types.is_duration(pa_dtype)
            or opname in ("__sub__", "__rsub__")
            and pa.types.is_temporal(pa_dtype)
        )

    def _get_scalar_exception(self, opname, pa_dtype):
        arrow_temporal_supported = self._is_temporal_supported(opname, pa_dtype)
        if opname in {
            "__mod__",
            "__rmod__",
        }:
            exc = NotImplementedError
        elif arrow_temporal_supported:
            exc = None
        elif opname in ["__add__", "__radd__"] and (
            pa.types.is_string(pa_dtype) or pa.types.is_binary(pa_dtype)
        ):
            exc = None
        elif not (pa.types.is_floating(pa_dtype) or pa.types.is_integer(pa_dtype)):
            exc = pa.ArrowNotImplementedError
        else:
            exc = None
        return exc

    def _get_arith_xfail_marker(self, opname, pa_dtype):
        mark = None

        arrow_temporal_supported = self._is_temporal_supported(opname, pa_dtype)

        if (
            opname == "__rpow__"
            and (pa.types.is_floating(pa_dtype) or pa.types.is_integer(pa_dtype))
            and not pa_version_under7p0
        ):
            mark = pytest.mark.xfail(
                reason=(
                    f"GH#29997: 1**pandas.NA == 1 while 1**pyarrow.NA == NULL "
                    f"for {pa_dtype}"
                )
            )
        elif arrow_temporal_supported and pa.types.is_time(pa_dtype):
            mark = pytest.mark.xfail(
                raises=TypeError,
                reason=(
                    f"{opname} not supported between"
                    f"pd.NA and {pa_dtype} Python scalar"
                ),
            )
        elif (
            opname in {"__rtruediv__", "__rfloordiv__"}
            and (pa.types.is_floating(pa_dtype) or pa.types.is_integer(pa_dtype))
            and not pa_version_under7p0
        ):
            mark = pytest.mark.xfail(
                raises=pa.ArrowInvalid,
                reason="divide by 0",
            )

        return mark

    def test_arith_series_with_scalar(
        self, data, all_arithmetic_operators, request, monkeypatch
    ):
        pa_dtype = data.dtype.pyarrow_dtype

        if all_arithmetic_operators == "__rmod__" and (
            pa.types.is_string(pa_dtype) or pa.types.is_binary(pa_dtype)
        ):
            pytest.skip("Skip testing Python string formatting")

        self.series_scalar_exc = self._get_scalar_exception(
            all_arithmetic_operators, pa_dtype
        )

        mark = self._get_arith_xfail_marker(all_arithmetic_operators, pa_dtype)
        if mark is not None:
            request.node.add_marker(mark)

        if (
            (
                all_arithmetic_operators == "__floordiv__"
                and pa.types.is_integer(pa_dtype)
            )
            or pa.types.is_duration(pa_dtype)
            or pa.types.is_timestamp(pa_dtype)
            or pa.types.is_date(pa_dtype)
        ):
            # BaseOpsUtil._combine always returns int64, while ArrowExtensionArray does
            # not upcast
            monkeypatch.setattr(TestBaseArithmeticOps, "_combine", self._patch_combine)
        super().test_arith_series_with_scalar(data, all_arithmetic_operators)

    def test_arith_frame_with_scalar(
        self, data, all_arithmetic_operators, request, monkeypatch
    ):
        pa_dtype = data.dtype.pyarrow_dtype

        if all_arithmetic_operators == "__rmod__" and (
            pa.types.is_string(pa_dtype) or pa.types.is_binary(pa_dtype)
        ):
            pytest.skip("Skip testing Python string formatting")

        self.frame_scalar_exc = self._get_scalar_exception(
            all_arithmetic_operators, pa_dtype
        )

        mark = self._get_arith_xfail_marker(all_arithmetic_operators, pa_dtype)
        if mark is not None:
            request.node.add_marker(mark)

        if (
            (
                all_arithmetic_operators == "__floordiv__"
                and pa.types.is_integer(pa_dtype)
            )
            or pa.types.is_duration(pa_dtype)
            or pa.types.is_timestamp(pa_dtype)
            or pa.types.is_date(pa_dtype)
        ):
            # BaseOpsUtil._combine always returns int64, while ArrowExtensionArray does
            # not upcast
            monkeypatch.setattr(TestBaseArithmeticOps, "_combine", self._patch_combine)
        super().test_arith_frame_with_scalar(data, all_arithmetic_operators)

    def test_arith_series_with_array(
        self, data, all_arithmetic_operators, request, monkeypatch
    ):
        pa_dtype = data.dtype.pyarrow_dtype

        self.series_array_exc = self._get_scalar_exception(
            all_arithmetic_operators, pa_dtype
        )

        if (
            all_arithmetic_operators
            in (
                "__sub__",
                "__rsub__",
            )
            and pa.types.is_unsigned_integer(pa_dtype)
            and not pa_version_under7p0
        ):
            request.node.add_marker(
                pytest.mark.xfail(
                    raises=pa.ArrowInvalid,
                    reason=(
                        f"Implemented pyarrow.compute.subtract_checked "
                        f"which raises on overflow for {pa_dtype}"
                    ),
                )
            )

        mark = self._get_arith_xfail_marker(all_arithmetic_operators, pa_dtype)
        if mark is not None:
            request.node.add_marker(mark)

        op_name = all_arithmetic_operators
        ser = pd.Series(data)
        # pd.Series([ser.iloc[0]] * len(ser)) may not return ArrowExtensionArray
        # since ser.iloc[0] is a python scalar
        other = pd.Series(pd.array([ser.iloc[0]] * len(ser), dtype=data.dtype))

        if (
            pa.types.is_floating(pa_dtype)
            or (
                pa.types.is_integer(pa_dtype)
                and all_arithmetic_operators != "__truediv__"
            )
            or pa.types.is_duration(pa_dtype)
            or pa.types.is_timestamp(pa_dtype)
            or pa.types.is_date(pa_dtype)
        ):
            monkeypatch.setattr(TestBaseArithmeticOps, "_combine", self._patch_combine)
        self.check_opname(ser, op_name, other, exc=self.series_array_exc)

    def test_add_series_with_extension_array(self, data, request):
        pa_dtype = data.dtype.pyarrow_dtype

        if pa.types.is_temporal(pa_dtype) and not pa.types.is_duration(pa_dtype):
            # i.e. timestamp, date, time, but not timedelta; these *should*
            #  raise when trying to add
            ser = pd.Series(data)
            if pa_version_under7p0:
                msg = "Function add_checked has no kernel matching input types"
            else:
                msg = "Function 'add_checked' has no kernel matching input types"
            with pytest.raises(NotImplementedError, match=msg):
                # TODO: this is a pa.lib.ArrowNotImplementedError, might
                #  be better to reraise a TypeError; more consistent with
                #  non-pyarrow cases
                ser + data

            return

        if (pa_version_under8p0 and pa.types.is_duration(pa_dtype)) or (
            pa.types.is_boolean(pa_dtype)
        ):
            request.node.add_marker(
                pytest.mark.xfail(
                    raises=NotImplementedError,
                    reason=f"add_checked not implemented for {pa_dtype}",
                )
            )
        elif pa_dtype.equals("int8"):
            request.node.add_marker(
                pytest.mark.xfail(
                    raises=pa.ArrowInvalid,
                    reason=f"raises on overflow for {pa_dtype}",
                )
            )
        super().test_add_series_with_extension_array(data)


class TestBaseComparisonOps(base.BaseComparisonOpsTests):
    def assert_series_equal(self, left, right, *args, **kwargs):
        # Series.combine for "expected" retains bool[pyarrow] dtype
        # While "result" return "boolean" dtype
        right = pd.Series(right._values.to_numpy(), dtype="boolean")
        super().assert_series_equal(left, right, *args, **kwargs)

    def test_compare_array(self, data, comparison_op, na_value, request):
        pa_dtype = data.dtype.pyarrow_dtype
        ser = pd.Series(data)
        # pd.Series([ser.iloc[0]] * len(ser)) may not return ArrowExtensionArray
        # since ser.iloc[0] is a python scalar
        other = pd.Series(pd.array([ser.iloc[0]] * len(ser), dtype=data.dtype))
        if comparison_op.__name__ in ["eq", "ne"]:
            # comparison should match point-wise comparisons
            result = comparison_op(ser, other)
            # Series.combine does not calculate the NA mask correctly
            # when comparing over an array
            assert result[8] is na_value
            assert result[97] is na_value
            expected = ser.combine(other, comparison_op)
            expected[8] = na_value
            expected[97] = na_value
            self.assert_series_equal(result, expected)

        else:
            exc = None
            try:
                result = comparison_op(ser, other)
            except Exception as err:
                exc = err

            if exc is None:
                # Didn't error, then should match point-wise behavior
                if pa.types.is_temporal(pa_dtype):
                    # point-wise comparison with pd.NA raises TypeError
                    assert result[8] is na_value
                    assert result[97] is na_value
                    result = result.drop([8, 97]).reset_index(drop=True)
                    ser = ser.drop([8, 97])
                    other = other.drop([8, 97])
                expected = ser.combine(other, comparison_op)
                self.assert_series_equal(result, expected)
            else:
                with pytest.raises(type(exc)):
                    ser.combine(other, comparison_op)

    def test_invalid_other_comp(self, data, comparison_op):
        # GH 48833
        with pytest.raises(
            NotImplementedError, match=".* not implemented for <class 'object'>"
        ):
            comparison_op(data, object())


def test_arrowdtype_construct_from_string_type_with_unsupported_parameters():
    with pytest.raises(NotImplementedError, match="Passing pyarrow type"):
        ArrowDtype.construct_from_string("not_a_real_dype[s, tz=UTC][pyarrow]")

    # but as of GH#50689, timestamptz is supported
    dtype = ArrowDtype.construct_from_string("timestamp[s, tz=UTC][pyarrow]")
    expected = ArrowDtype(pa.timestamp("s", "UTC"))
    assert dtype == expected


@pytest.mark.parametrize(
    "interpolation", ["linear", "lower", "higher", "nearest", "midpoint"]
)
@pytest.mark.parametrize("quantile", [0.5, [0.5, 0.5]])
def test_quantile(data, interpolation, quantile, request):
    pa_dtype = data.dtype.pyarrow_dtype

    data = data.take([0, 0, 0])
    ser = pd.Series(data)

    if (
        pa.types.is_string(pa_dtype)
        or pa.types.is_binary(pa_dtype)
        or pa.types.is_boolean(pa_dtype)
    ):
        # For string, bytes, and bool, we don't *expect* to have quantile work
        # Note this matches the non-pyarrow behavior
        if pa_version_under7p0:
            msg = r"Function quantile has no kernel matching input types \(.*\)"
        else:
            msg = r"Function 'quantile' has no kernel matching input types \(.*\)"
        with pytest.raises(pa.ArrowNotImplementedError, match=msg):
            ser.quantile(q=quantile, interpolation=interpolation)
        return

    if pa.types.is_integer(pa_dtype) or pa.types.is_floating(pa_dtype):
        pass
    elif pa.types.is_temporal(data._data.type):
        pass
    else:
        request.node.add_marker(
            pytest.mark.xfail(
                raises=pa.ArrowNotImplementedError,
                reason=f"quantile not supported by pyarrow for {pa_dtype}",
            )
        )
    data = data.take([0, 0, 0])
    ser = pd.Series(data)
    result = ser.quantile(q=quantile, interpolation=interpolation)

    if pa.types.is_timestamp(pa_dtype) and interpolation not in ["lower", "higher"]:
        # rounding error will make the check below fail
        #  (e.g. '2020-01-01 01:01:01.000001' vs '2020-01-01 01:01:01.000001024'),
        #  so we'll check for now that we match the numpy analogue
        if pa_dtype.tz:
            pd_dtype = f"M8[{pa_dtype.unit}, {pa_dtype.tz}]"
        else:
            pd_dtype = f"M8[{pa_dtype.unit}]"
        ser_np = ser.astype(pd_dtype)

        expected = ser_np.quantile(q=quantile, interpolation=interpolation)
        if quantile == 0.5:
            if pa_dtype.unit == "us":
                expected = expected.to_pydatetime(warn=False)
            assert result == expected
        else:
            if pa_dtype.unit == "us":
                expected = expected.dt.floor("us")
            tm.assert_series_equal(result, expected.astype(data.dtype))
        return

    if quantile == 0.5:
        assert result == data[0]
    else:
        # Just check the values
        expected = pd.Series(data.take([0, 0]), index=[0.5, 0.5])
        if pa.types.is_integer(pa_dtype) or pa.types.is_floating(pa_dtype):
            expected = expected.astype("float64[pyarrow]")
            result = result.astype("float64[pyarrow]")
        tm.assert_series_equal(result, expected)


@pytest.mark.parametrize(
    "take_idx, exp_idx",
    [[[0, 0, 2, 2, 4, 4], [0, 4]], [[0, 0, 0, 2, 4, 4], [0]]],
    ids=["multi_mode", "single_mode"],
)
<<<<<<< HEAD
def test_mode(data_for_grouping, dropna, take_idx, exp_idx, request):
    pa_dtype = data_for_grouping.dtype.pyarrow_dtype
    if (
        pa.types.is_boolean(pa_dtype)
        and "multi_mode" in request.node.nodeid
        and pa_version_under9p0
    ):
        request.node.add_marker(
            pytest.mark.xfail(
                reason="https://issues.apache.org/jira/browse/ARROW-17096",
            )
        )
=======
def test_mode_dropna_true(data_for_grouping, take_idx, exp_idx):
>>>>>>> 450a1f04
    data = data_for_grouping.take(take_idx)
    ser = pd.Series(data)
    result = ser.mode(dropna=True)
    expected = pd.Series(data_for_grouping.take(exp_idx))
    tm.assert_series_equal(result, expected)


def test_mode_dropna_false_mode_na(data):
    # GH 50982
    more_nans = pd.Series([None, None, data[0]], dtype=data.dtype)
    result = more_nans.mode(dropna=False)
    expected = pd.Series([None], dtype=data.dtype)
    tm.assert_series_equal(result, expected)

    expected = pd.Series([None, data[0]], dtype=data.dtype)
    result = expected.mode(dropna=False)
    tm.assert_series_equal(result, expected)


def test_is_bool_dtype():
    # GH 22667
    data = ArrowExtensionArray(pa.array([True, False, True]))
    assert is_bool_dtype(data)
    assert pd.core.common.is_bool_indexer(data)
    s = pd.Series(range(len(data)))
    result = s[data]
    expected = s[np.asarray(data)]
    tm.assert_series_equal(result, expected)


def test_is_numeric_dtype(data):
    # GH 50563
    pa_type = data.dtype.pyarrow_dtype
    if (
        pa.types.is_floating(pa_type)
        or pa.types.is_integer(pa_type)
        or pa.types.is_decimal(pa_type)
    ):
        assert is_numeric_dtype(data)
    else:
        assert not is_numeric_dtype(data)


def test_is_integer_dtype(data):
    # GH 50667
    pa_type = data.dtype.pyarrow_dtype
    if pa.types.is_integer(pa_type):
        assert is_integer_dtype(data)
    else:
        assert not is_integer_dtype(data)


def test_is_any_integer_dtype(data):
    # GH 50667
    pa_type = data.dtype.pyarrow_dtype
    if pa.types.is_integer(pa_type):
        assert is_any_int_dtype(data)
    else:
        assert not is_any_int_dtype(data)


def test_is_signed_integer_dtype(data):
    pa_type = data.dtype.pyarrow_dtype
    if pa.types.is_signed_integer(pa_type):
        assert is_signed_integer_dtype(data)
    else:
        assert not is_signed_integer_dtype(data)


def test_is_unsigned_integer_dtype(data):
    pa_type = data.dtype.pyarrow_dtype
    if pa.types.is_unsigned_integer(pa_type):
        assert is_unsigned_integer_dtype(data)
    else:
        assert not is_unsigned_integer_dtype(data)


def test_is_float_dtype(data):
    pa_type = data.dtype.pyarrow_dtype
    if pa.types.is_floating(pa_type):
        assert is_float_dtype(data)
    else:
        assert not is_float_dtype(data)


def test_pickle_roundtrip(data):
    # GH 42600
    expected = pd.Series(data)
    expected_sliced = expected.head(2)
    full_pickled = pickle.dumps(expected)
    sliced_pickled = pickle.dumps(expected_sliced)

    assert len(full_pickled) > len(sliced_pickled)

    result = pickle.loads(full_pickled)
    tm.assert_series_equal(result, expected)

    result_sliced = pickle.loads(sliced_pickled)
    tm.assert_series_equal(result_sliced, expected_sliced)


def test_astype_from_non_pyarrow(data):
    # GH49795
    pd_array = data._data.to_pandas().array
    result = pd_array.astype(data.dtype)
    assert not isinstance(pd_array.dtype, ArrowDtype)
    assert isinstance(result.dtype, ArrowDtype)
    tm.assert_extension_array_equal(result, data)


def test_astype_float_from_non_pyarrow_str():
    # GH50430
    ser = pd.Series(["1.0"])
    result = ser.astype("float64[pyarrow]")
    expected = pd.Series([1.0], dtype="float64[pyarrow]")
    tm.assert_series_equal(result, expected)


def test_to_numpy_with_defaults(data):
    # GH49973
    result = data.to_numpy()

    pa_type = data._data.type
    if pa.types.is_duration(pa_type) or pa.types.is_timestamp(pa_type):
        expected = np.array(list(data))
    else:
        expected = np.array(data._data)

    if data._hasna:
        expected = expected.astype(object)
        expected[pd.isna(data)] = pd.NA

    tm.assert_numpy_array_equal(result, expected)


def test_to_numpy_int_with_na():
    # GH51227: ensure to_numpy does not convert int to float
    data = [1, None]
    arr = pd.array(data, dtype="int64[pyarrow]")
    result = arr.to_numpy()
    expected = np.array([1, pd.NA], dtype=object)
    assert isinstance(result[0], int)
    tm.assert_numpy_array_equal(result, expected)


def test_setitem_null_slice(data):
    # GH50248
    orig = data.copy()

    result = orig.copy()
    result[:] = data[0]
    expected = ArrowExtensionArray(
        pa.array([data[0]] * len(data), type=data._data.type)
    )
    tm.assert_extension_array_equal(result, expected)

    result = orig.copy()
    result[:] = data[::-1]
    expected = data[::-1]
    tm.assert_extension_array_equal(result, expected)

    result = orig.copy()
    result[:] = data.tolist()
    expected = data
    tm.assert_extension_array_equal(result, expected)


def test_setitem_invalid_dtype(data):
    # GH50248
    pa_type = data._data.type
    if pa.types.is_string(pa_type) or pa.types.is_binary(pa_type):
        fill_value = 123
        err = TypeError
        msg = "Invalid value '123' for dtype"
    elif (
        pa.types.is_integer(pa_type)
        or pa.types.is_floating(pa_type)
        or pa.types.is_boolean(pa_type)
    ):
        fill_value = "foo"
        err = pa.ArrowInvalid
        msg = "Could not convert"
    else:
        fill_value = "foo"
        err = TypeError
        msg = "Invalid value 'foo' for dtype"
    with pytest.raises(err, match=msg):
        data[:] = fill_value


def test_round():
    dtype = "float64[pyarrow]"

    ser = pd.Series([0.0, 1.23, 2.56, pd.NA], dtype=dtype)
    result = ser.round(1)
    expected = pd.Series([0.0, 1.2, 2.6, pd.NA], dtype=dtype)
    tm.assert_series_equal(result, expected)

    ser = pd.Series([123.4, pd.NA, 56.78], dtype=dtype)
    result = ser.round(-1)
    expected = pd.Series([120.0, pd.NA, 60.0], dtype=dtype)
    tm.assert_series_equal(result, expected)


def test_searchsorted_with_na_raises(data_for_sorting, as_series):
    # GH50447
    b, c, a = data_for_sorting
    arr = data_for_sorting.take([2, 0, 1])  # to get [a, b, c]
    arr[-1] = pd.NA

    if as_series:
        arr = pd.Series(arr)

    msg = (
        "searchsorted requires array to be sorted, "
        "which is impossible with NAs present."
    )
    with pytest.raises(ValueError, match=msg):
        arr.searchsorted(b)


@pytest.mark.parametrize("pat", ["abc", "a[a-z]{2}"])
def test_str_count(pat):
    ser = pd.Series(["abc", None], dtype=ArrowDtype(pa.string()))
    result = ser.str.count(pat)
    expected = pd.Series([1, None], dtype=ArrowDtype(pa.int32()))
    tm.assert_series_equal(result, expected)


def test_str_count_flags_unsupported():
    ser = pd.Series(["abc", None], dtype=ArrowDtype(pa.string()))
    with pytest.raises(NotImplementedError, match="count not"):
        ser.str.count("abc", flags=1)


@pytest.mark.parametrize(
    "side, str_func", [["left", "rjust"], ["right", "ljust"], ["both", "center"]]
)
def test_str_pad(side, str_func):
    ser = pd.Series(["a", None], dtype=ArrowDtype(pa.string()))
    result = ser.str.pad(width=3, side=side, fillchar="x")
    expected = pd.Series(
        [getattr("a", str_func)(3, "x"), None], dtype=ArrowDtype(pa.string())
    )
    tm.assert_series_equal(result, expected)


def test_str_pad_invalid_side():
    ser = pd.Series(["a", None], dtype=ArrowDtype(pa.string()))
    with pytest.raises(ValueError, match="Invalid side: foo"):
        ser.str.pad(3, "foo", "x")


@pytest.mark.parametrize(
    "pat, case, na, regex, exp",
    [
        ["ab", False, None, False, [True, None]],
        ["Ab", True, None, False, [False, None]],
        ["ab", False, True, False, [True, True]],
        ["a[a-z]{1}", False, None, True, [True, None]],
        ["A[a-z]{1}", True, None, True, [False, None]],
    ],
)
def test_str_contains(pat, case, na, regex, exp):
    ser = pd.Series(["abc", None], dtype=ArrowDtype(pa.string()))
    result = ser.str.contains(pat, case=case, na=na, regex=regex)
    expected = pd.Series(exp, dtype=ArrowDtype(pa.bool_()))
    tm.assert_series_equal(result, expected)


def test_str_contains_flags_unsupported():
    ser = pd.Series(["abc", None], dtype=ArrowDtype(pa.string()))
    with pytest.raises(NotImplementedError, match="contains not"):
        ser.str.contains("a", flags=1)


@pytest.mark.parametrize(
    "side, pat, na, exp",
    [
        ["startswith", "ab", None, [True, None]],
        ["startswith", "b", False, [False, False]],
        ["endswith", "b", True, [False, True]],
        ["endswith", "bc", None, [True, None]],
    ],
)
def test_str_start_ends_with(side, pat, na, exp):
    ser = pd.Series(["abc", None], dtype=ArrowDtype(pa.string()))
    result = getattr(ser.str, side)(pat, na=na)
    expected = pd.Series(exp, dtype=ArrowDtype(pa.bool_()))
    tm.assert_series_equal(result, expected)


@pytest.mark.parametrize(
    "arg_name, arg",
    [["pat", re.compile("b")], ["repl", str], ["case", False], ["flags", 1]],
)
def test_str_replace_unsupported(arg_name, arg):
    ser = pd.Series(["abc", None], dtype=ArrowDtype(pa.string()))
    kwargs = {"pat": "b", "repl": "x", "regex": True}
    kwargs[arg_name] = arg
    with pytest.raises(NotImplementedError, match="replace is not supported"):
        ser.str.replace(**kwargs)


@pytest.mark.parametrize(
    "pat, repl, n, regex, exp",
    [
        ["a", "x", -1, False, ["xbxc", None]],
        ["a", "x", 1, False, ["xbac", None]],
        ["[a-b]", "x", -1, True, ["xxxc", None]],
    ],
)
def test_str_replace(pat, repl, n, regex, exp):
    ser = pd.Series(["abac", None], dtype=ArrowDtype(pa.string()))
    result = ser.str.replace(pat, repl, n=n, regex=regex)
    expected = pd.Series(exp, dtype=ArrowDtype(pa.string()))
    tm.assert_series_equal(result, expected)


def test_str_repeat_unsupported():
    ser = pd.Series(["abc", None], dtype=ArrowDtype(pa.string()))
    with pytest.raises(NotImplementedError, match="repeat is not"):
        ser.str.repeat([1, 2])


@pytest.mark.xfail(
    pa_version_under7p0,
    reason="Unsupported for pyarrow < 7",
    raises=NotImplementedError,
)
def test_str_repeat():
    ser = pd.Series(["abc", None], dtype=ArrowDtype(pa.string()))
    result = ser.str.repeat(2)
    expected = pd.Series(["abcabc", None], dtype=ArrowDtype(pa.string()))
    tm.assert_series_equal(result, expected)


@pytest.mark.parametrize(
    "pat, case, na, exp",
    [
        ["ab", False, None, [True, None]],
        ["Ab", True, None, [False, None]],
        ["bc", True, None, [False, None]],
        ["ab", False, True, [True, True]],
        ["a[a-z]{1}", False, None, [True, None]],
        ["A[a-z]{1}", True, None, [False, None]],
    ],
)
def test_str_match(pat, case, na, exp):
    ser = pd.Series(["abc", None], dtype=ArrowDtype(pa.string()))
    result = ser.str.match(pat, case=case, na=na)
    expected = pd.Series(exp, dtype=ArrowDtype(pa.bool_()))
    tm.assert_series_equal(result, expected)


@pytest.mark.parametrize(
    "pat, case, na, exp",
    [
        ["abc", False, None, [True, None]],
        ["Abc", True, None, [False, None]],
        ["bc", True, None, [False, None]],
        ["ab", False, True, [True, True]],
        ["a[a-z]{2}", False, None, [True, None]],
        ["A[a-z]{1}", True, None, [False, None]],
    ],
)
def test_str_fullmatch(pat, case, na, exp):
    ser = pd.Series(["abc", None], dtype=ArrowDtype(pa.string()))
    result = ser.str.match(pat, case=case, na=na)
    expected = pd.Series(exp, dtype=ArrowDtype(pa.bool_()))
    tm.assert_series_equal(result, expected)


@pytest.mark.parametrize(
    "sub, start, end, exp, exp_typ",
    [["ab", 0, None, [0, None], pa.int32()], ["bc", 1, 3, [2, None], pa.int64()]],
)
def test_str_find(sub, start, end, exp, exp_typ):
    ser = pd.Series(["abc", None], dtype=ArrowDtype(pa.string()))
    result = ser.str.find(sub, start=start, end=end)
    expected = pd.Series(exp, dtype=ArrowDtype(exp_typ))
    tm.assert_series_equal(result, expected)


def test_str_find_notimplemented():
    ser = pd.Series(["abc", None], dtype=ArrowDtype(pa.string()))
    with pytest.raises(NotImplementedError, match="find not implemented"):
        ser.str.find("ab", start=1)


@pytest.mark.parametrize(
    "i, exp",
    [
        [1, ["b", "e", None]],
        [-1, ["c", "e", None]],
        [2, ["c", None, None]],
        [-3, ["a", None, None]],
        [4, [None, None, None]],
    ],
)
def test_str_get(i, exp):
    ser = pd.Series(["abc", "de", None], dtype=ArrowDtype(pa.string()))
    result = ser.str.get(i)
    expected = pd.Series(exp, dtype=ArrowDtype(pa.string()))
    tm.assert_series_equal(result, expected)


@pytest.mark.xfail(
    reason="TODO: StringMethods._validate should support Arrow list types",
    raises=NotImplementedError,
)
def test_str_join():
    ser = pd.Series(ArrowExtensionArray(pa.array([list("abc"), list("123"), None])))
    result = ser.str.join("=")
    expected = pd.Series(["a=b=c", "1=2=3", None], dtype=ArrowDtype(pa.string()))
    tm.assert_series_equal(result, expected)


@pytest.mark.parametrize(
    "start, stop, step, exp",
    [
        [None, 2, None, ["ab", None]],
        [None, 2, 1, ["ab", None]],
        [1, 3, 1, ["bc", None]],
    ],
)
def test_str_slice(start, stop, step, exp):
    ser = pd.Series(["abcd", None], dtype=ArrowDtype(pa.string()))
    result = ser.str.slice(start, stop, step)
    expected = pd.Series(exp, dtype=ArrowDtype(pa.string()))
    tm.assert_series_equal(result, expected)


@pytest.mark.parametrize(
    "start, stop, repl, exp",
    [
        [1, 2, "x", ["axcd", None]],
        [None, 2, "x", ["xcd", None]],
        [None, 2, None, ["cd", None]],
    ],
)
def test_str_slice_replace(start, stop, repl, exp):
    ser = pd.Series(["abcd", None], dtype=ArrowDtype(pa.string()))
    result = ser.str.slice_replace(start, stop, repl)
    expected = pd.Series(exp, dtype=ArrowDtype(pa.string()))
    tm.assert_series_equal(result, expected)


@pytest.mark.parametrize(
    "value, method, exp",
    [
        ["a1c", "isalnum", True],
        ["!|,", "isalnum", False],
        ["aaa", "isalpha", True],
        ["!!!", "isalpha", False],
        ["٠", "isdecimal", True],
        ["~!", "isdecimal", False],
        ["2", "isdigit", True],
        ["~", "isdigit", False],
        ["aaa", "islower", True],
        ["aaA", "islower", False],
        ["123", "isnumeric", True],
        ["11I", "isnumeric", False],
        [" ", "isspace", True],
        ["", "isspace", False],
        ["The That", "istitle", True],
        ["the That", "istitle", False],
        ["AAA", "isupper", True],
        ["AAc", "isupper", False],
    ],
)
def test_str_is_functions(value, method, exp):
    ser = pd.Series([value, None], dtype=ArrowDtype(pa.string()))
    result = getattr(ser.str, method)()
    expected = pd.Series([exp, None], dtype=ArrowDtype(pa.bool_()))
    tm.assert_series_equal(result, expected)


@pytest.mark.parametrize(
    "method, exp",
    [
        ["capitalize", "Abc def"],
        ["title", "Abc Def"],
        ["swapcase", "AbC Def"],
        ["lower", "abc def"],
        ["upper", "ABC DEF"],
    ],
)
def test_str_transform_functions(method, exp):
    ser = pd.Series(["aBc dEF", None], dtype=ArrowDtype(pa.string()))
    result = getattr(ser.str, method)()
    expected = pd.Series([exp, None], dtype=ArrowDtype(pa.string()))
    tm.assert_series_equal(result, expected)


def test_str_len():
    ser = pd.Series(["abcd", None], dtype=ArrowDtype(pa.string()))
    result = ser.str.len()
    expected = pd.Series([4, None], dtype=ArrowDtype(pa.int32()))
    tm.assert_series_equal(result, expected)


@pytest.mark.parametrize(
    "method, to_strip, val",
    [
        ["strip", None, " abc "],
        ["strip", "x", "xabcx"],
        ["lstrip", None, " abc"],
        ["lstrip", "x", "xabc"],
        ["rstrip", None, "abc "],
        ["rstrip", "x", "abcx"],
    ],
)
def test_str_strip(method, to_strip, val):
    ser = pd.Series([val, None], dtype=ArrowDtype(pa.string()))
    result = getattr(ser.str, method)(to_strip=to_strip)
    expected = pd.Series(["abc", None], dtype=ArrowDtype(pa.string()))
    tm.assert_series_equal(result, expected)


@pytest.mark.parametrize("val", ["abc123", "abc"])
def test_str_removesuffix(val):
    ser = pd.Series([val, None], dtype=ArrowDtype(pa.string()))
    result = ser.str.removesuffix("123")
    expected = pd.Series(["abc", None], dtype=ArrowDtype(pa.string()))
    tm.assert_series_equal(result, expected)


@pytest.mark.parametrize(
    "method, args",
    [
        ["partition", ("abc", False)],
        ["rpartition", ("abc", False)],
        ["removeprefix", ("abc",)],
        ["casefold", ()],
        ["encode", ("abc",)],
        ["extract", (r"[ab](\d)",)],
        ["findall", ("abc",)],
        ["get_dummies", ()],
        ["index", ("abc",)],
        ["rindex", ("abc",)],
        ["normalize", ("abc",)],
        ["rfind", ("abc",)],
        ["split", ()],
        ["rsplit", ()],
        ["translate", ("abc",)],
        ["wrap", ("abc",)],
    ],
)
def test_str_unsupported_methods(method, args):
    ser = pd.Series(["abc", None], dtype=ArrowDtype(pa.string()))
    with pytest.raises(
        NotImplementedError, match=f"str.{method} not supported with pd.ArrowDtype"
    ):
        getattr(ser.str, method)(*args)


@pytest.mark.parametrize("unit", ["ns", "us", "ms", "s"])
def test_duration_from_strings_with_nat(unit):
    # GH51175
    strings = ["1000", "NaT"]
    pa_type = pa.duration(unit)
    result = ArrowExtensionArray._from_sequence_of_strings(strings, dtype=pa_type)
    expected = ArrowExtensionArray(pa.array([1000, None], type=pa_type))
    tm.assert_extension_array_equal(result, expected)


def test_unsupported_dt(data):
    pa_dtype = data.dtype.pyarrow_dtype
    if not pa.types.is_temporal(pa_dtype):
        with pytest.raises(
            AttributeError, match="Can only use .dt accessor with datetimelike values"
        ):
            pd.Series(data).dt


@pytest.mark.parametrize(
    "prop, expected",
    [
        ["day", 2],
        ["day_of_week", 0],
        ["dayofweek", 0],
        ["weekday", 0],
        ["day_of_year", 2],
        ["dayofyear", 2],
        ["hour", 3],
        ["minute", 4],
        pytest.param(
            "is_leap_year",
            False,
            marks=pytest.mark.xfail(
                pa_version_under8p0,
                raises=NotImplementedError,
                reason="is_leap_year not implemented for pyarrow < 8.0",
            ),
        ),
        ["microsecond", 5],
        ["month", 1],
        ["nanosecond", 6],
        ["quarter", 1],
        ["second", 7],
        ["date", date(2023, 1, 2)],
        ["time", time(3, 4, 7, 5)],
    ],
)
def test_dt_properties(prop, expected):
    ser = pd.Series(
        [
            pd.Timestamp(
                year=2023,
                month=1,
                day=2,
                hour=3,
                minute=4,
                second=7,
                microsecond=5,
                nanosecond=6,
            ),
            None,
        ],
        dtype=ArrowDtype(pa.timestamp("ns")),
    )
    result = getattr(ser.dt, prop)
    exp_type = None
    if isinstance(expected, date):
        exp_type = pa.date64()
    elif isinstance(expected, time):
        exp_type = pa.time64("ns")
    expected = pd.Series(ArrowExtensionArray(pa.array([expected, None], type=exp_type)))
    tm.assert_series_equal(result, expected)


@pytest.mark.parametrize("unit", ["us", "ns"])
def test_dt_time_preserve_unit(unit):
    ser = pd.Series(
        [datetime(year=2023, month=1, day=2, hour=3), None],
        dtype=ArrowDtype(pa.timestamp(unit)),
    )
    result = ser.dt.time
    expected = pd.Series(
        ArrowExtensionArray(pa.array([time(3, 0), None], type=pa.time64(unit)))
    )
    tm.assert_series_equal(result, expected)


@pytest.mark.parametrize("tz", [None, "UTC", "US/Pacific"])
def test_dt_tz(tz):
    ser = pd.Series(
        [datetime(year=2023, month=1, day=2, hour=3), None],
        dtype=ArrowDtype(pa.timestamp("ns", tz=tz)),
    )
    result = ser.dt.tz
    assert result == tz


def test_dt_isocalendar():
    ser = pd.Series(
        [datetime(year=2023, month=1, day=2, hour=3), None],
        dtype=ArrowDtype(pa.timestamp("ns")),
    )
    result = ser.dt.isocalendar()
    expected = pd.DataFrame(
        [[2023, 1, 1], [0, 0, 0]],
        columns=["year", "week", "day"],
        dtype="int64[pyarrow]",
    )
    tm.assert_frame_equal(result, expected)


def test_dt_strftime(request):
    if is_platform_windows() and is_ci_environment():
        request.node.add_marker(
            pytest.mark.xfail(
                raises=pa.ArrowInvalid,
                reason=(
                    "TODO: Set ARROW_TIMEZONE_DATABASE environment variable "
                    "on CI to path to the tzdata for pyarrow."
                ),
            )
        )
    ser = pd.Series(
        [datetime(year=2023, month=1, day=2, hour=3), None],
        dtype=ArrowDtype(pa.timestamp("ns")),
    )
    result = ser.dt.strftime("%Y-%m-%dT%H:%M:%S")
    expected = pd.Series(
        ["2023-01-02T03:00:00.000000000", None], dtype=ArrowDtype(pa.string())
    )
    tm.assert_series_equal(result, expected)


@pytest.mark.parametrize("method", ["ceil", "floor", "round"])
def test_dt_roundlike_tz_options_not_supported(method):
    ser = pd.Series(
        [datetime(year=2023, month=1, day=2, hour=3), None],
        dtype=ArrowDtype(pa.timestamp("ns")),
    )
    with pytest.raises(NotImplementedError, match="ambiguous is not supported."):
        getattr(ser.dt, method)("1H", ambiguous="NaT")

    with pytest.raises(NotImplementedError, match="nonexistent is not supported."):
        getattr(ser.dt, method)("1H", nonexistent="NaT")


@pytest.mark.parametrize("method", ["ceil", "floor", "round"])
def test_dt_roundlike_unsupported_freq(method):
    ser = pd.Series(
        [datetime(year=2023, month=1, day=2, hour=3), None],
        dtype=ArrowDtype(pa.timestamp("ns")),
    )
    with pytest.raises(ValueError, match="freq='1B' is not supported"):
        getattr(ser.dt, method)("1B")

    with pytest.raises(ValueError, match="Must specify a valid frequency: None"):
        getattr(ser.dt, method)(None)


@pytest.mark.xfail(
    pa_version_under7p0, reason="Methods not supported for pyarrow < 7.0"
)
@pytest.mark.parametrize("freq", ["D", "H", "T", "S", "L", "U", "N"])
@pytest.mark.parametrize("method", ["ceil", "floor", "round"])
def test_dt_ceil_year_floor(freq, method):
    ser = pd.Series(
        [datetime(year=2023, month=1, day=1), None],
    )
    pa_dtype = ArrowDtype(pa.timestamp("ns"))
    expected = getattr(ser.dt, method)(f"1{freq}").astype(pa_dtype)
    result = getattr(ser.astype(pa_dtype).dt, method)(f"1{freq}")
    tm.assert_series_equal(result, expected)


def test_dt_tz_localize_unsupported_tz_options():
    ser = pd.Series(
        [datetime(year=2023, month=1, day=2, hour=3), None],
        dtype=ArrowDtype(pa.timestamp("ns")),
    )
    with pytest.raises(NotImplementedError, match="ambiguous='NaT' is not supported"):
        ser.dt.tz_localize("UTC", ambiguous="NaT")

    with pytest.raises(NotImplementedError, match="nonexistent='NaT' is not supported"):
        ser.dt.tz_localize("UTC", nonexistent="NaT")


def test_dt_tz_localize_none():
    ser = pd.Series(
        [datetime(year=2023, month=1, day=2, hour=3), None],
        dtype=ArrowDtype(pa.timestamp("ns", tz="US/Pacific")),
    )
    result = ser.dt.tz_localize(None)
    expected = pd.Series(
        [datetime(year=2023, month=1, day=2, hour=3), None],
        dtype=ArrowDtype(pa.timestamp("ns")),
    )
    tm.assert_series_equal(result, expected)


@pytest.mark.parametrize("unit", ["us", "ns"])
def test_dt_tz_localize(unit):
    ser = pd.Series(
        [datetime(year=2023, month=1, day=2, hour=3), None],
        dtype=ArrowDtype(pa.timestamp(unit)),
    )
    result = ser.dt.tz_localize("US/Pacific")
    expected = pd.Series(
        [datetime(year=2023, month=1, day=2, hour=3), None],
        dtype=ArrowDtype(pa.timestamp(unit, "US/Pacific")),
    )
    tm.assert_series_equal(result, expected)<|MERGE_RESOLUTION|>--- conflicted
+++ resolved
@@ -1302,22 +1302,7 @@
     [[[0, 0, 2, 2, 4, 4], [0, 4]], [[0, 0, 0, 2, 4, 4], [0]]],
     ids=["multi_mode", "single_mode"],
 )
-<<<<<<< HEAD
-def test_mode(data_for_grouping, dropna, take_idx, exp_idx, request):
-    pa_dtype = data_for_grouping.dtype.pyarrow_dtype
-    if (
-        pa.types.is_boolean(pa_dtype)
-        and "multi_mode" in request.node.nodeid
-        and pa_version_under9p0
-    ):
-        request.node.add_marker(
-            pytest.mark.xfail(
-                reason="https://issues.apache.org/jira/browse/ARROW-17096",
-            )
-        )
-=======
 def test_mode_dropna_true(data_for_grouping, take_idx, exp_idx):
->>>>>>> 450a1f04
     data = data_for_grouping.take(take_idx)
     ser = pd.Series(data)
     result = ser.mode(dropna=True)
