"""
This file contains a minimal set of tests for compliance with the extension
array interface test suite, and should contain no other tests.
The test suite for the full functionality of the array is located in
`pandas/tests/arrays/`.
The tests in this file are inherited from the BaseExtensionTests, and only
minimal tweaks should be applied to get the tests passing (by overwriting a
parent method).
Additional tests should either be added to one of the BaseExtensionTests
classes (if they are relevant for the extension interface for all dtypes), or
be added to the array-specific tests in `pandas/tests/arrays/`.
"""
import contextlib
from datetime import (
    date,
    datetime,
    time,
    timedelta,
)

import numpy as np
import pytest

from pandas.compat import (
    pa_version_under2p0,
    pa_version_under3p0,
<<<<<<< HEAD
    pa_version_under4p0,
    pa_version_under6p0,
=======
    pa_version_under8p0,
>>>>>>> 0a6be384
)
from pandas.errors import PerformanceWarning

import pandas as pd
import pandas._testing as tm
from pandas.tests.extension import base

pa = pytest.importorskip("pyarrow", minversion="1.0.1")

from pandas.core.arrays.arrow.dtype import ArrowDtype  # isort:skip


@pytest.fixture(params=tm.ALL_PYARROW_DTYPES, ids=str)
def dtype(request):
    return ArrowDtype(pyarrow_dtype=request.param)


@pytest.fixture
def data(dtype):
    pa_dtype = dtype.pyarrow_dtype
    if pa.types.is_boolean(pa_dtype):
        data = [True, False] * 4 + [None] + [True, False] * 44 + [None] + [True, False]
    elif pa.types.is_floating(pa_dtype):
        data = [1.0, 0.0] * 4 + [None] + [-2.0, -1.0] * 44 + [None] + [0.5, 99.5]
    elif pa.types.is_signed_integer(pa_dtype):
        data = [1, 0] * 4 + [None] + [-2, -1] * 44 + [None] + [1, 99]
    elif pa.types.is_unsigned_integer(pa_dtype):
        data = [1, 0] * 4 + [None] + [2, 1] * 44 + [None] + [1, 99]
    elif pa.types.is_date(pa_dtype):
        data = (
            [date(2022, 1, 1), date(1999, 12, 31)] * 4
            + [None]
            + [date(2022, 1, 1), date(2022, 1, 1)] * 44
            + [None]
            + [date(1999, 12, 31), date(1999, 12, 31)]
        )
    elif pa.types.is_timestamp(pa_dtype):
        data = (
            [datetime(2020, 1, 1, 1, 1, 1, 1), datetime(1999, 1, 1, 1, 1, 1, 1)] * 4
            + [None]
            + [datetime(2020, 1, 1, 1), datetime(1999, 1, 1, 1)] * 44
            + [None]
            + [datetime(2020, 1, 1), datetime(1999, 1, 1)]
        )
    elif pa.types.is_duration(pa_dtype):
        data = (
            [timedelta(1), timedelta(1, 1)] * 4
            + [None]
            + [timedelta(-1), timedelta(0)] * 44
            + [None]
            + [timedelta(-10), timedelta(10)]
        )
    elif pa.types.is_time(pa_dtype):
        data = (
            [time(12, 0), time(0, 12)] * 4
            + [None]
            + [time(0, 0), time(1, 1)] * 44
            + [None]
            + [time(0, 5), time(5, 0)]
        )
    else:
        raise NotImplementedError
    return pd.array(data, dtype=dtype)


@pytest.fixture
def data_missing(data):
    """Length-2 array with [NA, Valid]"""
    return type(data)._from_sequence([None, data[0]])


@pytest.fixture(params=["data", "data_missing"])
def all_data(request, data, data_missing):
    """Parametrized fixture returning 'data' or 'data_missing' integer arrays.

    Used to test dtype conversion with and without missing values.
    """
    if request.param == "data":
        return data
    elif request.param == "data_missing":
        return data_missing


@pytest.fixture
def data_for_grouping(dtype):
    """
    Data for factorization, grouping, and unique tests.

    Expected to be like [B, B, NA, NA, A, A, B, C]

    Where A < B < C and NA is missing
    """
    pa_dtype = dtype.pyarrow_dtype
    if pa.types.is_boolean(pa_dtype):
        A = False
        B = True
        C = True
    elif pa.types.is_floating(pa_dtype):
        A = -1.1
        B = 0.0
        C = 1.1
    elif pa.types.is_signed_integer(pa_dtype):
        A = -1
        B = 0
        C = 1
    elif pa.types.is_unsigned_integer(pa_dtype):
        A = 0
        B = 1
        C = 10
    elif pa.types.is_date(pa_dtype):
        A = date(1999, 12, 31)
        B = date(2010, 1, 1)
        C = date(2022, 1, 1)
    elif pa.types.is_timestamp(pa_dtype):
        A = datetime(1999, 1, 1, 1, 1, 1, 1)
        B = datetime(2020, 1, 1)
        C = datetime(2020, 1, 1, 1)
    elif pa.types.is_duration(pa_dtype):
        A = timedelta(-1)
        B = timedelta(0)
        C = timedelta(1, 4)
    elif pa.types.is_time(pa_dtype):
        A = time(0, 0)
        B = time(0, 12)
        C = time(12, 12)
    else:
        raise NotImplementedError
    return pd.array([B, B, None, None, A, A, B, C], dtype=dtype)


@pytest.fixture
def data_for_sorting(data_for_grouping):
    """
    Length-3 array with a known sort order.

    This should be three items [B, C, A] with
    A < B < C
    """
    return type(data_for_grouping)._from_sequence(
        [data_for_grouping[0], data_for_grouping[7], data_for_grouping[4]]
    )


@pytest.fixture
def data_missing_for_sorting(data_for_grouping):
    """
    Length-3 array with a known sort order.

    This should be three items [B, NA, A] with
    A < B and NA missing.
    """
    return type(data_for_grouping)._from_sequence(
        [data_for_grouping[0], data_for_grouping[2], data_for_grouping[4]]
    )


@pytest.fixture
def data_for_twos(data):
    """Length-100 array in which all the elements are two."""
    pa_dtype = data.dtype.pyarrow_dtype
    if pa.types.is_integer(pa_dtype) or pa.types.is_floating(pa_dtype):
        return pd.array([2] * 100, dtype=data.dtype)
    # tests will be xfailed where 2 is not a valid scalar for pa_dtype
    return data


@pytest.fixture
def na_value():
    """The scalar missing value for this type. Default 'None'"""
    return pd.NA


class TestBaseCasting(base.BaseCastingTests):
    pass


class TestConstructors(base.BaseConstructorsTests):
    def test_from_dtype(self, data, request):
        pa_dtype = data.dtype.pyarrow_dtype
        if pa.types.is_timestamp(pa_dtype) and pa_dtype.tz:
            if pa_version_under2p0:
                request.node.add_marker(
                    pytest.mark.xfail(
                        reason=f"timestamp data with tz={pa_dtype.tz} "
                        "converted to integer when pyarrow < 2.0",
                    )
                )
            else:
                request.node.add_marker(
                    pytest.mark.xfail(
                        raises=NotImplementedError,
                        reason=f"pyarrow.type_for_alias cannot infer {pa_dtype}",
                    )
                )
        super().test_from_dtype(data)


@pytest.mark.xfail(
    raises=NotImplementedError, reason="pyarrow.ChunkedArray backing is 1D."
)
class TestDim2Compat(base.Dim2CompatTests):
    pass


@pytest.mark.xfail(
    raises=NotImplementedError, reason="pyarrow.ChunkedArray backing is 1D."
)
class TestNDArrayBacked2D(base.NDArrayBacked2DTests):
    pass


class TestGetitemTests(base.BaseGetitemTests):
    @pytest.mark.xfail(
        reason=(
            "data.dtype.type return pyarrow.DataType "
            "but this (intentionally) returns "
            "Python scalars or pd.Na"
        )
    )
    def test_getitem_scalar(self, data):
        super().test_getitem_scalar(data)

    def test_take_series(self, request, data):
        tz = getattr(data.dtype.pyarrow_dtype, "tz", None)
        unit = getattr(data.dtype.pyarrow_dtype, "unit", None)
        bad_units = ["ns"]
        if pa_version_under2p0:
            bad_units.extend(["s", "ms", "us"])
        if pa_version_under3p0 and tz not in (None, "UTC") and unit in bad_units:
            request.node.add_marker(
                pytest.mark.xfail(
                    reason=(
                        f"Not supported by pyarrow < 3.0 "
                        f"with timestamp type {tz} and {unit}"
                    )
                )
            )
        super().test_take_series(data)

    def test_reindex(self, request, data, na_value):
        tz = getattr(data.dtype.pyarrow_dtype, "tz", None)
        unit = getattr(data.dtype.pyarrow_dtype, "unit", None)
        bad_units = ["ns"]
        if pa_version_under2p0:
            bad_units.extend(["s", "ms", "us"])
        if pa_version_under3p0 and tz not in (None, "UTC") and unit in bad_units:
            request.node.add_marker(
                pytest.mark.xfail(
                    reason=(
                        f"Not supported by pyarrow < 3.0 "
                        f"with timestamp type {tz} and {unit}"
                    )
                )
            )
        super().test_reindex(data, na_value)

    def test_loc_iloc_frame_single_dtype(self, request, using_array_manager, data):
        tz = getattr(data.dtype.pyarrow_dtype, "tz", None)
        unit = getattr(data.dtype.pyarrow_dtype, "unit", None)
        bad_units = ["ns"]
        if pa_version_under2p0:
            bad_units.extend(["s", "ms", "us"])
        if (
            pa_version_under3p0
            and not using_array_manager
            and tz not in (None, "UTC")
            and unit in bad_units
        ):
            request.node.add_marker(
                pytest.mark.xfail(
                    reason=(
                        f"Not supported by pyarrow < 3.0 "
                        f"with timestamp type {tz} and {unit}"
                    )
                )
            )
        super().test_loc_iloc_frame_single_dtype(data)


class TestBaseGroupby(base.BaseGroupbyTests):
    def test_groupby_agg_extension(self, data_for_grouping, request):
        tz = getattr(data_for_grouping.dtype.pyarrow_dtype, "tz", None)
        if pa_version_under2p0 and tz not in (None, "UTC"):
            request.node.add_marker(
                pytest.mark.xfail(
                    reason=f"Not supported by pyarrow < 2.0 with timestamp type {tz}."
                )
            )
        super().test_groupby_agg_extension(data_for_grouping)

    def test_groupby_extension_no_sort(self, data_for_grouping, request):
        pa_dtype = data_for_grouping.dtype.pyarrow_dtype
        if pa.types.is_boolean(pa_dtype):
            request.node.add_marker(
                pytest.mark.xfail(
                    reason=f"{pa_dtype} only has 2 unique possible values",
                )
            )
        elif pa.types.is_duration(pa_dtype):
            request.node.add_marker(
                pytest.mark.xfail(
                    raises=pa.ArrowNotImplementedError,
                    reason=f"pyarrow doesn't support factorizing {pa_dtype}",
                )
            )
        elif pa.types.is_date(pa_dtype) or (
            pa.types.is_timestamp(pa_dtype) and pa_dtype.tz is None
        ):
            request.node.add_marker(
                pytest.mark.xfail(
                    raises=AttributeError,
                    reason="GH 34986",
                )
            )
        super().test_groupby_extension_no_sort(data_for_grouping)

    def test_groupby_extension_transform(self, data_for_grouping, request):
        pa_dtype = data_for_grouping.dtype.pyarrow_dtype
        if pa.types.is_boolean(pa_dtype):
            request.node.add_marker(
                pytest.mark.xfail(
                    reason=f"{pa_dtype} only has 2 unique possible values",
                )
            )
        elif pa.types.is_duration(pa_dtype):
            request.node.add_marker(
                pytest.mark.xfail(
                    raises=pa.ArrowNotImplementedError,
                    reason=f"pyarrow doesn't support factorizing {pa_dtype}",
                )
            )
        super().test_groupby_extension_transform(data_for_grouping)

    def test_groupby_extension_apply(
        self, data_for_grouping, groupby_apply_op, request
    ):
        pa_dtype = data_for_grouping.dtype.pyarrow_dtype
        # Is there a better way to get the "series" ID for groupby_apply_op?
        is_series = "series" in request.node.nodeid
        is_object = "object" in request.node.nodeid
        if pa.types.is_duration(pa_dtype):
            request.node.add_marker(
                pytest.mark.xfail(
                    raises=pa.ArrowNotImplementedError,
                    reason=f"pyarrow doesn't support factorizing {pa_dtype}",
                )
            )
        elif pa.types.is_date(pa_dtype) or (
            pa.types.is_timestamp(pa_dtype) and pa_dtype.tz is None
        ):
            if is_object:
                request.node.add_marker(
                    pytest.mark.xfail(
                        raises=TypeError,
                        reason="GH 47514: _concat_datetime expects axis arg.",
                    )
                )
            elif not is_series:
                request.node.add_marker(
                    pytest.mark.xfail(
                        raises=AttributeError,
                        reason="GH 34986",
                    )
                )
        super().test_groupby_extension_apply(data_for_grouping, groupby_apply_op)

    def test_in_numeric_groupby(self, data_for_grouping, request):
        pa_dtype = data_for_grouping.dtype.pyarrow_dtype
        if pa.types.is_integer(pa_dtype) or pa.types.is_floating(pa_dtype):
            request.node.add_marker(
                pytest.mark.xfail(
                    reason="ArrowExtensionArray doesn't support .sum() yet.",
                )
            )
        super().test_in_numeric_groupby(data_for_grouping)

    @pytest.mark.parametrize("as_index", [True, False])
    def test_groupby_extension_agg(self, as_index, data_for_grouping, request):
        pa_dtype = data_for_grouping.dtype.pyarrow_dtype
        if pa.types.is_boolean(pa_dtype):
            request.node.add_marker(
                pytest.mark.xfail(
                    raises=ValueError,
                    reason=f"{pa_dtype} only has 2 unique possible values",
                )
            )
        elif pa.types.is_duration(pa_dtype):
            request.node.add_marker(
                pytest.mark.xfail(
                    raises=pa.ArrowNotImplementedError,
                    reason=f"pyarrow doesn't support factorizing {pa_dtype}",
                )
            )
        elif as_index is True and (
            pa.types.is_date(pa_dtype)
            or (pa.types.is_timestamp(pa_dtype) and pa_dtype.tz is None)
        ):
            request.node.add_marker(
                pytest.mark.xfail(
                    raises=AttributeError,
                    reason="GH 34986",
                )
            )
        super().test_groupby_extension_agg(as_index, data_for_grouping)


class TestBaseDtype(base.BaseDtypeTests):
    def test_construct_from_string_own_name(self, dtype, request):
        pa_dtype = dtype.pyarrow_dtype
        if pa.types.is_timestamp(pa_dtype) and pa_dtype.tz is not None:
            request.node.add_marker(
                pytest.mark.xfail(
                    raises=NotImplementedError,
                    reason=f"pyarrow.type_for_alias cannot infer {pa_dtype}",
                )
            )
        super().test_construct_from_string_own_name(dtype)

    def test_is_dtype_from_name(self, dtype, request):
        pa_dtype = dtype.pyarrow_dtype
        if pa.types.is_timestamp(pa_dtype) and pa_dtype.tz is not None:
            request.node.add_marker(
                pytest.mark.xfail(
                    raises=NotImplementedError,
                    reason=f"pyarrow.type_for_alias cannot infer {pa_dtype}",
                )
            )
        super().test_is_dtype_from_name(dtype)

    def test_construct_from_string(self, dtype, request):
        pa_dtype = dtype.pyarrow_dtype
        if pa.types.is_timestamp(pa_dtype) and pa_dtype.tz is not None:
            request.node.add_marker(
                pytest.mark.xfail(
                    raises=NotImplementedError,
                    reason=f"pyarrow.type_for_alias cannot infer {pa_dtype}",
                )
            )
        super().test_construct_from_string(dtype)

    def test_construct_from_string_another_type_raises(self, dtype):
        msg = r"'another_type' must end with '\[pyarrow\]'"
        with pytest.raises(TypeError, match=msg):
            type(dtype).construct_from_string("another_type")

    def test_get_common_dtype(self, dtype, request):
        pa_dtype = dtype.pyarrow_dtype
        if (
            pa.types.is_date(pa_dtype)
            or pa.types.is_time(pa_dtype)
            or (
                pa.types.is_timestamp(pa_dtype)
                and (pa_dtype.unit != "ns" or pa_dtype.tz is not None)
            )
            or (pa.types.is_duration(pa_dtype) and pa_dtype.unit != "ns")
        ):
            request.node.add_marker(
                pytest.mark.xfail(
                    reason=(
                        f"{pa_dtype} does not have associated numpy "
                        f"dtype findable by find_common_type"
                    )
                )
            )
        super().test_get_common_dtype(dtype)


class TestBaseIndex(base.BaseIndexTests):
    pass


class TestBaseInterface(base.BaseInterfaceTests):
    def test_contains(self, data, data_missing, request):
        tz = getattr(data.dtype.pyarrow_dtype, "tz", None)
        unit = getattr(data.dtype.pyarrow_dtype, "unit", None)
        if pa_version_under2p0 and tz not in (None, "UTC") and unit == "us":
            request.node.add_marker(
                pytest.mark.xfail(
                    reason=(
                        f"Not supported by pyarrow < 2.0 "
                        f"with timestamp type {tz} and {unit}"
                    )
                )
            )
        super().test_contains(data, data_missing)

    @pytest.mark.xfail(reason="pyarrow.ChunkedArray does not support views.")
    def test_view(self, data):
        super().test_view(data)


class TestBaseMissing(base.BaseMissingTests):
    def test_fillna_limit_pad(self, data_missing, using_array_manager, request):
        if using_array_manager and pa.types.is_duration(
            data_missing.dtype.pyarrow_dtype
        ):
            request.node.add_marker(
                pytest.mark.xfail(
                    reason="Checking ndim when using arraymanager with duration type"
                )
            )
        super().test_fillna_limit_pad(data_missing)

    def test_fillna_limit_backfill(self, data_missing, using_array_manager, request):
        if using_array_manager and pa.types.is_duration(
            data_missing.dtype.pyarrow_dtype
        ):
            request.node.add_marker(
                pytest.mark.xfail(
                    reason="Checking ndim when using arraymanager with duration type"
                )
            )
        super().test_fillna_limit_backfill(data_missing)

    def test_fillna_series(self, data_missing, using_array_manager, request):
        if using_array_manager and pa.types.is_duration(
            data_missing.dtype.pyarrow_dtype
        ):
            request.node.add_marker(
                pytest.mark.xfail(
                    reason="Checking ndim when using arraymanager with duration type"
                )
            )
        super().test_fillna_series(data_missing)

    def test_fillna_series_method(
        self, data_missing, fillna_method, using_array_manager, request
    ):
        if using_array_manager and pa.types.is_duration(
            data_missing.dtype.pyarrow_dtype
        ):
            request.node.add_marker(
                pytest.mark.xfail(
                    reason="Checking ndim when using arraymanager with duration type"
                )
            )
        super().test_fillna_series_method(data_missing, fillna_method)

    def test_fillna_frame(self, data_missing, using_array_manager, request):
        if using_array_manager and pa.types.is_duration(
            data_missing.dtype.pyarrow_dtype
        ):
            request.node.add_marker(
                pytest.mark.xfail(
                    reason="Checking ndim when using arraymanager with duration type"
                )
            )
        super().test_fillna_frame(data_missing)


class TestBasePrinting(base.BasePrintingTests):
    def test_series_repr(self, data, request):
        pa_dtype = data.dtype.pyarrow_dtype
        if (
            pa.types.is_date(pa_dtype)
            or pa.types.is_duration(pa_dtype)
            or (pa.types.is_timestamp(pa_dtype) and pa_dtype.tz is None)
        ):
            request.node.add_marker(
                pytest.mark.xfail(
                    raises=TypeError,
                    reason="GH 47514: _concat_datetime expects axis arg.",
                )
            )
        super().test_series_repr(data)

    def test_dataframe_repr(self, data, request):
        pa_dtype = data.dtype.pyarrow_dtype
        if (
            pa.types.is_date(pa_dtype)
            or pa.types.is_duration(pa_dtype)
            or (pa.types.is_timestamp(pa_dtype) and pa_dtype.tz is None)
        ):
            request.node.add_marker(
                pytest.mark.xfail(
                    raises=TypeError,
                    reason="GH 47514: _concat_datetime expects axis arg.",
                )
            )
        super().test_dataframe_repr(data)


class TestBaseReshaping(base.BaseReshapingTests):
    @pytest.mark.parametrize("in_frame", [True, False])
    def test_concat(self, data, in_frame, request):
        pa_dtype = data.dtype.pyarrow_dtype
        if (
            pa.types.is_date(pa_dtype)
            or pa.types.is_duration(pa_dtype)
            or (pa.types.is_timestamp(pa_dtype) and pa_dtype.tz is None)
        ):
            request.node.add_marker(
                pytest.mark.xfail(
                    raises=TypeError,
                    reason="GH 47514: _concat_datetime expects axis arg.",
                )
            )
        super().test_concat(data, in_frame)

    @pytest.mark.parametrize("in_frame", [True, False])
    def test_concat_all_na_block(self, data_missing, in_frame, request):
        pa_dtype = data_missing.dtype.pyarrow_dtype
        if (
            pa.types.is_date(pa_dtype)
            or pa.types.is_duration(pa_dtype)
            or (pa.types.is_timestamp(pa_dtype) and pa_dtype.tz is None)
        ):
            request.node.add_marker(
                pytest.mark.xfail(
                    raises=TypeError,
                    reason="GH 47514: _concat_datetime expects axis arg.",
                )
            )
        super().test_concat_all_na_block(data_missing, in_frame)

    def test_concat_columns(self, data, na_value, request):
        tz = getattr(data.dtype.pyarrow_dtype, "tz", None)
        if pa_version_under2p0 and tz not in (None, "UTC"):
            request.node.add_marker(
                pytest.mark.xfail(
                    reason=f"Not supported by pyarrow < 2.0 with timestamp type {tz}"
                )
            )
        super().test_concat_columns(data, na_value)

    def test_concat_extension_arrays_copy_false(self, data, na_value, request):
        tz = getattr(data.dtype.pyarrow_dtype, "tz", None)
        if pa_version_under2p0 and tz not in (None, "UTC"):
            request.node.add_marker(
                pytest.mark.xfail(
                    reason=f"Not supported by pyarrow < 2.0 with timestamp type {tz}"
                )
            )
        super().test_concat_extension_arrays_copy_false(data, na_value)

    def test_concat_with_reindex(self, data, request, using_array_manager):
        pa_dtype = data.dtype.pyarrow_dtype
        if pa.types.is_duration(pa_dtype):
            request.node.add_marker(
                pytest.mark.xfail(
                    raises=TypeError,
                    reason="GH 47514: _concat_datetime expects axis arg.",
                )
            )
        elif pa.types.is_date(pa_dtype) or (
            pa.types.is_timestamp(pa_dtype) and pa_dtype.tz is None
        ):
            request.node.add_marker(
                pytest.mark.xfail(
                    raises=AttributeError if not using_array_manager else TypeError,
                    reason="GH 34986",
                )
            )
        super().test_concat_with_reindex(data)

    def test_align(self, data, na_value, request):
        tz = getattr(data.dtype.pyarrow_dtype, "tz", None)
        if pa_version_under2p0 and tz not in (None, "UTC"):
            request.node.add_marker(
                pytest.mark.xfail(
                    reason=f"Not supported by pyarrow < 2.0 with timestamp type {tz}"
                )
            )
        super().test_align(data, na_value)

    def test_align_frame(self, data, na_value, request):
        tz = getattr(data.dtype.pyarrow_dtype, "tz", None)
        if pa_version_under2p0 and tz not in (None, "UTC"):
            request.node.add_marker(
                pytest.mark.xfail(
                    reason=f"Not supported by pyarrow < 2.0 with timestamp type {tz}"
                )
            )
        super().test_align_frame(data, na_value)

    def test_align_series_frame(self, data, na_value, request):
        tz = getattr(data.dtype.pyarrow_dtype, "tz", None)
        if pa_version_under2p0 and tz not in (None, "UTC"):
            request.node.add_marker(
                pytest.mark.xfail(
                    reason=f"Not supported by pyarrow < 2.0 with timestamp type {tz}"
                )
            )
        super().test_align_series_frame(data, na_value)

    def test_merge(self, data, na_value, request):
        tz = getattr(data.dtype.pyarrow_dtype, "tz", None)
        if pa_version_under2p0 and tz not in (None, "UTC"):
            request.node.add_marker(
                pytest.mark.xfail(
                    reason=f"Not supported by pyarrow < 2.0 with timestamp type {tz}"
                )
            )
        super().test_merge(data, na_value)

    def test_merge_on_extension_array(self, data, request):
        pa_dtype = data.dtype.pyarrow_dtype
        if pa.types.is_date(pa_dtype) or (
            pa.types.is_timestamp(pa_dtype) and pa_dtype.tz is None
        ):
            request.node.add_marker(
                pytest.mark.xfail(
                    raises=AttributeError,
                    reason="GH 34986",
                )
            )
        super().test_merge_on_extension_array(data)

    def test_merge_on_extension_array_duplicates(self, data, request):
        pa_dtype = data.dtype.pyarrow_dtype
        if pa.types.is_date(pa_dtype) or (
            pa.types.is_timestamp(pa_dtype) and pa_dtype.tz is None
        ):
            request.node.add_marker(
                pytest.mark.xfail(
                    raises=AttributeError,
                    reason="GH 34986",
                )
            )
        super().test_merge_on_extension_array_duplicates(data)

    def test_ravel(self, data, request):
        tz = getattr(data.dtype.pyarrow_dtype, "tz", None)
        if pa_version_under2p0 and tz not in (None, "UTC"):
            request.node.add_marker(
                pytest.mark.xfail(
                    reason=f"Not supported by pyarrow < 2.0 with timestamp type {tz}"
                )
            )
        super().test_ravel(data)

    @pytest.mark.xfail(reason="GH 45419: pyarrow.ChunkedArray does not support views")
    def test_transpose(self, data):
        super().test_transpose(data)

    def test_transpose_frame(self, data, request):
        tz = getattr(data.dtype.pyarrow_dtype, "tz", None)
        if pa_version_under2p0 and tz not in (None, "UTC"):
            request.node.add_marker(
                pytest.mark.xfail(
                    reason=f"Not supported by pyarrow < 2.0 with timestamp type {tz}"
                )
            )
        super().test_transpose_frame(data)


class TestBaseSetitem(base.BaseSetitemTests):
    def test_setitem_scalar_series(self, data, box_in_series, request):
        tz = getattr(data.dtype.pyarrow_dtype, "tz", None)
        if pa_version_under2p0 and tz not in (None, "UTC"):
            request.node.add_marker(
                pytest.mark.xfail(
                    reason=f"Not supported by pyarrow < 2.0 with timestamp type {tz}"
                )
            )
        super().test_setitem_scalar_series(data, box_in_series)

    def test_setitem_sequence(self, data, box_in_series, using_array_manager, request):
        tz = getattr(data.dtype.pyarrow_dtype, "tz", None)
        if pa_version_under2p0 and tz not in (None, "UTC"):
            request.node.add_marker(
                pytest.mark.xfail(
                    reason=(f"Not supported by pyarrow < 2.0 with timestamp type {tz}")
                )
            )
        elif (
            using_array_manager
            and pa.types.is_duration(data.dtype.pyarrow_dtype)
            and box_in_series
        ):
            request.node.add_marker(
                pytest.mark.xfail(
                    reason="Checking ndim when using arraymanager with duration type"
                )
            )
        super().test_setitem_sequence(data, box_in_series)

    def test_setitem_sequence_mismatched_length_raises(
        self, data, as_array, using_array_manager, request
    ):
        if using_array_manager and pa.types.is_duration(data.dtype.pyarrow_dtype):
            request.node.add_marker(
                pytest.mark.xfail(
                    reason="Checking ndim when using arraymanager with duration type"
                )
            )
        super().test_setitem_sequence_mismatched_length_raises(data, as_array)

    def test_setitem_empty_indexer(
        self, data, box_in_series, using_array_manager, request
    ):
        if (
            using_array_manager
            and pa.types.is_duration(data.dtype.pyarrow_dtype)
            and box_in_series
        ):
            request.node.add_marker(
                pytest.mark.xfail(
                    reason="Checking ndim when using arraymanager with duration type"
                )
            )
        super().test_setitem_empty_indexer(data, box_in_series)

    def test_setitem_sequence_broadcasts(
        self, data, box_in_series, using_array_manager, request
    ):
        tz = getattr(data.dtype.pyarrow_dtype, "tz", None)
        if pa_version_under2p0 and tz not in (None, "UTC"):
            request.node.add_marker(
                pytest.mark.xfail(
                    reason=(f"Not supported by pyarrow < 2.0 with timestamp type {tz}")
                )
            )
        elif (
            using_array_manager
            and pa.types.is_duration(data.dtype.pyarrow_dtype)
            and box_in_series
        ):
            request.node.add_marker(
                pytest.mark.xfail(
                    reason="Checking ndim when using arraymanager with duration type"
                )
            )
        super().test_setitem_sequence_broadcasts(data, box_in_series)

    @pytest.mark.parametrize("setter", ["loc", "iloc"])
    def test_setitem_scalar(self, data, setter, using_array_manager, request):
        tz = getattr(data.dtype.pyarrow_dtype, "tz", None)
        if pa_version_under2p0 and tz not in (None, "UTC"):
            request.node.add_marker(
                pytest.mark.xfail(
                    reason=(f"Not supported by pyarrow < 2.0 with timestamp type {tz}")
                )
            )
        elif using_array_manager and pa.types.is_duration(data.dtype.pyarrow_dtype):
            request.node.add_marker(
                pytest.mark.xfail(
                    reason="Checking ndim when using arraymanager with duration type"
                )
            )
        super().test_setitem_scalar(data, setter)

    def test_setitem_loc_scalar_mixed(self, data, using_array_manager, request):
        tz = getattr(data.dtype.pyarrow_dtype, "tz", None)
        if pa_version_under2p0 and tz not in (None, "UTC"):
            request.node.add_marker(
                pytest.mark.xfail(
                    reason=(f"Not supported by pyarrow < 2.0 with timestamp type {tz}")
                )
            )
        elif using_array_manager and pa.types.is_duration(data.dtype.pyarrow_dtype):
            request.node.add_marker(
                pytest.mark.xfail(
                    reason="Checking ndim when using arraymanager with duration type"
                )
            )
        super().test_setitem_loc_scalar_mixed(data)

    def test_setitem_loc_scalar_single(self, data, using_array_manager, request):
        tz = getattr(data.dtype.pyarrow_dtype, "tz", None)
        if pa_version_under2p0 and tz not in (None, "UTC"):
            request.node.add_marker(
                pytest.mark.xfail(
                    reason=f"Not supported by pyarrow < 2.0 with timestamp type {tz}"
                )
            )
        elif using_array_manager and pa.types.is_duration(data.dtype.pyarrow_dtype):
            request.node.add_marker(
                pytest.mark.xfail(
                    reason="Checking ndim when using arraymanager with duration type"
                )
            )
        super().test_setitem_loc_scalar_single(data)

    def test_setitem_loc_scalar_multiple_homogoneous(
        self, data, using_array_manager, request
    ):
        tz = getattr(data.dtype.pyarrow_dtype, "tz", None)
        if pa_version_under2p0 and tz not in (None, "UTC"):
            request.node.add_marker(
                pytest.mark.xfail(
                    reason=(f"Not supported by pyarrow < 2.0 with timestamp type {tz}")
                )
            )
        elif using_array_manager and pa.types.is_duration(data.dtype.pyarrow_dtype):
            request.node.add_marker(
                pytest.mark.xfail(
                    reason="Checking ndim when using arraymanager with duration type"
                )
            )
        super().test_setitem_loc_scalar_multiple_homogoneous(data)

    def test_setitem_iloc_scalar_mixed(self, data, using_array_manager, request):
        tz = getattr(data.dtype.pyarrow_dtype, "tz", None)
        if pa_version_under2p0 and tz not in (None, "UTC"):
            request.node.add_marker(
                pytest.mark.xfail(
                    reason=(f"Not supported by pyarrow < 2.0 with timestamp type {tz}")
                )
            )
        elif using_array_manager and pa.types.is_duration(data.dtype.pyarrow_dtype):
            request.node.add_marker(
                pytest.mark.xfail(
                    reason="Checking ndim when using arraymanager with duration type"
                )
            )
        super().test_setitem_iloc_scalar_mixed(data)

    def test_setitem_iloc_scalar_single(self, data, using_array_manager, request):
        tz = getattr(data.dtype.pyarrow_dtype, "tz", None)
        if pa_version_under2p0 and tz not in (None, "UTC"):
            request.node.add_marker(
                pytest.mark.xfail(
                    reason=(f"Not supported by pyarrow < 2.0 with timestamp type {tz}")
                )
            )
        elif using_array_manager and pa.types.is_duration(data.dtype.pyarrow_dtype):
            request.node.add_marker(
                pytest.mark.xfail(
                    reason="Checking ndim when using arraymanager with duration type"
                )
            )
        super().test_setitem_iloc_scalar_single(data)

    def test_setitem_iloc_scalar_multiple_homogoneous(
        self, data, using_array_manager, request
    ):
        tz = getattr(data.dtype.pyarrow_dtype, "tz", None)
        if pa_version_under2p0 and tz not in (None, "UTC"):
            request.node.add_marker(
                pytest.mark.xfail(
                    reason=(f"Not supported by pyarrow < 2.0 with timestamp type {tz}")
                )
            )
        elif using_array_manager and pa.types.is_duration(data.dtype.pyarrow_dtype):
            request.node.add_marker(
                pytest.mark.xfail(
                    reason="Checking ndim when using arraymanager with duration type"
                )
            )
        super().test_setitem_iloc_scalar_multiple_homogoneous(data)

    @pytest.mark.parametrize(
        "mask",
        [
            np.array([True, True, True, False, False]),
            pd.array([True, True, True, False, False], dtype="boolean"),
            pd.array([True, True, True, pd.NA, pd.NA], dtype="boolean"),
        ],
        ids=["numpy-array", "boolean-array", "boolean-array-na"],
    )
    def test_setitem_mask(
        self, data, mask, box_in_series, using_array_manager, request
    ):
        tz = getattr(data.dtype.pyarrow_dtype, "tz", None)
        if pa_version_under2p0 and tz not in (None, "UTC"):
            request.node.add_marker(
                pytest.mark.xfail(
                    reason=(f"Not supported by pyarrow < 2.0 with timestamp type {tz}")
                )
            )
        elif (
            using_array_manager
            and pa.types.is_duration(data.dtype.pyarrow_dtype)
            and box_in_series
        ):
            request.node.add_marker(
                pytest.mark.xfail(
                    reason="Checking ndim when using arraymanager with duration type"
                )
            )
        super().test_setitem_mask(data, mask, box_in_series)

    def test_setitem_mask_boolean_array_with_na(
        self, data, box_in_series, using_array_manager, request
    ):
        tz = getattr(data.dtype.pyarrow_dtype, "tz", None)
        unit = getattr(data.dtype.pyarrow_dtype, "unit", None)
        if pa_version_under2p0 and tz not in (None, "UTC") and unit == "us":
            request.node.add_marker(
                pytest.mark.xfail(
                    reason=(f"Not supported by pyarrow < 2.0 with timestamp type {tz}")
                )
            )
        elif (
            using_array_manager
            and pa.types.is_duration(data.dtype.pyarrow_dtype)
            and box_in_series
        ):
            request.node.add_marker(
                pytest.mark.xfail(
                    reason="Checking ndim when using arraymanager with duration type"
                )
            )
        super().test_setitem_mask_boolean_array_with_na(data, box_in_series)

    @pytest.mark.parametrize(
        "idx",
        [[0, 1, 2], pd.array([0, 1, 2], dtype="Int64"), np.array([0, 1, 2])],
        ids=["list", "integer-array", "numpy-array"],
    )
    def test_setitem_integer_array(
        self, data, idx, box_in_series, using_array_manager, request
    ):
        tz = getattr(data.dtype.pyarrow_dtype, "tz", None)
        if pa_version_under2p0 and tz not in (None, "UTC"):
            request.node.add_marker(
                pytest.mark.xfail(
                    reason=(f"Not supported by pyarrow < 2.0 with timestamp type {tz}")
                )
            )
        elif (
            using_array_manager
            and pa.types.is_duration(data.dtype.pyarrow_dtype)
            and box_in_series
        ):
            request.node.add_marker(
                pytest.mark.xfail(
                    reason="Checking ndim when using arraymanager with duration type"
                )
            )
        super().test_setitem_integer_array(data, idx, box_in_series)

    @pytest.mark.parametrize("as_callable", [True, False])
    @pytest.mark.parametrize("setter", ["loc", None])
    def test_setitem_mask_aligned(
        self, data, as_callable, setter, using_array_manager, request
    ):
        tz = getattr(data.dtype.pyarrow_dtype, "tz", None)
        if pa_version_under2p0 and tz not in (None, "UTC"):
            request.node.add_marker(
                pytest.mark.xfail(
                    reason=(f"Not supported by pyarrow < 2.0 with timestamp type {tz}")
                )
            )
        elif using_array_manager and pa.types.is_duration(data.dtype.pyarrow_dtype):
            request.node.add_marker(
                pytest.mark.xfail(
                    reason="Checking ndim when using arraymanager with duration type"
                )
            )
        super().test_setitem_mask_aligned(data, as_callable, setter)

    @pytest.mark.parametrize("setter", ["loc", None])
    def test_setitem_mask_broadcast(self, data, setter, using_array_manager, request):
        tz = getattr(data.dtype.pyarrow_dtype, "tz", None)
        if pa_version_under2p0 and tz not in (None, "UTC"):
            request.node.add_marker(
                pytest.mark.xfail(
                    reason=(f"Not supported by pyarrow < 2.0 with timestamp type {tz}")
                )
            )
        elif using_array_manager and pa.types.is_duration(data.dtype.pyarrow_dtype):
            request.node.add_marker(
                pytest.mark.xfail(
                    reason="Checking ndim when using arraymanager with duration type"
                )
            )
        super().test_setitem_mask_broadcast(data, setter)

    def test_setitem_tuple_index(self, data, request):
        tz = getattr(data.dtype.pyarrow_dtype, "tz", None)
        if pa_version_under2p0 and tz not in (None, "UTC"):
            request.node.add_marker(
                pytest.mark.xfail(
                    reason=(f"Not supported by pyarrow < 2.0 with timestamp type {tz}")
                )
            )
        super().test_setitem_tuple_index(data)

    def test_setitem_slice(self, data, box_in_series, using_array_manager, request):
        tz = getattr(data.dtype.pyarrow_dtype, "tz", None)
        if pa_version_under2p0 and tz not in (None, "UTC"):
            request.node.add_marker(
                pytest.mark.xfail(
                    reason=(f"Not supported by pyarrow < 2.0 with timestamp type {tz}")
                )
            )
        elif (
            using_array_manager
            and pa.types.is_duration(data.dtype.pyarrow_dtype)
            and box_in_series
        ):
            request.node.add_marker(
                pytest.mark.xfail(
                    reason="Checking ndim when using arraymanager with duration type"
                )
            )
        super().test_setitem_slice(data, box_in_series)

    def test_setitem_loc_iloc_slice(self, data, using_array_manager, request):
        tz = getattr(data.dtype.pyarrow_dtype, "tz", None)
        if pa_version_under2p0 and tz not in (None, "UTC"):
            request.node.add_marker(
                pytest.mark.xfail(
                    reason=f"Not supported by pyarrow < 2.0 with timestamp type {tz}"
                )
            )
        elif using_array_manager and pa.types.is_duration(data.dtype.pyarrow_dtype):
            request.node.add_marker(
                pytest.mark.xfail(
                    reason="Checking ndim when using arraymanager with duration type"
                )
            )
        super().test_setitem_loc_iloc_slice(data)

    def test_setitem_slice_array(self, data, request):
        tz = getattr(data.dtype.pyarrow_dtype, "tz", None)
        if pa_version_under2p0 and tz not in (None, "UTC"):
            request.node.add_marker(
                pytest.mark.xfail(
                    reason=f"Not supported by pyarrow < 2.0 with timestamp type {tz}"
                )
            )
        super().test_setitem_slice_array(data)

    def test_setitem_with_expansion_dataframe_column(
        self, data, full_indexer, using_array_manager, request
    ):
        # Is there a better way to get the full_indexer id "null_slice"?
        is_null_slice = "null_slice" in request.node.nodeid
        tz = getattr(data.dtype.pyarrow_dtype, "tz", None)
        if pa_version_under2p0 and tz not in (None, "UTC") and not is_null_slice:
            request.node.add_marker(
                pytest.mark.xfail(
                    reason=f"Not supported by pyarrow < 2.0 with timestamp type {tz}"
                )
            )
        elif (
            using_array_manager
            and pa.types.is_duration(data.dtype.pyarrow_dtype)
            and not is_null_slice
        ):
            request.node.add_marker(
                pytest.mark.xfail(
                    reason="Checking ndim when using arraymanager with duration type"
                )
            )
        super().test_setitem_with_expansion_dataframe_column(data, full_indexer)

    def test_setitem_with_expansion_row(
        self, data, na_value, using_array_manager, request
    ):
        tz = getattr(data.dtype.pyarrow_dtype, "tz", None)
        if pa_version_under2p0 and tz not in (None, "UTC"):
            request.node.add_marker(
                pytest.mark.xfail(
                    reason=(f"Not supported by pyarrow < 2.0 with timestamp type {tz}")
                )
            )
        elif using_array_manager and pa.types.is_duration(data.dtype.pyarrow_dtype):
            request.node.add_marker(
                pytest.mark.xfail(
                    reason="Checking ndim when using arraymanager with duration type"
                )
            )
        super().test_setitem_with_expansion_row(data, na_value)

    def test_setitem_frame_2d_values(self, data, using_array_manager, request):
        tz = getattr(data.dtype.pyarrow_dtype, "tz", None)
        if pa_version_under2p0 and tz not in (None, "UTC"):
            request.node.add_marker(
                pytest.mark.xfail(
                    reason=f"Not supported by pyarrow < 2.0 with timestamp type {tz}"
                )
            )
        elif using_array_manager and pa.types.is_duration(data.dtype.pyarrow_dtype):
            request.node.add_marker(
                pytest.mark.xfail(
                    reason="Checking ndim when using arraymanager with duration type"
                )
            )
        super().test_setitem_frame_2d_values(data)

    @pytest.mark.xfail(reason="GH 45419: pyarrow.ChunkedArray does not support views")
    def test_setitem_preserves_views(self, data):
        super().test_setitem_preserves_views(data)


class TestBaseParsing(base.BaseParsingTests):
    @pytest.mark.parametrize("engine", ["c", "python"])
    def test_EA_types(self, engine, data, request):
        pa_dtype = data.dtype.pyarrow_dtype
        if pa.types.is_boolean(pa_dtype):
            request.node.add_marker(
                pytest.mark.xfail(raises=TypeError, reason="GH 47534")
            )
        elif pa.types.is_timestamp(pa_dtype) and pa_dtype.tz is not None:
            request.node.add_marker(
                pytest.mark.xfail(
                    raises=NotImplementedError,
                    reason=f"Parameterized types with tz={pa_dtype.tz} not supported.",
                )
            )
        super().test_EA_types(engine, data)


class TestBaseMethods(base.BaseMethodsTests):
    @pytest.mark.parametrize("periods", [1, -2])
    def test_diff(self, data, periods, request):
        pa_dtype = data.dtype.pyarrow_dtype
        if pa.types.is_unsigned_integer(pa_dtype) and periods == 1:
            request.node.add_marker(
                pytest.mark.xfail(
                    raises=pa.ArrowInvalid,
                    reason=(
                        f"diff with {pa_dtype} and periods={periods} will overflow"
                    ),
                )
            )
        super().test_diff(data, periods)

    @pytest.mark.parametrize("dropna", [True, False])
    def test_value_counts(self, all_data, dropna, request):
        pa_dtype = all_data.dtype.pyarrow_dtype
        if pa.types.is_date(pa_dtype) or (
            pa.types.is_timestamp(pa_dtype) and pa_dtype.tz is None
        ):
            request.node.add_marker(
                pytest.mark.xfail(
                    raises=AttributeError,
                    reason="GH 34986",
                )
            )
        elif pa.types.is_duration(pa_dtype):
            request.node.add_marker(
                pytest.mark.xfail(
                    raises=pa.ArrowNotImplementedError,
                    reason=f"value_count has no kernel for {pa_dtype}",
                )
            )
        super().test_value_counts(all_data, dropna)

    def test_value_counts_with_normalize(self, data, request):
        pa_dtype = data.dtype.pyarrow_dtype
        if pa.types.is_date(pa_dtype) or (
            pa.types.is_timestamp(pa_dtype) and pa_dtype.tz is None
        ):
            request.node.add_marker(
                pytest.mark.xfail(
                    raises=AttributeError,
                    reason="GH 34986",
                )
            )
        elif pa.types.is_duration(pa_dtype):
            request.node.add_marker(
                pytest.mark.xfail(
                    raises=pa.ArrowNotImplementedError,
                    reason=f"value_count has no pyarrow kernel for {pa_dtype}",
                )
            )
        super().test_value_counts_with_normalize(data)

    def test_argmin_argmax(
        self, data_for_sorting, data_missing_for_sorting, na_value, request
    ):
        pa_dtype = data_for_sorting.dtype.pyarrow_dtype
        if pa.types.is_boolean(pa_dtype):
            request.node.add_marker(
                pytest.mark.xfail(
                    reason=f"{pa_dtype} only has 2 unique possible values",
                )
            )
        super().test_argmin_argmax(data_for_sorting, data_missing_for_sorting, na_value)

    @pytest.mark.parametrize("ascending", [True, False])
    def test_sort_values(self, data_for_sorting, ascending, sort_by_key, request):
        pa_dtype = data_for_sorting.dtype.pyarrow_dtype
        if pa.types.is_duration(pa_dtype) and not ascending and not pa_version_under2p0:
            request.node.add_marker(
                pytest.mark.xfail(
                    raises=pa.ArrowNotImplementedError,
                    reason=(
                        f"unique has no pyarrow kernel "
                        f"for {pa_dtype} when ascending={ascending}"
                    ),
                )
            )
        super().test_sort_values(data_for_sorting, ascending, sort_by_key)

    @pytest.mark.parametrize("ascending", [True, False])
    def test_sort_values_frame(self, data_for_sorting, ascending, request):
        pa_dtype = data_for_sorting.dtype.pyarrow_dtype
        if pa.types.is_duration(pa_dtype):
            request.node.add_marker(
                pytest.mark.xfail(
                    raises=pa.ArrowNotImplementedError,
                    reason=(
                        f"dictionary_encode has no pyarrow kernel "
                        f"for {pa_dtype} when ascending={ascending}"
                    ),
                )
            )
        super().test_sort_values_frame(data_for_sorting, ascending)

    @pytest.mark.parametrize("box", [pd.Series, lambda x: x])
    @pytest.mark.parametrize("method", [lambda x: x.unique(), pd.unique])
    def test_unique(self, data, box, method, request):
        pa_dtype = data.dtype.pyarrow_dtype
        if pa.types.is_duration(pa_dtype) and not pa_version_under2p0:
            request.node.add_marker(
                pytest.mark.xfail(
                    raises=pa.ArrowNotImplementedError,
                    reason=f"unique has no pyarrow kernel for {pa_dtype}.",
                )
            )
        super().test_unique(data, box, method)

    @pytest.mark.parametrize("na_sentinel", [-1, -2])
    def test_factorize(self, data_for_grouping, na_sentinel, request):
        pa_dtype = data_for_grouping.dtype.pyarrow_dtype
        if pa.types.is_duration(pa_dtype):
            request.node.add_marker(
                pytest.mark.xfail(
                    raises=pa.ArrowNotImplementedError,
                    reason=f"dictionary_encode has no pyarrow kernel for {pa_dtype}",
                )
            )
        elif pa.types.is_boolean(pa_dtype):
            request.node.add_marker(
                pytest.mark.xfail(
                    reason=f"{pa_dtype} only has 2 unique possible values",
                )
            )
        super().test_factorize(data_for_grouping, na_sentinel)

    @pytest.mark.parametrize("na_sentinel", [-1, -2])
    def test_factorize_equivalence(self, data_for_grouping, na_sentinel, request):
        pa_dtype = data_for_grouping.dtype.pyarrow_dtype
        if pa.types.is_duration(pa_dtype):
            request.node.add_marker(
                pytest.mark.xfail(
                    raises=pa.ArrowNotImplementedError,
                    reason=f"dictionary_encode has no pyarrow kernel for {pa_dtype}",
                )
            )
        super().test_factorize_equivalence(data_for_grouping, na_sentinel)

    def test_factorize_empty(self, data, request):
        pa_dtype = data.dtype.pyarrow_dtype
        if pa.types.is_duration(pa_dtype):
            request.node.add_marker(
                pytest.mark.xfail(
                    raises=pa.ArrowNotImplementedError,
                    reason=f"dictionary_encode has no pyarrow kernel for {pa_dtype}",
                )
            )
        super().test_factorize_empty(data)

    def test_fillna_copy_frame(self, data_missing, request, using_array_manager):
        pa_dtype = data_missing.dtype.pyarrow_dtype
        if using_array_manager and pa.types.is_duration(pa_dtype):
            request.node.add_marker(
                pytest.mark.xfail(
                    reason=f"Checking ndim when using arraymanager with {pa_dtype}"
                )
            )
        super().test_fillna_copy_frame(data_missing)

    def test_fillna_copy_series(self, data_missing, request, using_array_manager):
        pa_dtype = data_missing.dtype.pyarrow_dtype
        if using_array_manager and pa.types.is_duration(pa_dtype):
            request.node.add_marker(
                pytest.mark.xfail(
                    reason=f"Checking ndim when using arraymanager with {pa_dtype}"
                )
            )
        super().test_fillna_copy_series(data_missing)

    def test_shift_fill_value(self, data, request):
        pa_dtype = data.dtype.pyarrow_dtype
        tz = getattr(pa_dtype, "tz", None)
        if pa_version_under2p0 and tz not in (None, "UTC"):
            request.node.add_marker(
                pytest.mark.xfail(
                    reason=f"Not supported by pyarrow < 2.0 with timestamp type {tz}"
                )
            )
        super().test_shift_fill_value(data)

    @pytest.mark.parametrize("repeats", [0, 1, 2, [1, 2, 3]])
    def test_repeat(self, data, repeats, as_series, use_numpy, request):
        pa_dtype = data.dtype.pyarrow_dtype
        tz = getattr(pa_dtype, "tz", None)
        if pa_version_under2p0 and tz not in (None, "UTC") and repeats != 0:
            request.node.add_marker(
                pytest.mark.xfail(
                    reason=(
                        f"Not supported by pyarrow < 2.0 with "
                        f"timestamp type {tz} when repeats={repeats}"
                    )
                )
            )
        super().test_repeat(data, repeats, as_series, use_numpy)

    def test_insert(self, data, request):
        pa_dtype = data.dtype.pyarrow_dtype
        tz = getattr(pa_dtype, "tz", None)
        if pa_version_under2p0 and tz not in (None, "UTC"):
            request.node.add_marker(
                pytest.mark.xfail(
                    reason=f"Not supported by pyarrow < 2.0 with timestamp type {tz}"
                )
            )
        super().test_insert(data)

    def test_combine_first(self, data, request, using_array_manager):
        pa_dtype = data.dtype.pyarrow_dtype
        tz = getattr(pa_dtype, "tz", None)
        if using_array_manager and pa.types.is_duration(pa_dtype):
            request.node.add_marker(
                pytest.mark.xfail(
                    reason=f"Checking ndim when using arraymanager with {pa_dtype}"
                )
            )
        elif pa_version_under2p0 and tz not in (None, "UTC"):
            request.node.add_marker(
                pytest.mark.xfail(
                    reason=f"Not supported by pyarrow < 2.0 with timestamp type {tz}"
                )
            )
        super().test_combine_first(data)

    @pytest.mark.parametrize("frame", [True, False])
    @pytest.mark.parametrize(
        "periods, indices",
        [(-2, [2, 3, 4, -1, -1]), (0, [0, 1, 2, 3, 4]), (2, [-1, -1, 0, 1, 2])],
    )
    def test_container_shift(
        self, data, frame, periods, indices, request, using_array_manager
    ):
        pa_dtype = data.dtype.pyarrow_dtype
        if (
            using_array_manager
            and pa.types.is_duration(pa_dtype)
            and periods in (-2, 2)
        ):
            request.node.add_marker(
                pytest.mark.xfail(
                    reason=(
                        f"Checking ndim when using arraymanager with "
                        f"{pa_dtype} and periods={periods}"
                    )
                )
            )
        super().test_container_shift(data, frame, periods, indices)

    @pytest.mark.xfail(
        reason="result dtype pyarrow[bool] better than expected dtype object"
    )
    def test_combine_le(self, data_repeated):
        super().test_combine_le(data_repeated)

    def test_combine_add(self, data_repeated, request):
        pa_dtype = next(data_repeated(1)).dtype.pyarrow_dtype
        if pa.types.is_temporal(pa_dtype):
            request.node.add_marker(
                pytest.mark.xfail(
                    raises=TypeError,
                    reason=f"{pa_dtype} cannot be added to {pa_dtype}",
                )
            )
        super().test_combine_add(data_repeated)

    def test_searchsorted(self, data_for_sorting, as_series, request):
        pa_dtype = data_for_sorting.dtype.pyarrow_dtype
        if pa.types.is_boolean(pa_dtype):
            request.node.add_marker(
                pytest.mark.xfail(
                    reason=f"{pa_dtype} only has 2 unique possible values",
                )
            )
        super().test_searchsorted(data_for_sorting, as_series)

    def test_where_series(self, data, na_value, as_frame, request, using_array_manager):
        pa_dtype = data.dtype.pyarrow_dtype
        if using_array_manager and pa.types.is_duration(pa_dtype):
            request.node.add_marker(
                pytest.mark.xfail(
                    reason=f"Checking ndim when using arraymanager with {pa_dtype}"
                )
            )
        elif pa.types.is_temporal(pa_dtype):
            request.node.add_marker(
                pytest.mark.xfail(
                    raises=pa.ArrowNotImplementedError,
                    reason=f"Unsupported cast from double to {pa_dtype}",
                )
            )
        super().test_where_series(data, na_value, as_frame)


class TestBaseArithmeticOps(base.BaseArithmeticOpsTests):

    divmod_exc = NotImplementedError

    def _patch_combine(self, obj, other, op):
        # BaseOpsUtil._combine can upcast expected dtype
        # (because it generates expected on python scalars)
        # while ArrowExtensionArray maintains original type
        expected = base.BaseArithmeticOpsTests._combine(self, obj, other, op)
        was_frame = False
        if isinstance(expected, pd.DataFrame):
            was_frame = True
            expected_data = expected.iloc[:, 0]
            original_dtype = obj.iloc[:, 0].dtype
        else:
            expected_data = expected
            original_dtype = obj.dtype
        pa_array = pa.array(expected_data._values).cast(original_dtype.pyarrow_dtype)
        pd_array = type(expected_data._values)(pa_array)
        if was_frame:
            expected = pd.DataFrame(
                pd_array, index=expected.index, columns=expected.columns
            )
        else:
            expected = pd.Series(pd_array)
        return expected

    def test_arith_series_with_scalar(
        self, data, all_arithmetic_operators, request, monkeypatch
    ):
        pa_dtype = data.dtype.pyarrow_dtype

        arrow_temporal_supported = not pa_version_under8p0 and (
            all_arithmetic_operators in ("__add__", "__radd__")
            and pa.types.is_duration(pa_dtype)
            or all_arithmetic_operators in ("__sub__", "__rsub__")
            and pa.types.is_temporal(pa_dtype)
        )
        if (
            all_arithmetic_operators
            in {
                "__mod__",
                "__rmod__",
            }
            or pa_version_under2p0
        ):
            self.series_scalar_exc = NotImplementedError
        elif arrow_temporal_supported:
            self.series_scalar_exc = None
        elif not (
            pa.types.is_floating(pa_dtype)
            or pa.types.is_integer(pa_dtype)
            or arrow_temporal_supported
        ):
            self.series_scalar_exc = pa.ArrowNotImplementedError
        else:
            self.series_scalar_exc = None
        if (
            all_arithmetic_operators == "__rpow__"
            and (pa.types.is_floating(pa_dtype) or pa.types.is_integer(pa_dtype))
            and not pa_version_under2p0
        ):
            request.node.add_marker(
                pytest.mark.xfail(
                    reason=(
                        f"GH 29997: 1**pandas.NA == 1 while 1**pyarrow.NA == NULL "
                        f"for {pa_dtype}"
                    )
                )
            )
        elif arrow_temporal_supported:
            request.node.add_marker(
                pytest.mark.xfail(
                    raises=TypeError,
                    reason=(
                        f"{all_arithmetic_operators} not supported between"
                        f"pd.NA and {pa_dtype} Python scalar"
                    ),
                )
            )
        elif (
            all_arithmetic_operators in {"__rtruediv__", "__rfloordiv__"}
            and (pa.types.is_floating(pa_dtype) or pa.types.is_integer(pa_dtype))
            and not pa_version_under2p0
        ):
            request.node.add_marker(
                pytest.mark.xfail(
                    raises=pa.ArrowInvalid,
                    reason="divide by 0",
                )
            )
        if all_arithmetic_operators == "__floordiv__" and pa.types.is_integer(pa_dtype):
            # BaseOpsUtil._combine always returns int64, while ArrowExtensionArray does
            # not upcast
            monkeypatch.setattr(TestBaseArithmeticOps, "_combine", self._patch_combine)
        super().test_arith_series_with_scalar(data, all_arithmetic_operators)

    def test_arith_frame_with_scalar(
        self, data, all_arithmetic_operators, request, monkeypatch
    ):
        pa_dtype = data.dtype.pyarrow_dtype

        arrow_temporal_supported = not pa_version_under8p0 and (
            all_arithmetic_operators in ("__add__", "__radd__")
            and pa.types.is_duration(pa_dtype)
            or all_arithmetic_operators in ("__sub__", "__rsub__")
            and pa.types.is_temporal(pa_dtype)
        )
        if (
            all_arithmetic_operators
            in {
                "__mod__",
                "__rmod__",
            }
            or pa_version_under2p0
        ):
            self.frame_scalar_exc = NotImplementedError
        elif arrow_temporal_supported:
            self.frame_scalar_exc = None
        elif not (pa.types.is_floating(pa_dtype) or pa.types.is_integer(pa_dtype)):
            self.frame_scalar_exc = pa.ArrowNotImplementedError
        else:
            self.frame_scalar_exc = None
        if (
            all_arithmetic_operators == "__rpow__"
            and (pa.types.is_floating(pa_dtype) or pa.types.is_integer(pa_dtype))
            and not pa_version_under2p0
        ):
            request.node.add_marker(
                pytest.mark.xfail(
                    reason=(
                        f"GH 29997: 1**pandas.NA == 1 while 1**pyarrow.NA == NULL "
                        f"for {pa_dtype}"
                    )
                )
            )
        elif arrow_temporal_supported:
            request.node.add_marker(
                pytest.mark.xfail(
                    raises=TypeError,
                    reason=(
                        f"{all_arithmetic_operators} not supported between"
                        f"pd.NA and {pa_dtype} Python scalar"
                    ),
                )
            )
        elif (
            all_arithmetic_operators in {"__rtruediv__", "__rfloordiv__"}
            and (pa.types.is_floating(pa_dtype) or pa.types.is_integer(pa_dtype))
            and not pa_version_under2p0
        ):
            request.node.add_marker(
                pytest.mark.xfail(
                    raises=pa.ArrowInvalid,
                    reason="divide by 0",
                )
            )
        if all_arithmetic_operators == "__floordiv__" and pa.types.is_integer(pa_dtype):
            # BaseOpsUtil._combine always returns int64, while ArrowExtensionArray does
            # not upcast
            monkeypatch.setattr(TestBaseArithmeticOps, "_combine", self._patch_combine)
        super().test_arith_frame_with_scalar(data, all_arithmetic_operators)

    def test_arith_series_with_array(
        self, data, all_arithmetic_operators, request, monkeypatch
    ):
        pa_dtype = data.dtype.pyarrow_dtype

        arrow_temporal_supported = not pa_version_under8p0 and (
            all_arithmetic_operators in ("__add__", "__radd__")
            and pa.types.is_duration(pa_dtype)
            or all_arithmetic_operators in ("__sub__", "__rsub__")
            and pa.types.is_temporal(pa_dtype)
        )
        if (
            all_arithmetic_operators
            in {
                "__mod__",
                "__rmod__",
            }
            or pa_version_under2p0
        ):
            self.series_array_exc = NotImplementedError
        elif arrow_temporal_supported:
            self.series_array_exc = None
        elif not (pa.types.is_floating(pa_dtype) or pa.types.is_integer(pa_dtype)):
            self.series_array_exc = pa.ArrowNotImplementedError
        else:
            self.series_array_exc = None
        if (
            all_arithmetic_operators == "__rpow__"
            and (pa.types.is_floating(pa_dtype) or pa.types.is_integer(pa_dtype))
            and not pa_version_under2p0
        ):
            request.node.add_marker(
                pytest.mark.xfail(
                    reason=(
                        f"GH 29997: 1**pandas.NA == 1 while 1**pyarrow.NA == NULL "
                        f"for {pa_dtype}"
                    )
                )
            )
        elif (
            all_arithmetic_operators
            in (
                "__sub__",
                "__rsub__",
            )
            and pa.types.is_unsigned_integer(pa_dtype)
            and not pa_version_under2p0
        ):
            request.node.add_marker(
                pytest.mark.xfail(
                    raises=pa.ArrowInvalid,
                    reason=(
                        f"Implemented pyarrow.compute.subtract_checked "
                        f"which raises on overflow for {pa_dtype}"
                    ),
                )
            )
        elif arrow_temporal_supported:
            request.node.add_marker(
                pytest.mark.xfail(
                    raises=TypeError,
                    reason=(
                        f"{all_arithmetic_operators} not supported between"
                        f"pd.NA and {pa_dtype} Python scalar"
                    ),
                )
            )
        elif (
            all_arithmetic_operators in {"__rtruediv__", "__rfloordiv__"}
            and (pa.types.is_floating(pa_dtype) or pa.types.is_integer(pa_dtype))
            and not pa_version_under2p0
        ):
            request.node.add_marker(
                pytest.mark.xfail(
                    raises=pa.ArrowInvalid,
                    reason="divide by 0",
                )
            )
        op_name = all_arithmetic_operators
        ser = pd.Series(data)
        # pd.Series([ser.iloc[0]] * len(ser)) may not return ArrowExtensionArray
        # since ser.iloc[0] is a python scalar
        other = pd.Series(pd.array([ser.iloc[0]] * len(ser), dtype=data.dtype))
        if pa.types.is_floating(pa_dtype) or (
            pa.types.is_integer(pa_dtype) and all_arithmetic_operators != "__truediv__"
        ):
            monkeypatch.setattr(TestBaseArithmeticOps, "_combine", self._patch_combine)
        self.check_opname(ser, op_name, other, exc=self.series_array_exc)

    def test_add_series_with_extension_array(self, data, request):
        pa_dtype = data.dtype.pyarrow_dtype
        if (
            not (
                pa.types.is_integer(pa_dtype)
                or pa.types.is_floating(pa_dtype)
                or (not pa_version_under8p0 and pa.types.is_duration(pa_dtype))
            )
            or pa_version_under2p0
        ):
            request.node.add_marker(
                pytest.mark.xfail(
                    raises=NotImplementedError,
                    reason=f"add_checked not implemented for {pa_dtype}",
                )
            )
        super().test_add_series_with_extension_array(data)


class TestBaseComparisonOps(base.BaseComparisonOpsTests):
    def assert_series_equal(self, left, right, *args, **kwargs):
        # Series.combine for "expected" retains bool[pyarrow] dtype
        # While "result" return "boolean" dtype
        right = pd.Series(right._values.to_numpy(), dtype="boolean")
        super().assert_series_equal(left, right, *args, **kwargs)

    def test_compare_array(self, data, comparison_op, na_value, request):
        pa_dtype = data.dtype.pyarrow_dtype
        ser = pd.Series(data)
        # pd.Series([ser.iloc[0]] * len(ser)) may not return ArrowExtensionArray
        # since ser.iloc[0] is a python scalar
        other = pd.Series(pd.array([ser.iloc[0]] * len(ser), dtype=data.dtype))
        if comparison_op.__name__ in ["eq", "ne"]:
            # comparison should match point-wise comparisons
            result = comparison_op(ser, other)
            # Series.combine does not calculate the NA mask correctly
            # when comparing over an array
            assert result[8] is na_value
            assert result[97] is na_value
            expected = ser.combine(other, comparison_op)
            expected[8] = na_value
            expected[97] = na_value
            self.assert_series_equal(result, expected)

        else:
            exc = None
            try:
                result = comparison_op(ser, other)
            except Exception as err:
                exc = err

            if exc is None:
                # Didn't error, then should match point-wise behavior
                if pa.types.is_temporal(pa_dtype):
                    # point-wise comparison with pd.NA raises TypeError
                    assert result[8] is na_value
                    assert result[97] is na_value
                    result = result.drop([8, 97]).reset_index(drop=True)
                    ser = ser.drop([8, 97])
                    other = other.drop([8, 97])
                expected = ser.combine(other, comparison_op)
                self.assert_series_equal(result, expected)
            else:
                with pytest.raises(type(exc)):
                    ser.combine(other, comparison_op)


def test_arrowdtype_construct_from_string_type_with_unsupported_parameters():
    with pytest.raises(NotImplementedError, match="Passing pyarrow type"):
        ArrowDtype.construct_from_string("timestamp[s, tz=UTC][pyarrow]")


@pytest.mark.parametrize(
    "interpolation", ["linear", "lower", "higher", "nearest", "midpoint"]
)
@pytest.mark.parametrize("quantile", [0.5, [0.5, 0.5]])
def test_quantile(data, interpolation, quantile, request):
    data = data.take([0, 0, 0])
    ser = pd.Series(data)
    if pa_version_under4p0:
        with tm.assert_produces_warning(PerformanceWarning):
            # Just validate the PerformanceWarning
            # ExtensionArray._quantile may not support all pyarrow types
            with contextlib.suppress(Exception):
                ser.quantile(q=quantile, interpolation=interpolation)
    else:
        pa_dtype = data.dtype.pyarrow_dtype
        if not (pa.types.is_integer(pa_dtype) or pa.types.is_floating(pa_dtype)):
            request.node.add_marker(
                pytest.mark.xfail(
                    raises=pa.ArrowNotImplementedError,
                    reason=f"quantile not supported by pyarrow for {pa_dtype}",
                )
            )
        result = ser.quantile(q=quantile, interpolation=interpolation)
        result = result.astype("float64[pyarrow]")
        expected = pd.Series(
            data.take([0, 0]).astype("float64[pyarrow]"), index=[0.5, 0.5]
        )
        tm.assert_series_equal(result, expected)


@pytest.mark.parametrize("dropna", [True, False])
@pytest.mark.parametrize(
    "take_idx, exp_idx",
    [[[0, 0, 2, 2, 4, 4], [4, 0]], [[0, 0, 0, 2, 4, 4], [0]]],
    ids=["multi_mode", "single_mode"],
)
def test_mode(data_for_grouping, dropna, take_idx, exp_idx, request):
    data = data_for_grouping.take(take_idx)
    ser = pd.Series(data)
    if pa_version_under6p0:
        with tm.assert_produces_warning(PerformanceWarning):
            # Just validate the PerformanceWarning
            # ExtensionArray._mode may not support all pyarrow types
            with contextlib.suppress(Exception):
                ser.mode(dropna=dropna)
    else:
        pa_dtype = data_for_grouping.dtype.pyarrow_dtype
        if pa.types.is_temporal(pa_dtype):
            request.node.add_marker(
                pytest.mark.xfail(
                    raises=pa.ArrowNotImplementedError,
                    reason=f"mode not supported by pyarrow for {pa_dtype}",
                )
            )
        elif pa.types.is_boolean(pa_dtype) and "multi_mode" in request.node.nodeid:
            # https://issues.apache.org/jira/browse/ARROW-17096
            request.node.add_marker(
                pytest.mark.xfail(
                    reason="https://issues.apache.org/jira/browse/ARROW-17096",
                )
            )
        result = ser.mode(dropna=dropna)
        expected = pd.Series(data_for_grouping.take(exp_idx))
        tm.assert_series_equal(result, expected)<|MERGE_RESOLUTION|>--- conflicted
+++ resolved
@@ -24,12 +24,9 @@
 from pandas.compat import (
     pa_version_under2p0,
     pa_version_under3p0,
-<<<<<<< HEAD
     pa_version_under4p0,
     pa_version_under6p0,
-=======
     pa_version_under8p0,
->>>>>>> 0a6be384
 )
 from pandas.errors import PerformanceWarning
 
