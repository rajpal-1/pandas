"""
This file contains a minimal set of tests for compliance with the extension
array interface test suite, and should contain no other tests.
The test suite for the full functionality of the array is located in
`pandas/tests/arrays/`.
The tests in this file are inherited from the BaseExtensionTests, and only
minimal tweaks should be applied to get the tests passing (by overwriting a
parent method).
Additional tests should either be added to one of the BaseExtensionTests
classes (if they are relevant for the extension interface for all dtypes), or
be added to the array-specific tests in `pandas/tests/arrays/`.
"""
from datetime import (
    date,
    datetime,
    time,
    timedelta,
)
from decimal import Decimal
from io import (
    BytesIO,
    StringIO,
)
import pickle

import numpy as np
import pytest

from pandas.compat import (
    PY311,
    is_ci_environment,
    is_platform_windows,
    pa_version_under6p0,
    pa_version_under7p0,
    pa_version_under8p0,
    pa_version_under9p0,
)
from pandas.errors import PerformanceWarning

from pandas.core.dtypes.common import is_any_int_dtype

import pandas as pd
import pandas._testing as tm
from pandas.api.types import (
    is_bool_dtype,
    is_float_dtype,
    is_integer_dtype,
    is_numeric_dtype,
    is_signed_integer_dtype,
    is_string_dtype,
    is_unsigned_integer_dtype,
)
from pandas.tests.extension import base

pa = pytest.importorskip("pyarrow", minversion="6.0.0")

from pandas.core.arrays.arrow.array import ArrowExtensionArray

from pandas.core.arrays.arrow.dtype import ArrowDtype  # isort:skip

pytestmark = pytest.mark.filterwarnings(
    "ignore:.* may decrease performance. Upgrade to pyarrow >=7 to possibly"
)


@pytest.fixture(params=tm.ALL_PYARROW_DTYPES, ids=str)
def dtype(request):
    return ArrowDtype(pyarrow_dtype=request.param)


@pytest.fixture
def data(dtype):
    pa_dtype = dtype.pyarrow_dtype
    if pa.types.is_boolean(pa_dtype):
        data = [True, False] * 4 + [None] + [True, False] * 44 + [None] + [True, False]
    elif pa.types.is_floating(pa_dtype):
        data = [1.0, 0.0] * 4 + [None] + [-2.0, -1.0] * 44 + [None] + [0.5, 99.5]
    elif pa.types.is_signed_integer(pa_dtype):
        data = [1, 0] * 4 + [None] + [-2, -1] * 44 + [None] + [1, 99]
    elif pa.types.is_unsigned_integer(pa_dtype):
        data = [1, 0] * 4 + [None] + [2, 1] * 44 + [None] + [1, 99]
    elif pa.types.is_decimal(pa_dtype):
        data = (
            [Decimal("1"), Decimal("0.0")] * 4
            + [None]
            + [Decimal("-2.0"), Decimal("-1.0")] * 44
            + [None]
            + [Decimal("0.5"), Decimal("33.123")]
        )
    elif pa.types.is_date(pa_dtype):
        data = (
            [date(2022, 1, 1), date(1999, 12, 31)] * 4
            + [None]
            + [date(2022, 1, 1), date(2022, 1, 1)] * 44
            + [None]
            + [date(1999, 12, 31), date(1999, 12, 31)]
        )
    elif pa.types.is_timestamp(pa_dtype):
        data = (
            [datetime(2020, 1, 1, 1, 1, 1, 1), datetime(1999, 1, 1, 1, 1, 1, 1)] * 4
            + [None]
            + [datetime(2020, 1, 1, 1), datetime(1999, 1, 1, 1)] * 44
            + [None]
            + [datetime(2020, 1, 1), datetime(1999, 1, 1)]
        )
    elif pa.types.is_duration(pa_dtype):
        data = (
            [timedelta(1), timedelta(1, 1)] * 4
            + [None]
            + [timedelta(-1), timedelta(0)] * 44
            + [None]
            + [timedelta(-10), timedelta(10)]
        )
    elif pa.types.is_time(pa_dtype):
        data = (
            [time(12, 0), time(0, 12)] * 4
            + [None]
            + [time(0, 0), time(1, 1)] * 44
            + [None]
            + [time(0, 5), time(5, 0)]
        )
    elif pa.types.is_string(pa_dtype):
        data = ["a", "b"] * 4 + [None] + ["1", "2"] * 44 + [None] + ["!", ">"]
    elif pa.types.is_binary(pa_dtype):
        data = [b"a", b"b"] * 4 + [None] + [b"1", b"2"] * 44 + [None] + [b"!", b">"]
    else:
        raise NotImplementedError
    return pd.array(data, dtype=dtype)


@pytest.fixture
def data_missing(data):
    """Length-2 array with [NA, Valid]"""
    return type(data)._from_sequence([None, data[0]])


@pytest.fixture(params=["data", "data_missing"])
def all_data(request, data, data_missing):
    """Parametrized fixture returning 'data' or 'data_missing' integer arrays.

    Used to test dtype conversion with and without missing values.
    """
    if request.param == "data":
        return data
    elif request.param == "data_missing":
        return data_missing


@pytest.fixture
def data_for_grouping(dtype):
    """
    Data for factorization, grouping, and unique tests.

    Expected to be like [B, B, NA, NA, A, A, B, C]

    Where A < B < C and NA is missing
    """
    pa_dtype = dtype.pyarrow_dtype
    if pa.types.is_boolean(pa_dtype):
        A = False
        B = True
        C = True
    elif pa.types.is_floating(pa_dtype):
        A = -1.1
        B = 0.0
        C = 1.1
    elif pa.types.is_signed_integer(pa_dtype):
        A = -1
        B = 0
        C = 1
    elif pa.types.is_unsigned_integer(pa_dtype):
        A = 0
        B = 1
        C = 10
    elif pa.types.is_date(pa_dtype):
        A = date(1999, 12, 31)
        B = date(2010, 1, 1)
        C = date(2022, 1, 1)
    elif pa.types.is_timestamp(pa_dtype):
        A = datetime(1999, 1, 1, 1, 1, 1, 1)
        B = datetime(2020, 1, 1)
        C = datetime(2020, 1, 1, 1)
    elif pa.types.is_duration(pa_dtype):
        A = timedelta(-1)
        B = timedelta(0)
        C = timedelta(1, 4)
    elif pa.types.is_time(pa_dtype):
        A = time(0, 0)
        B = time(0, 12)
        C = time(12, 12)
    elif pa.types.is_string(pa_dtype):
        A = "a"
        B = "b"
        C = "c"
    elif pa.types.is_binary(pa_dtype):
        A = b"a"
        B = b"b"
        C = b"c"
    elif pa.types.is_decimal(pa_dtype):
        A = Decimal("-1.1")
        B = Decimal("0.0")
        C = Decimal("1.1")
    else:
        raise NotImplementedError
    return pd.array([B, B, None, None, A, A, B, C], dtype=dtype)


@pytest.fixture
def data_for_sorting(data_for_grouping):
    """
    Length-3 array with a known sort order.

    This should be three items [B, C, A] with
    A < B < C
    """
    return type(data_for_grouping)._from_sequence(
        [data_for_grouping[0], data_for_grouping[7], data_for_grouping[4]]
    )


@pytest.fixture
def data_missing_for_sorting(data_for_grouping):
    """
    Length-3 array with a known sort order.

    This should be three items [B, NA, A] with
    A < B and NA missing.
    """
    return type(data_for_grouping)._from_sequence(
        [data_for_grouping[0], data_for_grouping[2], data_for_grouping[4]]
    )


@pytest.fixture
def data_for_twos(data):
    """Length-100 array in which all the elements are two."""
    pa_dtype = data.dtype.pyarrow_dtype
    if pa.types.is_integer(pa_dtype) or pa.types.is_floating(pa_dtype):
        return pd.array([2] * 100, dtype=data.dtype)
    # tests will be xfailed where 2 is not a valid scalar for pa_dtype
    return data


@pytest.fixture
def na_value():
    """The scalar missing value for this type. Default 'None'"""
    return pd.NA


class TestBaseCasting(base.BaseCastingTests):
    def test_astype_str(self, data, request):
        pa_dtype = data.dtype.pyarrow_dtype
        if pa.types.is_binary(pa_dtype):
            request.node.add_marker(
                pytest.mark.xfail(
                    reason=f"For {pa_dtype} .astype(str) decodes.",
                )
            )
        super().test_astype_str(data)


class TestConstructors(base.BaseConstructorsTests):
    def test_from_dtype(self, data, request):
        pa_dtype = data.dtype.pyarrow_dtype
        if (
            (pa.types.is_timestamp(pa_dtype) and pa_dtype.tz)
            or pa.types.is_string(pa_dtype)
            or pa.types.is_decimal(pa_dtype)
        ):
            if pa.types.is_string(pa_dtype):
                reason = "ArrowDtype(pa.string()) != StringDtype('pyarrow')"
            else:
                reason = f"pyarrow.type_for_alias cannot infer {pa_dtype}"
            request.node.add_marker(
                pytest.mark.xfail(
                    reason=reason,
                )
            )
        super().test_from_dtype(data)

    def test_from_sequence_pa_array(self, data):
        # https://github.com/pandas-dev/pandas/pull/47034#discussion_r955500784
        # data._data = pa.ChunkedArray
        result = type(data)._from_sequence(data._data)
        tm.assert_extension_array_equal(result, data)
        assert isinstance(result._data, pa.ChunkedArray)

        result = type(data)._from_sequence(data._data.combine_chunks())
        tm.assert_extension_array_equal(result, data)
        assert isinstance(result._data, pa.ChunkedArray)

    def test_from_sequence_pa_array_notimplemented(self, request):
        if pa_version_under6p0:
            request.node.add_marker(
                pytest.mark.xfail(
                    raises=AttributeError,
                    reason="month_day_nano_interval not implemented by pyarrow.",
                )
            )
        with pytest.raises(NotImplementedError, match="Converting strings to"):
            ArrowExtensionArray._from_sequence_of_strings(
                ["12-1"], dtype=pa.month_day_nano_interval()
            )

    def test_from_sequence_of_strings_pa_array(self, data, request):
        pa_dtype = data.dtype.pyarrow_dtype
        if pa.types.is_time64(pa_dtype) and pa_dtype.equals("time64[ns]") and not PY311:
            request.node.add_marker(
                pytest.mark.xfail(
                    reason="Nanosecond time parsing not supported.",
                )
            )
        elif pa.types.is_duration(pa_dtype) or pa.types.is_decimal(pa_dtype):
            request.node.add_marker(
                pytest.mark.xfail(
                    raises=pa.ArrowNotImplementedError,
                    reason=f"pyarrow doesn't support parsing {pa_dtype}",
                )
            )
        elif pa.types.is_timestamp(pa_dtype) and pa_dtype.tz is not None:
            if pa_version_under7p0:
                request.node.add_marker(
                    pytest.mark.xfail(
                        raises=pa.ArrowNotImplementedError,
                        reason=f"pyarrow doesn't support string cast from {pa_dtype}",
                    )
                )
            elif is_platform_windows() and is_ci_environment():
                request.node.add_marker(
                    pytest.mark.xfail(
                        raises=pa.ArrowInvalid,
                        reason=(
                            "TODO: Set ARROW_TIMEZONE_DATABASE environment variable "
                            "on CI to path to the tzdata for pyarrow."
                        ),
                    )
                )
        elif pa_version_under6p0 and pa.types.is_temporal(pa_dtype):
            request.node.add_marker(
                pytest.mark.xfail(
                    raises=pa.ArrowNotImplementedError,
                    reason=f"pyarrow doesn't support string cast from {pa_dtype}",
                )
            )
        pa_array = data._data.cast(pa.string())
        result = type(data)._from_sequence_of_strings(pa_array, dtype=data.dtype)
        tm.assert_extension_array_equal(result, data)

        pa_array = pa_array.combine_chunks()
        result = type(data)._from_sequence_of_strings(pa_array, dtype=data.dtype)
        tm.assert_extension_array_equal(result, data)


class TestGetitemTests(base.BaseGetitemTests):
    def test_getitem_scalar(self, data):
        # In the base class we expect data.dtype.type; but this (intentionally)
        #  returns Python scalars or pd.NA
        pa_type = data._data.type
        if pa.types.is_integer(pa_type):
            exp_type = int
        elif pa.types.is_floating(pa_type):
            exp_type = float
        elif pa.types.is_string(pa_type):
            exp_type = str
        elif pa.types.is_binary(pa_type):
            exp_type = bytes
        elif pa.types.is_boolean(pa_type):
            exp_type = bool
        elif pa.types.is_duration(pa_type):
            exp_type = timedelta
        elif pa.types.is_timestamp(pa_type):
            if pa_type.unit == "ns":
                exp_type = pd.Timestamp
            else:
                exp_type = datetime
        elif pa.types.is_date(pa_type):
            exp_type = date
        elif pa.types.is_time(pa_type):
            exp_type = time
        elif pa.types.is_decimal(pa_type):
            exp_type = Decimal
        else:
            raise NotImplementedError(data.dtype)

        result = data[0]
        assert isinstance(result, exp_type), type(result)

        result = pd.Series(data)[0]
        assert isinstance(result, exp_type), type(result)


class TestBaseAccumulateTests(base.BaseAccumulateTests):
    def check_accumulate(self, ser, op_name, skipna):
        result = getattr(ser, op_name)(skipna=skipna)

        if ser.dtype.kind == "m":
            # Just check that we match the integer behavior.
            ser = ser.astype("int64[pyarrow]")
            result = result.astype("int64[pyarrow]")

        result = result.astype("Float64")
        expected = getattr(ser.astype("Float64"), op_name)(skipna=skipna)
        self.assert_series_equal(result, expected, check_dtype=False)

    @pytest.mark.parametrize("skipna", [True, False])
    def test_accumulate_series_raises(self, data, all_numeric_accumulations, skipna):
        pa_type = data.dtype.pyarrow_dtype
        if (
            (
                pa.types.is_integer(pa_type)
                or pa.types.is_floating(pa_type)
                or pa.types.is_duration(pa_type)
            )
            and all_numeric_accumulations == "cumsum"
            and not pa_version_under9p0
        ):
            pytest.skip("These work, are tested by test_accumulate_series.")

        op_name = all_numeric_accumulations
        ser = pd.Series(data)

        with pytest.raises(NotImplementedError):
            getattr(ser, op_name)(skipna=skipna)

    @pytest.mark.parametrize("skipna", [True, False])
    def test_accumulate_series(self, data, all_numeric_accumulations, skipna, request):
        pa_type = data.dtype.pyarrow_dtype
        op_name = all_numeric_accumulations
        ser = pd.Series(data)

        do_skip = False
        if pa.types.is_string(pa_type) or pa.types.is_binary(pa_type):
            if op_name in ["cumsum", "cumprod"]:
                do_skip = True
        elif pa.types.is_temporal(pa_type) and not pa.types.is_duration(pa_type):
            if op_name in ["cumsum", "cumprod"]:
                do_skip = True
        elif pa.types.is_duration(pa_type):
            if op_name == "cumprod":
                do_skip = True

        if do_skip:
            pytest.skip(
                "These should *not* work, we test in test_accumulate_series_raises "
                "that these correctly raise."
            )

        if all_numeric_accumulations != "cumsum" or pa_version_under9p0:
            if request.config.option.skip_slow:
                # equivalent to marking these cases with @pytest.mark.slow,
                #  these xfails take a long time to run because pytest
                #  renders the exception messages even when not showing them
                pytest.skip("pyarrow xfail slow")

            request.node.add_marker(
                pytest.mark.xfail(
                    reason=f"{all_numeric_accumulations} not implemented",
                    raises=NotImplementedError,
                )
            )
        elif all_numeric_accumulations == "cumsum" and (
            pa.types.is_boolean(pa_type) or pa.types.is_decimal(pa_type)
        ):
            request.node.add_marker(
                pytest.mark.xfail(
                    reason=f"{all_numeric_accumulations} not implemented for {pa_type}",
                    raises=NotImplementedError,
                )
            )

        self.check_accumulate(ser, op_name, skipna)


class TestBaseNumericReduce(base.BaseNumericReduceTests):
    def check_reduce(self, ser, op_name, skipna):
        pa_dtype = ser.dtype.pyarrow_dtype
        if op_name == "count":
            result = getattr(ser, op_name)()
        else:
            result = getattr(ser, op_name)(skipna=skipna)
        if pa.types.is_boolean(pa_dtype):
            # Can't convert if ser contains NA
            pytest.skip(
                "pandas boolean data with NA does not fully support all reductions"
            )
        elif pa.types.is_integer(pa_dtype) or pa.types.is_floating(pa_dtype):
            ser = ser.astype("Float64")
        if op_name == "count":
            expected = getattr(ser, op_name)()
        else:
            expected = getattr(ser, op_name)(skipna=skipna)
        tm.assert_almost_equal(result, expected)

    @pytest.mark.parametrize("skipna", [True, False])
    def test_reduce_series(self, data, all_numeric_reductions, skipna, request):
        pa_dtype = data.dtype.pyarrow_dtype
        opname = all_numeric_reductions

        ser = pd.Series(data)

        should_work = True
        if pa.types.is_temporal(pa_dtype) and opname in [
            "sum",
            "var",
            "skew",
            "kurt",
            "prod",
        ]:
            if pa.types.is_duration(pa_dtype) and opname in ["sum"]:
                # summing timedeltas is one case that *is* well-defined
                pass
            else:
                should_work = False
        elif (
            pa.types.is_string(pa_dtype) or pa.types.is_binary(pa_dtype)
        ) and opname in [
            "sum",
            "mean",
            "median",
            "prod",
            "std",
            "sem",
            "var",
            "skew",
            "kurt",
        ]:
            should_work = False

        if not should_work:
            # matching the non-pyarrow versions, these operations *should* not
            #  work for these dtypes
            msg = f"does not support reduction '{opname}'"
            with pytest.raises(TypeError, match=msg):
                getattr(ser, opname)(skipna=skipna)

            return

        xfail_mark = pytest.mark.xfail(
            raises=TypeError,
            reason=(
                f"{all_numeric_reductions} is not implemented in "
                f"pyarrow={pa.__version__} for {pa_dtype}"
            ),
        )
        if all_numeric_reductions in {"skew", "kurt"}:
            request.node.add_marker(xfail_mark)
        elif (
            all_numeric_reductions in {"median", "var", "std", "prod", "max", "min"}
            and pa_version_under6p0
        ):
            request.node.add_marker(xfail_mark)
        elif (
            all_numeric_reductions in {"var", "std", "median"}
            and pa_version_under7p0
            and pa.types.is_decimal(pa_dtype)
        ):
            request.node.add_marker(xfail_mark)
        elif all_numeric_reductions == "sem" and pa_version_under8p0:
            request.node.add_marker(xfail_mark)
        elif (
            all_numeric_reductions in {"sum", "mean"}
            and skipna is False
            and pa_version_under6p0
            and (pa.types.is_integer(pa_dtype) or pa.types.is_floating(pa_dtype))
        ):
            request.node.add_marker(
                pytest.mark.xfail(
                    raises=AssertionError,
                    reason=(
                        f"{all_numeric_reductions} with skip_nulls={skipna} did not "
                        f"return NA for {pa_dtype} with pyarrow={pa.__version__}"
                    ),
                )
            )

        elif all_numeric_reductions in [
            "mean",
            "median",
            "std",
            "sem",
        ] and pa.types.is_temporal(pa_dtype):
            request.node.add_marker(xfail_mark)
        elif pa.types.is_boolean(pa_dtype) and all_numeric_reductions in {
            "sem",
            "std",
            "var",
            "median",
        }:
            request.node.add_marker(xfail_mark)
        super().test_reduce_series(data, all_numeric_reductions, skipna)


class TestBaseBooleanReduce(base.BaseBooleanReduceTests):
    @pytest.mark.parametrize("skipna", [True, False])
    def test_reduce_series(
        self, data, all_boolean_reductions, skipna, na_value, request
    ):
        pa_dtype = data.dtype.pyarrow_dtype
        xfail_mark = pytest.mark.xfail(
            raises=TypeError,
            reason=(
                f"{all_boolean_reductions} is not implemented in "
                f"pyarrow={pa.__version__} for {pa_dtype}"
            ),
        )
        if pa.types.is_string(pa_dtype) or pa.types.is_binary(pa_dtype):
            # We *might* want to make this behave like the non-pyarrow cases,
            #  but have not yet decided.
            request.node.add_marker(xfail_mark)

        op_name = all_boolean_reductions
        ser = pd.Series(data)

        if pa.types.is_temporal(pa_dtype) and not pa.types.is_duration(pa_dtype):
            # xref GH#34479 we support this in our non-pyarrow datetime64 dtypes,
            #  but it isn't obvious we _should_.  For now, we keep the pyarrow
            #  behavior which does not support this.

            with pytest.raises(TypeError, match="does not support reduction"):
                getattr(ser, op_name)(skipna=skipna)

            return

        result = getattr(ser, op_name)(skipna=skipna)
        assert result is (op_name == "any")


class TestBaseGroupby(base.BaseGroupbyTests):
    def test_groupby_extension_no_sort(self, data_for_grouping, request):
        pa_dtype = data_for_grouping.dtype.pyarrow_dtype
        if pa.types.is_boolean(pa_dtype):
            request.node.add_marker(
                pytest.mark.xfail(
                    reason=f"{pa_dtype} only has 2 unique possible values",
                )
            )
        super().test_groupby_extension_no_sort(data_for_grouping)

    def test_groupby_extension_transform(self, data_for_grouping, request):
        pa_dtype = data_for_grouping.dtype.pyarrow_dtype
        if pa.types.is_boolean(pa_dtype):
            request.node.add_marker(
                pytest.mark.xfail(
                    reason=f"{pa_dtype} only has 2 unique possible values",
                )
            )
        with tm.maybe_produces_warning(
            PerformanceWarning,
            pa_version_under7p0 and not pa.types.is_duration(pa_dtype),
            check_stacklevel=False,
        ):
            super().test_groupby_extension_transform(data_for_grouping)

    def test_groupby_extension_apply(
        self, data_for_grouping, groupby_apply_op, request
    ):
        pa_dtype = data_for_grouping.dtype.pyarrow_dtype
        with tm.maybe_produces_warning(
            PerformanceWarning,
            pa_version_under7p0 and not pa.types.is_duration(pa_dtype),
            check_stacklevel=False,
        ):
            super().test_groupby_extension_apply(data_for_grouping, groupby_apply_op)

    @pytest.mark.parametrize("as_index", [True, False])
    def test_groupby_extension_agg(self, as_index, data_for_grouping, request):
        pa_dtype = data_for_grouping.dtype.pyarrow_dtype
        if pa.types.is_boolean(pa_dtype):
            request.node.add_marker(
                pytest.mark.xfail(
                    raises=ValueError,
                    reason=f"{pa_dtype} only has 2 unique possible values",
                )
            )
        with tm.maybe_produces_warning(
            PerformanceWarning,
            pa_version_under7p0 and not pa.types.is_duration(pa_dtype),
            check_stacklevel=False,
        ):
            super().test_groupby_extension_agg(as_index, data_for_grouping)

    def test_in_numeric_groupby(self, data_for_grouping):
        if is_string_dtype(data_for_grouping.dtype):
            df = pd.DataFrame(
                {
                    "A": [1, 1, 2, 2, 3, 3, 1, 4],
                    "B": data_for_grouping,
                    "C": [1, 1, 1, 1, 1, 1, 1, 1],
                }
            )

            expected = pd.Index(["C"])
            with pytest.raises(TypeError, match="does not support"):
                df.groupby("A").sum().columns
            result = df.groupby("A").sum(numeric_only=True).columns
            tm.assert_index_equal(result, expected)
        else:
            super().test_in_numeric_groupby(data_for_grouping)


class TestBaseDtype(base.BaseDtypeTests):
    def test_check_dtype(self, data, request):
        pa_dtype = data.dtype.pyarrow_dtype
        if pa.types.is_decimal(pa_dtype) and pa_version_under7p0:
            request.node.add_marker(
                pytest.mark.xfail(
                    raises=ValueError,
                    reason="decimal string repr affects numpy comparison",
                )
            )
        super().test_check_dtype(data)

    def test_construct_from_string_own_name(self, dtype, request):
        pa_dtype = dtype.pyarrow_dtype
        if (
            pa.types.is_timestamp(pa_dtype) and pa_dtype.tz is not None
        ) or pa.types.is_decimal(pa_dtype):
            request.node.add_marker(
                pytest.mark.xfail(
                    raises=NotImplementedError,
                    reason=f"pyarrow.type_for_alias cannot infer {pa_dtype}",
                )
            )
        elif pa.types.is_string(pa_dtype):
            request.node.add_marker(
                pytest.mark.xfail(
                    raises=TypeError,
                    reason=(
                        "Still support StringDtype('pyarrow') "
                        "over ArrowDtype(pa.string())"
                    ),
                )
            )
        super().test_construct_from_string_own_name(dtype)

    def test_is_dtype_from_name(self, dtype, request):
        pa_dtype = dtype.pyarrow_dtype
        if (
            pa.types.is_timestamp(pa_dtype) and pa_dtype.tz is not None
        ) or pa.types.is_decimal(pa_dtype):
            request.node.add_marker(
                pytest.mark.xfail(
                    raises=NotImplementedError,
                    reason=f"pyarrow.type_for_alias cannot infer {pa_dtype}",
                )
            )
        elif pa.types.is_string(pa_dtype):
            request.node.add_marker(
                pytest.mark.xfail(
                    reason=(
                        "Still support StringDtype('pyarrow') "
                        "over ArrowDtype(pa.string())"
                    ),
                )
            )
        super().test_is_dtype_from_name(dtype)

    def test_construct_from_string(self, dtype, request):
        pa_dtype = dtype.pyarrow_dtype
        if (
            pa.types.is_timestamp(pa_dtype) and pa_dtype.tz is not None
        ) or pa.types.is_decimal(pa_dtype):
            request.node.add_marker(
                pytest.mark.xfail(
                    raises=NotImplementedError,
                    reason=f"pyarrow.type_for_alias cannot infer {pa_dtype}",
                )
            )
        elif pa.types.is_string(pa_dtype):
            request.node.add_marker(
                pytest.mark.xfail(
                    raises=TypeError,
                    reason=(
                        "Still support StringDtype('pyarrow') "
                        "over ArrowDtype(pa.string())"
                    ),
                )
            )
        super().test_construct_from_string(dtype)

    def test_construct_from_string_another_type_raises(self, dtype):
        msg = r"'another_type' must end with '\[pyarrow\]'"
        with pytest.raises(TypeError, match=msg):
            type(dtype).construct_from_string("another_type")

    def test_get_common_dtype(self, dtype, request):
        pa_dtype = dtype.pyarrow_dtype
        if (
            pa.types.is_date(pa_dtype)
            or pa.types.is_time(pa_dtype)
            or (
                pa.types.is_timestamp(pa_dtype)
                and (pa_dtype.unit != "ns" or pa_dtype.tz is not None)
            )
            or (pa.types.is_duration(pa_dtype) and pa_dtype.unit != "ns")
            or pa.types.is_binary(pa_dtype)
            or pa.types.is_decimal(pa_dtype)
        ):
            request.node.add_marker(
                pytest.mark.xfail(
                    reason=(
                        f"{pa_dtype} does not have associated numpy "
                        f"dtype findable by find_common_type"
                    )
                )
            )
        super().test_get_common_dtype(dtype)

    def test_is_not_string_type(self, dtype):
        pa_dtype = dtype.pyarrow_dtype
        if pa.types.is_string(pa_dtype):
            assert is_string_dtype(dtype)
        else:
            super().test_is_not_string_type(dtype)


class TestBaseIndex(base.BaseIndexTests):
    pass


class TestBaseInterface(base.BaseInterfaceTests):
    @pytest.mark.xfail(
        reason="GH 45419: pyarrow.ChunkedArray does not support views.", run=False
    )
    def test_view(self, data):
        super().test_view(data)


class TestBaseMissing(base.BaseMissingTests):
    def test_dropna_array(self, data_missing):
        with tm.maybe_produces_warning(
            PerformanceWarning, pa_version_under6p0, check_stacklevel=False
        ):
            super().test_dropna_array(data_missing)

    def test_fillna_no_op_returns_copy(self, data):
        with tm.maybe_produces_warning(
            PerformanceWarning, pa_version_under7p0, check_stacklevel=False
        ):
            super().test_fillna_no_op_returns_copy(data)

    def test_fillna_series_method(self, data_missing, fillna_method):
        with tm.maybe_produces_warning(
            PerformanceWarning, pa_version_under7p0, check_stacklevel=False
        ):
            super().test_fillna_series_method(data_missing, fillna_method)


class TestBasePrinting(base.BasePrintingTests):
    pass


class TestBaseReshaping(base.BaseReshapingTests):
    @pytest.mark.xfail(
        reason="GH 45419: pyarrow.ChunkedArray does not support views", run=False
    )
    def test_transpose(self, data):
        super().test_transpose(data)


class TestBaseSetitem(base.BaseSetitemTests):
    @pytest.mark.xfail(
        reason="GH 45419: pyarrow.ChunkedArray does not support views", run=False
    )
    def test_setitem_preserves_views(self, data):
        super().test_setitem_preserves_views(data)


class TestBaseParsing(base.BaseParsingTests):
    @pytest.mark.parametrize("engine", ["c", "python"])
    def test_EA_types(self, engine, data, request):
        pa_dtype = data.dtype.pyarrow_dtype
        if pa.types.is_boolean(pa_dtype):
            request.node.add_marker(
                pytest.mark.xfail(raises=TypeError, reason="GH 47534")
            )
        elif (
            pa.types.is_timestamp(pa_dtype) and pa_dtype.tz is not None
        ) or pa.types.is_decimal(pa_dtype):
            request.node.add_marker(
                pytest.mark.xfail(
                    raises=NotImplementedError,
                    reason=f"Parameterized types {pa_dtype} not supported.",
                )
            )
        elif pa.types.is_timestamp(pa_dtype) and pa_dtype.unit in ("us", "ns"):
            request.node.add_marker(
                pytest.mark.xfail(
                    raises=ValueError,
                    reason="https://github.com/pandas-dev/pandas/issues/49767",
                )
            )
        elif pa.types.is_binary(pa_dtype):
            request.node.add_marker(
                pytest.mark.xfail(reason="CSV parsers don't correctly handle binary")
            )
        df = pd.DataFrame({"with_dtype": pd.Series(data, dtype=str(data.dtype))})
        csv_output = df.to_csv(index=False, na_rep=np.nan)
        if pa.types.is_binary(pa_dtype):
            csv_output = BytesIO(csv_output)
        else:
            csv_output = StringIO(csv_output)
        result = pd.read_csv(
            csv_output, dtype={"with_dtype": str(data.dtype)}, engine=engine
        )
        expected = df
        self.assert_frame_equal(result, expected)


class TestBaseUnaryOps(base.BaseUnaryOpsTests):
    def test_invert(self, data, request):
        pa_dtype = data.dtype.pyarrow_dtype
        if not pa.types.is_boolean(pa_dtype):
            request.node.add_marker(
                pytest.mark.xfail(
                    raises=pa.ArrowNotImplementedError,
                    reason=f"pyarrow.compute.invert does support {pa_dtype}",
                )
            )
        super().test_invert(data)


class TestBaseMethods(base.BaseMethodsTests):
    def test_argsort_missing_array(self, data_missing_for_sorting):
        with tm.maybe_produces_warning(
            PerformanceWarning, pa_version_under7p0, check_stacklevel=False
        ):
            super().test_argsort_missing_array(data_missing_for_sorting)

    @pytest.mark.parametrize("periods", [1, -2])
    def test_diff(self, data, periods, request):
        pa_dtype = data.dtype.pyarrow_dtype
        if pa.types.is_unsigned_integer(pa_dtype) and periods == 1:
            request.node.add_marker(
                pytest.mark.xfail(
                    raises=pa.ArrowInvalid,
                    reason=(
                        f"diff with {pa_dtype} and periods={periods} will overflow"
                    ),
                )
            )
        super().test_diff(data, periods)

    @pytest.mark.filterwarnings("ignore:Falling back:pandas.errors.PerformanceWarning")
    @pytest.mark.parametrize("dropna", [True, False])
    def test_value_counts(self, all_data, dropna, request):
        super().test_value_counts(all_data, dropna)

    def test_value_counts_with_normalize(self, data, request):
        pa_dtype = data.dtype.pyarrow_dtype
        with tm.maybe_produces_warning(
            PerformanceWarning,
            pa_version_under7p0 and not pa.types.is_duration(pa_dtype),
            check_stacklevel=False,
        ):
            super().test_value_counts_with_normalize(data)

    @pytest.mark.xfail(
        pa_version_under6p0,
        raises=NotImplementedError,
        reason="argmin/max only implemented for pyarrow version >= 6.0",
    )
    def test_argmin_argmax(
        self, data_for_sorting, data_missing_for_sorting, na_value, request
    ):
        pa_dtype = data_for_sorting.dtype.pyarrow_dtype
        if pa.types.is_boolean(pa_dtype):
            request.node.add_marker(
                pytest.mark.xfail(
                    reason=f"{pa_dtype} only has 2 unique possible values",
                )
            )
        elif pa.types.is_decimal(pa_dtype) and pa_version_under7p0:
            request.node.add_marker(
                pytest.mark.xfail(
                    reason=f"No pyarrow kernel for {pa_dtype}",
                    raises=pa.ArrowNotImplementedError,
                )
            )
        super().test_argmin_argmax(data_for_sorting, data_missing_for_sorting, na_value)

    @pytest.mark.parametrize(
        "op_name, skipna, expected",
        [
            ("idxmax", True, 0),
            ("idxmin", True, 2),
            ("argmax", True, 0),
            ("argmin", True, 2),
            ("idxmax", False, np.nan),
            ("idxmin", False, np.nan),
            ("argmax", False, -1),
            ("argmin", False, -1),
        ],
    )
    def test_argreduce_series(
        self, data_missing_for_sorting, op_name, skipna, expected, request
    ):
        pa_dtype = data_missing_for_sorting.dtype.pyarrow_dtype
        if pa_version_under6p0 and skipna:
            request.node.add_marker(
                pytest.mark.xfail(
                    raises=NotImplementedError,
                    reason="min_max not supported in pyarrow",
                )
            )
        elif pa.types.is_decimal(pa_dtype) and pa_version_under7p0 and skipna:
            request.node.add_marker(
                pytest.mark.xfail(
                    reason=f"No pyarrow kernel for {pa_dtype}",
                    raises=pa.ArrowNotImplementedError,
                )
            )
        super().test_argreduce_series(
            data_missing_for_sorting, op_name, skipna, expected
        )

    @pytest.mark.parametrize(
        "na_position, expected",
        [
            ("last", np.array([2, 0, 1], dtype=np.dtype("intp"))),
            ("first", np.array([1, 2, 0], dtype=np.dtype("intp"))),
        ],
    )
    def test_nargsort(self, data_missing_for_sorting, na_position, expected):
        with tm.maybe_produces_warning(
            PerformanceWarning, pa_version_under7p0, check_stacklevel=False
        ):
            super().test_nargsort(data_missing_for_sorting, na_position, expected)

    @pytest.mark.parametrize("ascending", [True, False])
    def test_sort_values(self, data_for_sorting, ascending, sort_by_key, request):
        with tm.maybe_produces_warning(
            PerformanceWarning, pa_version_under7p0, check_stacklevel=False
        ):
            super().test_sort_values(data_for_sorting, ascending, sort_by_key)

    @pytest.mark.parametrize("ascending", [True, False])
    def test_sort_values_missing(
        self, data_missing_for_sorting, ascending, sort_by_key
    ):
        with tm.maybe_produces_warning(
            PerformanceWarning, pa_version_under7p0, check_stacklevel=False
        ):
            super().test_sort_values_missing(
                data_missing_for_sorting, ascending, sort_by_key
            )

    @pytest.mark.parametrize("ascending", [True, False])
    def test_sort_values_frame(self, data_for_sorting, ascending, request):
        pa_dtype = data_for_sorting.dtype.pyarrow_dtype
        with tm.maybe_produces_warning(
            PerformanceWarning,
            pa_version_under7p0 and not pa.types.is_duration(pa_dtype),
            check_stacklevel=False,
        ):
            super().test_sort_values_frame(data_for_sorting, ascending)

    def test_factorize(self, data_for_grouping, request):
        pa_dtype = data_for_grouping.dtype.pyarrow_dtype
        if pa.types.is_boolean(pa_dtype):
            request.node.add_marker(
                pytest.mark.xfail(
                    reason=f"{pa_dtype} only has 2 unique possible values",
                )
            )
        super().test_factorize(data_for_grouping)

    _combine_le_expected_dtype = "bool[pyarrow]"

    def test_combine_add(self, data_repeated, request):
        pa_dtype = next(data_repeated(1)).dtype.pyarrow_dtype
        if pa.types.is_duration(pa_dtype):
            # TODO: this fails on the scalar addition constructing 'expected'
            #  but not in the actual 'combine' call, so may be salvage-able
            mark = pytest.mark.xfail(
                raises=TypeError,
                reason=f"{pa_dtype} cannot be added to {pa_dtype}",
            )
            request.node.add_marker(mark)
            super().test_combine_add(data_repeated)

        elif pa.types.is_temporal(pa_dtype):
            # analogous to datetime64, these cannot be added
            orig_data1, orig_data2 = data_repeated(2)
            s1 = pd.Series(orig_data1)
            s2 = pd.Series(orig_data2)
            with pytest.raises(TypeError):
                s1.combine(s2, lambda x1, x2: x1 + x2)

        else:
            super().test_combine_add(data_repeated)

    def test_searchsorted(self, data_for_sorting, as_series, request):
        pa_dtype = data_for_sorting.dtype.pyarrow_dtype
        if pa.types.is_boolean(pa_dtype):
            request.node.add_marker(
                pytest.mark.xfail(
                    reason=f"{pa_dtype} only has 2 unique possible values",
                )
            )
        super().test_searchsorted(data_for_sorting, as_series)

    def test_basic_equals(self, data):
        # https://github.com/pandas-dev/pandas/issues/34660
        assert pd.Series(data).equals(pd.Series(data))


class TestBaseArithmeticOps(base.BaseArithmeticOpsTests):

    divmod_exc = NotImplementedError

    @classmethod
    def assert_equal(cls, left, right, **kwargs):
        if isinstance(left, pd.DataFrame):
            left_pa_type = left.iloc[:, 0].dtype.pyarrow_dtype
            right_pa_type = right.iloc[:, 0].dtype.pyarrow_dtype
        else:
            left_pa_type = left.dtype.pyarrow_dtype
            right_pa_type = right.dtype.pyarrow_dtype
        if pa.types.is_decimal(left_pa_type) or pa.types.is_decimal(right_pa_type):
            # decimal precision can resize in the result type depending on data
            # just compare the float values
            left = left.astype("float[pyarrow]")
            right = right.astype("float[pyarrow]")
        tm.assert_equal(left, right, **kwargs)

    def _patch_combine(self, obj, other, op):
        # BaseOpsUtil._combine can upcast expected dtype
        # (because it generates expected on python scalars)
        # while ArrowExtensionArray maintains original type
        expected = base.BaseArithmeticOpsTests._combine(self, obj, other, op)
        was_frame = False
        if isinstance(expected, pd.DataFrame):
            was_frame = True
            expected_data = expected.iloc[:, 0]
            original_dtype = obj.iloc[:, 0].dtype
        else:
            expected_data = expected
            original_dtype = obj.dtype

        pa_expected = pa.array(expected_data._values)

        if pa.types.is_duration(pa_expected.type):
            # pyarrow sees sequence of datetime/timedelta objects and defaults
            #  to "us" but the non-pointwise op retains unit
            unit = original_dtype.pyarrow_dtype.unit
            if type(other) in [datetime, timedelta] and unit in ["s", "ms"]:
                # pydatetime/pytimedelta objects have microsecond reso, so we
                #  take the higher reso of the original and microsecond. Note
                #  this matches what we would do with DatetimeArray/TimedeltaArray
                unit = "us"
            pa_expected = pa_expected.cast(f"duration[{unit}]")
        else:
            pa_expected = pa_expected.cast(original_dtype.pyarrow_dtype)

        pd_expected = type(expected_data._values)(pa_expected)
        if was_frame:
            expected = pd.DataFrame(
                pd_expected, index=expected.index, columns=expected.columns
            )
        else:
            expected = pd.Series(pd_expected)
        return expected

    def _is_temporal_supported(self, opname, pa_dtype):
        return not pa_version_under8p0 and (
            opname in ("__add__", "__radd__")
            and pa.types.is_duration(pa_dtype)
            or opname in ("__sub__", "__rsub__")
            and pa.types.is_temporal(pa_dtype)
        )

    def _get_scalar_exception(self, opname, pa_dtype):
        arrow_temporal_supported = self._is_temporal_supported(opname, pa_dtype)
        if opname in {
            "__mod__",
            "__rmod__",
        }:
            exc = NotImplementedError
        elif arrow_temporal_supported:
            exc = None
        elif not (
            pa.types.is_floating(pa_dtype)
            or pa.types.is_integer(pa_dtype)
            or pa.types.is_decimal(pa_dtype)
        ):
            exc = pa.ArrowNotImplementedError
        else:
            exc = None
        return exc

    def _get_arith_xfail_marker(self, opname, pa_dtype):
        mark = None

        arrow_temporal_supported = self._is_temporal_supported(opname, pa_dtype)

        if (
            opname == "__rpow__"
            and (
                pa.types.is_floating(pa_dtype)
                or pa.types.is_integer(pa_dtype)
                or pa.types.is_decimal(pa_dtype)
            )
            and not pa_version_under6p0
        ):
            mark = pytest.mark.xfail(
                reason=(
                    f"GH#29997: 1**pandas.NA == 1 while 1**pyarrow.NA == NULL "
                    f"for {pa_dtype}"
                )
            )
        elif arrow_temporal_supported:
            mark = pytest.mark.xfail(
                raises=TypeError,
                reason=(
                    f"{opname} not supported between"
                    f"pd.NA and {pa_dtype} Python scalar"
                ),
            )
        elif (
            opname in {"__rtruediv__", "__rfloordiv__"}
            and (
                pa.types.is_floating(pa_dtype)
                or pa.types.is_integer(pa_dtype)
                or pa.types.is_decimal(pa_dtype)
            )
            and not pa_version_under6p0
        ):
            mark = pytest.mark.xfail(
                raises=pa.ArrowInvalid,
                reason="divide by 0",
            )
        elif (
            opname == "__pow__"
            and pa.types.is_decimal(pa_dtype)
            and pa_version_under7p0
        ):
            mark = pytest.mark.xfail(
                raises=pa.ArrowInvalid,
                reason="Invalid decimal function: power_checked",
            )

        return mark

    def test_arith_series_with_scalar(
        self, data, all_arithmetic_operators, request, monkeypatch
    ):
        pa_dtype = data.dtype.pyarrow_dtype

        if all_arithmetic_operators == "__rmod__" and (
            pa.types.is_string(pa_dtype) or pa.types.is_binary(pa_dtype)
        ):
            pytest.skip("Skip testing Python string formatting")

        self.series_scalar_exc = self._get_scalar_exception(
            all_arithmetic_operators, pa_dtype
        )

        mark = self._get_arith_xfail_marker(all_arithmetic_operators, pa_dtype)
        if mark is not None:
            request.node.add_marker(mark)

        if (
            (
                all_arithmetic_operators == "__floordiv__"
                and pa.types.is_integer(pa_dtype)
            )
            or pa.types.is_duration(pa_dtype)
            or pa.types.is_timestamp(pa_dtype)
        ):
            # BaseOpsUtil._combine always returns int64, while ArrowExtensionArray does
            # not upcast
            monkeypatch.setattr(TestBaseArithmeticOps, "_combine", self._patch_combine)
        super().test_arith_series_with_scalar(data, all_arithmetic_operators)

    def test_arith_frame_with_scalar(
        self, data, all_arithmetic_operators, request, monkeypatch
    ):
        pa_dtype = data.dtype.pyarrow_dtype

        if all_arithmetic_operators == "__rmod__" and (
            pa.types.is_string(pa_dtype) or pa.types.is_binary(pa_dtype)
        ):
            pytest.skip("Skip testing Python string formatting")

        self.frame_scalar_exc = self._get_scalar_exception(
            all_arithmetic_operators, pa_dtype
        )

        mark = self._get_arith_xfail_marker(all_arithmetic_operators, pa_dtype)
        if mark is not None:
            request.node.add_marker(mark)

        if (
            (
                all_arithmetic_operators == "__floordiv__"
                and pa.types.is_integer(pa_dtype)
            )
            or pa.types.is_duration(pa_dtype)
            or pa.types.is_timestamp(pa_dtype)
        ):
            # BaseOpsUtil._combine always returns int64, while ArrowExtensionArray does
            # not upcast
            monkeypatch.setattr(TestBaseArithmeticOps, "_combine", self._patch_combine)
        super().test_arith_frame_with_scalar(data, all_arithmetic_operators)

    def test_arith_series_with_array(
        self, data, all_arithmetic_operators, request, monkeypatch
    ):
        pa_dtype = data.dtype.pyarrow_dtype

        self.series_array_exc = self._get_scalar_exception(
            all_arithmetic_operators, pa_dtype
        )

        if (
            all_arithmetic_operators
            in (
                "__sub__",
                "__rsub__",
            )
            and pa.types.is_unsigned_integer(pa_dtype)
            and not pa_version_under6p0
        ):
            request.node.add_marker(
                pytest.mark.xfail(
                    raises=pa.ArrowInvalid,
                    reason=(
                        f"Implemented pyarrow.compute.subtract_checked "
                        f"which raises on overflow for {pa_dtype}"
                    ),
                )
            )

        mark = self._get_arith_xfail_marker(all_arithmetic_operators, pa_dtype)
        if mark is not None:
            request.node.add_marker(mark)

        op_name = all_arithmetic_operators
        ser = pd.Series(data)
        # pd.Series([ser.iloc[0]] * len(ser)) may not return ArrowExtensionArray
        # since ser.iloc[0] is a python scalar
        other = pd.Series(pd.array([ser.iloc[0]] * len(ser), dtype=data.dtype))

        if (
            pa.types.is_floating(pa_dtype)
            or (
                pa.types.is_integer(pa_dtype)
                and all_arithmetic_operators != "__truediv__"
            )
            or pa.types.is_duration(pa_dtype)
            or pa.types.is_timestamp(pa_dtype)
        ):
            monkeypatch.setattr(TestBaseArithmeticOps, "_combine", self._patch_combine)
        self.check_opname(ser, op_name, other, exc=self.series_array_exc)

    def test_add_series_with_extension_array(self, data, request):
        pa_dtype = data.dtype.pyarrow_dtype
<<<<<<< HEAD
        if not (
            pa.types.is_integer(pa_dtype)
            or pa.types.is_floating(pa_dtype)
            or pa.types.is_decimal(pa_dtype)
            or (not pa_version_under8p0 and pa.types.is_duration(pa_dtype))
=======

        if pa.types.is_temporal(pa_dtype) and not pa.types.is_duration(pa_dtype):
            # i.e. timestamp, date, time, but not timedelta; these *should*
            #  raise when trying to add
            ser = pd.Series(data)
            if pa_version_under7p0:
                msg = "Function add_checked has no kernel matching input types"
            else:
                msg = "Function 'add_checked' has no kernel matching input types"
            with pytest.raises(NotImplementedError, match=msg):
                # TODO: this is a pa.lib.ArrowNotImplementedError, might
                #  be better to reraise a TypeError; more consistent with
                #  non-pyarrow cases
                ser + data

            return

        if (pa_version_under8p0 and pa.types.is_duration(pa_dtype)) or (
            pa.types.is_binary(pa_dtype)
            or pa.types.is_string(pa_dtype)
            or pa.types.is_boolean(pa_dtype)
>>>>>>> 9277f93d
        ):
            request.node.add_marker(
                pytest.mark.xfail(
                    raises=NotImplementedError,
                    reason=f"add_checked not implemented for {pa_dtype}",
                )
            )
        elif pa_dtype.equals("int8"):
            request.node.add_marker(
                pytest.mark.xfail(
                    raises=pa.ArrowInvalid,
                    reason=f"raises on overflow for {pa_dtype}",
                )
            )
        super().test_add_series_with_extension_array(data)


class TestBaseComparisonOps(base.BaseComparisonOpsTests):
    def assert_series_equal(self, left, right, *args, **kwargs):
        # Series.combine for "expected" retains bool[pyarrow] dtype
        # While "result" return "boolean" dtype
        right = pd.Series(right._values.to_numpy(), dtype="boolean")
        super().assert_series_equal(left, right, *args, **kwargs)

    def test_compare_array(self, data, comparison_op, na_value, request):
        pa_dtype = data.dtype.pyarrow_dtype
        ser = pd.Series(data)
        # pd.Series([ser.iloc[0]] * len(ser)) may not return ArrowExtensionArray
        # since ser.iloc[0] is a python scalar
        other = pd.Series(pd.array([ser.iloc[0]] * len(ser), dtype=data.dtype))
        if comparison_op.__name__ in ["eq", "ne"]:
            # comparison should match point-wise comparisons
            result = comparison_op(ser, other)
            # Series.combine does not calculate the NA mask correctly
            # when comparing over an array
            assert result[8] is na_value
            assert result[97] is na_value
            expected = ser.combine(other, comparison_op)
            expected[8] = na_value
            expected[97] = na_value
            self.assert_series_equal(result, expected)

        else:
            exc = None
            try:
                result = comparison_op(ser, other)
            except Exception as err:
                exc = err

            if exc is None:
                # Didn't error, then should match point-wise behavior
                if pa.types.is_temporal(pa_dtype):
                    # point-wise comparison with pd.NA raises TypeError
                    assert result[8] is na_value
                    assert result[97] is na_value
                    result = result.drop([8, 97]).reset_index(drop=True)
                    ser = ser.drop([8, 97])
                    other = other.drop([8, 97])
                expected = ser.combine(other, comparison_op)
                self.assert_series_equal(result, expected)
            else:
                with pytest.raises(type(exc)):
                    ser.combine(other, comparison_op)

    def test_invalid_other_comp(self, data, comparison_op):
        # GH 48833
        with pytest.raises(
            NotImplementedError, match=".* not implemented for <class 'object'>"
        ):
            comparison_op(data, object())


def test_arrowdtype_construct_from_string_type_with_unsupported_parameters():
    with pytest.raises(NotImplementedError, match="Passing pyarrow type"):
        ArrowDtype.construct_from_string("timestamp[s, tz=UTC][pyarrow]")

    with pytest.raises(NotImplementedError, match="Passing pyarrow type"):
        ArrowDtype.construct_from_string("decimal(7, 2)[pyarrow]")


@pytest.mark.parametrize(
    "interpolation", ["linear", "lower", "higher", "nearest", "midpoint"]
)
@pytest.mark.parametrize("quantile", [0.5, [0.5, 0.5]])
def test_quantile(data, interpolation, quantile, request):
    pa_dtype = data.dtype.pyarrow_dtype

    data = data.take([0, 0, 0])
    ser = pd.Series(data)

    if (
        pa.types.is_string(pa_dtype)
        or pa.types.is_binary(pa_dtype)
        or pa.types.is_boolean(pa_dtype)
    ):
        # For string, bytes, and bool, we don't *expect* to have quantile work
        # Note this matches the non-pyarrow behavior
        if pa_version_under7p0:
            msg = r"Function quantile has no kernel matching input types \(.*\)"
        else:
            msg = r"Function 'quantile' has no kernel matching input types \(.*\)"
        with pytest.raises(pa.ArrowNotImplementedError, match=msg):
            ser.quantile(q=quantile, interpolation=interpolation)
        return

    if (
        pa.types.is_integer(pa_dtype)
        or pa.types.is_floating(pa_dtype)
        or (pa.types.is_decimal(pa_dtype) and not pa_version_under7p0)
    ):
        pass
    elif pa.types.is_temporal(data._data.type):
        pass
    else:
        request.node.add_marker(
            pytest.mark.xfail(
                raises=pa.ArrowNotImplementedError,
                reason=f"quantile not supported by pyarrow for {pa_dtype}",
            )
        )
    data = data.take([0, 0, 0])
    ser = pd.Series(data)
    result = ser.quantile(q=quantile, interpolation=interpolation)

    if pa.types.is_timestamp(pa_dtype) and interpolation not in ["lower", "higher"]:
        # rounding error will make the check below fail
        #  (e.g. '2020-01-01 01:01:01.000001' vs '2020-01-01 01:01:01.000001024'),
        #  so we'll check for now that we match the numpy analogue
        if pa_dtype.tz:
            pd_dtype = f"M8[{pa_dtype.unit}, {pa_dtype.tz}]"
        else:
            pd_dtype = f"M8[{pa_dtype.unit}]"
        ser_np = ser.astype(pd_dtype)

        expected = ser_np.quantile(q=quantile, interpolation=interpolation)
        if quantile == 0.5:
            if pa_dtype.unit == "us":
                expected = expected.to_pydatetime(warn=False)
            assert result == expected
        else:
            if pa_dtype.unit == "us":
                expected = expected.dt.floor("us")
            tm.assert_series_equal(result, expected.astype(data.dtype))
        return

    if quantile == 0.5:
        assert result == data[0]
    else:
        # Just check the values
        expected = pd.Series(data.take([0, 0]), index=[0.5, 0.5])
        if (
            pa.types.is_integer(pa_dtype)
            or pa.types.is_floating(pa_dtype)
            or pa.types.is_decimal(pa_dtype)
        ):
            expected = expected.astype("float64[pyarrow]")
            result = result.astype("float64[pyarrow]")
        tm.assert_series_equal(result, expected)


@pytest.mark.xfail(
    pa_version_under6p0,
    raises=NotImplementedError,
    reason="mode only supported for pyarrow version >= 6.0",
)
@pytest.mark.parametrize("dropna", [True, False])
@pytest.mark.parametrize(
    "take_idx, exp_idx",
    [[[0, 0, 2, 2, 4, 4], [4, 0]], [[0, 0, 0, 2, 4, 4], [0]]],
    ids=["multi_mode", "single_mode"],
)
def test_mode(data_for_grouping, dropna, take_idx, exp_idx, request):
    pa_dtype = data_for_grouping.dtype.pyarrow_dtype
    if pa.types.is_string(pa_dtype) or pa.types.is_binary(pa_dtype):
        request.node.add_marker(
            pytest.mark.xfail(
                raises=pa.ArrowNotImplementedError,
                reason=f"mode not supported by pyarrow for {pa_dtype}",
            )
        )
    elif pa.types.is_decimal(pa_dtype) and pa_version_under7p0:
        request.node.add_marker(
            pytest.mark.xfail(
                raises=pa.ArrowNotImplementedError,
                reason=f"mode not supported by pyarrow for {pa_dtype}",
            )
        )
    elif (
        pa.types.is_boolean(pa_dtype)
        and "multi_mode" in request.node.nodeid
        and pa_version_under9p0
    ):
        request.node.add_marker(
            pytest.mark.xfail(
                reason="https://issues.apache.org/jira/browse/ARROW-17096",
            )
        )
    data = data_for_grouping.take(take_idx)
    ser = pd.Series(data)
    result = ser.mode(dropna=dropna)
    expected = pd.Series(data_for_grouping.take(exp_idx))
    tm.assert_series_equal(result, expected)


def test_is_bool_dtype():
    # GH 22667
    data = ArrowExtensionArray(pa.array([True, False, True]))
    assert is_bool_dtype(data)
    assert pd.core.common.is_bool_indexer(data)
    s = pd.Series(range(len(data)))
    result = s[data]
    expected = s[np.asarray(data)]
    tm.assert_series_equal(result, expected)


def test_is_numeric_dtype(data):
    # GH 50563
    pa_type = data.dtype.pyarrow_dtype
    if (
        pa.types.is_floating(pa_type)
        or pa.types.is_integer(pa_type)
        or pa.types.is_decimal(pa_type)
    ):
        assert is_numeric_dtype(data)
    else:
        assert not is_numeric_dtype(data)


def test_is_integer_dtype(data):
    # GH 50667
    pa_type = data.dtype.pyarrow_dtype
    if pa.types.is_integer(pa_type):
        assert is_integer_dtype(data)
    else:
        assert not is_integer_dtype(data)


def test_is_any_integer_dtype(data):
    # GH 50667
    pa_type = data.dtype.pyarrow_dtype
    if pa.types.is_integer(pa_type):
        assert is_any_int_dtype(data)
    else:
        assert not is_any_int_dtype(data)


def test_is_signed_integer_dtype(data):
    pa_type = data.dtype.pyarrow_dtype
    if pa.types.is_signed_integer(pa_type):
        assert is_signed_integer_dtype(data)
    else:
        assert not is_signed_integer_dtype(data)


def test_is_unsigned_integer_dtype(data):
    pa_type = data.dtype.pyarrow_dtype
    if pa.types.is_unsigned_integer(pa_type):
        assert is_unsigned_integer_dtype(data)
    else:
        assert not is_unsigned_integer_dtype(data)


def test_is_float_dtype(data):
    pa_type = data.dtype.pyarrow_dtype
    if pa.types.is_floating(pa_type):
        assert is_float_dtype(data)
    else:
        assert not is_float_dtype(data)


def test_pickle_roundtrip(data):
    # GH 42600
    expected = pd.Series(data)
    expected_sliced = expected.head(2)
    full_pickled = pickle.dumps(expected)
    sliced_pickled = pickle.dumps(expected_sliced)

    assert len(full_pickled) > len(sliced_pickled)

    result = pickle.loads(full_pickled)
    tm.assert_series_equal(result, expected)

    result_sliced = pickle.loads(sliced_pickled)
    tm.assert_series_equal(result_sliced, expected_sliced)


def test_astype_from_non_pyarrow(data):
    # GH49795
    pd_array = data._data.to_pandas().array
    result = pd_array.astype(data.dtype)
    assert not isinstance(pd_array.dtype, ArrowDtype)
    assert isinstance(result.dtype, ArrowDtype)
    tm.assert_extension_array_equal(result, data)


def test_astype_float_from_non_pyarrow_str():
    # GH50430
    ser = pd.Series(["1.0"])
    result = ser.astype("float64[pyarrow]")
    expected = pd.Series([1.0], dtype="float64[pyarrow]")
    tm.assert_series_equal(result, expected)


def test_to_numpy_with_defaults(data):
    # GH49973
    result = data.to_numpy()

    pa_type = data._data.type
    if pa.types.is_duration(pa_type) or pa.types.is_timestamp(pa_type):
        expected = np.array(list(data))
    else:
        expected = np.array(data._data)

    if data._hasna:
        expected = expected.astype(object)
        expected[pd.isna(data)] = pd.NA

    tm.assert_numpy_array_equal(result, expected)


def test_setitem_null_slice(data):
    # GH50248
    orig = data.copy()

    result = orig.copy()
    result[:] = data[0]
    expected = ArrowExtensionArray(
        pa.array([data[0]] * len(data), type=data._data.type)
    )
    tm.assert_extension_array_equal(result, expected)

    result = orig.copy()
    result[:] = data[::-1]
    expected = data[::-1]
    tm.assert_extension_array_equal(result, expected)

    result = orig.copy()
    result[:] = data.tolist()
    expected = data
    tm.assert_extension_array_equal(result, expected)


def test_setitem_invalid_dtype(data):
    # GH50248
    pa_type = data._data.type
    if pa.types.is_string(pa_type) or pa.types.is_binary(pa_type):
        fill_value = 123
        err = TypeError
        msg = "Invalid value '123' for dtype"
    elif (
        pa.types.is_integer(pa_type)
        or pa.types.is_floating(pa_type)
        or pa.types.is_boolean(pa_type)
    ):
        fill_value = "foo"
        err = pa.ArrowInvalid
        msg = "Could not convert"
    else:
        fill_value = "foo"
        err = TypeError
        msg = "Invalid value 'foo' for dtype"
    with pytest.raises(err, match=msg):
        data[:] = fill_value


def test_round():
    dtype = "float64[pyarrow]"

    ser = pd.Series([0.0, 1.23, 2.56, pd.NA], dtype=dtype)
    result = ser.round(1)
    expected = pd.Series([0.0, 1.2, 2.6, pd.NA], dtype=dtype)
    tm.assert_series_equal(result, expected)

    ser = pd.Series([123.4, pd.NA, 56.78], dtype=dtype)
    result = ser.round(-1)
    expected = pd.Series([120.0, pd.NA, 60.0], dtype=dtype)
    tm.assert_series_equal(result, expected)


def test_searchsorted_with_na_raises(data_for_sorting, as_series):
    # GH50447
    b, c, a = data_for_sorting
    arr = data_for_sorting.take([2, 0, 1])  # to get [a, b, c]
    arr[-1] = pd.NA

    if as_series:
        arr = pd.Series(arr)

    msg = (
        "searchsorted requires array to be sorted, "
        "which is impossible with NAs present."
    )
    with pytest.raises(ValueError, match=msg):
        arr.searchsorted(b)<|MERGE_RESOLUTION|>--- conflicted
+++ resolved
@@ -1356,13 +1356,6 @@
 
     def test_add_series_with_extension_array(self, data, request):
         pa_dtype = data.dtype.pyarrow_dtype
-<<<<<<< HEAD
-        if not (
-            pa.types.is_integer(pa_dtype)
-            or pa.types.is_floating(pa_dtype)
-            or pa.types.is_decimal(pa_dtype)
-            or (not pa_version_under8p0 and pa.types.is_duration(pa_dtype))
-=======
 
         if pa.types.is_temporal(pa_dtype) and not pa.types.is_duration(pa_dtype):
             # i.e. timestamp, date, time, but not timedelta; these *should*
@@ -1384,7 +1377,7 @@
             pa.types.is_binary(pa_dtype)
             or pa.types.is_string(pa_dtype)
             or pa.types.is_boolean(pa_dtype)
->>>>>>> 9277f93d
+            or pa.types.is_decimal(pa_dtype)
         ):
             request.node.add_marker(
                 pytest.mark.xfail(
