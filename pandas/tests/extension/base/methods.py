import inspect
import operator

import numpy as np
import pytest

from pandas._typing import Dtype

from pandas.core.dtypes.common import is_bool_dtype
from pandas.core.dtypes.missing import na_value_for_dtype

import pandas as pd
import pandas._testing as tm
from pandas.core.sorting import nargsort


class BaseMethodsTests:
    """Various Series and DataFrame methods."""

    def test_hash_pandas_object(self, data):
        # _hash_pandas_object should return a uint64 ndarray of the same length
        # as the data
        from pandas.core.util.hashing import _default_hash_key

        res = data._hash_pandas_object(
            encoding="utf-8", hash_key=_default_hash_key, categorize=False
        )
        assert res.dtype == np.uint64
        assert res.shape == data.shape

    def test_value_counts_default_dropna(self, data):
        # make sure we have consistent default dropna kwarg
        if not hasattr(data, "value_counts"):
            pytest.skip(f"value_counts is not implemented for {type(data)}")
        sig = inspect.signature(data.value_counts)
        kwarg = sig.parameters["dropna"]
        assert kwarg.default is True

    @pytest.mark.parametrize("dropna", [True, False])
    def test_value_counts(self, all_data, dropna):
        all_data = all_data[:10]
        if dropna:
            other = all_data[~all_data.isna()]
        else:
            other = all_data

        result = pd.Series(all_data).value_counts(dropna=dropna).sort_index()
        expected = pd.Series(other).value_counts(dropna=dropna).sort_index()

        tm.assert_series_equal(result, expected)

    def test_value_counts_with_normalize(self, data):
        # GH 33172
        data = data[:10].unique()
        values = np.array(data[~data.isna()])
        ser = pd.Series(data, dtype=data.dtype)

        result = ser.value_counts(normalize=True).sort_index()

        if not isinstance(data, pd.Categorical):
            expected = pd.Series(
                [1 / len(values)] * len(values), index=result.index, name="proportion"
            )
        else:
            expected = pd.Series(0.0, index=result.index, name="proportion")
            expected[result > 0] = 1 / len(values)

        if getattr(data.dtype, "storage", "") == "pyarrow" or isinstance(
            data.dtype, pd.ArrowDtype
        ):
            # TODO: avoid special-casing
            expected = expected.astype("double[pyarrow]")
        elif getattr(data.dtype, "storage", "") == "pyarrow_numpy":
            # TODO: avoid special-casing
            expected = expected.astype("float64")
        elif na_value_for_dtype(data.dtype) is pd.NA:
            # TODO(GH#44692): avoid special-casing
            expected = expected.astype("Float64")

        tm.assert_series_equal(result, expected)

    def test_count(self, data_missing):
        df = pd.DataFrame({"A": data_missing})
        result = df.count(axis="columns")
        expected = pd.Series([0, 1])
        tm.assert_series_equal(result, expected)

    def test_series_count(self, data_missing):
        # GH#26835
        ser = pd.Series(data_missing)
        result = ser.count()
        expected = 1
        assert result == expected

    def test_apply_simple_series(self, data):
        result = pd.Series(data).apply(id)
        assert isinstance(result, pd.Series)

    @pytest.mark.parametrize("na_action", [None, "ignore"])
    def test_map(self, data_missing, na_action):
        result = data_missing.map(lambda x: x, na_action=na_action)
        expected = data_missing.to_numpy()
        tm.assert_numpy_array_equal(result, expected)

    def test_argsort(self, data_for_sorting):
        result = pd.Series(data_for_sorting).argsort()
        # argsort result gets passed to take, so should be np.intp
        expected = pd.Series(np.array([2, 0, 1], dtype=np.intp))
        tm.assert_series_equal(result, expected)

    def test_argsort_missing_array(self, data_missing_for_sorting):
        result = data_missing_for_sorting.argsort()
        # argsort result gets passed to take, so should be np.intp
        expected = np.array([2, 0, 1], dtype=np.intp)
        tm.assert_numpy_array_equal(result, expected)

    def test_argsort_missing(self, data_missing_for_sorting):
        msg = "The behavior of Series.argsort in the presence of NA values"
        with tm.assert_produces_warning(FutureWarning, match=msg):
            result = pd.Series(data_missing_for_sorting).argsort()
        expected = pd.Series(np.array([1, -1, 0], dtype=np.intp))
        tm.assert_series_equal(result, expected)

    def test_argmin_argmax(self, data_for_sorting, data_missing_for_sorting, na_value):
        # GH 24382
        is_bool = data_for_sorting.dtype._is_boolean

        exp_argmax = 1
        exp_argmax_repeated = 3
        if is_bool:
            # See data_for_sorting docstring
            exp_argmax = 0
            exp_argmax_repeated = 1

        # data_for_sorting -> [B, C, A] with A < B < C
        assert data_for_sorting.argmax() == exp_argmax
        assert data_for_sorting.argmin() == 2

        # with repeated values -> first occurrence
        data = data_for_sorting.take([2, 0, 0, 1, 1, 2])
        assert data.argmax() == exp_argmax_repeated
        assert data.argmin() == 0

        # with missing values
        # data_missing_for_sorting -> [B, NA, A] with A < B and NA missing.
        assert data_missing_for_sorting.argmax() == 0
        assert data_missing_for_sorting.argmin() == 2

    @pytest.mark.parametrize("method", ["argmax", "argmin"])
    def test_argmin_argmax_empty_array(self, method, data):
        # GH 24382
        err_msg = "attempt to get"
        with pytest.raises(ValueError, match=err_msg):
            getattr(data[:0], method)()

    @pytest.mark.parametrize("method", ["argmax", "argmin"])
    def test_argmin_argmax_all_na(self, method, data, na_value):
        # all missing with skipna=True is the same as empty
        err_msg = "attempt to get"
        data_na = type(data)._from_sequence([na_value, na_value], dtype=data.dtype)
        with pytest.raises(ValueError, match=err_msg):
            getattr(data_na, method)()

    @pytest.mark.parametrize(
        "op_name, skipna, expected",
        [
            ("idxmax", True, 0),
            ("idxmin", True, 2),
            ("argmax", True, 0),
            ("argmin", True, 2),
            ("idxmax", False, np.nan),
            ("idxmin", False, np.nan),
            ("argmax", False, -1),
            ("argmin", False, -1),
        ],
    )
    def test_argreduce_series(
        self, data_missing_for_sorting, op_name, skipna, expected
    ):
        # data_missing_for_sorting -> [B, NA, A] with A < B and NA missing.
        warn = None
        msg = "The behavior of Series.argmax/argmin"
        if op_name.startswith("arg") and expected == -1:
            warn = FutureWarning
        if op_name.startswith("idx") and np.isnan(expected):
            warn = FutureWarning
            msg = f"The behavior of Series.{op_name}"
        ser = pd.Series(data_missing_for_sorting)
        with tm.assert_produces_warning(warn, match=msg):
            result = getattr(ser, op_name)(skipna=skipna)
        tm.assert_almost_equal(result, expected)

    def test_argmax_argmin_no_skipna_notimplemented(self, data_missing_for_sorting):
        # GH#38733
        data = data_missing_for_sorting

        with pytest.raises(NotImplementedError, match=""):
            data.argmin(skipna=False)

        with pytest.raises(NotImplementedError, match=""):
            data.argmax(skipna=False)

    @pytest.mark.parametrize(
        "na_position, expected",
        [
            ("last", np.array([2, 0, 1], dtype=np.dtype("intp"))),
            ("first", np.array([1, 2, 0], dtype=np.dtype("intp"))),
        ],
    )
    def test_nargsort(self, data_missing_for_sorting, na_position, expected):
        # GH 25439
        result = nargsort(data_missing_for_sorting, na_position=na_position)
        tm.assert_numpy_array_equal(result, expected)

    @pytest.mark.parametrize("ascending", [True, False])
    def test_sort_values(self, data_for_sorting, ascending, sort_by_key):
        ser = pd.Series(data_for_sorting)
        result = ser.sort_values(ascending=ascending, key=sort_by_key)
        expected = ser.iloc[[2, 0, 1]]
        if not ascending:
            # GH 35922. Expect stable sort
            if ser.nunique() == 2:
                expected = ser.iloc[[0, 1, 2]]
            else:
                expected = ser.iloc[[1, 0, 2]]

        tm.assert_series_equal(result, expected)

    @pytest.mark.parametrize("ascending", [True, False])
    def test_sort_values_missing(
        self, data_missing_for_sorting, ascending, sort_by_key
    ):
        ser = pd.Series(data_missing_for_sorting)
        result = ser.sort_values(ascending=ascending, key=sort_by_key)
        if ascending:
            expected = ser.iloc[[2, 0, 1]]
        else:
            expected = ser.iloc[[0, 2, 1]]
        tm.assert_series_equal(result, expected)

    @pytest.mark.parametrize("ascending", [True, False])
    def test_sort_values_frame(self, data_for_sorting, ascending):
        df = pd.DataFrame({"A": [1, 2, 1], "B": data_for_sorting})
        result = df.sort_values(["A", "B"])
        expected = pd.DataFrame(
            {"A": [1, 1, 2], "B": data_for_sorting.take([2, 0, 1])}, index=[2, 0, 1]
        )
        tm.assert_frame_equal(result, expected)

    @pytest.mark.parametrize("box", [pd.Series, lambda x: x])
    @pytest.mark.parametrize("method", [lambda x: x.unique(), pd.unique])
    def test_unique(self, data, box, method):
        duplicated = box(data._from_sequence([data[0], data[0]]))

        result = method(duplicated)

        assert len(result) == 1
        assert isinstance(result, type(data))
        assert result[0] == duplicated[0]

    def test_factorize(self, data_for_grouping):
        codes, uniques = pd.factorize(data_for_grouping, use_na_sentinel=True)

        is_bool = data_for_grouping.dtype._is_boolean
        if is_bool:
            # only 2 unique values
            expected_codes = np.array([0, 0, -1, -1, 1, 1, 0, 0], dtype=np.intp)
            expected_uniques = data_for_grouping.take([0, 4])
        else:
            expected_codes = np.array([0, 0, -1, -1, 1, 1, 0, 2], dtype=np.intp)
            expected_uniques = data_for_grouping.take([0, 4, 7])

        tm.assert_numpy_array_equal(codes, expected_codes)
        tm.assert_extension_array_equal(uniques, expected_uniques)

    def test_factorize_equivalence(self, data_for_grouping):
        codes_1, uniques_1 = pd.factorize(data_for_grouping, use_na_sentinel=True)
        codes_2, uniques_2 = data_for_grouping.factorize(use_na_sentinel=True)

        tm.assert_numpy_array_equal(codes_1, codes_2)
        tm.assert_extension_array_equal(uniques_1, uniques_2)
        assert len(uniques_1) == len(pd.unique(uniques_1))
        assert uniques_1.dtype == data_for_grouping.dtype

    def test_factorize_empty(self, data):
        codes, uniques = pd.factorize(data[:0])
        expected_codes = np.array([], dtype=np.intp)
        expected_uniques = type(data)._from_sequence([], dtype=data[:0].dtype)

        tm.assert_numpy_array_equal(codes, expected_codes)
        tm.assert_extension_array_equal(uniques, expected_uniques)

    def test_fillna_copy_frame(self, data_missing):
        arr = data_missing.take([1, 1])
        df = pd.DataFrame({"A": arr})
        df_orig = df.copy()

        filled_val = df.iloc[0, 0]
        result = df.fillna(filled_val)

        result.iloc[0, 0] = filled_val

        tm.assert_frame_equal(df, df_orig)

    def test_fillna_copy_series(self, data_missing):
        arr = data_missing.take([1, 1])
        ser = pd.Series(arr, copy=False)
        ser_orig = ser.copy()

        filled_val = ser[0]
        result = ser.fillna(filled_val)
        result.iloc[0] = filled_val

        tm.assert_series_equal(ser, ser_orig)

    def test_fillna_length_mismatch(self, data_missing):
        msg = "Length of 'value' does not match."
        with pytest.raises(ValueError, match=msg):
            data_missing.fillna(data_missing.take([1]))

    # Subclasses can override if we expect e.g Sparse[bool], boolean, pyarrow[bool]
    _combine_le_expected_dtype: Dtype = np.dtype(bool)

    def test_combine_le(self, data_repeated):
        # GH 20825
        # Test that combine works when doing a <= (le) comparison
        orig_data1, orig_data2 = data_repeated(2)
        s1 = pd.Series(orig_data1)
        s2 = pd.Series(orig_data2)
        msg = "Series.combine is deprecated"
        with tm.assert_produces_warning(FutureWarning, match=msg):
            result = s1.combine(s2, lambda x1, x2: x1 <= x2)
        expected = pd.Series(
            [a <= b for (a, b) in zip(list(orig_data1), list(orig_data2))],
            dtype=self._combine_le_expected_dtype,
        )
        tm.assert_series_equal(result, expected)

        val = s1.iloc[0]
        with tm.assert_produces_warning(FutureWarning, match=msg):
            result = s1.combine(val, lambda x1, x2: x1 <= x2)
        expected = pd.Series(
            [a <= val for a in list(orig_data1)],
            dtype=self._combine_le_expected_dtype,
        )
        tm.assert_series_equal(result, expected)

    def test_combine_add(self, data_repeated):
        # GH 20825
        orig_data1, orig_data2 = data_repeated(2)
        s1 = pd.Series(orig_data1)
        s2 = pd.Series(orig_data2)
<<<<<<< HEAD
        msg = "Series.combine is deprecated"
        with tm.assert_produces_warning(FutureWarning, match=msg):
            result = s1.combine(s2, lambda x1, x2: x1 + x2)
        with np.errstate(over="ignore"):
            expected = pd.Series(
                orig_data1._from_sequence(
                    [a + b for (a, b) in zip(list(orig_data1), list(orig_data2))]
=======

        # Check if the operation is supported pointwise for our scalars. If not,
        #  we will expect Series.combine to raise as well.
        try:
            with np.errstate(over="ignore"):
                expected = pd.Series(
                    orig_data1._from_sequence(
                        [a + b for (a, b) in zip(list(orig_data1), list(orig_data2))]
                    )
>>>>>>> 00f79a33
                )
        except TypeError:
            # If the operation is not supported pointwise for our scalars,
            #  then Series.combine should also raise
            with pytest.raises(TypeError):
                s1.combine(s2, lambda x1, x2: x1 + x2)
            return

        result = s1.combine(s2, lambda x1, x2: x1 + x2)
        tm.assert_series_equal(result, expected)

        val = s1.iloc[0]
        with tm.assert_produces_warning(FutureWarning, match=msg):
            result = s1.combine(val, lambda x1, x2: x1 + x2)
        expected = pd.Series(
            orig_data1._from_sequence([a + val for a in list(orig_data1)])
        )
        tm.assert_series_equal(result, expected)

    def test_combine_first(self, data):
        # https://github.com/pandas-dev/pandas/issues/24147
        a = pd.Series(data[:3])
        b = pd.Series(data[2:5], index=[2, 3, 4])
        result = a.combine_first(b)
        expected = pd.Series(data[:5])
        tm.assert_series_equal(result, expected)

    @pytest.mark.parametrize("frame", [True, False])
    @pytest.mark.parametrize(
        "periods, indices",
        [(-2, [2, 3, 4, -1, -1]), (0, [0, 1, 2, 3, 4]), (2, [-1, -1, 0, 1, 2])],
    )
    def test_container_shift(self, data, frame, periods, indices):
        # https://github.com/pandas-dev/pandas/issues/22386
        subset = data[:5]
        data = pd.Series(subset, name="A")
        expected = pd.Series(subset.take(indices, allow_fill=True), name="A")

        if frame:
            result = data.to_frame(name="A").assign(B=1).shift(periods)
            expected = pd.concat(
                [expected, pd.Series([1] * 5, name="B").shift(periods)], axis=1
            )
            compare = tm.assert_frame_equal
        else:
            result = data.shift(periods)
            compare = tm.assert_series_equal

        compare(result, expected)

    def test_shift_0_periods(self, data):
        # GH#33856 shifting with periods=0 should return a copy, not same obj
        result = data.shift(0)
        assert data[0] != data[1]  # otherwise below is invalid
        data[0] = data[1]
        assert result[0] != result[1]  # i.e. not the same object/view

    @pytest.mark.parametrize("periods", [1, -2])
    def test_diff(self, data, periods):
        data = data[:5]
        if is_bool_dtype(data.dtype):
            op = operator.xor
        else:
            op = operator.sub
        try:
            # does this array implement ops?
            op(data, data)
        except Exception:
            pytest.skip(f"{type(data)} does not support diff")
        s = pd.Series(data)
        result = s.diff(periods)
        expected = pd.Series(op(data, data.shift(periods)))
        tm.assert_series_equal(result, expected)

        df = pd.DataFrame({"A": data, "B": [1.0] * 5})
        result = df.diff(periods)
        if periods == 1:
            b = [np.nan, 0, 0, 0, 0]
        else:
            b = [0, 0, 0, np.nan, np.nan]
        expected = pd.DataFrame({"A": expected, "B": b})
        tm.assert_frame_equal(result, expected)

    @pytest.mark.parametrize(
        "periods, indices",
        [[-4, [-1, -1]], [-1, [1, -1]], [0, [0, 1]], [1, [-1, 0]], [4, [-1, -1]]],
    )
    def test_shift_non_empty_array(self, data, periods, indices):
        # https://github.com/pandas-dev/pandas/issues/23911
        subset = data[:2]
        result = subset.shift(periods)
        expected = subset.take(indices, allow_fill=True)
        tm.assert_extension_array_equal(result, expected)

    @pytest.mark.parametrize("periods", [-4, -1, 0, 1, 4])
    def test_shift_empty_array(self, data, periods):
        # https://github.com/pandas-dev/pandas/issues/23911
        empty = data[:0]
        result = empty.shift(periods)
        expected = empty
        tm.assert_extension_array_equal(result, expected)

    def test_shift_zero_copies(self, data):
        # GH#31502
        result = data.shift(0)
        assert result is not data

        result = data[:0].shift(2)
        assert result is not data

    def test_shift_fill_value(self, data):
        arr = data[:4]
        fill_value = data[0]
        result = arr.shift(1, fill_value=fill_value)
        expected = data.take([0, 0, 1, 2])
        tm.assert_extension_array_equal(result, expected)

        result = arr.shift(-2, fill_value=fill_value)
        expected = data.take([2, 3, 0, 0])
        tm.assert_extension_array_equal(result, expected)

    def test_not_hashable(self, data):
        # We are in general mutable, so not hashable
        with pytest.raises(TypeError, match="unhashable type"):
            hash(data)

    def test_hash_pandas_object_works(self, data, as_frame):
        # https://github.com/pandas-dev/pandas/issues/23066
        data = pd.Series(data)
        if as_frame:
            data = data.to_frame()
        a = pd.util.hash_pandas_object(data)
        b = pd.util.hash_pandas_object(data)
        tm.assert_equal(a, b)

    def test_searchsorted(self, data_for_sorting, as_series):
        if data_for_sorting.dtype._is_boolean:
            return self._test_searchsorted_bool_dtypes(data_for_sorting, as_series)

        b, c, a = data_for_sorting
        arr = data_for_sorting.take([2, 0, 1])  # to get [a, b, c]

        if as_series:
            arr = pd.Series(arr)
        assert arr.searchsorted(a) == 0
        assert arr.searchsorted(a, side="right") == 1

        assert arr.searchsorted(b) == 1
        assert arr.searchsorted(b, side="right") == 2

        assert arr.searchsorted(c) == 2
        assert arr.searchsorted(c, side="right") == 3

        result = arr.searchsorted(arr.take([0, 2]))
        expected = np.array([0, 2], dtype=np.intp)

        tm.assert_numpy_array_equal(result, expected)

        # sorter
        sorter = np.array([1, 2, 0])
        assert data_for_sorting.searchsorted(a, sorter=sorter) == 0

    def _test_searchsorted_bool_dtypes(self, data_for_sorting, as_series):
        # We call this from test_searchsorted in cases where we have a
        #  boolean-like dtype. The non-bool test assumes we have more than 2
        #  unique values.
        dtype = data_for_sorting.dtype
        data_for_sorting = pd.array([True, False], dtype=dtype)
        b, a = data_for_sorting
        arr = type(data_for_sorting)._from_sequence([a, b])

        if as_series:
            arr = pd.Series(arr)
        assert arr.searchsorted(a) == 0
        assert arr.searchsorted(a, side="right") == 1

        assert arr.searchsorted(b) == 1
        assert arr.searchsorted(b, side="right") == 2

        result = arr.searchsorted(arr.take([0, 1]))
        expected = np.array([0, 1], dtype=np.intp)

        tm.assert_numpy_array_equal(result, expected)

        # sorter
        sorter = np.array([1, 0])
        assert data_for_sorting.searchsorted(a, sorter=sorter) == 0

    def test_where_series(self, data, na_value, as_frame):
        assert data[0] != data[1]
        cls = type(data)
        a, b = data[:2]

        orig = pd.Series(cls._from_sequence([a, a, b, b], dtype=data.dtype))
        ser = orig.copy()
        cond = np.array([True, True, False, False])

        if as_frame:
            ser = ser.to_frame(name="a")
            cond = cond.reshape(-1, 1)

        result = ser.where(cond)
        expected = pd.Series(
            cls._from_sequence([a, a, na_value, na_value], dtype=data.dtype)
        )

        if as_frame:
            expected = expected.to_frame(name="a")
        tm.assert_equal(result, expected)

        ser.mask(~cond, inplace=True)
        tm.assert_equal(ser, expected)

        # array other
        ser = orig.copy()
        if as_frame:
            ser = ser.to_frame(name="a")
        cond = np.array([True, False, True, True])
        other = cls._from_sequence([a, b, a, b], dtype=data.dtype)
        if as_frame:
            other = pd.DataFrame({"a": other})
            cond = pd.DataFrame({"a": cond})
        result = ser.where(cond, other)
        expected = pd.Series(cls._from_sequence([a, b, b, b], dtype=data.dtype))
        if as_frame:
            expected = expected.to_frame(name="a")
        tm.assert_equal(result, expected)

        ser.mask(~cond, other, inplace=True)
        tm.assert_equal(ser, expected)

    @pytest.mark.parametrize("repeats", [0, 1, 2, [1, 2, 3]])
    def test_repeat(self, data, repeats, as_series, use_numpy):
        arr = type(data)._from_sequence(data[:3], dtype=data.dtype)
        if as_series:
            arr = pd.Series(arr)

        result = np.repeat(arr, repeats) if use_numpy else arr.repeat(repeats)

        repeats = [repeats] * 3 if isinstance(repeats, int) else repeats
        expected = [x for x, n in zip(arr, repeats) for _ in range(n)]
        expected = type(data)._from_sequence(expected, dtype=data.dtype)
        if as_series:
            expected = pd.Series(expected, index=arr.index.repeat(repeats))

        tm.assert_equal(result, expected)

    @pytest.mark.parametrize(
        "repeats, kwargs, error, msg",
        [
            (2, {"axis": 1}, ValueError, "axis"),
            (-1, {}, ValueError, "negative"),
            ([1, 2], {}, ValueError, "shape"),
            (2, {"foo": "bar"}, TypeError, "'foo'"),
        ],
    )
    def test_repeat_raises(self, data, repeats, kwargs, error, msg, use_numpy):
        with pytest.raises(error, match=msg):
            if use_numpy:
                np.repeat(data, repeats, **kwargs)
            else:
                data.repeat(repeats, **kwargs)

    def test_delete(self, data):
        result = data.delete(0)
        expected = data[1:]
        tm.assert_extension_array_equal(result, expected)

        result = data.delete([1, 3])
        expected = data._concat_same_type([data[[0]], data[[2]], data[4:]])
        tm.assert_extension_array_equal(result, expected)

    def test_insert(self, data):
        # insert at the beginning
        result = data[1:].insert(0, data[0])
        tm.assert_extension_array_equal(result, data)

        result = data[1:].insert(-len(data[1:]), data[0])
        tm.assert_extension_array_equal(result, data)

        # insert at the middle
        result = data[:-1].insert(4, data[-1])

        taker = np.arange(len(data))
        taker[5:] = taker[4:-1]
        taker[4] = len(data) - 1
        expected = data.take(taker)
        tm.assert_extension_array_equal(result, expected)

    def test_insert_invalid(self, data, invalid_scalar):
        item = invalid_scalar

        with pytest.raises((TypeError, ValueError)):
            data.insert(0, item)

        with pytest.raises((TypeError, ValueError)):
            data.insert(4, item)

        with pytest.raises((TypeError, ValueError)):
            data.insert(len(data) - 1, item)

    def test_insert_invalid_loc(self, data):
        ub = len(data)

        with pytest.raises(IndexError):
            data.insert(ub + 1, data[0])

        with pytest.raises(IndexError):
            data.insert(-ub - 1, data[0])

        with pytest.raises(TypeError):
            # we expect TypeError here instead of IndexError to match np.insert
            data.insert(1.5, data[0])

    @pytest.mark.parametrize("box", [pd.array, pd.Series, pd.DataFrame])
    def test_equals(self, data, na_value, as_series, box):
        data2 = type(data)._from_sequence([data[0]] * len(data), dtype=data.dtype)
        data_na = type(data)._from_sequence([na_value] * len(data), dtype=data.dtype)

        data = tm.box_expected(data, box, transpose=False)
        data2 = tm.box_expected(data2, box, transpose=False)
        data_na = tm.box_expected(data_na, box, transpose=False)

        # we are asserting with `is True/False` explicitly, to test that the
        # result is an actual Python bool, and not something "truthy"

        assert data.equals(data) is True
        assert data.equals(data.copy()) is True

        # unequal other data
        assert data.equals(data2) is False
        assert data.equals(data_na) is False

        # different length
        assert data[:2].equals(data[:3]) is False

        # empty are equal
        assert data[:0].equals(data[:0]) is True

        # other types
        assert data.equals(None) is False
        assert data[[0]].equals(data[0]) is False

    def test_equals_same_data_different_object(self, data):
        # https://github.com/pandas-dev/pandas/issues/34660
        assert pd.Series(data).equals(pd.Series(data))<|MERGE_RESOLUTION|>--- conflicted
+++ resolved
@@ -350,15 +350,8 @@
         orig_data1, orig_data2 = data_repeated(2)
         s1 = pd.Series(orig_data1)
         s2 = pd.Series(orig_data2)
-<<<<<<< HEAD
+
         msg = "Series.combine is deprecated"
-        with tm.assert_produces_warning(FutureWarning, match=msg):
-            result = s1.combine(s2, lambda x1, x2: x1 + x2)
-        with np.errstate(over="ignore"):
-            expected = pd.Series(
-                orig_data1._from_sequence(
-                    [a + b for (a, b) in zip(list(orig_data1), list(orig_data2))]
-=======
 
         # Check if the operation is supported pointwise for our scalars. If not,
         #  we will expect Series.combine to raise as well.
@@ -368,16 +361,17 @@
                     orig_data1._from_sequence(
                         [a + b for (a, b) in zip(list(orig_data1), list(orig_data2))]
                     )
->>>>>>> 00f79a33
                 )
         except TypeError:
             # If the operation is not supported pointwise for our scalars,
             #  then Series.combine should also raise
-            with pytest.raises(TypeError):
-                s1.combine(s2, lambda x1, x2: x1 + x2)
+            with tm.assert_produces_warning(FutureWarning, match=msg):
+                with pytest.raises(TypeError):
+                    s1.combine(s2, lambda x1, x2: x1 + x2)
             return
 
-        result = s1.combine(s2, lambda x1, x2: x1 + x2)
+        with tm.assert_produces_warning(FutureWarning, match=msg):
+            result = s1.combine(s2, lambda x1, x2: x1 + x2)
         tm.assert_series_equal(result, expected)
 
         val = s1.iloc[0]
