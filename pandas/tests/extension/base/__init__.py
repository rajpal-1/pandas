"""
Base test suite for extension arrays.

These tests are intended for third-party libraries to subclass to validate
that their extension arrays and dtypes satisfy the interface. Moving or
renaming the tests should not be done lightly.

Libraries are expected to implement a few pytest fixtures to provide data
for the tests. The fixtures may be located in either

* The same module as your test class.
* A ``conftest.py`` in the same directory as your test class.

The full list of fixtures may be found in the ``conftest.py`` next to this
file.

.. code-block:: python

   import pytest
   from pandas.tests.extension.base import BaseDtypeTests


   @pytest.fixture
   def dtype():
       return MyDtype()


   class TestMyDtype(BaseDtypeTests):
       pass


Your class ``TestDtype`` will inherit all the tests defined on
``BaseDtypeTests``. pytest's fixture discover will supply your ``dtype``
wherever the test requires it. You're free to implement additional tests.

All the tests in these modules use ``self.assert_frame_equal`` or
``self.assert_series_equal`` for dataframe or series comparisons. By default,
they use the usual ``pandas.testing.assert_frame_equal`` and
``pandas.testing.assert_series_equal``. You can override the checks used
by defining the staticmethods ``assert_frame_equal`` and
``assert_series_equal`` on your base test class.

"""
<<<<<<< HEAD
from .casting import BaseCastingTests  # noqa
from .constructors import BaseConstructorsTests  # noqa
from .dim2 import Dim2CompatTests  # noqa
from .dtype import BaseDtypeTests  # noqa
from .getitem import BaseGetitemTests  # noqa
from .groupby import BaseGroupbyTests  # noqa
from .interface import BaseInterfaceTests  # noqa
from .io import BaseParsingTests  # noqa
from .methods import BaseMethodsTests  # noqa
from .missing import BaseMissingTests  # noqa
from .ops import (  # noqa
=======
from pandas.tests.extension.base.casting import BaseCastingTests  # noqa
from pandas.tests.extension.base.constructors import BaseConstructorsTests  # noqa
from pandas.tests.extension.base.dtype import BaseDtypeTests  # noqa
from pandas.tests.extension.base.getitem import BaseGetitemTests  # noqa
from pandas.tests.extension.base.groupby import BaseGroupbyTests  # noqa
from pandas.tests.extension.base.interface import BaseInterfaceTests  # noqa
from pandas.tests.extension.base.io import BaseParsingTests  # noqa
from pandas.tests.extension.base.methods import BaseMethodsTests  # noqa
from pandas.tests.extension.base.missing import BaseMissingTests  # noqa
from pandas.tests.extension.base.ops import (  # noqa
>>>>>>> 9a52a81f
    BaseArithmeticOpsTests,
    BaseComparisonOpsTests,
    BaseOpsUtil,
    BaseUnaryOpsTests,
)
from pandas.tests.extension.base.printing import BasePrintingTests  # noqa
from pandas.tests.extension.base.reduce import (  # noqa
    BaseBooleanReduceTests,
    BaseNoReduceTests,
    BaseNumericReduceTests,
)
from pandas.tests.extension.base.reshaping import BaseReshapingTests  # noqa
from pandas.tests.extension.base.setitem import BaseSetitemTests  # noqa<|MERGE_RESOLUTION|>--- conflicted
+++ resolved
@@ -41,21 +41,9 @@
 ``assert_series_equal`` on your base test class.
 
 """
-<<<<<<< HEAD
-from .casting import BaseCastingTests  # noqa
-from .constructors import BaseConstructorsTests  # noqa
-from .dim2 import Dim2CompatTests  # noqa
-from .dtype import BaseDtypeTests  # noqa
-from .getitem import BaseGetitemTests  # noqa
-from .groupby import BaseGroupbyTests  # noqa
-from .interface import BaseInterfaceTests  # noqa
-from .io import BaseParsingTests  # noqa
-from .methods import BaseMethodsTests  # noqa
-from .missing import BaseMissingTests  # noqa
-from .ops import (  # noqa
-=======
 from pandas.tests.extension.base.casting import BaseCastingTests  # noqa
 from pandas.tests.extension.base.constructors import BaseConstructorsTests  # noqa
+from pandas.tests.extension.base.dim2 import Dim2CompatTests  # noqa
 from pandas.tests.extension.base.dtype import BaseDtypeTests  # noqa
 from pandas.tests.extension.base.getitem import BaseGetitemTests  # noqa
 from pandas.tests.extension.base.groupby import BaseGroupbyTests  # noqa
@@ -64,7 +52,6 @@
 from pandas.tests.extension.base.methods import BaseMethodsTests  # noqa
 from pandas.tests.extension.base.missing import BaseMissingTests  # noqa
 from pandas.tests.extension.base.ops import (  # noqa
->>>>>>> 9a52a81f
     BaseArithmeticOpsTests,
     BaseComparisonOpsTests,
     BaseOpsUtil,
