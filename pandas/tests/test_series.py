# pylint: disable-msg=E1101,W0612

from datetime import datetime, timedelta
import operator
import string
from itertools import product, starmap
from distutils.version import LooseVersion

import nose

from numpy import nan
import numpy as np
import numpy.ma as ma
import pandas as pd

from pandas import (Index, Series, DataFrame, isnull, notnull,
                    bdate_range, date_range, _np_version_under1p7)
from pandas.core.index import MultiIndex
from pandas.tseries.index import Timestamp, DatetimeIndex
import pandas.core.config as cf
import pandas.lib as lib

import pandas.core.datetools as datetools
import pandas.core.nanops as nanops

from pandas.compat import StringIO, lrange, range, zip, u, OrderedDict, long
from pandas import compat
from pandas.util.testing import (assert_series_equal,
                                 assert_almost_equal,
                                 assert_frame_equal,
                                 ensure_clean)
import pandas.util.testing as tm


def _skip_if_no_scipy():
    try:
        import scipy.stats
    except ImportError:
        raise nose.SkipTest("scipy not installed")


def _skip_if_no_pytz():
    try:
        import pytz
    except ImportError:
        raise nose.SkipTest("pytz not installed")

#------------------------------------------------------------------------------
# Series test cases

JOIN_TYPES = ['inner', 'outer', 'left', 'right']


class CheckNameIntegration(object):

    _multiprocess_can_split_ = True

    def test_scalarop_preserve_name(self):
        result = self.ts * 2
        self.assertEquals(result.name, self.ts.name)

    def test_copy_name(self):
        result = self.ts.copy()
        self.assertEquals(result.name, self.ts.name)

    def test_copy_index_name_checking(self):
        # don't want to be able to modify the index stored elsewhere after
        # making a copy

        self.ts.index.name = None
        self.assert_(self.ts.index.name is None)
        self.assert_(self.ts is self.ts)
        cp = self.ts.copy()
        cp.index.name = 'foo'
        print(self.ts.index.name)
        self.assert_(self.ts.index.name is None)

    def test_append_preserve_name(self):
        result = self.ts[:5].append(self.ts[5:])
        self.assertEquals(result.name, self.ts.name)

    def test_binop_maybe_preserve_name(self):

        # names match, preserve
        result = self.ts * self.ts
        self.assertEquals(result.name, self.ts.name)

        result = self.ts * self.ts[:-2]
        self.assertEquals(result.name, self.ts.name)

        # names don't match, don't preserve
        cp = self.ts.copy()
        cp.name = 'something else'
        result = self.ts + cp
        self.assert_(result.name is None)

    def test_combine_first_name(self):
        result = self.ts.combine_first(self.ts[:5])
        self.assertEquals(result.name, self.ts.name)

    def test_combine_first_dt64(self):
        from pandas.tseries.tools import to_datetime
        s0 = to_datetime(Series(["2010", np.NaN]))
        s1 = to_datetime(Series([np.NaN, "2011"]))
        rs = s0.combine_first(s1)
        xp = to_datetime(Series(['2010', '2011']))
        assert_series_equal(rs, xp)

        s0 = to_datetime(Series(["2010", np.NaN]))
        s1 = Series([np.NaN, "2011"])
        rs = s0.combine_first(s1)
        xp = Series([datetime(2010, 1, 1), '2011'])
        assert_series_equal(rs, xp)

    def test_delitem(self):

        # GH 5542
        # should delete the item inplace
        s = Series(lrange(5))
        del s[0]

        expected = Series(lrange(1,5),index=lrange(1,5))
        assert_series_equal(s, expected)

        del s[1]
        expected = Series(lrange(2,5),index=lrange(2,5))
        assert_series_equal(s, expected)

        # empty
        s = Series()
        def f():
            del s[0]
        self.assertRaises(KeyError, f)

        # only 1 left, del, add, del
        s = Series(1)
        del s[0]
        assert_series_equal(s, Series(dtype='int64'))
        s[0] = 1
        assert_series_equal(s, Series(1))
        del s[0]
        assert_series_equal(s, Series(dtype='int64'))

    def test_getitem_preserve_name(self):
        result = self.ts[self.ts > 0]
        self.assertEquals(result.name, self.ts.name)

        result = self.ts[[0, 2, 4]]
        self.assertEquals(result.name, self.ts.name)

        result = self.ts[5:10]
        self.assertEquals(result.name, self.ts.name)

    def test_getitem_setitem_ellipsis(self):
        s = Series(np.random.randn(10))

        np.fix(s)

        result = s[...]
        assert_series_equal(result, s)

        s[...] = 5
        self.assert_((result == 5).all())

    def test_getitem_negative_out_of_bounds(self):
        s = Series([tm.rands(5) for _ in range(10)],
                   index=[tm.rands(10) for _ in range(10)])

        self.assertRaises(IndexError, s.__getitem__, -11)
        self.assertRaises(IndexError, s.__setitem__, -11, 'foo')

    def test_multilevel_name_print(self):
        index = MultiIndex(levels=[['foo', 'bar', 'baz', 'qux'],
                                   ['one', 'two', 'three']],
                           labels=[[0, 0, 0, 1, 1, 2, 2, 3, 3, 3],
                                   [0, 1, 2, 0, 1, 1, 2, 0, 1, 2]],
                           names=['first', 'second'])
        s = Series(lrange(0, len(index)), index=index, name='sth')
        expected = ["first  second",
                    "foo    one       0",
                    "       two       1",
                    "       three     2",
                    "bar    one       3",
                    "       two       4",
                    "baz    two       5",
                    "       three     6",
                    "qux    one       7",
                    "       two       8",
                    "       three     9",
                    "Name: sth, dtype: int64"]
        expected = "\n".join(expected)
        self.assertEquals(repr(s), expected)

    def test_multilevel_preserve_name(self):
        index = MultiIndex(levels=[['foo', 'bar', 'baz', 'qux'],
                                   ['one', 'two', 'three']],
                           labels=[[0, 0, 0, 1, 1, 2, 2, 3, 3, 3],
                                   [0, 1, 2, 0, 1, 1, 2, 0, 1, 2]],
                           names=['first', 'second'])
        s = Series(np.random.randn(len(index)), index=index, name='sth')

        result = s['foo']
        result2 = s.ix['foo']
        self.assertEquals(result.name, s.name)
        self.assertEquals(result2.name, s.name)

    def test_name_printing(self):
        # test small series
        s = Series([0, 1, 2])
        s.name = "test"
        self.assert_("Name: test" in repr(s))
        s.name = None
        self.assert_(not "Name:" in repr(s))
        # test big series (diff code path)
        s = Series(lrange(0, 1000))
        s.name = "test"
        self.assert_("Name: test" in repr(s))
        s.name = None
        self.assert_(not "Name:" in repr(s))

        s = Series(index=date_range('20010101', '20020101'), name='test')
        self.assert_("Name: test" in repr(s))

    def test_pickle_preserve_name(self):
        unpickled = self._pickle_roundtrip_name(self.ts)
        self.assertEquals(unpickled.name, self.ts.name)

    def _pickle_roundtrip_name(self, obj):

        with ensure_clean() as path:
            obj.to_pickle(path)
            unpickled = pd.read_pickle(path)
            return unpickled

    def test_argsort_preserve_name(self):
        result = self.ts.argsort()
        self.assertEquals(result.name, self.ts.name)

    def test_sort_index_name(self):
        result = self.ts.sort_index(ascending=False)
        self.assertEquals(result.name, self.ts.name)

    def test_to_sparse_pass_name(self):
        result = self.ts.to_sparse()
        self.assertEquals(result.name, self.ts.name)


class TestNanops(tm.TestCase):

    _multiprocess_can_split_ = True

    def test_comparisons(self):
        left = np.random.randn(10)
        right = np.random.randn(10)
        left[:3] = np.nan

        result = nanops.nangt(left, right)
        expected = (left > right).astype('O')
        expected[:3] = np.nan

        assert_almost_equal(result, expected)

        s = Series(['a', 'b', 'c'])
        s2 = Series([False, True, False])

        # it works!
        s == s2
        s2 == s

    def test_none_comparison(self):
        # bug brought up by #1079
        s = Series(np.random.randn(10), index=lrange(0, 20, 2))
        self.assertRaises(TypeError, s.__eq__, None)

    def test_sum_zero(self):
        arr = np.array([])
        self.assert_(nanops.nansum(arr) == 0)

        arr = np.empty((10, 0))
        self.assert_((nanops.nansum(arr, axis=1) == 0).all())

        # GH #844
        s = Series([], index=[])
        self.assert_(s.sum() == 0)

        df = DataFrame(np.empty((10, 0)))
        self.assert_((df.sum(1) == 0).all())

    def test_nansum_buglet(self):
        s = Series([1.0, np.nan], index=[0, 1])
        result = np.nansum(s)
        assert_almost_equal(result, 1)


class SafeForSparse(object):
    pass

_ts = tm.makeTimeSeries()

class TestSeries(tm.TestCase, CheckNameIntegration):

    _multiprocess_can_split_ = True

    def setUp(self):
        import warnings
        warnings.filterwarnings(action='ignore', category=FutureWarning)

        self.ts = _ts.copy()
        self.ts.name = 'ts'

        self.series = tm.makeStringSeries()
        self.series.name = 'series'

        self.objSeries = tm.makeObjectSeries()
        self.objSeries.name = 'objects'

        self.empty = Series([], index=[])

    def test_scalar_conversion(self):

        # Pass in scalar is disabled
        scalar = Series(0.5)
        self.assert_(not isinstance(scalar, float))

        # coercion
        self.assert_(float(Series([1.])) == 1.0)
        self.assert_(int(Series([1.])) == 1)
        self.assert_(long(Series([1.])) == 1)

    def test_astype(self):
        s = Series(np.random.randn(5),name='foo')

        for dtype in ['float32','float64','int64','int32']:
            astyped = s.astype(dtype)
            self.assert_(astyped.dtype == dtype)
            self.assert_(astyped.name == s.name)

    def test_constructor(self):
        # Recognize TimeSeries
        self.assert_(self.ts.is_time_series == True)

        # Pass in Series
        derived = Series(self.ts)
        self.assert_(derived.is_time_series == True)

        self.assert_(tm.equalContents(derived.index, self.ts.index))
        # Ensure new index is not created
        self.assertEquals(id(self.ts.index), id(derived.index))

        # Mixed type Series
        mixed = Series(['hello', np.NaN], index=[0, 1])
        self.assert_(mixed.dtype == np.object_)
        self.assert_(mixed[1] is np.NaN)

        self.assert_(not self.empty.is_time_series)
        self.assert_(not Series({}).is_time_series)

        self.assertRaises(Exception, Series, np.random.randn(3, 3),
                          index=np.arange(3))

        mixed.name = 'Series'
        rs = Series(mixed).name
        xp = 'Series'
        self.assertEqual(rs, xp)

        # raise on MultiIndex GH4187
        m = MultiIndex.from_arrays([[1, 2], [3, 4]])
        self.assertRaises(NotImplementedError, Series, m)

    def test_constructor_empty(self):
        empty = Series()
        empty2 = Series([])
        assert_series_equal(empty, empty2)

        empty = Series(index=lrange(10))
        empty2 = Series(np.nan, index=lrange(10))
        assert_series_equal(empty, empty2)

    def test_constructor_series(self):
        index1 = ['d', 'b', 'a', 'c']
        index2 = sorted(index1)
        s1 = Series([4, 7, -5, 3], index=index1)
        s2 = Series(s1, index=index2)

        assert_series_equal(s2, s1.sort_index())

    def test_constructor_iterator(self):

        expected = Series(list(range(10)),dtype='int64')
        result = Series(range(10),dtype='int64')
        assert_series_equal(result, expected)

    def test_constructor_generator(self):
        gen = (i for i in range(10))

        result = Series(gen)
        exp = Series(lrange(10))
        assert_series_equal(result, exp)

        gen = (i for i in range(10))
        result = Series(gen, index=lrange(10, 20))
        exp.index = lrange(10, 20)
        assert_series_equal(result, exp)

    def test_constructor_categorical(self):
        cat = pd.Categorical([0, 1, 2, 0, 1, 2], ['a', 'b', 'c'])
        res = Series(cat)
        exp = Series({0: 'a', 1: 'b', 2: 'c', 3: 'a', 4: 'b', 5: 'c'})
        assert_series_equal(res, exp)

        cat.name = 'foo'
        res = Series(cat)
        self.assertEqual(res.name, cat.name)

    def test_constructor_maskedarray(self):
        data = ma.masked_all((3,), dtype=float)
        result = Series(data)
        expected = Series([nan, nan, nan])
        assert_series_equal(result, expected)

        data[0] = 0.0
        data[2] = 2.0
        index = ['a', 'b', 'c']
        result = Series(data, index=index)
        expected = Series([0.0, nan, 2.0], index=index)
        assert_series_equal(result, expected)

        data[1] = 1.0
        result = Series(data, index=index)
        expected = Series([0.0, 1.0, 2.0], index=index)
        assert_series_equal(result, expected)

        data = ma.masked_all((3,), dtype=int)
        result = Series(data)
        expected = Series([nan, nan, nan], dtype=float)
        assert_series_equal(result, expected)

        data[0] = 0
        data[2] = 2
        index = ['a', 'b', 'c']
        result = Series(data, index=index)
        expected = Series([0, nan, 2], index=index, dtype=float)
        assert_series_equal(result, expected)

        data[1] = 1
        result = Series(data, index=index)
        expected = Series([0, 1, 2], index=index, dtype=int)
        assert_series_equal(result, expected)

        data = ma.masked_all((3,), dtype=bool)
        result = Series(data)
        expected = Series([nan, nan, nan], dtype=object)
        assert_series_equal(result, expected)

        data[0] = True
        data[2] = False
        index = ['a', 'b', 'c']
        result = Series(data, index=index)
        expected = Series([True, nan, False], index=index, dtype=object)
        assert_series_equal(result, expected)

        data[1] = True
        result = Series(data, index=index)
        expected = Series([True, True, False], index=index, dtype=bool)
        assert_series_equal(result, expected)

        from pandas import tslib
        data = ma.masked_all((3,), dtype='M8[ns]')
        result = Series(data)
        expected = Series([tslib.iNaT, tslib.iNaT, tslib.iNaT], dtype='M8[ns]')
        assert_series_equal(result, expected)

        data[0] = datetime(2001, 1, 1)
        data[2] = datetime(2001, 1, 3)
        index = ['a', 'b', 'c']
        result = Series(data, index=index)
        expected = Series([datetime(2001, 1, 1), tslib.iNaT,
                           datetime(2001, 1, 3)], index=index, dtype='M8[ns]')
        assert_series_equal(result, expected)

        data[1] = datetime(2001, 1, 2)
        result = Series(data, index=index)
        expected = Series([datetime(2001, 1, 1), datetime(2001, 1, 2),
                           datetime(2001, 1, 3)], index=index, dtype='M8[ns]')
        assert_series_equal(result, expected)

    def test_constructor_default_index(self):
        s = Series([0, 1, 2])
        assert_almost_equal(s.index, np.arange(3))

    def test_constructor_corner(self):
        df = tm.makeTimeDataFrame()
        objs = [df, df]
        s = Series(objs, index=[0, 1])
        tm.assert_isinstance(s, Series)

    def test_constructor_sanitize(self):
        s = Series(np.array([1., 1., 8.]), dtype='i8')
        self.assertEquals(s.dtype, np.dtype('i8'))

        s = Series(np.array([1., 1., np.nan]), copy=True, dtype='i8')
        self.assertEquals(s.dtype, np.dtype('f8'))

    def test_constructor_pass_none(self):
        s = Series(None, index=lrange(5))
        self.assert_(s.dtype == np.float64)

        s = Series(None, index=lrange(5), dtype=object)
        self.assert_(s.dtype == np.object_)

    def test_constructor_cast(self):
        self.assertRaises(ValueError, Series, ['a', 'b', 'c'], dtype=float)

    def test_constructor_dtype_nocast(self):
        # 1572
        s = Series([1, 2, 3])

        s2 = Series(s, dtype=np.int64)

        s2[1] = 5
        self.assertEquals(s[1], 5)

    def test_constructor_dtype_datetime64(self):
        import pandas.tslib as tslib

        s = Series(tslib.iNaT, dtype='M8[ns]', index=lrange(5))
        self.assert_(isnull(s).all() == True)

        # in theory this should be all nulls, but since
        # we are not specifying a dtype is ambiguous
        s = Series(tslib.iNaT, index=lrange(5))
        self.assert_(isnull(s).all() == False)

        s = Series(nan, dtype='M8[ns]', index=lrange(5))
        self.assert_(isnull(s).all() == True)

        s = Series([datetime(2001, 1, 2, 0, 0), tslib.iNaT], dtype='M8[ns]')
        self.assert_(isnull(s[1]) == True)
        self.assert_(s.dtype == 'M8[ns]')

        s = Series([datetime(2001, 1, 2, 0, 0), nan], dtype='M8[ns]')
        self.assert_(isnull(s[1]) == True)
        self.assert_(s.dtype == 'M8[ns]')

        # GH3416
        dates = [
            np.datetime64(datetime(2013, 1, 1)),
            np.datetime64(datetime(2013, 1, 2)),
            np.datetime64(datetime(2013, 1, 3)),
            ]

        s = Series(dates)
        self.assert_(s.dtype == 'M8[ns]')

        s.ix[0] = np.nan
        self.assert_(s.dtype == 'M8[ns]')

        # invalid astypes
        for t in ['s', 'D', 'us', 'ms']:
            self.assertRaises(TypeError, s.astype, 'M8[%s]' % t)

        # GH3414 related
        self.assertRaises(TypeError, lambda x: Series(
            Series(dates).astype('int') / 1000000, dtype='M8[ms]'))
        self.assertRaises(
            TypeError, lambda x: Series(dates, dtype='datetime64'))

        # invalid dates can be help as object
        result = Series([datetime(2,1,1)])
        self.assert_(result[0] == datetime(2,1,1,0,0))

        result = Series([datetime(3000,1,1)])
        self.assert_(result[0] == datetime(3000,1,1,0,0))

    def test_constructor_dict(self):
        d = {'a': 0., 'b': 1., 'c': 2.}
        result = Series(d, index=['b', 'c', 'd', 'a'])
        expected = Series([1, 2, nan, 0], index=['b', 'c', 'd', 'a'])
        assert_series_equal(result, expected)

        pidx = tm.makePeriodIndex(100)
        d = {pidx[0]: 0, pidx[1]: 1}
        result = Series(d, index=pidx)
        expected = Series(np.nan, pidx)
        expected.ix[0] = 0
        expected.ix[1] = 1
        assert_series_equal(result, expected)

    def test_constructor_subclass_dict(self):
        data = tm.TestSubDict((x, 10.0 * x) for x in range(10))
        series = Series(data)
        refseries = Series(dict(compat.iteritems(data)))
        assert_series_equal(refseries, series)

    def test_orderedDict_ctor(self):
        # GH3283
        import pandas
        import random
        data = OrderedDict([('col%s' % i, random.random()) for i in range(12)])
        s = pandas.Series(data)
        self.assertTrue(all(s.values == list(data.values())))

    def test_orderedDict_subclass_ctor(self):
        # GH3283
        import pandas
        import random

        class A(OrderedDict):
            pass
        data = A([('col%s' % i, random.random()) for i in range(12)])
        s = pandas.Series(data)
        self.assertTrue(all(s.values == list(data.values())))

    def test_constructor_list_of_tuples(self):
        data = [(1, 1), (2, 2), (2, 3)]
        s = Series(data)
        self.assertEqual(list(s), data)

    def test_constructor_tuple_of_tuples(self):
        data = ((1, 1), (2, 2), (2, 3))
        s = Series(data)
        self.assertEqual(tuple(s), data)

    def test_constructor_set(self):
        values = set([1, 2, 3, 4, 5])
        self.assertRaises(TypeError, Series, values)
        values = frozenset(values)
        self.assertRaises(TypeError, Series, values)

    def test_fromDict(self):
        data = {'a': 0, 'b': 1, 'c': 2, 'd': 3}

        series = Series(data)
        self.assert_(tm.is_sorted(series.index))

        data = {'a': 0, 'b': '1', 'c': '2', 'd': datetime.now()}
        series = Series(data)
        self.assert_(series.dtype == np.object_)

        data = {'a': 0, 'b': '1', 'c': '2', 'd': '3'}
        series = Series(data)
        self.assert_(series.dtype == np.object_)

        data = {'a': '0', 'b': '1'}
        series = Series(data, dtype=float)
        self.assert_(series.dtype == np.float64)

    def test_setindex(self):
        # wrong type
        series = self.series.copy()
        self.assertRaises(TypeError, setattr, series, 'index', None)

        # wrong length
        series = self.series.copy()
        self.assertRaises(Exception, setattr, series, 'index',
                          np.arange(len(series) - 1))

        # works
        series = self.series.copy()
        series.index = np.arange(len(series))
        tm.assert_isinstance(series.index, Index)

    def test_array_finalize(self):
        pass

    def test_not_hashable(self):
        s_empty = Series()
        s = Series([1])
        self.assertRaises(TypeError, hash, s_empty)
        self.assertRaises(TypeError, hash, s)

    def test_fromValue(self):

        nans = Series(np.NaN, index=self.ts.index)
        self.assert_(nans.dtype == np.float_)
        self.assertEqual(len(nans), len(self.ts))

        strings = Series('foo', index=self.ts.index)
        self.assert_(strings.dtype == np.object_)
        self.assertEqual(len(strings), len(self.ts))

        d = datetime.now()
        dates = Series(d, index=self.ts.index)
        self.assert_(dates.dtype == 'M8[ns]')
        self.assertEqual(len(dates), len(self.ts))

    def test_contains(self):
        tm.assert_contains_all(self.ts.index, self.ts)

    def test_pickle(self):
        unp_series = self._pickle_roundtrip(self.series)
        unp_ts = self._pickle_roundtrip(self.ts)
        assert_series_equal(unp_series, self.series)
        assert_series_equal(unp_ts, self.ts)

    def _pickle_roundtrip(self, obj):

        with ensure_clean() as path:
            obj.to_pickle(path)
            unpickled = pd.read_pickle(path)
            return unpickled

    def test_getitem_get(self):
        idx1 = self.series.index[5]
        idx2 = self.objSeries.index[5]

        self.assertEqual(self.series[idx1], self.series.get(idx1))
        self.assertEqual(self.objSeries[idx2], self.objSeries.get(idx2))

        self.assertEqual(self.series[idx1], self.series[5])
        self.assertEqual(self.objSeries[idx2], self.objSeries[5])

        self.assertEqual(
            self.series.get(-1), self.series.get(self.series.index[-1]))
        self.assertEqual(self.series[5], self.series.get(self.series.index[5]))

        # missing
        d = self.ts.index[0] - datetools.bday
        self.assertRaises(KeyError, self.ts.__getitem__, d)

    def test_iget(self):
        s = Series(np.random.randn(10), index=lrange(0, 20, 2))
        for i in range(len(s)):
            result = s.iget(i)
            exp = s[s.index[i]]
            assert_almost_equal(result, exp)

        # pass a slice
        result = s.iget(slice(1, 3))
        expected = s.ix[2:4]
        assert_series_equal(result, expected)

        # test slice is a view
        result[:] = 0
        self.assert_((s[1:3] == 0).all())

        # list of integers
        result = s.iget([0, 2, 3, 4, 5])
        expected = s.reindex(s.index[[0, 2, 3, 4, 5]])
        assert_series_equal(result, expected)

    def test_iget_nonunique(self):
        s = Series([0, 1, 2], index=[0, 1, 0])
        self.assertEqual(s.iget(2), 2)

    def test_getitem_regression(self):
        s = Series(lrange(5), index=lrange(5))
        result = s[lrange(5)]
        assert_series_equal(result, s)

    def test_getitem_setitem_slice_bug(self):
        s = Series(lrange(10), lrange(10))
        result = s[-12:]
        assert_series_equal(result, s)

        result = s[-7:]
        assert_series_equal(result, s[3:])

        result = s[:-12]
        assert_series_equal(result, s[:0])

        s = Series(lrange(10), lrange(10))
        s[-12:] = 0
        self.assert_((s == 0).all())

        s[:-12] = 5
        self.assert_((s == 0).all())

    def test_getitem_int64(self):
        idx = np.int64(5)
        self.assertEqual(self.ts[idx], self.ts[5])

    def test_getitem_fancy(self):
        slice1 = self.series[[1, 2, 3]]
        slice2 = self.objSeries[[1, 2, 3]]
        self.assertEqual(self.series.index[2], slice1.index[1])
        self.assertEqual(self.objSeries.index[2], slice2.index[1])
        self.assertEqual(self.series[2], slice1[1])
        self.assertEqual(self.objSeries[2], slice2[1])

    def test_getitem_boolean(self):
        s = self.series
        mask = s > s.median()

        # passing list is OK
        result = s[list(mask)]
        expected = s[mask]
        assert_series_equal(result, expected)
        self.assert_(np.array_equal(result.index, s.index[mask]))

    def test_getitem_boolean_empty(self):
        s = Series([], dtype=np.int64)
        s.index.name = 'index_name'
        s = s[s.isnull()]
        self.assertEqual(s.index.name, 'index_name')
        self.assertEqual(s.dtype, np.int64)

    def test_getitem_generator(self):
        gen = (x > 0 for x in self.series)
        result = self.series[gen]
        result2 = self.series[iter(self.series > 0)]
        expected = self.series[self.series > 0]
        assert_series_equal(result, expected)
        assert_series_equal(result2, expected)

    def test_getitem_boolean_object(self):
        # using column from DataFrame

        s = self.series
        mask = s > s.median()
        omask = mask.astype(object)

        # getitem
        result = s[omask]
        expected = s[mask]
        assert_series_equal(result, expected)

        # setitem
        s2  = s.copy()
        cop = s.copy()
        cop[omask] = 5
        s2[mask] = 5
        assert_series_equal(cop, s2)

        # nans raise exception
        omask[5:10] = np.nan
        self.assertRaises(Exception, s.__getitem__, omask)
        self.assertRaises(Exception, s.__setitem__, omask, 5)

    def test_getitem_setitem_boolean_corner(self):
        ts = self.ts
        mask_shifted = ts.shift(1, freq=datetools.bday) > ts.median()

        # these used to raise...??

        self.assertRaises(Exception, ts.__getitem__, mask_shifted)
        self.assertRaises(Exception, ts.__setitem__, mask_shifted, 1)
        #ts[mask_shifted]
        #ts[mask_shifted] = 1

        self.assertRaises(Exception, ts.ix.__getitem__, mask_shifted)
        self.assertRaises(Exception, ts.ix.__setitem__, mask_shifted, 1)
        #ts.ix[mask_shifted]
        #ts.ix[mask_shifted] = 2

    def test_getitem_setitem_slice_integers(self):
        s = Series(np.random.randn(8), index=[2, 4, 6, 8, 10, 12, 14, 16])

        result = s[:4]
        expected = s.reindex([2, 4, 6, 8])
        assert_series_equal(result, expected)

        s[:4] = 0
        self.assert_((s[:4] == 0).all())
        self.assert_(not (s[4:] == 0).any())

    def test_getitem_out_of_bounds(self):
        # don't segfault, GH #495
        self.assertRaises(IndexError, self.ts.__getitem__, len(self.ts))

        # GH #917
        s = Series([])
        self.assertRaises(IndexError, s.__getitem__, -1)

    def test_getitem_setitem_integers(self):
        # caused bug without test
        s = Series([1, 2, 3], ['a', 'b', 'c'])

        self.assertEqual(s.ix[0], s['a'])
        s.ix[0] = 5
        self.assertAlmostEqual(s['a'], 5)

    def test_getitem_box_float64(self):
        value = self.ts[5]
        tm.assert_isinstance(value, np.float64)

    def test_getitem_ambiguous_keyerror(self):
        s = Series(lrange(10), index=lrange(0, 20, 2))
        self.assertRaises(KeyError, s.__getitem__, 1)
        self.assertRaises(KeyError, s.ix.__getitem__, 1)

    def test_getitem_unordered_dup(self):
        obj = Series(lrange(5), index=['c', 'a', 'a', 'b', 'b'])
        self.assert_(np.isscalar(obj['c']))
        self.assert_(obj['c'] == 0)

    def test_getitem_dups_with_missing(self):

        # breaks reindex, so need to use .ix internally
        # GH 4246
        s = Series([1, 2, 3, 4], ['foo', 'bar', 'foo', 'bah'])
        expected = s.ix[['foo', 'bar', 'bah', 'bam']]
        result = s[['foo', 'bar', 'bah', 'bam']]
        assert_series_equal(result, expected)

    def test_setitem_ambiguous_keyerror(self):
        s = Series(lrange(10), index=lrange(0, 20, 2))

        # equivalent of an append
        s2 = s.copy()
        s2[1] = 5
        expected = s.append(Series([5],index=[1]))
        assert_series_equal(s2,expected)

        s2 = s.copy()
        s2.ix[1] = 5
        expected = s.append(Series([5],index=[1]))
        assert_series_equal(s2,expected)

    def test_setitem_float_labels(self):
        # note labels are floats
        s = Series(['a', 'b', 'c'], index=[0, 0.5, 1])
        tmp = s.copy()

        s.ix[1] = 'zoo'
        tmp.iloc[2] = 'zoo'

        assert_series_equal(s, tmp)

    def test_slice(self):
        numSlice = self.series[10:20]
        numSliceEnd = self.series[-10:]
        objSlice = self.objSeries[10:20]

        self.assert_(self.series.index[9] not in numSlice.index)
        self.assert_(self.objSeries.index[9] not in objSlice.index)

        self.assertEqual(len(numSlice), len(numSlice.index))
        self.assertEqual(self.series[numSlice.index[0]],
                         numSlice[numSlice.index[0]])

        self.assertEqual(numSlice.index[1], self.series.index[11])

        self.assert_(tm.equalContents(numSliceEnd,
                                      np.array(self.series)[-10:]))

        # test return view
        sl = self.series[10:20]
        sl[:] = 0
        self.assert_((self.series[10:20] == 0).all())

    def test_slice_can_reorder_not_uniquely_indexed(self):
        s = Series(1, index=['a', 'a', 'b', 'b', 'c'])
        result = s[::-1]  # it works!

    def test_slice_float_get_set(self):

        self.assertRaises(TypeError, lambda : self.ts[4.0:10.0])
        def f():
            self.ts[4.0:10.0] = 0
        self.assertRaises(TypeError, f)

        self.assertRaises(TypeError, self.ts.__getitem__, slice(4.5, 10.0))
        self.assertRaises(TypeError, self.ts.__setitem__, slice(4.5, 10.0), 0)

    def test_slice_floats2(self):
        s = Series(np.random.rand(10), index=np.arange(10, 20, dtype=float))

        self.assert_(len(s.ix[12.0:]) == 8)
        self.assert_(len(s.ix[12.5:]) == 7)

        i = np.arange(10, 20, dtype=float)
        i[2] = 12.2
        s.index = i
        self.assert_(len(s.ix[12.0:]) == 8)
        self.assert_(len(s.ix[12.5:]) == 7)

    def test_slice_float64(self):

        values = np.arange(10., 50., 2)
        index = Index(values)

        start, end = values[[5, 15]]

        s = Series(np.random.randn(20), index=index)

        result = s[start:end]
        expected = s.iloc[5:16]
        assert_series_equal(result, expected)

        result = s.loc[start:end]
        assert_series_equal(result, expected)

        df = DataFrame(np.random.randn(20, 3), index=index)

        result = df[start:end]
        expected = df.iloc[5:16]
        tm.assert_frame_equal(result, expected)

        result = df.loc[start:end]
        tm.assert_frame_equal(result, expected)

    def test_setitem(self):
        self.ts[self.ts.index[5]] = np.NaN
        self.ts[[1, 2, 17]] = np.NaN
        self.ts[6] = np.NaN
        self.assert_(np.isnan(self.ts[6]))
        self.assert_(np.isnan(self.ts[2]))
        self.ts[np.isnan(self.ts)] = 5
        self.assert_(not np.isnan(self.ts[2]))

        # caught this bug when writing tests
        series = Series(tm.makeIntIndex(20).astype(float),
                        index=tm.makeIntIndex(20))

        series[::2] = 0
        self.assert_((series[::2] == 0).all())

        # set item that's not contained
        s = self.series.copy()
        s['foobar'] = 1
        expected = self.series.append(Series([1],index=['foobar']))
        assert_series_equal(s,expected)

    def test_setitem_dtypes(self):

        # change dtypes
        # GH 4463
        expected = Series([np.nan,2,3])

        s = Series([1,2,3])
        s.iloc[0] = np.nan
        assert_series_equal(s,expected)

        s = Series([1,2,3])
        s.loc[0] = np.nan
        assert_series_equal(s,expected)

        s = Series([1,2,3])
        s[0] = np.nan
        assert_series_equal(s,expected)

        s = Series([False])
        s.loc[0] = np.nan
        assert_series_equal(s,Series([np.nan]))

        s = Series([False,True])
        s.loc[0] = np.nan
        assert_series_equal(s,Series([np.nan,1.0]))

    def test_set_value(self):
        idx = self.ts.index[10]
        res = self.ts.set_value(idx, 0)
        self.assert_(res is self.ts)
        self.assertEqual(self.ts[idx], 0)

        # equiv
        s = self.series.copy()
        res = s.set_value('foobar', 0)
        self.assert_(res is s)
        self.assert_(res.index[-1] == 'foobar')
        self.assertEqual(res['foobar'], 0)

        s = self.series.copy()
        s.loc['foobar'] = 0
        self.assert_(s.index[-1] == 'foobar')
        self.assertEqual(s['foobar'], 0)

    def test_setslice(self):
        sl = self.ts[5:20]
        self.assertEqual(len(sl), len(sl.index))
        self.assert_(sl.index.is_unique)

    def test_basic_getitem_setitem_corner(self):
        # invalid tuples, e.g. self.ts[:, None] vs. self.ts[:, 2]
        with tm.assertRaisesRegexp(ValueError, 'tuple-index'):
            self.ts[:, 2]
        with tm.assertRaisesRegexp(ValueError, 'tuple-index'):
            self.ts[:, 2] = 2

        # weird lists. [slice(0, 5)] will work but not two slices
        result = self.ts[[slice(None, 5)]]
        expected = self.ts[:5]
        assert_series_equal(result, expected)

        # OK
        self.assertRaises(Exception, self.ts.__getitem__,
                          [5, slice(None, None)])
        self.assertRaises(Exception, self.ts.__setitem__,
                          [5, slice(None, None)], 2)

    def test_reshape_non_2d(self):
        # GH 4554
        x = Series(np.random.random(201), name='x')
        self.assertTrue(x.reshape(x.shape,) is x)

        # GH 2719
        a = Series([1, 2, 3, 4])
        result = a.reshape(2, 2)
        expected = a.values.reshape(2, 2)
        np.testing.assert_array_equal(result, expected)
        self.assertTrue(type(result) is type(expected))

    def test_reshape_2d_return_array(self):
        x = Series(np.random.random(201), name='x')
        result = x.reshape((-1, 1))
        self.assert_(not isinstance(result, Series))

        result2 = np.reshape(x, (-1, 1))
        self.assert_(not isinstance(result, Series))

        result = x[:, None]
        expected = x.reshape((-1, 1))
        assert_almost_equal(result, expected)

    def test_basic_getitem_with_labels(self):
        indices = self.ts.index[[5, 10, 15]]

        result = self.ts[indices]
        expected = self.ts.reindex(indices)
        assert_series_equal(result, expected)

        result = self.ts[indices[0]:indices[2]]
        expected = self.ts.ix[indices[0]:indices[2]]
        assert_series_equal(result, expected)

        # integer indexes, be careful
        s = Series(np.random.randn(10), index=lrange(0, 20, 2))
        inds = [0, 2, 5, 7, 8]
        arr_inds = np.array([0, 2, 5, 7, 8])
        result = s[inds]
        expected = s.reindex(inds)
        assert_series_equal(result, expected)

        result = s[arr_inds]
        expected = s.reindex(arr_inds)
        assert_series_equal(result, expected)

    def test_basic_setitem_with_labels(self):
        indices = self.ts.index[[5, 10, 15]]

        cp = self.ts.copy()
        exp = self.ts.copy()
        cp[indices] = 0
        exp.ix[indices] = 0
        assert_series_equal(cp, exp)

        cp = self.ts.copy()
        exp = self.ts.copy()
        cp[indices[0]:indices[2]] = 0
        exp.ix[indices[0]:indices[2]] = 0
        assert_series_equal(cp, exp)

        # integer indexes, be careful
        s = Series(np.random.randn(10), index=lrange(0, 20, 2))
        inds = [0, 4, 6]
        arr_inds = np.array([0, 4, 6])

        cp = s.copy()
        exp = s.copy()
        s[inds] = 0
        s.ix[inds] = 0
        assert_series_equal(cp, exp)

        cp = s.copy()
        exp = s.copy()
        s[arr_inds] = 0
        s.ix[arr_inds] = 0
        assert_series_equal(cp, exp)

        inds_notfound = [0, 4, 5, 6]
        arr_inds_notfound = np.array([0, 4, 5, 6])
        self.assertRaises(Exception, s.__setitem__, inds_notfound, 0)
        self.assertRaises(Exception, s.__setitem__, arr_inds_notfound, 0)

    def test_ix_getitem(self):
        inds = self.series.index[[3, 4, 7]]
        assert_series_equal(self.series.ix[inds], self.series.reindex(inds))
        assert_series_equal(self.series.ix[5::2], self.series[5::2])

        # slice with indices
        d1, d2 = self.ts.index[[5, 15]]
        result = self.ts.ix[d1:d2]
        expected = self.ts.truncate(d1, d2)
        assert_series_equal(result, expected)

        # boolean
        mask = self.series > self.series.median()
        assert_series_equal(self.series.ix[mask], self.series[mask])

        # ask for index value
        self.assertEquals(self.ts.ix[d1], self.ts[d1])
        self.assertEquals(self.ts.ix[d2], self.ts[d2])

    def test_ix_getitem_not_monotonic(self):
        d1, d2 = self.ts.index[[5, 15]]

        ts2 = self.ts[::2][::-1]

        self.assertRaises(KeyError, ts2.ix.__getitem__, slice(d1, d2))
        self.assertRaises(KeyError, ts2.ix.__setitem__, slice(d1, d2), 0)

    def test_ix_getitem_setitem_integer_slice_keyerrors(self):
        s = Series(np.random.randn(10), index=lrange(0, 20, 2))

        # this is OK
        cp = s.copy()
        cp.ix[4:10] = 0
        self.assert_((cp.ix[4:10] == 0).all())

        # so is this
        cp = s.copy()
        cp.ix[3:11] = 0
        self.assert_((cp.ix[3:11] == 0).values.all())

        result = s.ix[4:10]
        result2 = s.ix[3:11]
        expected = s.reindex([4, 6, 8, 10])

        assert_series_equal(result, expected)
        assert_series_equal(result2, expected)

        # non-monotonic, raise KeyError
        s2 = s[::-1]
        self.assertRaises(KeyError, s2.ix.__getitem__, slice(3, 11))
        self.assertRaises(KeyError, s2.ix.__setitem__, slice(3, 11), 0)

    def test_ix_getitem_iterator(self):
        idx = iter(self.series.index[:10])
        result = self.series.ix[idx]
        assert_series_equal(result, self.series[:10])

    def test_where(self):
        s = Series(np.random.randn(5))
        cond = s > 0

        rs = s.where(cond).dropna()
        rs2 = s[cond]
        assert_series_equal(rs, rs2)

        rs = s.where(cond, -s)
        assert_series_equal(rs, s.abs())

        rs = s.where(cond)
        assert(s.shape == rs.shape)
        assert(rs is not s)

        # test alignment
        cond = Series([True,False,False,True,False],index=s.index)
        s2 = -(s.abs())

        expected = s2[cond].reindex(s2.index[:3]).reindex(s2.index)
        rs = s2.where(cond[:3])
        assert_series_equal(rs, expected)

        expected = s2.abs()
        expected.ix[0] = s2[0]
        rs = s2.where(cond[:3], -s2)
        assert_series_equal(rs, expected)

        self.assertRaises(ValueError, s.where, 1)
        self.assertRaises(ValueError, s.where, cond[:3].values, -s)

        # GH 2745
        s = Series([1, 2])
        s[[True, False]] = [0, 1]
        expected = Series([0, 2])
        assert_series_equal(s, expected)

        # failures
        self.assertRaises(
            ValueError, s.__setitem__, tuple([[[True, False]]]), [0, 2, 3])
        self.assertRaises(
            ValueError, s.__setitem__, tuple([[[True, False]]]), [])

        # unsafe dtype changes
        for dtype in [np.int8, np.int16, np.int32, np.int64, np.float16, np.float32, np.float64]:
            s = Series(np.arange(10), dtype=dtype)
            mask = s < 5
            s[mask] = lrange(2, 7)
            expected = Series(lrange(2, 7) + lrange(5, 10), dtype=dtype)
            assert_series_equal(s, expected)
            self.assertEquals(s.dtype, expected.dtype)

        # these are allowed operations, but are upcasted
        for dtype in [np.int64, np.float64]:
            s = Series(np.arange(10), dtype=dtype)
            mask = s < 5
            values = [2.5, 3.5, 4.5, 5.5, 6.5]
            s[mask] = values
            expected = Series(values + lrange(5, 10), dtype='float64')
            assert_series_equal(s, expected)
            self.assertEquals(s.dtype, expected.dtype)

        # can't do these as we are forced to change the itemsize of the input
        # to something we cannot
        for dtype in [np.int8, np.int16, np.int32, np.float16, np.float32]:
            s = Series(np.arange(10), dtype=dtype)
            mask = s < 5
            values = [2.5, 3.5, 4.5, 5.5, 6.5]
            self.assertRaises(Exception, s.__setitem__, tuple(mask), values)

        # GH3235
        s = Series(np.arange(10), dtype='int64')
        mask = s < 5
        s[mask] = lrange(2, 7)
        expected = Series(lrange(2, 7) + lrange(5, 10), dtype='int64')
        assert_series_equal(s, expected)
        self.assertEquals(s.dtype, expected.dtype)

        s = Series(np.arange(10), dtype='int64')
        mask = s > 5
        s[mask] = [0] * 4
        expected = Series([0, 1, 2, 3, 4, 5] + [0] * 4, dtype='int64')
        assert_series_equal(s, expected)

        s = Series(np.arange(10))
        mask = s > 5
        def f():
            s[mask] = [5,4,3,2,1]
        self.assertRaises(ValueError, f)
        def f():
            s[mask] = [0] * 5
        self.assertRaises(ValueError, f)

        # dtype changes
        s = Series([1,2,3,4])
        result = s.where(s>2,np.nan)
        expected = Series([np.nan,np.nan,3,4])
        assert_series_equal(result, expected)

        # GH 4667
        # setting with None changes dtype
        s = Series(range(10)).astype(float)
        s[8] = None
        result = s[8]
        self.assert_(isnull(result))

        s = Series(range(10)).astype(float)
        s[s > 8] = None
        result = s[isnull(s)]
        expected = Series(np.nan,index=[9])
        assert_series_equal(result, expected)

    def test_where_setitem_invalid(self):

        # GH 2702
        # make sure correct exceptions are raised on invalid list assignment

        # slice
        s = Series(list('abc'))
        def f():
            s[0:3] = list(range(27))
        self.assertRaises(ValueError, f)

        s[0:3] = list(range(3))
        expected = Series([0,1,2])
        assert_series_equal(s.astype(np.int64), expected, )

        # slice with step
        s = Series(list('abcdef'))
        def f():
            s[0:4:2] = list(range(27))
        self.assertRaises(ValueError, f)

        s = Series(list('abcdef'))
        s[0:4:2] = list(range(2))
        expected = Series([0,'b',1,'d','e','f'])
        assert_series_equal(s, expected)

        # neg slices
        s = Series(list('abcdef'))
        def f():
            s[:-1] = list(range(27))
        self.assertRaises(ValueError, f)

        s[-3:-1] = list(range(2))
        expected = Series(['a','b','c',0,1,'f'])
        assert_series_equal(s, expected)

        # list
        s = Series(list('abc'))
        def f():
            s[[0,1,2]] = list(range(27))
        self.assertRaises(ValueError, f)

        s = Series(list('abc'))
        def f():
            s[[0,1,2]] = list(range(2))
        self.assertRaises(ValueError, f)

        # scalar
        s = Series(list('abc'))
        s[0] = list(range(10))
        expected = Series([list(range(10)),'b','c'])
        assert_series_equal(s, expected)

    def test_where_broadcast(self):
        # Test a variety of differently sized series
        for size in range(2, 6):
            # Test a variety of boolean indices
            for selection in [np.resize([True, False, False, False, False], size),  # First element should be set
                              # Set alternating elements]
                              np.resize([True, False], size),
                              np.resize([False], size)]:  # No element should be set
                # Test a variety of different numbers as content
                for item in [2.0, np.nan, np.finfo(np.float).max, np.finfo(np.float).min]:
                    # Test numpy arrays, lists and tuples as the input to be
                    # broadcast
                    for arr in [np.array([item]), [item], (item,)]:
                        data = np.arange(size, dtype=float)
                        s = Series(data)
                        s[selection] = arr
                        # Construct the expected series by taking the source
                        # data or item based on the selection
                        expected = Series([item if use_item else data[i]
                                          for i, use_item in enumerate(selection)])
                        assert_series_equal(s, expected)

    def test_where_inplace(self):
        s = Series(np.random.randn(5))
        cond = s > 0

        rs = s.copy()

        rs.where(cond, inplace=True)
        assert_series_equal(rs.dropna(), s[cond])
        assert_series_equal(rs, s.where(cond))

        rs = s.copy()
        rs.where(cond, -s, inplace=True)
        assert_series_equal(rs, s.where(cond, -s))

    def test_where_dups(self):
        # GH 4550
        # where crashes with dups in index
        s1 = Series(list(range(3)))
        s2 = Series(list(range(3)))
        comb = pd.concat([s1,s2])
        result = comb.where(comb < 2)
        expected = Series([0,1,np.nan,0,1,np.nan],index=[0,1,2,0,1,2])
        assert_series_equal(result, expected)

        # GH 4548
        # inplace updating not working with dups
        comb[comb<1] = 5
        expected = Series([5,1,2,5,1,2],index=[0,1,2,0,1,2])
        assert_series_equal(comb, expected)

        comb[comb<2] += 10
        expected = Series([5,11,2,5,11,2],index=[0,1,2,0,1,2])
        assert_series_equal(comb, expected)

    def test_mask(self):
        s = Series(np.random.randn(5))
        cond = s > 0

        rs = s.where(cond, np.nan)
        assert_series_equal(rs, s.mask(~cond))

    def test_drop(self):

        # unique
        s = Series([1,2],index=['one','two'])
        expected = Series([1],index=['one'])
        result = s.drop(['two'])
        assert_series_equal(result,expected)
        result = s.drop('two', axis='rows')
        assert_series_equal(result,expected)

        # non-unique
        # GH 5248
        s = Series([1,1,2],index=['one','two','one'])
        expected = Series([1,2],index=['one','one'])
        result = s.drop(['two'], axis=0)
        assert_series_equal(result,expected)
        result = s.drop('two')
        assert_series_equal(result,expected)

        expected = Series([1],index=['two'])
        result = s.drop(['one'])
        assert_series_equal(result,expected)
        result = s.drop('one')
        assert_series_equal(result,expected)

        # single string/tuple-like
        s = Series(range(3),index=list('abc'))
        self.assertRaises(ValueError, s.drop, 'bc')
        self.assertRaises(ValueError, s.drop, ('a',))

        # bad axis
        self.assertRaises(ValueError, s.drop, 'one', axis='columns')

    def test_ix_setitem(self):
        inds = self.series.index[[3, 4, 7]]

        result = self.series.copy()
        result.ix[inds] = 5

        expected = self.series.copy()
        expected[[3, 4, 7]] = 5
        assert_series_equal(result, expected)

        result.ix[5:10] = 10
        expected[5:10] = 10
        assert_series_equal(result, expected)

        # set slice with indices
        d1, d2 = self.series.index[[5, 15]]
        result.ix[d1:d2] = 6
        expected[5:16] = 6  # because it's inclusive
        assert_series_equal(result, expected)

        # set index value
        self.series.ix[d1] = 4
        self.series.ix[d2] = 6
        self.assertEquals(self.series[d1], 4)
        self.assertEquals(self.series[d2], 6)

    def test_setitem_boolean(self):
        mask = self.series > self.series.median()

        # similiar indexed series
        result = self.series.copy()
        result[mask] = self.series * 2
        expected = self.series * 2
        assert_series_equal(result[mask], expected[mask])

        # needs alignment
        result = self.series.copy()
        result[mask] = (self.series * 2)[0:5]
        expected = (self.series * 2)[0:5].reindex_like(self.series)
        expected[-mask] = self.series[mask]
        assert_series_equal(result[mask], expected[mask])

    def test_ix_setitem_boolean(self):
        mask = self.series > self.series.median()

        result = self.series.copy()
        result.ix[mask] = 0
        expected = self.series
        expected[mask] = 0
        assert_series_equal(result, expected)

    def test_ix_setitem_corner(self):
        inds = list(self.series.index[[5, 8, 12]])
        self.series.ix[inds] = 5
        self.assertRaises(Exception, self.series.ix.__setitem__,
                          inds + ['foo'], 5)

    def test_get_set_boolean_different_order(self):
        ordered = self.series.order()

        # setting
        copy = self.series.copy()
        copy[ordered > 0] = 0

        expected = self.series.copy()
        expected[expected > 0] = 0

        assert_series_equal(copy, expected)

        # getting
        sel = self.series[ordered > 0]
        exp = self.series[self.series > 0]
        assert_series_equal(sel, exp)

    def test_repr(self):
        str(self.ts)
        str(self.series)
        str(self.series.astype(int))
        str(self.objSeries)

        str(Series(tm.randn(1000), index=np.arange(1000)))
        str(Series(tm.randn(1000), index=np.arange(1000, 0, step=-1)))

        # empty
        str(self.empty)

        # with NaNs
        self.series[5:7] = np.NaN
        str(self.series)

        # with Nones
        ots = self.ts.astype('O')
        ots[::2] = None
        repr(ots)

        # various names
        for name in ['', 1, 1.2, 'foo', u('\u03B1\u03B2\u03B3'),
                     'loooooooooooooooooooooooooooooooooooooooooooooooooooong',
                     ('foo', 'bar', 'baz'),
                     (1, 2),
                     ('foo', 1, 2.3),
                     (u('\u03B1'), u('\u03B2'), u('\u03B3')),
                     (u('\u03B1'), 'bar')]:
            self.series.name = name
            repr(self.series)

        biggie = Series(tm.randn(1000), index=np.arange(1000),
                        name=('foo', 'bar', 'baz'))
        repr(biggie)

        # 0 as name
        ser = Series(np.random.randn(100), name=0)
        rep_str = repr(ser)
        self.assert_("Name: 0" in rep_str)

        # tidy repr
        ser = Series(np.random.randn(1001), name=0)
        rep_str = repr(ser)
        self.assert_("Name: 0" in rep_str)

        ser = Series(["a\n\r\tb"], name=["a\n\r\td"], index=["a\n\r\tf"])
        self.assertFalse("\t" in repr(ser))
        self.assertFalse("\r" in repr(ser))
        self.assertFalse("a\n" in repr(ser))

        # with empty series (#4651)
        s = Series([], dtype=np.int64, name='foo')
        self.assertEqual(repr(s), 'Series([], name: foo, dtype: int64)')

        s = Series([], dtype=np.int64, name=None)
        self.assertEqual(repr(s), 'Series([], dtype: int64)')

    def test_tidy_repr(self):
        a = Series([u("\u05d0")] * 1000)
        a.name = 'title1'
        repr(a)         # should not raise exception

    def test_repr_bool_fails(self):
        s = Series([DataFrame(np.random.randn(2, 2)) for i in range(5)])

        import sys

        buf = StringIO()
        tmp = sys.stderr
        sys.stderr = buf
        try:
        # it works (with no Cython exception barf)!
            repr(s)
        finally:
            sys.stderr = tmp
        self.assertEquals(buf.getvalue(), '')

    def test_repr_name_iterable_indexable(self):
        s = Series([1, 2, 3], name=np.int64(3))

        # it works!
        repr(s)

        s.name = (u("\u05d0"),) * 2
        repr(s)

    def test_repr_should_return_str(self):
        """
        http://docs.python.org/py3k/reference/datamodel.html#object.__repr__
        http://docs.python.org/reference/datamodel.html#object.__repr__
        "...The return value must be a string object."

        (str on py2.x, str (unicode) on py3)

        """
        data = [8, 5, 3, 5]
        index1 = [u("\u03c3"), u("\u03c4"), u("\u03c5"), u("\u03c6")]
        df = Series(data, index=index1)
        self.assertTrue(type(df.__repr__() == str))  # both py2 / 3

    def test_unicode_string_with_unicode(self):
        df = Series([u("\u05d0")], name=u("\u05d1"))
        if compat.PY3:
            str(df)
        else:
            compat.text_type(df)

    def test_bytestring_with_unicode(self):
        df = Series([u("\u05d0")], name=u("\u05d1"))
        if compat.PY3:
            bytes(df)
        else:
            str(df)

    def test_timeseries_repr_object_dtype(self):
        index = Index([datetime(2000, 1, 1) + timedelta(i)
                       for i in range(1000)], dtype=object)
        ts = Series(np.random.randn(len(index)), index)
        repr(ts)

        ts = tm.makeTimeSeries(1000)
        self.assert_(repr(ts).splitlines()[-1].startswith('Freq:'))

        ts2 = ts.ix[np.random.randint(0, len(ts) - 1, 400)]
        repr(ts).splitlines()[-1]

    def test_timeseries_periodindex(self):
        # GH2891
        import pickle
        from pandas import period_range
        prng = period_range('1/1/2011', '1/1/2012', freq='M')
        ts = Series(np.random.randn(len(prng)), prng)
        new_ts = pickle.loads(pickle.dumps(ts))
        self.assertEqual(new_ts.index.freq, 'M')

    def test_iter(self):
        for i, val in enumerate(self.series):
            self.assertEqual(val, self.series[i])

        for i, val in enumerate(self.ts):
            self.assertEqual(val, self.ts[i])

    def test_keys(self):
        # HACK: By doing this in two stages, we avoid 2to3 wrapping the call
        # to .keys() in a list()
        getkeys = self.ts.keys
        self.assert_(getkeys() is self.ts.index)

    def test_values(self):
        self.assert_(np.array_equal(self.ts, self.ts.values))

    def test_iteritems(self):
        for idx, val in compat.iteritems(self.series):
            self.assertEqual(val, self.series[idx])

        for idx, val in compat.iteritems(self.ts):
            self.assertEqual(val, self.ts[idx])

    def test_sum(self):
        self._check_stat_op('sum', np.sum)

    def test_sum_inf(self):
        import pandas.core.nanops as nanops

        s = Series(np.random.randn(10))
        s2 = s.copy()

        s[5:8] = np.inf
        s2[5:8] = np.nan

        self.assertTrue(np.isinf(s.sum()))

        arr = np.random.randn(100, 100).astype('f4')
        arr[:, 2] = np.inf

        with cf.option_context("mode.use_inf_as_null", True):
            assert_almost_equal(s.sum(), s2.sum())

        res = nanops.nansum(arr, axis=1)
        self.assertTrue(np.isinf(res).all())

    def test_mean(self):
        self._check_stat_op('mean', np.mean)

    def test_median(self):
        self._check_stat_op('median', np.median)

        # test with integers, test failure
        int_ts = Series(np.ones(10, dtype=int), index=lrange(10))
        self.assertAlmostEqual(np.median(int_ts), int_ts.median())

    def test_mode(self):
        s = Series([12, 12, 11, 10, 19, 11])
        exp = Series([11, 12])
        assert_series_equal(s.mode(), exp)

        assert_series_equal(Series([1, 2, 3]).mode(), Series([], dtype='int64'))

        lst = [5] * 20 + [1] * 10 + [6] * 25
        np.random.shuffle(lst)
        s = Series(lst)
        assert_series_equal(s.mode(), Series([6]))

        s = Series([5] * 10)
        assert_series_equal(s.mode(), Series([5]))

        s = Series(lst)
        s[0] = np.nan
        assert_series_equal(s.mode(), Series([6.]))

        s = Series(list('adfasbasfwewefwefweeeeasdfasnbam'))
        assert_series_equal(s.mode(), Series(['e']))

        s = Series(['2011-01-03', '2013-01-02', '1900-05-03'], dtype='M8[ns]')
        assert_series_equal(s.mode(), Series([], dtype="M8[ns]"))
        s = Series(['2011-01-03', '2013-01-02', '1900-05-03', '2011-01-03',
                    '2013-01-02'], dtype='M8[ns]')
        assert_series_equal(s.mode(), Series(['2011-01-03', '2013-01-02'],
                                             dtype='M8[ns]'))

    def test_prod(self):
        self._check_stat_op('prod', np.prod)

    def test_min(self):
        self._check_stat_op('min', np.min, check_objects=True)

    def test_max(self):
        self._check_stat_op('max', np.max, check_objects=True)

    def test_var_std(self):
        alt = lambda x: np.std(x, ddof=1)
        self._check_stat_op('std', alt)

        alt = lambda x: np.var(x, ddof=1)
        self._check_stat_op('var', alt)

        result = self.ts.std(ddof=4)
        expected = np.std(self.ts.values, ddof=4)
        assert_almost_equal(result, expected)

        result = self.ts.var(ddof=4)
        expected = np.var(self.ts.values, ddof=4)
        assert_almost_equal(result, expected)

    def test_skew(self):
        _skip_if_no_scipy()

        from scipy.stats import skew
        alt = lambda x: skew(x, bias=False)
        self._check_stat_op('skew', alt)

    def test_kurt(self):
        _skip_if_no_scipy()

        from scipy.stats import kurtosis
        alt = lambda x: kurtosis(x, bias=False)
        self._check_stat_op('kurt', alt)

        index = MultiIndex(levels=[['bar'], ['one', 'two', 'three'], [0, 1]],
                           labels=[[0, 0, 0, 0, 0, 0],
                                   [0, 1, 2, 0, 1, 2],
                                   [0, 1, 0, 1, 0, 1]])
        s = Series(np.random.randn(6), index=index)
        self.assertAlmostEqual(s.kurt(), s.kurt(level=0)['bar'])

    def test_argsort(self):
        self._check_accum_op('argsort')
        argsorted = self.ts.argsort()
        self.assert_(issubclass(argsorted.dtype.type, np.integer))

        # GH 2967 (introduced bug in 0.11-dev I think)
        s = Series([Timestamp('201301%02d' % (i + 1)) for i in range(5)])
        self.assert_(s.dtype == 'datetime64[ns]')
        shifted = s.shift(-1)
        self.assert_(shifted.dtype == 'datetime64[ns]')
        self.assert_(isnull(shifted[4]) == True)

        result = s.argsort()
        expected = Series(lrange(5), dtype='int64')
        assert_series_equal(result, expected)

        result = shifted.argsort()
        expected = Series(lrange(4) + [-1], dtype='int64')
        assert_series_equal(result, expected)

    def test_argsort_stable(self):
        s = Series(np.random.randint(0, 100, size=10000))
        mindexer = s.argsort(kind='mergesort')
        qindexer = s.argsort()

        mexpected = np.argsort(s.values, kind='mergesort')
        qexpected = np.argsort(s.values, kind='quicksort')

        self.assert_(np.array_equal(mindexer, mexpected))
        self.assert_(np.array_equal(qindexer, qexpected))
        self.assert_(not np.array_equal(qindexer, mindexer))

    def test_reorder_levels(self):
        index = MultiIndex(levels=[['bar'], ['one', 'two', 'three'], [0, 1]],
                           labels=[[0, 0, 0, 0, 0, 0],
                                   [0, 1, 2, 0, 1, 2],
                                   [0, 1, 0, 1, 0, 1]],
                           names=['L0', 'L1', 'L2'])
        s = Series(np.arange(6), index=index)

        # no change, position
        result = s.reorder_levels([0, 1, 2])
        assert_series_equal(s, result)

        # no change, labels
        result = s.reorder_levels(['L0', 'L1', 'L2'])
        assert_series_equal(s, result)

        # rotate, position
        result = s.reorder_levels([1, 2, 0])
        e_idx = MultiIndex(levels=[['one', 'two', 'three'], [0, 1], ['bar']],
                           labels=[[0, 1, 2, 0, 1, 2],
                                   [0, 1, 0, 1, 0, 1],
                                   [0, 0, 0, 0, 0, 0]],
                           names=['L1', 'L2', 'L0'])
        expected = Series(np.arange(6), index=e_idx)
        assert_series_equal(result, expected)

        result = s.reorder_levels([0, 0, 0])
        e_idx = MultiIndex(levels=[['bar'], ['bar'], ['bar']],
                           labels=[[0, 0, 0, 0, 0, 0],
                                   [0, 0, 0, 0, 0, 0],
                                   [0, 0, 0, 0, 0, 0]],
                           names=['L0', 'L0', 'L0'])
        expected = Series(range(6), index=e_idx)
        assert_series_equal(result, expected)

        result = s.reorder_levels(['L0', 'L0', 'L0'])
        assert_series_equal(result, expected)

    def test_cumsum(self):
        self._check_accum_op('cumsum')

    def test_cumprod(self):
        self._check_accum_op('cumprod')

    def test_cummin(self):
        self.assert_(np.array_equal(self.ts.cummin(),
                                    np.minimum.accumulate(np.array(self.ts))))
        ts = self.ts.copy()
        ts[::2] = np.NaN
        result = ts.cummin()[1::2]
        expected = np.minimum.accumulate(ts.valid())

        self.assert_(np.array_equal(result, expected))

    def test_cummax(self):
        self.assert_(np.array_equal(self.ts.cummax(),
                                    np.maximum.accumulate(np.array(self.ts))))
        ts = self.ts.copy()
        ts[::2] = np.NaN
        result = ts.cummax()[1::2]
        expected = np.maximum.accumulate(ts.valid())

        self.assert_(np.array_equal(result, expected))

    def test_npdiff(self):
        raise nose.SkipTest("skipping due to Series no longer being an "
                            "ndarray")

        # no longer works as the return type of np.diff is now nd.array
        s = Series(np.arange(5))

        r = np.diff(s)
        assert_series_equal(Series([nan, 0, 0, 0, nan]), r)

    def _check_stat_op(self, name, alternate, check_objects=False):
        import pandas.core.nanops as nanops

        def testit():
            f = getattr(Series, name)

            # add some NaNs
            self.series[5:15] = np.NaN

            # idxmax, idxmin, min, and max are valid for dates
            if not ('max' in name or 'min' in name):
                ds = Series(date_range('1/1/2001', periods=10))
                self.assertRaises(TypeError, f, ds)

            # skipna or no
            self.assert_(notnull(f(self.series)))
            self.assert_(isnull(f(self.series, skipna=False)))

            # check the result is correct
            nona = self.series.dropna()
            assert_almost_equal(f(nona), alternate(nona.values))
            assert_almost_equal(f(self.series), alternate(nona.values))

            allna = self.series * nan
            self.assert_(np.isnan(f(allna)))

            # dtype=object with None, it works!
            s = Series([1, 2, 3, None, 5])
            f(s)

            # 2888
            l = [0]
            l.extend(lrange(2 ** 40, 2 ** 40+1000))
            s = Series(l, dtype='int64')
            assert_almost_equal(float(f(s)), float(alternate(s.values)))

            # check date range
            if check_objects:
                s = Series(bdate_range('1/1/2000', periods=10))
                res = f(s)
                exp = alternate(s)
                self.assertEqual(res, exp)

        testit()

        try:
            import bottleneck as bn
            nanops._USE_BOTTLENECK = False
            testit()
            nanops._USE_BOTTLENECK = True
        except ImportError:
            pass

    def _check_accum_op(self, name):
        func = getattr(np, name)
        self.assert_(np.array_equal(func(self.ts), func(np.array(self.ts))))

        # with missing values
        ts = self.ts.copy()
        ts[::2] = np.NaN

        result = func(ts)[1::2]
        expected = func(np.array(ts.valid()))

        self.assert_(np.array_equal(result, expected))

    def test_round(self):
        # numpy.round doesn't preserve metadata, probably a numpy bug,
        # re: GH #314
        result = np.round(self.ts, 2)
        expected = Series(np.round(self.ts.values, 2), index=self.ts.index)
        assert_series_equal(result, expected)
        self.assertEqual(result.name, self.ts.name)

    def test_prod_numpy16_bug(self):
        s = Series([1., 1., 1.], index=lrange(3))
        result = s.prod()
        self.assert_(not isinstance(result, Series))

    def test_quantile(self):
        from pandas.compat.scipy import scoreatpercentile

        q = self.ts.quantile(0.1)
        self.assertEqual(q, scoreatpercentile(self.ts.valid(), 10))

        q = self.ts.quantile(0.9)
        self.assertEqual(q, scoreatpercentile(self.ts.valid(), 90))

    def test_describe(self):
        _ = self.series.describe()
        _ = self.ts.describe()

    def test_describe_percentiles(self):
        desc = self.series.describe(percentile_width=50)
        assert '75%' in desc.index
        assert '25%' in desc.index

        desc = self.series.describe(percentile_width=95)
        assert '97.5%' in desc.index
        assert '2.5%' in desc.index

    def test_describe_objects(self):
        s = Series(['a', 'b', 'b', np.nan, np.nan, np.nan, 'c', 'd', 'a', 'a'])
        result = s.describe()
        expected = Series({'count': 7, 'unique': 4,
                           'top': 'a', 'freq': 3}, index=result.index)
        assert_series_equal(result, expected)

        dt = list(self.ts.index)
        dt.append(dt[0])
        ser = Series(dt)
        rs = ser.describe()
        min_date = min(dt)
        max_date = max(dt)
        xp = Series({'count': len(dt),
                     'unique': len(self.ts.index),
                     'first': min_date, 'last': max_date, 'freq': 2,
                     'top': min_date}, index=rs.index)
        assert_series_equal(rs, xp)

    def test_describe_empty(self):
        result = self.empty.describe()

        self.assert_(result['count'] == 0)
        self.assert_(result.drop('count').isnull().all())

        nanSeries = Series([np.nan])
        nanSeries.name = 'NaN'
        result = nanSeries.describe()
        self.assert_(result['count'] == 0)
        self.assert_(result.drop('count').isnull().all())

    def test_describe_none(self):
        noneSeries = Series([None])
        noneSeries.name = 'None'
        assert_series_equal(noneSeries.describe(),
                            Series([0, 0], index=['count', 'unique']))

    def test_append(self):
        appendedSeries = self.series.append(self.objSeries)
        for idx, value in compat.iteritems(appendedSeries):
            if idx in self.series.index:
                self.assertEqual(value, self.series[idx])
            elif idx in self.objSeries.index:
                self.assertEqual(value, self.objSeries[idx])
            else:
                self.fail("orphaned index!")

        self.assertRaises(ValueError, self.ts.append, self.ts,
                          verify_integrity=True)

    def test_append_many(self):
        pieces = [self.ts[:5], self.ts[5:10], self.ts[10:]]

        result = pieces[0].append(pieces[1:])
        assert_series_equal(result, self.ts)

    def test_all_any(self):
        ts = tm.makeTimeSeries()
        bool_series = ts > 0
        self.assert_(not bool_series.all())
        self.assert_(bool_series.any())

    def test_op_method(self):
        def check(series, other, check_reverse=False):
            simple_ops = ['add', 'sub', 'mul', 'floordiv', 'truediv', 'pow']
            if not compat.PY3:
                simple_ops.append('div')

            for opname in simple_ops:
                op = getattr(Series, opname)

                if op == 'div':
                    alt = operator.truediv
                else:
                    alt = getattr(operator, opname)

                result = op(series, other)
                expected = alt(series, other)
                tm.assert_almost_equal(result, expected)
                if check_reverse:
                    rop = getattr(Series, "r" + opname)
                    result = rop(series, other)
                    expected = alt(other, series)
                    tm.assert_almost_equal(result, expected)

        check(self.ts, self.ts * 2)
        check(self.ts, self.ts[::2])
        check(self.ts, 5, check_reverse=True)
        check(tm.makeFloatSeries(), tm.makeFloatSeries(), check_reverse=True)

    def test_neg(self):
        assert_series_equal(-self.series, -1 * self.series)

    def test_invert(self):
        assert_series_equal(-(self.series < 0), ~(self.series < 0))

    def test_modulo(self):

        # GH3590, modulo as ints
        p = DataFrame({'first': [3, 4, 5, 8], 'second': [0, 0, 0, 3]})
        result = p['first'] % p['second']
        expected = Series(p['first'].values %
                          p['second'].values, dtype='float64')
        expected.iloc[0:3] = np.nan
        assert_series_equal(result, expected)

        result = p['first'] % 0
        expected = Series(np.nan, index=p.index)
        assert_series_equal(result, expected)

        p = p.astype('float64')
        result = p['first'] % p['second']
        expected = Series(p['first'].values % p['second'].values)
        assert_series_equal(result, expected)

        p = p.astype('float64')
        result = p['first'] % p['second']
        result2 = p['second'] % p['first']
        self.assertFalse(np.array_equal(result, result2))

    def test_div(self):

        # no longer do integer div for any ops, but deal with the 0's
        p = DataFrame({'first': [3, 4, 5, 8], 'second': [0, 0, 0, 3]})
        result = p['first'] / p['second']
        expected = Series(
            p['first'].values.astype(float) / p['second'].values, dtype='float64')
        expected.iloc[0:3] = np.inf
        assert_series_equal(result, expected)

        result = p['first'] / 0
        expected = Series(np.inf, index=p.index)
        assert_series_equal(result, expected)

        p = p.astype('float64')
        result = p['first'] / p['second']
        expected = Series(p['first'].values / p['second'].values)
        assert_series_equal(result, expected)

        p = DataFrame({'first': [3, 4, 5, 8], 'second': [1, 1, 1, 1]})
        result = p['first'] / p['second']
        assert_series_equal(result, p['first'].astype('float64'))
        self.assertFalse(np.array_equal(result, p['second'] / p['first']))

    def test_operators(self):

        def _check_op(series, other, op, pos_only=False):
            left = np.abs(series) if pos_only else series
            right = np.abs(other) if pos_only else other

            cython_or_numpy = op(left, right)
            python = left.combine(right, op)
            tm.assert_almost_equal(cython_or_numpy, python)

        def check(series, other):
            simple_ops = ['add', 'sub', 'mul', 'truediv', 'floordiv', 'mod']

            for opname in simple_ops:
                _check_op(series, other, getattr(operator, opname))

            _check_op(series, other, operator.pow, pos_only=True)

            _check_op(series, other, lambda x, y: operator.add(y, x))
            _check_op(series, other, lambda x, y: operator.sub(y, x))
            _check_op(series, other, lambda x, y: operator.truediv(y, x))
            _check_op(series, other, lambda x, y: operator.floordiv(y, x))
            _check_op(series, other, lambda x, y: operator.mul(y, x))
            _check_op(series, other, lambda x, y: operator.pow(y, x),
                      pos_only=True)
            _check_op(series, other, lambda x, y: operator.mod(y, x))

        check(self.ts, self.ts * 2)
        check(self.ts, self.ts * 0)
        check(self.ts, self.ts[::2])
        check(self.ts, 5)

        def check_comparators(series, other):
            _check_op(series, other, operator.gt)
            _check_op(series, other, operator.ge)
            _check_op(series, other, operator.eq)
            _check_op(series, other, operator.lt)
            _check_op(series, other, operator.le)

        check_comparators(self.ts, 5)
        check_comparators(self.ts, self.ts + 1)

    def test_operators_empty_int_corner(self):
        s1 = Series([], [], dtype=np.int32)
        s2 = Series({'x': 0.})

        # it works!
        _ = s1 * s2

    def test_constructor_dtype_timedelta64(self):

        td = Series([timedelta(days=i) for i in range(3)])
        self.assert_(td.dtype == 'timedelta64[ns]')

        # mixed with NaT
        from pandas import tslib
        td = Series([timedelta(days=i)
                    for i in range(3)] + [tslib.NaT ], dtype='m8[ns]' )
        self.assert_(td.dtype == 'timedelta64[ns]')

        td = Series([timedelta(days=i)
                    for i in range(3)] + [tslib.iNaT ], dtype='m8[ns]' )
        self.assert_(td.dtype == 'timedelta64[ns]')

        td = Series([timedelta(days=i)
                    for i in range(3)] + [np.nan ], dtype='m8[ns]' )
        self.assert_(td.dtype == 'timedelta64[ns]')

        # these are frequency conversion astypes
        #for t in ['s', 'D', 'us', 'ms']:
        #    self.assertRaises(TypeError, td.astype, 'm8[%s]' % t)

        # valid astype
        td.astype('int64')

        # this is an invalid casting
        self.assertRaises(Exception, Series, [timedelta(days=i)
                          for i in range(3)] + ['foo' ], dtype='m8[ns]' )
        self.assertRaises(TypeError, td.astype, 'int32')

        # leave as object here
        td = Series([timedelta(days=i) for i in range(3)] + ['foo'])
        self.assert_(td.dtype == 'object')

    def test_operators_timedelta64(self):

        # invalid ops
        self.assertRaises(Exception, self.objSeries.__add__, 1)
        self.assertRaises(
            Exception, self.objSeries.__add__, np.array(1, dtype=np.int64))
        self.assertRaises(Exception, self.objSeries.__sub__, 1)
        self.assertRaises(
            Exception, self.objSeries.__sub__, np.array(1, dtype=np.int64))

        # seriese ops
        v1 = date_range('2012-1-1', periods=3, freq='D')
        v2 = date_range('2012-1-2', periods=3, freq='D')
        rs = Series(v2) - Series(v1)
        xp = Series(1e9 * 3600 * 24, rs.index).astype(
            'int64').astype('timedelta64[ns]')
        assert_series_equal(rs, xp)
        self.assert_(rs.dtype == 'timedelta64[ns]')

        df = DataFrame(dict(A=v1))
        td = Series([timedelta(days=i) for i in range(3)])
        self.assert_(td.dtype == 'timedelta64[ns]')

        # series on the rhs
        result = df['A'] - df['A'].shift()
        self.assert_(result.dtype == 'timedelta64[ns]')

        result = df['A'] + td
        self.assert_(result.dtype == 'M8[ns]')

        # scalar Timestamp on rhs
        maxa = df['A'].max()
        tm.assert_isinstance(maxa, Timestamp)

        resultb = df['A'] - df['A'].max()
        self.assert_(resultb.dtype == 'timedelta64[ns]')

        # timestamp on lhs
        result = resultb + df['A']
        expected = Series(
            [Timestamp('20111230'), Timestamp('20120101'), Timestamp('20120103')])
        assert_series_equal(result, expected)

        # datetimes on rhs
        result = df['A'] - datetime(2001, 1, 1)
        expected = Series([timedelta(days=4017 + i) for i in range(3)])
        assert_series_equal(result, expected)
        self.assert_(result.dtype == 'm8[ns]')

        d = datetime(2001, 1, 1, 3, 4)
        resulta = df['A'] - d
        self.assert_(resulta.dtype == 'm8[ns]')

        # roundtrip
        resultb = resulta + d
        assert_series_equal(df['A'], resultb)

        # timedeltas on rhs
        td = timedelta(days=1)
        resulta = df['A'] + td
        resultb = resulta - td
        assert_series_equal(resultb, df['A'])
        self.assert_(resultb.dtype == 'M8[ns]')

        # roundtrip
        td = timedelta(minutes=5, seconds=3)
        resulta = df['A'] + td
        resultb = resulta - td
        assert_series_equal(df['A'], resultb)
        self.assert_(resultb.dtype == 'M8[ns]')

        # inplace
        value = rs[2] + np.timedelta64(timedelta(minutes=5,seconds=1))
        rs[2] += np.timedelta64(timedelta(minutes=5,seconds=1))
        self.assert_(rs[2] == value)

    def test_timedeltas_with_DateOffset(self):

        # GH 4532
        # operate with pd.offsets
        s = Series([Timestamp('20130101 9:01'), Timestamp('20130101 9:02')])

        result = s + pd.offsets.Second(5)
        result2 = pd.offsets.Second(5) + s
        expected = Series(
            [Timestamp('20130101 9:01:05'), Timestamp('20130101 9:02:05')])
        assert_series_equal(result, expected)
        assert_series_equal(result2, expected)

        result = s + pd.offsets.Milli(5)
        result2 = pd.offsets.Milli(5) + s
        expected = Series(
            [Timestamp('20130101 9:01:00.005'), Timestamp('20130101 9:02:00.005')])
        assert_series_equal(result, expected)
        assert_series_equal(result2, expected)

        result = s + pd.offsets.Minute(5) + pd.offsets.Milli(5)
        expected = Series(
            [Timestamp('20130101 9:06:00.005'), Timestamp('20130101 9:07:00.005')])
        assert_series_equal(result, expected)

        if not _np_version_under1p7:

            # operate with np.timedelta64 correctly
            result = s + np.timedelta64(1, 's')
            result2 = np.timedelta64(1, 's') + s
            expected = Series(
                [Timestamp('20130101 9:01:01'), Timestamp('20130101 9:02:01')])
            assert_series_equal(result, expected)
            assert_series_equal(result2, expected)

            result = s + np.timedelta64(5, 'ms')
            result2 = np.timedelta64(5, 'ms') + s
            expected = Series(
                [Timestamp('20130101 9:01:00.005'), Timestamp('20130101 9:02:00.005')])
            assert_series_equal(result, expected)
            assert_series_equal(result2, expected)

        # valid DateOffsets
        for do in [ 'Hour', 'Minute', 'Second', 'Day', 'Micro',
                    'Milli', 'Nano' ]:
            op = getattr(pd.offsets,do)
            s + op(5)
            op(5) + s

        # invalid DateOffsets
        for do in [ 'Week', 'BDay', 'BQuarterEnd', 'BMonthEnd', 'BYearEnd',
                    'BYearBegin','BQuarterBegin', 'BMonthBegin',
                    'MonthEnd','YearBegin', 'YearEnd',
                    'MonthBegin', 'QuarterBegin' ]:
            op = getattr(pd.offsets,do)
            self.assertRaises(TypeError, s.__add__, op(5))
            self.assertRaises(TypeError, s.__radd__, op(5))

    def test_timedelta64_operations_with_timedeltas(self):

        # td operate with td
        td1 = Series([timedelta(minutes=5, seconds=3)] * 3)
        td2 = timedelta(minutes=5, seconds=4)
        result = td1 - td2
        expected = Series([timedelta(seconds=0)] * 3) -Series(
            [timedelta(seconds=1)] * 3)
        self.assert_(result.dtype == 'm8[ns]')
        assert_series_equal(result, expected)

        result2 = td2 - td1
        expected = (Series([timedelta(seconds=1)] * 3) -
                    Series([timedelta(seconds=0)] * 3))
        assert_series_equal(result2, expected)

        # roundtrip
        assert_series_equal(result + td2,td1)

        # Now again, using pd.to_timedelta, which should build
        # a Series or a scalar, depending on input.
        if not _np_version_under1p7:
            td1 = Series(pd.to_timedelta(['00:05:03'] * 3))
            td2 = pd.to_timedelta('00:05:04')
            result = td1 - td2
            expected = Series([timedelta(seconds=0)] * 3) -Series(
                [timedelta(seconds=1)] * 3)
            self.assert_(result.dtype == 'm8[ns]')
            assert_series_equal(result, expected)

            result2 = td2 - td1
            expected = (Series([timedelta(seconds=1)] * 3) -
                        Series([timedelta(seconds=0)] * 3))
            assert_series_equal(result2, expected)

            # roundtrip
            assert_series_equal(result + td2,td1)

    def test_timedelta64_operations_with_integers(self):

        # GH 4521
        # divide/multiply by integers
        startdate = Series(date_range('2013-01-01', '2013-01-03'))
        enddate = Series(date_range('2013-03-01', '2013-03-03'))

        s1 = enddate - startdate
        s1[2] = np.nan
        s2 = Series([2, 3, 4])
        expected = Series(s1.values.astype(np.int64) / s2, dtype='m8[ns]')
        expected[2] = np.nan
        result = s1 / s2
        assert_series_equal(result,expected)

        s2 = Series([20, 30, 40])
        expected = Series(s1.values.astype(np.int64) / s2, dtype='m8[ns]')
        expected[2] = np.nan
        result = s1 / s2
        assert_series_equal(result,expected)

        result = s1 / 2
        expected = Series(s1.values.astype(np.int64) / 2, dtype='m8[ns]')
        expected[2] = np.nan
        assert_series_equal(result,expected)

        s2 = Series([20, 30, 40])
        expected = Series(s1.values.astype(np.int64) * s2, dtype='m8[ns]')
        expected[2] = np.nan
        result = s1 * s2
        assert_series_equal(result,expected)

        for dtype in ['int32','int16','uint32','uint64','uint32','uint16','uint8']:
            s2 = Series([20, 30, 40],dtype=dtype)
            expected = Series(s1.values.astype(np.int64) * s2.astype(np.int64), dtype='m8[ns]')
            expected[2] = np.nan
            result = s1 * s2
            assert_series_equal(result,expected)

        result = s1 * 2
        expected = Series(s1.values.astype(np.int64) * 2, dtype='m8[ns]')
        expected[2] = np.nan
        assert_series_equal(result,expected)

        result = s1 * -1
        expected = Series(s1.values.astype(np.int64) * -1, dtype='m8[ns]')
        expected[2] = np.nan
        assert_series_equal(result,expected)

        # invalid ops
        for op in ['__true_div__','__div__','__mul__']:
            sop = getattr(s1,op,None)
            if sop is not None:
                self.assertRaises(TypeError, sop, s2.astype(float))
                self.assertRaises(TypeError, sop, 2.)

        for op in ['__add__','__sub__']:
            sop = getattr(s1,op,None)
            if sop is not None:
                self.assertRaises(TypeError, sop, 1)
                self.assertRaises(TypeError, sop, s2.values)

    def test_timedelta64_conversions(self):
        if _np_version_under1p7:
            raise nose.SkipTest("cannot use 2 argument form of timedelta64 conversions with numpy < 1.7")

        startdate = Series(date_range('2013-01-01', '2013-01-03'))
        enddate = Series(date_range('2013-03-01', '2013-03-03'))

        s1 = enddate - startdate
        s1[2] = np.nan

        for m in [1, 3, 10]:
            for unit in ['D','h','m','s','ms','us','ns']:

                # op
                expected = s1.apply(lambda x: x / np.timedelta64(m,unit))
                result = s1 / np.timedelta64(m,unit)
                assert_series_equal(result, expected)

                if m == 1 and unit != 'ns':

                    # astype
                    result = s1.astype("timedelta64[{0}]".format(unit))
                    assert_series_equal(result, expected)

                # reverse op
                expected = s1.apply(lambda x: np.timedelta64(m,unit) / x)
                result = np.timedelta64(m,unit) / s1

    def test_timedelta64_equal_timedelta_supported_ops(self):
        ser = Series([Timestamp('20130301'), Timestamp('20130228 23:00:00'),
                      Timestamp('20130228 22:00:00'),
                      Timestamp('20130228 21:00:00')])

        intervals = 'D', 'h', 'm', 's', 'us'
        npy16_mappings = {'D': 24 * 60 * 60 * 1000000, 'h': 60 * 60 * 1000000,
                          'm': 60 * 1000000, 's': 1000000, 'us': 1}

        def timedelta64(*args):
            if _np_version_under1p7:
                coeffs = np.array(args)
                terms = np.array([npy16_mappings[interval]
                                  for interval in intervals])
                return np.timedelta64(coeffs.dot(terms))
            return sum(starmap(np.timedelta64, zip(args, intervals)))

        for op, d, h, m, s, us in product([operator.add, operator.sub],
                                          *([range(2)] * 5)):
            nptd = timedelta64(d, h, m, s, us)
            pytd = timedelta(days=d, hours=h, minutes=m, seconds=s,
                             microseconds=us)
            lhs = op(ser, nptd)
            rhs = op(ser, pytd)

            try:
                assert_series_equal(lhs, rhs)
            except:
                raise AssertionError(
                    "invalid comparsion [op->{0},d->{1},h->{2},m->{3},s->{4},us->{5}]\n{6}\n{7}\n".format(op, d, h, m, s, us, lhs, rhs))

    def test_operators_datetimelike(self):

        def run_ops(ops, get_ser, test_ser):
            for op in ops:
                try:
                    op = getattr(get_ser, op, None)
                    if op is not None:
                        self.assertRaises(TypeError, op, test_ser)
                except:
                    print("Failed on op %r" % op)
                    raise
        ### timedelta64 ###
        td1 = Series([timedelta(minutes=5,seconds=3)]*3)
        td2 = timedelta(minutes=5,seconds=4)
        ops = ['__mul__','__floordiv__','__pow__',
               '__rmul__','__rfloordiv__','__rpow__']
        run_ops(ops, td1, td2)
        td1 + td2
        td2 + td1
        td1 - td2
        td2 - td1
        td1 / td2
        td2 / td1

        ### datetime64 ###
        dt1 = Series([Timestamp('20111230'), Timestamp('20120101'),
                      Timestamp('20120103')])
        dt2 = Series([Timestamp('20111231'), Timestamp('20120102'),
                      Timestamp('20120104')])
        ops = ['__add__', '__mul__', '__floordiv__', '__truediv__', '__div__',
               '__pow__', '__radd__', '__rmul__', '__rfloordiv__',
               '__rtruediv__', '__rdiv__', '__rpow__']
        run_ops(ops, dt1, dt2)
        dt1 - dt2
        dt2 - dt1

        ### datetime64 with timetimedelta ###
        ops = ['__mul__', '__floordiv__', '__truediv__', '__div__', '__pow__',
               '__rmul__', '__rfloordiv__', '__rtruediv__', '__rdiv__',
               '__rpow__']
        run_ops(ops, dt1, td1)
        dt1 + td1
        td1 + dt1
        dt1 - td1
        # TODO: Decide if this ought to work.
        # td1 - dt1

        ### timetimedelta with datetime64 ###
        ops = ['__sub__', '__mul__', '__floordiv__', '__truediv__', '__div__',
               '__pow__', '__rsub__', '__rmul__', '__rfloordiv__',
               '__rtruediv__', '__rdiv__', '__rpow__']
        run_ops(ops, td1, dt1)
        td1 + dt1
        dt1 + td1

    def test_timedelta64_functions(self):

        from datetime import timedelta
        from pandas import date_range

        # index min/max
        td = Series(date_range('2012-1-1', periods=3, freq='D')) - \
                    Timestamp('20120101')

        result = td.idxmin()
        self.assert_(result == 0)

        result = td.idxmax()
        self.assert_(result == 2)

        # GH 2982
        # with NaT
        td[0] = np.nan

        result = td.idxmin()
        self.assert_(result == 1)

        result = td.idxmax()
        self.assert_(result == 2)

        # abs
        s1 = Series(date_range('20120101', periods=3))
        s2 = Series(date_range('20120102', periods=3))
        expected = Series(s2 - s1)

        # this fails as numpy returns timedelta64[us]
        #result = np.abs(s1-s2)
        # assert_frame_equal(result,expected)

        result = (s1 - s2).abs()
        assert_series_equal(result, expected)

        # max/min
        result = td.max()
        expected = Series([timedelta(2)], dtype='timedelta64[ns]')
        assert_series_equal(result, expected)

        result = td.min()
        expected = Series([timedelta(1)], dtype='timedelta64[ns]')
        assert_series_equal(result, expected)

    def test_timedelta_fillna(self):
        if _np_version_under1p7:
            raise nose.SkipTest("timedelta broken in np 1.6.1")

        #GH 3371
        s = Series([Timestamp('20130101'), Timestamp('20130101'),
                    Timestamp('20130102'), Timestamp('20130103 9:01:01')])
        td = s.diff()

        # reg fillna
        result = td.fillna(0)
        expected = Series([timedelta(0), timedelta(0), timedelta(1),
                           timedelta(days=1, seconds=9*3600+60+1)])
        assert_series_equal(result, expected)

        # interprested as seconds
        result = td.fillna(1)
        expected = Series([timedelta(seconds=1), timedelta(0),
                           timedelta(1), timedelta(days=1, seconds=9*3600+60+1)])
        assert_series_equal(result, expected)

        result = td.fillna(timedelta(days=1, seconds=1))
        expected = Series([timedelta(days=1, seconds=1), timedelta(0),
                           timedelta(1), timedelta(days=1, seconds=9*3600+60+1)])
        assert_series_equal(result, expected)

        result = td.fillna(np.timedelta64(int(1e9)))
        expected = Series([timedelta(seconds=1), timedelta(0), timedelta(1),
                           timedelta(days=1, seconds=9*3600+60+1)])
        assert_series_equal(result, expected)

        from pandas import tslib
        result = td.fillna(tslib.NaT)
        expected = Series([tslib.NaT, timedelta(0), timedelta(1),
                           timedelta(days=1, seconds=9*3600+60+1)], dtype='m8[ns]')
        assert_series_equal(result, expected)

        # ffill
        td[2] = np.nan
        result = td.ffill()
        expected = td.fillna(0)
        expected[0] = np.nan
        assert_series_equal(result, expected)

        # bfill
        td[2] = np.nan
        result = td.bfill()
        expected = td.fillna(0)
        expected[2] = timedelta(days=1, seconds=9*3600+60+1)
        assert_series_equal(result, expected)

    def test_datetime64_fillna(self):

        s = Series([Timestamp('20130101'), Timestamp('20130101'),
                    Timestamp('20130102'), Timestamp('20130103 9:01:01')])
        s[2] = np.nan

        # reg fillna
        result = s.fillna(Timestamp('20130104'))
        expected = Series([Timestamp('20130101'), Timestamp('20130101'),
                           Timestamp('20130104'), Timestamp('20130103 9:01:01')])
        assert_series_equal(result, expected)

        from pandas import tslib
        result = s.fillna(tslib.NaT)
        expected = s
        assert_series_equal(result, expected)

        # ffill
        result = s.ffill()
        expected = Series([Timestamp('20130101'), Timestamp('20130101'),
                           Timestamp('20130101'), Timestamp('20130103 9:01:01')])
        assert_series_equal(result, expected)

        # bfill
        result = s.bfill()
        expected = Series([Timestamp('20130101'), Timestamp('20130101'),
                           Timestamp('20130103 9:01:01'),
                           Timestamp('20130103 9:01:01')])
        assert_series_equal(result, expected)

    def test_fillna_int(self):
        s = Series(np.random.randint(-100, 100, 50))
        s.fillna(method='ffill', inplace=True)
        assert_series_equal(s.fillna(method='ffill', inplace=False), s)

    def test_fillna_raise(self):
        s = Series(np.random.randint(-100, 100, 50))
        self.assertRaises(TypeError, s.fillna, [1, 2])
        self.assertRaises(TypeError, s.fillna, (1, 2))

# TimeSeries-specific

    def test_fillna(self):
        ts = Series([0., 1., 2., 3., 4.], index=tm.makeDateIndex(5))

        self.assert_(np.array_equal(ts, ts.fillna(method='ffill')))

        ts[2] = np.NaN

        self.assert_(
            np.array_equal(ts.fillna(method='ffill'), [0., 1., 1., 3., 4.]))
        self.assert_(np.array_equal(ts.fillna(method='backfill'),
                                    [0., 1., 3., 3., 4.]))

        self.assert_(np.array_equal(ts.fillna(value=5), [0., 1., 5., 3., 4.]))

        self.assertRaises(ValueError, ts.fillna)
        self.assertRaises(ValueError, self.ts.fillna, value=0, method='ffill')

        # GH 5703
        s1 = Series([np.nan])
        s2 = Series([1])
        result = s1.fillna(s2)
        expected = Series([1.])
        assert_series_equal(result,expected)
        result = s1.fillna({})
        assert_series_equal(result,s1)
        result = s1.fillna(Series(()))
        assert_series_equal(result,s1)
        result = s2.fillna(s1)
        assert_series_equal(result,s2)
        result = s1.fillna({ 0 : 1})
        assert_series_equal(result,expected)
        result = s1.fillna({ 1 : 1})
        assert_series_equal(result,Series([np.nan]))
        result = s1.fillna({ 0 : 1, 1 : 1})
        assert_series_equal(result,expected)
        result = s1.fillna(Series({ 0 : 1, 1 : 1}))
        assert_series_equal(result,expected)
        result = s1.fillna(Series({ 0 : 1, 1 : 1},index=[4,5]))
        assert_series_equal(result,s1)

        s1 = Series([0, 1, 2], list('abc'))
        s2 = Series([0, np.nan, 2], list('bac'))
        result = s2.fillna(s1)
        expected = Series([0,0,2.], list('bac'))
        assert_series_equal(result,expected)

    def test_fillna_bug(self):
        x = Series([nan, 1., nan, 3., nan], ['z', 'a', 'b', 'c', 'd'])
        filled = x.fillna(method='ffill')
        expected = Series([nan, 1., 1., 3., 3.], x.index)
        assert_series_equal(filled, expected)

        filled = x.fillna(method='bfill')
        expected = Series([1., 1., 3., 3., nan], x.index)
        assert_series_equal(filled, expected)

    def test_fillna_inplace(self):
        x = Series([nan, 1., nan, 3., nan], ['z', 'a', 'b', 'c', 'd'])
        y = x.copy()

        y.fillna(value=0, inplace=True)

        expected = x.fillna(value=0)
        assert_series_equal(y, expected)

    def test_fillna_invalid_method(self):
        try:
            self.ts.fillna(method='ffil')
        except ValueError as inst:
            self.assert_('ffil' in str(inst))

    def test_ffill(self):
        ts = Series([0., 1., 2., 3., 4.], index=tm.makeDateIndex(5))
        ts[2] = np.NaN
        assert_series_equal(ts.ffill(), ts.fillna(method='ffill'))

    def test_bfill(self):
        ts = Series([0., 1., 2., 3., 4.], index=tm.makeDateIndex(5))
        ts[2] = np.NaN
        assert_series_equal(ts.bfill(), ts.fillna(method='bfill'))

    def test_sub_of_datetime_from_TimeSeries(self):
        from pandas.tseries.timedeltas import _possibly_cast_to_timedelta
        from datetime import datetime
        a = Timestamp(datetime(1993, 0o1, 0o7, 13, 30, 00))
        b = datetime(1993, 6, 22, 13, 30)
        a = Series([a])
        result = _possibly_cast_to_timedelta(np.abs(a - b))
        self.assert_(result.dtype == 'timedelta64[ns]')

        result = _possibly_cast_to_timedelta(np.abs(b - a))
        self.assert_(result.dtype == 'timedelta64[ns]')

    def test_datetime64_with_index(self):

        # arithmetic integer ops with an index
        s = Series(np.random.randn(5))
        expected = s-s.index.to_series()
        result = s-s.index
        assert_series_equal(result,expected)

        # GH 4629
        # arithmetic datetime64 ops with an index
        s = Series(date_range('20130101',periods=5),index=date_range('20130101',periods=5))
        expected = s-s.index.to_series()
        result = s-s.index
        assert_series_equal(result,expected)

        result = s-s.index.to_period()
        assert_series_equal(result,expected)

        df = DataFrame(np.random.randn(5,2),index=date_range('20130101',periods=5))
        df['date'] = Timestamp('20130102')
        df['expected'] = df['date'] - df.index.to_series()
        df['result'] = df['date'] - df.index
        assert_series_equal(df['result'],df['expected'])

    def test_timedelta64_nan(self):

        from pandas import tslib
        td = Series([timedelta(days=i) for i in range(10)])

        # nan ops on timedeltas
        td1 = td.copy()
        td1[0] = np.nan
        self.assert_(isnull(td1[0]) == True)
        self.assert_(td1[0].view('i8') == tslib.iNaT)
        td1[0] = td[0]
        self.assert_(isnull(td1[0]) == False)

        td1[1] = tslib.iNaT
        self.assert_(isnull(td1[1]) == True)
        self.assert_(td1[1].view('i8') == tslib.iNaT)
        td1[1] = td[1]
        self.assert_(isnull(td1[1]) == False)

        td1[2] = tslib.NaT
        self.assert_(isnull(td1[2]) == True)
        self.assert_(td1[2].view('i8') == tslib.iNaT)
        td1[2] = td[2]
        self.assert_(isnull(td1[2]) == False)

        # boolean setting
        # this doesn't work, not sure numpy even supports it
        #result = td[(td>np.timedelta64(timedelta(days=3))) & (td<np.timedelta64(timedelta(days=7)))] = np.nan
        #self.assert_(isnull(result).sum() == 7)

    # NumPy limitiation =(

    # def test_logical_range_select(self):
    #     np.random.seed(12345)
    #     selector = -0.5 <= self.ts <= 0.5
    #     expected = (self.ts >= -0.5) & (self.ts <= 0.5)
    #     assert_series_equal(selector, expected)

    def test_operators_na_handling(self):
        from decimal import Decimal
        from datetime import date
        s = Series([Decimal('1.3'), Decimal('2.3')],
                   index=[date(2012, 1, 1), date(2012, 1, 2)])

        result = s + s.shift(1)
        result2 = s.shift(1) + s
        self.assert_(isnull(result[0]))
        self.assert_(isnull(result2[0]))

        s = Series(['foo', 'bar', 'baz', np.nan])
        result = 'prefix_' + s
        expected = Series(['prefix_foo', 'prefix_bar', 'prefix_baz', np.nan])
        assert_series_equal(result, expected)

        result = s + '_suffix'
        expected = Series(['foo_suffix', 'bar_suffix', 'baz_suffix', np.nan])
        assert_series_equal(result, expected)

    def test_object_comparisons(self):
        s = Series(['a', 'b', np.nan, 'c', 'a'])

        result = s == 'a'
        expected = Series([True, False, False, False, True])
        assert_series_equal(result, expected)

        result = s < 'a'
        expected = Series([False, False, False, False, False])
        assert_series_equal(result, expected)

        result = s != 'a'
        expected = -(s == 'a')
        assert_series_equal(result, expected)

    def test_comparison_operators_with_nas(self):
        s = Series(bdate_range('1/1/2000', periods=10), dtype=object)
        s[::2] = np.nan

        # test that comparisons work
        ops = ['lt', 'le', 'gt', 'ge', 'eq', 'ne']
        for op in ops:
            val = s[5]

            f = getattr(operator, op)
            result = f(s, val)

            expected = f(s.dropna(), val).reindex(s.index)

            if op == 'ne':
                expected = expected.fillna(True).astype(bool)
            else:
                expected = expected.fillna(False).astype(bool)

            assert_series_equal(result, expected)

            # fffffffuuuuuuuuuuuu
            # result = f(val, s)
            # expected = f(val, s.dropna()).reindex(s.index)
            # assert_series_equal(result, expected)

        # boolean &, |, ^ should work with object arrays and propagate NAs

        ops = ['and_', 'or_', 'xor']
        mask = s.isnull()
        for bool_op in ops:
            f = getattr(operator, bool_op)

            filled = s.fillna(s[0])

            result = f(s < s[9], s > s[3])

            expected = f(filled < filled[9], filled > filled[3])
            expected[mask] = False
            assert_series_equal(result, expected)

    def test_comparison_object_numeric_nas(self):
        s = Series(np.random.randn(10), dtype=object)
        shifted = s.shift(2)

        ops = ['lt', 'le', 'gt', 'ge', 'eq', 'ne']
        for op in ops:
            f = getattr(operator, op)

            result = f(s, shifted)
            expected = f(s.astype(float), shifted.astype(float))
            assert_series_equal(result, expected)

    def test_comparison_invalid(self):

        # GH4968
        # invalid date/int comparisons
        s = Series(range(5))
        s2 = Series(date_range('20010101', periods=5))

        for (x, y) in [(s,s2),(s2,s)]:
            self.assertRaises(TypeError, lambda : x == y)
            self.assertRaises(TypeError, lambda : x != y)
            self.assertRaises(TypeError, lambda : x >= y)
            self.assertRaises(TypeError, lambda : x > y)
            self.assertRaises(TypeError, lambda : x < y)
            self.assertRaises(TypeError, lambda : x <= y)

    def test_more_na_comparisons(self):
        left = Series(['a', np.nan, 'c'])
        right = Series(['a', np.nan, 'd'])

        result = left == right
        expected = Series([True, False, False])
        assert_series_equal(result, expected)

        result = left != right
        expected = Series([False, True, True])
        assert_series_equal(result, expected)

        result = left == np.nan
        expected = Series([False, False, False])
        assert_series_equal(result, expected)

        result = left != np.nan
        expected = Series([True, True, True])
        assert_series_equal(result, expected)

    def test_comparison_different_length(self):
        a = Series(['a', 'b', 'c'])
        b = Series(['b', 'a'])
        self.assertRaises(ValueError, a.__lt__, b)

        a = Series([1, 2])
        b = Series([2, 3, 4])
        self.assertRaises(ValueError, a.__eq__, b)

    def test_comparison_label_based(self):

        # GH 4947
        # comparisons should be label based

        a = Series([True, False, True], list('bca'))
        b = Series([False, True, False], list('abc'))

        expected = Series([True, False, False], list('bca'))
        result = a & b
        assert_series_equal(result,expected)

        expected = Series([True, False, True], list('bca'))
        result = a | b
        assert_series_equal(result,expected)

        expected = Series([False, False, True], list('bca'))
        result = a ^ b
        assert_series_equal(result,expected)

        # rhs is bigger
        a = Series([True, False, True], list('bca'))
        b = Series([False, True, False, True], list('abcd'))

        expected = Series([True, False, False], list('bca'))
        result = a & b
        assert_series_equal(result,expected)

        expected = Series([True, False, True], list('bca'))
        result = a | b
        assert_series_equal(result,expected)

        # filling

        # vs empty
        result = a & Series([])
        expected = Series([False, False, False], list('bca'))
        assert_series_equal(result,expected)

        result = a | Series([])
        expected = Series([True, False, True], list('bca'))
        assert_series_equal(result,expected)

        # vs non-matching
        result = a & Series([1],['z'])
        expected = Series([False, False, False], list('bca'))
        assert_series_equal(result,expected)

        result = a | Series([1],['z'])
        expected = Series([True, False, True], list('bca'))
        assert_series_equal(result,expected)

        # identity
        # we would like s[s|e] == s to hold for any e, whether empty or not
        for e in [Series([]),Series([1],['z']),Series(['z']),Series(np.nan,b.index),Series(np.nan,a.index)]:
            result = a[a | e]
            assert_series_equal(result,a[a])

        # vs scalars
        index = list('bca')
        t = Series([True,False,True])

        for v in [True,1,2]:
            result = Series([True,False,True],index=index) | v
            expected = Series([True,True,True],index=index)
            assert_series_equal(result,expected)

        for v in [np.nan,'foo']:
            self.assertRaises(TypeError, lambda : t | v)

        for v in [False,0]:
            result = Series([True,False,True],index=index) | v
            expected = Series([True,False,True],index=index)
            assert_series_equal(result,expected)

        for v in [True,1]:
            result = Series([True,False,True],index=index) & v
            expected = Series([True,False,True],index=index)
            assert_series_equal(result,expected)

        for v in [False,0]:
            result = Series([True,False,True],index=index) & v
            expected = Series([False,False,False],index=index)
            assert_series_equal(result,expected)
        for v in [np.nan]:
            self.assertRaises(TypeError, lambda : t & v)

    def test_between(self):
        s = Series(bdate_range('1/1/2000', periods=20).asobject)
        s[::2] = np.nan

        result = s[s.between(s[3], s[17])]
        expected = s[3:18].dropna()
        assert_series_equal(result, expected)

        result = s[s.between(s[3], s[17], inclusive=False)]
        expected = s[5:16].dropna()
        assert_series_equal(result, expected)

    def test_setitem_na(self):
        # these induce dtype changes
        expected = Series([np.nan, 3, np.nan, 5, np.nan, 7, np.nan, 9, np.nan])
        s = Series([2, 3, 4, 5, 6, 7, 8, 9, 10])
        s[::2] = np.nan
        assert_series_equal(s, expected)

        # get's coerced to float, right?
        expected = Series([np.nan, 1, np.nan, 0])
        s = Series([True, True, False, False])
        s[::2] = np.nan
        assert_series_equal(s, expected)

        expected = Series([np.nan, np.nan, np.nan, np.nan, np.nan, 5, 6, 7, 8, 9])
        s = Series(np.arange(10))
        s[:5] = np.nan
        assert_series_equal(s, expected)

    def test_scalar_na_cmp_corners(self):
        s = Series([2, 3, 4, 5, 6, 7, 8, 9, 10])

        def tester(a, b):
            return a & b

        self.assertRaises(TypeError, tester, s, datetime(2005, 1, 1))

        s = Series([2, 3, 4, 5, 6, 7, 8, 9, datetime(2005, 1, 1)])
        s[::2] = np.nan

        expected = Series(True,index=s.index)
        expected[::2] = False
        assert_series_equal(tester(s, list(s)), expected)

        d = DataFrame({'A': s})
        # TODO: Fix this exception - needs to be fixed! (see GH5035)
        # (previously this was a TypeError because series returned
        # NotImplemented
        self.assertRaises(ValueError, tester, s, d)

    def test_idxmin(self):
        # test idxmin
        # _check_stat_op approach can not be used here because of isnull check.

        # add some NaNs
        self.series[5:15] = np.NaN

        # skipna or no
        self.assertEqual(self.series[self.series.idxmin()], self.series.min())
        self.assert_(isnull(self.series.idxmin(skipna=False)))

        # no NaNs
        nona = self.series.dropna()
        self.assertEqual(nona[nona.idxmin()], nona.min())
        self.assertEqual(nona.index.values.tolist().index(nona.idxmin()),
                         nona.values.argmin())

        # all NaNs
        allna = self.series * nan
        self.assert_(isnull(allna.idxmin()))

        # datetime64[ns]
        from pandas import date_range
        s = Series(date_range('20130102', periods=6))
        result = s.idxmin()
        self.assert_(result == 0)

        s[0] = np.nan
        result = s.idxmin()
        self.assert_(result == 1)

    def test_idxmax(self):
        # test idxmax
        # _check_stat_op approach can not be used here because of isnull check.

        # add some NaNs
        self.series[5:15] = np.NaN

        # skipna or no
        self.assertEqual(self.series[self.series.idxmax()], self.series.max())
        self.assert_(isnull(self.series.idxmax(skipna=False)))

        # no NaNs
        nona = self.series.dropna()
        self.assertEqual(nona[nona.idxmax()], nona.max())
        self.assertEqual(nona.index.values.tolist().index(nona.idxmax()),
                         nona.values.argmax())

        # all NaNs
        allna = self.series * nan
        self.assert_(isnull(allna.idxmax()))

        from pandas import date_range
        s = Series(date_range('20130102', periods=6))
        result = s.idxmax()
        self.assert_(result == 5)

        s[5] = np.nan
        result = s.idxmax()
        self.assert_(result == 4)

    def test_ndarray_compat(self):

        # test numpy compat with Series as sub-class of NDFrame
        tsdf = DataFrame(np.random.randn(1000, 3), columns=['A', 'B', 'C'],
                         index=date_range('1/1/2000', periods=1000))

        def f(x):
            return x[x.argmax()]
        result = tsdf.apply(f)
        expected = tsdf.max()
        assert_series_equal(result,expected)

        # .item()
        s = Series([1])
        result = s.item()
        self.assert_(result == 1)
        self.assert_(s.item() == s.iloc[0])

        # using an ndarray like function
        s = Series(np.random.randn(10))
        result = np.ones_like(s)
        expected = Series(1,index=range(10),dtype='float64')
        #assert_series_equal(result,expected)

        # ravel
        s = Series(np.random.randn(10))
        tm.assert_almost_equal(s.ravel(order='F'),s.values.ravel(order='F'))

    def test_complexx(self):

        # GH4819
        # complex access for ndarray compat
        a = np.arange(5)
        b = Series(a + 4j*a)
        tm.assert_almost_equal(a,b.real)
        tm.assert_almost_equal(4*a,b.imag)

        b.real = np.arange(5)+5
        tm.assert_almost_equal(a+5,b.real)
        tm.assert_almost_equal(4*a,b.imag)

    def test_underlying_data_conversion(self):

        # GH 4080
        df = DataFrame(dict((c, [1,2,3]) for c in ['a', 'b', 'c']))
        df.set_index(['a', 'b', 'c'], inplace=True)
        s = Series([1], index=[(2,2,2)])
        df['val'] = 0
        df
        df['val'].update(s)

        expected = DataFrame(dict(a = [1,2,3], b = [1,2,3], c = [1,2,3], val = [0,1,0]))
        expected.set_index(['a', 'b', 'c'], inplace=True)
        tm.assert_frame_equal(df,expected)

        # GH 3970
        df = DataFrame({ "aa":range(5), "bb":[2.2]*5})
        df["cc"] = 0.0
        ck = [True]*len(df)
        df["bb"].iloc[0] = .13
        df_tmp = df.iloc[ck]
        df["bb"].iloc[0] = .15
        self.assert_(df['bb'].iloc[0] == 0.15)

        # GH 3217
        df = DataFrame(dict(a = [1,3], b = [np.nan, 2]))
        df['c'] = np.nan
        df['c'].update(pd.Series(['foo'],index=[0]))

        expected = DataFrame(dict(a = [1,3], b = [np.nan, 2], c = ['foo',np.nan]))
        tm.assert_frame_equal(df,expected)

    def test_operators_corner(self):
        series = self.ts

        empty = Series([], index=Index([]))

        result = series + empty
        self.assert_(np.isnan(result).all())

        result = empty + Series([], index=Index([]))
        self.assert_(len(result) == 0)

        # TODO: this returned NotImplemented earlier, what to do?
        # deltas = Series([timedelta(1)] * 5, index=np.arange(5))
        # sub_deltas = deltas[::2]
        # deltas5 = deltas * 5
        # deltas = deltas + sub_deltas

        # float + int
        int_ts = self.ts.astype(int)[:-5]
        added = self.ts + int_ts
        expected = self.ts.values[:-5] + int_ts.values
        self.assert_(np.array_equal(added[:-5], expected))

    def test_operators_reverse_object(self):
        # GH 56
        arr = Series(np.random.randn(10), index=np.arange(10),
                     dtype=object)

        def _check_op(arr, op):
            result = op(1., arr)
            expected = op(1., arr.astype(float))
            assert_series_equal(result.astype(float), expected)

        _check_op(arr, operator.add)
        _check_op(arr, operator.sub)
        _check_op(arr, operator.mul)
        _check_op(arr, operator.truediv)
        _check_op(arr, operator.floordiv)

    def test_series_frame_radd_bug(self):
        from pandas.util.testing import rands
        import operator

        # GH 353
        vals = Series([rands(5) for _ in range(10)])
        result = 'foo_' + vals
        expected = vals.map(lambda x: 'foo_' + x)
        assert_series_equal(result, expected)

        frame = DataFrame({'vals': vals})
        result = 'foo_' + frame
        expected = DataFrame({'vals': vals.map(lambda x: 'foo_' + x)})
        tm.assert_frame_equal(result, expected)

        # really raise this time
        self.assertRaises(TypeError, operator.add, datetime.now(), self.ts)

    def test_operators_frame(self):
        # rpow does not work with DataFrame
        df = DataFrame({'A': self.ts})

        tm.assert_almost_equal(self.ts + self.ts, (self.ts + df)['A'])
        tm.assert_almost_equal(self.ts ** self.ts, (self.ts ** df)['A'])
        tm.assert_almost_equal(self.ts < self.ts, (self.ts < df)['A'])
        tm.assert_almost_equal(self.ts / self.ts, (self.ts / df)['A'])

    def test_operators_combine(self):
        def _check_fill(meth, op, a, b, fill_value=0):
            exp_index = a.index.union(b.index)
            a = a.reindex(exp_index)
            b = b.reindex(exp_index)

            amask = isnull(a)
            bmask = isnull(b)

            exp_values = []
            for i in range(len(exp_index)):
                if amask[i]:
                    if bmask[i]:
                        exp_values.append(nan)
                        continue
                    exp_values.append(op(fill_value, b[i]))
                elif bmask[i]:
                    if amask[i]:
                        exp_values.append(nan)
                        continue
                    exp_values.append(op(a[i], fill_value))
                else:
                    exp_values.append(op(a[i], b[i]))

            result = meth(a, b, fill_value=fill_value)
            expected = Series(exp_values, exp_index)
            assert_series_equal(result, expected)

        a = Series([nan, 1., 2., 3., nan], index=np.arange(5))
        b = Series([nan, 1, nan, 3, nan, 4.], index=np.arange(6))

        pairings = []
        for op in ['add', 'sub', 'mul', 'pow', 'truediv', 'floordiv']:
            fv = 0
            lop = getattr(Series, op)
            lequiv = getattr(operator, op)
            rop = getattr(Series, 'r' + op)
            # bind op at definition time...
            requiv = lambda x, y, op=op: getattr(operator, op)(y, x)
            pairings.append((lop, lequiv, fv))
            pairings.append((rop, requiv, fv))

        if compat.PY3:
            pairings.append((Series.div, operator.truediv, 1))
            pairings.append((Series.rdiv, lambda x, y: operator.truediv(y, x), 1))
        else:
            pairings.append((Series.div, operator.div, 1))
            pairings.append((Series.rdiv, lambda x, y: operator.div(y, x), 1))

        for op, equiv_op, fv in pairings:
            result = op(a, b)
            exp = equiv_op(a, b)
            assert_series_equal(result, exp)
            _check_fill(op, equiv_op, a, b, fill_value=fv)
            # should accept axis=0 or axis='rows'
            op(a, b, axis=0)

    def test_combine_first(self):
        values = tm.makeIntIndex(20).values.astype(float)
        series = Series(values, index=tm.makeIntIndex(20))

        series_copy = series * 2
        series_copy[::2] = np.NaN

        # nothing used from the input
        combined = series.combine_first(series_copy)

        self.assert_(np.array_equal(combined, series))

        # Holes filled from input
        combined = series_copy.combine_first(series)
        self.assert_(np.isfinite(combined).all())

        self.assert_(np.array_equal(combined[::2], series[::2]))
        self.assert_(np.array_equal(combined[1::2], series_copy[1::2]))

        # mixed types
        index = tm.makeStringIndex(20)
        floats = Series(tm.randn(20), index=index)
        strings = Series(tm.makeStringIndex(10), index=index[::2])

        combined = strings.combine_first(floats)

        tm.assert_dict_equal(strings, combined, compare_keys=False)
        tm.assert_dict_equal(floats[1::2], combined, compare_keys=False)

        # corner case
        s = Series([1., 2, 3], index=[0, 1, 2])
        result = s.combine_first(Series([], index=[]))
        assert_series_equal(s, result)

    def test_update(self):
        s = Series([1.5, nan, 3., 4., nan])
        s2 = Series([nan, 3.5, nan, 5.])
        s.update(s2)

        expected = Series([1.5, 3.5, 3., 5., np.nan])
        assert_series_equal(s, expected)

        # GH 3217
        df = DataFrame([{"a": 1}, {"a": 3, "b": 2}])
        df['c'] = np.nan

        # this will fail as long as series is a sub-class of ndarray
        # df['c'].update(Series(['foo'],index=[0])) #####

    def test_corr(self):
        _skip_if_no_scipy()

        import scipy.stats as stats

        # full overlap
        self.assertAlmostEqual(self.ts.corr(self.ts), 1)

        # partial overlap
        self.assertAlmostEqual(self.ts[:15].corr(self.ts[5:]), 1)

        self.assert_(isnull(self.ts[:15].corr(self.ts[5:], min_periods=12)))

        ts1 = self.ts[:15].reindex(self.ts.index)
        ts2 = self.ts[5:].reindex(self.ts.index)
        self.assert_(isnull(ts1.corr(ts2, min_periods=12)))

        # No overlap
        self.assert_(np.isnan(self.ts[::2].corr(self.ts[1::2])))

        # all NA
        cp = self.ts[:10].copy()
        cp[:] = np.nan
        self.assert_(isnull(cp.corr(cp)))

        A = tm.makeTimeSeries()
        B = tm.makeTimeSeries()
        result = A.corr(B)
        expected, _ = stats.pearsonr(A, B)
        self.assertAlmostEqual(result, expected)

    def test_corr_rank(self):
        _skip_if_no_scipy()

        import scipy
        import scipy.stats as stats

        # kendall and spearman
        A = tm.makeTimeSeries()
        B = tm.makeTimeSeries()
        A[-5:] = A[:5]
        result = A.corr(B, method='kendall')
        expected = stats.kendalltau(A, B)[0]
        self.assertAlmostEqual(result, expected)

        result = A.corr(B, method='spearman')
        expected = stats.spearmanr(A, B)[0]
        self.assertAlmostEqual(result, expected)

        # these methods got rewritten in 0.8
        if scipy.__version__ < LooseVersion('0.9'):
            raise nose.SkipTest("skipping corr rank because of scipy version "
                                "{0}".format(scipy.__version__))

        # results from R
        A = Series([-0.89926396, 0.94209606, -1.03289164, -0.95445587,
                    0.76910310, -0.06430576, -2.09704447, 0.40660407,
                    -0.89926396, 0.94209606])
        B = Series([-1.01270225, -0.62210117, -1.56895827, 0.59592943,
                    -0.01680292, 1.17258718, -1.06009347, -0.10222060,
                    -0.89076239, 0.89372375])
        kexp = 0.4319297
        sexp = 0.5853767
        self.assertAlmostEqual(A.corr(B, method='kendall'), kexp)
        self.assertAlmostEqual(A.corr(B, method='spearman'), sexp)

    def test_cov(self):
        # full overlap
        self.assertAlmostEqual(self.ts.cov(self.ts), self.ts.std() ** 2)

        # partial overlap
        self.assertAlmostEqual(
            self.ts[:15].cov(self.ts[5:]), self.ts[5:15].std() ** 2)

        # No overlap
        self.assert_(np.isnan(self.ts[::2].cov(self.ts[1::2])))

        # all NA
        cp = self.ts[:10].copy()
        cp[:] = np.nan
        self.assert_(isnull(cp.cov(cp)))

        # min_periods
        self.assert_(isnull(self.ts[:15].cov(self.ts[5:], min_periods=12)))

        ts1 = self.ts[:15].reindex(self.ts.index)
        ts2 = self.ts[5:].reindex(self.ts.index)
        self.assert_(isnull(ts1.cov(ts2, min_periods=12)))

    def test_copy(self):
        ts = self.ts.copy()

        ts[::2] = np.NaN

        # Did not modify original Series
        self.assertFalse(np.isnan(self.ts[0]))

    def test_count(self):
        self.assertEqual(self.ts.count(), len(self.ts))

        self.ts[::2] = np.NaN

        self.assertEqual(self.ts.count(), np.isfinite(self.ts).sum())

    def test_dot(self):
        a = Series(np.random.randn(4), index=['p', 'q', 'r', 's'])
        b = DataFrame(np.random.randn(3, 4), index=['1', '2', '3'],
                      columns=['p', 'q', 'r', 's']).T

        result = a.dot(b)
        expected = Series(np.dot(a.values, b.values),
                             index=['1', '2', '3'])
        assert_series_equal(result, expected)

        # Check index alignment
        b2 = b.reindex(index=reversed(b.index))
        result = a.dot(b)
        assert_series_equal(result, expected)

        # Check ndarray argument
        result = a.dot(b.values)
        self.assertTrue(np.all(result == expected.values))
        assert_almost_equal(a.dot(b['2'].values), expected['2'])

        # Check series argument
        assert_almost_equal(a.dot(b['1']), expected['1'])
        assert_almost_equal(a.dot(b2['1']), expected['1'])

        self.assertRaises(Exception, a.dot, a.values[:3])
        self.assertRaises(ValueError, a.dot, b.T)

    def test_value_counts_nunique(self):
        s = Series(['a', 'b', 'b', 'b', 'b', 'a', 'c', 'd', 'd', 'a'])
        hist = s.value_counts()
        expected = Series([4, 3, 2, 1], index=['b', 'a', 'd', 'c'])
        assert_series_equal(hist, expected)

        # don't sort, have to sort after the fact as not sorting is platform-dep
        hist = s.value_counts(sort=False)
        hist.sort()
        expected = Series([3, 1, 4, 2], index=list('acbd'))
        expected.sort()
        assert_series_equal(hist, expected)

        # sort ascending
        hist = s.value_counts(ascending=True)
        expected = Series([1, 2, 3, 4], index=list('cdab'))
        assert_series_equal(hist, expected)

        # relative histogram.
        hist = s.value_counts(normalize=True)
        expected = Series([.4, .3, .2, .1], index=['b', 'a', 'd', 'c'])
        assert_series_equal(hist, expected)

        self.assertEquals(s.nunique(), 4)

        # bins
        self.assertRaises(TypeError, lambda bins: s.value_counts(bins=bins), 1)

        s1 = Series([1, 1, 2, 3])
        res1 = s1.value_counts(bins=1)
        exp1 = Series({0.998: 4})
        assert_series_equal(res1, exp1)
        res1n = s1.value_counts(bins=1, normalize=True)
        exp1n = Series({0.998: 1.0})
        assert_series_equal(res1n, exp1n)

        res4 = s1.value_counts(bins=4)
        exp4 = Series({0.998: 2, 1.5: 1, 2.0: 0, 2.5: 1}, index=[0.998, 2.5, 1.5, 2.0])
        assert_series_equal(res4, exp4)
        res4n = s1.value_counts(bins=4, normalize=True)
        exp4n = Series({0.998: 0.5, 1.5: 0.25, 2.0: 0.0, 2.5: 0.25}, index=[0.998, 2.5, 1.5, 2.0])
        assert_series_equal(res4n, exp4n)

        # handle NA's properly
        s[5:7] = np.nan
        hist = s.value_counts()
        expected = s.dropna().value_counts()
        assert_series_equal(hist, expected)

        s = Series({})
        hist = s.value_counts()
        expected = Series([], dtype=np.int64)
        assert_series_equal(hist, expected)

        # GH 3002, datetime64[ns]
        import pandas as pd
        f = StringIO(
            "xxyyzz20100101PIE\nxxyyzz20100101GUM\nxxyyww20090101EGG\nfoofoo20080909PIE")
        df = pd.read_fwf(f, widths=[6, 8, 3], names=[
                         "person_id", "dt", "food"], parse_dates=["dt"])
        s = df.dt.copy()
        result = s.value_counts()
        self.assert_(result.index.dtype == 'datetime64[ns]')

        # with NaT
        s = s.append(Series({4: pd.NaT}))
        result = s.value_counts()
        self.assert_(result.index.dtype == 'datetime64[ns]')

        # timedelta64[ns]
        from datetime import timedelta
        td = df.dt - df.dt + timedelta(1)
        td2 = timedelta(1) + (df.dt - df.dt)
        result = td.value_counts()
        result2 = td2.value_counts()
        #self.assert_(result.index.dtype == 'timedelta64[ns]')
        self.assert_(result.index.dtype == 'int64')
        self.assert_(result2.index.dtype == 'int64')

        # basics.rst doc example
        series = Series(np.random.randn(500))
        series[20:500] = np.nan
        series[10:20]  = 5000
        result = series.nunique()
        self.assert_(result == 11)

    def test_unique(self):

        # 714 also, dtype=float
        s = Series([1.2345] * 100)
        s[::2] = np.nan
        result = s.unique()
        self.assert_(len(result) == 2)

        s = Series([1.2345] * 100, dtype='f4')
        s[::2] = np.nan
        result = s.unique()
        self.assert_(len(result) == 2)

        # NAs in object arrays #714
        s = Series(['foo'] * 100, dtype='O')
        s[::2] = np.nan
        result = s.unique()
        self.assert_(len(result) == 2)

        # integers
        s = Series(np.random.randint(0, 100, size=100))
        result = np.sort(s.unique())
        expected = np.unique(s.values)
        self.assert_(np.array_equal(result, expected))

        s = Series(np.random.randint(0, 100, size=100).astype(np.int32))
        result = np.sort(s.unique())
        expected = np.unique(s.values)
        self.assert_(np.array_equal(result, expected))

        # test string arrays for coverage
        strings = np.tile(np.array([tm.rands(10) for _ in range(10)]), 10)
        result = np.sort(nanops.unique1d(strings))
        expected = np.unique(strings)
        self.assert_(np.array_equal(result, expected))

        # decision about None

        s = Series([1, 2, 3, None, None, None], dtype=object)
        result = s.unique()
        expected = np.array([1, 2, 3, None], dtype=object)
        self.assert_(np.array_equal(result, expected))

    def test_dropna_empty(self):
        s = Series([])
        self.assert_(len(s.dropna()) == 0)
        s.dropna(inplace=True)
        self.assert_(len(s) == 0)

        # invalid axis
        self.assertRaises(ValueError, s.dropna, axis=1)

    def test_axis_alias(self):
        s = Series([1, 2, np.nan])
        assert_series_equal(s.dropna(axis='rows'), s.dropna(axis='index'))
        self.assertEqual(s.dropna().sum('rows'), 3)
        self.assertEqual(s._get_axis_number('rows'), 0)
        self.assertEqual(s._get_axis_name('rows'), 'index')

    def test_drop_duplicates(self):
        s = Series([1, 2, 3, 3])

        result = s.duplicated()
        expected = Series([False, False, False, True])
        assert_series_equal(result, expected)

        result = s.duplicated(take_last=True)
        expected = Series([False, False, True, False])
        assert_series_equal(result, expected)

        result = s.drop_duplicates()
        expected = s[[True, True, True, False]]
        assert_series_equal(result, expected)
        sc = s.copy()
        sc.drop_duplicates(inplace=True)
        assert_series_equal(sc, expected)

        result = s.drop_duplicates(take_last=True)
        expected = s[[True, True, False, True]]
        assert_series_equal(result, expected)
        sc = s.copy()
        sc.drop_duplicates(take_last=True, inplace=True)
        assert_series_equal(sc, expected)

    def test_sort(self):
        ts = self.ts.copy()
        ts.sort()

        self.assert_(np.array_equal(ts, self.ts.order()))
        self.assert_(np.array_equal(ts.index, self.ts.order().index))

        ts.sort(ascending=False)
        self.assert_(np.array_equal(ts, self.ts.order(ascending=False)))
        self.assert_(np.array_equal(ts.index,
                                    self.ts.order(ascending=False).index))

    def test_sort_index(self):
        import random

        rindex = list(self.ts.index)
        random.shuffle(rindex)

        random_order = self.ts.reindex(rindex)
        sorted_series = random_order.sort_index()
        assert_series_equal(sorted_series, self.ts)

        # descending
        sorted_series = random_order.sort_index(ascending=False)
        assert_series_equal(sorted_series,
                            self.ts.reindex(self.ts.index[::-1]))

    def test_order(self):
        ts = self.ts.copy()
        ts[:5] = np.NaN
        vals = ts.values

        result = ts.order()
        self.assert_(np.isnan(result[-5:]).all())
        self.assert_(np.array_equal(result[:-5], np.sort(vals[5:])))

        result = ts.order(na_last=False)
        self.assert_(np.isnan(result[:5]).all())
        self.assert_(np.array_equal(result[5:], np.sort(vals[5:])))

        # something object-type
        ser = Series(['A', 'B'], [1, 2])
        # no failure
        ser.order()

        # ascending=False
        ordered = ts.order(ascending=False)
        expected = np.sort(ts.valid().values)[::-1]
        assert_almost_equal(expected, ordered.valid().values)
        ordered = ts.order(ascending=False, na_last=False)
        assert_almost_equal(expected, ordered.valid().values)

    def test_rank(self):
        from pandas.compat.scipy import rankdata

        self.ts[::2] = np.nan
        self.ts[:10][::3] = 4.

        ranks = self.ts.rank()
        oranks = self.ts.astype('O').rank()

        assert_series_equal(ranks, oranks)

        mask = np.isnan(self.ts)
        filled = self.ts.fillna(np.inf)

        # rankdata returns a ndarray
        exp = Series(rankdata(filled),index=filled.index)
        exp[mask] = np.nan

        assert_almost_equal(ranks, exp)

        iseries = Series(np.arange(5).repeat(2))

        iranks = iseries.rank()
        exp = iseries.astype(float).rank()
        assert_series_equal(iranks, exp)

    def test_from_csv(self):

        with ensure_clean() as path:
            self.ts.to_csv(path)
            ts = Series.from_csv(path)
            assert_series_equal(self.ts, ts)
            self.assertTrue(ts.index.name is None)

            self.series.to_csv(path)
            series = Series.from_csv(path)
            self.assert_(series.name is None)
            self.assert_(series.index.name is None)
            assert_series_equal(self.series, series)

            outfile = open(path, 'w')
            outfile.write('1998-01-01|1.0\n1999-01-01|2.0')
            outfile.close()
            series = Series.from_csv(path, sep='|')
            checkseries = Series(
                 {datetime(1998, 1, 1): 1.0, datetime(1999, 1, 1): 2.0})
            assert_series_equal(checkseries, series)

            series = Series.from_csv(path, sep='|', parse_dates=False)
            checkseries = Series({'1998-01-01': 1.0, '1999-01-01': 2.0})
            assert_series_equal(checkseries, series)

    def test_to_csv(self):

        with ensure_clean() as path:
            self.ts.to_csv(path)

            lines = open(path, 'U').readlines()
            assert(lines[1] != '\n')

            self.ts.to_csv(path, index=False)
            arr = np.loadtxt(path)
            assert_almost_equal(arr, self.ts.values)

    def test_to_csv_unicode_index(self):
        buf = StringIO()
        s = Series([u("\u05d0"), "d2"], index=[u("\u05d0"), u("\u05d1")])

        s.to_csv(buf, encoding='UTF-8')
        buf.seek(0)

        s2 = Series.from_csv(buf, index_col=0, encoding='UTF-8')

        assert_series_equal(s, s2)

    def test_tolist(self):
        rs = self.ts.tolist()
        xp = self.ts.values.tolist()
        assert_almost_equal(rs, xp)

        # datetime64
        s = Series(self.ts.index)
        rs = s.tolist()
        self.assertEqual(self.ts.index[0], rs[0])

    def test_to_frame(self):
        self.ts.name = None
        rs = self.ts.to_frame()
        xp = pd.DataFrame(self.ts.values, index=self.ts.index)
        assert_frame_equal(rs, xp)

        self.ts.name = 'testname'
        rs = self.ts.to_frame()
        xp = pd.DataFrame(dict(testname=self.ts.values), index=self.ts.index)
        assert_frame_equal(rs, xp)

        rs = self.ts.to_frame(name='testdifferent')
        xp = pd.DataFrame(dict(testdifferent=self.ts.values), index=self.ts.index)
        assert_frame_equal(rs, xp)

    def test_to_dict(self):
        self.assert_(np.array_equal(Series(self.ts.to_dict()), self.ts))

    def test_to_csv_float_format(self):

        with ensure_clean() as filename:
            ser = Series([0.123456, 0.234567, 0.567567])
            ser.to_csv(filename, float_format='%.2f')

            rs = Series.from_csv(filename)
            xp = Series([0.12, 0.23, 0.57])
            assert_series_equal(rs, xp)

    def test_to_csv_list_entries(self):
        s = Series(['jack and jill', 'jesse and frank'])

        split = s.str.split(r'\s+and\s+')

        buf = StringIO()
        split.to_csv(buf)

    def test_clip(self):
        val = self.ts.median()

        self.assertEqual(self.ts.clip_lower(val).min(), val)
        self.assertEqual(self.ts.clip_upper(val).max(), val)

        self.assertEqual(self.ts.clip(lower=val).min(), val)
        self.assertEqual(self.ts.clip(upper=val).max(), val)

        result = self.ts.clip(-0.5, 0.5)
        expected = np.clip(self.ts, -0.5, 0.5)
        assert_series_equal(result, expected)
        tm.assert_isinstance(expected, Series)

    def test_clip_types_and_nulls(self):

        sers = [Series([np.nan, 1.0, 2.0, 3.0]),
                Series([None, 'a', 'b', 'c']),
                Series(pd.to_datetime([np.nan, 1, 2, 3], unit='D'))]

        for s in sers:
            thresh = s[2]
            l = s.clip_lower(thresh)
            u = s.clip_upper(thresh)
            self.assertEqual(l[notnull(l)].min(), thresh)
            self.assertEqual(u[notnull(u)].max(), thresh)
            self.assertEqual(list(isnull(s)), list(isnull(l)))
            self.assertEqual(list(isnull(s)), list(isnull(u)))

    def test_valid(self):
        ts = self.ts.copy()
        ts[::2] = np.NaN

        result = ts.valid()
        self.assertEqual(len(result), ts.count())

        tm.assert_dict_equal(result, ts, compare_keys=False)

    def test_isnull(self):
        ser = Series([0, 5.4, 3, nan, -0.001])
        np.array_equal(
            ser.isnull(), Series([False, False, False, True, False]).values)
        ser = Series(["hi", "", nan])
        np.array_equal(ser.isnull(), Series([False, False, True]).values)

    def test_notnull(self):
        ser = Series([0, 5.4, 3, nan, -0.001])
        np.array_equal(
            ser.notnull(), Series([True, True, True, False, True]).values)
        ser = Series(["hi", "", nan])
        np.array_equal(ser.notnull(), Series([True, True, False]).values)

    def test_shift(self):
        shifted = self.ts.shift(1)
        unshifted = shifted.shift(-1)

        tm.assert_dict_equal(unshifted.valid(), self.ts, compare_keys=False)

        offset = datetools.bday
        shifted = self.ts.shift(1, freq=offset)
        unshifted = shifted.shift(-1, freq=offset)

        assert_series_equal(unshifted, self.ts)

        unshifted = self.ts.shift(0, freq=offset)
        assert_series_equal(unshifted, self.ts)

        shifted = self.ts.shift(1, freq='B')
        unshifted = shifted.shift(-1, freq='B')

        assert_series_equal(unshifted, self.ts)

        # corner case
        unshifted = self.ts.shift(0)
        assert_series_equal(unshifted, self.ts)

        # Shifting with PeriodIndex
        ps = tm.makePeriodSeries()
        shifted = ps.shift(1)
        unshifted = shifted.shift(-1)
        tm.assert_dict_equal(unshifted.valid(), ps, compare_keys=False)

        shifted2 = ps.shift(1, 'B')
        shifted3 = ps.shift(1, datetools.bday)
        assert_series_equal(shifted2, shifted3)
        assert_series_equal(ps, shifted2.shift(-1, 'B'))

        self.assertRaises(ValueError, ps.shift, freq='D')

        # legacy support
        shifted4 = ps.shift(1, timeRule='B')
        assert_series_equal(shifted2, shifted4)

        shifted5 = ps.shift(1, offset=datetools.bday)
        assert_series_equal(shifted5, shifted4)

    def test_tshift(self):
        # PeriodIndex
        ps = tm.makePeriodSeries()
        shifted = ps.tshift(1)
        unshifted = shifted.tshift(-1)

        assert_series_equal(unshifted, ps)

        shifted2 = ps.tshift(freq='B')
        assert_series_equal(shifted, shifted2)

        shifted3 = ps.tshift(freq=datetools.bday)
        assert_series_equal(shifted, shifted3)

        self.assertRaises(ValueError, ps.tshift, freq='M')

        # DatetimeIndex
        shifted = self.ts.tshift(1)
        unshifted = shifted.tshift(-1)

        assert_series_equal(self.ts, unshifted)

        shifted2 = self.ts.tshift(freq=self.ts.index.freq)
        assert_series_equal(shifted, shifted2)

        inferred_ts = Series(self.ts.values, Index(np.asarray(self.ts.index)))
        shifted = inferred_ts.tshift(1)
        unshifted = shifted.tshift(-1)
        assert_series_equal(shifted, self.ts.tshift(1))
        assert_series_equal(unshifted, inferred_ts)

        no_freq = self.ts[[0, 5, 7]]
        self.assertRaises(ValueError, no_freq.tshift)

    def test_shift_int(self):
        ts = self.ts.astype(int)
        shifted = ts.shift(1)
        expected = ts.astype(float).shift(1)
        assert_series_equal(shifted, expected)

    def test_truncate(self):
        offset = datetools.bday

        ts = self.ts[::3]

        start, end = self.ts.index[3], self.ts.index[6]
        start_missing, end_missing = self.ts.index[2], self.ts.index[7]

        # neither specified
        truncated = ts.truncate()
        assert_series_equal(truncated, ts)

        # both specified
        expected = ts[1:3]

        truncated = ts.truncate(start, end)
        assert_series_equal(truncated, expected)

        truncated = ts.truncate(start_missing, end_missing)
        assert_series_equal(truncated, expected)

        # start specified
        expected = ts[1:]

        truncated = ts.truncate(before=start)
        assert_series_equal(truncated, expected)

        truncated = ts.truncate(before=start_missing)
        assert_series_equal(truncated, expected)

        # end specified
        expected = ts[:3]

        truncated = ts.truncate(after=end)
        assert_series_equal(truncated, expected)

        truncated = ts.truncate(after=end_missing)
        assert_series_equal(truncated, expected)

        # corner case, empty series returned
        truncated = ts.truncate(after=self.ts.index[0] - offset)
        assert(len(truncated) == 0)

        truncated = ts.truncate(before=self.ts.index[-1] + offset)
        assert(len(truncated) == 0)

        self.assertRaises(ValueError, ts.truncate,
                          before=self.ts.index[-1] + offset,
                          after=self.ts.index[0] - offset)

    def test_ptp(self):
        N = 1000
        arr = np.random.randn(N)
        ser = Series(arr)
        self.assertEqual(np.ptp(ser), np.ptp(arr))

    def test_asof(self):
        # array or list or dates
        N = 50
        rng = date_range('1/1/1990', periods=N, freq='53s')
        ts = Series(np.random.randn(N), index=rng)
        ts[15:30] = np.nan
        dates = date_range('1/1/1990', periods=N * 3, freq='25s')

        result = ts.asof(dates)
        self.assert_(notnull(result).all())
        lb = ts.index[14]
        ub = ts.index[30]

        result = ts.asof(list(dates))
        self.assert_(notnull(result).all())
        lb = ts.index[14]
        ub = ts.index[30]

        mask = (result.index >= lb) & (result.index < ub)
        rs = result[mask]
        self.assert_((rs == ts[lb]).all())

        val = result[result.index[result.index >= ub][0]]
        self.assertEqual(ts[ub], val)

        self.ts[5:10] = np.NaN
        self.ts[15:20] = np.NaN

        val1 = self.ts.asof(self.ts.index[7])
        val2 = self.ts.asof(self.ts.index[19])

        self.assertEqual(val1, self.ts[4])
        self.assertEqual(val2, self.ts[14])

        # accepts strings
        val1 = self.ts.asof(str(self.ts.index[7]))
        self.assertEqual(val1, self.ts[4])

        # in there
        self.assertEqual(self.ts.asof(self.ts.index[3]), self.ts[3])

        # no as of value
        d = self.ts.index[0] - datetools.bday
        self.assert_(np.isnan(self.ts.asof(d)))

    def test_getitem_setitem_datetimeindex(self):
        from pandas import date_range
        N = 50
        # testing with timezone, GH #2785
        rng = date_range('1/1/1990', periods=N, freq='H', tz='US/Eastern')
        ts = Series(np.random.randn(N), index=rng)

        result = ts["1990-01-01 04:00:00"]
        expected = ts[4]
        self.assert_(result == expected)

        result = ts.copy()
        result["1990-01-01 04:00:00"] = 0
        result["1990-01-01 04:00:00"] = ts[4]
        assert_series_equal(result, ts)

        result = ts["1990-01-01 04:00:00":"1990-01-01 07:00:00"]
        expected = ts[4:8]
        assert_series_equal(result, expected)

        result = ts.copy()
        result["1990-01-01 04:00:00":"1990-01-01 07:00:00"] = 0
        result["1990-01-01 04:00:00":"1990-01-01 07:00:00"] = ts[4:8]
        assert_series_equal(result, ts)

        lb = "1990-01-01 04:00:00"
        rb = "1990-01-01 07:00:00"
        result = ts[(ts.index >= lb) & (ts.index <= rb)]
        expected = ts[4:8]
        assert_series_equal(result, expected)

        # repeat all the above with naive datetimes
        result = ts[datetime(1990, 1, 1, 4)]
        expected = ts[4]
        self.assert_(result == expected)

        result = ts.copy()
        result[datetime(1990, 1, 1, 4)] = 0
        result[datetime(1990, 1, 1, 4)] = ts[4]
        assert_series_equal(result, ts)

        result = ts[datetime(1990, 1, 1, 4):datetime(1990, 1, 1, 7)]
        expected = ts[4:8]
        assert_series_equal(result, expected)

        result = ts.copy()
        result[datetime(1990, 1, 1, 4):datetime(1990, 1, 1, 7)] = 0
        result[datetime(1990, 1, 1, 4):datetime(1990, 1, 1, 7)] = ts[4:8]
        assert_series_equal(result, ts)

        lb = datetime(1990, 1, 1, 4)
        rb = datetime(1990, 1, 1, 7)
        result = ts[(ts.index >= lb) & (ts.index <= rb)]
        expected = ts[4:8]
        assert_series_equal(result, expected)

        result = ts[ts.index[4]]
        expected = ts[4]
        self.assert_(result == expected)

        result = ts[ts.index[4:8]]
        expected = ts[4:8]
        assert_series_equal(result, expected)

        result = ts.copy()
        result[ts.index[4:8]] = 0
        result[4:8] = ts[4:8]
        assert_series_equal(result, ts)

        # also test partial date slicing
        result = ts["1990-01-02"]
        expected = ts[24:48]
        assert_series_equal(result, expected)

        result = ts.copy()
        result["1990-01-02"] = 0
        result["1990-01-02"] = ts[24:48]
        assert_series_equal(result, ts)

    def test_getitem_setitem_datetime_tz(self):
        _skip_if_no_pytz();
        from pytz import timezone as tz

        from pandas import date_range
        N = 50
        # testing with timezone, GH #2785
        rng = date_range('1/1/1990', periods=N, freq='H', tz='US/Eastern')
        ts = Series(np.random.randn(N), index=rng)

        # also test Timestamp tz handling, GH #2789
        result = ts.copy()
        result["1990-01-01 09:00:00+00:00"] = 0
        result["1990-01-01 09:00:00+00:00"] = ts[4]
        assert_series_equal(result, ts)

        result = ts.copy()
        result["1990-01-01 03:00:00-06:00"] = 0
        result["1990-01-01 03:00:00-06:00"] = ts[4]
        assert_series_equal(result, ts)

        # repeat with datetimes
        result = ts.copy()
        result[datetime(1990, 1, 1, 9, tzinfo=tz('UTC'))] = 0
        result[datetime(1990, 1, 1, 9, tzinfo=tz('UTC'))] = ts[4]
        assert_series_equal(result, ts)

        result = ts.copy()
        result[datetime(1990, 1, 1, 3, tzinfo=tz('US/Central'))] = 0
        result[datetime(1990, 1, 1, 3, tzinfo=tz('US/Central'))] = ts[4]
        assert_series_equal(result, ts)

    def test_getitem_setitem_periodindex(self):
        from pandas import period_range
        N = 50
        rng = period_range('1/1/1990', periods=N, freq='H')
        ts = Series(np.random.randn(N), index=rng)

        result = ts["1990-01-01 04"]
        expected = ts[4]
        self.assert_(result == expected)

        result = ts.copy()
        result["1990-01-01 04"] = 0
        result["1990-01-01 04"] = ts[4]
        assert_series_equal(result, ts)

        result = ts["1990-01-01 04":"1990-01-01 07"]
        expected = ts[4:8]
        assert_series_equal(result, expected)

        result = ts.copy()
        result["1990-01-01 04":"1990-01-01 07"] = 0
        result["1990-01-01 04":"1990-01-01 07"] = ts[4:8]
        assert_series_equal(result, ts)

        lb = "1990-01-01 04"
        rb = "1990-01-01 07"
        result = ts[(ts.index >= lb) & (ts.index <= rb)]
        expected = ts[4:8]
        assert_series_equal(result, expected)

        # GH 2782
        result = ts[ts.index[4]]
        expected = ts[4]
        self.assert_(result == expected)

        result = ts[ts.index[4:8]]
        expected = ts[4:8]
        assert_series_equal(result, expected)

        result = ts.copy()
        result[ts.index[4:8]] = 0
        result[4:8] = ts[4:8]
        assert_series_equal(result, ts)

    def test_asof_periodindex(self):
        from pandas import period_range, PeriodIndex
        # array or list or dates
        N = 50
        rng = period_range('1/1/1990', periods=N, freq='H')
        ts = Series(np.random.randn(N), index=rng)
        ts[15:30] = np.nan
        dates = date_range('1/1/1990', periods=N * 3, freq='37min')

        result = ts.asof(dates)
        self.assert_(notnull(result).all())
        lb = ts.index[14]
        ub = ts.index[30]

        result = ts.asof(list(dates))
        self.assert_(notnull(result).all())
        lb = ts.index[14]
        ub = ts.index[30]

        pix = PeriodIndex(result.index.values, freq='H')
        mask = (pix >= lb) & (pix < ub)
        rs = result[mask]
        self.assert_((rs == ts[lb]).all())

        ts[5:10] = np.NaN
        ts[15:20] = np.NaN

        val1 = ts.asof(ts.index[7])
        val2 = ts.asof(ts.index[19])

        self.assertEqual(val1, ts[4])
        self.assertEqual(val2, ts[14])

        # accepts strings
        val1 = ts.asof(str(ts.index[7]))
        self.assertEqual(val1, ts[4])

        # in there
        self.assertEqual(ts.asof(ts.index[3]), ts[3])

        # no as of value
        d = ts.index[0].to_timestamp() - datetools.bday
        self.assert_(np.isnan(ts.asof(d)))

    def test_asof_more(self):
        from pandas import date_range
        s = Series([nan, nan, 1, 2, nan, nan, 3, 4, 5],
                   index=date_range('1/1/2000', periods=9))

        dates = s.index[[4, 5, 6, 2, 1]]

        result = s.asof(dates)
        expected = Series([2, 2, 3, 1, np.nan], index=dates)

        assert_series_equal(result, expected)

        s = Series([1.5, 2.5, 1, 2, nan, nan, 3, 4, 5],
                   index=date_range('1/1/2000', periods=9))
        result = s.asof(s.index[0])
        self.assertEqual(result, s[0])

    def test_cast_on_putmask(self):

        # GH 2746

        # need to upcast
        s = Series([1, 2], index=[1, 2], dtype='int64')
        s[[True, False]] = Series([0], index=[1], dtype='int64')
        expected = Series([0, 2], index=[1, 2], dtype='int64')

        assert_series_equal(s, expected)

    def test_astype_cast_nan_int(self):
        df = Series([1.0, 2.0, 3.0, np.nan])
        self.assertRaises(ValueError, df.astype, np.int64)

    def test_astype_cast_object_int(self):
        arr = Series(["car", "house", "tree", "1"])

        self.assertRaises(ValueError, arr.astype, int)
        self.assertRaises(ValueError, arr.astype, np.int64)
        self.assertRaises(ValueError, arr.astype, np.int8)

        arr = Series(['1', '2', '3', '4'], dtype=object)
        result = arr.astype(int)
        self.assert_(np.array_equal(result, np.arange(1, 5)))

    def test_astype_datetimes(self):
        import pandas.tslib as tslib

        s = Series(tslib.iNaT, dtype='M8[ns]', index=lrange(5))
        s = s.astype('O')
        self.assert_(s.dtype == np.object_)

        s = Series([datetime(2001, 1, 2, 0, 0)])
        s = s.astype('O')
        self.assert_(s.dtype == np.object_)

        s = Series([datetime(2001, 1, 2, 0, 0) for i in range(3)])
        s[1] = np.nan
        self.assert_(s.dtype == 'M8[ns]')
        s = s.astype('O')
        self.assert_(s.dtype == np.object_)

    def test_astype_str(self):
        # GH4405
        digits = string.digits
        s1 = Series([digits * 10, tm.rands(63), tm.rands(64),
                    tm.rands(1000)])
        s2 = Series([digits * 10, tm.rands(63), tm.rands(64), nan, 1.0])
        types = (compat.text_type,) + (np.str_, np.unicode_)
        for typ in types:
            for s in (s1, s2):
                res = s.astype(typ)
                expec = s.map(compat.text_type)
                assert_series_equal(res, expec)

    def test_map(self):
        index, data = tm.getMixedTypeDict()

        source = Series(data['B'], index=data['C'])
        target = Series(data['C'][:4], index=data['D'][:4])

        merged = target.map(source)

        for k, v in compat.iteritems(merged):
            self.assertEqual(v, source[target[k]])

        # input could be a dict
        merged = target.map(source.to_dict())

        for k, v in compat.iteritems(merged):
            self.assertEqual(v, source[target[k]])

        # function
        result = self.ts.map(lambda x: x * 2)
        self.assert_(np.array_equal(result, self.ts * 2))

    def test_map_int(self):
        left = Series({'a': 1., 'b': 2., 'c': 3., 'd': 4})
        right = Series({1: 11, 2: 22, 3: 33})

        self.assert_(left.dtype == np.float_)
        self.assert_(issubclass(right.dtype.type, np.integer))

        merged = left.map(right)
        self.assert_(merged.dtype == np.float_)
        self.assert_(isnull(merged['d']))
        self.assert_(not isnull(merged['c']))

    def test_map_type_inference(self):
        s = Series(lrange(3))
        s2 = s.map(lambda x: np.where(x == 0, 0, 1))
        self.assert_(issubclass(s2.dtype.type, np.integer))

    def test_map_decimal(self):
        from decimal import Decimal

        result = self.series.map(lambda x: Decimal(str(x)))
        self.assert_(result.dtype == np.object_)
        tm.assert_isinstance(result[0], Decimal)

    def test_map_na_exclusion(self):
        s = Series([1.5, np.nan, 3, np.nan, 5])

        result = s.map(lambda x: x * 2, na_action='ignore')
        exp = s * 2
        assert_series_equal(result, exp)

    def test_apply(self):
        assert_series_equal(self.ts.apply(np.sqrt), np.sqrt(self.ts))

        # elementwise-apply
        import math
        assert_series_equal(self.ts.apply(math.exp), np.exp(self.ts))

        # how to handle Series result, #2316
        result = self.ts.apply(lambda x: Series([x, x ** 2],
                                                index=['x', 'x^2']))
        expected = DataFrame({'x': self.ts, 'x^2': self.ts ** 2})
        tm.assert_frame_equal(result, expected)

        # empty series
        s = Series()
        rs = s.apply(lambda x: x)
        tm.assert_series_equal(s, rs)

        # index but no data
        s = Series(index=[1, 2, 3])
        rs = s.apply(lambda x: x)
        tm.assert_series_equal(s, rs)

    def test_apply_same_length_inference_bug(self):
        s = Series([1, 2])
        f = lambda x: (x, x + 1)

        result = s.apply(f)
        expected = s.map(f)
        assert_series_equal(result, expected)

        s = Series([1, 2, 3])
        result = s.apply(f)
        expected = s.map(f)
        assert_series_equal(result, expected)

    def test_apply_dont_convert_dtype(self):
        s = Series(np.random.randn(10))

        f = lambda x: x if x > 0 else np.nan
        result = s.apply(f, convert_dtype=False)
        self.assert_(result.dtype == object)

    def test_convert_objects(self):

        s = Series([1., 2, 3], index=['a', 'b', 'c'])
        result = s.convert_objects(convert_dates=False, convert_numeric=True)
        assert_series_equal(result, s)

        # force numeric conversion
        r = s.copy().astype('O')
        r['a'] = '1'
        result = r.convert_objects(convert_dates=False, convert_numeric=True)
        assert_series_equal(result, s)

        r = s.copy().astype('O')
        r['a'] = '1.'
        result = r.convert_objects(convert_dates=False, convert_numeric=True)
        assert_series_equal(result, s)

        r = s.copy().astype('O')
        r['a'] = 'garbled'
        expected = s.copy()
        expected['a'] = np.nan
        result = r.convert_objects(convert_dates=False, convert_numeric=True)
        assert_series_equal(result, expected)

        # GH 4119, not converting a mixed type (e.g.floats and object)
        s = Series([1, 'na', 3, 4])
        result = s.convert_objects(convert_numeric=True)
        expected = Series([1, np.nan, 3, 4])
        assert_series_equal(result, expected)

        s = Series([1, '', 3, 4])
        result = s.convert_objects(convert_numeric=True)
        expected = Series([1, np.nan, 3, 4])
        assert_series_equal(result, expected)

        # dates
        s = Series(
            [datetime(2001, 1, 1, 0, 0), datetime(2001, 1, 2, 0, 0), datetime(2001, 1, 3, 0, 0)])
        s2 = Series([datetime(2001, 1, 1, 0, 0), datetime(2001, 1, 2, 0, 0), datetime(
            2001, 1, 3, 0, 0), 'foo', 1.0, 1, Timestamp('20010104'), '20010105'], dtype='O')

        result = s.convert_objects(convert_dates=True, convert_numeric=False)
        expected = Series(
            [Timestamp('20010101'), Timestamp('20010102'), Timestamp('20010103')], dtype='M8[ns]')
        assert_series_equal(result, expected)

        result = s.convert_objects(
            convert_dates='coerce', convert_numeric=False)
        result = s.convert_objects(
            convert_dates='coerce', convert_numeric=True)
        assert_series_equal(result, expected)

        expected = Series(
            [Timestamp(
                '20010101'), Timestamp('20010102'), Timestamp('20010103'),
                          lib.NaT, lib.NaT, lib.NaT, Timestamp('20010104'), Timestamp('20010105')], dtype='M8[ns]')
        result = s2.convert_objects(
            convert_dates='coerce', convert_numeric=False)
        assert_series_equal(result, expected)
        result = s2.convert_objects(
            convert_dates='coerce', convert_numeric=True)
        assert_series_equal(result, expected)

        # preserver all-nans (if convert_dates='coerce')
        s = Series(['foo', 'bar', 1, 1.0], dtype='O')
        result = s.convert_objects(
            convert_dates='coerce', convert_numeric=False)
        assert_series_equal(result, s)

        # preserver if non-object
        s = Series([1], dtype='float32')
        result = s.convert_objects(
            convert_dates='coerce', convert_numeric=False)
        assert_series_equal(result, s)

        #r = s.copy()
        #r[0] = np.nan
        #result = r.convert_objects(convert_dates=True,convert_numeric=False)
        #self.assert_(result.dtype == 'M8[ns]')

        # dateutil parses some single letters into today's value as a date
        for x in 'abcdefghijklmnopqrstuvwxyz':
            s = Series([x])
            result = s.convert_objects(convert_dates='coerce')
            assert_series_equal(result, s)
            s = Series([x.upper()])
            result = s.convert_objects(convert_dates='coerce')
            assert_series_equal(result, s)

    def test_apply_args(self):
        s = Series(['foo,bar'])

        result = s.apply(str.split, args=(',',))
        self.assert_(result[0] == ['foo', 'bar'])

    def test_align(self):
        def _check_align(a, b, how='left', fill=None):
            aa, ab = a.align(b, join=how, fill_value=fill)

            join_index = a.index.join(b.index, how=how)
            if fill is not None:
                diff_a = aa.index.diff(join_index)
                diff_b = ab.index.diff(join_index)
                if len(diff_a) > 0:
                    self.assert_((aa.reindex(diff_a) == fill).all())
                if len(diff_b) > 0:
                    self.assert_((ab.reindex(diff_b) == fill).all())

            ea = a.reindex(join_index)
            eb = b.reindex(join_index)

            if fill is not None:
                ea = ea.fillna(fill)
                eb = eb.fillna(fill)

            assert_series_equal(aa, ea)
            assert_series_equal(ab, eb)

        for kind in JOIN_TYPES:
            _check_align(self.ts[2:], self.ts[:-5], how=kind)
            _check_align(self.ts[2:], self.ts[:-5], how=kind, fill=-1)

            # empty left
            _check_align(self.ts[:0], self.ts[:-5], how=kind)

            # empty right
            _check_align(self.ts[:-5], self.ts[:0], how=kind)

            # both empty
            _check_align(self.ts[:0], self.ts[:0], how=kind)

    def test_align_fill_method(self):
        def _check_align(a, b, how='left', method='pad', limit=None):
            aa, ab = a.align(b, join=how, method=method, limit=limit)

            join_index = a.index.join(b.index, how=how)
            ea = a.reindex(join_index)
            eb = b.reindex(join_index)

            ea = ea.fillna(method=method, limit=limit)
            eb = eb.fillna(method=method, limit=limit)

            assert_series_equal(aa, ea)
            assert_series_equal(ab, eb)

        for kind in JOIN_TYPES:
            for meth in ['pad', 'bfill']:
                _check_align(self.ts[2:], self.ts[:-5], how=kind, method=meth)
                _check_align(self.ts[2:], self.ts[:-5], how=kind,
                             method=meth, limit=1)

                # empty left
                _check_align(self.ts[:0], self.ts[:-5], how=kind, method=meth)
                _check_align(self.ts[:0], self.ts[:-5], how=kind, method=meth,
                             limit=1)

                # empty right
                _check_align(self.ts[:-5], self.ts[:0], how=kind, method=meth)
                _check_align(self.ts[:-5], self.ts[:0], how=kind, method=meth,
                             limit=1)

                # both empty
                _check_align(self.ts[:0], self.ts[:0], how=kind, method=meth)
                _check_align(self.ts[:0], self.ts[:0], how=kind, method=meth,
                             limit=1)

    def test_align_nocopy(self):
        b = self.ts[:5].copy()

        # do copy
        a = self.ts.copy()
        ra, _ = a.align(b, join='left')
        ra[:5] = 5
        self.assert_(not (a[:5] == 5).any())

        # do not copy
        a = self.ts.copy()
        ra, _ = a.align(b, join='left', copy=False)
        ra[:5] = 5
        self.assert_((a[:5] == 5).all())

        # do copy
        a = self.ts.copy()
        b = self.ts[:5].copy()
        _, rb = a.align(b, join='right')
        rb[:3] = 5
        self.assert_(not (b[:3] == 5).any())

        # do not copy
        a = self.ts.copy()
        b = self.ts[:5].copy()
        _, rb = a.align(b, join='right', copy=False)
        rb[:2] = 5
        self.assert_((b[:2] == 5).all())

    def test_align_sameindex(self):
        a, b = self.ts.align(self.ts, copy=False)
        self.assert_(a.index is self.ts.index)
        self.assert_(b.index is self.ts.index)

        # a, b = self.ts.align(self.ts, copy=True)
        # self.assert_(a.index is not self.ts.index)
        # self.assert_(b.index is not self.ts.index)

    def test_reindex(self):
        identity = self.series.reindex(self.series.index)
        self.assert_(np.may_share_memory(self.series.index, identity.index))
        self.assert_(identity.index.is_(self.series.index))

        subIndex = self.series.index[10:20]
        subSeries = self.series.reindex(subIndex)

        for idx, val in compat.iteritems(subSeries):
            self.assertEqual(val, self.series[idx])

        subIndex2 = self.ts.index[10:20]
        subTS = self.ts.reindex(subIndex2)

        for idx, val in compat.iteritems(subTS):
            self.assertEqual(val, self.ts[idx])
        stuffSeries = self.ts.reindex(subIndex)

        self.assert_(np.isnan(stuffSeries).all())

        # This is extremely important for the Cython code to not screw up
        nonContigIndex = self.ts.index[::2]
        subNonContig = self.ts.reindex(nonContigIndex)
        for idx, val in compat.iteritems(subNonContig):
            self.assertEqual(val, self.ts[idx])

        # return a copy the same index here
        result = self.ts.reindex()
        self.assert_((result is self.ts) == False)

    def test_reindex_corner(self):
        # (don't forget to fix this) I think it's fixed
        reindexed_dep = self.empty.reindex(self.ts.index, method='pad')

        # corner case: pad empty series
        reindexed = self.empty.reindex(self.ts.index, method='pad')

        # pass non-Index
        reindexed = self.ts.reindex(list(self.ts.index))
        assert_series_equal(self.ts, reindexed)

        # bad fill method
        ts = self.ts[::2]
        self.assertRaises(Exception, ts.reindex, self.ts.index, method='foo')

    def test_reindex_pad(self):

        s = Series(np.arange(10))
        s2 = s[::2]

        reindexed = s2.reindex(s.index, method='pad')
        reindexed2 = s2.reindex(s.index, method='ffill')
        assert_series_equal(reindexed, reindexed2)

        expected = Series([0, 0, 2, 2, 4, 4, 6, 6, 8, 8], index=np.arange(10))
        assert_series_equal(reindexed, expected)

        # GH4604
        s = Series([1,2,3,4,5], index=['a', 'b', 'c', 'd', 'e'])
        new_index = ['a','g','c','f']
        expected = Series([1,1,3,3],index=new_index)

        # this changes dtype because the ffill happens after
        result = s.reindex(new_index).ffill()
        assert_series_equal(result, expected.astype('float64'))

        result = s.reindex(new_index).ffill(downcast='infer')
        assert_series_equal(result, expected)

        # this preserves dtype
        result = s.reindex(new_index, method='ffill')
        assert_series_equal(result, expected)

        # inferrence of new dtype
        s = Series([True,False,False,True],index=list('abcd'))
        new_index='agc'
        result = s.reindex(list(new_index)).ffill()
        expected = Series([True,True,False],index=list(new_index))
        assert_series_equal(result, expected)

        # GH4618 shifted series downcasting
        s = Series(False,index=lrange(0,5))
        result = s.shift(1).fillna(method='bfill')
        expected = Series(False,index=lrange(0,5))
        assert_series_equal(result, expected)

    def test_reindex_backfill(self):
        pass

    def test_reindex_int(self):
        ts = self.ts[::2]
        int_ts = Series(np.zeros(len(ts), dtype=int), index=ts.index)

        # this should work fine
        reindexed_int = int_ts.reindex(self.ts.index)

        # if NaNs introduced
        self.assert_(reindexed_int.dtype == np.float_)

        # NO NaNs introduced
        reindexed_int = int_ts.reindex(int_ts.index[::2])
        self.assert_(reindexed_int.dtype == np.int_)

    def test_reindex_bool(self):

        # A series other than float, int, string, or object
        ts = self.ts[::2]
        bool_ts = Series(np.zeros(len(ts), dtype=bool), index=ts.index)

        # this should work fine
        reindexed_bool = bool_ts.reindex(self.ts.index)

        # if NaNs introduced
        self.assert_(reindexed_bool.dtype == np.object_)

        # NO NaNs introduced
        reindexed_bool = bool_ts.reindex(bool_ts.index[::2])
        self.assert_(reindexed_bool.dtype == np.bool_)

    def test_reindex_bool_pad(self):
        # fail
        ts = self.ts[5:]
        bool_ts = Series(np.zeros(len(ts), dtype=bool), index=ts.index)
        filled_bool = bool_ts.reindex(self.ts.index, method='pad')
        self.assert_(isnull(filled_bool[:5]).all())

    def test_reindex_like(self):
        other = self.ts[::2]
        assert_series_equal(self.ts.reindex(other.index),
                            self.ts.reindex_like(other))

    def test_reindex_fill_value(self):
        #------------------------------------------------------------
        # floats
        floats = Series([1., 2., 3.])
        result = floats.reindex([1, 2, 3])
        expected = Series([2., 3., np.nan], index=[1, 2, 3])
        assert_series_equal(result, expected)

        result = floats.reindex([1, 2, 3], fill_value=0)
        expected = Series([2., 3., 0], index=[1, 2, 3])
        assert_series_equal(result, expected)

        #------------------------------------------------------------
        # ints
        ints = Series([1, 2, 3])

        result = ints.reindex([1, 2, 3])
        expected = Series([2., 3., np.nan], index=[1, 2, 3])
        assert_series_equal(result, expected)

        # don't upcast
        result = ints.reindex([1, 2, 3], fill_value=0)
        expected = Series([2, 3, 0], index=[1, 2, 3])
        self.assert_(issubclass(result.dtype.type, np.integer))
        assert_series_equal(result, expected)

        #------------------------------------------------------------
        # objects
        objects = Series([1, 2, 3], dtype=object)

        result = objects.reindex([1, 2, 3])
        expected = Series([2, 3, np.nan], index=[1, 2, 3], dtype=object)
        assert_series_equal(result, expected)

        result = objects.reindex([1, 2, 3], fill_value='foo')
        expected = Series([2, 3, 'foo'], index=[1, 2, 3], dtype=object)
        assert_series_equal(result, expected)

        #------------------------------------------------------------
        # bools
        bools = Series([True, False, True])

        result = bools.reindex([1, 2, 3])
        expected = Series([False, True, np.nan], index=[1, 2, 3], dtype=object)
        assert_series_equal(result, expected)

        result = bools.reindex([1, 2, 3], fill_value=False)
        expected = Series([False, True, False], index=[1, 2, 3])
        assert_series_equal(result, expected)

    def test_rename(self):
        renamer = lambda x: x.strftime('%Y%m%d')
        renamed = self.ts.rename(renamer)
        self.assertEqual(renamed.index[0], renamer(self.ts.index[0]))

        # dict
        rename_dict = dict(zip(self.ts.index, renamed.index))
        renamed2 = self.ts.rename(rename_dict)
        assert_series_equal(renamed, renamed2)

        # partial dict
        s = Series(np.arange(4), index=['a', 'b', 'c', 'd'])
        renamed = s.rename({'b': 'foo', 'd': 'bar'})
        self.assert_(np.array_equal(renamed.index, ['a', 'foo', 'c', 'bar']))

        # index with name
        renamer = Series(
            np.arange(4), index=Index(['a', 'b', 'c', 'd'], name='name'))
        renamed = renamer.rename({})
        self.assertEqual(renamed.index.name, renamer.index.name)

    def test_rename_inplace(self):
        renamer = lambda x: x.strftime('%Y%m%d')
        expected = renamer(self.ts.index[0])

        self.ts.rename(renamer, inplace=True)
        self.assertEqual(self.ts.index[0], expected)

    def test_preserveRefs(self):
        seq = self.ts[[5, 10, 15]]
        seq[1] = np.NaN
        self.assertFalse(np.isnan(self.ts[10]))

    def test_ne(self):
        ts = Series([3, 4, 5, 6, 7], [3, 4, 5, 6, 7], dtype=float)
        expected = [True, True, False, True, True]
        self.assert_(tm.equalContents(ts.index != 5, expected))
        self.assert_(tm.equalContents(~(ts.index == 5), expected))

    def test_pad_nan(self):
        x = Series([np.nan, 1., np.nan, 3., np.nan],
                   ['z', 'a', 'b', 'c', 'd'], dtype=float)

        x.fillna(method='pad', inplace=True)

        expected = Series([np.nan, 1.0, 1.0, 3.0, 3.0],
                          ['z', 'a', 'b', 'c', 'd'], dtype=float)
        assert_series_equal(x[1:], expected[1:])
        self.assert_(np.isnan(x[0]), np.isnan(expected[0]))

    def test_unstack(self):
        from numpy import nan
        from pandas.util.testing import assert_frame_equal

        index = MultiIndex(levels=[['bar', 'foo'], ['one', 'three', 'two']],
                           labels=[[1, 1, 0, 0], [0, 1, 0, 2]])

        s = Series(np.arange(4.), index=index)
        unstacked = s.unstack()

        expected = DataFrame([[2., nan, 3.], [0., 1., nan]],
                             index=['bar', 'foo'],
                             columns=['one', 'three', 'two'])

        assert_frame_equal(unstacked, expected)

        unstacked = s.unstack(level=0)
        assert_frame_equal(unstacked, expected.T)

        index = MultiIndex(levels=[['bar'], ['one', 'two', 'three'], [0, 1]],
                           labels=[[0, 0, 0, 0, 0, 0],
                                   [0, 1, 2, 0, 1, 2],
                                   [0, 1, 0, 1, 0, 1]])
        s = Series(np.random.randn(6), index=index)
        exp_index = MultiIndex(levels=[['one', 'two', 'three'], [0, 1]],
                               labels=[[0, 1, 2, 0, 1, 2],
                                       [0, 1, 0, 1, 0, 1]])
        expected = DataFrame({'bar': s.values}, index=exp_index).sortlevel(0)
        unstacked = s.unstack(0)
        assert_frame_equal(unstacked, expected)

    def test_head_tail(self):
        assert_series_equal(self.series.head(), self.series[:5])
        assert_series_equal(self.series.tail(), self.series[-5:])

    def test_isin(self):
        s = Series(['A', 'B', 'C', 'a', 'B', 'B', 'A', 'C'])

        result = s.isin(['A', 'C'])
        expected = Series([True, False, True, False, False, False, True, True])
        assert_series_equal(result, expected)

    def test_isin_with_string_scalar(self):
        # GH4763
        s = Series(['A', 'B', 'C', 'a', 'B', 'B', 'A', 'C'])
        with tm.assertRaises(TypeError):
            s.isin('a')

        with tm.assertRaises(TypeError):
            s = Series(['aaa', 'b', 'c'])
            s.isin('aaa')

    def test_isin_with_i8(self):
        # GH 5021

        expected = Series([True,True,False,False,False])
        expected2 = Series([False,True,False,False,False])

        # datetime64[ns]
        s = Series(date_range('jan-01-2013','jan-05-2013'))

        result = s.isin(s[0:2])
        assert_series_equal(result, expected)

        result = s.isin(s[0:2].values)
        assert_series_equal(result, expected)

        # fails on dtype conversion in the first place
        if not _np_version_under1p7:
            result = s.isin(s[0:2].values.astype('datetime64[D]'))
            assert_series_equal(result, expected)

        result = s.isin([s[1]])
        assert_series_equal(result, expected2)

        result = s.isin([np.datetime64(s[1])])
        assert_series_equal(result, expected2)

        # timedelta64[ns]
        if not _np_version_under1p7:
            s = Series(pd.to_timedelta(lrange(5),unit='d'))
            result = s.isin(s[0:2])
            assert_series_equal(result, expected)

#------------------------------------------------------------------------------
# TimeSeries-specific
    def test_cummethods_bool(self):
        def cummin(x):
            return np.minimum.accumulate(x)

        def cummax(x):
            return np.maximum.accumulate(x)

        a = pd.Series([False, False, False, True, True, False, False])
        b = ~a
        c = pd.Series([False] * len(b))
        d = ~c
        methods = {'cumsum': np.cumsum, 'cumprod': np.cumprod,
                   'cummin': cummin, 'cummax': cummax}
        args = product((a, b, c, d), methods)
        for s, method in args:
            expected = Series(methods[method](s.values))
            result = getattr(s, method)()
            assert_series_equal(result, expected)

        e = pd.Series([False, True, nan, False])
        cse = pd.Series([0, 1, nan, 1], dtype=object)
        cpe = pd.Series([False, 0, nan, 0])
        cmin = pd.Series([False, False, nan, False])
        cmax = pd.Series([False, True, nan, True])
        expecteds = {'cumsum': cse, 'cumprod': cpe, 'cummin': cmin,
                     'cummax': cmax}

        for method in methods:
            res = getattr(e, method)()
            assert_series_equal(res, expecteds[method])

    def test_replace(self):
        N = 100
        ser = Series(np.random.randn(N))
        ser[0:4] = np.nan
        ser[6:10] = 0

        # replace list with a single value
        ser.replace([np.nan], -1, inplace=True)

        exp = ser.fillna(-1)
        assert_series_equal(ser, exp)

        rs = ser.replace(0., np.nan)
        ser[ser == 0.] = np.nan
        assert_series_equal(rs, ser)

        ser = Series(np.fabs(np.random.randn(N)), tm.makeDateIndex(N),
                     dtype=object)
        ser[:5] = np.nan
        ser[6:10] = 'foo'
        ser[20:30] = 'bar'

        # replace list with a single value
        rs = ser.replace([np.nan, 'foo', 'bar'], -1)

        self.assert_((rs[:5] == -1).all())
        self.assert_((rs[6:10] == -1).all())
        self.assert_((rs[20:30] == -1).all())
        self.assert_((isnull(ser[:5])).all())

        # replace with different values
        rs = ser.replace({np.nan: -1, 'foo': -2, 'bar': -3})

        self.assert_((rs[:5] == -1).all())
        self.assert_((rs[6:10] == -2).all())
        self.assert_((rs[20:30] == -3).all())
        self.assert_((isnull(ser[:5])).all())

        # replace with different values with 2 lists
        rs2 = ser.replace([np.nan, 'foo', 'bar'], [-1, -2, -3])
        assert_series_equal(rs, rs2)

        # replace inplace
        ser.replace([np.nan, 'foo', 'bar'], -1, inplace=True)

        self.assert_((ser[:5] == -1).all())
        self.assert_((ser[6:10] == -1).all())
        self.assert_((ser[20:30] == -1).all())

        ser = Series([np.nan, 0, np.inf])
        assert_series_equal(ser.replace(np.nan, 0), ser.fillna(0))

        ser = Series([np.nan, 0, 'foo', 'bar', np.inf, None, lib.NaT])
        assert_series_equal(ser.replace(np.nan, 0), ser.fillna(0))
        filled = ser.copy()
        filled[4] = 0
        assert_series_equal(ser.replace(np.inf, 0), filled)

        ser = Series(self.ts.index)
        assert_series_equal(ser.replace(np.nan, 0), ser.fillna(0))

        # malformed
        self.assertRaises(ValueError, ser.replace, [1, 2, 3], [np.nan, 0])
        self.assertRaises(TypeError, ser.replace, range(1, 3), [np.nan, 0])

        ser = Series([0, 1, 2, 3, 4])
        result = ser.replace([0, 1, 2, 3, 4], [4, 3, 2, 1, 0])
        assert_series_equal(result, Series([4, 3, 2, 1, 0]))

        # API change from 0.12?
        # GH 5319
        ser = Series([0, np.nan, 2, 3, 4])
        expected = ser.ffill()
        result = ser.replace([np.nan])
        assert_series_equal(result, expected)

        ser = Series([0, np.nan, 2, 3, 4])
        expected = ser.ffill()
        result = ser.replace(np.nan)
        assert_series_equal(result, expected)
<<<<<<< HEAD
                #GH 5797
=======
        #GH 5797
>>>>>>> 71f72bf3
        ser = Series(date_range('20130101', periods=5))
        expected = ser.copy()
        expected.loc[2] = Timestamp('20120101')
        result = ser.replace({Timestamp('20130103'):
                              Timestamp('20120101')})
        assert_series_equal(result, expected)
        result = ser.replace(Timestamp('20130103'), Timestamp('20120101'))
        assert_series_equal(result, expected)


    def test_replace_with_single_list(self):
        ser = Series([0, 1, 2, 3, 4])
        result = ser.replace([1,2,3])
        assert_series_equal(result, Series([0,0,0,0,4]))

        s = ser.copy()
        s.replace([1,2,3],inplace=True)
        assert_series_equal(s, Series([0,0,0,0,4]))

        # make sure things don't get corrupted when fillna call fails
        s = ser.copy()
        with tm.assertRaises(ValueError):
            s.replace([1,2,3],inplace=True,method='crash_cymbal')
        assert_series_equal(s, ser)

    def test_replace_mixed_types(self):
        s = Series(np.arange(5),dtype='int64')

        def check_replace(to_rep, val, expected):
            sc = s.copy()
            r = s.replace(to_rep, val)
            sc.replace(to_rep, val, inplace=True)
            assert_series_equal(expected, r)
            assert_series_equal(expected, sc)

        # should NOT upcast to float
        e = Series([0,1,2,3,4])
        tr, v = [3], [3.0]
        check_replace(tr, v, e)

        # MUST upcast to float
        e = Series([0,1,2,3.5,4])
        tr, v = [3], [3.5]
        check_replace(tr, v, e)

        # casts to object
        e = Series([0,1,2,3.5,'a'])
        tr, v = [3,4], [3.5,'a']
        check_replace(tr, v, e)

        # again casts to object
        e = Series([0,1,2,3.5,Timestamp('20130101')])
        tr, v = [3,4],[3.5,Timestamp('20130101')]
        check_replace(tr, v, e)

        # casts to float
        e = Series([0,1,2,3.5,1])
        tr, v = [3,4],[3.5,True]
        check_replace(tr, v, e)

        # test an object with dates + floats + integers + strings
        dr = date_range('1/1/2001', '1/10/2001',
                        freq='D').to_series().reset_index(drop=True)
        r = dr.astype(object).replace([dr[0],dr[1],dr[2]], [1.0,2,'a'])
        assert_series_equal(r, Series([1.0,2,'a'] +
                                      dr[3:].tolist(),dtype=object))

    def test_asfreq(self):
        ts = Series([0., 1., 2.], index=[datetime(2009, 10, 30),
                                         datetime(2009, 11, 30),
                                         datetime(2009, 12, 31)])

        daily_ts = ts.asfreq('B')
        monthly_ts = daily_ts.asfreq('BM')
        self.assert_(np.array_equal(monthly_ts, ts))

        daily_ts = ts.asfreq('B', method='pad')
        monthly_ts = daily_ts.asfreq('BM')
        self.assert_(np.array_equal(monthly_ts, ts))

        daily_ts = ts.asfreq(datetools.bday)
        monthly_ts = daily_ts.asfreq(datetools.bmonthEnd)
        self.assert_(np.array_equal(monthly_ts, ts))

        result = ts[:0].asfreq('M')
        self.assert_(len(result) == 0)
        self.assert_(result is not ts)

    def test_weekday(self):
        # Just run the function
        weekdays = self.ts.weekday

    def test_diff(self):
        # Just run the function
        self.ts.diff()

        # int dtype
        a = 10000000000000000
        b = a + 1
        s = Series([a, b])

        rs = s.diff()
        self.assertEqual(rs[1], 1)

        # neg n
        rs = self.ts.diff(-1)
        xp = self.ts - self.ts.shift(-1)
        assert_series_equal(rs, xp)

        # 0
        rs = self.ts.diff(0)
        xp = self.ts - self.ts
        assert_series_equal(rs, xp)

        # datetime diff (GH3100)
        s = Series(date_range('20130102', periods=5))
        rs = s - s.shift(1)
        xp = s.diff()
        assert_series_equal(rs, xp)

        # timedelta diff
        nrs = rs - rs.shift(1)
        nxp = xp.diff()
        assert_series_equal(nrs, nxp)

    def test_pct_change(self):
        rs = self.ts.pct_change(fill_method=None)
        assert_series_equal(rs, self.ts / self.ts.shift(1) - 1)

        rs = self.ts.pct_change(2)
        filled = self.ts.fillna(method='pad')
        assert_series_equal(rs, filled / filled.shift(2) - 1)

        rs = self.ts.pct_change(fill_method='bfill', limit=1)
        filled = self.ts.fillna(method='bfill', limit=1)
        assert_series_equal(rs, filled / filled.shift(1) - 1)

        rs = self.ts.pct_change(freq='5D')
        filled = self.ts.fillna(method='pad')
        assert_series_equal(rs, filled / filled.shift(freq='5D') - 1)

    def test_pct_change_shift_over_nas(self):
        s = Series([1., 1.5, np.nan, 2.5, 3.])

        chg = s.pct_change()
        expected = Series([np.nan, 0.5, np.nan, 2.5 / 1.5 - 1, .2])
        assert_series_equal(chg, expected)

    def test_autocorr(self):
        # Just run the function
        self.ts.autocorr()

    def test_first_last_valid(self):
        ts = self.ts.copy()
        ts[:5] = np.NaN

        index = ts.first_valid_index()
        self.assertEqual(index, ts.index[5])

        ts[-5:] = np.NaN
        index = ts.last_valid_index()
        self.assertEqual(index, ts.index[-6])

        ts[:] = np.nan
        self.assert_(ts.last_valid_index() is None)
        self.assert_(ts.first_valid_index() is None)

        ser = Series([], index=[])
        self.assert_(ser.last_valid_index() is None)
        self.assert_(ser.first_valid_index() is None)

    def test_mpl_compat_hack(self):
        result = self.ts[:, np.newaxis]
        expected = self.ts.values[:, np.newaxis]
        assert_almost_equal(result, expected)

#------------------------------------------------------------------------------
# GroupBy

    def test_select(self):
        n = len(self.ts)
        result = self.ts.select(lambda x: x >= self.ts.index[n // 2])
        expected = self.ts.reindex(self.ts.index[n // 2:])
        assert_series_equal(result, expected)

        result = self.ts.select(lambda x: x.weekday() == 2)
        expected = self.ts[self.ts.weekday == 2]
        assert_series_equal(result, expected)

#------------------------------------------------------------------------------
# Misc not safe for sparse

    def test_dropna_preserve_name(self):
        self.ts[:5] = np.nan
        result = self.ts.dropna()
        self.assertEquals(result.name, self.ts.name)
        name = self.ts.name
        ts = self.ts.copy()
        ts.dropna(inplace=True)
        self.assertEquals(ts.name, name)

    def test_numpy_unique(self):
        # it works!
        result = np.unique(self.ts)


class TestSeriesNonUnique(tm.TestCase):

    _multiprocess_can_split_ = True

    def setUp(self):
        pass

    def test_basic_indexing(self):
        s = Series(np.random.randn(5), index=['a', 'b', 'a', 'a', 'b'])

        self.assertRaises(IndexError, s.__getitem__, 5)
        self.assertRaises(IndexError, s.__setitem__, 5, 0)

        self.assertRaises(KeyError, s.__getitem__, 'c')

        s = s.sort_index()

        self.assertRaises(IndexError, s.__getitem__, 5)
        self.assertRaises(IndexError, s.__setitem__, 5, 0)


    def test_int_indexing(self):
        s = Series(np.random.randn(6), index=[0, 0, 1, 1, 2, 2])

        self.assertRaises(KeyError, s.__getitem__, 5)

        self.assertRaises(KeyError, s.__getitem__, 'c')

        # not monotonic
        s = Series(np.random.randn(6), index=[2, 2, 0, 0, 1, 1])

        self.assertRaises(KeyError, s.__getitem__, 5)

        self.assertRaises(KeyError, s.__getitem__, 'c')

    def test_datetime_indexing(self):
        from pandas import date_range

        index = date_range('1/1/2000', '1/7/2000')
        index = index.repeat(3)

        s = Series(len(index), index=index)
        stamp = Timestamp('1/8/2000')

        self.assertRaises(KeyError, s.__getitem__, stamp)
        s[stamp] = 0
        self.assert_(s[stamp] == 0)

        # not monotonic
        s = Series(len(index), index=index)
        s = s[::-1]

        self.assertRaises(KeyError, s.__getitem__, stamp)
        s[stamp] = 0
        self.assert_(s[stamp] == 0)

    def test_reset_index(self):
        df = tm.makeDataFrame()[:5]
        ser = df.stack()
        ser.index.names = ['hash', 'category']

        ser.name = 'value'
        df = ser.reset_index()
        self.assert_('value' in df)

        df = ser.reset_index(name='value2')
        self.assert_('value2' in df)

        # check inplace
        s = ser.reset_index(drop=True)
        s2 = ser
        s2.reset_index(drop=True, inplace=True)
        assert_series_equal(s, s2)

        # level
        index = MultiIndex(levels=[['bar'], ['one', 'two', 'three'], [0, 1]],
                           labels=[[0, 0, 0, 0, 0, 0],
                                   [0, 1, 2, 0, 1, 2],
                                   [0, 1, 0, 1, 0, 1]])
        s = Series(np.random.randn(6), index=index)
        rs = s.reset_index(level=1)
        self.assert_(len(rs.columns) == 2)

        rs = s.reset_index(level=[0, 2], drop=True)
        self.assert_(rs.index.equals(Index(index.get_level_values(1))))
        tm.assert_isinstance(rs, Series)

    def test_set_index_makes_timeseries(self):
        idx = tm.makeDateIndex(10)

        s = Series(lrange(10))
        s.index = idx

        self.assertTrue(s.is_time_series == True)

    def test_timeseries_coercion(self):
        idx = tm.makeDateIndex(10000)
        ser = Series(np.random.randn(len(idx)), idx.astype(object))
        self.assert_(ser.is_time_series == True)
        self.assert_(isinstance(ser.index, DatetimeIndex))

    def test_replace(self):
        N = 100
        ser = Series(np.fabs(np.random.randn(N)), tm.makeDateIndex(N),
                     dtype=object)
        ser[:5] = np.nan
        ser[6:10] = 'foo'
        ser[20:30] = 'bar'

        # replace list with a single value
        rs = ser.replace([np.nan, 'foo', 'bar'], -1)

        self.assert_((rs[:5] == -1).all())
        self.assert_((rs[6:10] == -1).all())
        self.assert_((rs[20:30] == -1).all())
        self.assert_((isnull(ser[:5])).all())

        # replace with different values
        rs = ser.replace({np.nan: -1, 'foo': -2, 'bar': -3})

        self.assert_((rs[:5] == -1).all())
        self.assert_((rs[6:10] == -2).all())
        self.assert_((rs[20:30] == -3).all())
        self.assert_((isnull(ser[:5])).all())

        # replace with different values with 2 lists
        rs2 = ser.replace([np.nan, 'foo', 'bar'], [-1, -2, -3])
        assert_series_equal(rs, rs2)

        # replace inplace
        ser.replace([np.nan, 'foo', 'bar'], -1, inplace=True)
        self.assert_((ser[:5] == -1).all())
        self.assert_((ser[6:10] == -1).all())
        self.assert_((ser[20:30] == -1).all())

    def test_repeat(self):
        s = Series(np.random.randn(3), index=['a', 'b', 'c'])

        reps = s.repeat(5)
        exp = Series(s.values.repeat(5), index=s.index.values.repeat(5))
        assert_series_equal(reps, exp)

        to_rep = [2, 3, 4]
        reps = s.repeat(to_rep)
        exp = Series(s.values.repeat(to_rep),
                     index=s.index.values.repeat(to_rep))
        assert_series_equal(reps, exp)

    def test_unique_data_ownership(self):
        # it works! #1807
        Series(Series(["a", "c", "b"]).unique()).sort()


if __name__ == '__main__':
    nose.runmodule(argv=[__file__, '-vvs', '-x', '--pdb', '--pdb-failure'],
                   exit=False)<|MERGE_RESOLUTION|>--- conflicted
+++ resolved
@@ -5183,11 +5183,7 @@
         expected = ser.ffill()
         result = ser.replace(np.nan)
         assert_series_equal(result, expected)
-<<<<<<< HEAD
-                #GH 5797
-=======
         #GH 5797
->>>>>>> 71f72bf3
         ser = Series(date_range('20130101', periods=5))
         expected = ser.copy()
         expected.loc[2] = Timestamp('20120101')
