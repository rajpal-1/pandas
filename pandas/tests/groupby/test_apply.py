from datetime import (
    date,
    datetime,
)
from io import StringIO

import numpy as np
import pytest

import pandas as pd
from pandas import (
    DataFrame,
    Index,
    MultiIndex,
    Series,
    bdate_range,
)
import pandas._testing as tm
from pandas.core.api import Int64Index


def test_apply_issues():
    # GH 5788

    s = """2011.05.16,00:00,1.40893
2011.05.16,01:00,1.40760
2011.05.16,02:00,1.40750
2011.05.16,03:00,1.40649
2011.05.17,02:00,1.40893
2011.05.17,03:00,1.40760
2011.05.17,04:00,1.40750
2011.05.17,05:00,1.40649
2011.05.18,02:00,1.40893
2011.05.18,03:00,1.40760
2011.05.18,04:00,1.40750
2011.05.18,05:00,1.40649"""

    df = pd.read_csv(
        StringIO(s),
        header=None,
        names=["date", "time", "value"],
        parse_dates=[["date", "time"]],
    )
    df = df.set_index("date_time")

    expected = df.groupby(df.index.date).idxmax()
    result = df.groupby(df.index.date).apply(lambda x: x.idxmax())
    tm.assert_frame_equal(result, expected)

    # GH 5789
    # don't auto coerce dates
    df = pd.read_csv(StringIO(s), header=None, names=["date", "time", "value"])
    exp_idx = Index(
        ["2011.05.16", "2011.05.17", "2011.05.18"], dtype=object, name="date"
    )
    expected = Series(["00:00", "02:00", "02:00"], index=exp_idx)
    result = df.groupby("date", group_keys=False).apply(
        lambda x: x["time"][x["value"].idxmax()]
    )
    tm.assert_series_equal(result, expected)


def test_apply_trivial():
    # GH 20066
    # trivial apply: ignore input and return a constant dataframe.
    df = DataFrame(
        {"key": ["a", "a", "b", "b", "a"], "data": [1.0, 2.0, 3.0, 4.0, 5.0]},
        columns=["key", "data"],
    )
    expected = pd.concat([df.iloc[1:], df.iloc[1:]], axis=1, keys=["float64", "object"])
    result = df.groupby([str(x) for x in df.dtypes], axis=1).apply(
        lambda x: df.iloc[1:]
    )

    tm.assert_frame_equal(result, expected)


def test_apply_trivial2():
    # GH 20066
    df = DataFrame(
        {"key": ["a", "a", "b", "b", "a"], "data": [1.0, 2.0, 3.0, 4.0, 5.0]},
        columns=["key", "data"],
    )
    expected = pd.concat([df, df], axis=1, keys=["float64", "object"])
    result = df.groupby([str(x) for x in df.dtypes], axis=1, group_keys=True).apply(
        lambda x: df
    )

    tm.assert_frame_equal(result, expected)


<<<<<<< HEAD
@pytest.mark.parametrize(
    "f, expected_mutated", [(lambda _: 1, True), (lambda g: g, False)]
)
def test_fast_apply(f, expected_mutated):
    # make sure that fast apply is correctly called
    # rather than raising any kind of error
    # otherwise the python path will be called
    # which slows things down
    N = 1000
    labels = np.random.randint(0, 2000, size=N)
    labels2 = np.random.randint(0, 3, size=N)
    df = DataFrame(
        {
            "key": labels,
            "key2": labels2,
            "value1": np.random.randn(N),
            "value2": ["foo", "bar", "baz", "qux"] * (N // 4),
        }
    )

    g = df.groupby(["key", "key2"])
    grouper = g.grouper

    splitter = grouper._get_splitter(g._selected_obj, axis=g.axis)
    group_keys = grouper._get_group_keys()
    sdata = splitter._get_sorted_data()

    values, mutated = splitter.fast_apply(f, sdata, group_keys)
    assert mutated is expected_mutated


=======
>>>>>>> 7e51bd73
@pytest.mark.parametrize(
    "df, group_names",
    [
        (DataFrame({"a": [1, 1, 1, 2, 3], "b": ["a", "a", "a", "b", "c"]}), [1, 2, 3]),
        (DataFrame({"a": [0, 0, 1, 1], "b": [0, 1, 0, 1]}), [0, 1]),
        (DataFrame({"a": [1]}), [1]),
        (DataFrame({"a": [1, 1, 1, 2, 2, 1, 1, 2], "b": range(8)}), [1, 2]),
        (DataFrame({"a": [1, 2, 3, 1, 2, 3], "two": [4, 5, 6, 7, 8, 9]}), [1, 2, 3]),
        (
            DataFrame(
                {
                    "a": list("aaabbbcccc"),
                    "B": [3, 4, 3, 6, 5, 2, 1, 9, 5, 4],
                    "C": [4, 0, 2, 2, 2, 7, 8, 6, 2, 8],
                }
            ),
            ["a", "b", "c"],
        ),
        (DataFrame([[1, 2, 3], [2, 2, 3]], columns=["a", "b", "c"]), [1, 2]),
    ],
    ids=[
        "GH2936",
        "GH7739 & GH10519",
        "GH10519",
        "GH2656",
        "GH12155",
        "GH20084",
        "GH21417",
    ],
)
def test_group_apply_once_per_group(df, group_names):
    # GH2936, GH7739, GH10519, GH2656, GH12155, GH20084, GH21417

    # This test should ensure that a function is only evaluated
    # once per group. Previously the function has been evaluated twice
    # on the first group to check if the Cython index slider is safe to use
    # This test ensures that the side effect (append to list) is only triggered
    # once per group

    names = []
    # cannot parameterize over the functions since they need external
    # `names` to detect side effects

    def f_copy(group):
        # this takes the fast apply path
        names.append(group.name)
        return group.copy()

    def f_nocopy(group):
        # this takes the slow apply path
        names.append(group.name)
        return group

    def f_scalar(group):
        # GH7739, GH2656
        names.append(group.name)
        return 0

    def f_none(group):
        # GH10519, GH12155, GH21417
        names.append(group.name)
        return None

    def f_constant_df(group):
        # GH2936, GH20084
        names.append(group.name)
        return DataFrame({"a": [1], "b": [1]})

    for func in [f_copy, f_nocopy, f_scalar, f_none, f_constant_df]:
        del names[:]

        df.groupby("a", group_keys=False).apply(func)
        assert names == group_names


def test_group_apply_once_per_group2(capsys):
    # GH: 31111
    # groupby-apply need to execute len(set(group_by_columns)) times

    expected = 2  # Number of times `apply` should call a function for the current test

    df = DataFrame(
        {
            "group_by_column": [0, 0, 0, 0, 1, 1, 1, 1],
            "test_column": ["0", "2", "4", "6", "8", "10", "12", "14"],
        },
        index=["0", "2", "4", "6", "8", "10", "12", "14"],
    )

    df.groupby("group_by_column", group_keys=False).apply(
        lambda df: print("function_called")
    )

    result = capsys.readouterr().out.count("function_called")
    # If `groupby` behaves unexpectedly, this test will break
    assert result == expected


def test_apply_fast_slow_identical():
    # GH 31613

    df = DataFrame({"A": [0, 0, 1], "b": range(3)})

    # For simple index structures we check for fast/slow apply using
    # an identity check on in/output
    def slow(group):
        return group

    def fast(group):
        return group.copy()

    fast_df = df.groupby("A", group_keys=False).apply(fast)
    slow_df = df.groupby("A", group_keys=False).apply(slow)

    tm.assert_frame_equal(fast_df, slow_df)


@pytest.mark.parametrize(
    "func",
    [
        lambda x: x,
        lambda x: x[:],
        lambda x: x.copy(deep=False),
        lambda x: x.copy(deep=True),
    ],
)
def test_groupby_apply_identity_maybecopy_index_identical(func):
    # GH 14927
    # Whether the function returns a copy of the input data or not should not
    # have an impact on the index structure of the result since this is not
    # transparent to the user

    df = DataFrame({"g": [1, 2, 2, 2], "a": [1, 2, 3, 4], "b": [5, 6, 7, 8]})

    result = df.groupby("g", group_keys=False).apply(func)
    tm.assert_frame_equal(result, df)


def test_apply_with_mixed_dtype():
    # GH3480, apply with mixed dtype on axis=1 breaks in 0.11
    df = DataFrame(
        {
            "foo1": np.random.randn(6),
            "foo2": ["one", "two", "two", "three", "one", "two"],
        }
    )
    result = df.apply(lambda x: x, axis=1).dtypes
    expected = df.dtypes
    tm.assert_series_equal(result, expected)

    # GH 3610 incorrect dtype conversion with as_index=False
    df = DataFrame({"c1": [1, 2, 6, 6, 8]})
    df["c2"] = df.c1 / 2.0
    result1 = df.groupby("c2").mean().reset_index().c2
    result2 = df.groupby("c2", as_index=False).mean().c2
    tm.assert_series_equal(result1, result2)


def test_groupby_as_index_apply(df):
    # GH #4648 and #3417
    df = DataFrame(
        {
            "item_id": ["b", "b", "a", "c", "a", "b"],
            "user_id": [1, 2, 1, 1, 3, 1],
            "time": range(6),
        }
    )

    g_as = df.groupby("user_id", as_index=True)
    g_not_as = df.groupby("user_id", as_index=False)

    res_as = g_as.head(2).index
    res_not_as = g_not_as.head(2).index
    exp = Index([0, 1, 2, 4])
    tm.assert_index_equal(res_as, exp)
    tm.assert_index_equal(res_not_as, exp)

    res_as_apply = g_as.apply(lambda x: x.head(2)).index
    res_not_as_apply = g_not_as.apply(lambda x: x.head(2)).index

    # apply doesn't maintain the original ordering
    # changed in GH5610 as the as_index=False returns a MI here
    exp_not_as_apply = MultiIndex.from_tuples([(0, 0), (0, 2), (1, 1), (2, 4)])
    tp = [(1, 0), (1, 2), (2, 1), (3, 4)]
    exp_as_apply = MultiIndex.from_tuples(tp, names=["user_id", None])

    tm.assert_index_equal(res_as_apply, exp_as_apply)
    tm.assert_index_equal(res_not_as_apply, exp_not_as_apply)

    ind = Index(list("abcde"))
    df = DataFrame([[1, 2], [2, 3], [1, 4], [1, 5], [2, 6]], index=ind)
    res = df.groupby(0, as_index=False, group_keys=False).apply(lambda x: x).index
    tm.assert_index_equal(res, ind)


def test_apply_concat_preserve_names(three_group):
    grouped = three_group.groupby(["A", "B"])

    def desc(group):
        result = group.describe()
        result.index.name = "stat"
        return result

    def desc2(group):
        result = group.describe()
        result.index.name = "stat"
        result = result[: len(group)]
        # weirdo
        return result

    def desc3(group):
        result = group.describe()

        # names are different
        result.index.name = f"stat_{len(group):d}"

        result = result[: len(group)]
        # weirdo
        return result

    result = grouped.apply(desc)
    assert result.index.names == ("A", "B", "stat")

    result2 = grouped.apply(desc2)
    assert result2.index.names == ("A", "B", "stat")

    result3 = grouped.apply(desc3)
    assert result3.index.names == ("A", "B", None)


def test_apply_series_to_frame():
    def f(piece):
        with np.errstate(invalid="ignore"):
            logged = np.log(piece)
        return DataFrame(
            {"value": piece, "demeaned": piece - piece.mean(), "logged": logged}
        )

    dr = bdate_range("1/1/2000", periods=100)
    ts = Series(np.random.randn(100), index=dr)

    grouped = ts.groupby(lambda x: x.month, group_keys=False)
    result = grouped.apply(f)

    assert isinstance(result, DataFrame)
    tm.assert_index_equal(result.index, ts.index)


def test_apply_series_to_frame_new_index():
    # GH 34988
    df = DataFrame({"A": list("xy"), "B": [1, 2]})

    mi = MultiIndex.from_arrays([list("xy"), [0, 0]], names=("A", None))
    expected = DataFrame({"index": [0, 1]}, index=mi)

    result = df.groupby("A")["B"].apply(lambda x: x.reset_index(drop=False)[["index"]])
    tm.assert_frame_equal(result, expected)


def test_apply_series_yield_constant(df):
    result = df.groupby(["A", "B"])["C"].apply(len)
    assert result.index.names[:2] == ("A", "B")


def test_apply_frame_yield_constant(df):
    # GH13568
    result = df.groupby(["A", "B"]).apply(len)
    assert isinstance(result, Series)
    assert result.name is None

    result = df.groupby(["A", "B"])[["C", "D"]].apply(len)
    assert isinstance(result, Series)
    assert result.name is None


def test_apply_frame_to_series(df):
    grouped = df.groupby(["A", "B"])
    result = grouped.apply(len)
    expected = grouped.count()["C"]
    tm.assert_index_equal(result.index, expected.index)
    tm.assert_numpy_array_equal(result.values, expected.values)


def test_apply_frame_not_as_index_column_name(df):
    # GH 35964 - path within _wrap_applied_output not hit by a test
    grouped = df.groupby(["A", "B"], as_index=False)
    result = grouped.apply(len)
    expected = grouped.count().rename(columns={"C": np.nan}).drop(columns="D")
    # TODO: Use assert_frame_equal when column name is not np.nan (GH 36306)
    tm.assert_index_equal(result.index, expected.index)
    tm.assert_numpy_array_equal(result.values, expected.values)


def test_apply_frame_concat_series():
    def trans(group):
        return group.groupby("B")["C"].sum().sort_values()[:2]

    def trans2(group):
        grouped = group.groupby(df.reindex(group.index)["B"])
        return grouped.sum().sort_values()[:2]

    df = DataFrame(
        {
            "A": np.random.randint(0, 5, 1000),
            "B": np.random.randint(0, 5, 1000),
            "C": np.random.randn(1000),
        }
    )

    result = df.groupby("A").apply(trans)
    exp = df.groupby("A")["C"].apply(trans2)
    tm.assert_series_equal(result, exp, check_names=False)
    assert result.name == "C"


def test_apply_transform(ts):
    grouped = ts.groupby(lambda x: x.month, group_keys=False)
    result = grouped.apply(lambda x: x * 2)
    expected = grouped.transform(lambda x: x * 2)
    tm.assert_series_equal(result, expected)


def test_apply_multikey_corner(tsframe):
    grouped = tsframe.groupby([lambda x: x.year, lambda x: x.month])

    def f(group):
        return group.sort_values("A")[-5:]

    result = grouped.apply(f)
    for key, group in grouped:
        tm.assert_frame_equal(result.loc[key], f(group))


@pytest.mark.parametrize("group_keys", [True, False])
def test_apply_chunk_view(group_keys):
    # Low level tinkering could be unsafe, make sure not
    df = DataFrame({"key": [1, 1, 1, 2, 2, 2, 3, 3, 3], "value": range(9)})

    result = df.groupby("key", group_keys=group_keys).apply(lambda x: x[:2])
    expected = df.take([0, 1, 3, 4, 6, 7])
    if group_keys:
        expected.index = pd.MultiIndex.from_arrays(
            [[1, 1, 2, 2, 3, 3], expected.index], names=["key", None]
        )

    tm.assert_frame_equal(result, expected)


def test_apply_no_name_column_conflict():
    df = DataFrame(
        {
            "name": [1, 1, 1, 1, 1, 1, 2, 2, 2, 2],
            "name2": [0, 0, 0, 1, 1, 1, 0, 0, 1, 1],
            "value": range(9, -1, -1),
        }
    )

    # it works! #2605
    grouped = df.groupby(["name", "name2"])
    grouped.apply(lambda x: x.sort_values("value", inplace=True))


def test_apply_typecast_fail():
    df = DataFrame(
        {
            "d": [1.0, 1.0, 1.0, 2.0, 2.0, 2.0],
            "c": np.tile(["a", "b", "c"], 2),
            "v": np.arange(1.0, 7.0),
        }
    )

    def f(group):
        v = group["v"]
        group["v2"] = (v - v.min()) / (v.max() - v.min())
        return group

    result = df.groupby("d", group_keys=False).apply(f)

    expected = df.copy()
    expected["v2"] = np.tile([0.0, 0.5, 1], 2)

    tm.assert_frame_equal(result, expected)


def test_apply_multiindex_fail():
    index = MultiIndex.from_arrays([[0, 0, 0, 1, 1, 1], [1, 2, 3, 1, 2, 3]])
    df = DataFrame(
        {
            "d": [1.0, 1.0, 1.0, 2.0, 2.0, 2.0],
            "c": np.tile(["a", "b", "c"], 2),
            "v": np.arange(1.0, 7.0),
        },
        index=index,
    )

    def f(group):
        v = group["v"]
        group["v2"] = (v - v.min()) / (v.max() - v.min())
        return group

    result = df.groupby("d", group_keys=False).apply(f)

    expected = df.copy()
    expected["v2"] = np.tile([0.0, 0.5, 1], 2)

    tm.assert_frame_equal(result, expected)


def test_apply_corner(tsframe):
    result = tsframe.groupby(lambda x: x.year, group_keys=False).apply(lambda x: x * 2)
    expected = tsframe * 2
    tm.assert_frame_equal(result, expected)


def test_apply_without_copy():
    # GH 5545
    # returning a non-copy in an applied function fails

    data = DataFrame(
        {
            "id_field": [100, 100, 200, 300],
            "category": ["a", "b", "c", "c"],
            "value": [1, 2, 3, 4],
        }
    )

    def filt1(x):
        if x.shape[0] == 1:
            return x.copy()
        else:
            return x[x.category == "c"]

    def filt2(x):
        if x.shape[0] == 1:
            return x
        else:
            return x[x.category == "c"]

    expected = data.groupby("id_field").apply(filt1)
    result = data.groupby("id_field").apply(filt2)
    tm.assert_frame_equal(result, expected)


@pytest.mark.parametrize("test_series", [True, False])
def test_apply_with_duplicated_non_sorted_axis(test_series):
    # GH 30667
    df = DataFrame(
        [["x", "p"], ["x", "p"], ["x", "o"]], columns=["X", "Y"], index=[1, 2, 2]
    )
    if test_series:
        ser = df.set_index("Y")["X"]
        result = ser.groupby(level=0, group_keys=False).apply(lambda x: x)

        # not expecting the order to remain the same for duplicated axis
        result = result.sort_index()
        expected = ser.sort_index()
        tm.assert_series_equal(result, expected)
    else:
        result = df.groupby("Y", group_keys=False).apply(lambda x: x)

        # not expecting the order to remain the same for duplicated axis
        result = result.sort_values("Y")
        expected = df.sort_values("Y")
        tm.assert_frame_equal(result, expected)


def test_apply_reindex_values():
    # GH: 26209
    # reindexing from a single column of a groupby object with duplicate indices caused
    # a ValueError (cannot reindex from duplicate axis) in 0.24.2, the problem was
    # solved in #30679
    values = [1, 2, 3, 4]
    indices = [1, 1, 2, 2]
    df = DataFrame({"group": ["Group1", "Group2"] * 2, "value": values}, index=indices)
    expected = Series(values, index=indices, name="value")

    def reindex_helper(x):
        return x.reindex(np.arange(x.index.min(), x.index.max() + 1))

    # the following group by raised a ValueError
    result = df.groupby("group", group_keys=False).value.apply(reindex_helper)
    tm.assert_series_equal(expected, result)


def test_apply_corner_cases():
    # #535, can't use sliding iterator

    N = 1000
    labels = np.random.randint(0, 100, size=N)
    df = DataFrame(
        {
            "key": labels,
            "value1": np.random.randn(N),
            "value2": ["foo", "bar", "baz", "qux"] * (N // 4),
        }
    )

    grouped = df.groupby("key")

    def f(g):
        g["value3"] = g["value1"] * 2
        return g

    result = grouped.apply(f)
    assert "value3" in result


def test_apply_numeric_coercion_when_datetime():
    # In the past, group-by/apply operations have been over-eager
    # in converting dtypes to numeric, in the presence of datetime
    # columns.  Various GH issues were filed, the reproductions
    # for which are here.

    # GH 15670
    df = DataFrame(
        {"Number": [1, 2], "Date": ["2017-03-02"] * 2, "Str": ["foo", "inf"]}
    )
    expected = df.groupby(["Number"]).apply(lambda x: x.iloc[0])
    df.Date = pd.to_datetime(df.Date)
    result = df.groupby(["Number"]).apply(lambda x: x.iloc[0])
    tm.assert_series_equal(result["Str"], expected["Str"])

    # GH 15421
    df = DataFrame(
        {"A": [10, 20, 30], "B": ["foo", "3", "4"], "T": [pd.Timestamp("12:31:22")] * 3}
    )

    def get_B(g):
        return g.iloc[0][["B"]]

    result = df.groupby("A").apply(get_B)["B"]
    expected = df.B
    expected.index = df.A
    tm.assert_series_equal(result, expected)

    # GH 14423
    def predictions(tool):
        out = Series(index=["p1", "p2", "useTime"], dtype=object)
        if "step1" in list(tool.State):
            out["p1"] = str(tool[tool.State == "step1"].Machine.values[0])
        if "step2" in list(tool.State):
            out["p2"] = str(tool[tool.State == "step2"].Machine.values[0])
            out["useTime"] = str(tool[tool.State == "step2"].oTime.values[0])
        return out

    df1 = DataFrame(
        {
            "Key": ["B", "B", "A", "A"],
            "State": ["step1", "step2", "step1", "step2"],
            "oTime": ["", "2016-09-19 05:24:33", "", "2016-09-19 23:59:04"],
            "Machine": ["23", "36L", "36R", "36R"],
        }
    )
    df2 = df1.copy()
    df2.oTime = pd.to_datetime(df2.oTime)
    expected = df1.groupby("Key").apply(predictions).p1
    result = df2.groupby("Key").apply(predictions).p1
    tm.assert_series_equal(expected, result)


def test_apply_aggregating_timedelta_and_datetime():
    # Regression test for GH 15562
    # The following groupby caused ValueErrors and IndexErrors pre 0.20.0

    df = DataFrame(
        {
            "clientid": ["A", "B", "C"],
            "datetime": [np.datetime64("2017-02-01 00:00:00")] * 3,
        }
    )
    df["time_delta_zero"] = df.datetime - df.datetime
    result = df.groupby("clientid").apply(
        lambda ddf: Series(
            {"clientid_age": ddf.time_delta_zero.min(), "date": ddf.datetime.min()}
        )
    )
    expected = DataFrame(
        {
            "clientid": ["A", "B", "C"],
            "clientid_age": [np.timedelta64(0, "D")] * 3,
            "date": [np.datetime64("2017-02-01 00:00:00")] * 3,
        }
    ).set_index("clientid")

    tm.assert_frame_equal(result, expected)


def test_apply_groupby_datetimeindex():
    # GH 26182
    # groupby apply failed on dataframe with DatetimeIndex

    data = [["A", 10], ["B", 20], ["B", 30], ["C", 40], ["C", 50]]
    df = DataFrame(
        data, columns=["Name", "Value"], index=pd.date_range("2020-09-01", "2020-09-05")
    )

    result = df.groupby("Name").sum()

    expected = DataFrame({"Name": ["A", "B", "C"], "Value": [10, 50, 90]})
    expected.set_index("Name", inplace=True)

    tm.assert_frame_equal(result, expected)


def test_time_field_bug():
    # Test a fix for the following error related to GH issue 11324 When
    # non-key fields in a group-by dataframe contained time-based fields
    # that were not returned by the apply function, an exception would be
    # raised.

    df = DataFrame({"a": 1, "b": [datetime.now() for nn in range(10)]})

    def func_with_no_date(batch):
        return Series({"c": 2})

    def func_with_date(batch):
        return Series({"b": datetime(2015, 1, 1), "c": 2})

    dfg_no_conversion = df.groupby(by=["a"]).apply(func_with_no_date)
    dfg_no_conversion_expected = DataFrame({"c": 2}, index=[1])
    dfg_no_conversion_expected.index.name = "a"

    dfg_conversion = df.groupby(by=["a"]).apply(func_with_date)
    dfg_conversion_expected = DataFrame({"b": datetime(2015, 1, 1), "c": 2}, index=[1])
    dfg_conversion_expected.index.name = "a"

    tm.assert_frame_equal(dfg_no_conversion, dfg_no_conversion_expected)
    tm.assert_frame_equal(dfg_conversion, dfg_conversion_expected)


def test_gb_apply_list_of_unequal_len_arrays():

    # GH1738
    df = DataFrame(
        {
            "group1": ["a", "a", "a", "b", "b", "b", "a", "a", "a", "b", "b", "b"],
            "group2": ["c", "c", "d", "d", "d", "e", "c", "c", "d", "d", "d", "e"],
            "weight": [1.1, 2, 3, 4, 5, 6, 2, 4, 6, 8, 1, 2],
            "value": [7.1, 8, 9, 10, 11, 12, 8, 7, 6, 5, 4, 3],
        }
    )
    df = df.set_index(["group1", "group2"])
    df_grouped = df.groupby(level=["group1", "group2"], sort=True)

    def noddy(value, weight):
        out = np.array(value * weight).repeat(3)
        return out

    # the kernel function returns arrays of unequal length
    # pandas sniffs the first one, sees it's an array and not
    # a list, and assumed the rest are of equal length
    # and so tries a vstack

    # don't die
    df_grouped.apply(lambda x: noddy(x.value, x.weight))


def test_groupby_apply_all_none():
    # Tests to make sure no errors if apply function returns all None
    # values. Issue 9684.
    test_df = DataFrame({"groups": [0, 0, 1, 1], "random_vars": [8, 7, 4, 5]})

    def test_func(x):
        pass

    result = test_df.groupby("groups").apply(test_func)
    expected = DataFrame()
    tm.assert_frame_equal(result, expected)


def test_groupby_apply_none_first():
    # GH 12824. Tests if apply returns None first.
    test_df1 = DataFrame({"groups": [1, 1, 1, 2], "vars": [0, 1, 2, 3]})
    test_df2 = DataFrame({"groups": [1, 2, 2, 2], "vars": [0, 1, 2, 3]})

    def test_func(x):
        if x.shape[0] < 2:
            return None
        return x.iloc[[0, -1]]

    result1 = test_df1.groupby("groups").apply(test_func)
    result2 = test_df2.groupby("groups").apply(test_func)
    index1 = MultiIndex.from_arrays([[1, 1], [0, 2]], names=["groups", None])
    index2 = MultiIndex.from_arrays([[2, 2], [1, 3]], names=["groups", None])
    expected1 = DataFrame({"groups": [1, 1], "vars": [0, 2]}, index=index1)
    expected2 = DataFrame({"groups": [2, 2], "vars": [1, 3]}, index=index2)
    tm.assert_frame_equal(result1, expected1)
    tm.assert_frame_equal(result2, expected2)


def test_groupby_apply_return_empty_chunk():
    # GH 22221: apply filter which returns some empty groups
    df = DataFrame({"value": [0, 1], "group": ["filled", "empty"]})
    groups = df.groupby("group")
    result = groups.apply(lambda group: group[group.value != 1]["value"])
    expected = Series(
        [0],
        name="value",
        index=MultiIndex.from_product(
            [["empty", "filled"], [0]], names=["group", None]
        ).drop("empty"),
    )
    tm.assert_series_equal(result, expected)


def test_apply_with_mixed_types():
    # gh-20949
    df = DataFrame({"A": "a a b".split(), "B": [1, 2, 3], "C": [4, 6, 5]})
    g = df.groupby("A", group_keys=False)

    result = g.transform(lambda x: x / x.sum())
    expected = DataFrame({"B": [1 / 3.0, 2 / 3.0, 1], "C": [0.4, 0.6, 1.0]})
    tm.assert_frame_equal(result, expected)

    result = g.apply(lambda x: x / x.sum())
    tm.assert_frame_equal(result, expected)


def test_func_returns_object():
    # GH 28652
    df = DataFrame({"a": [1, 2]}, index=Int64Index([1, 2]))
    result = df.groupby("a").apply(lambda g: g.index)
    expected = Series(
        [Int64Index([1]), Int64Index([2])], index=Int64Index([1, 2], name="a")
    )

    tm.assert_series_equal(result, expected)


@pytest.mark.parametrize(
    "group_column_dtlike",
    [datetime.today(), datetime.today().date(), datetime.today().time()],
)
def test_apply_datetime_issue(group_column_dtlike):
    # GH-28247
    # groupby-apply throws an error if one of the columns in the DataFrame
    #   is a datetime object and the column labels are different from
    #   standard int values in range(len(num_columns))

    df = DataFrame({"a": ["foo"], "b": [group_column_dtlike]})
    result = df.groupby("a").apply(lambda x: Series(["spam"], index=[42]))

    expected = DataFrame(
        ["spam"], Index(["foo"], dtype="object", name="a"), columns=[42]
    )
    tm.assert_frame_equal(result, expected)


def test_apply_series_return_dataframe_groups():
    # GH 10078
    tdf = DataFrame(
        {
            "day": {
                0: pd.Timestamp("2015-02-24 00:00:00"),
                1: pd.Timestamp("2015-02-24 00:00:00"),
                2: pd.Timestamp("2015-02-24 00:00:00"),
                3: pd.Timestamp("2015-02-24 00:00:00"),
                4: pd.Timestamp("2015-02-24 00:00:00"),
            },
            "userAgent": {
                0: "some UA string",
                1: "some UA string",
                2: "some UA string",
                3: "another UA string",
                4: "some UA string",
            },
            "userId": {
                0: "17661101",
                1: "17661101",
                2: "17661101",
                3: "17661101",
                4: "17661101",
            },
        }
    )

    def most_common_values(df):
        return Series({c: s.value_counts().index[0] for c, s in df.iteritems()})

    result = tdf.groupby("day").apply(most_common_values)["userId"]
    expected = Series(
        ["17661101"], index=pd.DatetimeIndex(["2015-02-24"], name="day"), name="userId"
    )
    tm.assert_series_equal(result, expected)


@pytest.mark.parametrize("category", [False, True])
def test_apply_multi_level_name(category):
    # https://github.com/pandas-dev/pandas/issues/31068
    b = [1, 2] * 5
    if category:
        b = pd.Categorical(b, categories=[1, 2, 3])
        expected_index = pd.CategoricalIndex([1, 2], categories=[1, 2, 3], name="B")
    else:
        expected_index = Index([1, 2], name="B")
    df = DataFrame(
        {"A": np.arange(10), "B": b, "C": list(range(10)), "D": list(range(10))}
    ).set_index(["A", "B"])
    result = df.groupby("B").apply(lambda x: x.sum())
    expected = DataFrame({"C": [20, 25], "D": [20, 25]}, index=expected_index)
    tm.assert_frame_equal(result, expected)
    assert df.index.names == ["A", "B"]


def test_groupby_apply_datetime_result_dtypes():
    # GH 14849
    data = DataFrame.from_records(
        [
            (pd.Timestamp(2016, 1, 1), "red", "dark", 1, "8"),
            (pd.Timestamp(2015, 1, 1), "green", "stormy", 2, "9"),
            (pd.Timestamp(2014, 1, 1), "blue", "bright", 3, "10"),
            (pd.Timestamp(2013, 1, 1), "blue", "calm", 4, "potato"),
        ],
        columns=["observation", "color", "mood", "intensity", "score"],
    )
    result = data.groupby("color").apply(lambda g: g.iloc[0]).dtypes
    expected = Series(
        [np.dtype("datetime64[ns]"), object, object, np.int64, object],
        index=["observation", "color", "mood", "intensity", "score"],
    )
    tm.assert_series_equal(result, expected)


@pytest.mark.parametrize(
    "index",
    [
        pd.CategoricalIndex(list("abc")),
        pd.interval_range(0, 3),
        pd.period_range("2020", periods=3, freq="D"),
        MultiIndex.from_tuples([("a", 0), ("a", 1), ("b", 0)]),
    ],
)
def test_apply_index_has_complex_internals(index):
    # GH 31248
    df = DataFrame({"group": [1, 1, 2], "value": [0, 1, 0]}, index=index)
    result = df.groupby("group", group_keys=False).apply(lambda x: x)
    tm.assert_frame_equal(result, df)


@pytest.mark.parametrize(
    "function, expected_values",
    [
        (lambda x: x.index.to_list(), [[0, 1], [2, 3]]),
        (lambda x: set(x.index.to_list()), [{0, 1}, {2, 3}]),
        (lambda x: tuple(x.index.to_list()), [(0, 1), (2, 3)]),
        (
            lambda x: {n: i for (n, i) in enumerate(x.index.to_list())},
            [{0: 0, 1: 1}, {0: 2, 1: 3}],
        ),
        (
            lambda x: [{n: i} for (n, i) in enumerate(x.index.to_list())],
            [[{0: 0}, {1: 1}], [{0: 2}, {1: 3}]],
        ),
    ],
)
def test_apply_function_returns_non_pandas_non_scalar(function, expected_values):
    # GH 31441
    df = DataFrame(["A", "A", "B", "B"], columns=["groups"])
    result = df.groupby("groups").apply(function)
    expected = Series(expected_values, index=Index(["A", "B"], name="groups"))
    tm.assert_series_equal(result, expected)


def test_apply_function_returns_numpy_array():
    # GH 31605
    def fct(group):
        return group["B"].values.flatten()

    df = DataFrame({"A": ["a", "a", "b", "none"], "B": [1, 2, 3, np.nan]})

    result = df.groupby("A").apply(fct)
    expected = Series(
        [[1.0, 2.0], [3.0], [np.nan]], index=Index(["a", "b", "none"], name="A")
    )
    tm.assert_series_equal(result, expected)


@pytest.mark.parametrize("function", [lambda gr: gr.index, lambda gr: gr.index + 1 - 1])
def test_apply_function_index_return(function):
    # GH: 22541
    df = DataFrame([1, 2, 2, 2, 1, 2, 3, 1, 3, 1], columns=["id"])
    result = df.groupby("id").apply(function)
    expected = Series(
        [Index([0, 4, 7, 9]), Index([1, 2, 3, 5]), Index([6, 8])],
        index=Index([1, 2, 3], name="id"),
    )
    tm.assert_series_equal(result, expected)


def test_apply_function_with_indexing_return_column():
    # GH: 7002
    df = DataFrame(
        {
            "foo1": ["one", "two", "two", "three", "one", "two"],
            "foo2": [1, 2, 4, 4, 5, 6],
        }
    )
    with tm.assert_produces_warning(FutureWarning, match="Select only valid"):
        result = df.groupby("foo1", as_index=False).apply(lambda x: x.mean())
    expected = DataFrame({"foo1": ["one", "three", "two"], "foo2": [3.0, 4.0, 4.0]})
    tm.assert_frame_equal(result, expected)


<<<<<<< HEAD
@pytest.mark.parametrize(
    "udf",
    [(lambda x: x.copy()), (lambda x: x.copy().rename(lambda y: y + 1))],
)
@pytest.mark.parametrize("group_keys", [True, False])
def test_apply_result_type(group_keys, udf):
    # https://github.com/pandas-dev/pandas/issues/34809
    # We'd like to control whether the group keys end up in the index
    # regardless of whether the UDF happens to be a transform.
    df = DataFrame({"A": ["a", "b"], "B": [1, 2]})
    df_result = df.groupby("A", group_keys=group_keys).apply(udf)
    series_result = df.B.groupby(df.A, group_keys=group_keys).apply(udf)

    if group_keys:
        assert df_result.index.nlevels == 2
        assert series_result.index.nlevels == 2
    else:
        assert df_result.index.nlevels == 1
        assert series_result.index.nlevels == 1


def test_groupby_apply_group_keys_warns():
    df = DataFrame({"A": [0, 1, 1], "B": [1, 2, 3]})
    msg = "Not prepending group keys to the result index"
    with tm.assert_produces_warning(FutureWarning, match=msg):
        result = df.groupby("A").apply(lambda x: x)

    tm.assert_frame_equal(result, df)

    with tm.assert_produces_warning(FutureWarning, match=msg):
        result = df.groupby("A")["B"].apply(lambda x: x)

    tm.assert_series_equal(result, df["B"])

    with tm.assert_produces_warning(FutureWarning, match=msg):
        result = df["B"].groupby(df["A"]).apply(lambda x: x)

    tm.assert_series_equal(result, df["B"])


@pytest.mark.xfail(
    reason="BinGrouper and Grouper aren't consistent with NA key handling"
)
def test_resample_with_only_nat(self):
    # https://github.com/pandas-dev/pandas/issues/35251
    pi = pd.PeriodIndex([pd.NaT] * 3, freq="S")
    frame = DataFrame([2, 3, 5], index=pi)

    with tm.assert_produces_warning(None):
        frame.resample("1s").mean()


=======
>>>>>>> 7e51bd73
def test_apply_with_timezones_aware():
    # GH: 27212
    dates = ["2001-01-01"] * 2 + ["2001-01-02"] * 2 + ["2001-01-03"] * 2
    index_no_tz = pd.DatetimeIndex(dates)
    index_tz = pd.DatetimeIndex(dates, tz="UTC")
    df1 = DataFrame({"x": list(range(2)) * 3, "y": range(6), "t": index_no_tz})
    df2 = DataFrame({"x": list(range(2)) * 3, "y": range(6), "t": index_tz})

    result1 = df1.groupby("x", group_keys=False).apply(lambda df: df[["x", "y"]].copy())
    result2 = df2.groupby("x", group_keys=False).apply(lambda df: df[["x", "y"]].copy())

    tm.assert_frame_equal(result1, result2)


def test_apply_is_unchanged_when_other_methods_are_called_first(reduction_func):
    # GH #34656
    # GH #34271
    df = DataFrame(
        {
            "a": [99, 99, 99, 88, 88, 88],
            "b": [1, 2, 3, 4, 5, 6],
            "c": [10, 20, 30, 40, 50, 60],
        }
    )

    expected = DataFrame(
        {"a": [264, 297], "b": [15, 6], "c": [150, 60]},
        index=Index([88, 99], name="a"),
    )

    # Check output when no other methods are called before .apply()
    grp = df.groupby(by="a")
    result = grp.apply(sum)
    tm.assert_frame_equal(result, expected)

    # Check output when another method is called before .apply()
    grp = df.groupby(by="a")
    args = {"nth": [0], "corrwith": [df]}.get(reduction_func, [])
    _ = getattr(grp, reduction_func)(*args)
    result = grp.apply(sum)
    tm.assert_frame_equal(result, expected)


def test_apply_with_date_in_multiindex_does_not_convert_to_timestamp():
    # GH 29617

    df = DataFrame(
        {
            "A": ["a", "a", "a", "b"],
            "B": [
                date(2020, 1, 10),
                date(2020, 1, 10),
                date(2020, 2, 10),
                date(2020, 2, 10),
            ],
            "C": [1, 2, 3, 4],
        },
        index=Index([100, 101, 102, 103], name="idx"),
    )

    grp = df.groupby(["A", "B"])
    result = grp.apply(lambda x: x.head(1))

    expected = df.iloc[[0, 2, 3]]
    expected = expected.reset_index()
    expected.index = MultiIndex.from_frame(expected[["A", "B", "idx"]])
    expected = expected.drop(columns="idx")

    tm.assert_frame_equal(result, expected)
    for val in result.index.levels[1]:
        assert type(val) is date


def test_apply_by_cols_equals_apply_by_rows_transposed():
    # GH 16646
    # Operating on the columns, or transposing and operating on the rows
    # should give the same result. There was previously a bug where the
    # by_rows operation would work fine, but by_cols would throw a ValueError

    df = DataFrame(
        np.random.random([6, 4]),
        columns=MultiIndex.from_product([["A", "B"], [1, 2]]),
    )

    by_rows = df.T.groupby(axis=0, level=0).apply(
        lambda x: x.droplevel(axis=0, level=0)
    )
    by_cols = df.groupby(axis=1, level=0).apply(lambda x: x.droplevel(axis=1, level=0))

    tm.assert_frame_equal(by_cols, by_rows.T)
    tm.assert_frame_equal(by_cols, df)


@pytest.mark.parametrize("dropna", [True, False])
def test_apply_dropna_with_indexed_same(dropna):
    # GH 38227
    # GH#43205
    df = DataFrame(
        {
            "col": [1, 2, 3, 4, 5],
            "group": ["a", np.nan, np.nan, "b", "b"],
        },
        index=list("xxyxz"),
    )
<<<<<<< HEAD
    result = df.groupby("group", group_keys=False).apply(lambda x: x)
=======
    result = df.groupby("group", dropna=dropna).apply(lambda x: x)
    expected = df.dropna() if dropna else df.iloc[[0, 3, 1, 2, 4]]
    tm.assert_frame_equal(result, expected)


@pytest.mark.parametrize(
    "as_index, expected",
    [
        [
            False,
            DataFrame(
                [[1, 1, 1], [2, 2, 1]], columns=Index(["a", "b", None], dtype=object)
            ),
        ],
        [
            True,
            Series(
                [1, 1], index=MultiIndex.from_tuples([(1, 1), (2, 2)], names=["a", "b"])
            ),
        ],
    ],
)
def test_apply_as_index_constant_lambda(as_index, expected):
    # GH 13217
    df = DataFrame({"a": [1, 1, 2, 2], "b": [1, 1, 2, 2], "c": [1, 1, 1, 1]})
    result = df.groupby(["a", "b"], as_index=as_index).apply(lambda x: 1)
    tm.assert_equal(result, expected)


def test_sort_index_groups():
    # GH 20420
    df = DataFrame(
        {"A": [1, 2, 3, 4, 5], "B": [6, 7, 8, 9, 0], "C": [1, 1, 1, 2, 2]},
        index=range(5),
    )
    result = df.groupby("C").apply(lambda x: x.A.sort_index())
    expected = Series(
        range(1, 6),
        index=MultiIndex.from_tuples(
            [(1, 0), (1, 1), (1, 2), (2, 3), (2, 4)], names=["C", None]
        ),
        name="A",
    )
    tm.assert_series_equal(result, expected)


def test_positional_slice_groups_datetimelike():
    # GH 21651
>>>>>>> 7e51bd73
    expected = DataFrame(
        {
            "date": pd.date_range("2010-01-01", freq="12H", periods=5),
            "vals": range(5),
            "let": list("abcde"),
        }
    )
    result = expected.groupby([expected.let, expected.date.dt.date]).apply(
        lambda x: x.iloc[0:]
    )
    tm.assert_frame_equal(result, expected)


def test_doctest_example2():
    # GH#42702 this fails if we cache_readonly Block.shape
    # TODO: more informative name
    df = DataFrame({"A": ["a", "a", "b"], "B": [1, 2, 3], "C": [4, 6, 5]})
    gb = df.groupby("A")
    result = gb[["B", "C"]].apply(lambda x: x.astype(float).max() - x.min())

    expected = DataFrame(
        {"B": [1.0, 0.0], "C": [2.0, 0.0]}, index=Index(["a", "b"], name="A")
    )
    tm.assert_frame_equal(result, expected)


@pytest.mark.parametrize("dropna", [True, False])
def test_apply_na(dropna):
    # GH#28984
    df = DataFrame(
        {"grp": [1, 1, 2, 2], "y": [1, 0, 2, 5], "z": [1, 2, np.nan, np.nan]}
    )
    dfgrp = df.groupby("grp", dropna=dropna)
    result = dfgrp.apply(lambda grp_df: grp_df.nlargest(1, "z"))
    expected = dfgrp.apply(lambda x: x.sort_values("z", ascending=False).head(1))
    tm.assert_frame_equal(result, expected)


def test_apply_empty_string_nan_coerce_bug():
    # GH#24903
    result = (
        DataFrame(
            {
                "a": [1, 1, 2, 2],
                "b": ["", "", "", ""],
                "c": pd.to_datetime([1, 2, 3, 4], unit="s"),
            }
        )
        .groupby(["a", "b"])
        .apply(lambda df: df.iloc[-1])
    )
    expected = DataFrame(
        [[1, "", pd.to_datetime(2, unit="s")], [2, "", pd.to_datetime(4, unit="s")]],
        columns=["a", "b", "c"],
        index=MultiIndex.from_tuples([(1, ""), (2, "")], names=["a", "b"]),
    )
    tm.assert_frame_equal(result, expected)<|MERGE_RESOLUTION|>--- conflicted
+++ resolved
@@ -89,40 +89,6 @@
     tm.assert_frame_equal(result, expected)
 
 
-<<<<<<< HEAD
-@pytest.mark.parametrize(
-    "f, expected_mutated", [(lambda _: 1, True), (lambda g: g, False)]
-)
-def test_fast_apply(f, expected_mutated):
-    # make sure that fast apply is correctly called
-    # rather than raising any kind of error
-    # otherwise the python path will be called
-    # which slows things down
-    N = 1000
-    labels = np.random.randint(0, 2000, size=N)
-    labels2 = np.random.randint(0, 3, size=N)
-    df = DataFrame(
-        {
-            "key": labels,
-            "key2": labels2,
-            "value1": np.random.randn(N),
-            "value2": ["foo", "bar", "baz", "qux"] * (N // 4),
-        }
-    )
-
-    g = df.groupby(["key", "key2"])
-    grouper = g.grouper
-
-    splitter = grouper._get_splitter(g._selected_obj, axis=g.axis)
-    group_keys = grouper._get_group_keys()
-    sdata = splitter._get_sorted_data()
-
-    values, mutated = splitter.fast_apply(f, sdata, group_keys)
-    assert mutated is expected_mutated
-
-
-=======
->>>>>>> 7e51bd73
 @pytest.mark.parametrize(
     "df, group_names",
     [
@@ -464,7 +430,7 @@
     result = df.groupby("key", group_keys=group_keys).apply(lambda x: x[:2])
     expected = df.take([0, 1, 3, 4, 6, 7])
     if group_keys:
-        expected.index = pd.MultiIndex.from_arrays(
+        expected.index = MultiIndex.from_arrays(
             [[1, 1, 2, 2, 3, 3], expected.index], names=["key", None]
         )
 
@@ -1026,7 +992,6 @@
     tm.assert_frame_equal(result, expected)
 
 
-<<<<<<< HEAD
 @pytest.mark.parametrize(
     "udf",
     [(lambda x: x.copy()), (lambda x: x.copy().rename(lambda y: y + 1))],
@@ -1079,8 +1044,6 @@
         frame.resample("1s").mean()
 
 
-=======
->>>>>>> 7e51bd73
 def test_apply_with_timezones_aware():
     # GH: 27212
     dates = ["2001-01-01"] * 2 + ["2001-01-02"] * 2 + ["2001-01-03"] * 2
@@ -1185,10 +1148,7 @@
         },
         index=list("xxyxz"),
     )
-<<<<<<< HEAD
-    result = df.groupby("group", group_keys=False).apply(lambda x: x)
-=======
-    result = df.groupby("group", dropna=dropna).apply(lambda x: x)
+    result = df.groupby("group", dropna=dropna, group_keys=False).apply(lambda x: x)
     expected = df.dropna() if dropna else df.iloc[[0, 3, 1, 2, 4]]
     tm.assert_frame_equal(result, expected)
 
@@ -1236,7 +1196,6 @@
 
 def test_positional_slice_groups_datetimelike():
     # GH 21651
->>>>>>> 7e51bd73
     expected = DataFrame(
         {
             "date": pd.date_range("2010-01-01", freq="12H", periods=5),
