--- conflicted
+++ resolved
@@ -1009,26 +1009,6 @@
     tm.assert_frame_equal(result1, result2)
 
 
-<<<<<<< HEAD
-def test_apply_by_cols_equals_apply_by_rows_transposed():
-    # GH #16646
-    # Operating on the columns, or transposing and operating on the rows
-    # should give the same result. There was previously a bug where the
-    # by_rows operation would work fine, but by_cols would throw a ValueError
-
-    df = pd.DataFrame(
-        np.random.random([6, 4]),
-        columns=pd.MultiIndex.from_product([["A", "B"], [1, 2]]),
-    )
-
-    by_rows = df.T.groupby(axis=0, level=0).apply(
-        lambda x: x.droplevel(axis=0, level=0)
-    )
-    by_cols = df.groupby(axis=1, level=0).apply(lambda x: x.droplevel(axis=1, level=0))
-
-    tm.assert_frame_equal(by_cols, by_rows.T)
-    tm.assert_frame_equal(by_cols, df)
-=======
 def test_apply_with_date_in_multiindex_does_not_convert_to_timestamp():
     # GH 29617
 
@@ -1057,4 +1037,23 @@
     tm.assert_frame_equal(result, expected)
     for val in result.index.levels[1]:
         assert type(val) is date
->>>>>>> 3701a9b1
+
+
+def test_apply_by_cols_equals_apply_by_rows_transposed():
+    # GH #16646
+    # Operating on the columns, or transposing and operating on the rows
+    # should give the same result. There was previously a bug where the
+    # by_rows operation would work fine, but by_cols would throw a ValueError
+
+    df = pd.DataFrame(
+        np.random.random([6, 4]),
+        columns=pd.MultiIndex.from_product([["A", "B"], [1, 2]]),
+    )
+
+    by_rows = df.T.groupby(axis=0, level=0).apply(
+        lambda x: x.droplevel(axis=0, level=0)
+    )
+    by_cols = df.groupby(axis=1, level=0).apply(lambda x: x.droplevel(axis=1, level=0))
+
+    tm.assert_frame_equal(by_cols, by_rows.T)
+    tm.assert_frame_equal(by_cols, df)