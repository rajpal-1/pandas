from datetime import date, datetime
from io import StringIO

import numpy as np
import pytest

import pandas as pd
from pandas import DataFrame, Index, MultiIndex, Series, bdate_range
import pandas._testing as tm


def test_apply_issues():
    # GH 5788

    s = """2011.05.16,00:00,1.40893
2011.05.16,01:00,1.40760
2011.05.16,02:00,1.40750
2011.05.16,03:00,1.40649
2011.05.17,02:00,1.40893
2011.05.17,03:00,1.40760
2011.05.17,04:00,1.40750
2011.05.17,05:00,1.40649
2011.05.18,02:00,1.40893
2011.05.18,03:00,1.40760
2011.05.18,04:00,1.40750
2011.05.18,05:00,1.40649"""

    df = pd.read_csv(
        StringIO(s),
        header=None,
        names=["date", "time", "value"],
        parse_dates=[["date", "time"]],
    )
    df = df.set_index("date_time")

    expected = df.groupby(df.index.date).idxmax()
    result = df.groupby(df.index.date).apply(lambda x: x.idxmax())
    tm.assert_frame_equal(result, expected)

    # GH 5789
    # don't auto coerce dates
    df = pd.read_csv(StringIO(s), header=None, names=["date", "time", "value"])
    exp_idx = Index(
        ["2011.05.16", "2011.05.17", "2011.05.18"], dtype=object, name="date"
    )
    expected = Series(["00:00", "02:00", "02:00"], index=exp_idx)
    result = df.groupby("date", group_keys=False).apply(
        lambda x: x["time"][x["value"].idxmax()]
    )
    tm.assert_series_equal(result, expected)


def test_apply_trivial():
    # GH 20066
    # trivial apply: ignore input and return a constant dataframe.
    df = DataFrame(
        {"key": ["a", "a", "b", "b", "a"], "data": [1.0, 2.0, 3.0, 4.0, 5.0]},
        columns=["key", "data"],
    )
    expected = pd.concat([df.iloc[1:], df.iloc[1:]], axis=1, keys=["float64", "object"])
    result = df.groupby([str(x) for x in df.dtypes], axis=1).apply(
        lambda x: df.iloc[1:]
    )

    tm.assert_frame_equal(result, expected)


def test_apply_trivial2():
    # GH 20066
    df = DataFrame(
        {"key": ["a", "a", "b", "b", "a"], "data": [1.0, 2.0, 3.0, 4.0, 5.0]},
        columns=["key", "data"],
    )
    expected = pd.concat([df, df], axis=1, keys=["float64", "object"])
    result = df.groupby([str(x) for x in df.dtypes], axis=1, group_keys=True).apply(
        lambda x: df
    )

    tm.assert_frame_equal(result, expected)


def test_fast_apply():
    # make sure that fast apply is correctly called
    # rather than raising any kind of error
    # otherwise the python path will be called
    # which slows things down
    N = 1000
    labels = np.random.randint(0, 2000, size=N)
    labels2 = np.random.randint(0, 3, size=N)
    df = DataFrame(
        {
            "key": labels,
            "key2": labels2,
            "value1": np.random.randn(N),
            "value2": ["foo", "bar", "baz", "qux"] * (N // 4),
        }
    )

    def f1(g):
        return 1

    def f2(g):
        return g

    g = df.groupby(["key", "key2"])

    grouper = g.grouper

    splitter = grouper._get_splitter(g._selected_obj, axis=g.axis)
    group_keys = grouper._get_group_keys()
    sdata = splitter._get_sorted_data()

    for f, expected_mutated in [(f1, True), (f2, False)]:
        values, mutated = splitter.fast_apply(f, sdata, group_keys)
        assert mutated is expected_mutated


@pytest.mark.parametrize(
    "df, group_names",
    [
        (DataFrame({"a": [1, 1, 1, 2, 3], "b": ["a", "a", "a", "b", "c"]}), [1, 2, 3]),
        (DataFrame({"a": [0, 0, 1, 1], "b": [0, 1, 0, 1]}), [0, 1]),
        (DataFrame({"a": [1]}), [1]),
        (DataFrame({"a": [1, 1, 1, 2, 2, 1, 1, 2], "b": range(8)}), [1, 2]),
        (DataFrame({"a": [1, 2, 3, 1, 2, 3], "two": [4, 5, 6, 7, 8, 9]}), [1, 2, 3]),
        (
            DataFrame(
                {
                    "a": list("aaabbbcccc"),
                    "B": [3, 4, 3, 6, 5, 2, 1, 9, 5, 4],
                    "C": [4, 0, 2, 2, 2, 7, 8, 6, 2, 8],
                }
            ),
            ["a", "b", "c"],
        ),
        (DataFrame([[1, 2, 3], [2, 2, 3]], columns=["a", "b", "c"]), [1, 2]),
    ],
    ids=[
        "GH2936",
        "GH7739 & GH10519",
        "GH10519",
        "GH2656",
        "GH12155",
        "GH20084",
        "GH21417",
    ],
)
def test_group_apply_once_per_group(df, group_names):
    # GH2936, GH7739, GH10519, GH2656, GH12155, GH20084, GH21417

    # This test should ensure that a function is only evaluated
    # once per group. Previously the function has been evaluated twice
    # on the first group to check if the Cython index slider is safe to use
    # This test ensures that the side effect (append to list) is only triggered
    # once per group

    names = []
    # cannot parameterize over the functions since they need external
    # `names` to detect side effects

    def f_copy(group):
        # this takes the fast apply path
        names.append(group.name)
        return group.copy()

    def f_nocopy(group):
        # this takes the slow apply path
        names.append(group.name)
        return group

    def f_scalar(group):
        # GH7739, GH2656
        names.append(group.name)
        return 0

    def f_none(group):
        # GH10519, GH12155, GH21417
        names.append(group.name)
        return None

    def f_constant_df(group):
        # GH2936, GH20084
        names.append(group.name)
        return DataFrame({"a": [1], "b": [1]})

    for func in [f_copy, f_nocopy, f_scalar, f_none, f_constant_df]:
        del names[:]

        df.groupby("a", group_keys=False).apply(func)
        assert names == group_names


def test_group_apply_once_per_group2(capsys):
    # GH: 31111
    # groupby-apply need to execute len(set(group_by_columns)) times

    expected = 2  # Number of times `apply` should call a function for the current test

    df = DataFrame(
        {
            "group_by_column": [0, 0, 0, 0, 1, 1, 1, 1],
            "test_column": ["0", "2", "4", "6", "8", "10", "12", "14"],
        },
        index=["0", "2", "4", "6", "8", "10", "12", "14"],
    )

    df.groupby("group_by_column", group_keys=False).apply(
        lambda df: print("function_called")
    )

    result = capsys.readouterr().out.count("function_called")
    # If `groupby` behaves unexpectedly, this test will break
    assert result == expected


def test_apply_fast_slow_identical():
    # GH 31613

    df = DataFrame({"A": [0, 0, 1], "b": range(3)})

    # For simple index structures we check for fast/slow apply using
    # an identity check on in/output
    def slow(group):
        return group

    def fast(group):
        return group.copy()

    fast_df = df.groupby("A", group_keys=False).apply(fast)
    slow_df = df.groupby("A", group_keys=False).apply(slow)

    tm.assert_frame_equal(fast_df, slow_df)


@pytest.mark.parametrize(
    "func",
    [
        lambda x: x,
        lambda x: x[:],
        lambda x: x.copy(deep=False),
        lambda x: x.copy(deep=True),
    ],
)
def test_groupby_apply_identity_maybecopy_index_identical(func):
    # GH 14927
    # Whether the function returns a copy of the input data or not should not
    # have an impact on the index structure of the result since this is not
    # transparent to the user

    df = DataFrame({"g": [1, 2, 2, 2], "a": [1, 2, 3, 4], "b": [5, 6, 7, 8]})

    result = df.groupby("g", group_keys=False).apply(func)
    tm.assert_frame_equal(result, df)


def test_apply_with_mixed_dtype():
    # GH3480, apply with mixed dtype on axis=1 breaks in 0.11
    df = DataFrame(
        {
            "foo1": np.random.randn(6),
            "foo2": ["one", "two", "two", "three", "one", "two"],
        }
    )
    result = df.apply(lambda x: x, axis=1).dtypes
    expected = df.dtypes
    tm.assert_series_equal(result, expected)

    # GH 3610 incorrect dtype conversion with as_index=False
    df = DataFrame({"c1": [1, 2, 6, 6, 8]})
    df["c2"] = df.c1 / 2.0
    result1 = df.groupby("c2").mean().reset_index().c2
    result2 = df.groupby("c2", as_index=False).mean().c2
    tm.assert_series_equal(result1, result2)


def test_groupby_as_index_apply(df):
    # GH #4648 and #3417
    df = DataFrame(
        {
            "item_id": ["b", "b", "a", "c", "a", "b"],
            "user_id": [1, 2, 1, 1, 3, 1],
            "time": range(6),
        }
    )

    g_as = df.groupby("user_id", as_index=True)
    g_not_as = df.groupby("user_id", as_index=False)

    res_as = g_as.head(2).index
    res_not_as = g_not_as.head(2).index
    exp = Index([0, 1, 2, 4])
    tm.assert_index_equal(res_as, exp)
    tm.assert_index_equal(res_not_as, exp)

    res_as_apply = g_as.apply(lambda x: x.head(2)).index
    res_not_as_apply = g_not_as.apply(lambda x: x.head(2)).index

    # apply doesn't maintain the original ordering
    # changed in GH5610 as the as_index=False returns a MI here
    exp_not_as_apply = MultiIndex.from_tuples([(0, 0), (0, 2), (1, 1), (2, 4)])
    tp = [(1, 0), (1, 2), (2, 1), (3, 4)]
    exp_as_apply = MultiIndex.from_tuples(tp, names=["user_id", None])

    tm.assert_index_equal(res_as_apply, exp_as_apply)
    tm.assert_index_equal(res_not_as_apply, exp_not_as_apply)

    ind = Index(list("abcde"))
    df = DataFrame([[1, 2], [2, 3], [1, 4], [1, 5], [2, 6]], index=ind)
    res = df.groupby(0, as_index=False, group_keys=False).apply(lambda x: x).index
    tm.assert_index_equal(res, ind)


def test_apply_concat_preserve_names(three_group):
    grouped = three_group.groupby(["A", "B"])

    def desc(group):
        result = group.describe()
        result.index.name = "stat"
        return result

    def desc2(group):
        result = group.describe()
        result.index.name = "stat"
        result = result[: len(group)]
        # weirdo
        return result

    def desc3(group):
        result = group.describe()

        # names are different
        result.index.name = f"stat_{len(group):d}"

        result = result[: len(group)]
        # weirdo
        return result

    result = grouped.apply(desc)
    assert result.index.names == ("A", "B", "stat")

    result2 = grouped.apply(desc2)
    assert result2.index.names == ("A", "B", "stat")

    result3 = grouped.apply(desc3)
    assert result3.index.names == ("A", "B", None)


def test_apply_series_to_frame():
    def f(piece):
        with np.errstate(invalid="ignore"):
            logged = np.log(piece)
        return DataFrame(
            {"value": piece, "demeaned": piece - piece.mean(), "logged": logged}
        )

    dr = bdate_range("1/1/2000", periods=100)
    ts = Series(np.random.randn(100), index=dr)

    grouped = ts.groupby(lambda x: x.month, group_keys=False)
    result = grouped.apply(f)

    assert isinstance(result, DataFrame)
    tm.assert_index_equal(result.index, ts.index)


def test_apply_series_yield_constant(df):
    result = df.groupby(["A", "B"])["C"].apply(len)
    assert result.index.names[:2] == ("A", "B")


def test_apply_frame_yield_constant(df):
    # GH13568
    result = df.groupby(["A", "B"]).apply(len)
    assert isinstance(result, Series)
    assert result.name is None

    result = df.groupby(["A", "B"])[["C", "D"]].apply(len)
    assert isinstance(result, Series)
    assert result.name is None


def test_apply_frame_to_series(df):
    grouped = df.groupby(["A", "B"])
    result = grouped.apply(len)
    expected = grouped.count()["C"]
    tm.assert_index_equal(result.index, expected.index)
    tm.assert_numpy_array_equal(result.values, expected.values)


def test_apply_frame_not_as_index_column_name(df):
    # GH 35964 - path within _wrap_applied_output not hit by a test
    grouped = df.groupby(["A", "B"], as_index=False)
    result = grouped.apply(len)
    expected = grouped.count().rename(columns={"C": np.nan}).drop(columns="D")
    # TODO: Use assert_frame_equal when column name is not np.nan (GH 36306)
    tm.assert_index_equal(result.index, expected.index)
    tm.assert_numpy_array_equal(result.values, expected.values)


def test_apply_frame_concat_series():
    def trans(group):
        return group.groupby("B")["C"].sum().sort_values()[:2]

    def trans2(group):
        grouped = group.groupby(df.reindex(group.index)["B"])
        return grouped.sum().sort_values()[:2]

    df = DataFrame(
        {
            "A": np.random.randint(0, 5, 1000),
            "B": np.random.randint(0, 5, 1000),
            "C": np.random.randn(1000),
        }
    )

    result = df.groupby("A").apply(trans)
    exp = df.groupby("A")["C"].apply(trans2)
    tm.assert_series_equal(result, exp, check_names=False)
    assert result.name == "C"


def test_apply_transform(ts):
    grouped = ts.groupby(lambda x: x.month, group_keys=False)
    result = grouped.apply(lambda x: x * 2)
    expected = grouped.transform(lambda x: x * 2)
    tm.assert_series_equal(result, expected)


def test_apply_multikey_corner(tsframe):
    grouped = tsframe.groupby([lambda x: x.year, lambda x: x.month])

    def f(group):
        return group.sort_values("A")[-5:]

    result = grouped.apply(f)
    for key, group in grouped:
        tm.assert_frame_equal(result.loc[key], f(group))


@pytest.mark.parametrize("group_keys", [True, False])
def test_apply_chunk_view(group_keys):
    # Low level tinkering could be unsafe, make sure not
    df = DataFrame({"key": [1, 1, 1, 2, 2, 2, 3, 3, 3], "value": range(9)})

    result = df.groupby("key", group_keys=group_keys).apply(lambda x: x[:2])
    expected = df.take([0, 1, 3, 4, 6, 7])
    if group_keys:
        expected.index = pd.MultiIndex.from_arrays(
            [[1, 1, 2, 2, 3, 3], expected.index], names=["key", None]
        )

    tm.assert_frame_equal(result, expected)


def test_apply_no_name_column_conflict():
    df = DataFrame(
        {
            "name": [1, 1, 1, 1, 1, 1, 2, 2, 2, 2],
            "name2": [0, 0, 0, 1, 1, 1, 0, 0, 1, 1],
            "value": range(9, -1, -1),
        }
    )

    # it works! #2605
    grouped = df.groupby(["name", "name2"])
    grouped.apply(lambda x: x.sort_values("value", inplace=True))


def test_apply_typecast_fail():
    df = DataFrame(
        {
            "d": [1.0, 1.0, 1.0, 2.0, 2.0, 2.0],
            "c": np.tile(["a", "b", "c"], 2),
            "v": np.arange(1.0, 7.0),
        }
    )

    def f(group):
        v = group["v"]
        group["v2"] = (v - v.min()) / (v.max() - v.min())
        return group

    result = df.groupby("d", group_keys=False).apply(f)

    expected = df.copy()
    expected["v2"] = np.tile([0.0, 0.5, 1], 2)

    tm.assert_frame_equal(result, expected)


def test_apply_multiindex_fail():
    index = MultiIndex.from_arrays([[0, 0, 0, 1, 1, 1], [1, 2, 3, 1, 2, 3]])
    df = DataFrame(
        {
            "d": [1.0, 1.0, 1.0, 2.0, 2.0, 2.0],
            "c": np.tile(["a", "b", "c"], 2),
            "v": np.arange(1.0, 7.0),
        },
        index=index,
    )

    def f(group):
        v = group["v"]
        group["v2"] = (v - v.min()) / (v.max() - v.min())
        return group

    result = df.groupby("d", group_keys=False).apply(f)

    expected = df.copy()
    expected["v2"] = np.tile([0.0, 0.5, 1], 2)

    tm.assert_frame_equal(result, expected)


def test_apply_corner(tsframe):
    result = tsframe.groupby(lambda x: x.year, group_keys=False).apply(lambda x: x * 2)
    expected = tsframe * 2
    tm.assert_frame_equal(result, expected)


def test_apply_without_copy():
    # GH 5545
    # returning a non-copy in an applied function fails

    data = DataFrame(
        {
            "id_field": [100, 100, 200, 300],
            "category": ["a", "b", "c", "c"],
            "value": [1, 2, 3, 4],
        }
    )

    def filt1(x):
        if x.shape[0] == 1:
            return x.copy()
        else:
            return x[x.category == "c"]

    def filt2(x):
        if x.shape[0] == 1:
            return x
        else:
            return x[x.category == "c"]

    expected = data.groupby("id_field").apply(filt1)
    result = data.groupby("id_field").apply(filt2)
    tm.assert_frame_equal(result, expected)


@pytest.mark.parametrize("test_series", [True, False])
def test_apply_with_duplicated_non_sorted_axis(test_series):
    # GH 30667
    df = DataFrame(
        [["x", "p"], ["x", "p"], ["x", "o"]], columns=["X", "Y"], index=[1, 2, 2]
    )
    if test_series:
        ser = df.set_index("Y")["X"]
        result = ser.groupby(level=0, group_keys=False).apply(lambda x: x)

        # not expecting the order to remain the same for duplicated axis
        result = result.sort_index()
        expected = ser.sort_index()
        tm.assert_series_equal(result, expected)
    else:
        result = df.groupby("Y", group_keys=False).apply(lambda x: x)

        # not expecting the order to remain the same for duplicated axis
        result = result.sort_values("Y")
        expected = df.sort_values("Y")
        tm.assert_frame_equal(result, expected)


def test_apply_reindex_values():
    # GH: 26209
    # reindexing from a single column of a groupby object with duplicate indices caused
    # a ValueError (cannot reindex from duplicate axis) in 0.24.2, the problem was
    # solved in #30679
    values = [1, 2, 3, 4]
    indices = [1, 1, 2, 2]
    df = DataFrame({"group": ["Group1", "Group2"] * 2, "value": values}, index=indices)
    expected = Series(values, index=indices, name="value")

    def reindex_helper(x):
        return x.reindex(np.arange(x.index.min(), x.index.max() + 1))

    # the following group by raised a ValueError
    result = df.groupby("group", group_keys=False).value.apply(reindex_helper)
    tm.assert_series_equal(expected, result)


def test_apply_corner_cases():
    # #535, can't use sliding iterator

    N = 1000
    labels = np.random.randint(0, 100, size=N)
    df = DataFrame(
        {
            "key": labels,
            "value1": np.random.randn(N),
            "value2": ["foo", "bar", "baz", "qux"] * (N // 4),
        }
    )

    grouped = df.groupby("key")

    def f(g):
        g["value3"] = g["value1"] * 2
        return g

    result = grouped.apply(f)
    assert "value3" in result


def test_apply_numeric_coercion_when_datetime():
    # In the past, group-by/apply operations have been over-eager
    # in converting dtypes to numeric, in the presence of datetime
    # columns.  Various GH issues were filed, the reproductions
    # for which are here.

    # GH 15670
    df = DataFrame(
        {"Number": [1, 2], "Date": ["2017-03-02"] * 2, "Str": ["foo", "inf"]}
    )
    expected = df.groupby(["Number"]).apply(lambda x: x.iloc[0])
    df.Date = pd.to_datetime(df.Date)
    result = df.groupby(["Number"]).apply(lambda x: x.iloc[0])
    tm.assert_series_equal(result["Str"], expected["Str"])

    # GH 15421
    df = DataFrame(
        {"A": [10, 20, 30], "B": ["foo", "3", "4"], "T": [pd.Timestamp("12:31:22")] * 3}
    )

    def get_B(g):
        return g.iloc[0][["B"]]

    result = df.groupby("A").apply(get_B)["B"]
    expected = df.B
    expected.index = df.A
    tm.assert_series_equal(result, expected)

    # GH 14423
    def predictions(tool):
        out = Series(index=["p1", "p2", "useTime"], dtype=object)
        if "step1" in list(tool.State):
            out["p1"] = str(tool[tool.State == "step1"].Machine.values[0])
        if "step2" in list(tool.State):
            out["p2"] = str(tool[tool.State == "step2"].Machine.values[0])
            out["useTime"] = str(tool[tool.State == "step2"].oTime.values[0])
        return out

    df1 = DataFrame(
        {
            "Key": ["B", "B", "A", "A"],
            "State": ["step1", "step2", "step1", "step2"],
            "oTime": ["", "2016-09-19 05:24:33", "", "2016-09-19 23:59:04"],
            "Machine": ["23", "36L", "36R", "36R"],
        }
    )
    df2 = df1.copy()
    df2.oTime = pd.to_datetime(df2.oTime)
    expected = df1.groupby("Key").apply(predictions).p1
    result = df2.groupby("Key").apply(predictions).p1
    tm.assert_series_equal(expected, result)


def test_apply_aggregating_timedelta_and_datetime():
    # Regression test for GH 15562
    # The following groupby caused ValueErrors and IndexErrors pre 0.20.0

    df = DataFrame(
        {
            "clientid": ["A", "B", "C"],
            "datetime": [np.datetime64("2017-02-01 00:00:00")] * 3,
        }
    )
    df["time_delta_zero"] = df.datetime - df.datetime
    result = df.groupby("clientid").apply(
        lambda ddf: Series(
            {"clientid_age": ddf.time_delta_zero.min(), "date": ddf.datetime.min()}
        )
    )
    expected = DataFrame(
        {
            "clientid": ["A", "B", "C"],
            "clientid_age": [np.timedelta64(0, "D")] * 3,
            "date": [np.datetime64("2017-02-01 00:00:00")] * 3,
        }
    ).set_index("clientid")

    tm.assert_frame_equal(result, expected)


def test_apply_groupby_datetimeindex():
    # GH 26182
    # groupby apply failed on dataframe with DatetimeIndex

    data = [["A", 10], ["B", 20], ["B", 30], ["C", 40], ["C", 50]]
    df = DataFrame(
        data, columns=["Name", "Value"], index=pd.date_range("2020-09-01", "2020-09-05")
    )

    result = df.groupby("Name").sum()

    expected = DataFrame({"Name": ["A", "B", "C"], "Value": [10, 50, 90]})
    expected.set_index("Name", inplace=True)

    tm.assert_frame_equal(result, expected)


def test_time_field_bug():
    # Test a fix for the following error related to GH issue 11324 When
    # non-key fields in a group-by dataframe contained time-based fields
    # that were not returned by the apply function, an exception would be
    # raised.

    df = DataFrame({"a": 1, "b": [datetime.now() for nn in range(10)]})

    def func_with_no_date(batch):
        return Series({"c": 2})

    def func_with_date(batch):
        return Series({"b": datetime(2015, 1, 1), "c": 2})

    dfg_no_conversion = df.groupby(by=["a"]).apply(func_with_no_date)
    dfg_no_conversion_expected = DataFrame({"c": 2}, index=[1])
    dfg_no_conversion_expected.index.name = "a"

    dfg_conversion = df.groupby(by=["a"]).apply(func_with_date)
    dfg_conversion_expected = DataFrame({"b": datetime(2015, 1, 1), "c": 2}, index=[1])
    dfg_conversion_expected.index.name = "a"

    tm.assert_frame_equal(dfg_no_conversion, dfg_no_conversion_expected)
    tm.assert_frame_equal(dfg_conversion, dfg_conversion_expected)


def test_gb_apply_list_of_unequal_len_arrays():

    # GH1738
    df = DataFrame(
        {
            "group1": ["a", "a", "a", "b", "b", "b", "a", "a", "a", "b", "b", "b"],
            "group2": ["c", "c", "d", "d", "d", "e", "c", "c", "d", "d", "d", "e"],
            "weight": [1.1, 2, 3, 4, 5, 6, 2, 4, 6, 8, 1, 2],
            "value": [7.1, 8, 9, 10, 11, 12, 8, 7, 6, 5, 4, 3],
        }
    )
    df = df.set_index(["group1", "group2"])
    df_grouped = df.groupby(level=["group1", "group2"], sort=True)

    def noddy(value, weight):
        out = np.array(value * weight).repeat(3)
        return out

    # the kernel function returns arrays of unequal length
    # pandas sniffs the first one, sees it's an array and not
    # a list, and assumed the rest are of equal length
    # and so tries a vstack

    # don't die
    df_grouped.apply(lambda x: noddy(x.value, x.weight))


def test_groupby_apply_all_none():
    # Tests to make sure no errors if apply function returns all None
    # values. Issue 9684.
    test_df = DataFrame({"groups": [0, 0, 1, 1], "random_vars": [8, 7, 4, 5]})

    def test_func(x):
        pass

    result = test_df.groupby("groups").apply(test_func)
    expected = DataFrame()
    tm.assert_frame_equal(result, expected)


def test_groupby_apply_none_first():
    # GH 12824. Tests if apply returns None first.
    test_df1 = DataFrame({"groups": [1, 1, 1, 2], "vars": [0, 1, 2, 3]})
    test_df2 = DataFrame({"groups": [1, 2, 2, 2], "vars": [0, 1, 2, 3]})

    def test_func(x):
        if x.shape[0] < 2:
            return None
        return x.iloc[[0, -1]]

    result1 = test_df1.groupby("groups").apply(test_func)
    result2 = test_df2.groupby("groups").apply(test_func)
    index1 = MultiIndex.from_arrays([[1, 1], [0, 2]], names=["groups", None])
    index2 = MultiIndex.from_arrays([[2, 2], [1, 3]], names=["groups", None])
    expected1 = DataFrame({"groups": [1, 1], "vars": [0, 2]}, index=index1)
    expected2 = DataFrame({"groups": [2, 2], "vars": [1, 3]}, index=index2)
    tm.assert_frame_equal(result1, expected1)
    tm.assert_frame_equal(result2, expected2)


def test_groupby_apply_return_empty_chunk():
    # GH 22221: apply filter which returns some empty groups
    df = DataFrame({"value": [0, 1], "group": ["filled", "empty"]})
    groups = df.groupby("group")
    result = groups.apply(lambda group: group[group.value != 1]["value"])
    expected = Series(
        [0],
        name="value",
        index=MultiIndex.from_product(
            [["empty", "filled"], [0]], names=["group", None]
        ).drop("empty"),
    )
    tm.assert_series_equal(result, expected)


def test_apply_with_mixed_types():
    # gh-20949
<<<<<<< HEAD
    df = pd.DataFrame({"A": "a a b".split(), "B": [1, 2, 3], "C": [4, 6, 5]})
    g = df.groupby("A", group_keys=False)
=======
    df = DataFrame({"A": "a a b".split(), "B": [1, 2, 3], "C": [4, 6, 5]})
    g = df.groupby("A")
>>>>>>> d642b675

    result = g.transform(lambda x: x / x.sum())
    expected = DataFrame({"B": [1 / 3.0, 2 / 3.0, 1], "C": [0.4, 0.6, 1.0]})
    tm.assert_frame_equal(result, expected)

    result = g.apply(lambda x: x / x.sum())
    tm.assert_frame_equal(result, expected)


def test_func_returns_object():
    # GH 28652
    df = DataFrame({"a": [1, 2]}, index=pd.Int64Index([1, 2]))
    result = df.groupby("a").apply(lambda g: g.index)
    expected = Series(
        [pd.Int64Index([1]), pd.Int64Index([2])], index=pd.Int64Index([1, 2], name="a")
    )

    tm.assert_series_equal(result, expected)


@pytest.mark.parametrize(
    "group_column_dtlike",
    [datetime.today(), datetime.today().date(), datetime.today().time()],
)
def test_apply_datetime_issue(group_column_dtlike):
    # GH-28247
    # groupby-apply throws an error if one of the columns in the DataFrame
    #   is a datetime object and the column labels are different from
    #   standard int values in range(len(num_columns))

    df = DataFrame({"a": ["foo"], "b": [group_column_dtlike]})
    result = df.groupby("a").apply(lambda x: Series(["spam"], index=[42]))

    expected = DataFrame(
        ["spam"], Index(["foo"], dtype="object", name="a"), columns=[42]
    )
    tm.assert_frame_equal(result, expected)


def test_apply_series_return_dataframe_groups():
    # GH 10078
    tdf = DataFrame(
        {
            "day": {
                0: pd.Timestamp("2015-02-24 00:00:00"),
                1: pd.Timestamp("2015-02-24 00:00:00"),
                2: pd.Timestamp("2015-02-24 00:00:00"),
                3: pd.Timestamp("2015-02-24 00:00:00"),
                4: pd.Timestamp("2015-02-24 00:00:00"),
            },
            "userAgent": {
                0: "some UA string",
                1: "some UA string",
                2: "some UA string",
                3: "another UA string",
                4: "some UA string",
            },
            "userId": {
                0: "17661101",
                1: "17661101",
                2: "17661101",
                3: "17661101",
                4: "17661101",
            },
        }
    )

    def most_common_values(df):
        return Series({c: s.value_counts().index[0] for c, s in df.iteritems()})

    result = tdf.groupby("day").apply(most_common_values)["userId"]
    expected = Series(
        ["17661101"], index=pd.DatetimeIndex(["2015-02-24"], name="day"), name="userId"
    )
    tm.assert_series_equal(result, expected)


@pytest.mark.parametrize("category", [False, True])
def test_apply_multi_level_name(category):
    # https://github.com/pandas-dev/pandas/issues/31068
    b = [1, 2] * 5
    if category:
        b = pd.Categorical(b, categories=[1, 2, 3])
        expected_index = pd.CategoricalIndex([1, 2], categories=[1, 2, 3], name="B")
    else:
        expected_index = Index([1, 2], name="B")
    df = DataFrame(
        {"A": np.arange(10), "B": b, "C": list(range(10)), "D": list(range(10))}
    ).set_index(["A", "B"])
    result = df.groupby("B").apply(lambda x: x.sum())
    expected = DataFrame({"C": [20, 25], "D": [20, 25]}, index=expected_index)
    tm.assert_frame_equal(result, expected)
    assert df.index.names == ["A", "B"]


def test_groupby_apply_datetime_result_dtypes():
    # GH 14849
    data = DataFrame.from_records(
        [
            (pd.Timestamp(2016, 1, 1), "red", "dark", 1, "8"),
            (pd.Timestamp(2015, 1, 1), "green", "stormy", 2, "9"),
            (pd.Timestamp(2014, 1, 1), "blue", "bright", 3, "10"),
            (pd.Timestamp(2013, 1, 1), "blue", "calm", 4, "potato"),
        ],
        columns=["observation", "color", "mood", "intensity", "score"],
    )
    result = data.groupby("color").apply(lambda g: g.iloc[0]).dtypes
    expected = Series(
        [np.dtype("datetime64[ns]"), object, object, np.int64, object],
        index=["observation", "color", "mood", "intensity", "score"],
    )
    tm.assert_series_equal(result, expected)


@pytest.mark.parametrize(
    "index",
    [
        pd.CategoricalIndex(list("abc")),
        pd.interval_range(0, 3),
        pd.period_range("2020", periods=3, freq="D"),
        pd.MultiIndex.from_tuples([("a", 0), ("a", 1), ("b", 0)]),
    ],
)
def test_apply_index_has_complex_internals(index):
    # GH 31248
    df = DataFrame({"group": [1, 1, 2], "value": [0, 1, 0]}, index=index)
    result = df.groupby("group", group_keys=False).apply(lambda x: x)
    tm.assert_frame_equal(result, df)


@pytest.mark.parametrize(
    "function, expected_values",
    [
        (lambda x: x.index.to_list(), [[0, 1], [2, 3]]),
        (lambda x: set(x.index.to_list()), [{0, 1}, {2, 3}]),
        (lambda x: tuple(x.index.to_list()), [(0, 1), (2, 3)]),
        (
            lambda x: {n: i for (n, i) in enumerate(x.index.to_list())},
            [{0: 0, 1: 1}, {0: 2, 1: 3}],
        ),
        (
            lambda x: [{n: i} for (n, i) in enumerate(x.index.to_list())],
            [[{0: 0}, {1: 1}], [{0: 2}, {1: 3}]],
        ),
    ],
)
def test_apply_function_returns_non_pandas_non_scalar(function, expected_values):
    # GH 31441
    df = DataFrame(["A", "A", "B", "B"], columns=["groups"])
    result = df.groupby("groups").apply(function)
    expected = Series(expected_values, index=Index(["A", "B"], name="groups"))
    tm.assert_series_equal(result, expected)


def test_apply_function_returns_numpy_array():
    # GH 31605
    def fct(group):
        return group["B"].values.flatten()

    df = DataFrame({"A": ["a", "a", "b", "none"], "B": [1, 2, 3, np.nan]})

    result = df.groupby("A").apply(fct)
    expected = Series(
        [[1.0, 2.0], [3.0], [np.nan]], index=Index(["a", "b", "none"], name="A")
    )
    tm.assert_series_equal(result, expected)


@pytest.mark.parametrize("function", [lambda gr: gr.index, lambda gr: gr.index + 1 - 1])
def test_apply_function_index_return(function):
    # GH: 22541
    df = DataFrame([1, 2, 2, 2, 1, 2, 3, 1, 3, 1], columns=["id"])
    result = df.groupby("id").apply(function)
    expected = Series(
        [Index([0, 4, 7, 9]), Index([1, 2, 3, 5]), Index([6, 8])],
        index=Index([1, 2, 3], name="id"),
    )
    tm.assert_series_equal(result, expected)


def test_apply_function_with_indexing_return_column():
    # GH: 7002
    df = DataFrame(
        {
            "foo1": ["one", "two", "two", "three", "one", "two"],
            "foo2": [1, 2, 4, 4, 5, 6],
        }
    )
    result = df.groupby("foo1", as_index=False).apply(lambda x: x.mean())
    expected = DataFrame({"foo1": ["one", "three", "two"], "foo2": [3.0, 4.0, 4.0]})
    tm.assert_frame_equal(result, expected)


@pytest.mark.parametrize(
    "udf, is_transform",
    [(lambda x: x.copy(), True), (lambda x: x.copy().rename(lambda y: y + 1), False)],
)
@pytest.mark.parametrize("group_keys", [True, False])
def test_apply_result_type(group_keys, udf, is_transform):
    # https://github.com/pandas-dev/pandas/issues/34809
    # We'd like to control whether the group keys end up in the index
    # regardless of whether the UDF happens to be a transform.
    df = pd.DataFrame({"A": ["a", "b"], "B": [1, 2]})
    df_result = df.groupby("A", group_keys=group_keys).apply(udf)
    series_result = df.B.groupby(df.A, group_keys=group_keys).apply(udf)

    if group_keys:
        assert df_result.index.nlevels == 2
        assert series_result.index.nlevels == 2
    else:
        assert df_result.index.nlevels == 1
        assert series_result.index.nlevels == 1


def test_groupby_apply_group_keys_warns():
    df = pd.DataFrame({"A": [0, 1, 1], "B": [1, 2, 3]})
    with tm.assert_produces_warning(FutureWarning):
        result = df.groupby("A").apply(lambda x: x)

    tm.assert_frame_equal(result, df)

    with tm.assert_produces_warning(FutureWarning):
        result = df.groupby("A")["B"].apply(lambda x: x)

    tm.assert_series_equal(result, df["B"])

    with tm.assert_produces_warning(FutureWarning):
        result = df["B"].groupby(df["A"]).apply(lambda x: x)

    tm.assert_series_equal(result, df["B"])


@pytest.mark.xfail
def test_resample_with_only_nat(self):
    # https://github.com/pandas-dev/pandas/issues/35251
    # BinGrouper and Grouper aren't consistent with NA key handling.
    # Causes a false positive here.
    pi = pd.PeriodIndex([pd.NaT] * 3, freq="S")
    frame = DataFrame([2, 3, 5], index=pi)

    with tm.assert_produces_warning(None):
        frame.resample("1s").mean()


def test_apply_with_timezones_aware():
    # GH: 27212

    dates = ["2001-01-01"] * 2 + ["2001-01-02"] * 2 + ["2001-01-03"] * 2
    index_no_tz = pd.DatetimeIndex(dates)
    index_tz = pd.DatetimeIndex(dates, tz="UTC")
    df1 = DataFrame({"x": list(range(2)) * 3, "y": range(6), "t": index_no_tz})
    df2 = DataFrame({"x": list(range(2)) * 3, "y": range(6), "t": index_tz})

    result1 = df1.groupby("x", group_keys=False).apply(lambda df: df[["x", "y"]].copy())
    result2 = df2.groupby("x", group_keys=False).apply(lambda df: df[["x", "y"]].copy())

    tm.assert_frame_equal(result1, result2)


def test_apply_is_unchanged_when_other_methods_are_called_first(reduction_func):
    # GH #34656
    # GH #34271
    df = DataFrame(
        {
            "a": [99, 99, 99, 88, 88, 88],
            "b": [1, 2, 3, 4, 5, 6],
            "c": [10, 20, 30, 40, 50, 60],
        }
    )

    expected = DataFrame(
        {"a": [264, 297], "b": [15, 6], "c": [150, 60]},
        index=Index([88, 99], name="a"),
    )

    # Check output when no other methods are called before .apply()
    grp = df.groupby(by="a")
    result = grp.apply(sum)
    tm.assert_frame_equal(result, expected)

    # Check output when another method is called before .apply()
    grp = df.groupby(by="a")
    args = {"nth": [0], "corrwith": [df]}.get(reduction_func, [])
    _ = getattr(grp, reduction_func)(*args)
    result = grp.apply(sum)
    tm.assert_frame_equal(result, expected)


def test_apply_with_date_in_multiindex_does_not_convert_to_timestamp():
    # GH 29617

    df = DataFrame(
        {
            "A": ["a", "a", "a", "b"],
            "B": [
                date(2020, 1, 10),
                date(2020, 1, 10),
                date(2020, 2, 10),
                date(2020, 2, 10),
            ],
            "C": [1, 2, 3, 4],
        },
        index=Index([100, 101, 102, 103], name="idx"),
    )

    grp = df.groupby(["A", "B"])
    result = grp.apply(lambda x: x.head(1))

    expected = df.iloc[[0, 2, 3]]
    expected = expected.reset_index()
    expected.index = pd.MultiIndex.from_frame(expected[["A", "B", "idx"]])
    expected = expected.drop(columns="idx")

    tm.assert_frame_equal(result, expected)
    for val in result.index.levels[1]:
        assert type(val) is date


def test_apply_by_cols_equals_apply_by_rows_transposed():
    # GH 16646
    # Operating on the columns, or transposing and operating on the rows
    # should give the same result. There was previously a bug where the
    # by_rows operation would work fine, but by_cols would throw a ValueError

    df = DataFrame(
        np.random.random([6, 4]),
        columns=pd.MultiIndex.from_product([["A", "B"], [1, 2]]),
    )

    by_rows = df.T.groupby(axis=0, level=0).apply(
        lambda x: x.droplevel(axis=0, level=0)
    )
    by_cols = df.groupby(axis=1, level=0).apply(lambda x: x.droplevel(axis=1, level=0))

    tm.assert_frame_equal(by_cols, by_rows.T)
    tm.assert_frame_equal(by_cols, df)


def test_apply_dropna_with_indexed_same():
    # GH 38227

    df = DataFrame(
        {
            "col": [1, 2, 3, 4, 5],
            "group": ["a", np.nan, np.nan, "b", "b"],
        },
        index=list("xxyxz"),
    )
    result = df.groupby("group").apply(lambda x: x)
    expected = DataFrame(
        {
            "col": [1, 4, 5],
            "group": ["a", "b", "b"],
        },
        index=list("xxz"),
    )

    tm.assert_frame_equal(result, expected)<|MERGE_RESOLUTION|>--- conflicted
+++ resolved
@@ -811,13 +811,8 @@
 
 def test_apply_with_mixed_types():
     # gh-20949
-<<<<<<< HEAD
-    df = pd.DataFrame({"A": "a a b".split(), "B": [1, 2, 3], "C": [4, 6, 5]})
+    df = DataFrame({"A": "a a b".split(), "B": [1, 2, 3], "C": [4, 6, 5]})
     g = df.groupby("A", group_keys=False)
-=======
-    df = DataFrame({"A": "a a b".split(), "B": [1, 2, 3], "C": [4, 6, 5]})
-    g = df.groupby("A")
->>>>>>> d642b675
 
     result = g.transform(lambda x: x / x.sum())
     expected = DataFrame({"B": [1 / 3.0, 2 / 3.0, 1], "C": [0.4, 0.6, 1.0]})
@@ -1020,7 +1015,7 @@
     # https://github.com/pandas-dev/pandas/issues/34809
     # We'd like to control whether the group keys end up in the index
     # regardless of whether the UDF happens to be a transform.
-    df = pd.DataFrame({"A": ["a", "b"], "B": [1, 2]})
+    df = DataFrame({"A": ["a", "b"], "B": [1, 2]})
     df_result = df.groupby("A", group_keys=group_keys).apply(udf)
     series_result = df.B.groupby(df.A, group_keys=group_keys).apply(udf)
 
@@ -1033,7 +1028,7 @@
 
 
 def test_groupby_apply_group_keys_warns():
-    df = pd.DataFrame({"A": [0, 1, 1], "B": [1, 2, 3]})
+    df = DataFrame({"A": [0, 1, 1], "B": [1, 2, 3]})
     with tm.assert_produces_warning(FutureWarning):
         result = df.groupby("A").apply(lambda x: x)
 
