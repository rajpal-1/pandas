--- conflicted
+++ resolved
@@ -65,11 +65,7 @@
     tm.assert_frame_equal(result, expected)
 
 
-<<<<<<< HEAD
 def test_apply_trivial2():
-=======
-def test_apply_trivial_fail():
->>>>>>> 3b884464
     # GH 20066
     df = pd.DataFrame(
         {"key": ["a", "a", "b", "b", "a"], "data": [1.0, 2.0, 3.0, 4.0, 5.0]},
