--- conflicted
+++ resolved
@@ -382,7 +382,15 @@
     assert list(result.keys())[0:2] == ["g1", "g2"]
 
 
-<<<<<<< HEAD
+def test_groupby_drop_nan_with_multi_index():
+    # GH 39895
+    df = pd.DataFrame([[np.nan, 0, 1]], columns=["a", "b", "c"])
+    df = df.set_index(["a", "b"])
+    result = df.groupby(["a", "b"], dropna=False).first()
+    expected = df
+    tm.assert_frame_equal(result, expected)
+
+
 @pytest.mark.parametrize(
     "values, dtype",
     [
@@ -438,13 +446,4 @@
     if expected.index.is_categorical():
         # TODO: Slicing reorders categories?
         expected.index = expected.index.reorder_categories(["y", "x"])
-    tm.assert_equal(result, expected)
-=======
-def test_groupby_drop_nan_with_multi_index():
-    # GH 39895
-    df = pd.DataFrame([[np.nan, 0, 1]], columns=["a", "b", "c"])
-    df = df.set_index(["a", "b"])
-    result = df.groupby(["a", "b"], dropna=False).first()
-    expected = df
-    tm.assert_frame_equal(result, expected)
->>>>>>> efd15b71
+    tm.assert_equal(result, expected)