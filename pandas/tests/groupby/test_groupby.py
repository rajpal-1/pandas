from collections import OrderedDict
from datetime import datetime
from decimal import Decimal
from io import StringIO

import numpy as np
import pytest

from pandas.errors import PerformanceWarning

import pandas as pd
from pandas import DataFrame, Index, MultiIndex, Series, Timestamp, date_range, read_csv
import pandas.core.common as com
import pandas.util.testing as tm
from pandas.util.testing import (
    assert_almost_equal,
    assert_frame_equal,
    assert_series_equal,
)


def test_repr():
    # GH18203
    result = repr(pd.Grouper(key="A", level="B"))
    expected = "Grouper(key='A', level='B', axis=0, sort=False)"
    assert result == expected


@pytest.mark.parametrize("dtype", ["int64", "int32", "float64", "float32"])
def test_basic(dtype):

    data = Series(np.arange(9) // 3, index=np.arange(9), dtype=dtype)

    index = np.arange(9)
    np.random.shuffle(index)
    data = data.reindex(index)

    grouped = data.groupby(lambda x: x // 3)

    for k, v in grouped:
        assert len(v) == 3

    agged = grouped.aggregate(np.mean)
    assert agged[1] == 1

    assert_series_equal(agged, grouped.agg(np.mean))  # shorthand
    assert_series_equal(agged, grouped.mean())
    assert_series_equal(grouped.agg(np.sum), grouped.sum())

    expected = grouped.apply(lambda x: x * x.sum())
    transformed = grouped.transform(lambda x: x * x.sum())
    assert transformed[7] == 12
    assert_series_equal(transformed, expected)

    value_grouped = data.groupby(data)
    assert_series_equal(value_grouped.aggregate(np.mean), agged, check_index_type=False)

    # complex agg
    agged = grouped.aggregate([np.mean, np.std])

    with tm.assert_produces_warning(FutureWarning, check_stacklevel=False):
        agged = grouped.aggregate({"one": np.mean, "two": np.std})

    group_constants = {0: 10, 1: 20, 2: 30}
    agged = grouped.agg(lambda x: group_constants[x.name] + x.mean())
    assert agged[1] == 21

    # corner cases
    msg = "Must produce aggregated value"
    # exception raised is type Exception
    with pytest.raises(Exception, match=msg):
        grouped.aggregate(lambda x: x * 2)


def test_groupby_nonobject_dtype(mframe, df_mixed_floats):
    key = mframe.index.codes[0]
    grouped = mframe.groupby(key)
    result = grouped.sum()

    expected = mframe.groupby(key.astype("O")).sum()
    assert_frame_equal(result, expected)

    # GH 3911, mixed frame non-conversion
    df = df_mixed_floats.copy()
    df["value"] = range(len(df))

    def max_value(group):
        return group.loc[group["value"].idxmax()]

    applied = df.groupby("A").apply(max_value)
    result = applied.dtypes
    expected = Series(
        [np.dtype("object")] * 2 + [np.dtype("float64")] * 2 + [np.dtype("int64")],
        index=["A", "B", "C", "D", "value"],
    )
    assert_series_equal(result, expected)


def test_groupby_return_type():

    # GH2893, return a reduced type
    df1 = DataFrame(
        [
            {"val1": 1, "val2": 20},
            {"val1": 1, "val2": 19},
            {"val1": 2, "val2": 27},
            {"val1": 2, "val2": 12},
        ]
    )

    def func(dataf):
        return dataf["val2"] - dataf["val2"].mean()

    result = df1.groupby("val1", squeeze=True).apply(func)
    assert isinstance(result, Series)

    df2 = DataFrame(
        [
            {"val1": 1, "val2": 20},
            {"val1": 1, "val2": 19},
            {"val1": 1, "val2": 27},
            {"val1": 1, "val2": 12},
        ]
    )

    def func(dataf):
        return dataf["val2"] - dataf["val2"].mean()

    result = df2.groupby("val1", squeeze=True).apply(func)
    assert isinstance(result, Series)

    # GH3596, return a consistent type (regression in 0.11 from 0.10.1)
    df = DataFrame([[1, 1], [1, 1]], columns=["X", "Y"])
    result = df.groupby("X", squeeze=False).count()
    assert isinstance(result, DataFrame)


def test_inconsistent_return_type():
    # GH5592
    # inconsistent return type
    df = DataFrame(
        dict(
            A=["Tiger", "Tiger", "Tiger", "Lamb", "Lamb", "Pony", "Pony"],
            B=Series(np.arange(7), dtype="int64"),
            C=date_range("20130101", periods=7),
        )
    )

    def f(grp):
        return grp.iloc[0]

    expected = df.groupby("A").first()[["B"]]
    result = df.groupby("A").apply(f)[["B"]]
    assert_frame_equal(result, expected)

    def f(grp):
        if grp.name == "Tiger":
            return None
        return grp.iloc[0]

    result = df.groupby("A").apply(f)[["B"]]
    e = expected.copy()
    e.loc["Tiger"] = np.nan
    assert_frame_equal(result, e)

    def f(grp):
        if grp.name == "Pony":
            return None
        return grp.iloc[0]

    result = df.groupby("A").apply(f)[["B"]]
    e = expected.copy()
    e.loc["Pony"] = np.nan
    assert_frame_equal(result, e)

    # 5592 revisited, with datetimes
    def f(grp):
        if grp.name == "Pony":
            return None
        return grp.iloc[0]

    result = df.groupby("A").apply(f)[["C"]]
    e = df.groupby("A").first()[["C"]]
    e.loc["Pony"] = pd.NaT
    assert_frame_equal(result, e)

    # scalar outputs
    def f(grp):
        if grp.name == "Pony":
            return None
        return grp.iloc[0].loc["C"]

    result = df.groupby("A").apply(f)
    e = df.groupby("A").first()["C"].copy()
    e.loc["Pony"] = np.nan
    e.name = None
    assert_series_equal(result, e)


def test_pass_args_kwargs(ts, tsframe):
    def f(x, q=None, axis=0):
        return np.percentile(x, q, axis=axis)

    g = lambda x: np.percentile(x, 80, axis=0)

    # Series
    ts_grouped = ts.groupby(lambda x: x.month)
    agg_result = ts_grouped.agg(np.percentile, 80, axis=0)
    apply_result = ts_grouped.apply(np.percentile, 80, axis=0)
    trans_result = ts_grouped.transform(np.percentile, 80, axis=0)

    agg_expected = ts_grouped.quantile(0.8)
    trans_expected = ts_grouped.transform(g)

    assert_series_equal(apply_result, agg_expected)
    assert_series_equal(agg_result, agg_expected)
    assert_series_equal(trans_result, trans_expected)

    agg_result = ts_grouped.agg(f, q=80)
    apply_result = ts_grouped.apply(f, q=80)
    trans_result = ts_grouped.transform(f, q=80)
    assert_series_equal(agg_result, agg_expected)
    assert_series_equal(apply_result, agg_expected)
    assert_series_equal(trans_result, trans_expected)

    # DataFrame
    df_grouped = tsframe.groupby(lambda x: x.month)
    agg_result = df_grouped.agg(np.percentile, 80, axis=0)
    apply_result = df_grouped.apply(DataFrame.quantile, 0.8)
    expected = df_grouped.quantile(0.8)
    assert_frame_equal(apply_result, expected, check_names=False)
    assert_frame_equal(agg_result, expected)

    agg_result = df_grouped.agg(f, q=80)
    apply_result = df_grouped.apply(DataFrame.quantile, q=0.8)
    assert_frame_equal(agg_result, expected)
    assert_frame_equal(apply_result, expected, check_names=False)


def test_len():
    df = tm.makeTimeDataFrame()
    grouped = df.groupby([lambda x: x.year, lambda x: x.month, lambda x: x.day])
    assert len(grouped) == len(df)

    grouped = df.groupby([lambda x: x.year, lambda x: x.month])
    expected = len({(x.year, x.month) for x in df.index})
    assert len(grouped) == expected

    # issue 11016
    df = pd.DataFrame(dict(a=[np.nan] * 3, b=[1, 2, 3]))
    assert len(df.groupby(("a"))) == 0
    assert len(df.groupby(("b"))) == 3
    assert len(df.groupby(["a", "b"])) == 3


def test_basic_regression():
    # regression
    result = Series([1.0 * x for x in list(range(1, 10)) * 10])

    data = np.random.random(1100) * 10.0
    groupings = Series(data)

    grouped = result.groupby(groupings)
    grouped.mean()


@pytest.mark.parametrize(
    "dtype", ["float64", "float32", "int64", "int32", "int16", "int8"]
)
def test_with_na_groups(dtype):
    index = Index(np.arange(10))
    values = Series(np.ones(10), index, dtype=dtype)
    labels = Series(
        [np.nan, "foo", "bar", "bar", np.nan, np.nan, "bar", "bar", np.nan, "foo"],
        index=index,
    )

    # this SHOULD be an int
    grouped = values.groupby(labels)
    agged = grouped.agg(len)
    expected = Series([4, 2], index=["bar", "foo"])

    assert_series_equal(agged, expected, check_dtype=False)

    # assert issubclass(agged.dtype.type, np.integer)

    # explicitly return a float from my function
    def f(x):
        return float(len(x))

    agged = grouped.agg(f)
    expected = Series([4, 2], index=["bar", "foo"])

    assert_series_equal(agged, expected, check_dtype=False)
    assert issubclass(agged.dtype.type, np.dtype(dtype).type)


def test_indices_concatenation_order():

    # GH 2808

    def f1(x):
        y = x[(x.b % 2) == 1] ** 2
        if y.empty:
            multiindex = MultiIndex(levels=[[]] * 2, codes=[[]] * 2, names=["b", "c"])
            res = DataFrame(columns=["a"], index=multiindex)
            return res
        else:
            y = y.set_index(["b", "c"])
            return y

    def f2(x):
        y = x[(x.b % 2) == 1] ** 2
        if y.empty:
            return DataFrame()
        else:
            y = y.set_index(["b", "c"])
            return y

    def f3(x):
        y = x[(x.b % 2) == 1] ** 2
        if y.empty:
            multiindex = MultiIndex(
                levels=[[]] * 2, codes=[[]] * 2, names=["foo", "bar"]
            )
            res = DataFrame(columns=["a", "b"], index=multiindex)
            return res
        else:
            return y

    df = DataFrame({"a": [1, 2, 2, 2], "b": range(4), "c": range(5, 9)})

    df2 = DataFrame({"a": [3, 2, 2, 2], "b": range(4), "c": range(5, 9)})

    # correct result
    result1 = df.groupby("a").apply(f1)
    result2 = df2.groupby("a").apply(f1)
    assert_frame_equal(result1, result2)

    # should fail (not the same number of levels)
    msg = "Cannot concat indices that do not have the same number of levels"
    with pytest.raises(AssertionError, match=msg):
        df.groupby("a").apply(f2)
    with pytest.raises(AssertionError, match=msg):
        df2.groupby("a").apply(f2)

    # should fail (incorrect shape)
    with pytest.raises(AssertionError, match=msg):
        df.groupby("a").apply(f3)
    with pytest.raises(AssertionError, match=msg):
        df2.groupby("a").apply(f3)


def _all_combinations(elems):
    from itertools import chain, combinations

    out = chain.from_iterable(
        combinations(elems, n + 1) for n in range(len(elems))
    )
    return list(out)


@pytest.mark.parametrize(
    'gb_cols', _all_combinations([
        'int_series', 'int_series_cat', 'float_series', 'float_series_cat',
        'dt_series', 'dt_series_cat', 'period_series', 'period_series_cat'
    ]),
    ids=lambda cols: ",".join(cols)
)
def test_groupby_indices(gb_cols):
    # GH 26860
    # Test if DataFrame Groupby builds gb.indices correctly.

    gb_cols = list(gb_cols)

    int_series = pd.Series([1, 2, 3])
    dt_series = pd.to_datetime(['2018Q1', '2018Q2', '2018Q3'])
    df = pd.DataFrame(
        data={
            'int_series': int_series,
            'int_series_cat': int_series.astype('category'),
            'float_series': int_series.astype('float'),
            'float_series_cat': int_series.astype('float').astype('category'),
            'dt_series': dt_series,
            'dt_series_cat': dt_series.astype('category'),
            'period_series': dt_series.to_period('Q'),
            'period_series_cat': dt_series.to_period('Q').astype('category')
        },
        columns=[
            'int_series',
            'int_series_cat',
            'float_series',
            'float_series_cat',
            'dt_series',
            'dt_series_cat',
            'period_series',
            'period_series_cat'
        ]
    )

    num_gb_cols = len(gb_cols)

    if num_gb_cols == 1:
        s = df[gb_cols[0]]
        col_vals = list(s.unique())

        if pd.api.types.is_datetime64_any_dtype(s):
            col_vals = list(map(pd.Timestamp, col_vals))

        target = {
            key: np.array([i])
            for i, key in enumerate(col_vals)
        }
    else:
        col_vals = {
            col: list(df[col].unique())
            for col in gb_cols
        }

        def to_dt(elems):
            elems = map(pd.Timestamp, elems)
            elems = map(lambda dt: dt.to_datetime64(), elems)
            elems = list(elems)
            return elems

        for col in gb_cols:
            if pd.api.types.is_datetime64_any_dtype(df[col]):
                col_vals[col] = to_dt(col_vals[col])

            elif pd.api.types.is_categorical_dtype(df[col]):
                if pd.api.types.is_datetime64_any_dtype(df[col].cat.categories):
                    col_vals[col] = to_dt(col_vals[col])

        it = zip(*(col_vals[col] for col in col_vals.keys()))
        target = {
            key: np.array([i])
            for i, key in enumerate(it)
        }

    indices = df.groupby(gb_cols).indices

    assert set(target.keys()) == set(indices.keys())
    for key in target.keys():
        assert pd.core.dtypes.missing.array_equivalent(
            target[key], indices[key])


def test_attr_wrapper(ts):
    grouped = ts.groupby(lambda x: x.weekday())

    result = grouped.std()
    expected = grouped.agg(lambda x: np.std(x, ddof=1))
    assert_series_equal(result, expected)

    # this is pretty cool
    result = grouped.describe()
    expected = {name: gp.describe() for name, gp in grouped}
    expected = DataFrame(expected).T
    assert_frame_equal(result, expected)

    # get attribute
    result = grouped.dtype
    expected = grouped.agg(lambda x: x.dtype)

    # make sure raises error
    msg = "'SeriesGroupBy' object has no attribute 'foo'"
    with pytest.raises(AttributeError, match=msg):
        getattr(grouped, "foo")


def test_frame_groupby(tsframe):
    grouped = tsframe.groupby(lambda x: x.weekday())

    # aggregate
    aggregated = grouped.aggregate(np.mean)
    assert len(aggregated) == 5
    assert len(aggregated.columns) == 4

    # by string
    tscopy = tsframe.copy()
    tscopy["weekday"] = [x.weekday() for x in tscopy.index]
    stragged = tscopy.groupby("weekday").aggregate(np.mean)
    assert_frame_equal(stragged, aggregated, check_names=False)

    # transform
    grouped = tsframe.head(30).groupby(lambda x: x.weekday())
    transformed = grouped.transform(lambda x: x - x.mean())
    assert len(transformed) == 30
    assert len(transformed.columns) == 4

    # transform propagate
    transformed = grouped.transform(lambda x: x.mean())
    for name, group in grouped:
        mean = group.mean()
        for idx in group.index:
            tm.assert_series_equal(transformed.xs(idx), mean, check_names=False)

    # iterate
    for weekday, group in grouped:
        assert group.index[0].weekday() == weekday

    # groups / group_indices
    groups = grouped.groups
    indices = grouped.indices

    for k, v in groups.items():
        samething = tsframe.index.take(indices[k])
        assert (samething == v).all()


def test_frame_groupby_columns(tsframe):
    mapping = {"A": 0, "B": 0, "C": 1, "D": 1}
    grouped = tsframe.groupby(mapping, axis=1)

    # aggregate
    aggregated = grouped.aggregate(np.mean)
    assert len(aggregated) == len(tsframe)
    assert len(aggregated.columns) == 2

    # transform
    tf = lambda x: x - x.mean()
    groupedT = tsframe.T.groupby(mapping, axis=0)
    assert_frame_equal(groupedT.transform(tf).T, grouped.transform(tf))

    # iterate
    for k, v in grouped:
        assert len(v.columns) == 2


def test_frame_set_name_single(df):
    grouped = df.groupby("A")

    result = grouped.mean()
    assert result.index.name == "A"

    result = df.groupby("A", as_index=False).mean()
    assert result.index.name != "A"

    result = grouped.agg(np.mean)
    assert result.index.name == "A"

    result = grouped.agg({"C": np.mean, "D": np.std})
    assert result.index.name == "A"

    result = grouped["C"].mean()
    assert result.index.name == "A"
    result = grouped["C"].agg(np.mean)
    assert result.index.name == "A"
    result = grouped["C"].agg([np.mean, np.std])
    assert result.index.name == "A"

    with tm.assert_produces_warning(FutureWarning, check_stacklevel=False):
        result = grouped["C"].agg({"foo": np.mean, "bar": np.std})
    assert result.index.name == "A"


def test_multi_func(df):
    col1 = df["A"]
    col2 = df["B"]

    grouped = df.groupby([col1.get, col2.get])
    agged = grouped.mean()
    expected = df.groupby(["A", "B"]).mean()

    # TODO groupby get drops names
    assert_frame_equal(
        agged.loc[:, ["C", "D"]], expected.loc[:, ["C", "D"]], check_names=False
    )

    # some "groups" with no data
    df = DataFrame(
        {
            "v1": np.random.randn(6),
            "v2": np.random.randn(6),
            "k1": np.array(["b", "b", "b", "a", "a", "a"]),
            "k2": np.array(["1", "1", "1", "2", "2", "2"]),
        },
        index=["one", "two", "three", "four", "five", "six"],
    )
    # only verify that it works for now
    grouped = df.groupby(["k1", "k2"])
    grouped.agg(np.sum)


def test_multi_key_multiple_functions(df):
    grouped = df.groupby(["A", "B"])["C"]

    agged = grouped.agg([np.mean, np.std])
    expected = DataFrame({"mean": grouped.agg(np.mean), "std": grouped.agg(np.std)})
    assert_frame_equal(agged, expected)


def test_frame_multi_key_function_list():
    data = DataFrame(
        {
            "A": [
                "foo",
                "foo",
                "foo",
                "foo",
                "bar",
                "bar",
                "bar",
                "bar",
                "foo",
                "foo",
                "foo",
            ],
            "B": [
                "one",
                "one",
                "one",
                "two",
                "one",
                "one",
                "one",
                "two",
                "two",
                "two",
                "one",
            ],
            "C": [
                "dull",
                "dull",
                "shiny",
                "dull",
                "dull",
                "shiny",
                "shiny",
                "dull",
                "shiny",
                "shiny",
                "shiny",
            ],
            "D": np.random.randn(11),
            "E": np.random.randn(11),
            "F": np.random.randn(11),
        }
    )

    grouped = data.groupby(["A", "B"])
    funcs = [np.mean, np.std]
    agged = grouped.agg(funcs)
    expected = pd.concat(
        [grouped["D"].agg(funcs), grouped["E"].agg(funcs), grouped["F"].agg(funcs)],
        keys=["D", "E", "F"],
        axis=1,
    )
    assert isinstance(agged.index, MultiIndex)
    assert isinstance(expected.index, MultiIndex)
    assert_frame_equal(agged, expected)


@pytest.mark.parametrize("op", [lambda x: x.sum(), lambda x: x.mean()])
def test_groupby_multiple_columns(df, op):
    data = df
    grouped = data.groupby(["A", "B"])

    result1 = op(grouped)

    keys = []
    values = []
    for n1, gp1 in data.groupby("A"):
        for n2, gp2 in gp1.groupby("B"):
            keys.append((n1, n2))
            values.append(op(gp2.loc[:, ["C", "D"]]))

    mi = MultiIndex.from_tuples(keys, names=["A", "B"])
    expected = pd.concat(values, axis=1).T
    expected.index = mi

    # a little bit crude
    for col in ["C", "D"]:
        result_col = op(grouped[col])
        pivoted = result1[col]
        exp = expected[col]
        assert_series_equal(result_col, exp)
        assert_series_equal(pivoted, exp)

    # test single series works the same
    result = data["C"].groupby([data["A"], data["B"]]).mean()
    expected = data.groupby(["A", "B"]).mean()["C"]

    assert_series_equal(result, expected)


def test_groupby_as_index_agg(df):
    grouped = df.groupby("A", as_index=False)

    # single-key

    result = grouped.agg(np.mean)
    expected = grouped.mean()
    assert_frame_equal(result, expected)

    result2 = grouped.agg(OrderedDict([["C", np.mean], ["D", np.sum]]))
    expected2 = grouped.mean()
    expected2["D"] = grouped.sum()["D"]
    assert_frame_equal(result2, expected2)

    grouped = df.groupby("A", as_index=True)
    expected3 = grouped["C"].sum()
    expected3 = DataFrame(expected3).rename(columns={"C": "Q"})

    with tm.assert_produces_warning(FutureWarning, check_stacklevel=False):
        result3 = grouped["C"].agg({"Q": np.sum})
    assert_frame_equal(result3, expected3)

    # multi-key

    grouped = df.groupby(["A", "B"], as_index=False)

    result = grouped.agg(np.mean)
    expected = grouped.mean()
    assert_frame_equal(result, expected)

    result2 = grouped.agg(OrderedDict([["C", np.mean], ["D", np.sum]]))
    expected2 = grouped.mean()
    expected2["D"] = grouped.sum()["D"]
    assert_frame_equal(result2, expected2)

    expected3 = grouped["C"].sum()
    expected3 = DataFrame(expected3).rename(columns={"C": "Q"})
    result3 = grouped["C"].agg({"Q": np.sum})
    assert_frame_equal(result3, expected3)

    # GH7115 & GH8112 & GH8582
    df = DataFrame(np.random.randint(0, 100, (50, 3)), columns=["jim", "joe", "jolie"])
    ts = Series(np.random.randint(5, 10, 50), name="jim")

    gr = df.groupby(ts)
    gr.nth(0)  # invokes set_selection_from_grouper internally
    assert_frame_equal(gr.apply(sum), df.groupby(ts).apply(sum))

    for attr in ["mean", "max", "count", "idxmax", "cumsum", "all"]:
        gr = df.groupby(ts, as_index=False)
        left = getattr(gr, attr)()

        gr = df.groupby(ts.values, as_index=True)
        right = getattr(gr, attr)().reset_index(drop=True)

        assert_frame_equal(left, right)


def test_as_index_series_return_frame(df):
    grouped = df.groupby("A", as_index=False)
    grouped2 = df.groupby(["A", "B"], as_index=False)

    result = grouped["C"].agg(np.sum)
    expected = grouped.agg(np.sum).loc[:, ["A", "C"]]
    assert isinstance(result, DataFrame)
    assert_frame_equal(result, expected)

    result2 = grouped2["C"].agg(np.sum)
    expected2 = grouped2.agg(np.sum).loc[:, ["A", "B", "C"]]
    assert isinstance(result2, DataFrame)
    assert_frame_equal(result2, expected2)

    result = grouped["C"].sum()
    expected = grouped.sum().loc[:, ["A", "C"]]
    assert isinstance(result, DataFrame)
    assert_frame_equal(result, expected)

    result2 = grouped2["C"].sum()
    expected2 = grouped2.sum().loc[:, ["A", "B", "C"]]
    assert isinstance(result2, DataFrame)
    assert_frame_equal(result2, expected2)


def test_as_index_series_column_slice_raises(df):
    # GH15072
    grouped = df.groupby("A", as_index=False)
    msg = r"Column\(s\) C already selected"

    with pytest.raises(IndexError, match=msg):
        grouped["C"].__getitem__("D")


def test_groupby_as_index_cython(df):
    data = df

    # single-key
    grouped = data.groupby("A", as_index=False)
    result = grouped.mean()
    expected = data.groupby(["A"]).mean()
    expected.insert(0, "A", expected.index)
    expected.index = np.arange(len(expected))
    assert_frame_equal(result, expected)

    # multi-key
    grouped = data.groupby(["A", "B"], as_index=False)
    result = grouped.mean()
    expected = data.groupby(["A", "B"]).mean()

    arrays = list(zip(*expected.index.values))
    expected.insert(0, "A", arrays[0])
    expected.insert(1, "B", arrays[1])
    expected.index = np.arange(len(expected))
    assert_frame_equal(result, expected)


def test_groupby_as_index_series_scalar(df):
    grouped = df.groupby(["A", "B"], as_index=False)

    # GH #421

    result = grouped["C"].agg(len)
    expected = grouped.agg(len).loc[:, ["A", "B", "C"]]
    assert_frame_equal(result, expected)


def test_groupby_as_index_corner(df, ts):
    msg = "as_index=False only valid with DataFrame"
    with pytest.raises(TypeError, match=msg):
        ts.groupby(lambda x: x.weekday(), as_index=False)

    msg = "as_index=False only valid for axis=0"
    with pytest.raises(ValueError, match=msg):
        df.groupby(lambda x: x.lower(), as_index=False, axis=1)


def test_groupby_multiple_key(df):
    df = tm.makeTimeDataFrame()
    grouped = df.groupby([lambda x: x.year, lambda x: x.month, lambda x: x.day])
    agged = grouped.sum()
    assert_almost_equal(df.values, agged.values)

    grouped = df.T.groupby(
        [lambda x: x.year, lambda x: x.month, lambda x: x.day], axis=1
    )

    agged = grouped.agg(lambda x: x.sum())
    tm.assert_index_equal(agged.index, df.columns)
    assert_almost_equal(df.T.values, agged.values)

    agged = grouped.agg(lambda x: x.sum())
    assert_almost_equal(df.T.values, agged.values)


def test_groupby_multi_corner(df):
    # test that having an all-NA column doesn't mess you up
    df = df.copy()
    df["bad"] = np.nan
    agged = df.groupby(["A", "B"]).mean()

    expected = df.groupby(["A", "B"]).mean()
    expected["bad"] = np.nan

    assert_frame_equal(agged, expected)


def test_omit_nuisance(df):
    grouped = df.groupby("A")

    result = grouped.mean()
    expected = df.loc[:, ["A", "C", "D"]].groupby("A").mean()
    assert_frame_equal(result, expected)

    agged = grouped.agg(np.mean)
    exp = grouped.mean()
    assert_frame_equal(agged, exp)

    df = df.loc[:, ["A", "C", "D"]]
    df["E"] = datetime.now()
    grouped = df.groupby("A")
    result = grouped.agg(np.sum)
    expected = grouped.sum()
    assert_frame_equal(result, expected)

    # won't work with axis = 1
    grouped = df.groupby({"A": 0, "C": 0, "D": 1, "E": 1}, axis=1)
    msg = (
        r'\("unsupported operand type\(s\) for \+: '
        "'Timestamp' and 'float'\""
        r", 'occurred at index 0'\)"
    )
    with pytest.raises(TypeError, match=msg):
        grouped.agg(lambda x: x.sum(0, numeric_only=False))


def test_omit_nuisance_python_multiple(three_group):
    grouped = three_group.groupby(["A", "B"])

    agged = grouped.agg(np.mean)
    exp = grouped.mean()
    assert_frame_equal(agged, exp)


def test_empty_groups_corner(mframe):
    # handle empty groups
    df = DataFrame(
        {
            "k1": np.array(["b", "b", "b", "a", "a", "a"]),
            "k2": np.array(["1", "1", "1", "2", "2", "2"]),
            "k3": ["foo", "bar"] * 3,
            "v1": np.random.randn(6),
            "v2": np.random.randn(6),
        }
    )

    grouped = df.groupby(["k1", "k2"])
    result = grouped.agg(np.mean)
    expected = grouped.mean()
    assert_frame_equal(result, expected)

    grouped = mframe[3:5].groupby(level=0)
    agged = grouped.apply(lambda x: x.mean())
    agged_A = grouped["A"].apply(np.mean)
    assert_series_equal(agged["A"], agged_A)
    assert agged.index.name == "first"


def test_nonsense_func():
    df = DataFrame([0])
    msg = r"unsupported operand type\(s\) for \+: 'int' and 'str'"
    with pytest.raises(TypeError, match=msg):
        df.groupby(lambda x: x + "foo")


def test_wrap_aggregated_output_multindex(mframe):
    df = mframe.T
    df["baz", "two"] = "peekaboo"

    keys = [np.array([0, 0, 1]), np.array([0, 0, 1])]
    agged = df.groupby(keys).agg(np.mean)
    assert isinstance(agged.columns, MultiIndex)

    def aggfun(ser):
        if ser.name == ("foo", "one"):
            raise TypeError
        else:
            return ser.sum()

    agged2 = df.groupby(keys).aggregate(aggfun)
    assert len(agged2.columns) + 1 == len(df.columns)


def test_groupby_level_apply(mframe):

    result = mframe.groupby(level=0).count()
    assert result.index.name == "first"
    result = mframe.groupby(level=1).count()
    assert result.index.name == "second"

    result = mframe["A"].groupby(level=0).count()
    assert result.index.name == "first"


def test_groupby_level_mapper(mframe):
    deleveled = mframe.reset_index()

    mapper0 = {"foo": 0, "bar": 0, "baz": 1, "qux": 1}
    mapper1 = {"one": 0, "two": 0, "three": 1}

    result0 = mframe.groupby(mapper0, level=0).sum()
    result1 = mframe.groupby(mapper1, level=1).sum()

    mapped_level0 = np.array([mapper0.get(x) for x in deleveled["first"]])
    mapped_level1 = np.array([mapper1.get(x) for x in deleveled["second"]])
    expected0 = mframe.groupby(mapped_level0).sum()
    expected1 = mframe.groupby(mapped_level1).sum()
    expected0.index.name, expected1.index.name = "first", "second"

    assert_frame_equal(result0, expected0)
    assert_frame_equal(result1, expected1)


def test_groupby_level_nonmulti():
    # GH 1313, GH 13901
    s = Series([1, 2, 3, 10, 4, 5, 20, 6], Index([1, 2, 3, 1, 4, 5, 2, 6], name="foo"))
    expected = Series([11, 22, 3, 4, 5, 6], Index(range(1, 7), name="foo"))

    result = s.groupby(level=0).sum()
    tm.assert_series_equal(result, expected)
    result = s.groupby(level=[0]).sum()
    tm.assert_series_equal(result, expected)
    result = s.groupby(level=-1).sum()
    tm.assert_series_equal(result, expected)
    result = s.groupby(level=[-1]).sum()
    tm.assert_series_equal(result, expected)

    msg = "level > 0 or level < -1 only valid with MultiIndex"
    with pytest.raises(ValueError, match=msg):
        s.groupby(level=1)
    with pytest.raises(ValueError, match=msg):
        s.groupby(level=-2)
    msg = "No group keys passed!"
    with pytest.raises(ValueError, match=msg):
        s.groupby(level=[])
    msg = "multiple levels only valid with MultiIndex"
    with pytest.raises(ValueError, match=msg):
        s.groupby(level=[0, 0])
    with pytest.raises(ValueError, match=msg):
        s.groupby(level=[0, 1])
    msg = "level > 0 or level < -1 only valid with MultiIndex"
    with pytest.raises(ValueError, match=msg):
        s.groupby(level=[1])


def test_groupby_complex():
    # GH 12902
    a = Series(data=np.arange(4) * (1 + 2j), index=[0, 0, 1, 1])
    expected = Series((1 + 2j, 5 + 10j))

    result = a.groupby(level=0).sum()
    assert_series_equal(result, expected)

    result = a.sum(level=0)
    assert_series_equal(result, expected)


def test_mutate_groups():

    # GH3380

    df = DataFrame(
        {
            "cat1": ["a"] * 8 + ["b"] * 6,
            "cat2": ["c"] * 2
            + ["d"] * 2
            + ["e"] * 2
            + ["f"] * 2
            + ["c"] * 2
            + ["d"] * 2
            + ["e"] * 2,
            "cat3": ["g{}".format(x) for x in range(1, 15)],
            "val": np.random.randint(100, size=14),
        }
    )

    def f_copy(x):
        x = x.copy()
        x["rank"] = x.val.rank(method="min")
        return x.groupby("cat2")["rank"].min()

    def f_no_copy(x):
        x["rank"] = x.val.rank(method="min")
        return x.groupby("cat2")["rank"].min()

    grpby_copy = df.groupby("cat1").apply(f_copy)
    grpby_no_copy = df.groupby("cat1").apply(f_no_copy)
    assert_series_equal(grpby_copy, grpby_no_copy)


def test_no_mutate_but_looks_like():

    # GH 8467
    # first show's mutation indicator
    # second does not, but should yield the same results
    df = DataFrame({"key": [1, 1, 1, 2, 2, 2, 3, 3, 3], "value": range(9)})

    result1 = df.groupby("key", group_keys=True).apply(lambda x: x[:].key)
    result2 = df.groupby("key", group_keys=True).apply(lambda x: x.key)
    assert_series_equal(result1, result2)


def test_groupby_series_indexed_differently():
    s1 = Series(
        [5.0, -9.0, 4.0, 100.0, -5.0, 55.0, 6.7],
        index=Index(["a", "b", "c", "d", "e", "f", "g"]),
    )
    s2 = Series(
        [1.0, 1.0, 4.0, 5.0, 5.0, 7.0], index=Index(["a", "b", "d", "f", "g", "h"])
    )

    grouped = s1.groupby(s2)
    agged = grouped.mean()
    exp = s1.groupby(s2.reindex(s1.index).get).mean()
    assert_series_equal(agged, exp)


def test_groupby_with_hier_columns():
    tuples = list(
        zip(
            *[
                ["bar", "bar", "baz", "baz", "foo", "foo", "qux", "qux"],
                ["one", "two", "one", "two", "one", "two", "one", "two"],
            ]
        )
    )
    index = MultiIndex.from_tuples(tuples)
    columns = MultiIndex.from_tuples(
        [("A", "cat"), ("B", "dog"), ("B", "cat"), ("A", "dog")]
    )
    df = DataFrame(np.random.randn(8, 4), index=index, columns=columns)

    result = df.groupby(level=0).mean()
    tm.assert_index_equal(result.columns, columns)

    result = df.groupby(level=0, axis=1).mean()
    tm.assert_index_equal(result.index, df.index)

    result = df.groupby(level=0).agg(np.mean)
    tm.assert_index_equal(result.columns, columns)

    result = df.groupby(level=0).apply(lambda x: x.mean())
    tm.assert_index_equal(result.columns, columns)

    result = df.groupby(level=0, axis=1).agg(lambda x: x.mean(1))
    tm.assert_index_equal(result.columns, Index(["A", "B"]))
    tm.assert_index_equal(result.index, df.index)

    # add a nuisance column
    sorted_columns, _ = columns.sortlevel(0)
    df["A", "foo"] = "bar"
    result = df.groupby(level=0).mean()
    tm.assert_index_equal(result.columns, df.columns[:-1])


def test_grouping_ndarray(df):
    grouped = df.groupby(df["A"].values)

    result = grouped.sum()
    expected = df.groupby("A").sum()
    assert_frame_equal(
        result, expected, check_names=False
    )  # Note: no names when grouping by value


def test_groupby_wrong_multi_labels():
    data = """index,foo,bar,baz,spam,data
0,foo1,bar1,baz1,spam2,20
1,foo1,bar2,baz1,spam3,30
2,foo2,bar2,baz1,spam2,40
3,foo1,bar1,baz2,spam1,50
4,foo3,bar1,baz2,spam1,60"""

    data = read_csv(StringIO(data), index_col=0)

    grouped = data.groupby(["foo", "bar", "baz", "spam"])

    result = grouped.agg(np.mean)
    expected = grouped.mean()
    assert_frame_equal(result, expected)


def test_groupby_series_with_name(df):
    result = df.groupby(df["A"]).mean()
    result2 = df.groupby(df["A"], as_index=False).mean()
    assert result.index.name == "A"
    assert "A" in result2

    result = df.groupby([df["A"], df["B"]]).mean()
    result2 = df.groupby([df["A"], df["B"]], as_index=False).mean()
    assert result.index.names == ("A", "B")
    assert "A" in result2
    assert "B" in result2


def test_seriesgroupby_name_attr(df):
    # GH 6265
    result = df.groupby("A")["C"]
    assert result.count().name == "C"
    assert result.mean().name == "C"


    testFunc = lambda x: np.sum(x) * 2
<<<<<<< HEAD
    assert result.agg(testFunc).name == 'C'
=======
    assert result.agg(testFunc).name == "C"
>>>>>>> f833ecea


def test_consistency_name():
    # GH 12363

    df = DataFrame(
        {
            "A": ["foo", "bar", "foo", "bar", "foo", "bar", "foo", "foo"],
            "B": ["one", "one", "two", "two", "two", "two", "one", "two"],
            "C": np.random.randn(8) + 1.0,
            "D": np.arange(8),
        }
    )

    expected = df.groupby(["A"]).B.count()
    result = df.B.groupby(df.A).count()
    assert_series_equal(result, expected)


def test_groupby_name_propagation(df):
    # GH 6124
    def summarize(df, name=None):
        return Series({"count": 1, "mean": 2, "omissions": 3}, name=name)

    def summarize_random_name(df):
        # Provide a different name for each Series.  In this case, groupby
        # should not attempt to propagate the Series name since they are
        # inconsistent.
        return Series({"count": 1, "mean": 2, "omissions": 3}, name=df.iloc[0]["A"])

    metrics = df.groupby("A").apply(summarize)
    assert metrics.columns.name is None
    metrics = df.groupby("A").apply(summarize, "metrics")
    assert metrics.columns.name == "metrics"
    metrics = df.groupby("A").apply(summarize_random_name)
    assert metrics.columns.name is None


def test_groupby_nonstring_columns():
    df = DataFrame([np.arange(10) for x in range(10)])
    grouped = df.groupby(0)
    result = grouped.mean()
    expected = df.groupby(df[0]).mean()
    assert_frame_equal(result, expected)


def test_groupby_mixed_type_columns():
    # GH 13432, unorderable types in py3
    df = DataFrame([[0, 1, 2]], columns=["A", "B", 0])
    expected = DataFrame([[1, 2]], columns=["B", 0], index=Index([0], name="A"))

    result = df.groupby("A").first()
    tm.assert_frame_equal(result, expected)

    result = df.groupby("A").sum()
    tm.assert_frame_equal(result, expected)


# TODO: Ensure warning isn't emitted in the first place
@pytest.mark.filterwarnings("ignore:Mean of:RuntimeWarning")
def test_cython_grouper_series_bug_noncontig():
    arr = np.empty((100, 100))
    arr.fill(np.nan)
    obj = Series(arr[:, 0])
    inds = np.tile(range(10), 10)

    result = obj.groupby(inds).agg(Series.median)
    assert result.isna().all()


def test_series_grouper_noncontig_index():
    index = Index(tm.rands_array(10, 100))

    values = Series(np.random.randn(50), index=index[::2])
    labels = np.random.randint(0, 5, 50)

    # it works!
    grouped = values.groupby(labels)

    # accessing the index elements causes segfault
    f = lambda x: len(set(map(id, x.index)))
    grouped.agg(f)


def test_convert_objects_leave_decimal_alone():

    s = Series(range(5))
    labels = np.array(["a", "b", "c", "d", "e"], dtype="O")

    def convert_fast(x):
        return Decimal(str(x.mean()))

    def convert_force_pure(x):
        # base will be length 0
        assert len(x.values.base) > 0
        return Decimal(str(x.mean()))

    grouped = s.groupby(labels)

    result = grouped.agg(convert_fast)
    assert result.dtype == np.object_
    assert isinstance(result[0], Decimal)

    result = grouped.agg(convert_force_pure)
    assert result.dtype == np.object_
    assert isinstance(result[0], Decimal)


def test_groupby_dtype_inference_empty():
    # GH 6733
    df = DataFrame({"x": [], "range": np.arange(0, dtype="int64")})
    assert df["x"].dtype == np.float64

    result = df.groupby("x").first()
    exp_index = Index([], name="x", dtype=np.float64)
    expected = DataFrame({"range": Series([], index=exp_index, dtype="int64")})
    assert_frame_equal(result, expected, by_blocks=True)


def test_groupby_list_infer_array_like(df):
    result = df.groupby(list(df["A"])).mean()
    expected = df.groupby(df["A"]).mean()
    assert_frame_equal(result, expected, check_names=False)

    with pytest.raises(KeyError, match=r"^'foo'$"):
        df.groupby(list(df["A"][:-1]))

    # pathological case of ambiguity
    df = DataFrame({"foo": [0, 1], "bar": [3, 4], "val": np.random.randn(2)})

    result = df.groupby(["foo", "bar"]).mean()
    expected = df.groupby([df["foo"], df["bar"]]).mean()[["val"]]


def test_groupby_keys_same_size_as_index():
    # GH 11185
    freq = "s"
    index = pd.date_range(
        start=pd.Timestamp("2015-09-29T11:34:44-0700"), periods=2, freq=freq
    )
    df = pd.DataFrame([["A", 10], ["B", 15]], columns=["metric", "values"], index=index)
    result = df.groupby([pd.Grouper(level=0, freq=freq), "metric"]).mean()
    expected = df.set_index([df.index, "metric"])

    assert_frame_equal(result, expected)


def test_groupby_one_row():
    # GH 11741
    msg = r"^'Z'$"
    df1 = pd.DataFrame(np.random.randn(1, 4), columns=list("ABCD"))
    with pytest.raises(KeyError, match=msg):
        df1.groupby("Z")
    df2 = pd.DataFrame(np.random.randn(2, 4), columns=list("ABCD"))
    with pytest.raises(KeyError, match=msg):
        df2.groupby("Z")


def test_groupby_nat_exclude():
    # GH 6992
    df = pd.DataFrame(
        {
            "values": np.random.randn(8),
            "dt": [
                np.nan,
                pd.Timestamp("2013-01-01"),
                np.nan,
                pd.Timestamp("2013-02-01"),
                np.nan,
                pd.Timestamp("2013-02-01"),
                np.nan,
                pd.Timestamp("2013-01-01"),
            ],
            "str": [np.nan, "a", np.nan, "a", np.nan, "a", np.nan, "b"],
        }
    )
    grouped = df.groupby("dt")

    expected = [pd.Index([1, 7]), pd.Index([3, 5])]
    keys = sorted(grouped.groups.keys())
    assert len(keys) == 2
    for k, e in zip(keys, expected):
        # grouped.groups keys are np.datetime64 with system tz
        # not to be affected by tz, only compare values
        tm.assert_index_equal(grouped.groups[k], e)

    # confirm obj is not filtered
    tm.assert_frame_equal(grouped.grouper.groupings[0].obj, df)
    assert grouped.ngroups == 2

    expected = {
        Timestamp("2013-01-01 00:00:00"): np.array([1, 7], dtype=np.int64),
        Timestamp("2013-02-01 00:00:00"): np.array([3, 5], dtype=np.int64),
    }

    for k in grouped.indices:
        tm.assert_numpy_array_equal(grouped.indices[k], expected[k])

    tm.assert_frame_equal(grouped.get_group(Timestamp("2013-01-01")), df.iloc[[1, 7]])
    tm.assert_frame_equal(grouped.get_group(Timestamp("2013-02-01")), df.iloc[[3, 5]])

    with pytest.raises(KeyError, match=r"^NaT$"):
        grouped.get_group(pd.NaT)

    nan_df = DataFrame(
        {"nan": [np.nan, np.nan, np.nan], "nat": [pd.NaT, pd.NaT, pd.NaT]}
    )
    assert nan_df["nan"].dtype == "float64"
    assert nan_df["nat"].dtype == "datetime64[ns]"

    for key in ["nan", "nat"]:
        grouped = nan_df.groupby(key)
        assert grouped.groups == {}
        assert grouped.ngroups == 0
        assert grouped.indices == {}
        with pytest.raises(KeyError, match=r"^nan$"):
            grouped.get_group(np.nan)
        with pytest.raises(KeyError, match=r"^NaT$"):
            grouped.get_group(pd.NaT)


def test_groupby_2d_malformed():
    d = DataFrame(index=range(2))
    d["group"] = ["g1", "g2"]
    d["zeros"] = [0, 0]
    d["ones"] = [1, 1]
    d["label"] = ["l1", "l2"]
    tmp = d.groupby(["group"]).mean()
    res_values = np.array([[0, 1], [0, 1]], dtype=np.int64)
    tm.assert_index_equal(tmp.columns, Index(["zeros", "ones"]))
    tm.assert_numpy_array_equal(tmp.values, res_values)


def test_int32_overflow():
    B = np.concatenate((np.arange(10000), np.arange(10000), np.arange(5000)))
    A = np.arange(25000)
    df = DataFrame({"A": A, "B": B, "C": A, "D": B, "E": np.random.randn(25000)})

    left = df.groupby(["A", "B", "C", "D"]).sum()
    right = df.groupby(["D", "C", "B", "A"]).sum()
    assert len(left) == len(right)


def test_groupby_sort_multi():
    df = DataFrame(
        {
            "a": ["foo", "bar", "baz"],
            "b": [3, 2, 1],
            "c": [0, 1, 2],
            "d": np.random.randn(3),
        }
    )

    tups = [tuple(row) for row in df[["a", "b", "c"]].values]
    tups = com.asarray_tuplesafe(tups)
    result = df.groupby(["a", "b", "c"], sort=True).sum()
    tm.assert_numpy_array_equal(result.index.values, tups[[1, 2, 0]])

    tups = [tuple(row) for row in df[["c", "a", "b"]].values]
    tups = com.asarray_tuplesafe(tups)
    result = df.groupby(["c", "a", "b"], sort=True).sum()
    tm.assert_numpy_array_equal(result.index.values, tups)

    tups = [tuple(x) for x in df[["b", "c", "a"]].values]
    tups = com.asarray_tuplesafe(tups)
    result = df.groupby(["b", "c", "a"], sort=True).sum()
    tm.assert_numpy_array_equal(result.index.values, tups[[2, 1, 0]])

    df = DataFrame(
        {"a": [0, 1, 2, 0, 1, 2], "b": [0, 0, 0, 1, 1, 1], "d": np.random.randn(6)}
    )
    grouped = df.groupby(["a", "b"])["d"]
    result = grouped.sum()

    def _check_groupby(df, result, keys, field, f=lambda x: x.sum()):
        tups = [tuple(row) for row in df[keys].values]
        tups = com.asarray_tuplesafe(tups)
        expected = f(df.groupby(tups)[field])
        for k, v in expected.items():
            assert result[k] == v

    _check_groupby(df, result, ["a", "b"], "d")


def test_dont_clobber_name_column():
    df = DataFrame(
        {"key": ["a", "a", "a", "b", "b", "b"], "name": ["foo", "bar", "baz"] * 2}
    )

    result = df.groupby("key").apply(lambda x: x)
    assert_frame_equal(result, df)


def test_skip_group_keys():

    tsf = tm.makeTimeDataFrame()

    grouped = tsf.groupby(lambda x: x.month, group_keys=False)
    result = grouped.apply(lambda x: x.sort_values(by="A")[:3])

    pieces = [group.sort_values(by="A")[:3] for key, group in grouped]

    expected = pd.concat(pieces)
    assert_frame_equal(result, expected)

    grouped = tsf["A"].groupby(lambda x: x.month, group_keys=False)
    result = grouped.apply(lambda x: x.sort_values()[:3])

    pieces = [group.sort_values()[:3] for key, group in grouped]

    expected = pd.concat(pieces)
    assert_series_equal(result, expected)


def test_no_nonsense_name(float_frame):
    # GH #995
    s = float_frame["C"].copy()
    s.name = None

    result = s.groupby(float_frame["A"]).agg(np.sum)
    assert result.name is None


def test_multifunc_sum_bug():
    # GH #1065
    x = DataFrame(np.arange(9).reshape(3, 3))
    x["test"] = 0
    x["fl"] = [1.3, 1.5, 1.6]

    grouped = x.groupby("test")
    result = grouped.agg({"fl": "sum", 2: "size"})
    assert result["fl"].dtype == np.float64


def test_handle_dict_return_value(df):
    def f(group):
        return {"max": group.max(), "min": group.min()}

    def g(group):
        return Series({"max": group.max(), "min": group.min()})

    result = df.groupby("A")["C"].apply(f)
    expected = df.groupby("A")["C"].apply(g)

    assert isinstance(result, Series)
    assert_series_equal(result, expected)


@pytest.mark.parametrize("grouper", ["A", ["A", "B"]])
def test_set_group_name(df, grouper):
    def f(group):
        assert group.name is not None
        return group

    def freduce(group):
        assert group.name is not None
        return group.sum()

    def foo(x):
        return freduce(x)

    grouped = df.groupby(grouper)

    # make sure all these work
    grouped.apply(f)
    grouped.aggregate(freduce)
    grouped.aggregate({"C": freduce, "D": freduce})
    grouped.transform(f)

    grouped["C"].apply(f)
    grouped["C"].aggregate(freduce)
    grouped["C"].aggregate([freduce, foo])
    grouped["C"].transform(f)


def test_group_name_available_in_inference_pass():
    # gh-15062
    df = pd.DataFrame({"a": [0, 0, 1, 1, 2, 2], "b": np.arange(6)})

    names = []

    def f(group):
        names.append(group.name)
        return group.copy()

    df.groupby("a", sort=False, group_keys=False).apply(f)

    expected_names = [0, 1, 2]
    assert names == expected_names


def test_no_dummy_key_names(df):
    # see gh-1291
    result = df.groupby(df["A"].values).sum()
    assert result.index.name is None

    result = df.groupby([df["A"].values, df["B"].values]).sum()
    assert result.index.names == (None, None)


def test_groupby_sort_multiindex_series():
    # series multiindex groupby sort argument was not being passed through
    # _compress_group_index
    # GH 9444
    index = MultiIndex(
        levels=[[1, 2], [1, 2]],
        codes=[[0, 0, 0, 0, 1, 1], [1, 1, 0, 0, 0, 0]],
        names=["a", "b"],
    )
    mseries = Series([0, 1, 2, 3, 4, 5], index=index)
    index = MultiIndex(
        levels=[[1, 2], [1, 2]], codes=[[0, 0, 1], [1, 0, 0]], names=["a", "b"]
    )
    mseries_result = Series([0, 2, 4], index=index)

    result = mseries.groupby(level=["a", "b"], sort=False).first()
    assert_series_equal(result, mseries_result)
    result = mseries.groupby(level=["a", "b"], sort=True).first()
    assert_series_equal(result, mseries_result.sort_index())


def test_groupby_reindex_inside_function():

    periods = 1000
    ind = date_range(start="2012/1/1", freq="5min", periods=periods)
    df = DataFrame({"high": np.arange(periods), "low": np.arange(periods)}, index=ind)

    def agg_before(hour, func, fix=False):
        """
            Run an aggregate func on the subset of data.
        """

        def _func(data):
            d = data.loc[data.index.map(lambda x: x.hour < 11)].dropna()
            if fix:
                data[data.index[0]]
            if len(d) == 0:
                return None
            return func(d)

        return _func

    def afunc(data):
        d = data.select(lambda x: x.hour < 11).dropna()
        return np.max(d)

    grouped = df.groupby(lambda x: datetime(x.year, x.month, x.day))
    closure_bad = grouped.agg({"high": agg_before(11, np.max)})
    closure_good = grouped.agg({"high": agg_before(11, np.max, True)})

    assert_frame_equal(closure_bad, closure_good)


def test_groupby_multiindex_missing_pair():
    # GH9049
    df = DataFrame(
        {
            "group1": ["a", "a", "a", "b"],
            "group2": ["c", "c", "d", "c"],
            "value": [1, 1, 1, 5],
        }
    )
    df = df.set_index(["group1", "group2"])
    df_grouped = df.groupby(level=["group1", "group2"], sort=True)

    res = df_grouped.agg("sum")
    idx = MultiIndex.from_tuples(
        [("a", "c"), ("a", "d"), ("b", "c")], names=["group1", "group2"]
    )
    exp = DataFrame([[2], [1], [5]], index=idx, columns=["value"])

    tm.assert_frame_equal(res, exp)


def test_groupby_multiindex_not_lexsorted():
    # GH 11640

    # define the lexsorted version
    lexsorted_mi = MultiIndex.from_tuples(
        [("a", ""), ("b1", "c1"), ("b2", "c2")], names=["b", "c"]
    )
    lexsorted_df = DataFrame([[1, 3, 4]], columns=lexsorted_mi)
    assert lexsorted_df.columns.is_lexsorted()

    # define the non-lexsorted version
    not_lexsorted_df = DataFrame(
        columns=["a", "b", "c", "d"], data=[[1, "b1", "c1", 3], [1, "b2", "c2", 4]]
    )
    not_lexsorted_df = not_lexsorted_df.pivot_table(
        index="a", columns=["b", "c"], values="d"
    )
    not_lexsorted_df = not_lexsorted_df.reset_index()
    assert not not_lexsorted_df.columns.is_lexsorted()

    # compare the results
    tm.assert_frame_equal(lexsorted_df, not_lexsorted_df)

    expected = lexsorted_df.groupby("a").mean()
    with tm.assert_produces_warning(PerformanceWarning):
        result = not_lexsorted_df.groupby("a").mean()
    tm.assert_frame_equal(expected, result)

    # a transforming function should work regardless of sort
    # GH 14776
    df = DataFrame(
        {"x": ["a", "a", "b", "a"], "y": [1, 1, 2, 2], "z": [1, 2, 3, 4]}
    ).set_index(["x", "y"])
    assert not df.index.is_lexsorted()

    for level in [0, 1, [0, 1]]:
        for sort in [False, True]:
            result = df.groupby(level=level, sort=sort).apply(DataFrame.drop_duplicates)
            expected = df
            tm.assert_frame_equal(expected, result)

            result = (
                df.sort_index()
                .groupby(level=level, sort=sort)
                .apply(DataFrame.drop_duplicates)
            )
            expected = df.sort_index()
            tm.assert_frame_equal(expected, result)


def test_index_label_overlaps_location():
    # checking we don't have any label/location confusion in the
    # the wake of GH5375
    df = DataFrame(list("ABCDE"), index=[2, 0, 2, 1, 1])
    g = df.groupby(list("ababb"))
    actual = g.filter(lambda x: len(x) > 2)
    expected = df.iloc[[1, 3, 4]]
    assert_frame_equal(actual, expected)

    ser = df[0]
    g = ser.groupby(list("ababb"))
    actual = g.filter(lambda x: len(x) > 2)
    expected = ser.take([1, 3, 4])
    assert_series_equal(actual, expected)

    # ... and again, with a generic Index of floats
    df.index = df.index.astype(float)
    g = df.groupby(list("ababb"))
    actual = g.filter(lambda x: len(x) > 2)
    expected = df.iloc[[1, 3, 4]]
    assert_frame_equal(actual, expected)

    ser = df[0]
    g = ser.groupby(list("ababb"))
    actual = g.filter(lambda x: len(x) > 2)
    expected = ser.take([1, 3, 4])
    assert_series_equal(actual, expected)


def test_transform_doesnt_clobber_ints():
    # GH 7972
    n = 6
    x = np.arange(n)
    df = DataFrame({"a": x // 2, "b": 2.0 * x, "c": 3.0 * x})
    df2 = DataFrame({"a": x // 2 * 1.0, "b": 2.0 * x, "c": 3.0 * x})

    gb = df.groupby("a")
    result = gb.transform("mean")

    gb2 = df2.groupby("a")
    expected = gb2.transform("mean")
    tm.assert_frame_equal(result, expected)


@pytest.mark.parametrize(
    "sort_column",
    ["ints", "floats", "strings", ["ints", "floats"], ["ints", "strings"]],
)
@pytest.mark.parametrize(
    "group_column", ["int_groups", "string_groups", ["int_groups", "string_groups"]]
)
def test_groupby_preserves_sort(sort_column, group_column):
    # Test to ensure that groupby always preserves sort order of original
    # object. Issue #8588 and #9651

    df = DataFrame(
        {
            "int_groups": [3, 1, 0, 1, 0, 3, 3, 3],
            "string_groups": ["z", "a", "z", "a", "a", "g", "g", "g"],
            "ints": [8, 7, 4, 5, 2, 9, 1, 1],
            "floats": [2.3, 5.3, 6.2, -2.4, 2.2, 1.1, 1.1, 5],
            "strings": ["z", "d", "a", "e", "word", "word2", "42", "47"],
        }
    )

    # Try sorting on different types and with different group types

    df = df.sort_values(by=sort_column)
    g = df.groupby(group_column)

    def test_sort(x):
        assert_frame_equal(x, x.sort_values(by=sort_column))

    g.apply(test_sort)


def test_group_shift_with_null_key():
    # This test is designed to replicate the segfault in issue #13813.
    n_rows = 1200

    # Generate a moderately large dataframe with occasional missing
    # values in column `B`, and then group by [`A`, `B`]. This should
    # force `-1` in `labels` array of `g.grouper.group_info` exactly
    # at those places, where the group-by key is partially missing.
    df = DataFrame(
        [(i % 12, i % 3 if i % 3 else np.nan, i) for i in range(n_rows)],
        dtype=float,
        columns=["A", "B", "Z"],
        index=None,
    )
    g = df.groupby(["A", "B"])

    expected = DataFrame(
        [(i + 12 if i % 3 and i < n_rows - 12 else np.nan) for i in range(n_rows)],
        dtype=float,
        columns=["Z"],
        index=None,
    )
    result = g.shift(-1)

    assert_frame_equal(result, expected)


def test_group_shift_with_fill_value():
    # GH #24128
    n_rows = 24
    df = DataFrame(
        [(i % 12, i % 3, i) for i in range(n_rows)],
        dtype=float,
        columns=["A", "B", "Z"],
        index=None,
    )
    g = df.groupby(["A", "B"])

    expected = DataFrame(
        [(i + 12 if i < n_rows - 12 else 0) for i in range(n_rows)],
        dtype=float,
        columns=["Z"],
        index=None,
    )
    result = g.shift(-1, fill_value=0)[["Z"]]

    assert_frame_equal(result, expected)


def test_pivot_table_values_key_error():
    # This test is designed to replicate the error in issue #14938
    df = pd.DataFrame(
        {
            "eventDate": pd.date_range(
                pd.datetime.today(), periods=20, freq="M"
            ).tolist(),
            "thename": range(0, 20),
        }
    )

    df["year"] = df.set_index("eventDate").index.year
    df["month"] = df.set_index("eventDate").index.month

    with pytest.raises(KeyError, match="'badname'"):
        df.reset_index().pivot_table(
            index="year", columns="month", values="badname", aggfunc="count"
        )


def test_empty_dataframe_groupby():
    # GH8093
    df = DataFrame(columns=["A", "B", "C"])

    result = df.groupby("A").sum()
    expected = DataFrame(columns=["B", "C"], dtype=np.float64)
    expected.index.name = "A"

    assert_frame_equal(result, expected)


def test_tuple_warns():
    # https://github.com/pandas-dev/pandas/issues/18314
    df = pd.DataFrame(
        {
            ("a", "b"): [1, 1, 2, 2],
            "a": [1, 1, 1, 2],
            "b": [1, 2, 2, 2],
            "c": [1, 1, 1, 1],
        }
    )
    with tm.assert_produces_warning(FutureWarning) as w:
        df[["a", "b", "c"]].groupby(("a", "b")).c.mean()

    assert "Interpreting tuple 'by' as a list" in str(w[0].message)

    with tm.assert_produces_warning(None):
        df.groupby(("a", "b")).c.mean()


def test_tuple_warns_unhashable():
    # https://github.com/pandas-dev/pandas/issues/18314
    business_dates = date_range(start="4/1/2014", end="6/30/2014", freq="B")
    df = DataFrame(1, index=business_dates, columns=["a", "b"])

    with tm.assert_produces_warning(FutureWarning) as w:
        df.groupby((df.index.year, df.index.month)).nth([0, 3, -1])

    assert "Interpreting tuple 'by' as a list" in str(w[0].message)


def test_tuple_correct_keyerror():
    # https://github.com/pandas-dev/pandas/issues/18798
    df = pd.DataFrame(
        1, index=range(3), columns=pd.MultiIndex.from_product([[1, 2], [3, 4]])
    )
    with pytest.raises(KeyError, match=r"^\(7, 8\)$"):
        df.groupby((7, 8)).mean()


def test_groupby_agg_ohlc_non_first():
    # GH 21716
    df = pd.DataFrame(
        [[1], [1]],
        columns=["foo"],
        index=pd.date_range("2018-01-01", periods=2, freq="D"),
    )

    expected = pd.DataFrame(
        [[1, 1, 1, 1, 1], [1, 1, 1, 1, 1]],
        columns=pd.MultiIndex.from_tuples(
            (
                ("foo", "sum", "foo"),
                ("foo", "ohlc", "open"),
                ("foo", "ohlc", "high"),
                ("foo", "ohlc", "low"),
                ("foo", "ohlc", "close"),
            )
        ),
        index=pd.date_range("2018-01-01", periods=2, freq="D"),
    )

    result = df.groupby(pd.Grouper(freq="D")).agg(["sum", "ohlc"])

    tm.assert_frame_equal(result, expected)


def test_groupby_multiindex_nat():
    # GH 9236
    values = [
        (pd.NaT, "a"),
        (datetime(2012, 1, 2), "a"),
        (datetime(2012, 1, 2), "b"),
        (datetime(2012, 1, 3), "a"),
    ]
    mi = pd.MultiIndex.from_tuples(values, names=["date", None])
    ser = pd.Series([3, 2, 2.5, 4], index=mi)

    result = ser.groupby(level=1).mean()
    expected = pd.Series([3.0, 2.5], index=["a", "b"])
    assert_series_equal(result, expected)


def test_groupby_empty_list_raises():
    # GH 5289
    values = zip(range(10), range(10))
    df = DataFrame(values, columns=["apple", "b"])
    msg = "Grouper and axis must be same length"
    with pytest.raises(ValueError, match=msg):
        df.groupby([[]])


def test_groupby_multiindex_series_keys_len_equal_group_axis():
    # GH 25704
    index_array = [["x", "x"], ["a", "b"], ["k", "k"]]
    index_names = ["first", "second", "third"]
    ri = pd.MultiIndex.from_arrays(index_array, names=index_names)
    s = pd.Series(data=[1, 2], index=ri)
    result = s.groupby(["first", "third"]).sum()

    index_array = [["x"], ["k"]]
    index_names = ["first", "third"]
    ei = pd.MultiIndex.from_arrays(index_array, names=index_names)
    expected = pd.Series([3], index=ei)

    assert_series_equal(result, expected)


def test_groupby_groups_in_BaseGrouper():
    # GH 26326
    # Test if DataFrame grouped with a pandas.Grouper has correct groups
    mi = pd.MultiIndex.from_product([["A", "B"], ["C", "D"]], names=["alpha", "beta"])
    df = pd.DataFrame({"foo": [1, 2, 1, 2], "bar": [1, 2, 3, 4]}, index=mi)
    result = df.groupby([pd.Grouper(level="alpha"), "beta"])
    expected = df.groupby(["alpha", "beta"])
    assert result.groups == expected.groups

    result = df.groupby(["beta", pd.Grouper(level="alpha")])
    expected = df.groupby(["beta", "alpha"])
    assert result.groups == expected.groups


@pytest.mark.parametrize("group_name", ["x", ["x"]])
def test_groupby_axis_1(group_name):
    # GH 27614
    df = pd.DataFrame(
        np.arange(12).reshape(3, 4), index=[0, 1, 0], columns=[10, 20, 10, 20]
    )
    df.index.name = "y"
    df.columns.name = "x"

    results = df.groupby(group_name, axis=1).sum()
    expected = df.T.groupby(group_name).sum().T
    assert_frame_equal(results, expected)

    # test on MI column
    iterables = [["bar", "baz", "foo"], ["one", "two"]]
    mi = pd.MultiIndex.from_product(iterables=iterables, names=["x", "x1"])
    df = pd.DataFrame(np.arange(18).reshape(3, 6), index=[0, 1, 0], columns=mi)
    results = df.groupby(group_name, axis=1).sum()
    expected = df.T.groupby(group_name).sum().T
    assert_frame_equal(results, expected)<|MERGE_RESOLUTION|>--- conflicted
+++ resolved
@@ -1155,11 +1155,7 @@
 
 
     testFunc = lambda x: np.sum(x) * 2
-<<<<<<< HEAD
-    assert result.agg(testFunc).name == 'C'
-=======
     assert result.agg(testFunc).name == "C"
->>>>>>> f833ecea
 
 
 def test_consistency_name():
