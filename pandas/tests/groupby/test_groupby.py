from collections import OrderedDict
from datetime import datetime
from decimal import Decimal
from io import StringIO

import numpy as np
import pytest

from pandas.errors import PerformanceWarning

import pandas as pd
from pandas import DataFrame, Index, MultiIndex, Series, Timestamp, date_range, read_csv
import pandas.core.common as com
import pandas.util.testing as tm
from pandas.util.testing import (
    assert_almost_equal,
    assert_frame_equal,
    assert_series_equal,
)


def test_repr():
    # GH18203
    result = repr(pd.Grouper(key="A", level="B"))
    expected = "Grouper(key='A', level='B', axis=0, sort=False)"
    assert result == expected


@pytest.mark.parametrize("dtype", ["int64", "int32", "float64", "float32"])
def test_basic(dtype):

    data = Series(np.arange(9) // 3, index=np.arange(9), dtype=dtype)

    index = np.arange(9)
    np.random.shuffle(index)
    data = data.reindex(index)

    grouped = data.groupby(lambda x: x // 3)

    for k, v in grouped:
        assert len(v) == 3

    agged = grouped.aggregate(np.mean)
    assert agged[1] == 1

    assert_series_equal(agged, grouped.agg(np.mean))  # shorthand
    assert_series_equal(agged, grouped.mean())
    assert_series_equal(grouped.agg(np.sum), grouped.sum())

    expected = grouped.apply(lambda x: x * x.sum())
    transformed = grouped.transform(lambda x: x * x.sum())
    assert transformed[7] == 12
    assert_series_equal(transformed, expected)

    value_grouped = data.groupby(data)
    assert_series_equal(value_grouped.aggregate(np.mean), agged, check_index_type=False)

    # complex agg
    agged = grouped.aggregate([np.mean, np.std])

    with tm.assert_produces_warning(FutureWarning, check_stacklevel=False):
        agged = grouped.aggregate({"one": np.mean, "two": np.std})

    group_constants = {0: 10, 1: 20, 2: 30}
    agged = grouped.agg(lambda x: group_constants[x.name] + x.mean())
    assert agged[1] == 21

    # corner cases
    msg = "Must produce aggregated value"
    # exception raised is type Exception
    with pytest.raises(Exception, match=msg):
        grouped.aggregate(lambda x: x * 2)


def test_groupby_nonobject_dtype(mframe, df_mixed_floats):
    key = mframe.index.codes[0]
    grouped = mframe.groupby(key)
    result = grouped.sum()

    expected = mframe.groupby(key.astype("O")).sum()
    assert_frame_equal(result, expected)

    # GH 3911, mixed frame non-conversion
    df = df_mixed_floats.copy()
    df["value"] = range(len(df))

    def max_value(group):
        return group.loc[group["value"].idxmax()]

    applied = df.groupby("A").apply(max_value)
    result = applied.dtypes
    expected = Series(
        [np.dtype("object")] * 2 + [np.dtype("float64")] * 2 + [np.dtype("int64")],
        index=["A", "B", "C", "D", "value"],
    )
    assert_series_equal(result, expected)


def test_groupby_return_type():

    # GH2893, return a reduced type
    df1 = DataFrame(
        [
            {"val1": 1, "val2": 20},
            {"val1": 1, "val2": 19},
            {"val1": 2, "val2": 27},
            {"val1": 2, "val2": 12},
        ]
    )

    def func(dataf):
        return dataf["val2"] - dataf["val2"].mean()

    result = df1.groupby("val1", squeeze=True).apply(func)
    assert isinstance(result, Series)

    df2 = DataFrame(
        [
            {"val1": 1, "val2": 20},
            {"val1": 1, "val2": 19},
            {"val1": 1, "val2": 27},
            {"val1": 1, "val2": 12},
        ]
    )

    def func(dataf):
        return dataf["val2"] - dataf["val2"].mean()

    result = df2.groupby("val1", squeeze=True).apply(func)
    assert isinstance(result, Series)

    # GH3596, return a consistent type (regression in 0.11 from 0.10.1)
    df = DataFrame([[1, 1], [1, 1]], columns=["X", "Y"])
    result = df.groupby("X", squeeze=False).count()
    assert isinstance(result, DataFrame)


def test_inconsistent_return_type():
    # GH5592
    # inconsistent return type
    df = DataFrame(
        dict(
            A=["Tiger", "Tiger", "Tiger", "Lamb", "Lamb", "Pony", "Pony"],
            B=Series(np.arange(7), dtype="int64"),
            C=date_range("20130101", periods=7),
        )
    )

    def f(grp):
        return grp.iloc[0]

    expected = df.groupby("A").first()[["B"]]
    result = df.groupby("A").apply(f)[["B"]]
    assert_frame_equal(result, expected)

    def f(grp):
        if grp.name == "Tiger":
            return None
        return grp.iloc[0]

    result = df.groupby("A").apply(f)[["B"]]
    e = expected.copy()
    e.loc["Tiger"] = np.nan
    assert_frame_equal(result, e)

    def f(grp):
        if grp.name == "Pony":
            return None
        return grp.iloc[0]

    result = df.groupby("A").apply(f)[["B"]]
    e = expected.copy()
    e.loc["Pony"] = np.nan
    assert_frame_equal(result, e)

    # 5592 revisited, with datetimes
    def f(grp):
        if grp.name == "Pony":
            return None
        return grp.iloc[0]

    result = df.groupby("A").apply(f)[["C"]]
    e = df.groupby("A").first()[["C"]]
    e.loc["Pony"] = pd.NaT
    assert_frame_equal(result, e)

    # scalar outputs
    def f(grp):
        if grp.name == "Pony":
            return None
        return grp.iloc[0].loc["C"]

    result = df.groupby("A").apply(f)
    e = df.groupby("A").first()["C"].copy()
    e.loc["Pony"] = np.nan
    e.name = None
    assert_series_equal(result, e)


def test_pass_args_kwargs(ts, tsframe):
    def f(x, q=None, axis=0):
        return np.percentile(x, q, axis=axis)

    g = lambda x: np.percentile(x, 80, axis=0)

    # Series
    ts_grouped = ts.groupby(lambda x: x.month)
    agg_result = ts_grouped.agg(np.percentile, 80, axis=0)
    apply_result = ts_grouped.apply(np.percentile, 80, axis=0)
    trans_result = ts_grouped.transform(np.percentile, 80, axis=0)

    agg_expected = ts_grouped.quantile(0.8)
    trans_expected = ts_grouped.transform(g)

    assert_series_equal(apply_result, agg_expected)
    assert_series_equal(agg_result, agg_expected)
    assert_series_equal(trans_result, trans_expected)

    agg_result = ts_grouped.agg(f, q=80)
    apply_result = ts_grouped.apply(f, q=80)
    trans_result = ts_grouped.transform(f, q=80)
    assert_series_equal(agg_result, agg_expected)
    assert_series_equal(apply_result, agg_expected)
    assert_series_equal(trans_result, trans_expected)

    # DataFrame
    df_grouped = tsframe.groupby(lambda x: x.month)
    agg_result = df_grouped.agg(np.percentile, 80, axis=0)
    apply_result = df_grouped.apply(DataFrame.quantile, 0.8)
    expected = df_grouped.quantile(0.8)
    assert_frame_equal(apply_result, expected, check_names=False)
    assert_frame_equal(agg_result, expected)

    agg_result = df_grouped.agg(f, q=80)
    apply_result = df_grouped.apply(DataFrame.quantile, q=0.8)
    assert_frame_equal(agg_result, expected)
    assert_frame_equal(apply_result, expected, check_names=False)


def test_len():
    df = tm.makeTimeDataFrame()
    grouped = df.groupby([lambda x: x.year, lambda x: x.month, lambda x: x.day])
    assert len(grouped) == len(df)

    grouped = df.groupby([lambda x: x.year, lambda x: x.month])
    expected = len({(x.year, x.month) for x in df.index})
    assert len(grouped) == expected

    # issue 11016
    df = pd.DataFrame(dict(a=[np.nan] * 3, b=[1, 2, 3]))
    assert len(df.groupby(("a"))) == 0
    assert len(df.groupby(("b"))) == 3
    assert len(df.groupby(["a", "b"])) == 3


def test_basic_regression():
    # regression
    result = Series([1.0 * x for x in list(range(1, 10)) * 10])

    data = np.random.random(1100) * 10.0
    groupings = Series(data)

    grouped = result.groupby(groupings)
    grouped.mean()


@pytest.mark.parametrize(
    "dtype", ["float64", "float32", "int64", "int32", "int16", "int8"]
)
def test_with_na_groups(dtype):
    index = Index(np.arange(10))
    values = Series(np.ones(10), index, dtype=dtype)
    labels = Series(
        [np.nan, "foo", "bar", "bar", np.nan, np.nan, "bar", "bar", np.nan, "foo"],
        index=index,
    )

    # this SHOULD be an int
    grouped = values.groupby(labels)
    agged = grouped.agg(len)
    expected = Series([4, 2], index=["bar", "foo"])

    assert_series_equal(agged, expected, check_dtype=False)

    # assert issubclass(agged.dtype.type, np.integer)

    # explicitly return a float from my function
    def f(x):
        return float(len(x))

    agged = grouped.agg(f)
    expected = Series([4, 2], index=["bar", "foo"])

    assert_series_equal(agged, expected, check_dtype=False)
    assert issubclass(agged.dtype.type, np.dtype(dtype).type)


def test_indices_concatenation_order():

    # GH 2808

    def f1(x):
        y = x[(x.b % 2) == 1] ** 2
        if y.empty:
            multiindex = MultiIndex(levels=[[]] * 2, codes=[[]] * 2, names=["b", "c"])
            res = DataFrame(columns=["a"], index=multiindex)
            return res
        else:
            y = y.set_index(["b", "c"])
            return y

    def f2(x):
        y = x[(x.b % 2) == 1] ** 2
        if y.empty:
            return DataFrame()
        else:
            y = y.set_index(["b", "c"])
            return y

    def f3(x):
        y = x[(x.b % 2) == 1] ** 2
        if y.empty:
            multiindex = MultiIndex(
                levels=[[]] * 2, codes=[[]] * 2, names=["foo", "bar"]
            )
            res = DataFrame(columns=["a", "b"], index=multiindex)
            return res
        else:
            return y

    df = DataFrame({"a": [1, 2, 2, 2], "b": range(4), "c": range(5, 9)})

    df2 = DataFrame({"a": [3, 2, 2, 2], "b": range(4), "c": range(5, 9)})

    # correct result
    result1 = df.groupby("a").apply(f1)
    result2 = df2.groupby("a").apply(f1)
    assert_frame_equal(result1, result2)

    # should fail (not the same number of levels)
    msg = "Cannot concat indices that do not have the same number of levels"
    with pytest.raises(AssertionError, match=msg):
        df.groupby("a").apply(f2)
    with pytest.raises(AssertionError, match=msg):
        df2.groupby("a").apply(f2)

    # should fail (incorrect shape)
    with pytest.raises(AssertionError, match=msg):
        df.groupby("a").apply(f3)
    with pytest.raises(AssertionError, match=msg):
        df2.groupby("a").apply(f3)


def test_attr_wrapper(ts):
    grouped = ts.groupby(lambda x: x.weekday())

    result = grouped.std()
    expected = grouped.agg(lambda x: np.std(x, ddof=1))
    assert_series_equal(result, expected)

    # this is pretty cool
    result = grouped.describe()
    expected = {name: gp.describe() for name, gp in grouped}
    expected = DataFrame(expected).T
    assert_frame_equal(result, expected)

    # get attribute
    result = grouped.dtype
    expected = grouped.agg(lambda x: x.dtype)

    # make sure raises error
    msg = "'SeriesGroupBy' object has no attribute 'foo'"
    with pytest.raises(AttributeError, match=msg):
        getattr(grouped, "foo")


def test_frame_groupby(tsframe):
    grouped = tsframe.groupby(lambda x: x.weekday())

    # aggregate
    aggregated = grouped.aggregate(np.mean)
    assert len(aggregated) == 5
    assert len(aggregated.columns) == 4

    # by string
    tscopy = tsframe.copy()
    tscopy["weekday"] = [x.weekday() for x in tscopy.index]
    stragged = tscopy.groupby("weekday").aggregate(np.mean)
    assert_frame_equal(stragged, aggregated, check_names=False)

    # transform
    grouped = tsframe.head(30).groupby(lambda x: x.weekday())
    transformed = grouped.transform(lambda x: x - x.mean())
    assert len(transformed) == 30
    assert len(transformed.columns) == 4

    # transform propagate
    transformed = grouped.transform(lambda x: x.mean())
    for name, group in grouped:
        mean = group.mean()
        for idx in group.index:
            tm.assert_series_equal(transformed.xs(idx), mean, check_names=False)

    # iterate
    for weekday, group in grouped:
        assert group.index[0].weekday() == weekday

    # groups / group_indices
    groups = grouped.groups
    indices = grouped.indices

    for k, v in groups.items():
        samething = tsframe.index.take(indices[k])
        assert (samething == v).all()


def test_frame_groupby_columns(tsframe):
    mapping = {"A": 0, "B": 0, "C": 1, "D": 1}
    grouped = tsframe.groupby(mapping, axis=1)

    # aggregate
    aggregated = grouped.aggregate(np.mean)
    assert len(aggregated) == len(tsframe)
    assert len(aggregated.columns) == 2

    # transform
    tf = lambda x: x - x.mean()
    groupedT = tsframe.T.groupby(mapping, axis=0)
    assert_frame_equal(groupedT.transform(tf).T, grouped.transform(tf))

    # iterate
    for k, v in grouped:
        assert len(v.columns) == 2


def test_frame_set_name_single(df):
    grouped = df.groupby("A")

    result = grouped.mean()
    assert result.index.name == "A"

    result = df.groupby("A", as_index=False).mean()
    assert result.index.name != "A"

    result = grouped.agg(np.mean)
    assert result.index.name == "A"

    result = grouped.agg({"C": np.mean, "D": np.std})
    assert result.index.name == "A"

    result = grouped["C"].mean()
    assert result.index.name == "A"
    result = grouped["C"].agg(np.mean)
    assert result.index.name == "A"
    result = grouped["C"].agg([np.mean, np.std])
    assert result.index.name == "A"

    with tm.assert_produces_warning(FutureWarning, check_stacklevel=False):
        result = grouped["C"].agg({"foo": np.mean, "bar": np.std})
    assert result.index.name == "A"


def test_multi_func(df):
    col1 = df["A"]
    col2 = df["B"]

    grouped = df.groupby([col1.get, col2.get])
    agged = grouped.mean()
    expected = df.groupby(["A", "B"]).mean()

    # TODO groupby get drops names
    assert_frame_equal(
        agged.loc[:, ["C", "D"]], expected.loc[:, ["C", "D"]], check_names=False
    )

    # some "groups" with no data
    df = DataFrame(
        {
            "v1": np.random.randn(6),
            "v2": np.random.randn(6),
            "k1": np.array(["b", "b", "b", "a", "a", "a"]),
            "k2": np.array(["1", "1", "1", "2", "2", "2"]),
        },
        index=["one", "two", "three", "four", "five", "six"],
    )
    # only verify that it works for now
    grouped = df.groupby(["k1", "k2"])
    grouped.agg(np.sum)


def test_multi_key_multiple_functions(df):
    grouped = df.groupby(["A", "B"])["C"]

    agged = grouped.agg([np.mean, np.std])
    expected = DataFrame({"mean": grouped.agg(np.mean), "std": grouped.agg(np.std)})
    assert_frame_equal(agged, expected)


def test_frame_multi_key_function_list():
    data = DataFrame(
        {
            "A": [
                "foo",
                "foo",
                "foo",
                "foo",
                "bar",
                "bar",
                "bar",
                "bar",
                "foo",
                "foo",
                "foo",
            ],
            "B": [
                "one",
                "one",
                "one",
                "two",
                "one",
                "one",
                "one",
                "two",
                "two",
                "two",
                "one",
            ],
            "C": [
                "dull",
                "dull",
                "shiny",
                "dull",
                "dull",
                "shiny",
                "shiny",
                "dull",
                "shiny",
                "shiny",
                "shiny",
            ],
            "D": np.random.randn(11),
            "E": np.random.randn(11),
            "F": np.random.randn(11),
        }
    )

    grouped = data.groupby(["A", "B"])
    funcs = [np.mean, np.std]
    agged = grouped.agg(funcs)
    expected = pd.concat(
        [grouped["D"].agg(funcs), grouped["E"].agg(funcs), grouped["F"].agg(funcs)],
        keys=["D", "E", "F"],
        axis=1,
    )
    assert isinstance(agged.index, MultiIndex)
    assert isinstance(expected.index, MultiIndex)
    assert_frame_equal(agged, expected)


@pytest.mark.parametrize("op", [lambda x: x.sum(), lambda x: x.mean()])
def test_groupby_multiple_columns(df, op):
    data = df
    grouped = data.groupby(["A", "B"])

    result1 = op(grouped)

    keys = []
    values = []
    for n1, gp1 in data.groupby("A"):
        for n2, gp2 in gp1.groupby("B"):
            keys.append((n1, n2))
            values.append(op(gp2.loc[:, ["C", "D"]]))

    mi = MultiIndex.from_tuples(keys, names=["A", "B"])
    expected = pd.concat(values, axis=1).T
    expected.index = mi

    # a little bit crude
    for col in ["C", "D"]:
        result_col = op(grouped[col])
        pivoted = result1[col]
        exp = expected[col]
        assert_series_equal(result_col, exp)
        assert_series_equal(pivoted, exp)

    # test single series works the same
    result = data["C"].groupby([data["A"], data["B"]]).mean()
    expected = data.groupby(["A", "B"]).mean()["C"]

    assert_series_equal(result, expected)


def test_groupby_as_index_agg(df):
    grouped = df.groupby("A", as_index=False)

    # single-key

    result = grouped.agg(np.mean)
    expected = grouped.mean()
    assert_frame_equal(result, expected)

    result2 = grouped.agg(OrderedDict([["C", np.mean], ["D", np.sum]]))
    expected2 = grouped.mean()
    expected2["D"] = grouped.sum()["D"]
    assert_frame_equal(result2, expected2)

    grouped = df.groupby("A", as_index=True)
    expected3 = grouped["C"].sum()
    expected3 = DataFrame(expected3).rename(columns={"C": "Q"})

    with tm.assert_produces_warning(FutureWarning, check_stacklevel=False):
        result3 = grouped["C"].agg({"Q": np.sum})
    assert_frame_equal(result3, expected3)

    # multi-key

    grouped = df.groupby(["A", "B"], as_index=False)

    result = grouped.agg(np.mean)
    expected = grouped.mean()
    assert_frame_equal(result, expected)

    result2 = grouped.agg(OrderedDict([["C", np.mean], ["D", np.sum]]))
    expected2 = grouped.mean()
    expected2["D"] = grouped.sum()["D"]
    assert_frame_equal(result2, expected2)

    expected3 = grouped["C"].sum()
    expected3 = DataFrame(expected3).rename(columns={"C": "Q"})
    result3 = grouped["C"].agg({"Q": np.sum})
    assert_frame_equal(result3, expected3)

    # GH7115 & GH8112 & GH8582
    df = DataFrame(np.random.randint(0, 100, (50, 3)), columns=["jim", "joe", "jolie"])
    ts = Series(np.random.randint(5, 10, 50), name="jim")

    gr = df.groupby(ts)
    gr.nth(0)  # invokes set_selection_from_grouper internally
    assert_frame_equal(gr.apply(sum), df.groupby(ts).apply(sum))

    for attr in ["mean", "max", "count", "idxmax", "cumsum", "all"]:
        gr = df.groupby(ts, as_index=False)
        left = getattr(gr, attr)()

        gr = df.groupby(ts.values, as_index=True)
        right = getattr(gr, attr)().reset_index(drop=True)

        assert_frame_equal(left, right)


def test_as_index_series_return_frame(df):
    grouped = df.groupby("A", as_index=False)
    grouped2 = df.groupby(["A", "B"], as_index=False)

    result = grouped["C"].agg(np.sum)
    expected = grouped.agg(np.sum).loc[:, ["A", "C"]]
    assert isinstance(result, DataFrame)
    assert_frame_equal(result, expected)

    result2 = grouped2["C"].agg(np.sum)
    expected2 = grouped2.agg(np.sum).loc[:, ["A", "B", "C"]]
    assert isinstance(result2, DataFrame)
    assert_frame_equal(result2, expected2)

    result = grouped["C"].sum()
    expected = grouped.sum().loc[:, ["A", "C"]]
    assert isinstance(result, DataFrame)
    assert_frame_equal(result, expected)

    result2 = grouped2["C"].sum()
    expected2 = grouped2.sum().loc[:, ["A", "B", "C"]]
    assert isinstance(result2, DataFrame)
    assert_frame_equal(result2, expected2)


def test_as_index_series_column_slice_raises(df):
    # GH15072
    grouped = df.groupby("A", as_index=False)
    msg = r"Column\(s\) C already selected"

    with pytest.raises(IndexError, match=msg):
        grouped["C"].__getitem__("D")


def test_groupby_as_index_cython(df):
    data = df

    # single-key
    grouped = data.groupby("A", as_index=False)
    result = grouped.mean()
    expected = data.groupby(["A"]).mean()
    expected.insert(0, "A", expected.index)
    expected.index = np.arange(len(expected))
    assert_frame_equal(result, expected)

    # multi-key
    grouped = data.groupby(["A", "B"], as_index=False)
    result = grouped.mean()
    expected = data.groupby(["A", "B"]).mean()

    arrays = list(zip(*expected.index.values))
    expected.insert(0, "A", arrays[0])
    expected.insert(1, "B", arrays[1])
    expected.index = np.arange(len(expected))
    assert_frame_equal(result, expected)


def test_groupby_as_index_series_scalar(df):
    grouped = df.groupby(["A", "B"], as_index=False)

    # GH #421

    result = grouped["C"].agg(len)
    expected = grouped.agg(len).loc[:, ["A", "B", "C"]]
    assert_frame_equal(result, expected)


def test_groupby_as_index_corner(df, ts):
    msg = "as_index=False only valid with DataFrame"
    with pytest.raises(TypeError, match=msg):
        ts.groupby(lambda x: x.weekday(), as_index=False)

    msg = "as_index=False only valid for axis=0"
    with pytest.raises(ValueError, match=msg):
        df.groupby(lambda x: x.lower(), as_index=False, axis=1)


def test_groupby_multiple_key(df):
    df = tm.makeTimeDataFrame()
    grouped = df.groupby([lambda x: x.year, lambda x: x.month, lambda x: x.day])
    agged = grouped.sum()
    assert_almost_equal(df.values, agged.values)

    grouped = df.T.groupby(
        [lambda x: x.year, lambda x: x.month, lambda x: x.day], axis=1
    )

    agged = grouped.agg(lambda x: x.sum())
    tm.assert_index_equal(agged.index, df.columns)
    assert_almost_equal(df.T.values, agged.values)

    agged = grouped.agg(lambda x: x.sum())
    assert_almost_equal(df.T.values, agged.values)


def test_groupby_multi_corner(df):
    # test that having an all-NA column doesn't mess you up
    df = df.copy()
    df["bad"] = np.nan
    agged = df.groupby(["A", "B"]).mean()

    expected = df.groupby(["A", "B"]).mean()
    expected["bad"] = np.nan

    assert_frame_equal(agged, expected)


def test_omit_nuisance(df):
    grouped = df.groupby("A")

    result = grouped.mean()
    expected = df.loc[:, ["A", "C", "D"]].groupby("A").mean()
    assert_frame_equal(result, expected)

    agged = grouped.agg(np.mean)
    exp = grouped.mean()
    assert_frame_equal(agged, exp)

    df = df.loc[:, ["A", "C", "D"]]
    df["E"] = datetime.now()
    grouped = df.groupby("A")
    result = grouped.agg(np.sum)
    expected = grouped.sum()
    assert_frame_equal(result, expected)

    # won't work with axis = 1
    grouped = df.groupby({"A": 0, "C": 0, "D": 1, "E": 1}, axis=1)
    msg = r'\("unsupported operand type\(s\) for \+: ' "'Timestamp' and 'float'\", 0"
    with pytest.raises(TypeError, match=msg):
        grouped.agg(lambda x: x.sum(0, numeric_only=False))


def test_omit_nuisance_python_multiple(three_group):
    grouped = three_group.groupby(["A", "B"])

    agged = grouped.agg(np.mean)
    exp = grouped.mean()
    assert_frame_equal(agged, exp)


def test_empty_groups_corner(mframe):
    # handle empty groups
    df = DataFrame(
        {
            "k1": np.array(["b", "b", "b", "a", "a", "a"]),
            "k2": np.array(["1", "1", "1", "2", "2", "2"]),
            "k3": ["foo", "bar"] * 3,
            "v1": np.random.randn(6),
            "v2": np.random.randn(6),
        }
    )

    grouped = df.groupby(["k1", "k2"])
    result = grouped.agg(np.mean)
    expected = grouped.mean()
    assert_frame_equal(result, expected)

    grouped = mframe[3:5].groupby(level=0)
    agged = grouped.apply(lambda x: x.mean())
    agged_A = grouped["A"].apply(np.mean)
    assert_series_equal(agged["A"], agged_A)
    assert agged.index.name == "first"


def test_nonsense_func():
    df = DataFrame([0])
    msg = r"unsupported operand type\(s\) for \+: 'int' and 'str'"
    with pytest.raises(TypeError, match=msg):
        df.groupby(lambda x: x + "foo")


def test_wrap_aggregated_output_multindex(mframe):
    df = mframe.T
    df["baz", "two"] = "peekaboo"

    keys = [np.array([0, 0, 1]), np.array([0, 0, 1])]
    agged = df.groupby(keys).agg(np.mean)
    assert isinstance(agged.columns, MultiIndex)

    def aggfun(ser):
        if ser.name == ("foo", "one"):
            raise TypeError
        else:
            return ser.sum()

    agged2 = df.groupby(keys).aggregate(aggfun)
    assert len(agged2.columns) + 1 == len(df.columns)


def test_groupby_level_apply(mframe):

    result = mframe.groupby(level=0).count()
    assert result.index.name == "first"
    result = mframe.groupby(level=1).count()
    assert result.index.name == "second"

    result = mframe["A"].groupby(level=0).count()
    assert result.index.name == "first"


def test_groupby_level_mapper(mframe):
    deleveled = mframe.reset_index()

    mapper0 = {"foo": 0, "bar": 0, "baz": 1, "qux": 1}
    mapper1 = {"one": 0, "two": 0, "three": 1}

    result0 = mframe.groupby(mapper0, level=0).sum()
    result1 = mframe.groupby(mapper1, level=1).sum()

    mapped_level0 = np.array([mapper0.get(x) for x in deleveled["first"]])
    mapped_level1 = np.array([mapper1.get(x) for x in deleveled["second"]])
    expected0 = mframe.groupby(mapped_level0).sum()
    expected1 = mframe.groupby(mapped_level1).sum()
    expected0.index.name, expected1.index.name = "first", "second"

    assert_frame_equal(result0, expected0)
    assert_frame_equal(result1, expected1)


def test_groupby_level_nonmulti():
    # GH 1313, GH 13901
    s = Series([1, 2, 3, 10, 4, 5, 20, 6], Index([1, 2, 3, 1, 4, 5, 2, 6], name="foo"))
    expected = Series([11, 22, 3, 4, 5, 6], Index(range(1, 7), name="foo"))

    result = s.groupby(level=0).sum()
    tm.assert_series_equal(result, expected)
    result = s.groupby(level=[0]).sum()
    tm.assert_series_equal(result, expected)
    result = s.groupby(level=-1).sum()
    tm.assert_series_equal(result, expected)
    result = s.groupby(level=[-1]).sum()
    tm.assert_series_equal(result, expected)

    msg = "level > 0 or level < -1 only valid with MultiIndex"
    with pytest.raises(ValueError, match=msg):
        s.groupby(level=1)
    with pytest.raises(ValueError, match=msg):
        s.groupby(level=-2)
    msg = "No group keys passed!"
    with pytest.raises(ValueError, match=msg):
        s.groupby(level=[])
    msg = "multiple levels only valid with MultiIndex"
    with pytest.raises(ValueError, match=msg):
        s.groupby(level=[0, 0])
    with pytest.raises(ValueError, match=msg):
        s.groupby(level=[0, 1])
    msg = "level > 0 or level < -1 only valid with MultiIndex"
    with pytest.raises(ValueError, match=msg):
        s.groupby(level=[1])


def test_groupby_complex():
    # GH 12902
    a = Series(data=np.arange(4) * (1 + 2j), index=[0, 0, 1, 1])
    expected = Series((1 + 2j, 5 + 10j))

    result = a.groupby(level=0).sum()
    assert_series_equal(result, expected)

    result = a.sum(level=0)
    assert_series_equal(result, expected)


def test_mutate_groups():

    # GH3380

    df = DataFrame(
        {
            "cat1": ["a"] * 8 + ["b"] * 6,
            "cat2": ["c"] * 2
            + ["d"] * 2
            + ["e"] * 2
            + ["f"] * 2
            + ["c"] * 2
            + ["d"] * 2
            + ["e"] * 2,
            "cat3": ["g{}".format(x) for x in range(1, 15)],
            "val": np.random.randint(100, size=14),
        }
    )

    def f_copy(x):
        x = x.copy()
        x["rank"] = x.val.rank(method="min")
        return x.groupby("cat2")["rank"].min()

    def f_no_copy(x):
        x["rank"] = x.val.rank(method="min")
        return x.groupby("cat2")["rank"].min()

    grpby_copy = df.groupby("cat1").apply(f_copy)
    grpby_no_copy = df.groupby("cat1").apply(f_no_copy)
    assert_series_equal(grpby_copy, grpby_no_copy)


def test_no_mutate_but_looks_like():

    # GH 8467
    # first show's mutation indicator
    # second does not, but should yield the same results
    df = DataFrame({"key": [1, 1, 1, 2, 2, 2, 3, 3, 3], "value": range(9)})

    result1 = df.groupby("key", group_keys=True).apply(lambda x: x[:].key)
    result2 = df.groupby("key", group_keys=True).apply(lambda x: x.key)
    assert_series_equal(result1, result2)


def test_groupby_series_indexed_differently():
    s1 = Series(
        [5.0, -9.0, 4.0, 100.0, -5.0, 55.0, 6.7],
        index=Index(["a", "b", "c", "d", "e", "f", "g"]),
    )
    s2 = Series(
        [1.0, 1.0, 4.0, 5.0, 5.0, 7.0], index=Index(["a", "b", "d", "f", "g", "h"])
    )

    grouped = s1.groupby(s2)
    agged = grouped.mean()
    exp = s1.groupby(s2.reindex(s1.index).get).mean()
    assert_series_equal(agged, exp)


def test_groupby_with_hier_columns():
    tuples = list(
        zip(
            *[
                ["bar", "bar", "baz", "baz", "foo", "foo", "qux", "qux"],
                ["one", "two", "one", "two", "one", "two", "one", "two"],
            ]
        )
    )
    index = MultiIndex.from_tuples(tuples)
    columns = MultiIndex.from_tuples(
        [("A", "cat"), ("B", "dog"), ("B", "cat"), ("A", "dog")]
    )
    df = DataFrame(np.random.randn(8, 4), index=index, columns=columns)

    result = df.groupby(level=0).mean()
    tm.assert_index_equal(result.columns, columns)

    result = df.groupby(level=0, axis=1).mean()
    tm.assert_index_equal(result.index, df.index)

    result = df.groupby(level=0).agg(np.mean)
    tm.assert_index_equal(result.columns, columns)

    result = df.groupby(level=0).apply(lambda x: x.mean())
    tm.assert_index_equal(result.columns, columns)

    result = df.groupby(level=0, axis=1).agg(lambda x: x.mean(1))
    tm.assert_index_equal(result.columns, Index(["A", "B"]))
    tm.assert_index_equal(result.index, df.index)

    # add a nuisance column
    sorted_columns, _ = columns.sortlevel(0)
    df["A", "foo"] = "bar"
    result = df.groupby(level=0).mean()
    tm.assert_index_equal(result.columns, df.columns[:-1])


def test_grouping_ndarray(df):
    grouped = df.groupby(df["A"].values)

    result = grouped.sum()
    expected = df.groupby("A").sum()
    assert_frame_equal(
        result, expected, check_names=False
    )  # Note: no names when grouping by value


def test_groupby_wrong_multi_labels():
    data = """index,foo,bar,baz,spam,data
0,foo1,bar1,baz1,spam2,20
1,foo1,bar2,baz1,spam3,30
2,foo2,bar2,baz1,spam2,40
3,foo1,bar1,baz2,spam1,50
4,foo3,bar1,baz2,spam1,60"""

    data = read_csv(StringIO(data), index_col=0)

    grouped = data.groupby(["foo", "bar", "baz", "spam"])

    result = grouped.agg(np.mean)
    expected = grouped.mean()
    assert_frame_equal(result, expected)


def test_groupby_series_with_name(df):
    result = df.groupby(df["A"]).mean()
    result2 = df.groupby(df["A"], as_index=False).mean()
    assert result.index.name == "A"
    assert "A" in result2

    result = df.groupby([df["A"], df["B"]]).mean()
    result2 = df.groupby([df["A"], df["B"]], as_index=False).mean()
    assert result.index.names == ("A", "B")
    assert "A" in result2
    assert "B" in result2


def test_seriesgroupby_name_attr(df):
    # GH 6265
    result = df.groupby("A")["C"]
    assert result.count().name == "C"
    assert result.mean().name == "C"

    testFunc = lambda x: np.sum(x) * 2
    assert result.agg(testFunc).name == "C"


def test_consistency_name():
    # GH 12363

    df = DataFrame(
        {
            "A": ["foo", "bar", "foo", "bar", "foo", "bar", "foo", "foo"],
            "B": ["one", "one", "two", "two", "two", "two", "one", "two"],
            "C": np.random.randn(8) + 1.0,
            "D": np.arange(8),
        }
    )

    expected = df.groupby(["A"]).B.count()
    result = df.B.groupby(df.A).count()
    assert_series_equal(result, expected)


def test_groupby_name_propagation(df):
    # GH 6124
    def summarize(df, name=None):
        return Series({"count": 1, "mean": 2, "omissions": 3}, name=name)

    def summarize_random_name(df):
        # Provide a different name for each Series.  In this case, groupby
        # should not attempt to propagate the Series name since they are
        # inconsistent.
        return Series({"count": 1, "mean": 2, "omissions": 3}, name=df.iloc[0]["A"])

    metrics = df.groupby("A").apply(summarize)
    assert metrics.columns.name is None
    metrics = df.groupby("A").apply(summarize, "metrics")
    assert metrics.columns.name == "metrics"
    metrics = df.groupby("A").apply(summarize_random_name)
    assert metrics.columns.name is None


def test_groupby_nonstring_columns():
    df = DataFrame([np.arange(10) for x in range(10)])
    grouped = df.groupby(0)
    result = grouped.mean()
    expected = df.groupby(df[0]).mean()
    assert_frame_equal(result, expected)


def test_groupby_mixed_type_columns():
    # GH 13432, unorderable types in py3
    df = DataFrame([[0, 1, 2]], columns=["A", "B", 0])
    expected = DataFrame([[1, 2]], columns=["B", 0], index=Index([0], name="A"))

    result = df.groupby("A").first()
    tm.assert_frame_equal(result, expected)

    result = df.groupby("A").sum()
    tm.assert_frame_equal(result, expected)


# TODO: Ensure warning isn't emitted in the first place
@pytest.mark.filterwarnings("ignore:Mean of:RuntimeWarning")
def test_cython_grouper_series_bug_noncontig():
    arr = np.empty((100, 100))
    arr.fill(np.nan)
    obj = Series(arr[:, 0])
    inds = np.tile(range(10), 10)

    result = obj.groupby(inds).agg(Series.median)
    assert result.isna().all()


def test_series_grouper_noncontig_index():
    index = Index(tm.rands_array(10, 100))

    values = Series(np.random.randn(50), index=index[::2])
    labels = np.random.randint(0, 5, 50)

    # it works!
    grouped = values.groupby(labels)

    # accessing the index elements causes segfault
    f = lambda x: len(set(map(id, x.index)))
    grouped.agg(f)


def test_convert_objects_leave_decimal_alone():

    s = Series(range(5))
    labels = np.array(["a", "b", "c", "d", "e"], dtype="O")

    def convert_fast(x):
        return Decimal(str(x.mean()))

    def convert_force_pure(x):
        # base will be length 0
        assert len(x.values.base) > 0
        return Decimal(str(x.mean()))

    grouped = s.groupby(labels)

    result = grouped.agg(convert_fast)
    assert result.dtype == np.object_
    assert isinstance(result[0], Decimal)

    result = grouped.agg(convert_force_pure)
    assert result.dtype == np.object_
    assert isinstance(result[0], Decimal)


def test_groupby_dtype_inference_empty():
    # GH 6733
    df = DataFrame({"x": [], "range": np.arange(0, dtype="int64")})
    assert df["x"].dtype == np.float64

    result = df.groupby("x").first()
    exp_index = Index([], name="x", dtype=np.float64)
    expected = DataFrame({"range": Series([], index=exp_index, dtype="int64")})
    assert_frame_equal(result, expected, by_blocks=True)


def test_groupby_list_infer_array_like(df):
    result = df.groupby(list(df["A"])).mean()
    expected = df.groupby(df["A"]).mean()
    assert_frame_equal(result, expected, check_names=False)

    with pytest.raises(KeyError, match=r"^'foo'$"):
        df.groupby(list(df["A"][:-1]))

    # pathological case of ambiguity
    df = DataFrame({"foo": [0, 1], "bar": [3, 4], "val": np.random.randn(2)})

    result = df.groupby(["foo", "bar"]).mean()
    expected = df.groupby([df["foo"], df["bar"]]).mean()[["val"]]


def test_groupby_keys_same_size_as_index():
    # GH 11185
    freq = "s"
    index = pd.date_range(
        start=pd.Timestamp("2015-09-29T11:34:44-0700"), periods=2, freq=freq
    )
    df = pd.DataFrame([["A", 10], ["B", 15]], columns=["metric", "values"], index=index)
    result = df.groupby([pd.Grouper(level=0, freq=freq), "metric"]).mean()
    expected = df.set_index([df.index, "metric"])

    assert_frame_equal(result, expected)


def test_groupby_one_row():
    # GH 11741
    msg = r"^'Z'$"
    df1 = pd.DataFrame(np.random.randn(1, 4), columns=list("ABCD"))
    with pytest.raises(KeyError, match=msg):
        df1.groupby("Z")
    df2 = pd.DataFrame(np.random.randn(2, 4), columns=list("ABCD"))
    with pytest.raises(KeyError, match=msg):
        df2.groupby("Z")


def test_groupby_nat_exclude():
    # GH 6992
    df = pd.DataFrame(
        {
            "values": np.random.randn(8),
            "dt": [
                np.nan,
                pd.Timestamp("2013-01-01"),
                np.nan,
                pd.Timestamp("2013-02-01"),
                np.nan,
                pd.Timestamp("2013-02-01"),
                np.nan,
                pd.Timestamp("2013-01-01"),
            ],
            "str": [np.nan, "a", np.nan, "a", np.nan, "a", np.nan, "b"],
        }
    )
    grouped = df.groupby("dt")

    expected = [pd.Index([1, 7]), pd.Index([3, 5])]
    keys = sorted(grouped.groups.keys())
    assert len(keys) == 2
    for k, e in zip(keys, expected):
        # grouped.groups keys are np.datetime64 with system tz
        # not to be affected by tz, only compare values
        tm.assert_index_equal(grouped.groups[k], e)

    # confirm obj is not filtered
    tm.assert_frame_equal(grouped.grouper.groupings[0].obj, df)
    assert grouped.ngroups == 2

    expected = {
        Timestamp("2013-01-01 00:00:00"): np.array([1, 7], dtype=np.int64),
        Timestamp("2013-02-01 00:00:00"): np.array([3, 5], dtype=np.int64),
    }

    for k in grouped.indices:
        tm.assert_numpy_array_equal(grouped.indices[k], expected[k])

    tm.assert_frame_equal(grouped.get_group(Timestamp("2013-01-01")), df.iloc[[1, 7]])
    tm.assert_frame_equal(grouped.get_group(Timestamp("2013-02-01")), df.iloc[[3, 5]])

    with pytest.raises(KeyError, match=r"^NaT$"):
        grouped.get_group(pd.NaT)

    nan_df = DataFrame(
        {"nan": [np.nan, np.nan, np.nan], "nat": [pd.NaT, pd.NaT, pd.NaT]}
    )
    assert nan_df["nan"].dtype == "float64"
    assert nan_df["nat"].dtype == "datetime64[ns]"

    for key in ["nan", "nat"]:
        grouped = nan_df.groupby(key)
        assert grouped.groups == {}
        assert grouped.ngroups == 0
        assert grouped.indices == {}
        with pytest.raises(KeyError, match=r"^nan$"):
            grouped.get_group(np.nan)
        with pytest.raises(KeyError, match=r"^NaT$"):
            grouped.get_group(pd.NaT)


def test_groupby_2d_malformed():
    d = DataFrame(index=range(2))
    d["group"] = ["g1", "g2"]
    d["zeros"] = [0, 0]
    d["ones"] = [1, 1]
    d["label"] = ["l1", "l2"]
    tmp = d.groupby(["group"]).mean()
    res_values = np.array([[0, 1], [0, 1]], dtype=np.int64)
    tm.assert_index_equal(tmp.columns, Index(["zeros", "ones"]))
    tm.assert_numpy_array_equal(tmp.values, res_values)


def test_int32_overflow():
    B = np.concatenate((np.arange(10000), np.arange(10000), np.arange(5000)))
    A = np.arange(25000)
    df = DataFrame({"A": A, "B": B, "C": A, "D": B, "E": np.random.randn(25000)})

    left = df.groupby(["A", "B", "C", "D"]).sum()
    right = df.groupby(["D", "C", "B", "A"]).sum()
    assert len(left) == len(right)


def test_groupby_sort_multi():
    df = DataFrame(
        {
            "a": ["foo", "bar", "baz"],
            "b": [3, 2, 1],
            "c": [0, 1, 2],
            "d": np.random.randn(3),
        }
    )

    tups = [tuple(row) for row in df[["a", "b", "c"]].values]
    tups = com.asarray_tuplesafe(tups)
    result = df.groupby(["a", "b", "c"], sort=True).sum()
    tm.assert_numpy_array_equal(result.index.values, tups[[1, 2, 0]])

    tups = [tuple(row) for row in df[["c", "a", "b"]].values]
    tups = com.asarray_tuplesafe(tups)
    result = df.groupby(["c", "a", "b"], sort=True).sum()
    tm.assert_numpy_array_equal(result.index.values, tups)

    tups = [tuple(x) for x in df[["b", "c", "a"]].values]
    tups = com.asarray_tuplesafe(tups)
    result = df.groupby(["b", "c", "a"], sort=True).sum()
    tm.assert_numpy_array_equal(result.index.values, tups[[2, 1, 0]])

    df = DataFrame(
        {"a": [0, 1, 2, 0, 1, 2], "b": [0, 0, 0, 1, 1, 1], "d": np.random.randn(6)}
    )
    grouped = df.groupby(["a", "b"])["d"]
    result = grouped.sum()

    def _check_groupby(df, result, keys, field, f=lambda x: x.sum()):
        tups = [tuple(row) for row in df[keys].values]
        tups = com.asarray_tuplesafe(tups)
        expected = f(df.groupby(tups)[field])
        for k, v in expected.items():
            assert result[k] == v

    _check_groupby(df, result, ["a", "b"], "d")


def test_dont_clobber_name_column():
    df = DataFrame(
        {"key": ["a", "a", "a", "b", "b", "b"], "name": ["foo", "bar", "baz"] * 2}
    )

    result = df.groupby("key").apply(lambda x: x)
    assert_frame_equal(result, df)


def test_skip_group_keys():

    tsf = tm.makeTimeDataFrame()

    grouped = tsf.groupby(lambda x: x.month, group_keys=False)
    result = grouped.apply(lambda x: x.sort_values(by="A")[:3])

    pieces = [group.sort_values(by="A")[:3] for key, group in grouped]

    expected = pd.concat(pieces)
    assert_frame_equal(result, expected)

    grouped = tsf["A"].groupby(lambda x: x.month, group_keys=False)
    result = grouped.apply(lambda x: x.sort_values()[:3])

    pieces = [group.sort_values()[:3] for key, group in grouped]

    expected = pd.concat(pieces)
    assert_series_equal(result, expected)


def test_no_nonsense_name(float_frame):
    # GH #995
    s = float_frame["C"].copy()
    s.name = None

    result = s.groupby(float_frame["A"]).agg(np.sum)
    assert result.name is None


def test_multifunc_sum_bug():
    # GH #1065
    x = DataFrame(np.arange(9).reshape(3, 3))
    x["test"] = 0
    x["fl"] = [1.3, 1.5, 1.6]

    grouped = x.groupby("test")
    result = grouped.agg({"fl": "sum", 2: "size"})
    assert result["fl"].dtype == np.float64


def test_handle_dict_return_value(df):
    def f(group):
        return {"max": group.max(), "min": group.min()}

    def g(group):
        return Series({"max": group.max(), "min": group.min()})

    result = df.groupby("A")["C"].apply(f)
    expected = df.groupby("A")["C"].apply(g)

    assert isinstance(result, Series)
    assert_series_equal(result, expected)


@pytest.mark.parametrize("grouper", ["A", ["A", "B"]])
def test_set_group_name(df, grouper):
    def f(group):
        assert group.name is not None
        return group

    def freduce(group):
        assert group.name is not None
        return group.sum()

    def foo(x):
        return freduce(x)

    grouped = df.groupby(grouper)

    # make sure all these work
    grouped.apply(f)
    grouped.aggregate(freduce)
    grouped.aggregate({"C": freduce, "D": freduce})
    grouped.transform(f)

    grouped["C"].apply(f)
    grouped["C"].aggregate(freduce)
    grouped["C"].aggregate([freduce, foo])
    grouped["C"].transform(f)


def test_group_name_available_in_inference_pass():
    # gh-15062
    df = pd.DataFrame({"a": [0, 0, 1, 1, 2, 2], "b": np.arange(6)})

    names = []

    def f(group):
        names.append(group.name)
        return group.copy()

    df.groupby("a", sort=False, group_keys=False).apply(f)

    expected_names = [0, 1, 2]
    assert names == expected_names


def test_no_dummy_key_names(df):
    # see gh-1291
    result = df.groupby(df["A"].values).sum()
    assert result.index.name is None

    result = df.groupby([df["A"].values, df["B"].values]).sum()
    assert result.index.names == (None, None)


def test_groupby_sort_multiindex_series():
    # series multiindex groupby sort argument was not being passed through
    # _compress_group_index
    # GH 9444
    index = MultiIndex(
        levels=[[1, 2], [1, 2]],
        codes=[[0, 0, 0, 0, 1, 1], [1, 1, 0, 0, 0, 0]],
        names=["a", "b"],
    )
    mseries = Series([0, 1, 2, 3, 4, 5], index=index)
    index = MultiIndex(
        levels=[[1, 2], [1, 2]], codes=[[0, 0, 1], [1, 0, 0]], names=["a", "b"]
    )
    mseries_result = Series([0, 2, 4], index=index)

    result = mseries.groupby(level=["a", "b"], sort=False).first()
    assert_series_equal(result, mseries_result)
    result = mseries.groupby(level=["a", "b"], sort=True).first()
    assert_series_equal(result, mseries_result.sort_index())


def test_groupby_reindex_inside_function():

    periods = 1000
    ind = date_range(start="2012/1/1", freq="5min", periods=periods)
    df = DataFrame({"high": np.arange(periods), "low": np.arange(periods)}, index=ind)

    def agg_before(hour, func, fix=False):
        """
            Run an aggregate func on the subset of data.
        """

        def _func(data):
            d = data.loc[data.index.map(lambda x: x.hour < 11)].dropna()
            if fix:
                data[data.index[0]]
            if len(d) == 0:
                return None
            return func(d)

        return _func

    def afunc(data):
        d = data.select(lambda x: x.hour < 11).dropna()
        return np.max(d)

    grouped = df.groupby(lambda x: datetime(x.year, x.month, x.day))
    closure_bad = grouped.agg({"high": agg_before(11, np.max)})
    closure_good = grouped.agg({"high": agg_before(11, np.max, True)})

    assert_frame_equal(closure_bad, closure_good)


def test_groupby_multiindex_missing_pair():
    # GH9049
    df = DataFrame(
        {
            "group1": ["a", "a", "a", "b"],
            "group2": ["c", "c", "d", "c"],
            "value": [1, 1, 1, 5],
        }
    )
    df = df.set_index(["group1", "group2"])
    df_grouped = df.groupby(level=["group1", "group2"], sort=True)

    res = df_grouped.agg("sum")
    idx = MultiIndex.from_tuples(
        [("a", "c"), ("a", "d"), ("b", "c")], names=["group1", "group2"]
    )
    exp = DataFrame([[2], [1], [5]], index=idx, columns=["value"])

    tm.assert_frame_equal(res, exp)


def test_groupby_multiindex_not_lexsorted():
    # GH 11640

    # define the lexsorted version
    lexsorted_mi = MultiIndex.from_tuples(
        [("a", ""), ("b1", "c1"), ("b2", "c2")], names=["b", "c"]
    )
    lexsorted_df = DataFrame([[1, 3, 4]], columns=lexsorted_mi)
    assert lexsorted_df.columns.is_lexsorted()

    # define the non-lexsorted version
    not_lexsorted_df = DataFrame(
        columns=["a", "b", "c", "d"], data=[[1, "b1", "c1", 3], [1, "b2", "c2", 4]]
    )
    not_lexsorted_df = not_lexsorted_df.pivot_table(
        index="a", columns=["b", "c"], values="d"
    )
    not_lexsorted_df = not_lexsorted_df.reset_index()
    assert not not_lexsorted_df.columns.is_lexsorted()

    # compare the results
    tm.assert_frame_equal(lexsorted_df, not_lexsorted_df)

    expected = lexsorted_df.groupby("a").mean()
    with tm.assert_produces_warning(PerformanceWarning):
        result = not_lexsorted_df.groupby("a").mean()
    tm.assert_frame_equal(expected, result)

    # a transforming function should work regardless of sort
    # GH 14776
    df = DataFrame(
        {"x": ["a", "a", "b", "a"], "y": [1, 1, 2, 2], "z": [1, 2, 3, 4]}
    ).set_index(["x", "y"])
    assert not df.index.is_lexsorted()

    for level in [0, 1, [0, 1]]:
        for sort in [False, True]:
            result = df.groupby(level=level, sort=sort).apply(DataFrame.drop_duplicates)
            expected = df
            tm.assert_frame_equal(expected, result)

            result = (
                df.sort_index()
                .groupby(level=level, sort=sort)
                .apply(DataFrame.drop_duplicates)
            )
            expected = df.sort_index()
            tm.assert_frame_equal(expected, result)


def test_index_label_overlaps_location():
    # checking we don't have any label/location confusion in the
    # the wake of GH5375
    df = DataFrame(list("ABCDE"), index=[2, 0, 2, 1, 1])
    g = df.groupby(list("ababb"))
    actual = g.filter(lambda x: len(x) > 2)
    expected = df.iloc[[1, 3, 4]]
    assert_frame_equal(actual, expected)

    ser = df[0]
    g = ser.groupby(list("ababb"))
    actual = g.filter(lambda x: len(x) > 2)
    expected = ser.take([1, 3, 4])
    assert_series_equal(actual, expected)

    # ... and again, with a generic Index of floats
    df.index = df.index.astype(float)
    g = df.groupby(list("ababb"))
    actual = g.filter(lambda x: len(x) > 2)
    expected = df.iloc[[1, 3, 4]]
    assert_frame_equal(actual, expected)

    ser = df[0]
    g = ser.groupby(list("ababb"))
    actual = g.filter(lambda x: len(x) > 2)
    expected = ser.take([1, 3, 4])
    assert_series_equal(actual, expected)


def test_transform_doesnt_clobber_ints():
    # GH 7972
    n = 6
    x = np.arange(n)
    df = DataFrame({"a": x // 2, "b": 2.0 * x, "c": 3.0 * x})
    df2 = DataFrame({"a": x // 2 * 1.0, "b": 2.0 * x, "c": 3.0 * x})

    gb = df.groupby("a")
    result = gb.transform("mean")

    gb2 = df2.groupby("a")
    expected = gb2.transform("mean")
    tm.assert_frame_equal(result, expected)


@pytest.mark.parametrize(
    "sort_column",
    ["ints", "floats", "strings", ["ints", "floats"], ["ints", "strings"]],
)
@pytest.mark.parametrize(
    "group_column", ["int_groups", "string_groups", ["int_groups", "string_groups"]]
)
def test_groupby_preserves_sort(sort_column, group_column):
    # Test to ensure that groupby always preserves sort order of original
    # object. Issue #8588 and #9651

    df = DataFrame(
        {
            "int_groups": [3, 1, 0, 1, 0, 3, 3, 3],
            "string_groups": ["z", "a", "z", "a", "a", "g", "g", "g"],
            "ints": [8, 7, 4, 5, 2, 9, 1, 1],
            "floats": [2.3, 5.3, 6.2, -2.4, 2.2, 1.1, 1.1, 5],
            "strings": ["z", "d", "a", "e", "word", "word2", "42", "47"],
        }
    )

    # Try sorting on different types and with different group types

    df = df.sort_values(by=sort_column)
    g = df.groupby(group_column)

    def test_sort(x):
        assert_frame_equal(x, x.sort_values(by=sort_column))

    g.apply(test_sort)


def test_group_shift_with_null_key():
    # This test is designed to replicate the segfault in issue #13813.
    n_rows = 1200

    # Generate a moderately large dataframe with occasional missing
    # values in column `B`, and then group by [`A`, `B`]. This should
    # force `-1` in `labels` array of `g.grouper.group_info` exactly
    # at those places, where the group-by key is partially missing.
    df = DataFrame(
        [(i % 12, i % 3 if i % 3 else np.nan, i) for i in range(n_rows)],
        dtype=float,
        columns=["A", "B", "Z"],
        index=None,
    )
    g = df.groupby(["A", "B"])

    expected = DataFrame(
        [(i + 12 if i % 3 and i < n_rows - 12 else np.nan) for i in range(n_rows)],
        dtype=float,
        columns=["Z"],
        index=None,
    )
    result = g.shift(-1)

    assert_frame_equal(result, expected)


def test_group_shift_with_fill_value():
    # GH #24128
    n_rows = 24
    df = DataFrame(
        [(i % 12, i % 3, i) for i in range(n_rows)],
        dtype=float,
        columns=["A", "B", "Z"],
        index=None,
    )
    g = df.groupby(["A", "B"])

    expected = DataFrame(
        [(i + 12 if i < n_rows - 12 else 0) for i in range(n_rows)],
        dtype=float,
        columns=["Z"],
        index=None,
    )
    result = g.shift(-1, fill_value=0)[["Z"]]

    assert_frame_equal(result, expected)


def test_pivot_table_values_key_error():
    # This test is designed to replicate the error in issue #14938
    df = pd.DataFrame(
        {
            "eventDate": pd.date_range(
                pd.datetime.today(), periods=20, freq="M"
            ).tolist(),
            "thename": range(0, 20),
        }
    )

    df["year"] = df.set_index("eventDate").index.year
    df["month"] = df.set_index("eventDate").index.month

    with pytest.raises(KeyError, match="'badname'"):
        df.reset_index().pivot_table(
            index="year", columns="month", values="badname", aggfunc="count"
        )


def test_empty_dataframe_groupby():
    # GH8093
    df = DataFrame(columns=["A", "B", "C"])

    result = df.groupby("A").sum()
    expected = DataFrame(columns=["B", "C"], dtype=np.float64)
    expected.index.name = "A"

    assert_frame_equal(result, expected)


def test_tuple_warns():
    # https://github.com/pandas-dev/pandas/issues/18314
    df = pd.DataFrame(
        {
            ("a", "b"): [1, 1, 2, 2],
            "a": [1, 1, 1, 2],
            "b": [1, 2, 2, 2],
            "c": [1, 1, 1, 1],
        }
    )
    with tm.assert_produces_warning(FutureWarning) as w:
        df[["a", "b", "c"]].groupby(("a", "b")).c.mean()

    assert "Interpreting tuple 'by' as a list" in str(w[0].message)

    with tm.assert_produces_warning(None):
        df.groupby(("a", "b")).c.mean()


def test_tuple_warns_unhashable():
    # https://github.com/pandas-dev/pandas/issues/18314
    business_dates = date_range(start="4/1/2014", end="6/30/2014", freq="B")
    df = DataFrame(1, index=business_dates, columns=["a", "b"])

    with tm.assert_produces_warning(FutureWarning) as w:
        df.groupby((df.index.year, df.index.month)).nth([0, 3, -1])

    assert "Interpreting tuple 'by' as a list" in str(w[0].message)


def test_tuple_correct_keyerror():
    # https://github.com/pandas-dev/pandas/issues/18798
    df = pd.DataFrame(
        1, index=range(3), columns=pd.MultiIndex.from_product([[1, 2], [3, 4]])
    )
    with pytest.raises(KeyError, match=r"^\(7, 8\)$"):
        df.groupby((7, 8)).mean()


def test_groupby_agg_ohlc_non_first():
    # GH 21716
    df = pd.DataFrame(
        [[1], [1]],
        columns=["foo"],
        index=pd.date_range("2018-01-01", periods=2, freq="D"),
    )

    expected = pd.DataFrame(
        [[1, 1, 1, 1, 1], [1, 1, 1, 1, 1]],
        columns=pd.MultiIndex.from_tuples(
            (
                ("foo", "sum", "foo"),
                ("foo", "ohlc", "open"),
                ("foo", "ohlc", "high"),
                ("foo", "ohlc", "low"),
                ("foo", "ohlc", "close"),
            )
        ),
        index=pd.date_range("2018-01-01", periods=2, freq="D"),
    )

    result = df.groupby(pd.Grouper(freq="D")).agg(["sum", "ohlc"])

    tm.assert_frame_equal(result, expected)


def test_groupby_multiindex_nat():
    # GH 9236
    values = [
        (pd.NaT, "a"),
        (datetime(2012, 1, 2), "a"),
        (datetime(2012, 1, 2), "b"),
        (datetime(2012, 1, 3), "a"),
    ]
    mi = pd.MultiIndex.from_tuples(values, names=["date", None])
    ser = pd.Series([3, 2, 2.5, 4], index=mi)

    result = ser.groupby(level=1).mean()
    expected = pd.Series([3.0, 2.5], index=["a", "b"])
    assert_series_equal(result, expected)


def test_groupby_empty_list_raises():
    # GH 5289
    values = zip(range(10), range(10))
    df = DataFrame(values, columns=["apple", "b"])
    msg = "Grouper and axis must be same length"
    with pytest.raises(ValueError, match=msg):
        df.groupby([[]])


def test_groupby_multiindex_series_keys_len_equal_group_axis():
    # GH 25704
    index_array = [["x", "x"], ["a", "b"], ["k", "k"]]
    index_names = ["first", "second", "third"]
    ri = pd.MultiIndex.from_arrays(index_array, names=index_names)
    s = pd.Series(data=[1, 2], index=ri)
    result = s.groupby(["first", "third"]).sum()

    index_array = [["x"], ["k"]]
    index_names = ["first", "third"]
    ei = pd.MultiIndex.from_arrays(index_array, names=index_names)
    expected = pd.Series([3], index=ei)

    assert_series_equal(result, expected)


def test_groupby_groups_in_BaseGrouper():
    # GH 26326
    # Test if DataFrame grouped with a pandas.Grouper has correct groups
    mi = pd.MultiIndex.from_product([["A", "B"], ["C", "D"]], names=["alpha", "beta"])
    df = pd.DataFrame({"foo": [1, 2, 1, 2], "bar": [1, 2, 3, 4]}, index=mi)
    result = df.groupby([pd.Grouper(level="alpha"), "beta"])
    expected = df.groupby(["alpha", "beta"])
    assert result.groups == expected.groups

    result = df.groupby(["beta", pd.Grouper(level="alpha")])
    expected = df.groupby(["beta", "alpha"])
    assert result.groups == expected.groups


@pytest.mark.parametrize("group_name", ["x", ["x"]])
def test_groupby_axis_1(group_name):
    # GH 27614
    df = pd.DataFrame(
        np.arange(12).reshape(3, 4), index=[0, 1, 0], columns=[10, 20, 10, 20]
    )
    df.index.name = "y"
    df.columns.name = "x"

    results = df.groupby(group_name, axis=1).sum()
    expected = df.T.groupby(group_name).sum().T
    assert_frame_equal(results, expected)

    # test on MI column
    iterables = [["bar", "baz", "foo"], ["one", "two"]]
    mi = pd.MultiIndex.from_product(iterables=iterables, names=["x", "x1"])
    df = pd.DataFrame(np.arange(18).reshape(3, 6), index=[0, 1, 0], columns=mi)
    results = df.groupby(group_name, axis=1).sum()
    expected = df.T.groupby(group_name).sum().T
    assert_frame_equal(results, expected)


@pytest.mark.parametrize(
    "op, expected",
    [
        (
            "shift",
            {
                "time": [
                    None,
                    None,
                    Timestamp("2019-01-01 12:00:00"),
                    Timestamp("2019-01-01 12:30:00"),
                    None,
                    None,
                ]
            },
        ),
        (
            "bfill",
            {
                "time": [
                    Timestamp("2019-01-01 12:00:00"),
                    Timestamp("2019-01-01 12:30:00"),
                    Timestamp("2019-01-01 14:00:00"),
                    Timestamp("2019-01-01 14:30:00"),
                    Timestamp("2019-01-01 14:00:00"),
                    Timestamp("2019-01-01 14:30:00"),
                ]
            },
        ),
        (
            "ffill",
            {
                "time": [
                    Timestamp("2019-01-01 12:00:00"),
                    Timestamp("2019-01-01 12:30:00"),
                    Timestamp("2019-01-01 12:00:00"),
                    Timestamp("2019-01-01 12:30:00"),
                    Timestamp("2019-01-01 14:00:00"),
                    Timestamp("2019-01-01 14:30:00"),
                ]
            },
        ),
    ],
)
def test_shift_bfill_ffill_tz(tz_naive_fixture, op, expected):
    # GH19995, GH27992: Check that timezone does not drop in shift, bfill, and ffill
    tz = tz_naive_fixture
    data = {
        "id": ["A", "B", "A", "B", "A", "B"],
        "time": [
            Timestamp("2019-01-01 12:00:00"),
            Timestamp("2019-01-01 12:30:00"),
            None,
            None,
            Timestamp("2019-01-01 14:00:00"),
            Timestamp("2019-01-01 14:30:00"),
        ],
    }
    df = DataFrame(data).assign(time=lambda x: x.time.dt.tz_localize(tz))

    grouped = df.groupby("id")
    result = getattr(grouped, op)()
    expected = DataFrame(expected).assign(time=lambda x: x.time.dt.tz_localize(tz))
    assert_frame_equal(result, expected)


<<<<<<< HEAD
@pytest.mark.parametrize("bool_agg_func", ["any", "all"])
def test_bool_aggs_dup_column_labels(bool_agg_func):
    # 21668
    df = pd.DataFrame([[True, True]], columns=['a', 'a'])
    grp_by = df.groupby([0])
    result = getattr(grp_by, bool_agg_func)()

    expected = df
    tm.assert_frame_equal(result, expected)


def test_dup_labels_output_shape(reduction_func):
    # TODO: see if these can be fixed as well
    if reduction_func in {"size", "quantile", "nunique", "nth", "ngroup"}:
        pytest.xfail("Inconsistent output shape")

    df = pd.DataFrame([[1, 1]], columns=["a", "a"])
    grp_by = df.groupby([0])
    result = getattr(grp_by, reduction_func)()

    assert result.shape == (1, 2)
    tm.assert_index_equal(result.columns, pd.Index(["a", "a"]))
=======
def test_groupby_only_none_group():
    # see GH21624
    # this was crashing with "ValueError: Length of passed values is 1, index implies 0"
    df = pd.DataFrame({"g": [None], "x": 1})
    actual = df.groupby("g")["x"].transform("sum")
    expected = pd.Series([np.nan], name="x")

    assert_series_equal(actual, expected)
>>>>>>> 9f038370
<|MERGE_RESOLUTION|>--- conflicted
+++ resolved
@@ -1946,7 +1946,16 @@
     assert_frame_equal(result, expected)
 
 
-<<<<<<< HEAD
+def test_groupby_only_none_group():
+    # see GH21624
+    # this was crashing with "ValueError: Length of passed values is 1, index implies 0"
+    df = pd.DataFrame({"g": [None], "x": 1})
+    actual = df.groupby("g")["x"].transform("sum")
+    expected = pd.Series([np.nan], name="x")
+
+    assert_series_equal(actual, expected)
+
+
 @pytest.mark.parametrize("bool_agg_func", ["any", "all"])
 def test_bool_aggs_dup_column_labels(bool_agg_func):
     # 21668
@@ -1968,14 +1977,4 @@
     result = getattr(grp_by, reduction_func)()
 
     assert result.shape == (1, 2)
-    tm.assert_index_equal(result.columns, pd.Index(["a", "a"]))
-=======
-def test_groupby_only_none_group():
-    # see GH21624
-    # this was crashing with "ValueError: Length of passed values is 1, index implies 0"
-    df = pd.DataFrame({"g": [None], "x": 1})
-    actual = df.groupby("g")["x"].transform("sum")
-    expected = pd.Series([np.nan], name="x")
-
-    assert_series_equal(actual, expected)
->>>>>>> 9f038370
+    tm.assert_index_equal(result.columns, pd.Index(["a", "a"]))