--- conflicted
+++ resolved
@@ -948,17 +948,11 @@
     # second does not, but should yield the same results
     df = DataFrame({"key": [1, 1, 1, 2, 2, 2, 3, 3, 3], "value": range(9)})
 
-<<<<<<< HEAD
     result1 = df.groupby("key", group_keys=True, as_index=False).apply(
         lambda x: x[:].key
     )
     result2 = df.groupby("key", group_keys=True, as_index=False).apply(lambda x: x.key)
     assert_series_equal(result1, result2)
-=======
-    result1 = df.groupby("key", group_keys=True).apply(lambda x: x[:].key)
-    result2 = df.groupby("key", group_keys=True).apply(lambda x: x.key)
-    tm.assert_series_equal(result1, result2)
->>>>>>> 3c0cf229
 
 
 def test_groupby_series_indexed_differently():
@@ -1353,17 +1347,12 @@
         {"key": ["a", "a", "a", "b", "b", "b"], "name": ["foo", "bar", "baz"] * 2}
     )
 
-<<<<<<< HEAD
     result = df.groupby("key", as_index=as_index).apply(lambda x: x)
 
     if as_index:
         df.pop("key")
 
     assert_frame_equal(result, df)
-=======
-    result = df.groupby("key").apply(lambda x: x)
-    tm.assert_frame_equal(result, df)
->>>>>>> 3c0cf229
 
 
 def test_skip_group_keys():
