from datetime import datetime
from decimal import Decimal
from io import StringIO

import numpy as np
import pytest

from pandas.compat import IS64
from pandas.errors import PerformanceWarning

import pandas as pd
from pandas import (
    DataFrame,
    Grouper,
    Index,
    MultiIndex,
    Series,
    Timestamp,
    date_range,
    read_csv,
)
import pandas._testing as tm
from pandas.core.base import SpecificationError
import pandas.core.common as com


def test_repr():
    # GH18203
    result = repr(Grouper(key="A", level="B"))
    expected = "Grouper(key='A', level='B', axis=0, sort=False)"
    assert result == expected


@pytest.mark.parametrize("dtype", ["int64", "int32", "float64", "float32"])
def test_basic(dtype):

    data = Series(np.arange(9) // 3, index=np.arange(9), dtype=dtype)

    index = np.arange(9)
    np.random.shuffle(index)
    data = data.reindex(index)

    grouped = data.groupby(lambda x: x // 3)

    for k, v in grouped:
        assert len(v) == 3

    agged = grouped.aggregate(np.mean)
    assert agged[1] == 1

    tm.assert_series_equal(agged, grouped.agg(np.mean))  # shorthand
    tm.assert_series_equal(agged, grouped.mean())
    tm.assert_series_equal(grouped.agg(np.sum), grouped.sum())

    expected = grouped.apply(lambda x: x * x.sum())
    transformed = grouped.transform(lambda x: x * x.sum())
    assert transformed[7] == 12
    tm.assert_series_equal(transformed, expected)

    value_grouped = data.groupby(data)
    tm.assert_series_equal(
        value_grouped.aggregate(np.mean), agged, check_index_type=False
    )

    # complex agg
    agged = grouped.aggregate([np.mean, np.std])

    msg = r"nested renamer is not supported"
    with pytest.raises(SpecificationError, match=msg):
        grouped.aggregate({"one": np.mean, "two": np.std})

    group_constants = {0: 10, 1: 20, 2: 30}
    agged = grouped.agg(lambda x: group_constants[x.name] + x.mean())
    assert agged[1] == 21

    # corner cases
    msg = "Must produce aggregated value"
    # exception raised is type Exception
    with pytest.raises(Exception, match=msg):
        grouped.aggregate(lambda x: x * 2)


def test_groupby_nonobject_dtype(mframe, df_mixed_floats):
    key = mframe.index.codes[0]
    grouped = mframe.groupby(key)
    result = grouped.sum()

    expected = mframe.groupby(key.astype("O")).sum()
    tm.assert_frame_equal(result, expected)

    # GH 3911, mixed frame non-conversion
    df = df_mixed_floats.copy()
    df["value"] = range(len(df))

    def max_value(group):
        return group.loc[group["value"].idxmax()]

    applied = df.groupby("A").apply(max_value)
    result = applied.dtypes
    expected = Series(
        [np.dtype("object")] * 2 + [np.dtype("float64")] * 2 + [np.dtype("int64")],
        index=["A", "B", "C", "D", "value"],
    )
    tm.assert_series_equal(result, expected)


def test_groupby_return_type():

    # GH2893, return a reduced type
    df1 = DataFrame(
        [
            {"val1": 1, "val2": 20},
            {"val1": 1, "val2": 19},
            {"val1": 2, "val2": 27},
            {"val1": 2, "val2": 12},
        ]
    )

    def func(dataf):
        return dataf["val2"] - dataf["val2"].mean()

    with tm.assert_produces_warning(FutureWarning):
        result = df1.groupby("val1", squeeze=True).apply(func)
    assert isinstance(result, Series)

    df2 = DataFrame(
        [
            {"val1": 1, "val2": 20},
            {"val1": 1, "val2": 19},
            {"val1": 1, "val2": 27},
            {"val1": 1, "val2": 12},
        ]
    )

    def func(dataf):
        return dataf["val2"] - dataf["val2"].mean()

    with tm.assert_produces_warning(FutureWarning):
        result = df2.groupby("val1", squeeze=True).apply(func)
    assert isinstance(result, Series)

    # GH3596, return a consistent type (regression in 0.11 from 0.10.1)
    df = DataFrame([[1, 1], [1, 1]], columns=["X", "Y"])
    with tm.assert_produces_warning(FutureWarning):
        result = df.groupby("X", squeeze=False).count()
    assert isinstance(result, DataFrame)


def test_inconsistent_return_type():
    # GH5592
    # inconsistent return type
    df = DataFrame(
        {
            "A": ["Tiger", "Tiger", "Tiger", "Lamb", "Lamb", "Pony", "Pony"],
            "B": Series(np.arange(7), dtype="int64"),
            "C": date_range("20130101", periods=7),
        }
    )

    def f(grp):
        return grp.iloc[0]

    expected = df.groupby("A").first()[["B"]]
    result = df.groupby("A").apply(f)[["B"]]
    tm.assert_frame_equal(result, expected)

    def f(grp):
        if grp.name == "Tiger":
            return None
        return grp.iloc[0]

    result = df.groupby("A").apply(f)[["B"]]
    e = expected.copy()
    e.loc["Tiger"] = np.nan
    tm.assert_frame_equal(result, e)

    def f(grp):
        if grp.name == "Pony":
            return None
        return grp.iloc[0]

    result = df.groupby("A").apply(f)[["B"]]
    e = expected.copy()
    e.loc["Pony"] = np.nan
    tm.assert_frame_equal(result, e)

    # 5592 revisited, with datetimes
    def f(grp):
        if grp.name == "Pony":
            return None
        return grp.iloc[0]

    result = df.groupby("A").apply(f)[["C"]]
    e = df.groupby("A").first()[["C"]]
    e.loc["Pony"] = pd.NaT
    tm.assert_frame_equal(result, e)

    # scalar outputs
    def f(grp):
        if grp.name == "Pony":
            return None
        return grp.iloc[0].loc["C"]

    result = df.groupby("A").apply(f)
    e = df.groupby("A").first()["C"].copy()
    e.loc["Pony"] = np.nan
    e.name = None
    tm.assert_series_equal(result, e)


def test_pass_args_kwargs(ts, tsframe):
    def f(x, q=None, axis=0):
        return np.percentile(x, q, axis=axis)

    g = lambda x: np.percentile(x, 80, axis=0)

    # Series
    ts_grouped = ts.groupby(lambda x: x.month)
    agg_result = ts_grouped.agg(np.percentile, 80, axis=0)
    apply_result = ts_grouped.apply(np.percentile, 80, axis=0)
    trans_result = ts_grouped.transform(np.percentile, 80, axis=0)

    agg_expected = ts_grouped.quantile(0.8)
    trans_expected = ts_grouped.transform(g)

    tm.assert_series_equal(apply_result, agg_expected)
    tm.assert_series_equal(agg_result, agg_expected)
    tm.assert_series_equal(trans_result, trans_expected)

    agg_result = ts_grouped.agg(f, q=80)
    apply_result = ts_grouped.apply(f, q=80)
    trans_result = ts_grouped.transform(f, q=80)
    tm.assert_series_equal(agg_result, agg_expected)
    tm.assert_series_equal(apply_result, agg_expected)
    tm.assert_series_equal(trans_result, trans_expected)

    # DataFrame
    df_grouped = tsframe.groupby(lambda x: x.month)
    agg_result = df_grouped.agg(np.percentile, 80, axis=0)
    apply_result = df_grouped.apply(DataFrame.quantile, 0.8)
    expected = df_grouped.quantile(0.8)
    tm.assert_frame_equal(apply_result, expected, check_names=False)
    tm.assert_frame_equal(agg_result, expected)

    agg_result = df_grouped.agg(f, q=80)
    apply_result = df_grouped.apply(DataFrame.quantile, q=0.8)
    tm.assert_frame_equal(agg_result, expected)
    tm.assert_frame_equal(apply_result, expected, check_names=False)


def test_len():
    df = tm.makeTimeDataFrame()
    grouped = df.groupby([lambda x: x.year, lambda x: x.month, lambda x: x.day])
    assert len(grouped) == len(df)

    grouped = df.groupby([lambda x: x.year, lambda x: x.month])
    expected = len({(x.year, x.month) for x in df.index})
    assert len(grouped) == expected

    # issue 11016
    df = DataFrame({"a": [np.nan] * 3, "b": [1, 2, 3]})
    assert len(df.groupby("a")) == 0
    assert len(df.groupby("b")) == 3
    assert len(df.groupby(["a", "b"])) == 3


def test_basic_regression():
    # regression
    result = Series([1.0 * x for x in list(range(1, 10)) * 10])

    data = np.random.random(1100) * 10.0
    groupings = Series(data)

    grouped = result.groupby(groupings)
    grouped.mean()


@pytest.mark.parametrize(
    "dtype", ["float64", "float32", "int64", "int32", "int16", "int8"]
)
def test_with_na_groups(dtype):
    index = Index(np.arange(10))
    values = Series(np.ones(10), index, dtype=dtype)
    labels = Series(
        [np.nan, "foo", "bar", "bar", np.nan, np.nan, "bar", "bar", np.nan, "foo"],
        index=index,
    )

    # this SHOULD be an int
    grouped = values.groupby(labels)
    agged = grouped.agg(len)
    expected = Series([4, 2], index=["bar", "foo"])

    tm.assert_series_equal(agged, expected, check_dtype=False)

    # assert issubclass(agged.dtype.type, np.integer)

    # explicitly return a float from my function
    def f(x):
        return float(len(x))

    agged = grouped.agg(f)
    expected = Series([4, 2], index=["bar", "foo"])

    tm.assert_series_equal(agged, expected, check_dtype=False)
    assert issubclass(agged.dtype.type, np.dtype(dtype).type)


def test_indices_concatenation_order():

    # GH 2808

    def f1(x):
        y = x[(x.b % 2) == 1] ** 2
        if y.empty:
            multiindex = MultiIndex(levels=[[]] * 2, codes=[[]] * 2, names=["b", "c"])
            res = DataFrame(columns=["a"], index=multiindex)
            return res
        else:
            y = y.set_index(["b", "c"])
            return y

    def f2(x):
        y = x[(x.b % 2) == 1] ** 2
        if y.empty:
            return DataFrame()
        else:
            y = y.set_index(["b", "c"])
            return y

    def f3(x):
        y = x[(x.b % 2) == 1] ** 2
        if y.empty:
            multiindex = MultiIndex(
                levels=[[]] * 2, codes=[[]] * 2, names=["foo", "bar"]
            )
            res = DataFrame(columns=["a", "b"], index=multiindex)
            return res
        else:
            return y

    df = DataFrame({"a": [1, 2, 2, 2], "b": range(4), "c": range(5, 9)})

    df2 = DataFrame({"a": [3, 2, 2, 2], "b": range(4), "c": range(5, 9)})

    # correct result
    result1 = df.groupby("a").apply(f1)
    result2 = df2.groupby("a").apply(f1)
    tm.assert_frame_equal(result1, result2)

    # should fail (not the same number of levels)
    msg = "Cannot concat indices that do not have the same number of levels"
    with pytest.raises(AssertionError, match=msg):
        df.groupby("a").apply(f2)
    with pytest.raises(AssertionError, match=msg):
        df2.groupby("a").apply(f2)

    # should fail (incorrect shape)
    with pytest.raises(AssertionError, match=msg):
        df.groupby("a").apply(f3)
    with pytest.raises(AssertionError, match=msg):
        df2.groupby("a").apply(f3)


def test_attr_wrapper(ts):
    grouped = ts.groupby(lambda x: x.weekday())

    result = grouped.std()
    expected = grouped.agg(lambda x: np.std(x, ddof=1))
    tm.assert_series_equal(result, expected)

    # this is pretty cool
    result = grouped.describe()
    expected = {name: gp.describe() for name, gp in grouped}
    expected = DataFrame(expected).T
    tm.assert_frame_equal(result, expected)

    # get attribute
    result = grouped.dtype
    expected = grouped.agg(lambda x: x.dtype)
    tm.assert_series_equal(result, expected)

    # make sure raises error
    msg = "'SeriesGroupBy' object has no attribute 'foo'"
    with pytest.raises(AttributeError, match=msg):
        getattr(grouped, "foo")


def test_frame_groupby(tsframe):
    grouped = tsframe.groupby(lambda x: x.weekday())

    # aggregate
    aggregated = grouped.aggregate(np.mean)
    assert len(aggregated) == 5
    assert len(aggregated.columns) == 4

    # by string
    tscopy = tsframe.copy()
    tscopy["weekday"] = [x.weekday() for x in tscopy.index]
    stragged = tscopy.groupby("weekday").aggregate(np.mean)
    tm.assert_frame_equal(stragged, aggregated, check_names=False)

    # transform
    grouped = tsframe.head(30).groupby(lambda x: x.weekday())
    transformed = grouped.transform(lambda x: x - x.mean())
    assert len(transformed) == 30
    assert len(transformed.columns) == 4

    # transform propagate
    transformed = grouped.transform(lambda x: x.mean())
    for name, group in grouped:
        mean = group.mean()
        for idx in group.index:
            tm.assert_series_equal(transformed.xs(idx), mean, check_names=False)

    # iterate
    for weekday, group in grouped:
        assert group.index[0].weekday() == weekday

    # groups / group_indices
    groups = grouped.groups
    indices = grouped.indices

    for k, v in groups.items():
        samething = tsframe.index.take(indices[k])
        assert (samething == v).all()


def test_frame_groupby_columns(tsframe):
    mapping = {"A": 0, "B": 0, "C": 1, "D": 1}
    grouped = tsframe.groupby(mapping, axis=1)

    # aggregate
    aggregated = grouped.aggregate(np.mean)
    assert len(aggregated) == len(tsframe)
    assert len(aggregated.columns) == 2

    # transform
    tf = lambda x: x - x.mean()
    groupedT = tsframe.T.groupby(mapping, axis=0)
    tm.assert_frame_equal(groupedT.transform(tf).T, grouped.transform(tf))

    # iterate
    for k, v in grouped:
        assert len(v.columns) == 2


def test_frame_set_name_single(df):
    grouped = df.groupby("A")

    result = grouped.mean()
    assert result.index.name == "A"

    result = df.groupby("A", as_index=False).mean()
    assert result.index.name != "A"

    result = grouped.agg(np.mean)
    assert result.index.name == "A"

    result = grouped.agg({"C": np.mean, "D": np.std})
    assert result.index.name == "A"

    result = grouped["C"].mean()
    assert result.index.name == "A"
    result = grouped["C"].agg(np.mean)
    assert result.index.name == "A"
    result = grouped["C"].agg([np.mean, np.std])
    assert result.index.name == "A"

    msg = r"nested renamer is not supported"
    with pytest.raises(SpecificationError, match=msg):
        grouped["C"].agg({"foo": np.mean, "bar": np.std})


def test_multi_func(df):
    col1 = df["A"]
    col2 = df["B"]

    grouped = df.groupby([col1.get, col2.get])
    agged = grouped.mean()
    expected = df.groupby(["A", "B"]).mean()

    # TODO groupby get drops names
    tm.assert_frame_equal(
        agged.loc[:, ["C", "D"]], expected.loc[:, ["C", "D"]], check_names=False
    )

    # some "groups" with no data
    df = DataFrame(
        {
            "v1": np.random.randn(6),
            "v2": np.random.randn(6),
            "k1": np.array(["b", "b", "b", "a", "a", "a"]),
            "k2": np.array(["1", "1", "1", "2", "2", "2"]),
        },
        index=["one", "two", "three", "four", "five", "six"],
    )
    # only verify that it works for now
    grouped = df.groupby(["k1", "k2"])
    grouped.agg(np.sum)


def test_multi_key_multiple_functions(df):
    grouped = df.groupby(["A", "B"])["C"]

    agged = grouped.agg([np.mean, np.std])
    expected = DataFrame({"mean": grouped.agg(np.mean), "std": grouped.agg(np.std)})
    tm.assert_frame_equal(agged, expected)


def test_frame_multi_key_function_list():
    data = DataFrame(
        {
            "A": [
                "foo",
                "foo",
                "foo",
                "foo",
                "bar",
                "bar",
                "bar",
                "bar",
                "foo",
                "foo",
                "foo",
            ],
            "B": [
                "one",
                "one",
                "one",
                "two",
                "one",
                "one",
                "one",
                "two",
                "two",
                "two",
                "one",
            ],
            "C": [
                "dull",
                "dull",
                "shiny",
                "dull",
                "dull",
                "shiny",
                "shiny",
                "dull",
                "shiny",
                "shiny",
                "shiny",
            ],
            "D": np.random.randn(11),
            "E": np.random.randn(11),
            "F": np.random.randn(11),
        }
    )

    grouped = data.groupby(["A", "B"])
    funcs = [np.mean, np.std]
    agged = grouped.agg(funcs)
    expected = pd.concat(
        [grouped["D"].agg(funcs), grouped["E"].agg(funcs), grouped["F"].agg(funcs)],
        keys=["D", "E", "F"],
        axis=1,
    )
    assert isinstance(agged.index, MultiIndex)
    assert isinstance(expected.index, MultiIndex)
    tm.assert_frame_equal(agged, expected)


@pytest.mark.parametrize("op", [lambda x: x.sum(), lambda x: x.mean()])
def test_groupby_multiple_columns(df, op):
    data = df
    grouped = data.groupby(["A", "B"])

    result1 = op(grouped)

    keys = []
    values = []
    for n1, gp1 in data.groupby("A"):
        for n2, gp2 in gp1.groupby("B"):
            keys.append((n1, n2))
            values.append(op(gp2.loc[:, ["C", "D"]]))

    mi = MultiIndex.from_tuples(keys, names=["A", "B"])
    expected = pd.concat(values, axis=1).T
    expected.index = mi

    # a little bit crude
    for col in ["C", "D"]:
        result_col = op(grouped[col])
        pivoted = result1[col]
        exp = expected[col]
        tm.assert_series_equal(result_col, exp)
        tm.assert_series_equal(pivoted, exp)

    # test single series works the same
    result = data["C"].groupby([data["A"], data["B"]]).mean()
    expected = data.groupby(["A", "B"]).mean()["C"]

    tm.assert_series_equal(result, expected)


def test_as_index_select_column():
    # GH 5764
    df = DataFrame([[1, 2], [1, 4], [5, 6]], columns=["A", "B"])
    result = df.groupby("A", as_index=False)["B"].get_group(1)
    expected = Series([2, 4], name="B")
    tm.assert_series_equal(result, expected)

    result = df.groupby("A", as_index=False)["B"].apply(lambda x: x.cumsum())
    expected = Series(
        [2, 6, 6], name="B", index=MultiIndex.from_tuples([(0, 0), (0, 1), (1, 2)])
    )
    tm.assert_series_equal(result, expected)


def test_groupby_as_index_select_column_sum_empty_df():
    # GH 35246
    df = DataFrame(columns=["A", "B", "C"])
    left = df.groupby(by="A", as_index=False)["B"].sum()
    assert type(left) is DataFrame
    assert left.to_dict() == {"A": {}, "B": {}}


def test_groupby_as_index_agg(df):
    grouped = df.groupby("A", as_index=False)

    # single-key

    result = grouped.agg(np.mean)
    expected = grouped.mean()
    tm.assert_frame_equal(result, expected)

    result2 = grouped.agg({"C": np.mean, "D": np.sum})
    expected2 = grouped.mean()
    expected2["D"] = grouped.sum()["D"]
    tm.assert_frame_equal(result2, expected2)

    grouped = df.groupby("A", as_index=True)

    msg = r"nested renamer is not supported"
    with pytest.raises(SpecificationError, match=msg):
        grouped["C"].agg({"Q": np.sum})

    # multi-key

    grouped = df.groupby(["A", "B"], as_index=False)

    result = grouped.agg(np.mean)
    expected = grouped.mean()
    tm.assert_frame_equal(result, expected)

    result2 = grouped.agg({"C": np.mean, "D": np.sum})
    expected2 = grouped.mean()
    expected2["D"] = grouped.sum()["D"]
    tm.assert_frame_equal(result2, expected2)

    expected3 = grouped["C"].sum()
    expected3 = DataFrame(expected3).rename(columns={"C": "Q"})
    result3 = grouped["C"].agg({"Q": np.sum})
    tm.assert_frame_equal(result3, expected3)

    # GH7115 & GH8112 & GH8582
    df = DataFrame(np.random.randint(0, 100, (50, 3)), columns=["jim", "joe", "jolie"])
    ts = Series(np.random.randint(5, 10, 50), name="jim")

    gr = df.groupby(ts)
    gr.nth(0)  # invokes set_selection_from_grouper internally
    tm.assert_frame_equal(gr.apply(sum), df.groupby(ts).apply(sum))

    for attr in ["mean", "max", "count", "idxmax", "cumsum", "all"]:
        gr = df.groupby(ts, as_index=False)
        left = getattr(gr, attr)()

        gr = df.groupby(ts.values, as_index=True)
        right = getattr(gr, attr)().reset_index(drop=True)

        tm.assert_frame_equal(left, right)


def test_ops_not_as_index(reduction_func):
    # GH 10355, 21090
    # Using as_index=False should not modify grouped column

    if reduction_func in ("corrwith",):
        pytest.skip("Test not applicable")

    if reduction_func in ("nth", "ngroup"):
        pytest.skip("Skip until behavior is determined (GH #5755)")

    df = DataFrame(np.random.randint(0, 5, size=(100, 2)), columns=["a", "b"])
    expected = getattr(df.groupby("a"), reduction_func)()
    if reduction_func == "size":
        expected = expected.rename("size")
    expected = expected.reset_index()

    g = df.groupby("a", as_index=False)

    result = getattr(g, reduction_func)()
    tm.assert_frame_equal(result, expected)

    result = g.agg(reduction_func)
    tm.assert_frame_equal(result, expected)

    result = getattr(g["b"], reduction_func)()
    tm.assert_frame_equal(result, expected)

    result = g["b"].agg(reduction_func)
    tm.assert_frame_equal(result, expected)


def test_as_index_series_return_frame(df):
    grouped = df.groupby("A", as_index=False)
    grouped2 = df.groupby(["A", "B"], as_index=False)

    result = grouped["C"].agg(np.sum)
    expected = grouped.agg(np.sum).loc[:, ["A", "C"]]
    assert isinstance(result, DataFrame)
    tm.assert_frame_equal(result, expected)

    result2 = grouped2["C"].agg(np.sum)
    expected2 = grouped2.agg(np.sum).loc[:, ["A", "B", "C"]]
    assert isinstance(result2, DataFrame)
    tm.assert_frame_equal(result2, expected2)

    result = grouped["C"].sum()
    expected = grouped.sum().loc[:, ["A", "C"]]
    assert isinstance(result, DataFrame)
    tm.assert_frame_equal(result, expected)

    result2 = grouped2["C"].sum()
    expected2 = grouped2.sum().loc[:, ["A", "B", "C"]]
    assert isinstance(result2, DataFrame)
    tm.assert_frame_equal(result2, expected2)


def test_as_index_series_column_slice_raises(df):
    # GH15072
    grouped = df.groupby("A", as_index=False)
    msg = r"Column\(s\) C already selected"

    with pytest.raises(IndexError, match=msg):
        grouped["C"].__getitem__("D")


def test_groupby_as_index_cython(df):
    data = df

    # single-key
    grouped = data.groupby("A", as_index=False)
    result = grouped.mean()
    expected = data.groupby(["A"]).mean()
    expected.insert(0, "A", expected.index)
    expected.index = np.arange(len(expected))
    tm.assert_frame_equal(result, expected)

    # multi-key
    grouped = data.groupby(["A", "B"], as_index=False)
    result = grouped.mean()
    expected = data.groupby(["A", "B"]).mean()

    arrays = list(zip(*expected.index.values))
    expected.insert(0, "A", arrays[0])
    expected.insert(1, "B", arrays[1])
    expected.index = np.arange(len(expected))
    tm.assert_frame_equal(result, expected)


def test_groupby_as_index_series_scalar(df):
    grouped = df.groupby(["A", "B"], as_index=False)

    # GH #421

    result = grouped["C"].agg(len)
    expected = grouped.agg(len).loc[:, ["A", "B", "C"]]
    tm.assert_frame_equal(result, expected)


def test_groupby_as_index_corner(df, ts):
    msg = "as_index=False only valid with DataFrame"
    with pytest.raises(TypeError, match=msg):
        ts.groupby(lambda x: x.weekday(), as_index=False)

    msg = "as_index=False only valid for axis=0"
    with pytest.raises(ValueError, match=msg):
        df.groupby(lambda x: x.lower(), as_index=False, axis=1)


def test_groupby_multiple_key(df):
    df = tm.makeTimeDataFrame()
    grouped = df.groupby([lambda x: x.year, lambda x: x.month, lambda x: x.day])
    agged = grouped.sum()
    tm.assert_almost_equal(df.values, agged.values)

    grouped = df.T.groupby(
        [lambda x: x.year, lambda x: x.month, lambda x: x.day], axis=1
    )

    agged = grouped.agg(lambda x: x.sum())
    tm.assert_index_equal(agged.index, df.columns)
    tm.assert_almost_equal(df.T.values, agged.values)

    agged = grouped.agg(lambda x: x.sum())
    tm.assert_almost_equal(df.T.values, agged.values)


def test_groupby_multi_corner(df):
    # test that having an all-NA column doesn't mess you up
    df = df.copy()
    df["bad"] = np.nan
    agged = df.groupby(["A", "B"]).mean()

    expected = df.groupby(["A", "B"]).mean()
    expected["bad"] = np.nan

    tm.assert_frame_equal(agged, expected)


def test_omit_nuisance(df):
    grouped = df.groupby("A")

    result = grouped.mean()
    expected = df.loc[:, ["A", "C", "D"]].groupby("A").mean()
    tm.assert_frame_equal(result, expected)

    agged = grouped.agg(np.mean)
    exp = grouped.mean()
    tm.assert_frame_equal(agged, exp)

    df = df.loc[:, ["A", "C", "D"]]
    df["E"] = datetime.now()
    grouped = df.groupby("A")
    result = grouped.agg(np.sum)
    expected = grouped.sum()
    tm.assert_frame_equal(result, expected)

    # won't work with axis = 1
    grouped = df.groupby({"A": 0, "C": 0, "D": 1, "E": 1}, axis=1)
    msg = "reduction operation 'sum' not allowed for this dtype"
    with pytest.raises(TypeError, match=msg):
        grouped.agg(lambda x: x.sum(0, numeric_only=False))


def test_omit_nuisance_sem(df):
    # GH 38774 - sem should work with nuisance columns
    grouped = df.groupby("A")
    result = grouped.sem()
    expected = df.loc[:, ["A", "C", "D"]].groupby("A").sem()
    tm.assert_frame_equal(result, expected)


def test_omit_nuisance_python_multiple(three_group):
    grouped = three_group.groupby(["A", "B"])

    agged = grouped.agg(np.mean)
    exp = grouped.mean()
    tm.assert_frame_equal(agged, exp)


def test_empty_groups_corner(mframe):
    # handle empty groups
    df = DataFrame(
        {
            "k1": np.array(["b", "b", "b", "a", "a", "a"]),
            "k2": np.array(["1", "1", "1", "2", "2", "2"]),
            "k3": ["foo", "bar"] * 3,
            "v1": np.random.randn(6),
            "v2": np.random.randn(6),
        }
    )

    grouped = df.groupby(["k1", "k2"])
    result = grouped.agg(np.mean)
    expected = grouped.mean()
    tm.assert_frame_equal(result, expected)

    grouped = mframe[3:5].groupby(level=0)
    agged = grouped.apply(lambda x: x.mean())
    agged_A = grouped["A"].apply(np.mean)
    tm.assert_series_equal(agged["A"], agged_A)
    assert agged.index.name == "first"


def test_nonsense_func():
    df = DataFrame([0])
    msg = r"unsupported operand type\(s\) for \+: 'int' and 'str'"
    with pytest.raises(TypeError, match=msg):
        df.groupby(lambda x: x + "foo")


def test_wrap_aggregated_output_multindex(mframe):
    df = mframe.T
    df["baz", "two"] = "peekaboo"

    keys = [np.array([0, 0, 1]), np.array([0, 0, 1])]
    agged = df.groupby(keys).agg(np.mean)
    assert isinstance(agged.columns, MultiIndex)

    def aggfun(ser):
        if ser.name == ("foo", "one"):
            raise TypeError
        else:
            return ser.sum()

    agged2 = df.groupby(keys).aggregate(aggfun)
    assert len(agged2.columns) + 1 == len(df.columns)


def test_groupby_level_apply(mframe):

    result = mframe.groupby(level=0).count()
    assert result.index.name == "first"
    result = mframe.groupby(level=1).count()
    assert result.index.name == "second"

    result = mframe["A"].groupby(level=0).count()
    assert result.index.name == "first"


def test_groupby_level_mapper(mframe):
    deleveled = mframe.reset_index()

    mapper0 = {"foo": 0, "bar": 0, "baz": 1, "qux": 1}
    mapper1 = {"one": 0, "two": 0, "three": 1}

    result0 = mframe.groupby(mapper0, level=0).sum()
    result1 = mframe.groupby(mapper1, level=1).sum()

    mapped_level0 = np.array([mapper0.get(x) for x in deleveled["first"]])
    mapped_level1 = np.array([mapper1.get(x) for x in deleveled["second"]])
    expected0 = mframe.groupby(mapped_level0).sum()
    expected1 = mframe.groupby(mapped_level1).sum()
    expected0.index.name, expected1.index.name = "first", "second"

    tm.assert_frame_equal(result0, expected0)
    tm.assert_frame_equal(result1, expected1)


def test_groupby_level_nonmulti():
    # GH 1313, GH 13901
    s = Series([1, 2, 3, 10, 4, 5, 20, 6], Index([1, 2, 3, 1, 4, 5, 2, 6], name="foo"))
    expected = Series([11, 22, 3, 4, 5, 6], Index(range(1, 7), name="foo"))

    result = s.groupby(level=0).sum()
    tm.assert_series_equal(result, expected)
    result = s.groupby(level=[0]).sum()
    tm.assert_series_equal(result, expected)
    result = s.groupby(level=-1).sum()
    tm.assert_series_equal(result, expected)
    result = s.groupby(level=[-1]).sum()
    tm.assert_series_equal(result, expected)

    msg = "level > 0 or level < -1 only valid with MultiIndex"
    with pytest.raises(ValueError, match=msg):
        s.groupby(level=1)
    with pytest.raises(ValueError, match=msg):
        s.groupby(level=-2)
    msg = "No group keys passed!"
    with pytest.raises(ValueError, match=msg):
        s.groupby(level=[])
    msg = "multiple levels only valid with MultiIndex"
    with pytest.raises(ValueError, match=msg):
        s.groupby(level=[0, 0])
    with pytest.raises(ValueError, match=msg):
        s.groupby(level=[0, 1])
    msg = "level > 0 or level < -1 only valid with MultiIndex"
    with pytest.raises(ValueError, match=msg):
        s.groupby(level=[1])


def test_groupby_complex():
    # GH 12902
    a = Series(data=np.arange(4) * (1 + 2j), index=[0, 0, 1, 1])
    expected = Series((1 + 2j, 5 + 10j))

    result = a.groupby(level=0).sum()
    tm.assert_series_equal(result, expected)

    result = a.sum(level=0)
    tm.assert_series_equal(result, expected)


def test_groupby_series_indexed_differently():
    s1 = Series(
        [5.0, -9.0, 4.0, 100.0, -5.0, 55.0, 6.7],
        index=Index(["a", "b", "c", "d", "e", "f", "g"]),
    )
    s2 = Series(
        [1.0, 1.0, 4.0, 5.0, 5.0, 7.0], index=Index(["a", "b", "d", "f", "g", "h"])
    )

    grouped = s1.groupby(s2)
    agged = grouped.mean()
    exp = s1.groupby(s2.reindex(s1.index).get).mean()
    tm.assert_series_equal(agged, exp)


def test_groupby_with_hier_columns():
    tuples = list(
        zip(
            *[
                ["bar", "bar", "baz", "baz", "foo", "foo", "qux", "qux"],
                ["one", "two", "one", "two", "one", "two", "one", "two"],
            ]
        )
    )
    index = MultiIndex.from_tuples(tuples)
    columns = MultiIndex.from_tuples(
        [("A", "cat"), ("B", "dog"), ("B", "cat"), ("A", "dog")]
    )
    df = DataFrame(np.random.randn(8, 4), index=index, columns=columns)

    result = df.groupby(level=0).mean()
    tm.assert_index_equal(result.columns, columns)

    result = df.groupby(level=0, axis=1).mean()
    tm.assert_index_equal(result.index, df.index)

    result = df.groupby(level=0).agg(np.mean)
    tm.assert_index_equal(result.columns, columns)

    result = df.groupby(level=0).apply(lambda x: x.mean())
    tm.assert_index_equal(result.columns, columns)

    result = df.groupby(level=0, axis=1).agg(lambda x: x.mean(1))
    tm.assert_index_equal(result.columns, Index(["A", "B"]))
    tm.assert_index_equal(result.index, df.index)

    # add a nuisance column
    sorted_columns, _ = columns.sortlevel(0)
    df["A", "foo"] = "bar"
    result = df.groupby(level=0).mean()
    tm.assert_index_equal(result.columns, df.columns[:-1])


def test_grouping_ndarray(df):
    grouped = df.groupby(df["A"].values)

    result = grouped.sum()
    expected = df.groupby("A").sum()
    tm.assert_frame_equal(
        result, expected, check_names=False
    )  # Note: no names when grouping by value


def test_groupby_wrong_multi_labels():
    data = """index,foo,bar,baz,spam,data
0,foo1,bar1,baz1,spam2,20
1,foo1,bar2,baz1,spam3,30
2,foo2,bar2,baz1,spam2,40
3,foo1,bar1,baz2,spam1,50
4,foo3,bar1,baz2,spam1,60"""

    data = read_csv(StringIO(data), index_col=0)

    grouped = data.groupby(["foo", "bar", "baz", "spam"])

    result = grouped.agg(np.mean)
    expected = grouped.mean()
    tm.assert_frame_equal(result, expected)


def test_groupby_series_with_name(df):
    result = df.groupby(df["A"]).mean()
    result2 = df.groupby(df["A"], as_index=False).mean()
    assert result.index.name == "A"
    assert "A" in result2

    result = df.groupby([df["A"], df["B"]]).mean()
    result2 = df.groupby([df["A"], df["B"]], as_index=False).mean()
    assert result.index.names == ("A", "B")
    assert "A" in result2
    assert "B" in result2


def test_seriesgroupby_name_attr(df):
    # GH 6265
    result = df.groupby("A")["C"]
    assert result.count().name == "C"
    assert result.mean().name == "C"

    testFunc = lambda x: np.sum(x) * 2
    assert result.agg(testFunc).name == "C"


def test_consistency_name():
    # GH 12363

    df = DataFrame(
        {
            "A": ["foo", "bar", "foo", "bar", "foo", "bar", "foo", "foo"],
            "B": ["one", "one", "two", "two", "two", "two", "one", "two"],
            "C": np.random.randn(8) + 1.0,
            "D": np.arange(8),
        }
    )

    expected = df.groupby(["A"]).B.count()
    result = df.B.groupby(df.A).count()
    tm.assert_series_equal(result, expected)


def test_groupby_name_propagation(df):
    # GH 6124
    def summarize(df, name=None):
        return Series({"count": 1, "mean": 2, "omissions": 3}, name=name)

    def summarize_random_name(df):
        # Provide a different name for each Series.  In this case, groupby
        # should not attempt to propagate the Series name since they are
        # inconsistent.
        return Series({"count": 1, "mean": 2, "omissions": 3}, name=df.iloc[0]["A"])

    metrics = df.groupby("A").apply(summarize)
    assert metrics.columns.name is None
    metrics = df.groupby("A").apply(summarize, "metrics")
    assert metrics.columns.name == "metrics"
    metrics = df.groupby("A").apply(summarize_random_name)
    assert metrics.columns.name is None


def test_groupby_nonstring_columns():
    df = DataFrame([np.arange(10) for x in range(10)])
    grouped = df.groupby(0)
    result = grouped.mean()
    expected = df.groupby(df[0]).mean()
    tm.assert_frame_equal(result, expected)


def test_groupby_mixed_type_columns():
    # GH 13432, unorderable types in py3
    df = DataFrame([[0, 1, 2]], columns=["A", "B", 0])
    expected = DataFrame([[1, 2]], columns=["B", 0], index=Index([0], name="A"))

    result = df.groupby("A").first()
    tm.assert_frame_equal(result, expected)

    result = df.groupby("A").sum()
    tm.assert_frame_equal(result, expected)


# TODO: Ensure warning isn't emitted in the first place
@pytest.mark.filterwarnings("ignore:Mean of:RuntimeWarning")
def test_cython_grouper_series_bug_noncontig():
    arr = np.empty((100, 100))
    arr.fill(np.nan)
    obj = Series(arr[:, 0])
    inds = np.tile(range(10), 10)

    result = obj.groupby(inds).agg(Series.median)
    assert result.isna().all()


def test_series_grouper_noncontig_index():
    index = Index(tm.rands_array(10, 100))

    values = Series(np.random.randn(50), index=index[::2])
    labels = np.random.randint(0, 5, 50)

    # it works!
    grouped = values.groupby(labels)

    # accessing the index elements causes segfault
    f = lambda x: len(set(map(id, x.index)))
    grouped.agg(f)


def test_convert_objects_leave_decimal_alone():

    s = Series(range(5))
    labels = np.array(["a", "b", "c", "d", "e"], dtype="O")

    def convert_fast(x):
        return Decimal(str(x.mean()))

    def convert_force_pure(x):
        # base will be length 0
        assert len(x.values.base) > 0
        return Decimal(str(x.mean()))

    grouped = s.groupby(labels)

    result = grouped.agg(convert_fast)
    assert result.dtype == np.object_
    assert isinstance(result[0], Decimal)

    result = grouped.agg(convert_force_pure)
    assert result.dtype == np.object_
    assert isinstance(result[0], Decimal)


def test_groupby_dtype_inference_empty():
    # GH 6733
    df = DataFrame({"x": [], "range": np.arange(0, dtype="int64")})
    assert df["x"].dtype == np.float64

    result = df.groupby("x").first()
    exp_index = Index([], name="x", dtype=np.float64)
    expected = DataFrame({"range": Series([], index=exp_index, dtype="int64")})
    tm.assert_frame_equal(result, expected, by_blocks=True)


def test_groupby_unit64_float_conversion():
    #  GH: 30859 groupby converts unit64 to floats sometimes
    df = DataFrame({"first": [1], "second": [1], "value": [16148277970000000000]})
    result = df.groupby(["first", "second"])["value"].max()
    expected = Series(
        [16148277970000000000],
        MultiIndex.from_product([[1], [1]], names=["first", "second"]),
        name="value",
    )
    tm.assert_series_equal(result, expected)


def test_groupby_list_infer_array_like(df):
    result = df.groupby(list(df["A"])).mean()
    expected = df.groupby(df["A"]).mean()
    tm.assert_frame_equal(result, expected, check_names=False)

    with pytest.raises(KeyError, match=r"^'foo'$"):
        df.groupby(list(df["A"][:-1]))

    # pathological case of ambiguity
    df = DataFrame({"foo": [0, 1], "bar": [3, 4], "val": np.random.randn(2)})

    result = df.groupby(["foo", "bar"]).mean()
    expected = df.groupby([df["foo"], df["bar"]]).mean()[["val"]]


def test_groupby_keys_same_size_as_index():
    # GH 11185
    freq = "s"
    index = pd.date_range(
        start=Timestamp("2015-09-29T11:34:44-0700"), periods=2, freq=freq
    )
    df = DataFrame([["A", 10], ["B", 15]], columns=["metric", "values"], index=index)
    result = df.groupby([Grouper(level=0, freq=freq), "metric"]).mean()
    expected = df.set_index([df.index, "metric"])

    tm.assert_frame_equal(result, expected)


def test_groupby_one_row():
    # GH 11741
    msg = r"^'Z'$"
    df1 = DataFrame(np.random.randn(1, 4), columns=list("ABCD"))
    with pytest.raises(KeyError, match=msg):
        df1.groupby("Z")
    df2 = DataFrame(np.random.randn(2, 4), columns=list("ABCD"))
    with pytest.raises(KeyError, match=msg):
        df2.groupby("Z")


def test_groupby_nat_exclude():
    # GH 6992
    df = DataFrame(
        {
            "values": np.random.randn(8),
            "dt": [
                np.nan,
                Timestamp("2013-01-01"),
                np.nan,
                Timestamp("2013-02-01"),
                np.nan,
                Timestamp("2013-02-01"),
                np.nan,
                Timestamp("2013-01-01"),
            ],
            "str": [np.nan, "a", np.nan, "a", np.nan, "a", np.nan, "b"],
        }
    )
    grouped = df.groupby("dt")

    expected = [Index([1, 7]), Index([3, 5])]
    keys = sorted(grouped.groups.keys())
    assert len(keys) == 2
    for k, e in zip(keys, expected):
        # grouped.groups keys are np.datetime64 with system tz
        # not to be affected by tz, only compare values
        tm.assert_index_equal(grouped.groups[k], e)

    # confirm obj is not filtered
    tm.assert_frame_equal(grouped.grouper.groupings[0].obj, df)
    assert grouped.ngroups == 2

    expected = {
        Timestamp("2013-01-01 00:00:00"): np.array([1, 7], dtype=np.intp),
        Timestamp("2013-02-01 00:00:00"): np.array([3, 5], dtype=np.intp),
    }

    for k in grouped.indices:
        tm.assert_numpy_array_equal(grouped.indices[k], expected[k])

    tm.assert_frame_equal(grouped.get_group(Timestamp("2013-01-01")), df.iloc[[1, 7]])
    tm.assert_frame_equal(grouped.get_group(Timestamp("2013-02-01")), df.iloc[[3, 5]])

    with pytest.raises(KeyError, match=r"^NaT$"):
        grouped.get_group(pd.NaT)

    nan_df = DataFrame(
        {"nan": [np.nan, np.nan, np.nan], "nat": [pd.NaT, pd.NaT, pd.NaT]}
    )
    assert nan_df["nan"].dtype == "float64"
    assert nan_df["nat"].dtype == "datetime64[ns]"

    for key in ["nan", "nat"]:
        grouped = nan_df.groupby(key)
        assert grouped.groups == {}
        assert grouped.ngroups == 0
        assert grouped.indices == {}
        with pytest.raises(KeyError, match=r"^nan$"):
            grouped.get_group(np.nan)
        with pytest.raises(KeyError, match=r"^NaT$"):
            grouped.get_group(pd.NaT)


def test_groupby_two_group_keys_all_nan():
    # GH #36842: Grouping over two group keys shouldn't raise an error
    df = DataFrame({"a": [np.nan, np.nan], "b": [np.nan, np.nan], "c": [1, 2]})
    result = df.groupby(["a", "b"]).indices
    assert result == {}


def test_groupby_2d_malformed():
    d = DataFrame(index=range(2))
    d["group"] = ["g1", "g2"]
    d["zeros"] = [0, 0]
    d["ones"] = [1, 1]
    d["label"] = ["l1", "l2"]
    tmp = d.groupby(["group"]).mean()
    res_values = np.array([[0, 1], [0, 1]], dtype=np.int64)
    tm.assert_index_equal(tmp.columns, Index(["zeros", "ones"]))
    tm.assert_numpy_array_equal(tmp.values, res_values)


def test_int32_overflow():
    B = np.concatenate((np.arange(10000), np.arange(10000), np.arange(5000)))
    A = np.arange(25000)
    df = DataFrame({"A": A, "B": B, "C": A, "D": B, "E": np.random.randn(25000)})

    left = df.groupby(["A", "B", "C", "D"]).sum()
    right = df.groupby(["D", "C", "B", "A"]).sum()
    assert len(left) == len(right)


def test_groupby_sort_multi():
    df = DataFrame(
        {
            "a": ["foo", "bar", "baz"],
            "b": [3, 2, 1],
            "c": [0, 1, 2],
            "d": np.random.randn(3),
        }
    )

    tups = [tuple(row) for row in df[["a", "b", "c"]].values]
    tups = com.asarray_tuplesafe(tups)
    result = df.groupby(["a", "b", "c"], sort=True).sum()
    tm.assert_numpy_array_equal(result.index.values, tups[[1, 2, 0]])

    tups = [tuple(row) for row in df[["c", "a", "b"]].values]
    tups = com.asarray_tuplesafe(tups)
    result = df.groupby(["c", "a", "b"], sort=True).sum()
    tm.assert_numpy_array_equal(result.index.values, tups)

    tups = [tuple(x) for x in df[["b", "c", "a"]].values]
    tups = com.asarray_tuplesafe(tups)
    result = df.groupby(["b", "c", "a"], sort=True).sum()
    tm.assert_numpy_array_equal(result.index.values, tups[[2, 1, 0]])

    df = DataFrame(
        {"a": [0, 1, 2, 0, 1, 2], "b": [0, 0, 0, 1, 1, 1], "d": np.random.randn(6)}
    )
    grouped = df.groupby(["a", "b"])["d"]
    result = grouped.sum()

    def _check_groupby(df, result, keys, field, f=lambda x: x.sum()):
        tups = [tuple(row) for row in df[keys].values]
        tups = com.asarray_tuplesafe(tups)
        expected = f(df.groupby(tups)[field])
        for k, v in expected.items():
            assert result[k] == v

    _check_groupby(df, result, ["a", "b"], "d")


def test_dont_clobber_name_column():
    df = DataFrame(
        {"key": ["a", "a", "a", "b", "b", "b"], "name": ["foo", "bar", "baz"] * 2}
    )

    result = df.groupby("key").apply(lambda x: x)
    tm.assert_frame_equal(result, df)


def test_skip_group_keys():

    tsf = tm.makeTimeDataFrame()

    grouped = tsf.groupby(lambda x: x.month, group_keys=False)
    result = grouped.apply(lambda x: x.sort_values(by="A")[:3])

    pieces = [group.sort_values(by="A")[:3] for key, group in grouped]

    expected = pd.concat(pieces)
    tm.assert_frame_equal(result, expected)

    grouped = tsf["A"].groupby(lambda x: x.month, group_keys=False)
    result = grouped.apply(lambda x: x.sort_values()[:3])

    pieces = [group.sort_values()[:3] for key, group in grouped]

    expected = pd.concat(pieces)
    tm.assert_series_equal(result, expected)


def test_no_nonsense_name(float_frame):
    # GH #995
    s = float_frame["C"].copy()
    s.name = None

    result = s.groupby(float_frame["A"]).agg(np.sum)
    assert result.name is None


def test_multifunc_sum_bug():
    # GH #1065
    x = DataFrame(np.arange(9).reshape(3, 3))
    x["test"] = 0
    x["fl"] = [1.3, 1.5, 1.6]

    grouped = x.groupby("test")
    result = grouped.agg({"fl": "sum", 2: "size"})
    assert result["fl"].dtype == np.float64


def test_handle_dict_return_value(df):
    def f(group):
        return {"max": group.max(), "min": group.min()}

    def g(group):
        return Series({"max": group.max(), "min": group.min()})

    result = df.groupby("A")["C"].apply(f)
    expected = df.groupby("A")["C"].apply(g)

    assert isinstance(result, Series)
    tm.assert_series_equal(result, expected)


@pytest.mark.parametrize("grouper", ["A", ["A", "B"]])
def test_set_group_name(df, grouper):
    def f(group):
        assert group.name is not None
        return group

    def freduce(group):
        assert group.name is not None
        return group.sum()

    def foo(x):
        return freduce(x)

    grouped = df.groupby(grouper)

    # make sure all these work
    grouped.apply(f)
    grouped.aggregate(freduce)
    grouped.aggregate({"C": freduce, "D": freduce})
    grouped.transform(f)

    grouped["C"].apply(f)
    grouped["C"].aggregate(freduce)
    grouped["C"].aggregate([freduce, foo])
    grouped["C"].transform(f)


def test_group_name_available_in_inference_pass():
    # gh-15062
    df = DataFrame({"a": [0, 0, 1, 1, 2, 2], "b": np.arange(6)})

    names = []

    def f(group):
        names.append(group.name)
        return group.copy()

    df.groupby("a", sort=False, group_keys=False).apply(f)

    expected_names = [0, 1, 2]
    assert names == expected_names


def test_no_dummy_key_names(df):
    # see gh-1291
    result = df.groupby(df["A"].values).sum()
    assert result.index.name is None

    result = df.groupby([df["A"].values, df["B"].values]).sum()
    assert result.index.names == (None, None)


def test_groupby_sort_multiindex_series():
    # series multiindex groupby sort argument was not being passed through
    # _compress_group_index
    # GH 9444
    index = MultiIndex(
        levels=[[1, 2], [1, 2]],
        codes=[[0, 0, 0, 0, 1, 1], [1, 1, 0, 0, 0, 0]],
        names=["a", "b"],
    )
    mseries = Series([0, 1, 2, 3, 4, 5], index=index)
    index = MultiIndex(
        levels=[[1, 2], [1, 2]], codes=[[0, 0, 1], [1, 0, 0]], names=["a", "b"]
    )
    mseries_result = Series([0, 2, 4], index=index)

    result = mseries.groupby(level=["a", "b"], sort=False).first()
    tm.assert_series_equal(result, mseries_result)
    result = mseries.groupby(level=["a", "b"], sort=True).first()
    tm.assert_series_equal(result, mseries_result.sort_index())


def test_groupby_reindex_inside_function():

    periods = 1000
    ind = date_range(start="2012/1/1", freq="5min", periods=periods)
    df = DataFrame({"high": np.arange(periods), "low": np.arange(periods)}, index=ind)

    def agg_before(func, fix=False):
        """
        Run an aggregate func on the subset of data.
        """

        def _func(data):
            d = data.loc[data.index.map(lambda x: x.hour < 11)].dropna()
            if fix:
                data[data.index[0]]
            if len(d) == 0:
                return None
            return func(d)

        return _func

    grouped = df.groupby(lambda x: datetime(x.year, x.month, x.day))
    closure_bad = grouped.agg({"high": agg_before(np.max)})
    closure_good = grouped.agg({"high": agg_before(np.max, True)})

    tm.assert_frame_equal(closure_bad, closure_good)


def test_groupby_multiindex_missing_pair():
    # GH9049
    df = DataFrame(
        {
            "group1": ["a", "a", "a", "b"],
            "group2": ["c", "c", "d", "c"],
            "value": [1, 1, 1, 5],
        }
    )
    df = df.set_index(["group1", "group2"])
    df_grouped = df.groupby(level=["group1", "group2"], sort=True)

    res = df_grouped.agg("sum")
    idx = MultiIndex.from_tuples(
        [("a", "c"), ("a", "d"), ("b", "c")], names=["group1", "group2"]
    )
    exp = DataFrame([[2], [1], [5]], index=idx, columns=["value"])

    tm.assert_frame_equal(res, exp)


def test_groupby_multiindex_not_lexsorted():
    # GH 11640

    # define the lexsorted version
    lexsorted_mi = MultiIndex.from_tuples(
        [("a", ""), ("b1", "c1"), ("b2", "c2")], names=["b", "c"]
    )
    lexsorted_df = DataFrame([[1, 3, 4]], columns=lexsorted_mi)
    assert lexsorted_df.columns._is_lexsorted()

    # define the non-lexsorted version
    not_lexsorted_df = DataFrame(
        columns=["a", "b", "c", "d"], data=[[1, "b1", "c1", 3], [1, "b2", "c2", 4]]
    )
    not_lexsorted_df = not_lexsorted_df.pivot_table(
        index="a", columns=["b", "c"], values="d"
    )
    not_lexsorted_df = not_lexsorted_df.reset_index()
    assert not not_lexsorted_df.columns._is_lexsorted()

    # compare the results
    tm.assert_frame_equal(lexsorted_df, not_lexsorted_df)

    expected = lexsorted_df.groupby("a").mean()
    with tm.assert_produces_warning(PerformanceWarning):
        result = not_lexsorted_df.groupby("a").mean()
    tm.assert_frame_equal(expected, result)

    # a transforming function should work regardless of sort
    # GH 14776
    df = DataFrame(
        {"x": ["a", "a", "b", "a"], "y": [1, 1, 2, 2], "z": [1, 2, 3, 4]}
    ).set_index(["x", "y"])
    assert not df.index._is_lexsorted()

    for level in [0, 1, [0, 1]]:
        for sort in [False, True]:
            result = df.groupby(level=level, sort=sort).apply(DataFrame.drop_duplicates)
            expected = df
            tm.assert_frame_equal(expected, result)

            result = (
                df.sort_index()
                .groupby(level=level, sort=sort)
                .apply(DataFrame.drop_duplicates)
            )
            expected = df.sort_index()
            tm.assert_frame_equal(expected, result)


def test_index_label_overlaps_location():
    # checking we don't have any label/location confusion in the
    # wake of GH5375
    df = DataFrame(list("ABCDE"), index=[2, 0, 2, 1, 1])
    g = df.groupby(list("ababb"))
    actual = g.filter(lambda x: len(x) > 2)
    expected = df.iloc[[1, 3, 4]]
    tm.assert_frame_equal(actual, expected)

    ser = df[0]
    g = ser.groupby(list("ababb"))
    actual = g.filter(lambda x: len(x) > 2)
    expected = ser.take([1, 3, 4])
    tm.assert_series_equal(actual, expected)

    # ... and again, with a generic Index of floats
    df.index = df.index.astype(float)
    g = df.groupby(list("ababb"))
    actual = g.filter(lambda x: len(x) > 2)
    expected = df.iloc[[1, 3, 4]]
    tm.assert_frame_equal(actual, expected)

    ser = df[0]
    g = ser.groupby(list("ababb"))
    actual = g.filter(lambda x: len(x) > 2)
    expected = ser.take([1, 3, 4])
    tm.assert_series_equal(actual, expected)


def test_transform_doesnt_clobber_ints():
    # GH 7972
    n = 6
    x = np.arange(n)
    df = DataFrame({"a": x // 2, "b": 2.0 * x, "c": 3.0 * x})
    df2 = DataFrame({"a": x // 2 * 1.0, "b": 2.0 * x, "c": 3.0 * x})

    gb = df.groupby("a")
    result = gb.transform("mean")

    gb2 = df2.groupby("a")
    expected = gb2.transform("mean")
    tm.assert_frame_equal(result, expected)


@pytest.mark.parametrize(
    "sort_column",
    ["ints", "floats", "strings", ["ints", "floats"], ["ints", "strings"]],
)
@pytest.mark.parametrize(
    "group_column", ["int_groups", "string_groups", ["int_groups", "string_groups"]]
)
def test_groupby_preserves_sort(sort_column, group_column):
    # Test to ensure that groupby always preserves sort order of original
    # object. Issue #8588 and #9651

    df = DataFrame(
        {
            "int_groups": [3, 1, 0, 1, 0, 3, 3, 3],
            "string_groups": ["z", "a", "z", "a", "a", "g", "g", "g"],
            "ints": [8, 7, 4, 5, 2, 9, 1, 1],
            "floats": [2.3, 5.3, 6.2, -2.4, 2.2, 1.1, 1.1, 5],
            "strings": ["z", "d", "a", "e", "word", "word2", "42", "47"],
        }
    )

    # Try sorting on different types and with different group types

    df = df.sort_values(by=sort_column)
    g = df.groupby(group_column)

    def test_sort(x):
        tm.assert_frame_equal(x, x.sort_values(by=sort_column))

    g.apply(test_sort)


def test_pivot_table_values_key_error():
    # This test is designed to replicate the error in issue #14938
    df = DataFrame(
        {
            "eventDate": pd.date_range(datetime.today(), periods=20, freq="M").tolist(),
            "thename": range(0, 20),
        }
    )

    df["year"] = df.set_index("eventDate").index.year
    df["month"] = df.set_index("eventDate").index.month

    with pytest.raises(KeyError, match="'badname'"):
        df.reset_index().pivot_table(
            index="year", columns="month", values="badname", aggfunc="count"
        )


def test_empty_dataframe_groupby():
    # GH8093
    df = DataFrame(columns=["A", "B", "C"])

    result = df.groupby("A").sum()
    expected = DataFrame(columns=["B", "C"], dtype=np.float64)
    expected.index.name = "A"

    tm.assert_frame_equal(result, expected)


def test_tuple_as_grouping():
    # https://github.com/pandas-dev/pandas/issues/18314
    df = DataFrame(
        {
            ("a", "b"): [1, 1, 1, 1],
            "a": [2, 2, 2, 2],
            "b": [2, 2, 2, 2],
            "c": [1, 1, 1, 1],
        }
    )

    with pytest.raises(KeyError, match=r"('a', 'b')"):
        df[["a", "b", "c"]].groupby(("a", "b"))

    result = df.groupby(("a", "b"))["c"].sum()
    expected = Series([4], name="c", index=Index([1], name=("a", "b")))
    tm.assert_series_equal(result, expected)


def test_tuple_correct_keyerror():
    # https://github.com/pandas-dev/pandas/issues/18798
    df = DataFrame(1, index=range(3), columns=MultiIndex.from_product([[1, 2], [3, 4]]))
    with pytest.raises(KeyError, match=r"^\(7, 8\)$"):
        df.groupby((7, 8)).mean()


def test_groupby_agg_ohlc_non_first():
    # GH 21716
    df = DataFrame(
        [[1], [1]],
        columns=["foo"],
        index=pd.date_range("2018-01-01", periods=2, freq="D"),
    )

    expected = DataFrame(
        [[1, 1, 1, 1, 1], [1, 1, 1, 1, 1]],
        columns=MultiIndex.from_tuples(
            (
                ("foo", "sum", "foo"),
                ("foo", "ohlc", "open"),
                ("foo", "ohlc", "high"),
                ("foo", "ohlc", "low"),
                ("foo", "ohlc", "close"),
            )
        ),
        index=pd.date_range("2018-01-01", periods=2, freq="D"),
    )

    result = df.groupby(Grouper(freq="D")).agg(["sum", "ohlc"])

    tm.assert_frame_equal(result, expected)


def test_groupby_multiindex_nat():
    # GH 9236
    values = [
        (pd.NaT, "a"),
        (datetime(2012, 1, 2), "a"),
        (datetime(2012, 1, 2), "b"),
        (datetime(2012, 1, 3), "a"),
    ]
    mi = MultiIndex.from_tuples(values, names=["date", None])
    ser = Series([3, 2, 2.5, 4], index=mi)

    result = ser.groupby(level=1).mean()
    expected = Series([3.0, 2.5], index=["a", "b"])
    tm.assert_series_equal(result, expected)


def test_groupby_empty_list_raises():
    # GH 5289
    values = zip(range(10), range(10))
    df = DataFrame(values, columns=["apple", "b"])
    msg = "Grouper and axis must be same length"
    with pytest.raises(ValueError, match=msg):
        df.groupby([[]])


def test_groupby_multiindex_series_keys_len_equal_group_axis():
    # GH 25704
    index_array = [["x", "x"], ["a", "b"], ["k", "k"]]
    index_names = ["first", "second", "third"]
    ri = MultiIndex.from_arrays(index_array, names=index_names)
    s = Series(data=[1, 2], index=ri)
    result = s.groupby(["first", "third"]).sum()

    index_array = [["x"], ["k"]]
    index_names = ["first", "third"]
    ei = MultiIndex.from_arrays(index_array, names=index_names)
    expected = Series([3], index=ei)

    tm.assert_series_equal(result, expected)


def test_groupby_groups_in_BaseGrouper():
    # GH 26326
    # Test if DataFrame grouped with a pandas.Grouper has correct groups
    mi = MultiIndex.from_product([["A", "B"], ["C", "D"]], names=["alpha", "beta"])
    df = DataFrame({"foo": [1, 2, 1, 2], "bar": [1, 2, 3, 4]}, index=mi)
    result = df.groupby([Grouper(level="alpha"), "beta"])
    expected = df.groupby(["alpha", "beta"])
    assert result.groups == expected.groups

    result = df.groupby(["beta", Grouper(level="alpha")])
    expected = df.groupby(["beta", "alpha"])
    assert result.groups == expected.groups


@pytest.mark.parametrize("group_name", ["x", ["x"]])
def test_groupby_axis_1(group_name):
    # GH 27614
    df = DataFrame(
        np.arange(12).reshape(3, 4), index=[0, 1, 0], columns=[10, 20, 10, 20]
    )
    df.index.name = "y"
    df.columns.name = "x"

    results = df.groupby(group_name, axis=1).sum()
    expected = df.T.groupby(group_name).sum().T
    tm.assert_frame_equal(results, expected)

    # test on MI column
    iterables = [["bar", "baz", "foo"], ["one", "two"]]
    mi = MultiIndex.from_product(iterables=iterables, names=["x", "x1"])
    df = DataFrame(np.arange(18).reshape(3, 6), index=[0, 1, 0], columns=mi)
    results = df.groupby(group_name, axis=1).sum()
    expected = df.T.groupby(group_name).sum().T
    tm.assert_frame_equal(results, expected)


@pytest.mark.parametrize(
    "op, expected",
    [
        (
            "shift",
            {
                "time": [
                    None,
                    None,
                    Timestamp("2019-01-01 12:00:00"),
                    Timestamp("2019-01-01 12:30:00"),
                    None,
                    None,
                ]
            },
        ),
        (
            "bfill",
            {
                "time": [
                    Timestamp("2019-01-01 12:00:00"),
                    Timestamp("2019-01-01 12:30:00"),
                    Timestamp("2019-01-01 14:00:00"),
                    Timestamp("2019-01-01 14:30:00"),
                    Timestamp("2019-01-01 14:00:00"),
                    Timestamp("2019-01-01 14:30:00"),
                ]
            },
        ),
        (
            "ffill",
            {
                "time": [
                    Timestamp("2019-01-01 12:00:00"),
                    Timestamp("2019-01-01 12:30:00"),
                    Timestamp("2019-01-01 12:00:00"),
                    Timestamp("2019-01-01 12:30:00"),
                    Timestamp("2019-01-01 14:00:00"),
                    Timestamp("2019-01-01 14:30:00"),
                ]
            },
        ),
    ],
)
def test_shift_bfill_ffill_tz(tz_naive_fixture, op, expected):
    # GH19995, GH27992: Check that timezone does not drop in shift, bfill, and ffill
    tz = tz_naive_fixture
    data = {
        "id": ["A", "B", "A", "B", "A", "B"],
        "time": [
            Timestamp("2019-01-01 12:00:00"),
            Timestamp("2019-01-01 12:30:00"),
            None,
            None,
            Timestamp("2019-01-01 14:00:00"),
            Timestamp("2019-01-01 14:30:00"),
        ],
    }
    df = DataFrame(data).assign(time=lambda x: x.time.dt.tz_localize(tz))

    grouped = df.groupby("id")
    result = getattr(grouped, op)()
    expected = DataFrame(expected).assign(time=lambda x: x.time.dt.tz_localize(tz))
    tm.assert_frame_equal(result, expected)


def test_groupby_only_none_group():
    # see GH21624
    # this was crashing with "ValueError: Length of passed values is 1, index implies 0"
    df = DataFrame({"g": [None], "x": 1})
    actual = df.groupby("g")["x"].transform("sum")
    expected = Series([np.nan], name="x")

    tm.assert_series_equal(actual, expected)


def test_groupby_duplicate_index():
    # GH#29189 the groupby call here used to raise
    ser = Series([2, 5, 6, 8], index=[2.0, 4.0, 4.0, 5.0])
    gb = ser.groupby(level=0)

    result = gb.mean()
    expected = Series([2, 5.5, 8], index=[2.0, 4.0, 5.0])
    tm.assert_series_equal(result, expected)


@pytest.mark.parametrize("bool_agg_func", ["any", "all"])
def test_bool_aggs_dup_column_labels(bool_agg_func):
    # 21668
    df = DataFrame([[True, True]], columns=["a", "a"])
    grp_by = df.groupby([0])
    result = getattr(grp_by, bool_agg_func)()

    expected = df
    tm.assert_frame_equal(result, expected)


@pytest.mark.parametrize(
    "idx", [Index(["a", "a"]), MultiIndex.from_tuples((("a", "a"), ("a", "a")))]
)
@pytest.mark.filterwarnings("ignore:tshift is deprecated:FutureWarning")
def test_dup_labels_output_shape(groupby_func, idx):
    if groupby_func in {"size", "ngroup", "cumcount"}:
        pytest.skip("Not applicable")

    df = DataFrame([[1, 1]], columns=idx)
    grp_by = df.groupby([0])

    args = []
    if groupby_func in {"fillna", "nth"}:
        args.append(0)
    elif groupby_func == "corrwith":
        args.append(df)
    elif groupby_func == "tshift":
        df.index = [Timestamp("today")]
        args.extend([1, "D"])

    result = getattr(grp_by, groupby_func)(*args)

    assert result.shape == (1, 2)
    tm.assert_index_equal(result.columns, idx)


def test_groupby_crash_on_nunique(axis):
    # Fix following 30253
    df = DataFrame({("A", "B"): [1, 2], ("A", "C"): [1, 3], ("D", "B"): [0, 0]})

    axis_number = df._get_axis_number(axis)
    if not axis_number:
        df = df.T

    result = df.groupby(axis=axis_number, level=0).nunique()

    expected = DataFrame({"A": [1, 2], "D": [1, 1]})
    if not axis_number:
        expected = expected.T

    tm.assert_frame_equal(result, expected)


def test_groupby_list_level():
    # GH 9790
    expected = DataFrame(np.arange(0, 9).reshape(3, 3))
    result = expected.groupby(level=[0]).mean()
    tm.assert_frame_equal(result, expected)


@pytest.mark.parametrize(
    "max_seq_items, expected",
    [
        (5, "{0: [0], 1: [1], 2: [2], 3: [3], 4: [4]}"),
        (4, "{0: [0], 1: [1], 2: [2], 3: [3], ...}"),
        (1, "{0: [0], ...}"),
    ],
)
def test_groups_repr_truncates(max_seq_items, expected):
    # GH 1135
    df = DataFrame(np.random.randn(5, 1))
    df["a"] = df.index

    with pd.option_context("display.max_seq_items", max_seq_items):
        result = df.groupby("a").groups.__repr__()
        assert result == expected

        result = df.groupby(np.array(df.a)).groups.__repr__()
        assert result == expected


def test_group_on_two_row_multiindex_returns_one_tuple_key():
    # GH 18451
    df = DataFrame([{"a": 1, "b": 2, "c": 99}, {"a": 1, "b": 2, "c": 88}])
    df = df.set_index(["a", "b"])

    grp = df.groupby(["a", "b"])
    result = grp.indices
    expected = {(1, 2): np.array([0, 1], dtype=np.int64)}

    assert len(result) == 1
    key = (1, 2)
    assert (result[key] == expected[key]).all()


@pytest.mark.parametrize(
    "klass, attr, value",
    [
        (DataFrame, "level", "a"),
        (DataFrame, "as_index", False),
        (DataFrame, "sort", False),
        (DataFrame, "group_keys", False),
        (DataFrame, "squeeze", True),
        (DataFrame, "observed", True),
        (DataFrame, "dropna", False),
        pytest.param(
            Series,
            "axis",
            1,
            marks=pytest.mark.xfail(
                reason="GH 35443: Attribute currently not passed on to series"
            ),
        ),
        (Series, "level", "a"),
        (Series, "as_index", False),
        (Series, "sort", False),
        (Series, "group_keys", False),
        (Series, "squeeze", True),
        (Series, "observed", True),
        (Series, "dropna", False),
    ],
)
@pytest.mark.filterwarnings(
    "ignore:The `squeeze` parameter is deprecated:FutureWarning"
)
def test_subsetting_columns_keeps_attrs(klass, attr, value):
    # GH 9959 - When subsetting columns, don't drop attributes
    df = DataFrame({"a": [1], "b": [2], "c": [3]})
    if attr != "axis":
        df = df.set_index("a")

    expected = df.groupby("a", **{attr: value})
    result = expected[["b"]] if klass is DataFrame else expected["b"]
    assert getattr(result, attr) == getattr(expected, attr)


def test_subsetting_columns_axis_1():
    # GH 37725
    g = DataFrame({"A": [1], "B": [2], "C": [3]}).groupby([0, 0, 1], axis=1)
    match = "Cannot subset columns when using axis=1"
    with pytest.raises(ValueError, match=match):
        g[["A", "B"]].sum()


@pytest.mark.parametrize("func", ["sum", "any", "shift"])
def test_groupby_column_index_name_lost(func):
    # GH: 29764 groupby loses index sometimes
    expected = Index(["a"], name="idx")
    df = DataFrame([[1]], columns=expected)
    df_grouped = df.groupby([1])
    result = getattr(df_grouped, func)().columns
    tm.assert_index_equal(result, expected)


def test_groupby_duplicate_columns():
    # GH: 31735
    df = DataFrame(
        {"A": ["f", "e", "g", "h"], "B": ["a", "b", "c", "d"], "C": [1, 2, 3, 4]}
    ).astype(object)
    df.columns = ["A", "B", "B"]
    result = df.groupby([0, 0, 0, 0]).min()
    expected = DataFrame([["e", "a", 1]], columns=["A", "B", "B"])
    tm.assert_frame_equal(result, expected)


def test_groupby_series_with_tuple_name():
    # GH 37755
    ser = Series([1, 2, 3, 4], index=[1, 1, 2, 2], name=("a", "a"))
    ser.index.name = ("b", "b")
    result = ser.groupby(level=0).last()
    expected = Series([2, 4], index=[1, 2], name=("a", "a"))
    expected.index.name = ("b", "b")
    tm.assert_series_equal(result, expected)


<<<<<<< HEAD
@pytest.mark.parametrize(
    "frame,expected",
    [
        (
            DataFrame([{"a": 1, "b": 1 + 1j}, {"a": 1, "b": 1 + 2j}]),
            DataFrame(
                np.array([1, 1], dtype=np.int64),
                index=Index([(1 + 1j), (1 + 2j)], dtype="object", name="b"),
                columns=Index(["a"], dtype="object"),
            ),
        )
    ],
)
def test_groupby_complex_numbers(frame, expected):
    result = frame.groupby("b", sort=False).count()
    tm.assert_frame_equal(result, expected)

    # sorting of the index should fail since complex numbers are unordered
    with pytest.raises(
        TypeError,
        match="'<' not supported between instances of 'complex' and 'complex'",
    ):
        frame.groupby("b", sort=True).count()
=======
@pytest.mark.xfail(not IS64, reason="GH#38778: fail on 32-bit system")
@pytest.mark.parametrize(
    "func, values", [("sum", [97.0, 98.0]), ("mean", [24.25, 24.5])]
)
def test_groupby_numerical_stability_sum_mean(func, values):
    # GH#38778
    data = [1e16, 1e16, 97, 98, -5e15, -5e15, -5e15, -5e15]
    df = DataFrame({"group": [1, 2] * 4, "a": data, "b": data})
    result = getattr(df.groupby("group"), func)()
    expected = DataFrame({"a": values, "b": values}, index=Index([1, 2], name="group"))
    tm.assert_frame_equal(result, expected)


@pytest.mark.xfail(not IS64, reason="GH#38778: fail on 32-bit system")
def test_groupby_numerical_stability_cumsum():
    # GH#38934
    data = [1e16, 1e16, 97, 98, -5e15, -5e15, -5e15, -5e15]
    df = DataFrame({"group": [1, 2] * 4, "a": data, "b": data})
    result = df.groupby("group").cumsum()
    exp_data = (
        [1e16] * 2 + [1e16 + 96, 1e16 + 98] + [5e15 + 97, 5e15 + 98] + [97.0, 98.0]
    )
    expected = DataFrame({"a": exp_data, "b": exp_data})
    tm.assert_frame_equal(result, expected, check_exact=True)
>>>>>>> 2aadaa87
<|MERGE_RESOLUTION|>--- conflicted
+++ resolved
@@ -2119,7 +2119,32 @@
     tm.assert_series_equal(result, expected)
 
 
-<<<<<<< HEAD
+@pytest.mark.xfail(not IS64, reason="GH#38778: fail on 32-bit system")
+@pytest.mark.parametrize(
+    "func, values", [("sum", [97.0, 98.0]), ("mean", [24.25, 24.5])]
+)
+def test_groupby_numerical_stability_sum_mean(func, values):
+    # GH#38778
+    data = [1e16, 1e16, 97, 98, -5e15, -5e15, -5e15, -5e15]
+    df = DataFrame({"group": [1, 2] * 4, "a": data, "b": data})
+    result = getattr(df.groupby("group"), func)()
+    expected = DataFrame({"a": values, "b": values}, index=Index([1, 2], name="group"))
+    tm.assert_frame_equal(result, expected)
+
+
+@pytest.mark.xfail(not IS64, reason="GH#38778: fail on 32-bit system")
+def test_groupby_numerical_stability_cumsum():
+    # GH#38934
+    data = [1e16, 1e16, 97, 98, -5e15, -5e15, -5e15, -5e15]
+    df = DataFrame({"group": [1, 2] * 4, "a": data, "b": data})
+    result = df.groupby("group").cumsum()
+    exp_data = (
+        [1e16] * 2 + [1e16 + 96, 1e16 + 98] + [5e15 + 97, 5e15 + 98] + [97.0, 98.0]
+    )
+    expected = DataFrame({"a": exp_data, "b": exp_data})
+    tm.assert_frame_equal(result, expected, check_exact=True)
+
+
 @pytest.mark.parametrize(
     "frame,expected",
     [
@@ -2142,30 +2167,4 @@
         TypeError,
         match="'<' not supported between instances of 'complex' and 'complex'",
     ):
-        frame.groupby("b", sort=True).count()
-=======
-@pytest.mark.xfail(not IS64, reason="GH#38778: fail on 32-bit system")
-@pytest.mark.parametrize(
-    "func, values", [("sum", [97.0, 98.0]), ("mean", [24.25, 24.5])]
-)
-def test_groupby_numerical_stability_sum_mean(func, values):
-    # GH#38778
-    data = [1e16, 1e16, 97, 98, -5e15, -5e15, -5e15, -5e15]
-    df = DataFrame({"group": [1, 2] * 4, "a": data, "b": data})
-    result = getattr(df.groupby("group"), func)()
-    expected = DataFrame({"a": values, "b": values}, index=Index([1, 2], name="group"))
-    tm.assert_frame_equal(result, expected)
-
-
-@pytest.mark.xfail(not IS64, reason="GH#38778: fail on 32-bit system")
-def test_groupby_numerical_stability_cumsum():
-    # GH#38934
-    data = [1e16, 1e16, 97, 98, -5e15, -5e15, -5e15, -5e15]
-    df = DataFrame({"group": [1, 2] * 4, "a": data, "b": data})
-    result = df.groupby("group").cumsum()
-    exp_data = (
-        [1e16] * 2 + [1e16 + 96, 1e16 + 98] + [5e15 + 97, 5e15 + 98] + [97.0, 98.0]
-    )
-    expected = DataFrame({"a": exp_data, "b": exp_data})
-    tm.assert_frame_equal(result, expected, check_exact=True)
->>>>>>> 2aadaa87
+        frame.groupby("b", sort=True).count()