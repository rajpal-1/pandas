from datetime import datetime
from decimal import Decimal
from io import StringIO

import numpy as np
import pytest

from pandas.errors import PerformanceWarning

import pandas as pd
from pandas import DataFrame, Index, MultiIndex, Series, Timestamp, date_range, read_csv
import pandas._testing as tm
from pandas.core.base import SpecificationError
import pandas.core.common as com


def test_repr():
    # GH18203
    result = repr(pd.Grouper(key="A", level="B"))
    expected = "Grouper(key='A', level='B', axis=0, sort=False)"
    assert result == expected


@pytest.mark.parametrize("dtype", ["int64", "int32", "float64", "float32"])
def test_basic(dtype):

    data = Series(np.arange(9) // 3, index=np.arange(9), dtype=dtype)

    index = np.arange(9)
    np.random.shuffle(index)
    data = data.reindex(index)

    grouped = data.groupby(lambda x: x // 3)

    for k, v in grouped:
        assert len(v) == 3

    agged = grouped.aggregate(np.mean)
    assert agged[1] == 1

    tm.assert_series_equal(agged, grouped.agg(np.mean))  # shorthand
    tm.assert_series_equal(agged, grouped.mean())
    tm.assert_series_equal(grouped.agg(np.sum), grouped.sum())

    expected = grouped.apply(lambda x: x * x.sum())
    transformed = grouped.transform(lambda x: x * x.sum())
    assert transformed[7] == 12
    tm.assert_series_equal(transformed, expected)

    value_grouped = data.groupby(data)
    tm.assert_series_equal(
        value_grouped.aggregate(np.mean), agged, check_index_type=False
    )

    # complex agg
    agged = grouped.aggregate([np.mean, np.std])

    msg = r"nested renamer is not supported"
    with pytest.raises(SpecificationError, match=msg):
        grouped.aggregate({"one": np.mean, "two": np.std})

    group_constants = {0: 10, 1: 20, 2: 30}
    agged = grouped.agg(lambda x: group_constants[x.name] + x.mean())
    assert agged[1] == 21

    # corner cases
    msg = "Must produce aggregated value"
    # exception raised is type Exception
    with pytest.raises(Exception, match=msg):
        grouped.aggregate(lambda x: x * 2)


def test_groupby_nonobject_dtype(mframe, df_mixed_floats):
    key = mframe.index.codes[0]
    grouped = mframe.groupby(key)
    result = grouped.sum()

    expected = mframe.groupby(key.astype("O")).sum()
    tm.assert_frame_equal(result, expected)

    # GH 3911, mixed frame non-conversion
    df = df_mixed_floats.copy()
    df["value"] = range(len(df))

    def max_value(group):
        return group.loc[group["value"].idxmax()]

    applied = df.groupby("A").apply(max_value)
    result = applied.dtypes
    expected = Series(
        [np.dtype("object")] * 2 + [np.dtype("float64")] * 2 + [np.dtype("int64")],
        index=["A", "B", "C", "D", "value"],
    )
    tm.assert_series_equal(result, expected)


def test_groupby_return_type():

    # GH2893, return a reduced type
    df1 = DataFrame(
        [
            {"val1": 1, "val2": 20},
            {"val1": 1, "val2": 19},
            {"val1": 2, "val2": 27},
            {"val1": 2, "val2": 12},
        ]
    )

    def func(dataf):
        return dataf["val2"] - dataf["val2"].mean()

    with tm.assert_produces_warning(FutureWarning):
        result = df1.groupby("val1", squeeze=True).apply(func)
    assert isinstance(result, Series)

    df2 = DataFrame(
        [
            {"val1": 1, "val2": 20},
            {"val1": 1, "val2": 19},
            {"val1": 1, "val2": 27},
            {"val1": 1, "val2": 12},
        ]
    )

    def func(dataf):
        return dataf["val2"] - dataf["val2"].mean()

    with tm.assert_produces_warning(FutureWarning):
        result = df2.groupby("val1", squeeze=True).apply(func)
    assert isinstance(result, Series)

    # GH3596, return a consistent type (regression in 0.11 from 0.10.1)
    df = DataFrame([[1, 1], [1, 1]], columns=["X", "Y"])
    with tm.assert_produces_warning(FutureWarning):
        result = df.groupby("X", squeeze=False).count()
    assert isinstance(result, DataFrame)


def test_inconsistent_return_type():
    # GH5592
    # inconsistent return type
    df = DataFrame(
        dict(
            A=["Tiger", "Tiger", "Tiger", "Lamb", "Lamb", "Pony", "Pony"],
            B=Series(np.arange(7), dtype="int64"),
            C=date_range("20130101", periods=7),
        )
    )

    def f(grp):
        return grp.iloc[0]

    expected = df.groupby("A").first()[["B"]]
    result = df.groupby("A").apply(f)[["B"]]
    tm.assert_frame_equal(result, expected)

    def f(grp):
        if grp.name == "Tiger":
            return None
        return grp.iloc[0]

    result = df.groupby("A").apply(f)[["B"]]
    e = expected.copy()
    e.loc["Tiger"] = np.nan
    tm.assert_frame_equal(result, e)

    def f(grp):
        if grp.name == "Pony":
            return None
        return grp.iloc[0]

    result = df.groupby("A").apply(f)[["B"]]
    e = expected.copy()
    e.loc["Pony"] = np.nan
    tm.assert_frame_equal(result, e)

    # 5592 revisited, with datetimes
    def f(grp):
        if grp.name == "Pony":
            return None
        return grp.iloc[0]

    result = df.groupby("A").apply(f)[["C"]]
    e = df.groupby("A").first()[["C"]]
    e.loc["Pony"] = pd.NaT
    tm.assert_frame_equal(result, e)

    # scalar outputs
    def f(grp):
        if grp.name == "Pony":
            return None
        return grp.iloc[0].loc["C"]

    result = df.groupby("A").apply(f)
    e = df.groupby("A").first()["C"].copy()
    e.loc["Pony"] = np.nan
    e.name = None
    tm.assert_series_equal(result, e)


def test_pass_args_kwargs(ts, tsframe):
    def f(x, q=None, axis=0):
        return np.percentile(x, q, axis=axis)

    g = lambda x: np.percentile(x, 80, axis=0)

    # Series
    ts_grouped = ts.groupby(lambda x: x.month)
    agg_result = ts_grouped.agg(np.percentile, 80, axis=0)
    apply_result = ts_grouped.apply(np.percentile, 80, axis=0)
    trans_result = ts_grouped.transform(np.percentile, 80, axis=0)

    agg_expected = ts_grouped.quantile(0.8)
    trans_expected = ts_grouped.transform(g)

    tm.assert_series_equal(apply_result, agg_expected)
    tm.assert_series_equal(agg_result, agg_expected)
    tm.assert_series_equal(trans_result, trans_expected)

    agg_result = ts_grouped.agg(f, q=80)
    apply_result = ts_grouped.apply(f, q=80)
    trans_result = ts_grouped.transform(f, q=80)
    tm.assert_series_equal(agg_result, agg_expected)
    tm.assert_series_equal(apply_result, agg_expected)
    tm.assert_series_equal(trans_result, trans_expected)

    # DataFrame
    df_grouped = tsframe.groupby(lambda x: x.month)
    agg_result = df_grouped.agg(np.percentile, 80, axis=0)
    apply_result = df_grouped.apply(DataFrame.quantile, 0.8)
    expected = df_grouped.quantile(0.8)
    tm.assert_frame_equal(apply_result, expected, check_names=False)
    tm.assert_frame_equal(agg_result, expected)

    agg_result = df_grouped.agg(f, q=80)
    apply_result = df_grouped.apply(DataFrame.quantile, q=0.8)
    tm.assert_frame_equal(agg_result, expected)
    tm.assert_frame_equal(apply_result, expected, check_names=False)


def test_len():
    df = tm.makeTimeDataFrame()
    grouped = df.groupby([lambda x: x.year, lambda x: x.month, lambda x: x.day])
    assert len(grouped) == len(df)

    grouped = df.groupby([lambda x: x.year, lambda x: x.month])
    expected = len({(x.year, x.month) for x in df.index})
    assert len(grouped) == expected

    # issue 11016
    df = pd.DataFrame(dict(a=[np.nan] * 3, b=[1, 2, 3]))
    assert len(df.groupby(("a"))) == 0
    assert len(df.groupby(("b"))) == 3
    assert len(df.groupby(["a", "b"])) == 3


def test_basic_regression():
    # regression
    result = Series([1.0 * x for x in list(range(1, 10)) * 10])

    data = np.random.random(1100) * 10.0
    groupings = Series(data)

    grouped = result.groupby(groupings)
    grouped.mean()


@pytest.mark.parametrize(
    "dtype", ["float64", "float32", "int64", "int32", "int16", "int8"]
)
def test_with_na_groups(dtype):
    index = Index(np.arange(10))
    values = Series(np.ones(10), index, dtype=dtype)
    labels = Series(
        [np.nan, "foo", "bar", "bar", np.nan, np.nan, "bar", "bar", np.nan, "foo"],
        index=index,
    )

    # this SHOULD be an int
    grouped = values.groupby(labels)
    agged = grouped.agg(len)
    expected = Series([4, 2], index=["bar", "foo"])

    tm.assert_series_equal(agged, expected, check_dtype=False)

    # assert issubclass(agged.dtype.type, np.integer)

    # explicitly return a float from my function
    def f(x):
        return float(len(x))

    agged = grouped.agg(f)
    expected = Series([4, 2], index=["bar", "foo"])

    tm.assert_series_equal(agged, expected, check_dtype=False)
    assert issubclass(agged.dtype.type, np.dtype(dtype).type)


def test_indices_concatenation_order():

    # GH 2808

    def f1(x):
        y = x[(x.b % 2) == 1] ** 2
        if y.empty:
            multiindex = MultiIndex(levels=[[]] * 2, codes=[[]] * 2, names=["b", "c"])
            res = DataFrame(columns=["a"], index=multiindex)
            return res
        else:
            y = y.set_index(["b", "c"])
            return y

    def f2(x):
        y = x[(x.b % 2) == 1] ** 2
        if y.empty:
            return DataFrame()
        else:
            y = y.set_index(["b", "c"])
            return y

    def f3(x):
        y = x[(x.b % 2) == 1] ** 2
        if y.empty:
            multiindex = MultiIndex(
                levels=[[]] * 2, codes=[[]] * 2, names=["foo", "bar"]
            )
            res = DataFrame(columns=["a", "b"], index=multiindex)
            return res
        else:
            return y

    df = DataFrame({"a": [1, 2, 2, 2], "b": range(4), "c": range(5, 9)})

    df2 = DataFrame({"a": [3, 2, 2, 2], "b": range(4), "c": range(5, 9)})

    # correct result
    result1 = df.groupby("a").apply(f1)
    result2 = df2.groupby("a").apply(f1)
    tm.assert_frame_equal(result1, result2)

    # should fail (not the same number of levels)
    msg = "Cannot concat indices that do not have the same number of levels"
    with pytest.raises(AssertionError, match=msg):
        df.groupby("a").apply(f2)
    with pytest.raises(AssertionError, match=msg):
        df2.groupby("a").apply(f2)

    # should fail (incorrect shape)
    with pytest.raises(AssertionError, match=msg):
        df.groupby("a").apply(f3)
    with pytest.raises(AssertionError, match=msg):
        df2.groupby("a").apply(f3)


def test_attr_wrapper(ts):
    grouped = ts.groupby(lambda x: x.weekday())

    result = grouped.std()
    expected = grouped.agg(lambda x: np.std(x, ddof=1))
    tm.assert_series_equal(result, expected)

    # this is pretty cool
    result = grouped.describe()
    expected = {name: gp.describe() for name, gp in grouped}
    expected = DataFrame(expected).T
    tm.assert_frame_equal(result, expected)

    # get attribute
    result = grouped.dtype
    expected = grouped.agg(lambda x: x.dtype)

    # make sure raises error
    msg = "'SeriesGroupBy' object has no attribute 'foo'"
    with pytest.raises(AttributeError, match=msg):
        getattr(grouped, "foo")


def test_frame_groupby(tsframe):
    grouped = tsframe.groupby(lambda x: x.weekday())

    # aggregate
    aggregated = grouped.aggregate(np.mean)
    assert len(aggregated) == 5
    assert len(aggregated.columns) == 4

    # by string
    tscopy = tsframe.copy()
    tscopy["weekday"] = [x.weekday() for x in tscopy.index]
    stragged = tscopy.groupby("weekday").aggregate(np.mean)
    tm.assert_frame_equal(stragged, aggregated, check_names=False)

    # transform
    grouped = tsframe.head(30).groupby(lambda x: x.weekday())
    transformed = grouped.transform(lambda x: x - x.mean())
    assert len(transformed) == 30
    assert len(transformed.columns) == 4

    # transform propagate
    transformed = grouped.transform(lambda x: x.mean())
    for name, group in grouped:
        mean = group.mean()
        for idx in group.index:
            tm.assert_series_equal(transformed.xs(idx), mean, check_names=False)

    # iterate
    for weekday, group in grouped:
        assert group.index[0].weekday() == weekday

    # groups / group_indices
    groups = grouped.groups
    indices = grouped.indices

    for k, v in groups.items():
        samething = tsframe.index.take(indices[k])
        assert (samething == v).all()


def test_frame_groupby_columns(tsframe):
    mapping = {"A": 0, "B": 0, "C": 1, "D": 1}
    grouped = tsframe.groupby(mapping, axis=1)

    # aggregate
    aggregated = grouped.aggregate(np.mean)
    assert len(aggregated) == len(tsframe)
    assert len(aggregated.columns) == 2

    # transform
    tf = lambda x: x - x.mean()
    groupedT = tsframe.T.groupby(mapping, axis=0)
    tm.assert_frame_equal(groupedT.transform(tf).T, grouped.transform(tf))

    # iterate
    for k, v in grouped:
        assert len(v.columns) == 2


def test_frame_set_name_single(df):
    grouped = df.groupby("A")

    result = grouped.mean()
    assert result.index.name == "A"

    result = df.groupby("A", as_index=False).mean()
    assert result.index.name != "A"

    result = grouped.agg(np.mean)
    assert result.index.name == "A"

    result = grouped.agg({"C": np.mean, "D": np.std})
    assert result.index.name == "A"

    result = grouped["C"].mean()
    assert result.index.name == "A"
    result = grouped["C"].agg(np.mean)
    assert result.index.name == "A"
    result = grouped["C"].agg([np.mean, np.std])
    assert result.index.name == "A"

    msg = r"nested renamer is not supported"
    with pytest.raises(SpecificationError, match=msg):
        grouped["C"].agg({"foo": np.mean, "bar": np.std})


def test_multi_func(df):
    col1 = df["A"]
    col2 = df["B"]

    grouped = df.groupby([col1.get, col2.get])
    agged = grouped.mean()
    expected = df.groupby(["A", "B"]).mean()

    # TODO groupby get drops names
    tm.assert_frame_equal(
        agged.loc[:, ["C", "D"]], expected.loc[:, ["C", "D"]], check_names=False
    )

    # some "groups" with no data
    df = DataFrame(
        {
            "v1": np.random.randn(6),
            "v2": np.random.randn(6),
            "k1": np.array(["b", "b", "b", "a", "a", "a"]),
            "k2": np.array(["1", "1", "1", "2", "2", "2"]),
        },
        index=["one", "two", "three", "four", "five", "six"],
    )
    # only verify that it works for now
    grouped = df.groupby(["k1", "k2"])
    grouped.agg(np.sum)


def test_multi_key_multiple_functions(df):
    grouped = df.groupby(["A", "B"])["C"]

    agged = grouped.agg([np.mean, np.std])
    expected = DataFrame({"mean": grouped.agg(np.mean), "std": grouped.agg(np.std)})
    tm.assert_frame_equal(agged, expected)


def test_frame_multi_key_function_list():
    data = DataFrame(
        {
            "A": [
                "foo",
                "foo",
                "foo",
                "foo",
                "bar",
                "bar",
                "bar",
                "bar",
                "foo",
                "foo",
                "foo",
            ],
            "B": [
                "one",
                "one",
                "one",
                "two",
                "one",
                "one",
                "one",
                "two",
                "two",
                "two",
                "one",
            ],
            "C": [
                "dull",
                "dull",
                "shiny",
                "dull",
                "dull",
                "shiny",
                "shiny",
                "dull",
                "shiny",
                "shiny",
                "shiny",
            ],
            "D": np.random.randn(11),
            "E": np.random.randn(11),
            "F": np.random.randn(11),
        }
    )

    grouped = data.groupby(["A", "B"])
    funcs = [np.mean, np.std]
    agged = grouped.agg(funcs)
    expected = pd.concat(
        [grouped["D"].agg(funcs), grouped["E"].agg(funcs), grouped["F"].agg(funcs)],
        keys=["D", "E", "F"],
        axis=1,
    )
    assert isinstance(agged.index, MultiIndex)
    assert isinstance(expected.index, MultiIndex)
    tm.assert_frame_equal(agged, expected)


@pytest.mark.parametrize("op", [lambda x: x.sum(), lambda x: x.mean()])
def test_groupby_multiple_columns(df, op):
    data = df
    grouped = data.groupby(["A", "B"])

    result1 = op(grouped)

    keys = []
    values = []
    for n1, gp1 in data.groupby("A"):
        for n2, gp2 in gp1.groupby("B"):
            keys.append((n1, n2))
            values.append(op(gp2.loc[:, ["C", "D"]]))

    mi = MultiIndex.from_tuples(keys, names=["A", "B"])
    expected = pd.concat(values, axis=1).T
    expected.index = mi

    # a little bit crude
    for col in ["C", "D"]:
        result_col = op(grouped[col])
        pivoted = result1[col]
        exp = expected[col]
        tm.assert_series_equal(result_col, exp)
        tm.assert_series_equal(pivoted, exp)

    # test single series works the same
    result = data["C"].groupby([data["A"], data["B"]]).mean()
    expected = data.groupby(["A", "B"]).mean()["C"]

    tm.assert_series_equal(result, expected)


def test_as_index_select_column():
    # GH 5764
    df = pd.DataFrame([[1, 2], [1, 4], [5, 6]], columns=["A", "B"])
    result = df.groupby("A", as_index=False)["B"].get_group(1)
    expected = pd.Series([2, 4], name="B")
    tm.assert_series_equal(result, expected)

    result = df.groupby("A", as_index=False)["B"].apply(lambda x: x.cumsum())
    expected = pd.Series(
        [2, 6, 6], name="B", index=pd.MultiIndex.from_tuples([(0, 0), (0, 1), (1, 2)])
    )
    tm.assert_series_equal(result, expected)


def test_groupby_as_index_select_column_sum_empty_df():
    # GH 35246
    df = DataFrame(columns=["A", "B", "C"])
    left = df.groupby(by="A", as_index=False)["B"].sum()
    assert type(left) is DataFrame
    assert left.to_dict() == {"A": {}, "B": {}}


def test_groupby_as_index_agg(df):
    grouped = df.groupby("A", as_index=False)

    # single-key

    result = grouped.agg(np.mean)
    expected = grouped.mean()
    tm.assert_frame_equal(result, expected)

    result2 = grouped.agg({"C": np.mean, "D": np.sum})
    expected2 = grouped.mean()
    expected2["D"] = grouped.sum()["D"]
    tm.assert_frame_equal(result2, expected2)

    grouped = df.groupby("A", as_index=True)

    msg = r"nested renamer is not supported"
    with pytest.raises(SpecificationError, match=msg):
        grouped["C"].agg({"Q": np.sum})

    # multi-key

    grouped = df.groupby(["A", "B"], as_index=False)

    result = grouped.agg(np.mean)
    expected = grouped.mean()
    tm.assert_frame_equal(result, expected)

    result2 = grouped.agg({"C": np.mean, "D": np.sum})
    expected2 = grouped.mean()
    expected2["D"] = grouped.sum()["D"]
    tm.assert_frame_equal(result2, expected2)

    expected3 = grouped["C"].sum()
    expected3 = DataFrame(expected3).rename(columns={"C": "Q"})
    result3 = grouped["C"].agg({"Q": np.sum})
    tm.assert_frame_equal(result3, expected3)

    # GH7115 & GH8112 & GH8582
    df = DataFrame(np.random.randint(0, 100, (50, 3)), columns=["jim", "joe", "jolie"])
    ts = Series(np.random.randint(5, 10, 50), name="jim")

    gr = df.groupby(ts)
    gr.nth(0)  # invokes set_selection_from_grouper internally
    tm.assert_frame_equal(gr.apply(sum), df.groupby(ts).apply(sum))

    for attr in ["mean", "max", "count", "idxmax", "cumsum", "all"]:
        gr = df.groupby(ts, as_index=False)
        left = getattr(gr, attr)()

        gr = df.groupby(ts.values, as_index=True)
        right = getattr(gr, attr)().reset_index(drop=True)

        tm.assert_frame_equal(left, right)


def test_ops_not_as_index(reduction_func):
    # GH 10355, 21090
    # Using as_index=False should not modify grouped column

    if reduction_func in ("corrwith",):
        pytest.skip("Test not applicable")

    if reduction_func in ("nth", "ngroup",):
        pytest.skip("Skip until behavior is determined (GH #5755)")

    df = DataFrame(np.random.randint(0, 5, size=(100, 2)), columns=["a", "b"])
    expected = getattr(df.groupby("a"), reduction_func)()
    if reduction_func == "size":
        expected = expected.rename("size")
    expected = expected.reset_index()

    g = df.groupby("a", as_index=False)

    result = getattr(g, reduction_func)()
    tm.assert_frame_equal(result, expected)

    result = g.agg(reduction_func)
    tm.assert_frame_equal(result, expected)

    result = getattr(g["b"], reduction_func)()
    tm.assert_frame_equal(result, expected)

    result = g["b"].agg(reduction_func)
    tm.assert_frame_equal(result, expected)


def test_as_index_series_return_frame(df):
    grouped = df.groupby("A", as_index=False)
    grouped2 = df.groupby(["A", "B"], as_index=False)

    result = grouped["C"].agg(np.sum)
    expected = grouped.agg(np.sum).loc[:, ["A", "C"]]
    assert isinstance(result, DataFrame)
    tm.assert_frame_equal(result, expected)

    result2 = grouped2["C"].agg(np.sum)
    expected2 = grouped2.agg(np.sum).loc[:, ["A", "B", "C"]]
    assert isinstance(result2, DataFrame)
    tm.assert_frame_equal(result2, expected2)

    result = grouped["C"].sum()
    expected = grouped.sum().loc[:, ["A", "C"]]
    assert isinstance(result, DataFrame)
    tm.assert_frame_equal(result, expected)

    result2 = grouped2["C"].sum()
    expected2 = grouped2.sum().loc[:, ["A", "B", "C"]]
    assert isinstance(result2, DataFrame)
    tm.assert_frame_equal(result2, expected2)


def test_as_index_series_column_slice_raises(df):
    # GH15072
    grouped = df.groupby("A", as_index=False)
    msg = r"Column\(s\) C already selected"

    with pytest.raises(IndexError, match=msg):
        grouped["C"].__getitem__("D")


def test_groupby_as_index_cython(df):
    data = df

    # single-key
    grouped = data.groupby("A", as_index=False)
    result = grouped.mean()
    expected = data.groupby(["A"]).mean()
    expected.insert(0, "A", expected.index)
    expected.index = np.arange(len(expected))
    tm.assert_frame_equal(result, expected)

    # multi-key
    grouped = data.groupby(["A", "B"], as_index=False)
    result = grouped.mean()
    expected = data.groupby(["A", "B"]).mean()

    arrays = list(zip(*expected.index.values))
    expected.insert(0, "A", arrays[0])
    expected.insert(1, "B", arrays[1])
    expected.index = np.arange(len(expected))
    tm.assert_frame_equal(result, expected)


def test_groupby_as_index_series_scalar(df):
    grouped = df.groupby(["A", "B"], as_index=False)

    # GH #421

    result = grouped["C"].agg(len)
    expected = grouped.agg(len).loc[:, ["A", "B", "C"]]
    tm.assert_frame_equal(result, expected)


def test_groupby_as_index_corner(df, ts):
    msg = "as_index=False only valid with DataFrame"
    with pytest.raises(TypeError, match=msg):
        ts.groupby(lambda x: x.weekday(), as_index=False)

    msg = "as_index=False only valid for axis=0"
    with pytest.raises(ValueError, match=msg):
        df.groupby(lambda x: x.lower(), as_index=False, axis=1)


def test_groupby_multiple_key(df):
    df = tm.makeTimeDataFrame()
    grouped = df.groupby([lambda x: x.year, lambda x: x.month, lambda x: x.day])
    agged = grouped.sum()
    tm.assert_almost_equal(df.values, agged.values)

    grouped = df.T.groupby(
        [lambda x: x.year, lambda x: x.month, lambda x: x.day], axis=1
    )

    agged = grouped.agg(lambda x: x.sum())
    tm.assert_index_equal(agged.index, df.columns)
    tm.assert_almost_equal(df.T.values, agged.values)

    agged = grouped.agg(lambda x: x.sum())
    tm.assert_almost_equal(df.T.values, agged.values)


def test_groupby_multi_corner(df):
    # test that having an all-NA column doesn't mess you up
    df = df.copy()
    df["bad"] = np.nan
    agged = df.groupby(["A", "B"]).mean()

    expected = df.groupby(["A", "B"]).mean()
    expected["bad"] = np.nan

    tm.assert_frame_equal(agged, expected)


def test_omit_nuisance(df):
    grouped = df.groupby("A")

    result = grouped.mean()
    expected = df.loc[:, ["A", "C", "D"]].groupby("A").mean()
    tm.assert_frame_equal(result, expected)

    agged = grouped.agg(np.mean)
    exp = grouped.mean()
    tm.assert_frame_equal(agged, exp)

    df = df.loc[:, ["A", "C", "D"]]
    df["E"] = datetime.now()
    grouped = df.groupby("A")
    result = grouped.agg(np.sum)
    expected = grouped.sum()
    tm.assert_frame_equal(result, expected)

    # won't work with axis = 1
    grouped = df.groupby({"A": 0, "C": 0, "D": 1, "E": 1}, axis=1)
    msg = "reduction operation 'sum' not allowed for this dtype"
    with pytest.raises(TypeError, match=msg):
        grouped.agg(lambda x: x.sum(0, numeric_only=False))


def test_omit_nuisance_python_multiple(three_group):
    grouped = three_group.groupby(["A", "B"])

    agged = grouped.agg(np.mean)
    exp = grouped.mean()
    tm.assert_frame_equal(agged, exp)


def test_empty_groups_corner(mframe):
    # handle empty groups
    df = DataFrame(
        {
            "k1": np.array(["b", "b", "b", "a", "a", "a"]),
            "k2": np.array(["1", "1", "1", "2", "2", "2"]),
            "k3": ["foo", "bar"] * 3,
            "v1": np.random.randn(6),
            "v2": np.random.randn(6),
        }
    )

    grouped = df.groupby(["k1", "k2"])
    result = grouped.agg(np.mean)
    expected = grouped.mean()
    tm.assert_frame_equal(result, expected)

    grouped = mframe[3:5].groupby(level=0)
    agged = grouped.apply(lambda x: x.mean())
    agged_A = grouped["A"].apply(np.mean)
    tm.assert_series_equal(agged["A"], agged_A)
    assert agged.index.name == "first"


def test_nonsense_func():
    df = DataFrame([0])
    msg = r"unsupported operand type\(s\) for \+: 'int' and 'str'"
    with pytest.raises(TypeError, match=msg):
        df.groupby(lambda x: x + "foo")


def test_wrap_aggregated_output_multindex(mframe):
    df = mframe.T
    df["baz", "two"] = "peekaboo"

    keys = [np.array([0, 0, 1]), np.array([0, 0, 1])]
    agged = df.groupby(keys).agg(np.mean)
    assert isinstance(agged.columns, MultiIndex)

    def aggfun(ser):
        if ser.name == ("foo", "one"):
            raise TypeError
        else:
            return ser.sum()

    agged2 = df.groupby(keys).aggregate(aggfun)
    assert len(agged2.columns) + 1 == len(df.columns)


def test_groupby_level_apply(mframe):

    result = mframe.groupby(level=0).count()
    assert result.index.name == "first"
    result = mframe.groupby(level=1).count()
    assert result.index.name == "second"

    result = mframe["A"].groupby(level=0).count()
    assert result.index.name == "first"


def test_groupby_level_mapper(mframe):
    deleveled = mframe.reset_index()

    mapper0 = {"foo": 0, "bar": 0, "baz": 1, "qux": 1}
    mapper1 = {"one": 0, "two": 0, "three": 1}

    result0 = mframe.groupby(mapper0, level=0).sum()
    result1 = mframe.groupby(mapper1, level=1).sum()

    mapped_level0 = np.array([mapper0.get(x) for x in deleveled["first"]])
    mapped_level1 = np.array([mapper1.get(x) for x in deleveled["second"]])
    expected0 = mframe.groupby(mapped_level0).sum()
    expected1 = mframe.groupby(mapped_level1).sum()
    expected0.index.name, expected1.index.name = "first", "second"

    tm.assert_frame_equal(result0, expected0)
    tm.assert_frame_equal(result1, expected1)


def test_groupby_level_nonmulti():
    # GH 1313, GH 13901
    s = Series([1, 2, 3, 10, 4, 5, 20, 6], Index([1, 2, 3, 1, 4, 5, 2, 6], name="foo"))
    expected = Series([11, 22, 3, 4, 5, 6], Index(range(1, 7), name="foo"))

    result = s.groupby(level=0).sum()
    tm.assert_series_equal(result, expected)
    result = s.groupby(level=[0]).sum()
    tm.assert_series_equal(result, expected)
    result = s.groupby(level=-1).sum()
    tm.assert_series_equal(result, expected)
    result = s.groupby(level=[-1]).sum()
    tm.assert_series_equal(result, expected)

    msg = "level > 0 or level < -1 only valid with MultiIndex"
    with pytest.raises(ValueError, match=msg):
        s.groupby(level=1)
    with pytest.raises(ValueError, match=msg):
        s.groupby(level=-2)
    msg = "No group keys passed!"
    with pytest.raises(ValueError, match=msg):
        s.groupby(level=[])
    msg = "multiple levels only valid with MultiIndex"
    with pytest.raises(ValueError, match=msg):
        s.groupby(level=[0, 0])
    with pytest.raises(ValueError, match=msg):
        s.groupby(level=[0, 1])
    msg = "level > 0 or level < -1 only valid with MultiIndex"
    with pytest.raises(ValueError, match=msg):
        s.groupby(level=[1])


def test_groupby_complex():
    # GH 12902
    a = Series(data=np.arange(4) * (1 + 2j), index=[0, 0, 1, 1])
    expected = Series((1 + 2j, 5 + 10j))

    result = a.groupby(level=0).sum()
    tm.assert_series_equal(result, expected)

    result = a.sum(level=0)
    tm.assert_series_equal(result, expected)


def test_groupby_series_indexed_differently():
    s1 = Series(
        [5.0, -9.0, 4.0, 100.0, -5.0, 55.0, 6.7],
        index=Index(["a", "b", "c", "d", "e", "f", "g"]),
    )
    s2 = Series(
        [1.0, 1.0, 4.0, 5.0, 5.0, 7.0], index=Index(["a", "b", "d", "f", "g", "h"])
    )

    grouped = s1.groupby(s2)
    agged = grouped.mean()
    exp = s1.groupby(s2.reindex(s1.index).get).mean()
    tm.assert_series_equal(agged, exp)


def test_groupby_with_hier_columns():
    tuples = list(
        zip(
            *[
                ["bar", "bar", "baz", "baz", "foo", "foo", "qux", "qux"],
                ["one", "two", "one", "two", "one", "two", "one", "two"],
            ]
        )
    )
    index = MultiIndex.from_tuples(tuples)
    columns = MultiIndex.from_tuples(
        [("A", "cat"), ("B", "dog"), ("B", "cat"), ("A", "dog")]
    )
    df = DataFrame(np.random.randn(8, 4), index=index, columns=columns)

    result = df.groupby(level=0).mean()
    tm.assert_index_equal(result.columns, columns)

    result = df.groupby(level=0, axis=1).mean()
    tm.assert_index_equal(result.index, df.index)

    result = df.groupby(level=0).agg(np.mean)
    tm.assert_index_equal(result.columns, columns)

    result = df.groupby(level=0).apply(lambda x: x.mean())
    tm.assert_index_equal(result.columns, columns)

    result = df.groupby(level=0, axis=1).agg(lambda x: x.mean(1))
    tm.assert_index_equal(result.columns, Index(["A", "B"]))
    tm.assert_index_equal(result.index, df.index)

    # add a nuisance column
    sorted_columns, _ = columns.sortlevel(0)
    df["A", "foo"] = "bar"
    result = df.groupby(level=0).mean()
    tm.assert_index_equal(result.columns, df.columns[:-1])


def test_grouping_ndarray(df):
    grouped = df.groupby(df["A"].values)

    result = grouped.sum()
    expected = df.groupby("A").sum()
    tm.assert_frame_equal(
        result, expected, check_names=False
    )  # Note: no names when grouping by value


def test_groupby_wrong_multi_labels():
    data = """index,foo,bar,baz,spam,data
0,foo1,bar1,baz1,spam2,20
1,foo1,bar2,baz1,spam3,30
2,foo2,bar2,baz1,spam2,40
3,foo1,bar1,baz2,spam1,50
4,foo3,bar1,baz2,spam1,60"""

    data = read_csv(StringIO(data), index_col=0)

    grouped = data.groupby(["foo", "bar", "baz", "spam"])

    result = grouped.agg(np.mean)
    expected = grouped.mean()
    tm.assert_frame_equal(result, expected)


def test_groupby_series_with_name(df):
    result = df.groupby(df["A"]).mean()
    result2 = df.groupby(df["A"], as_index=False).mean()
    assert result.index.name == "A"
    assert "A" in result2

    result = df.groupby([df["A"], df["B"]]).mean()
    result2 = df.groupby([df["A"], df["B"]], as_index=False).mean()
    assert result.index.names == ("A", "B")
    assert "A" in result2
    assert "B" in result2


def test_seriesgroupby_name_attr(df):
    # GH 6265
    result = df.groupby("A")["C"]
    assert result.count().name == "C"
    assert result.mean().name == "C"

    testFunc = lambda x: np.sum(x) * 2
    assert result.agg(testFunc).name == "C"


def test_consistency_name():
    # GH 12363

    df = DataFrame(
        {
            "A": ["foo", "bar", "foo", "bar", "foo", "bar", "foo", "foo"],
            "B": ["one", "one", "two", "two", "two", "two", "one", "two"],
            "C": np.random.randn(8) + 1.0,
            "D": np.arange(8),
        }
    )

    expected = df.groupby(["A"]).B.count()
    result = df.B.groupby(df.A).count()
    tm.assert_series_equal(result, expected)


def test_groupby_name_propagation(df):
    # GH 6124
    def summarize(df, name=None):
        return Series({"count": 1, "mean": 2, "omissions": 3}, name=name)

    def summarize_random_name(df):
        # Provide a different name for each Series.  In this case, groupby
        # should not attempt to propagate the Series name since they are
        # inconsistent.
        return Series({"count": 1, "mean": 2, "omissions": 3}, name=df.iloc[0]["A"])

    metrics = df.groupby("A").apply(summarize)
    assert metrics.columns.name is None
    metrics = df.groupby("A").apply(summarize, "metrics")
    assert metrics.columns.name == "metrics"
    metrics = df.groupby("A").apply(summarize_random_name)
    assert metrics.columns.name is None


def test_groupby_nonstring_columns():
    df = DataFrame([np.arange(10) for x in range(10)])
    grouped = df.groupby(0)
    result = grouped.mean()
    expected = df.groupby(df[0]).mean()
    tm.assert_frame_equal(result, expected)


def test_groupby_mixed_type_columns():
    # GH 13432, unorderable types in py3
    df = DataFrame([[0, 1, 2]], columns=["A", "B", 0])
    expected = DataFrame([[1, 2]], columns=["B", 0], index=Index([0], name="A"))

    result = df.groupby("A").first()
    tm.assert_frame_equal(result, expected)

    result = df.groupby("A").sum()
    tm.assert_frame_equal(result, expected)


# TODO: Ensure warning isn't emitted in the first place
@pytest.mark.filterwarnings("ignore:Mean of:RuntimeWarning")
def test_cython_grouper_series_bug_noncontig():
    arr = np.empty((100, 100))
    arr.fill(np.nan)
    obj = Series(arr[:, 0])
    inds = np.tile(range(10), 10)

    result = obj.groupby(inds).agg(Series.median)
    assert result.isna().all()


def test_series_grouper_noncontig_index():
    index = Index(tm.rands_array(10, 100))

    values = Series(np.random.randn(50), index=index[::2])
    labels = np.random.randint(0, 5, 50)

    # it works!
    grouped = values.groupby(labels)

    # accessing the index elements causes segfault
    f = lambda x: len(set(map(id, x.index)))
    grouped.agg(f)


def test_convert_objects_leave_decimal_alone():

    s = Series(range(5))
    labels = np.array(["a", "b", "c", "d", "e"], dtype="O")

    def convert_fast(x):
        return Decimal(str(x.mean()))

    def convert_force_pure(x):
        # base will be length 0
        assert len(x.values.base) > 0
        return Decimal(str(x.mean()))

    grouped = s.groupby(labels)

    result = grouped.agg(convert_fast)
    assert result.dtype == np.object_
    assert isinstance(result[0], Decimal)

    result = grouped.agg(convert_force_pure)
    assert result.dtype == np.object_
    assert isinstance(result[0], Decimal)


def test_groupby_dtype_inference_empty():
    # GH 6733
    df = DataFrame({"x": [], "range": np.arange(0, dtype="int64")})
    assert df["x"].dtype == np.float64

    result = df.groupby("x").first()
    exp_index = Index([], name="x", dtype=np.float64)
    expected = DataFrame({"range": Series([], index=exp_index, dtype="int64")})
    tm.assert_frame_equal(result, expected, by_blocks=True)


def test_groupby_list_infer_array_like(df):
    result = df.groupby(list(df["A"])).mean()
    expected = df.groupby(df["A"]).mean()
    tm.assert_frame_equal(result, expected, check_names=False)

    with pytest.raises(KeyError, match=r"^'foo'$"):
        df.groupby(list(df["A"][:-1]))

    # pathological case of ambiguity
    df = DataFrame({"foo": [0, 1], "bar": [3, 4], "val": np.random.randn(2)})

    result = df.groupby(["foo", "bar"]).mean()
    expected = df.groupby([df["foo"], df["bar"]]).mean()[["val"]]


def test_groupby_keys_same_size_as_index():
    # GH 11185
    freq = "s"
    index = pd.date_range(
        start=pd.Timestamp("2015-09-29T11:34:44-0700"), periods=2, freq=freq
    )
    df = pd.DataFrame([["A", 10], ["B", 15]], columns=["metric", "values"], index=index)
    result = df.groupby([pd.Grouper(level=0, freq=freq), "metric"]).mean()
    expected = df.set_index([df.index, "metric"])

    tm.assert_frame_equal(result, expected)


def test_groupby_one_row():
    # GH 11741
    msg = r"^'Z'$"
    df1 = pd.DataFrame(np.random.randn(1, 4), columns=list("ABCD"))
    with pytest.raises(KeyError, match=msg):
        df1.groupby("Z")
    df2 = pd.DataFrame(np.random.randn(2, 4), columns=list("ABCD"))
    with pytest.raises(KeyError, match=msg):
        df2.groupby("Z")


def test_groupby_nat_exclude():
    # GH 6992
    df = pd.DataFrame(
        {
            "values": np.random.randn(8),
            "dt": [
                np.nan,
                pd.Timestamp("2013-01-01"),
                np.nan,
                pd.Timestamp("2013-02-01"),
                np.nan,
                pd.Timestamp("2013-02-01"),
                np.nan,
                pd.Timestamp("2013-01-01"),
            ],
            "str": [np.nan, "a", np.nan, "a", np.nan, "a", np.nan, "b"],
        }
    )
    grouped = df.groupby("dt")

    expected = [pd.Index([1, 7]), pd.Index([3, 5])]
    keys = sorted(grouped.groups.keys())
    assert len(keys) == 2
    for k, e in zip(keys, expected):
        # grouped.groups keys are np.datetime64 with system tz
        # not to be affected by tz, only compare values
        tm.assert_index_equal(grouped.groups[k], e)

    # confirm obj is not filtered
    tm.assert_frame_equal(grouped.grouper.groupings[0].obj, df)
    assert grouped.ngroups == 2

    expected = {
        Timestamp("2013-01-01 00:00:00"): np.array([1, 7], dtype=np.int64),
        Timestamp("2013-02-01 00:00:00"): np.array([3, 5], dtype=np.int64),
    }

    for k in grouped.indices:
        tm.assert_numpy_array_equal(grouped.indices[k], expected[k])

    tm.assert_frame_equal(grouped.get_group(Timestamp("2013-01-01")), df.iloc[[1, 7]])
    tm.assert_frame_equal(grouped.get_group(Timestamp("2013-02-01")), df.iloc[[3, 5]])

    with pytest.raises(KeyError, match=r"^NaT$"):
        grouped.get_group(pd.NaT)

    nan_df = DataFrame(
        {"nan": [np.nan, np.nan, np.nan], "nat": [pd.NaT, pd.NaT, pd.NaT]}
    )
    assert nan_df["nan"].dtype == "float64"
    assert nan_df["nat"].dtype == "datetime64[ns]"

    for key in ["nan", "nat"]:
        grouped = nan_df.groupby(key)
        assert grouped.groups == {}
        assert grouped.ngroups == 0
        assert grouped.indices == {}
        with pytest.raises(KeyError, match=r"^nan$"):
            grouped.get_group(np.nan)
        with pytest.raises(KeyError, match=r"^NaT$"):
            grouped.get_group(pd.NaT)


def test_groupby_2d_malformed():
    d = DataFrame(index=range(2))
    d["group"] = ["g1", "g2"]
    d["zeros"] = [0, 0]
    d["ones"] = [1, 1]
    d["label"] = ["l1", "l2"]
    tmp = d.groupby(["group"]).mean()
    res_values = np.array([[0, 1], [0, 1]], dtype=np.int64)
    tm.assert_index_equal(tmp.columns, Index(["zeros", "ones"]))
    tm.assert_numpy_array_equal(tmp.values, res_values)


def test_int32_overflow():
    B = np.concatenate((np.arange(10000), np.arange(10000), np.arange(5000)))
    A = np.arange(25000)
    df = DataFrame({"A": A, "B": B, "C": A, "D": B, "E": np.random.randn(25000)})

    left = df.groupby(["A", "B", "C", "D"]).sum()
    right = df.groupby(["D", "C", "B", "A"]).sum()
    assert len(left) == len(right)


def test_groupby_sort_multi():
    df = DataFrame(
        {
            "a": ["foo", "bar", "baz"],
            "b": [3, 2, 1],
            "c": [0, 1, 2],
            "d": np.random.randn(3),
        }
    )

    tups = [tuple(row) for row in df[["a", "b", "c"]].values]
    tups = com.asarray_tuplesafe(tups)
    result = df.groupby(["a", "b", "c"], sort=True).sum()
    tm.assert_numpy_array_equal(result.index.values, tups[[1, 2, 0]])

    tups = [tuple(row) for row in df[["c", "a", "b"]].values]
    tups = com.asarray_tuplesafe(tups)
    result = df.groupby(["c", "a", "b"], sort=True).sum()
    tm.assert_numpy_array_equal(result.index.values, tups)

    tups = [tuple(x) for x in df[["b", "c", "a"]].values]
    tups = com.asarray_tuplesafe(tups)
    result = df.groupby(["b", "c", "a"], sort=True).sum()
    tm.assert_numpy_array_equal(result.index.values, tups[[2, 1, 0]])

    df = DataFrame(
        {"a": [0, 1, 2, 0, 1, 2], "b": [0, 0, 0, 1, 1, 1], "d": np.random.randn(6)}
    )
    grouped = df.groupby(["a", "b"])["d"]
    result = grouped.sum()

    def _check_groupby(df, result, keys, field, f=lambda x: x.sum()):
        tups = [tuple(row) for row in df[keys].values]
        tups = com.asarray_tuplesafe(tups)
        expected = f(df.groupby(tups)[field])
        for k, v in expected.items():
            assert result[k] == v

    _check_groupby(df, result, ["a", "b"], "d")


def test_dont_clobber_name_column():
    df = DataFrame(
        {"key": ["a", "a", "a", "b", "b", "b"], "name": ["foo", "bar", "baz"] * 2}
    )

    result = df.groupby("key").apply(lambda x: x)
    tm.assert_frame_equal(result, df)


def test_skip_group_keys():

    tsf = tm.makeTimeDataFrame()

    grouped = tsf.groupby(lambda x: x.month, group_keys=False)
    result = grouped.apply(lambda x: x.sort_values(by="A")[:3])

    pieces = [group.sort_values(by="A")[:3] for key, group in grouped]

    expected = pd.concat(pieces)
    tm.assert_frame_equal(result, expected)

    grouped = tsf["A"].groupby(lambda x: x.month, group_keys=False)
    result = grouped.apply(lambda x: x.sort_values()[:3])

    pieces = [group.sort_values()[:3] for key, group in grouped]

    expected = pd.concat(pieces)
    tm.assert_series_equal(result, expected)


def test_no_nonsense_name(float_frame):
    # GH #995
    s = float_frame["C"].copy()
    s.name = None

    result = s.groupby(float_frame["A"]).agg(np.sum)
    assert result.name is None


def test_multifunc_sum_bug():
    # GH #1065
    x = DataFrame(np.arange(9).reshape(3, 3))
    x["test"] = 0
    x["fl"] = [1.3, 1.5, 1.6]

    grouped = x.groupby("test")
    result = grouped.agg({"fl": "sum", 2: "size"})
    assert result["fl"].dtype == np.float64


def test_handle_dict_return_value(df):
    def f(group):
        return {"max": group.max(), "min": group.min()}

    def g(group):
        return Series({"max": group.max(), "min": group.min()})

    result = df.groupby("A")["C"].apply(f)
    expected = df.groupby("A")["C"].apply(g)

    assert isinstance(result, Series)
    tm.assert_series_equal(result, expected)


@pytest.mark.parametrize("grouper", ["A", ["A", "B"]])
def test_set_group_name(df, grouper):
    def f(group):
        assert group.name is not None
        return group

    def freduce(group):
        assert group.name is not None
        return group.sum()

    def foo(x):
        return freduce(x)

    grouped = df.groupby(grouper)

    # make sure all these work
    grouped.apply(f)
    grouped.aggregate(freduce)
    grouped.aggregate({"C": freduce, "D": freduce})
    grouped.transform(f)

    grouped["C"].apply(f)
    grouped["C"].aggregate(freduce)
    grouped["C"].aggregate([freduce, foo])
    grouped["C"].transform(f)


def test_group_name_available_in_inference_pass():
    # gh-15062
    df = pd.DataFrame({"a": [0, 0, 1, 1, 2, 2], "b": np.arange(6)})

    names = []

    def f(group):
        names.append(group.name)
        return group.copy()

    df.groupby("a", sort=False, group_keys=False).apply(f)

    expected_names = [0, 1, 2]
    assert names == expected_names


def test_no_dummy_key_names(df):
    # see gh-1291
    result = df.groupby(df["A"].values).sum()
    assert result.index.name is None

    result = df.groupby([df["A"].values, df["B"].values]).sum()
    assert result.index.names == (None, None)


def test_groupby_sort_multiindex_series():
    # series multiindex groupby sort argument was not being passed through
    # _compress_group_index
    # GH 9444
    index = MultiIndex(
        levels=[[1, 2], [1, 2]],
        codes=[[0, 0, 0, 0, 1, 1], [1, 1, 0, 0, 0, 0]],
        names=["a", "b"],
    )
    mseries = Series([0, 1, 2, 3, 4, 5], index=index)
    index = MultiIndex(
        levels=[[1, 2], [1, 2]], codes=[[0, 0, 1], [1, 0, 0]], names=["a", "b"]
    )
    mseries_result = Series([0, 2, 4], index=index)

    result = mseries.groupby(level=["a", "b"], sort=False).first()
    tm.assert_series_equal(result, mseries_result)
    result = mseries.groupby(level=["a", "b"], sort=True).first()
    tm.assert_series_equal(result, mseries_result.sort_index())


def test_groupby_reindex_inside_function():

    periods = 1000
    ind = date_range(start="2012/1/1", freq="5min", periods=periods)
    df = DataFrame({"high": np.arange(periods), "low": np.arange(periods)}, index=ind)

    def agg_before(hour, func, fix=False):
        """
        Run an aggregate func on the subset of data.
        """

        def _func(data):
            d = data.loc[data.index.map(lambda x: x.hour < 11)].dropna()
            if fix:
                data[data.index[0]]
            if len(d) == 0:
                return None
            return func(d)

        return _func

    def afunc(data):
        d = data.select(lambda x: x.hour < 11).dropna()
        return np.max(d)

    grouped = df.groupby(lambda x: datetime(x.year, x.month, x.day))
    closure_bad = grouped.agg({"high": agg_before(11, np.max)})
    closure_good = grouped.agg({"high": agg_before(11, np.max, True)})

    tm.assert_frame_equal(closure_bad, closure_good)


def test_groupby_multiindex_missing_pair():
    # GH9049
    df = DataFrame(
        {
            "group1": ["a", "a", "a", "b"],
            "group2": ["c", "c", "d", "c"],
            "value": [1, 1, 1, 5],
        }
    )
    df = df.set_index(["group1", "group2"])
    df_grouped = df.groupby(level=["group1", "group2"], sort=True)

    res = df_grouped.agg("sum")
    idx = MultiIndex.from_tuples(
        [("a", "c"), ("a", "d"), ("b", "c")], names=["group1", "group2"]
    )
    exp = DataFrame([[2], [1], [5]], index=idx, columns=["value"])

    tm.assert_frame_equal(res, exp)


def test_groupby_multiindex_not_lexsorted():
    # GH 11640

    # define the lexsorted version
    lexsorted_mi = MultiIndex.from_tuples(
        [("a", ""), ("b1", "c1"), ("b2", "c2")], names=["b", "c"]
    )
    lexsorted_df = DataFrame([[1, 3, 4]], columns=lexsorted_mi)
    assert lexsorted_df.columns.is_lexsorted()

    # define the non-lexsorted version
    not_lexsorted_df = DataFrame(
        columns=["a", "b", "c", "d"], data=[[1, "b1", "c1", 3], [1, "b2", "c2", 4]]
    )
    not_lexsorted_df = not_lexsorted_df.pivot_table(
        index="a", columns=["b", "c"], values="d"
    )
    not_lexsorted_df = not_lexsorted_df.reset_index()
    assert not not_lexsorted_df.columns.is_lexsorted()

    # compare the results
    tm.assert_frame_equal(lexsorted_df, not_lexsorted_df)

    expected = lexsorted_df.groupby("a").mean()
    with tm.assert_produces_warning(PerformanceWarning):
        result = not_lexsorted_df.groupby("a").mean()
    tm.assert_frame_equal(expected, result)

    # a transforming function should work regardless of sort
    # GH 14776
    df = DataFrame(
        {"x": ["a", "a", "b", "a"], "y": [1, 1, 2, 2], "z": [1, 2, 3, 4]}
    ).set_index(["x", "y"])
    assert not df.index.is_lexsorted()

    for level in [0, 1, [0, 1]]:
        for sort in [False, True]:
            result = df.groupby(level=level, sort=sort).apply(DataFrame.drop_duplicates)
            expected = df
            tm.assert_frame_equal(expected, result)

            result = (
                df.sort_index()
                .groupby(level=level, sort=sort)
                .apply(DataFrame.drop_duplicates)
            )
            expected = df.sort_index()
            tm.assert_frame_equal(expected, result)


def test_index_label_overlaps_location():
    # checking we don't have any label/location confusion in the
    # the wake of GH5375
    df = DataFrame(list("ABCDE"), index=[2, 0, 2, 1, 1])
    g = df.groupby(list("ababb"))
    actual = g.filter(lambda x: len(x) > 2)
    expected = df.iloc[[1, 3, 4]]
    tm.assert_frame_equal(actual, expected)

    ser = df[0]
    g = ser.groupby(list("ababb"))
    actual = g.filter(lambda x: len(x) > 2)
    expected = ser.take([1, 3, 4])
    tm.assert_series_equal(actual, expected)

    # ... and again, with a generic Index of floats
    df.index = df.index.astype(float)
    g = df.groupby(list("ababb"))
    actual = g.filter(lambda x: len(x) > 2)
    expected = df.iloc[[1, 3, 4]]
    tm.assert_frame_equal(actual, expected)

    ser = df[0]
    g = ser.groupby(list("ababb"))
    actual = g.filter(lambda x: len(x) > 2)
    expected = ser.take([1, 3, 4])
    tm.assert_series_equal(actual, expected)


def test_transform_doesnt_clobber_ints():
    # GH 7972
    n = 6
    x = np.arange(n)
    df = DataFrame({"a": x // 2, "b": 2.0 * x, "c": 3.0 * x})
    df2 = DataFrame({"a": x // 2 * 1.0, "b": 2.0 * x, "c": 3.0 * x})

    gb = df.groupby("a")
    result = gb.transform("mean")

    gb2 = df2.groupby("a")
    expected = gb2.transform("mean")
    tm.assert_frame_equal(result, expected)


@pytest.mark.parametrize(
    "sort_column",
    ["ints", "floats", "strings", ["ints", "floats"], ["ints", "strings"]],
)
@pytest.mark.parametrize(
    "group_column", ["int_groups", "string_groups", ["int_groups", "string_groups"]]
)
def test_groupby_preserves_sort(sort_column, group_column):
    # Test to ensure that groupby always preserves sort order of original
    # object. Issue #8588 and #9651

    df = DataFrame(
        {
            "int_groups": [3, 1, 0, 1, 0, 3, 3, 3],
            "string_groups": ["z", "a", "z", "a", "a", "g", "g", "g"],
            "ints": [8, 7, 4, 5, 2, 9, 1, 1],
            "floats": [2.3, 5.3, 6.2, -2.4, 2.2, 1.1, 1.1, 5],
            "strings": ["z", "d", "a", "e", "word", "word2", "42", "47"],
        }
    )

    # Try sorting on different types and with different group types

    df = df.sort_values(by=sort_column)
    g = df.groupby(group_column)

    def test_sort(x):
        tm.assert_frame_equal(x, x.sort_values(by=sort_column))

    g.apply(test_sort)


def test_group_shift_with_null_key():
    # This test is designed to replicate the segfault in issue #13813.
    n_rows = 1200

    # Generate a moderately large dataframe with occasional missing
    # values in column `B`, and then group by [`A`, `B`]. This should
    # force `-1` in `labels` array of `g.grouper.group_info` exactly
    # at those places, where the group-by key is partially missing.
    df = DataFrame(
        [(i % 12, i % 3 if i % 3 else np.nan, i) for i in range(n_rows)],
        dtype=float,
        columns=["A", "B", "Z"],
        index=None,
    )
    g = df.groupby(["A", "B"])

    expected = DataFrame(
        [(i + 12 if i % 3 and i < n_rows - 12 else np.nan) for i in range(n_rows)],
        dtype=float,
        columns=["Z"],
        index=None,
    )
    result = g.shift(-1)

    tm.assert_frame_equal(result, expected)


def test_group_shift_with_fill_value():
    # GH #24128
    n_rows = 24
    df = DataFrame(
        [(i % 12, i % 3, i) for i in range(n_rows)],
        dtype=float,
        columns=["A", "B", "Z"],
        index=None,
    )
    g = df.groupby(["A", "B"])

    expected = DataFrame(
        [(i + 12 if i < n_rows - 12 else 0) for i in range(n_rows)],
        dtype=float,
        columns=["Z"],
        index=None,
    )
    result = g.shift(-1, fill_value=0)[["Z"]]

    tm.assert_frame_equal(result, expected)


def test_group_shift_lose_timezone():
    # GH 30134
    now_dt = pd.Timestamp.utcnow()
    df = DataFrame({"a": [1, 1], "date": now_dt})
    result = df.groupby("a").shift(0).iloc[0]
    expected = Series({"date": now_dt}, name=result.name)
    tm.assert_series_equal(result, expected)


def test_pivot_table_values_key_error():
    # This test is designed to replicate the error in issue #14938
    df = pd.DataFrame(
        {
            "eventDate": pd.date_range(datetime.today(), periods=20, freq="M").tolist(),
            "thename": range(0, 20),
        }
    )

    df["year"] = df.set_index("eventDate").index.year
    df["month"] = df.set_index("eventDate").index.month

    with pytest.raises(KeyError, match="'badname'"):
        df.reset_index().pivot_table(
            index="year", columns="month", values="badname", aggfunc="count"
        )


def test_empty_dataframe_groupby():
    # GH8093
    df = DataFrame(columns=["A", "B", "C"])

    result = df.groupby("A").sum()
    expected = DataFrame(columns=["B", "C"], dtype=np.float64)
    expected.index.name = "A"

    tm.assert_frame_equal(result, expected)


def test_tuple_as_grouping():
    # https://github.com/pandas-dev/pandas/issues/18314
    df = pd.DataFrame(
        {
            ("a", "b"): [1, 1, 1, 1],
            "a": [2, 2, 2, 2],
            "b": [2, 2, 2, 2],
            "c": [1, 1, 1, 1],
        }
    )

    with pytest.raises(KeyError, match=r"('a', 'b')"):
        df[["a", "b", "c"]].groupby(("a", "b"))

    result = df.groupby(("a", "b"))["c"].sum()
    expected = pd.Series([4], name="c", index=pd.Index([1], name=("a", "b")))
    tm.assert_series_equal(result, expected)


def test_tuple_correct_keyerror():
    # https://github.com/pandas-dev/pandas/issues/18798
    df = pd.DataFrame(
        1, index=range(3), columns=pd.MultiIndex.from_product([[1, 2], [3, 4]])
    )
    with pytest.raises(KeyError, match=r"^\(7, 8\)$"):
        df.groupby((7, 8)).mean()


def test_groupby_agg_ohlc_non_first():
    # GH 21716
    df = pd.DataFrame(
        [[1], [1]],
        columns=["foo"],
        index=pd.date_range("2018-01-01", periods=2, freq="D"),
    )

    expected = pd.DataFrame(
        [[1, 1, 1, 1, 1], [1, 1, 1, 1, 1]],
        columns=pd.MultiIndex.from_tuples(
            (
                ("foo", "sum", "foo"),
                ("foo", "ohlc", "open"),
                ("foo", "ohlc", "high"),
                ("foo", "ohlc", "low"),
                ("foo", "ohlc", "close"),
            )
        ),
        index=pd.date_range("2018-01-01", periods=2, freq="D"),
    )

    result = df.groupby(pd.Grouper(freq="D")).agg(["sum", "ohlc"])

    tm.assert_frame_equal(result, expected)


def test_groupby_multiindex_nat():
    # GH 9236
    values = [
        (pd.NaT, "a"),
        (datetime(2012, 1, 2), "a"),
        (datetime(2012, 1, 2), "b"),
        (datetime(2012, 1, 3), "a"),
    ]
    mi = pd.MultiIndex.from_tuples(values, names=["date", None])
    ser = pd.Series([3, 2, 2.5, 4], index=mi)

    result = ser.groupby(level=1).mean()
    expected = pd.Series([3.0, 2.5], index=["a", "b"])
    tm.assert_series_equal(result, expected)


def test_groupby_empty_list_raises():
    # GH 5289
    values = zip(range(10), range(10))
    df = DataFrame(values, columns=["apple", "b"])
    msg = "Grouper and axis must be same length"
    with pytest.raises(ValueError, match=msg):
        df.groupby([[]])


def test_groupby_multiindex_series_keys_len_equal_group_axis():
    # GH 25704
    index_array = [["x", "x"], ["a", "b"], ["k", "k"]]
    index_names = ["first", "second", "third"]
    ri = pd.MultiIndex.from_arrays(index_array, names=index_names)
    s = pd.Series(data=[1, 2], index=ri)
    result = s.groupby(["first", "third"]).sum()

    index_array = [["x"], ["k"]]
    index_names = ["first", "third"]
    ei = pd.MultiIndex.from_arrays(index_array, names=index_names)
    expected = pd.Series([3], index=ei)

    tm.assert_series_equal(result, expected)


def test_groupby_groups_in_BaseGrouper():
    # GH 26326
    # Test if DataFrame grouped with a pandas.Grouper has correct groups
    mi = pd.MultiIndex.from_product([["A", "B"], ["C", "D"]], names=["alpha", "beta"])
    df = pd.DataFrame({"foo": [1, 2, 1, 2], "bar": [1, 2, 3, 4]}, index=mi)
    result = df.groupby([pd.Grouper(level="alpha"), "beta"])
    expected = df.groupby(["alpha", "beta"])
    assert result.groups == expected.groups

    result = df.groupby(["beta", pd.Grouper(level="alpha")])
    expected = df.groupby(["beta", "alpha"])
    assert result.groups == expected.groups


@pytest.mark.parametrize("group_name", ["x", ["x"]])
def test_groupby_axis_1(group_name):
    # GH 27614
    df = pd.DataFrame(
        np.arange(12).reshape(3, 4), index=[0, 1, 0], columns=[10, 20, 10, 20]
    )
    df.index.name = "y"
    df.columns.name = "x"

    results = df.groupby(group_name, axis=1).sum()
    expected = df.T.groupby(group_name).sum().T
    tm.assert_frame_equal(results, expected)

    # test on MI column
    iterables = [["bar", "baz", "foo"], ["one", "two"]]
    mi = pd.MultiIndex.from_product(iterables=iterables, names=["x", "x1"])
    df = pd.DataFrame(np.arange(18).reshape(3, 6), index=[0, 1, 0], columns=mi)
    results = df.groupby(group_name, axis=1).sum()
    expected = df.T.groupby(group_name).sum().T
    tm.assert_frame_equal(results, expected)


@pytest.mark.parametrize(
    "op, expected",
    [
        (
            "shift",
            {
                "time": [
                    None,
                    None,
                    Timestamp("2019-01-01 12:00:00"),
                    Timestamp("2019-01-01 12:30:00"),
                    None,
                    None,
                ]
            },
        ),
        (
            "bfill",
            {
                "time": [
                    Timestamp("2019-01-01 12:00:00"),
                    Timestamp("2019-01-01 12:30:00"),
                    Timestamp("2019-01-01 14:00:00"),
                    Timestamp("2019-01-01 14:30:00"),
                    Timestamp("2019-01-01 14:00:00"),
                    Timestamp("2019-01-01 14:30:00"),
                ]
            },
        ),
        (
            "ffill",
            {
                "time": [
                    Timestamp("2019-01-01 12:00:00"),
                    Timestamp("2019-01-01 12:30:00"),
                    Timestamp("2019-01-01 12:00:00"),
                    Timestamp("2019-01-01 12:30:00"),
                    Timestamp("2019-01-01 14:00:00"),
                    Timestamp("2019-01-01 14:30:00"),
                ]
            },
        ),
    ],
)
def test_shift_bfill_ffill_tz(tz_naive_fixture, op, expected):
    # GH19995, GH27992: Check that timezone does not drop in shift, bfill, and ffill
    tz = tz_naive_fixture
    data = {
        "id": ["A", "B", "A", "B", "A", "B"],
        "time": [
            Timestamp("2019-01-01 12:00:00"),
            Timestamp("2019-01-01 12:30:00"),
            None,
            None,
            Timestamp("2019-01-01 14:00:00"),
            Timestamp("2019-01-01 14:30:00"),
        ],
    }
    df = DataFrame(data).assign(time=lambda x: x.time.dt.tz_localize(tz))

    grouped = df.groupby("id")
    result = getattr(grouped, op)()
    expected = DataFrame(expected).assign(time=lambda x: x.time.dt.tz_localize(tz))
    tm.assert_frame_equal(result, expected)


def test_ffill_missing_arguments():
    # GH 14955
    df = pd.DataFrame({"a": [1, 2], "b": [1, 1]})
    with pytest.raises(ValueError, match="Must specify a fill"):
        df.groupby("b").fillna()


def test_groupby_only_none_group():
    # see GH21624
    # this was crashing with "ValueError: Length of passed values is 1, index implies 0"
    df = pd.DataFrame({"g": [None], "x": 1})
    actual = df.groupby("g")["x"].transform("sum")
    expected = pd.Series([np.nan], name="x")

    tm.assert_series_equal(actual, expected)


def test_groupby_duplicate_index():
    # GH#29189 the groupby call here used to raise
    ser = pd.Series([2, 5, 6, 8], index=[2.0, 4.0, 4.0, 5.0])
    gb = ser.groupby(level=0)

    result = gb.mean()
    expected = pd.Series([2, 5.5, 8], index=[2.0, 4.0, 5.0])
    tm.assert_series_equal(result, expected)


@pytest.mark.parametrize("bool_agg_func", ["any", "all"])
def test_bool_aggs_dup_column_labels(bool_agg_func):
    # 21668
    df = pd.DataFrame([[True, True]], columns=["a", "a"])
    grp_by = df.groupby([0])
    result = getattr(grp_by, bool_agg_func)()

    expected = df
    tm.assert_frame_equal(result, expected)


@pytest.mark.parametrize(
    "idx", [pd.Index(["a", "a"]), pd.MultiIndex.from_tuples((("a", "a"), ("a", "a")))]
)
@pytest.mark.filterwarnings("ignore:tshift is deprecated:FutureWarning")
def test_dup_labels_output_shape(groupby_func, idx):
    if groupby_func in {"size", "ngroup", "cumcount"}:
        pytest.skip("Not applicable")

    df = pd.DataFrame([[1, 1]], columns=idx)
    grp_by = df.groupby([0])

    args = []
    if groupby_func in {"fillna", "nth"}:
        args.append(0)
    elif groupby_func == "corrwith":
        args.append(df)
    elif groupby_func == "tshift":
        df.index = [pd.Timestamp("today")]
        args.extend([1, "D"])

    result = getattr(grp_by, groupby_func)(*args)

    assert result.shape == (1, 2)
    tm.assert_index_equal(result.columns, idx)


def test_groupby_crash_on_nunique(axis):
    # Fix following 30253
    df = pd.DataFrame({("A", "B"): [1, 2], ("A", "C"): [1, 3], ("D", "B"): [0, 0]})

    axis_number = df._get_axis_number(axis)
    if not axis_number:
        df = df.T

    result = df.groupby(axis=axis_number, level=0).nunique()

    expected = pd.DataFrame({"A": [1, 2], "D": [1, 1]})
    if not axis_number:
        expected = expected.T

    tm.assert_frame_equal(result, expected)


def test_groupby_list_level():
    # GH 9790
    expected = pd.DataFrame(np.arange(0, 9).reshape(3, 3))
    result = expected.groupby(level=[0]).mean()
    tm.assert_frame_equal(result, expected)


@pytest.mark.parametrize(
    "max_seq_items, expected",
    [
        (5, "{0: [0], 1: [1], 2: [2], 3: [3], 4: [4]}"),
        (4, "{0: [0], 1: [1], 2: [2], 3: [3], ...}"),
    ],
)
def test_groups_repr_truncates(max_seq_items, expected):
    # GH 1135
    df = pd.DataFrame(np.random.randn(5, 1))
    df["a"] = df.index

    with pd.option_context("display.max_seq_items", max_seq_items):
        result = df.groupby("a").groups.__repr__()
        assert result == expected

        result = df.groupby(np.array(df.a)).groups.__repr__()
        assert result == expected


<<<<<<< HEAD
@pytest.mark.parametrize(
    "attr, value",
    [
        ("axis", 1),
        ("level", "a"),
        ("as_index", False),
        ("sort", False),
        ("group_keys", False),
        ("squeeze", True),
        ("observed", True),
        ("dropna", False),
    ],
)
@pytest.mark.filterwarnings(
    "ignore:The `squeeze` parameter is deprecated:FutureWarning"
)
def test_subsetting_columns_keeps_attrs(attr, value):
    # GH 9959 - When subsetting columns, don't drop attributes
    df = pd.DataFrame({"a": [1], "b": [2], "c": [3]})
    if attr != "axis":
        df = df.set_index("a")

    expected = df.groupby("a", **{attr: value})

    result = expected[["b"]]
    assert getattr(result, attr) == getattr(expected, attr)
=======
def test_group_on_two_row_multiindex_returns_one_tuple_key():
    # GH 18451
    df = pd.DataFrame([{"a": 1, "b": 2, "c": 99}, {"a": 1, "b": 2, "c": 88}])
    df = df.set_index(["a", "b"])

    grp = df.groupby(["a", "b"])
    result = grp.indices
    expected = {(1, 2): np.array([0, 1], dtype=np.int64)}

    assert len(result) == 1
    key = (1, 2)
    assert (result[key] == expected[key]).all()
>>>>>>> 3b6915ef
<|MERGE_RESOLUTION|>--- conflicted
+++ resolved
@@ -2057,34 +2057,6 @@
         assert result == expected
 
 
-<<<<<<< HEAD
-@pytest.mark.parametrize(
-    "attr, value",
-    [
-        ("axis", 1),
-        ("level", "a"),
-        ("as_index", False),
-        ("sort", False),
-        ("group_keys", False),
-        ("squeeze", True),
-        ("observed", True),
-        ("dropna", False),
-    ],
-)
-@pytest.mark.filterwarnings(
-    "ignore:The `squeeze` parameter is deprecated:FutureWarning"
-)
-def test_subsetting_columns_keeps_attrs(attr, value):
-    # GH 9959 - When subsetting columns, don't drop attributes
-    df = pd.DataFrame({"a": [1], "b": [2], "c": [3]})
-    if attr != "axis":
-        df = df.set_index("a")
-
-    expected = df.groupby("a", **{attr: value})
-
-    result = expected[["b"]]
-    assert getattr(result, attr) == getattr(expected, attr)
-=======
 def test_group_on_two_row_multiindex_returns_one_tuple_key():
     # GH 18451
     df = pd.DataFrame([{"a": 1, "b": 2, "c": 99}, {"a": 1, "b": 2, "c": 88}])
@@ -2096,5 +2068,4 @@
 
     assert len(result) == 1
     key = (1, 2)
-    assert (result[key] == expected[key]).all()
->>>>>>> 3b6915ef
+    assert (result[key] == expected[key]).all()