--- conflicted
+++ resolved
@@ -2987,20 +2987,19 @@
     tm.assert_frame_equal(result, expected)
 
 
-<<<<<<< HEAD
+def test_groupby_multi_index_codes():
+    # GH#54347
+    df = DataFrame(
+        {"A": [1, 2, 3, 4], "B": [1, float("nan"), 2, float("nan")], "C": [2, 4, 6, 8]}
+    )
+    df_grouped = df.groupby(["A", "B"], dropna=False).sum()
+
+    index = df_grouped.index
+    tm.assert_index_equal(index, MultiIndex.from_frame(index.to_frame()))
+
+
 def test_groupby_keys_1length_list():
     # GH#58945
     df = DataFrame({"x": [10, 20, 30], "y": ["a", "b", "c"]})
     result = df.groupby(["x"]).groups
-    assert all(isinstance(key, tuple) for key in result.keys())
-=======
-def test_groupby_multi_index_codes():
-    # GH#54347
-    df = DataFrame(
-        {"A": [1, 2, 3, 4], "B": [1, float("nan"), 2, float("nan")], "C": [2, 4, 6, 8]}
-    )
-    df_grouped = df.groupby(["A", "B"], dropna=False).sum()
-
-    index = df_grouped.index
-    tm.assert_index_equal(index, MultiIndex.from_frame(index.to_frame()))
->>>>>>> 69fe98dd
+    assert all(isinstance(key, tuple) for key in result.keys())