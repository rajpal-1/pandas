from collections import OrderedDict
from datetime import datetime
from decimal import Decimal
from io import StringIO

import numpy as np
import pytest

from pandas.errors import PerformanceWarning

import pandas as pd
from pandas import DataFrame, Index, MultiIndex, Series, Timestamp, date_range, read_csv
import pandas.core.common as com
import pandas.util.testing as tm


def test_repr():
    # GH18203
    result = repr(pd.Grouper(key="A", level="B"))
    expected = "Grouper(key='A', level='B', axis=0, sort=False)"
    assert result == expected


@pytest.mark.parametrize("dtype", ["int64", "int32", "float64", "float32"])
def test_basic(dtype):

    data = Series(np.arange(9) // 3, index=np.arange(9), dtype=dtype)

    index = np.arange(9)
    np.random.shuffle(index)
    data = data.reindex(index)

    grouped = data.groupby(lambda x: x // 3)

    for k, v in grouped:
        assert len(v) == 3

    agged = grouped.aggregate(np.mean)
    assert agged[1] == 1

    tm.assert_series_equal(agged, grouped.agg(np.mean))  # shorthand
    tm.assert_series_equal(agged, grouped.mean())
    tm.assert_series_equal(grouped.agg(np.sum), grouped.sum())

    expected = grouped.apply(lambda x: x * x.sum())
    transformed = grouped.transform(lambda x: x * x.sum())
    assert transformed[7] == 12
    tm.assert_series_equal(transformed, expected)

    value_grouped = data.groupby(data)
    tm.assert_series_equal(
        value_grouped.aggregate(np.mean), agged, check_index_type=False
    )

    # complex agg
    agged = grouped.aggregate([np.mean, np.std])

    with tm.assert_produces_warning(FutureWarning, check_stacklevel=False):
        agged = grouped.aggregate({"one": np.mean, "two": np.std})

    group_constants = {0: 10, 1: 20, 2: 30}
    agged = grouped.agg(lambda x: group_constants[x.name] + x.mean())
    assert agged[1] == 21

    # corner cases
    msg = "Must produce aggregated value"
    # exception raised is type Exception
    with pytest.raises(Exception, match=msg):
        grouped.aggregate(lambda x: x * 2)


def test_groupby_nonobject_dtype(mframe, df_mixed_floats):
    key = mframe.index.codes[0]
    grouped = mframe.groupby(key)
    result = grouped.sum()

    expected = mframe.groupby(key.astype("O")).sum()
    tm.assert_frame_equal(result, expected)

    # GH 3911, mixed frame non-conversion
    df = df_mixed_floats.copy()
    df["value"] = range(len(df))

    def max_value(group):
        return group.loc[group["value"].idxmax()]

    applied = df.groupby("A").apply(max_value)
    result = applied.dtypes
    expected = Series(
        [np.dtype("object")] * 2 + [np.dtype("float64")] * 2 + [np.dtype("int64")],
        index=["A", "B", "C", "D", "value"],
    )
    tm.assert_series_equal(result, expected)


def test_groupby_return_type():

    # GH2893, return a reduced type
    df1 = DataFrame(
        [
            {"val1": 1, "val2": 20},
            {"val1": 1, "val2": 19},
            {"val1": 2, "val2": 27},
            {"val1": 2, "val2": 12},
        ]
    )

    def func(dataf):
        return dataf["val2"] - dataf["val2"].mean()

    result = df1.groupby("val1", squeeze=True).apply(func)
    assert isinstance(result, Series)

    df2 = DataFrame(
        [
            {"val1": 1, "val2": 20},
            {"val1": 1, "val2": 19},
            {"val1": 1, "val2": 27},
            {"val1": 1, "val2": 12},
        ]
    )

    def func(dataf):
        return dataf["val2"] - dataf["val2"].mean()

    result = df2.groupby("val1", squeeze=True).apply(func)
    assert isinstance(result, Series)

    # GH3596, return a consistent type (regression in 0.11 from 0.10.1)
    df = DataFrame([[1, 1], [1, 1]], columns=["X", "Y"])
    result = df.groupby("X", squeeze=False).count()
    assert isinstance(result, DataFrame)


def test_inconsistent_return_type():
    # GH5592
    # inconsistent return type
    df = DataFrame(
        dict(
            A=["Tiger", "Tiger", "Tiger", "Lamb", "Lamb", "Pony", "Pony"],
            B=Series(np.arange(7), dtype="int64"),
            C=date_range("20130101", periods=7),
        )
    )

    def f(grp):
        return grp.iloc[0]

    expected = df.groupby("A").first()[["B"]]
    result = df.groupby("A").apply(f)[["B"]]
    tm.assert_frame_equal(result, expected)

    def f(grp):
        if grp.name == "Tiger":
            return None
        return grp.iloc[0]

    result = df.groupby("A").apply(f)[["B"]]
    e = expected.copy()
    e.loc["Tiger"] = np.nan
    tm.assert_frame_equal(result, e)

    def f(grp):
        if grp.name == "Pony":
            return None
        return grp.iloc[0]

    result = df.groupby("A").apply(f)[["B"]]
    e = expected.copy()
    e.loc["Pony"] = np.nan
    tm.assert_frame_equal(result, e)

    # 5592 revisited, with datetimes
    def f(grp):
        if grp.name == "Pony":
            return None
        return grp.iloc[0]

    result = df.groupby("A").apply(f)[["C"]]
    e = df.groupby("A").first()[["C"]]
    e.loc["Pony"] = pd.NaT
    tm.assert_frame_equal(result, e)

    # scalar outputs
    def f(grp):
        if grp.name == "Pony":
            return None
        return grp.iloc[0].loc["C"]

    result = df.groupby("A").apply(f)
    e = df.groupby("A").first()["C"].copy()
    e.loc["Pony"] = np.nan
    e.name = None
    tm.assert_series_equal(result, e)


def test_pass_args_kwargs(ts, tsframe):
    def f(x, q=None, axis=0):
        return np.percentile(x, q, axis=axis)

    g = lambda x: np.percentile(x, 80, axis=0)

    # Series
    ts_grouped = ts.groupby(lambda x: x.month)
    agg_result = ts_grouped.agg(np.percentile, 80, axis=0)
    apply_result = ts_grouped.apply(np.percentile, 80, axis=0)
    trans_result = ts_grouped.transform(np.percentile, 80, axis=0)

    agg_expected = ts_grouped.quantile(0.8)
    trans_expected = ts_grouped.transform(g)

    tm.assert_series_equal(apply_result, agg_expected)
    tm.assert_series_equal(agg_result, agg_expected)
    tm.assert_series_equal(trans_result, trans_expected)

    agg_result = ts_grouped.agg(f, q=80)
    apply_result = ts_grouped.apply(f, q=80)
    trans_result = ts_grouped.transform(f, q=80)
    tm.assert_series_equal(agg_result, agg_expected)
    tm.assert_series_equal(apply_result, agg_expected)
    tm.assert_series_equal(trans_result, trans_expected)

    # DataFrame
    df_grouped = tsframe.groupby(lambda x: x.month)
    agg_result = df_grouped.agg(np.percentile, 80, axis=0)
    apply_result = df_grouped.apply(DataFrame.quantile, 0.8)
    expected = df_grouped.quantile(0.8)
    tm.assert_frame_equal(apply_result, expected, check_names=False)
    tm.assert_frame_equal(agg_result, expected)

    agg_result = df_grouped.agg(f, q=80)
    apply_result = df_grouped.apply(DataFrame.quantile, q=0.8)
    tm.assert_frame_equal(agg_result, expected)
    tm.assert_frame_equal(apply_result, expected, check_names=False)


def test_len():
    df = tm.makeTimeDataFrame()
    grouped = df.groupby([lambda x: x.year, lambda x: x.month, lambda x: x.day])
    assert len(grouped) == len(df)

    grouped = df.groupby([lambda x: x.year, lambda x: x.month])
    expected = len({(x.year, x.month) for x in df.index})
    assert len(grouped) == expected

    # issue 11016
    df = pd.DataFrame(dict(a=[np.nan] * 3, b=[1, 2, 3]))
    assert len(df.groupby(("a"))) == 0
    assert len(df.groupby(("b"))) == 3
    assert len(df.groupby(["a", "b"])) == 3


def test_basic_regression():
    # regression
    result = Series([1.0 * x for x in list(range(1, 10)) * 10])

    data = np.random.random(1100) * 10.0
    groupings = Series(data)

    grouped = result.groupby(groupings)
    grouped.mean()


@pytest.mark.parametrize(
    "dtype", ["float64", "float32", "int64", "int32", "int16", "int8"]
)
def test_with_na_groups(dtype):
    index = Index(np.arange(10))
    values = Series(np.ones(10), index, dtype=dtype)
    labels = Series(
        [np.nan, "foo", "bar", "bar", np.nan, np.nan, "bar", "bar", np.nan, "foo"],
        index=index,
    )

    # this SHOULD be an int
    grouped = values.groupby(labels)
    agged = grouped.agg(len)
    expected = Series([4, 2], index=["bar", "foo"])

    tm.assert_series_equal(agged, expected, check_dtype=False)

    # assert issubclass(agged.dtype.type, np.integer)

    # explicitly return a float from my function
    def f(x):
        return float(len(x))

    agged = grouped.agg(f)
    expected = Series([4, 2], index=["bar", "foo"])

    tm.assert_series_equal(agged, expected, check_dtype=False)
    assert issubclass(agged.dtype.type, np.dtype(dtype).type)


def test_indices_concatenation_order():

    # GH 2808

    def f1(x):
        y = x[(x.b % 2) == 1] ** 2
        if y.empty:
            multiindex = MultiIndex(levels=[[]] * 2, codes=[[]] * 2, names=["b", "c"])
            res = DataFrame(columns=["a"], index=multiindex)
            return res
        else:
            y = y.set_index(["b", "c"])
            return y

    def f2(x):
        y = x[(x.b % 2) == 1] ** 2
        if y.empty:
            return DataFrame()
        else:
            y = y.set_index(["b", "c"])
            return y

    def f3(x):
        y = x[(x.b % 2) == 1] ** 2
        if y.empty:
            multiindex = MultiIndex(
                levels=[[]] * 2, codes=[[]] * 2, names=["foo", "bar"]
            )
            res = DataFrame(columns=["a", "b"], index=multiindex)
            return res
        else:
            return y

    df = DataFrame({"a": [1, 2, 2, 2], "b": range(4), "c": range(5, 9)})

    df2 = DataFrame({"a": [3, 2, 2, 2], "b": range(4), "c": range(5, 9)})

    # correct result
    result1 = df.groupby("a").apply(f1)
    result2 = df2.groupby("a").apply(f1)
    tm.assert_frame_equal(result1, result2)

    # should fail (not the same number of levels)
    msg = "Cannot concat indices that do not have the same number of levels"
    with pytest.raises(AssertionError, match=msg):
        df.groupby("a").apply(f2)
    with pytest.raises(AssertionError, match=msg):
        df2.groupby("a").apply(f2)

    # should fail (incorrect shape)
    with pytest.raises(AssertionError, match=msg):
        df.groupby("a").apply(f3)
    with pytest.raises(AssertionError, match=msg):
        df2.groupby("a").apply(f3)


def test_attr_wrapper(ts):
    grouped = ts.groupby(lambda x: x.weekday())

    result = grouped.std()
    expected = grouped.agg(lambda x: np.std(x, ddof=1))
    tm.assert_series_equal(result, expected)

    # this is pretty cool
    result = grouped.describe()
    expected = {name: gp.describe() for name, gp in grouped}
    expected = DataFrame(expected).T
    tm.assert_frame_equal(result, expected)

    # get attribute
    result = grouped.dtype
    expected = grouped.agg(lambda x: x.dtype)

    # make sure raises error
    msg = "'SeriesGroupBy' object has no attribute 'foo'"
    with pytest.raises(AttributeError, match=msg):
        getattr(grouped, "foo")


def test_frame_groupby(tsframe):
    grouped = tsframe.groupby(lambda x: x.weekday())

    # aggregate
    aggregated = grouped.aggregate(np.mean)
    assert len(aggregated) == 5
    assert len(aggregated.columns) == 4

    # by string
    tscopy = tsframe.copy()
    tscopy["weekday"] = [x.weekday() for x in tscopy.index]
    stragged = tscopy.groupby("weekday").aggregate(np.mean)
    tm.assert_frame_equal(stragged, aggregated, check_names=False)

    # transform
    grouped = tsframe.head(30).groupby(lambda x: x.weekday())
    transformed = grouped.transform(lambda x: x - x.mean())
    assert len(transformed) == 30
    assert len(transformed.columns) == 4

    # transform propagate
    transformed = grouped.transform(lambda x: x.mean())
    for name, group in grouped:
        mean = group.mean()
        for idx in group.index:
            tm.assert_series_equal(transformed.xs(idx), mean, check_names=False)

    # iterate
    for weekday, group in grouped:
        assert group.index[0].weekday() == weekday

    # groups / group_indices
    groups = grouped.groups
    indices = grouped.indices

    for k, v in groups.items():
        samething = tsframe.index.take(indices[k])
        assert (samething == v).all()


def test_frame_groupby_columns(tsframe):
    mapping = {"A": 0, "B": 0, "C": 1, "D": 1}
    grouped = tsframe.groupby(mapping, axis=1)

    # aggregate
    aggregated = grouped.aggregate(np.mean)
    assert len(aggregated) == len(tsframe)
    assert len(aggregated.columns) == 2

    # transform
    tf = lambda x: x - x.mean()
    groupedT = tsframe.T.groupby(mapping, axis=0)
    tm.assert_frame_equal(groupedT.transform(tf).T, grouped.transform(tf))

    # iterate
    for k, v in grouped:
        assert len(v.columns) == 2


def test_frame_set_name_single(df):
    grouped = df.groupby("A")

    result = grouped.mean()
    assert result.index.name == "A"

    result = df.groupby("A", as_index=False).mean()
    assert result.index.name != "A"

    result = grouped.agg(np.mean)
    assert result.index.name == "A"

    result = grouped.agg({"C": np.mean, "D": np.std})
    assert result.index.name == "A"

    result = grouped["C"].mean()
    assert result.index.name == "A"
    result = grouped["C"].agg(np.mean)
    assert result.index.name == "A"
    result = grouped["C"].agg([np.mean, np.std])
    assert result.index.name == "A"

    with tm.assert_produces_warning(FutureWarning, check_stacklevel=False):
        result = grouped["C"].agg({"foo": np.mean, "bar": np.std})
    assert result.index.name == "A"


def test_multi_func(df):
    col1 = df["A"]
    col2 = df["B"]

    grouped = df.groupby([col1.get, col2.get])
    agged = grouped.mean()
    expected = df.groupby(["A", "B"]).mean()

    # TODO groupby get drops names
    tm.assert_frame_equal(
        agged.loc[:, ["C", "D"]], expected.loc[:, ["C", "D"]], check_names=False
    )

    # some "groups" with no data
    df = DataFrame(
        {
            "v1": np.random.randn(6),
            "v2": np.random.randn(6),
            "k1": np.array(["b", "b", "b", "a", "a", "a"]),
            "k2": np.array(["1", "1", "1", "2", "2", "2"]),
        },
        index=["one", "two", "three", "four", "five", "six"],
    )
    # only verify that it works for now
    grouped = df.groupby(["k1", "k2"])
    grouped.agg(np.sum)


def test_multi_key_multiple_functions(df):
    grouped = df.groupby(["A", "B"])["C"]

    agged = grouped.agg([np.mean, np.std])
    expected = DataFrame({"mean": grouped.agg(np.mean), "std": grouped.agg(np.std)})
    tm.assert_frame_equal(agged, expected)


def test_frame_multi_key_function_list():
    data = DataFrame(
        {
            "A": [
                "foo",
                "foo",
                "foo",
                "foo",
                "bar",
                "bar",
                "bar",
                "bar",
                "foo",
                "foo",
                "foo",
            ],
            "B": [
                "one",
                "one",
                "one",
                "two",
                "one",
                "one",
                "one",
                "two",
                "two",
                "two",
                "one",
            ],
            "C": [
                "dull",
                "dull",
                "shiny",
                "dull",
                "dull",
                "shiny",
                "shiny",
                "dull",
                "shiny",
                "shiny",
                "shiny",
            ],
            "D": np.random.randn(11),
            "E": np.random.randn(11),
            "F": np.random.randn(11),
        }
    )

    grouped = data.groupby(["A", "B"])
    funcs = [np.mean, np.std]
    agged = grouped.agg(funcs)
    expected = pd.concat(
        [grouped["D"].agg(funcs), grouped["E"].agg(funcs), grouped["F"].agg(funcs)],
        keys=["D", "E", "F"],
        axis=1,
    )
    assert isinstance(agged.index, MultiIndex)
    assert isinstance(expected.index, MultiIndex)
    tm.assert_frame_equal(agged, expected)


@pytest.mark.parametrize("op", [lambda x: x.sum(), lambda x: x.mean()])
def test_groupby_multiple_columns(df, op):
    data = df
    grouped = data.groupby(["A", "B"])

    result1 = op(grouped)

    keys = []
    values = []
    for n1, gp1 in data.groupby("A"):
        for n2, gp2 in gp1.groupby("B"):
            keys.append((n1, n2))
            values.append(op(gp2.loc[:, ["C", "D"]]))

    mi = MultiIndex.from_tuples(keys, names=["A", "B"])
    expected = pd.concat(values, axis=1).T
    expected.index = mi

    # a little bit crude
    for col in ["C", "D"]:
        result_col = op(grouped[col])
        pivoted = result1[col]
        exp = expected[col]
        tm.assert_series_equal(result_col, exp)
        tm.assert_series_equal(pivoted, exp)

    # test single series works the same
    result = data["C"].groupby([data["A"], data["B"]]).mean()
    expected = data.groupby(["A", "B"]).mean()["C"]

    tm.assert_series_equal(result, expected)


def test_groupby_as_index_agg(df):
    grouped = df.groupby("A", as_index=False)

    # single-key

    result = grouped.agg(np.mean)
    expected = grouped.mean()
    tm.assert_frame_equal(result, expected)

    result2 = grouped.agg(OrderedDict([["C", np.mean], ["D", np.sum]]))
    expected2 = grouped.mean()
    expected2["D"] = grouped.sum()["D"]
    tm.assert_frame_equal(result2, expected2)

    grouped = df.groupby("A", as_index=True)
    expected3 = grouped["C"].sum()
    expected3 = DataFrame(expected3).rename(columns={"C": "Q"})

    with tm.assert_produces_warning(FutureWarning, check_stacklevel=False):
        result3 = grouped["C"].agg({"Q": np.sum})
    tm.assert_frame_equal(result3, expected3)

    # multi-key

    grouped = df.groupby(["A", "B"], as_index=False)

    result = grouped.agg(np.mean)
    expected = grouped.mean()
    tm.assert_frame_equal(result, expected)

    result2 = grouped.agg(OrderedDict([["C", np.mean], ["D", np.sum]]))
    expected2 = grouped.mean()
    expected2["D"] = grouped.sum()["D"]
    tm.assert_frame_equal(result2, expected2)

    expected3 = grouped["C"].sum()
    expected3 = DataFrame(expected3).rename(columns={"C": "Q"})
    result3 = grouped["C"].agg({"Q": np.sum})
    tm.assert_frame_equal(result3, expected3)

    # GH7115 & GH8112 & GH8582
    df = DataFrame(np.random.randint(0, 100, (50, 3)), columns=["jim", "joe", "jolie"])
    ts = Series(np.random.randint(5, 10, 50), name="jim")

    gr = df.groupby(ts)
    gr.nth(0)  # invokes set_selection_from_grouper internally
    tm.assert_frame_equal(gr.apply(sum), df.groupby(ts).apply(sum))

    for attr in ["mean", "max", "count", "idxmax", "cumsum", "all"]:
        gr = df.groupby(ts, as_index=False)
        left = getattr(gr, attr)()

        gr = df.groupby(ts.values, as_index=True)
        right = getattr(gr, attr)().reset_index(drop=True)

        tm.assert_frame_equal(left, right)


def test_as_index_series_return_frame(df):
    grouped = df.groupby("A", as_index=False)
    grouped2 = df.groupby(["A", "B"], as_index=False)

    result = grouped["C"].agg(np.sum)
    expected = grouped.agg(np.sum).loc[:, ["A", "C"]]
    assert isinstance(result, DataFrame)
    tm.assert_frame_equal(result, expected)

    result2 = grouped2["C"].agg(np.sum)
    expected2 = grouped2.agg(np.sum).loc[:, ["A", "B", "C"]]
    assert isinstance(result2, DataFrame)
    tm.assert_frame_equal(result2, expected2)

    result = grouped["C"].sum()
    expected = grouped.sum().loc[:, ["A", "C"]]
    assert isinstance(result, DataFrame)
    tm.assert_frame_equal(result, expected)

    result2 = grouped2["C"].sum()
    expected2 = grouped2.sum().loc[:, ["A", "B", "C"]]
    assert isinstance(result2, DataFrame)
    tm.assert_frame_equal(result2, expected2)


def test_as_index_series_column_slice_raises(df):
    # GH15072
    grouped = df.groupby("A", as_index=False)
    msg = r"Column\(s\) C already selected"

    with pytest.raises(IndexError, match=msg):
        grouped["C"].__getitem__("D")


def test_groupby_as_index_cython(df):
    data = df

    # single-key
    grouped = data.groupby("A", as_index=False)
    result = grouped.mean()
    expected = data.groupby(["A"]).mean()
    expected.insert(0, "A", expected.index)
    expected.index = np.arange(len(expected))
    tm.assert_frame_equal(result, expected)

    # multi-key
    grouped = data.groupby(["A", "B"], as_index=False)
    result = grouped.mean()
    expected = data.groupby(["A", "B"]).mean()

    arrays = list(zip(*expected.index.values))
    expected.insert(0, "A", arrays[0])
    expected.insert(1, "B", arrays[1])
    expected.index = np.arange(len(expected))
    tm.assert_frame_equal(result, expected)


def test_groupby_as_index_series_scalar(df):
    grouped = df.groupby(["A", "B"], as_index=False)

    # GH #421

    result = grouped["C"].agg(len)
    expected = grouped.agg(len).loc[:, ["A", "B", "C"]]
    tm.assert_frame_equal(result, expected)


def test_groupby_as_index_corner(df, ts):
    msg = "as_index=False only valid with DataFrame"
    with pytest.raises(TypeError, match=msg):
        ts.groupby(lambda x: x.weekday(), as_index=False)

    msg = "as_index=False only valid for axis=0"
    with pytest.raises(ValueError, match=msg):
        df.groupby(lambda x: x.lower(), as_index=False, axis=1)


def test_groupby_multiple_key(df):
    df = tm.makeTimeDataFrame()
    grouped = df.groupby([lambda x: x.year, lambda x: x.month, lambda x: x.day])
    agged = grouped.sum()
    tm.assert_almost_equal(df.values, agged.values)

    grouped = df.T.groupby(
        [lambda x: x.year, lambda x: x.month, lambda x: x.day], axis=1
    )

    agged = grouped.agg(lambda x: x.sum())
    tm.assert_index_equal(agged.index, df.columns)
    tm.assert_almost_equal(df.T.values, agged.values)

    agged = grouped.agg(lambda x: x.sum())
    tm.assert_almost_equal(df.T.values, agged.values)


def test_groupby_multi_corner(df):
    # test that having an all-NA column doesn't mess you up
    df = df.copy()
    df["bad"] = np.nan
    agged = df.groupby(["A", "B"]).mean()

    expected = df.groupby(["A", "B"]).mean()
    expected["bad"] = np.nan

    tm.assert_frame_equal(agged, expected)


def test_omit_nuisance(df):
    grouped = df.groupby("A")

    result = grouped.mean()
    expected = df.loc[:, ["A", "C", "D"]].groupby("A").mean()
    tm.assert_frame_equal(result, expected)

    agged = grouped.agg(np.mean)
    exp = grouped.mean()
    tm.assert_frame_equal(agged, exp)

    df = df.loc[:, ["A", "C", "D"]]
    df["E"] = datetime.now()
    grouped = df.groupby("A")
    result = grouped.agg(np.sum)
    expected = grouped.sum()
    tm.assert_frame_equal(result, expected)

    # won't work with axis = 1
    grouped = df.groupby({"A": 0, "C": 0, "D": 1, "E": 1}, axis=1)
    msg = r"unsupported operand type\(s\) for \+: 'Timestamp'"
    with pytest.raises(TypeError, match=msg):
        grouped.agg(lambda x: x.sum(0, numeric_only=False))


def test_omit_nuisance_python_multiple(three_group):
    grouped = three_group.groupby(["A", "B"])

    agged = grouped.agg(np.mean)
    exp = grouped.mean()
    tm.assert_frame_equal(agged, exp)


def test_empty_groups_corner(mframe):
    # handle empty groups
    df = DataFrame(
        {
            "k1": np.array(["b", "b", "b", "a", "a", "a"]),
            "k2": np.array(["1", "1", "1", "2", "2", "2"]),
            "k3": ["foo", "bar"] * 3,
            "v1": np.random.randn(6),
            "v2": np.random.randn(6),
        }
    )

    grouped = df.groupby(["k1", "k2"])
    result = grouped.agg(np.mean)
    expected = grouped.mean()
    tm.assert_frame_equal(result, expected)

    grouped = mframe[3:5].groupby(level=0)
    agged = grouped.apply(lambda x: x.mean())
    agged_A = grouped["A"].apply(np.mean)
    tm.assert_series_equal(agged["A"], agged_A)
    assert agged.index.name == "first"


def test_nonsense_func():
    df = DataFrame([0])
    msg = r"unsupported operand type\(s\) for \+: 'int' and 'str'"
    with pytest.raises(TypeError, match=msg):
        df.groupby(lambda x: x + "foo")


def test_wrap_aggregated_output_multindex(mframe):
    df = mframe.T
    df["baz", "two"] = "peekaboo"

    keys = [np.array([0, 0, 1]), np.array([0, 0, 1])]
    agged = df.groupby(keys).agg(np.mean)
    assert isinstance(agged.columns, MultiIndex)

    def aggfun(ser):
        if ser.name == ("foo", "one"):
            raise TypeError
        else:
            return ser.sum()

    agged2 = df.groupby(keys).aggregate(aggfun)
    assert len(agged2.columns) + 1 == len(df.columns)


def test_groupby_level_apply(mframe):

    result = mframe.groupby(level=0).count()
    assert result.index.name == "first"
    result = mframe.groupby(level=1).count()
    assert result.index.name == "second"

    result = mframe["A"].groupby(level=0).count()
    assert result.index.name == "first"


def test_groupby_level_mapper(mframe):
    deleveled = mframe.reset_index()

    mapper0 = {"foo": 0, "bar": 0, "baz": 1, "qux": 1}
    mapper1 = {"one": 0, "two": 0, "three": 1}

    result0 = mframe.groupby(mapper0, level=0).sum()
    result1 = mframe.groupby(mapper1, level=1).sum()

    mapped_level0 = np.array([mapper0.get(x) for x in deleveled["first"]])
    mapped_level1 = np.array([mapper1.get(x) for x in deleveled["second"]])
    expected0 = mframe.groupby(mapped_level0).sum()
    expected1 = mframe.groupby(mapped_level1).sum()
    expected0.index.name, expected1.index.name = "first", "second"

    tm.assert_frame_equal(result0, expected0)
    tm.assert_frame_equal(result1, expected1)


def test_groupby_level_nonmulti():
    # GH 1313, GH 13901
    s = Series([1, 2, 3, 10, 4, 5, 20, 6], Index([1, 2, 3, 1, 4, 5, 2, 6], name="foo"))
    expected = Series([11, 22, 3, 4, 5, 6], Index(range(1, 7), name="foo"))

    result = s.groupby(level=0).sum()
    tm.assert_series_equal(result, expected)
    result = s.groupby(level=[0]).sum()
    tm.assert_series_equal(result, expected)
    result = s.groupby(level=-1).sum()
    tm.assert_series_equal(result, expected)
    result = s.groupby(level=[-1]).sum()
    tm.assert_series_equal(result, expected)

    msg = "level > 0 or level < -1 only valid with MultiIndex"
    with pytest.raises(ValueError, match=msg):
        s.groupby(level=1)
    with pytest.raises(ValueError, match=msg):
        s.groupby(level=-2)
    msg = "No group keys passed!"
    with pytest.raises(ValueError, match=msg):
        s.groupby(level=[])
    msg = "multiple levels only valid with MultiIndex"
    with pytest.raises(ValueError, match=msg):
        s.groupby(level=[0, 0])
    with pytest.raises(ValueError, match=msg):
        s.groupby(level=[0, 1])
    msg = "level > 0 or level < -1 only valid with MultiIndex"
    with pytest.raises(ValueError, match=msg):
        s.groupby(level=[1])


def test_groupby_complex():
    # GH 12902
    a = Series(data=np.arange(4) * (1 + 2j), index=[0, 0, 1, 1])
    expected = Series((1 + 2j, 5 + 10j))

    result = a.groupby(level=0).sum()
    tm.assert_series_equal(result, expected)

    result = a.sum(level=0)
    tm.assert_series_equal(result, expected)


def test_mutate_groups():

    # GH3380

    df = DataFrame(
        {
            "cat1": ["a"] * 8 + ["b"] * 6,
            "cat2": ["c"] * 2
            + ["d"] * 2
            + ["e"] * 2
            + ["f"] * 2
            + ["c"] * 2
            + ["d"] * 2
            + ["e"] * 2,
            "cat3": ["g{}".format(x) for x in range(1, 15)],
            "val": np.random.randint(100, size=14),
        }
    )

    def f_copy(x):
        x = x.copy()
        x["rank"] = x.val.rank(method="min")
        return x.groupby("cat2")["rank"].min()

    def f_no_copy(x):
        x["rank"] = x.val.rank(method="min")
        return x.groupby("cat2")["rank"].min()

    grpby_copy = df.groupby("cat1").apply(f_copy)
    grpby_no_copy = df.groupby("cat1").apply(f_no_copy)
    tm.assert_series_equal(grpby_copy, grpby_no_copy)


def test_no_mutate_but_looks_like():

    # GH 8467
    # first show's mutation indicator
    # second does not, but should yield the same results
    df = DataFrame({"key": [1, 1, 1, 2, 2, 2, 3, 3, 3], "value": range(9)})

    result1 = df.groupby("key", group_keys=True).apply(lambda x: x[:].key)
    result2 = df.groupby("key", group_keys=True).apply(lambda x: x.key)
    tm.assert_series_equal(result1, result2)


def test_groupby_series_indexed_differently():
    s1 = Series(
        [5.0, -9.0, 4.0, 100.0, -5.0, 55.0, 6.7],
        index=Index(["a", "b", "c", "d", "e", "f", "g"]),
    )
    s2 = Series(
        [1.0, 1.0, 4.0, 5.0, 5.0, 7.0], index=Index(["a", "b", "d", "f", "g", "h"])
    )

    grouped = s1.groupby(s2)
    agged = grouped.mean()
    exp = s1.groupby(s2.reindex(s1.index).get).mean()
    tm.assert_series_equal(agged, exp)


def test_groupby_with_hier_columns():
    tuples = list(
        zip(
            *[
                ["bar", "bar", "baz", "baz", "foo", "foo", "qux", "qux"],
                ["one", "two", "one", "two", "one", "two", "one", "two"],
            ]
        )
    )
    index = MultiIndex.from_tuples(tuples)
    columns = MultiIndex.from_tuples(
        [("A", "cat"), ("B", "dog"), ("B", "cat"), ("A", "dog")]
    )
    df = DataFrame(np.random.randn(8, 4), index=index, columns=columns)

    result = df.groupby(level=0).mean()
    tm.assert_index_equal(result.columns, columns)

    result = df.groupby(level=0, axis=1).mean()
    tm.assert_index_equal(result.index, df.index)

    result = df.groupby(level=0).agg(np.mean)
    tm.assert_index_equal(result.columns, columns)

    result = df.groupby(level=0).apply(lambda x: x.mean())
    tm.assert_index_equal(result.columns, columns)

    result = df.groupby(level=0, axis=1).agg(lambda x: x.mean(1))
    tm.assert_index_equal(result.columns, Index(["A", "B"]))
    tm.assert_index_equal(result.index, df.index)

    # add a nuisance column
    sorted_columns, _ = columns.sortlevel(0)
    df["A", "foo"] = "bar"
    result = df.groupby(level=0).mean()
    tm.assert_index_equal(result.columns, df.columns[:-1])


def test_grouping_ndarray(df):
    grouped = df.groupby(df["A"].values)

    result = grouped.sum()
    expected = df.groupby("A").sum()
    tm.assert_frame_equal(
        result, expected, check_names=False
    )  # Note: no names when grouping by value


def test_groupby_wrong_multi_labels():
    data = """index,foo,bar,baz,spam,data
0,foo1,bar1,baz1,spam2,20
1,foo1,bar2,baz1,spam3,30
2,foo2,bar2,baz1,spam2,40
3,foo1,bar1,baz2,spam1,50
4,foo3,bar1,baz2,spam1,60"""

    data = read_csv(StringIO(data), index_col=0)

    grouped = data.groupby(["foo", "bar", "baz", "spam"])

    result = grouped.agg(np.mean)
    expected = grouped.mean()
    tm.assert_frame_equal(result, expected)


def test_groupby_series_with_name(df):
    result = df.groupby(df["A"]).mean()
    result2 = df.groupby(df["A"], as_index=False).mean()
    assert result.index.name == "A"
    assert "A" in result2

    result = df.groupby([df["A"], df["B"]]).mean()
    result2 = df.groupby([df["A"], df["B"]], as_index=False).mean()
    assert result.index.names == ("A", "B")
    assert "A" in result2
    assert "B" in result2


def test_seriesgroupby_name_attr(df):
    # GH 6265
    result = df.groupby("A")["C"]
    assert result.count().name == "C"
    assert result.mean().name == "C"

    testFunc = lambda x: np.sum(x) * 2
    assert result.agg(testFunc).name == "C"


def test_consistency_name():
    # GH 12363

    df = DataFrame(
        {
            "A": ["foo", "bar", "foo", "bar", "foo", "bar", "foo", "foo"],
            "B": ["one", "one", "two", "two", "two", "two", "one", "two"],
            "C": np.random.randn(8) + 1.0,
            "D": np.arange(8),
        }
    )

    expected = df.groupby(["A"]).B.count()
    result = df.B.groupby(df.A).count()
    tm.assert_series_equal(result, expected)


def test_groupby_name_propagation(df):
    # GH 6124
    def summarize(df, name=None):
        return Series({"count": 1, "mean": 2, "omissions": 3}, name=name)

    def summarize_random_name(df):
        # Provide a different name for each Series.  In this case, groupby
        # should not attempt to propagate the Series name since they are
        # inconsistent.
        return Series({"count": 1, "mean": 2, "omissions": 3}, name=df.iloc[0]["A"])

    metrics = df.groupby("A").apply(summarize)
    assert metrics.columns.name is None
    metrics = df.groupby("A").apply(summarize, "metrics")
    assert metrics.columns.name == "metrics"
    metrics = df.groupby("A").apply(summarize_random_name)
    assert metrics.columns.name is None


def test_groupby_nonstring_columns():
    df = DataFrame([np.arange(10) for x in range(10)])
    grouped = df.groupby(0)
    result = grouped.mean()
    expected = df.groupby(df[0]).mean()
    tm.assert_frame_equal(result, expected)


def test_groupby_mixed_type_columns():
    # GH 13432, unorderable types in py3
    df = DataFrame([[0, 1, 2]], columns=["A", "B", 0])
    expected = DataFrame([[1, 2]], columns=["B", 0], index=Index([0], name="A"))

    result = df.groupby("A").first()
    tm.assert_frame_equal(result, expected)

    result = df.groupby("A").sum()
    tm.assert_frame_equal(result, expected)


# TODO: Ensure warning isn't emitted in the first place
@pytest.mark.filterwarnings("ignore:Mean of:RuntimeWarning")
def test_cython_grouper_series_bug_noncontig():
    arr = np.empty((100, 100))
    arr.fill(np.nan)
    obj = Series(arr[:, 0])
    inds = np.tile(range(10), 10)

    result = obj.groupby(inds).agg(Series.median)
    assert result.isna().all()


def test_series_grouper_noncontig_index():
    index = Index(tm.rands_array(10, 100))

    values = Series(np.random.randn(50), index=index[::2])
    labels = np.random.randint(0, 5, 50)

    # it works!
    grouped = values.groupby(labels)

    # accessing the index elements causes segfault
    f = lambda x: len(set(map(id, x.index)))
    grouped.agg(f)


def test_convert_objects_leave_decimal_alone():

    s = Series(range(5))
    labels = np.array(["a", "b", "c", "d", "e"], dtype="O")

    def convert_fast(x):
        return Decimal(str(x.mean()))

    def convert_force_pure(x):
        # base will be length 0
        assert len(x.values.base) > 0
        return Decimal(str(x.mean()))

    grouped = s.groupby(labels)

    result = grouped.agg(convert_fast)
    assert result.dtype == np.object_
    assert isinstance(result[0], Decimal)

    result = grouped.agg(convert_force_pure)
    assert result.dtype == np.object_
    assert isinstance(result[0], Decimal)


def test_groupby_dtype_inference_empty():
    # GH 6733
    df = DataFrame({"x": [], "range": np.arange(0, dtype="int64")})
    assert df["x"].dtype == np.float64

    result = df.groupby("x").first()
    exp_index = Index([], name="x", dtype=np.float64)
    expected = DataFrame({"range": Series([], index=exp_index, dtype="int64")})
    tm.assert_frame_equal(result, expected, by_blocks=True)


def test_groupby_list_infer_array_like(df):
    result = df.groupby(list(df["A"])).mean()
    expected = df.groupby(df["A"]).mean()
    tm.assert_frame_equal(result, expected, check_names=False)

    with pytest.raises(KeyError, match=r"^'foo'$"):
        df.groupby(list(df["A"][:-1]))

    # pathological case of ambiguity
    df = DataFrame({"foo": [0, 1], "bar": [3, 4], "val": np.random.randn(2)})

    result = df.groupby(["foo", "bar"]).mean()
    expected = df.groupby([df["foo"], df["bar"]]).mean()[["val"]]


def test_groupby_keys_same_size_as_index():
    # GH 11185
    freq = "s"
    index = pd.date_range(
        start=pd.Timestamp("2015-09-29T11:34:44-0700"), periods=2, freq=freq
    )
    df = pd.DataFrame([["A", 10], ["B", 15]], columns=["metric", "values"], index=index)
    result = df.groupby([pd.Grouper(level=0, freq=freq), "metric"]).mean()
    expected = df.set_index([df.index, "metric"])

    tm.assert_frame_equal(result, expected)


def test_groupby_one_row():
    # GH 11741
    msg = r"^'Z'$"
    df1 = pd.DataFrame(np.random.randn(1, 4), columns=list("ABCD"))
    with pytest.raises(KeyError, match=msg):
        df1.groupby("Z")
    df2 = pd.DataFrame(np.random.randn(2, 4), columns=list("ABCD"))
    with pytest.raises(KeyError, match=msg):
        df2.groupby("Z")


def test_groupby_nat_exclude():
    # GH 6992
    df = pd.DataFrame(
        {
            "values": np.random.randn(8),
            "dt": [
                np.nan,
                pd.Timestamp("2013-01-01"),
                np.nan,
                pd.Timestamp("2013-02-01"),
                np.nan,
                pd.Timestamp("2013-02-01"),
                np.nan,
                pd.Timestamp("2013-01-01"),
            ],
            "str": [np.nan, "a", np.nan, "a", np.nan, "a", np.nan, "b"],
        }
    )
    grouped = df.groupby("dt")

    expected = [pd.Index([1, 7]), pd.Index([3, 5])]
    keys = sorted(grouped.groups.keys())
    assert len(keys) == 2
    for k, e in zip(keys, expected):
        # grouped.groups keys are np.datetime64 with system tz
        # not to be affected by tz, only compare values
        tm.assert_index_equal(grouped.groups[k], e)

    # confirm obj is not filtered
    tm.assert_frame_equal(grouped.grouper.groupings[0].obj, df)
    assert grouped.ngroups == 2

    expected = {
        Timestamp("2013-01-01 00:00:00"): np.array([1, 7], dtype=np.int64),
        Timestamp("2013-02-01 00:00:00"): np.array([3, 5], dtype=np.int64),
    }

    for k in grouped.indices:
        tm.assert_numpy_array_equal(grouped.indices[k], expected[k])

    tm.assert_frame_equal(grouped.get_group(Timestamp("2013-01-01")), df.iloc[[1, 7]])
    tm.assert_frame_equal(grouped.get_group(Timestamp("2013-02-01")), df.iloc[[3, 5]])

    with pytest.raises(KeyError, match=r"^NaT$"):
        grouped.get_group(pd.NaT)

    nan_df = DataFrame(
        {"nan": [np.nan, np.nan, np.nan], "nat": [pd.NaT, pd.NaT, pd.NaT]}
    )
    assert nan_df["nan"].dtype == "float64"
    assert nan_df["nat"].dtype == "datetime64[ns]"

    for key in ["nan", "nat"]:
        grouped = nan_df.groupby(key)
        assert grouped.groups == {}
        assert grouped.ngroups == 0
        assert grouped.indices == {}
        with pytest.raises(KeyError, match=r"^nan$"):
            grouped.get_group(np.nan)
        with pytest.raises(KeyError, match=r"^NaT$"):
            grouped.get_group(pd.NaT)


def test_groupby_2d_malformed():
    d = DataFrame(index=range(2))
    d["group"] = ["g1", "g2"]
    d["zeros"] = [0, 0]
    d["ones"] = [1, 1]
    d["label"] = ["l1", "l2"]
    tmp = d.groupby(["group"]).mean()
    res_values = np.array([[0, 1], [0, 1]], dtype=np.int64)
    tm.assert_index_equal(tmp.columns, Index(["zeros", "ones"]))
    tm.assert_numpy_array_equal(tmp.values, res_values)


def test_int32_overflow():
    B = np.concatenate((np.arange(10000), np.arange(10000), np.arange(5000)))
    A = np.arange(25000)
    df = DataFrame({"A": A, "B": B, "C": A, "D": B, "E": np.random.randn(25000)})

    left = df.groupby(["A", "B", "C", "D"]).sum()
    right = df.groupby(["D", "C", "B", "A"]).sum()
    assert len(left) == len(right)


def test_groupby_sort_multi():
    df = DataFrame(
        {
            "a": ["foo", "bar", "baz"],
            "b": [3, 2, 1],
            "c": [0, 1, 2],
            "d": np.random.randn(3),
        }
    )

    tups = [tuple(row) for row in df[["a", "b", "c"]].values]
    tups = com.asarray_tuplesafe(tups)
    result = df.groupby(["a", "b", "c"], sort=True).sum()
    tm.assert_numpy_array_equal(result.index.values, tups[[1, 2, 0]])

    tups = [tuple(row) for row in df[["c", "a", "b"]].values]
    tups = com.asarray_tuplesafe(tups)
    result = df.groupby(["c", "a", "b"], sort=True).sum()
    tm.assert_numpy_array_equal(result.index.values, tups)

    tups = [tuple(x) for x in df[["b", "c", "a"]].values]
    tups = com.asarray_tuplesafe(tups)
    result = df.groupby(["b", "c", "a"], sort=True).sum()
    tm.assert_numpy_array_equal(result.index.values, tups[[2, 1, 0]])

    df = DataFrame(
        {"a": [0, 1, 2, 0, 1, 2], "b": [0, 0, 0, 1, 1, 1], "d": np.random.randn(6)}
    )
    grouped = df.groupby(["a", "b"])["d"]
    result = grouped.sum()

    def _check_groupby(df, result, keys, field, f=lambda x: x.sum()):
        tups = [tuple(row) for row in df[keys].values]
        tups = com.asarray_tuplesafe(tups)
        expected = f(df.groupby(tups)[field])
        for k, v in expected.items():
            assert result[k] == v

    _check_groupby(df, result, ["a", "b"], "d")


def test_dont_clobber_name_column():
    df = DataFrame(
        {"key": ["a", "a", "a", "b", "b", "b"], "name": ["foo", "bar", "baz"] * 2}
    )

    result = df.groupby("key").apply(lambda x: x)
    tm.assert_frame_equal(result, df)


def test_skip_group_keys():

    tsf = tm.makeTimeDataFrame()

    grouped = tsf.groupby(lambda x: x.month, group_keys=False)
    result = grouped.apply(lambda x: x.sort_values(by="A")[:3])

    pieces = [group.sort_values(by="A")[:3] for key, group in grouped]

    expected = pd.concat(pieces)
    tm.assert_frame_equal(result, expected)

    grouped = tsf["A"].groupby(lambda x: x.month, group_keys=False)
    result = grouped.apply(lambda x: x.sort_values()[:3])

    pieces = [group.sort_values()[:3] for key, group in grouped]

    expected = pd.concat(pieces)
    tm.assert_series_equal(result, expected)


def test_no_nonsense_name(float_frame):
    # GH #995
    s = float_frame["C"].copy()
    s.name = None

    result = s.groupby(float_frame["A"]).agg(np.sum)
    assert result.name is None


def test_multifunc_sum_bug():
    # GH #1065
    x = DataFrame(np.arange(9).reshape(3, 3))
    x["test"] = 0
    x["fl"] = [1.3, 1.5, 1.6]

    grouped = x.groupby("test")
    result = grouped.agg({"fl": "sum", 2: "size"})
    assert result["fl"].dtype == np.float64


def test_handle_dict_return_value(df):
    def f(group):
        return {"max": group.max(), "min": group.min()}

    def g(group):
        return Series({"max": group.max(), "min": group.min()})

    result = df.groupby("A")["C"].apply(f)
    expected = df.groupby("A")["C"].apply(g)

    assert isinstance(result, Series)
    tm.assert_series_equal(result, expected)


@pytest.mark.parametrize("grouper", ["A", ["A", "B"]])
def test_set_group_name(df, grouper):
    def f(group):
        assert group.name is not None
        return group

    def freduce(group):
        assert group.name is not None
        return group.sum()

    def foo(x):
        return freduce(x)

    grouped = df.groupby(grouper)

    # make sure all these work
    grouped.apply(f)
    grouped.aggregate(freduce)
    grouped.aggregate({"C": freduce, "D": freduce})
    grouped.transform(f)

    grouped["C"].apply(f)
    grouped["C"].aggregate(freduce)
    grouped["C"].aggregate([freduce, foo])
    grouped["C"].transform(f)


def test_group_name_available_in_inference_pass():
    # gh-15062
    df = pd.DataFrame({"a": [0, 0, 1, 1, 2, 2], "b": np.arange(6)})

    names = []

    def f(group):
        names.append(group.name)
        return group.copy()

    df.groupby("a", sort=False, group_keys=False).apply(f)

    expected_names = [0, 1, 2]
    assert names == expected_names


def test_no_dummy_key_names(df):
    # see gh-1291
    result = df.groupby(df["A"].values).sum()
    assert result.index.name is None

    result = df.groupby([df["A"].values, df["B"].values]).sum()
    assert result.index.names == (None, None)


def test_groupby_sort_multiindex_series():
    # series multiindex groupby sort argument was not being passed through
    # _compress_group_index
    # GH 9444
    index = MultiIndex(
        levels=[[1, 2], [1, 2]],
        codes=[[0, 0, 0, 0, 1, 1], [1, 1, 0, 0, 0, 0]],
        names=["a", "b"],
    )
    mseries = Series([0, 1, 2, 3, 4, 5], index=index)
    index = MultiIndex(
        levels=[[1, 2], [1, 2]], codes=[[0, 0, 1], [1, 0, 0]], names=["a", "b"]
    )
    mseries_result = Series([0, 2, 4], index=index)

    result = mseries.groupby(level=["a", "b"], sort=False).first()
    tm.assert_series_equal(result, mseries_result)
    result = mseries.groupby(level=["a", "b"], sort=True).first()
    tm.assert_series_equal(result, mseries_result.sort_index())


def test_groupby_reindex_inside_function():

    periods = 1000
    ind = date_range(start="2012/1/1", freq="5min", periods=periods)
    df = DataFrame({"high": np.arange(periods), "low": np.arange(periods)}, index=ind)

    def agg_before(hour, func, fix=False):
        """
            Run an aggregate func on the subset of data.
        """

        def _func(data):
            d = data.loc[data.index.map(lambda x: x.hour < 11)].dropna()
            if fix:
                data[data.index[0]]
            if len(d) == 0:
                return None
            return func(d)

        return _func

    def afunc(data):
        d = data.select(lambda x: x.hour < 11).dropna()
        return np.max(d)

    grouped = df.groupby(lambda x: datetime(x.year, x.month, x.day))
    closure_bad = grouped.agg({"high": agg_before(11, np.max)})
    closure_good = grouped.agg({"high": agg_before(11, np.max, True)})

    tm.assert_frame_equal(closure_bad, closure_good)


def test_groupby_multiindex_missing_pair():
    # GH9049
    df = DataFrame(
        {
            "group1": ["a", "a", "a", "b"],
            "group2": ["c", "c", "d", "c"],
            "value": [1, 1, 1, 5],
        }
    )
    df = df.set_index(["group1", "group2"])
    df_grouped = df.groupby(level=["group1", "group2"], sort=True)

    res = df_grouped.agg("sum")
    idx = MultiIndex.from_tuples(
        [("a", "c"), ("a", "d"), ("b", "c")], names=["group1", "group2"]
    )
    exp = DataFrame([[2], [1], [5]], index=idx, columns=["value"])

    tm.assert_frame_equal(res, exp)


def test_groupby_multiindex_not_lexsorted():
    # GH 11640

    # define the lexsorted version
    lexsorted_mi = MultiIndex.from_tuples(
        [("a", ""), ("b1", "c1"), ("b2", "c2")], names=["b", "c"]
    )
    lexsorted_df = DataFrame([[1, 3, 4]], columns=lexsorted_mi)
    assert lexsorted_df.columns.is_lexsorted()

    # define the non-lexsorted version
    not_lexsorted_df = DataFrame(
        columns=["a", "b", "c", "d"], data=[[1, "b1", "c1", 3], [1, "b2", "c2", 4]]
    )
    not_lexsorted_df = not_lexsorted_df.pivot_table(
        index="a", columns=["b", "c"], values="d"
    )
    not_lexsorted_df = not_lexsorted_df.reset_index()
    assert not not_lexsorted_df.columns.is_lexsorted()

    # compare the results
    tm.assert_frame_equal(lexsorted_df, not_lexsorted_df)

    expected = lexsorted_df.groupby("a").mean()
    with tm.assert_produces_warning(PerformanceWarning):
        result = not_lexsorted_df.groupby("a").mean()
    tm.assert_frame_equal(expected, result)

    # a transforming function should work regardless of sort
    # GH 14776
    df = DataFrame(
        {"x": ["a", "a", "b", "a"], "y": [1, 1, 2, 2], "z": [1, 2, 3, 4]}
    ).set_index(["x", "y"])
    assert not df.index.is_lexsorted()

    for level in [0, 1, [0, 1]]:
        for sort in [False, True]:
            result = df.groupby(level=level, sort=sort).apply(DataFrame.drop_duplicates)
            expected = df
            tm.assert_frame_equal(expected, result)

            result = (
                df.sort_index()
                .groupby(level=level, sort=sort)
                .apply(DataFrame.drop_duplicates)
            )
            expected = df.sort_index()
            tm.assert_frame_equal(expected, result)


def test_index_label_overlaps_location():
    # checking we don't have any label/location confusion in the
    # the wake of GH5375
    df = DataFrame(list("ABCDE"), index=[2, 0, 2, 1, 1])
    g = df.groupby(list("ababb"))
    actual = g.filter(lambda x: len(x) > 2)
    expected = df.iloc[[1, 3, 4]]
    tm.assert_frame_equal(actual, expected)

    ser = df[0]
    g = ser.groupby(list("ababb"))
    actual = g.filter(lambda x: len(x) > 2)
    expected = ser.take([1, 3, 4])
    tm.assert_series_equal(actual, expected)

    # ... and again, with a generic Index of floats
    df.index = df.index.astype(float)
    g = df.groupby(list("ababb"))
    actual = g.filter(lambda x: len(x) > 2)
    expected = df.iloc[[1, 3, 4]]
    tm.assert_frame_equal(actual, expected)

    ser = df[0]
    g = ser.groupby(list("ababb"))
    actual = g.filter(lambda x: len(x) > 2)
    expected = ser.take([1, 3, 4])
    tm.assert_series_equal(actual, expected)


def test_transform_doesnt_clobber_ints():
    # GH 7972
    n = 6
    x = np.arange(n)
    df = DataFrame({"a": x // 2, "b": 2.0 * x, "c": 3.0 * x})
    df2 = DataFrame({"a": x // 2 * 1.0, "b": 2.0 * x, "c": 3.0 * x})

    gb = df.groupby("a")
    result = gb.transform("mean")

    gb2 = df2.groupby("a")
    expected = gb2.transform("mean")
    tm.assert_frame_equal(result, expected)


@pytest.mark.parametrize(
    "sort_column",
    ["ints", "floats", "strings", ["ints", "floats"], ["ints", "strings"]],
)
@pytest.mark.parametrize(
    "group_column", ["int_groups", "string_groups", ["int_groups", "string_groups"]]
)
def test_groupby_preserves_sort(sort_column, group_column):
    # Test to ensure that groupby always preserves sort order of original
    # object. Issue #8588 and #9651

    df = DataFrame(
        {
            "int_groups": [3, 1, 0, 1, 0, 3, 3, 3],
            "string_groups": ["z", "a", "z", "a", "a", "g", "g", "g"],
            "ints": [8, 7, 4, 5, 2, 9, 1, 1],
            "floats": [2.3, 5.3, 6.2, -2.4, 2.2, 1.1, 1.1, 5],
            "strings": ["z", "d", "a", "e", "word", "word2", "42", "47"],
        }
    )

    # Try sorting on different types and with different group types

    df = df.sort_values(by=sort_column)
    g = df.groupby(group_column)

    def test_sort(x):
        tm.assert_frame_equal(x, x.sort_values(by=sort_column))

    g.apply(test_sort)


def test_group_shift_with_null_key():
    # This test is designed to replicate the segfault in issue #13813.
    n_rows = 1200

    # Generate a moderately large dataframe with occasional missing
    # values in column `B`, and then group by [`A`, `B`]. This should
    # force `-1` in `labels` array of `g.grouper.group_info` exactly
    # at those places, where the group-by key is partially missing.
    df = DataFrame(
        [(i % 12, i % 3 if i % 3 else np.nan, i) for i in range(n_rows)],
        dtype=float,
        columns=["A", "B", "Z"],
        index=None,
    )
    g = df.groupby(["A", "B"])

    expected = DataFrame(
        [(i + 12 if i % 3 and i < n_rows - 12 else np.nan) for i in range(n_rows)],
        dtype=float,
        columns=["Z"],
        index=None,
    )
    result = g.shift(-1)

    tm.assert_frame_equal(result, expected)


def test_group_shift_with_fill_value():
    # GH #24128
    n_rows = 24
    df = DataFrame(
        [(i % 12, i % 3, i) for i in range(n_rows)],
        dtype=float,
        columns=["A", "B", "Z"],
        index=None,
    )
    g = df.groupby(["A", "B"])

    expected = DataFrame(
        [(i + 12 if i < n_rows - 12 else 0) for i in range(n_rows)],
        dtype=float,
        columns=["Z"],
        index=None,
    )
    result = g.shift(-1, fill_value=0)[["Z"]]

    tm.assert_frame_equal(result, expected)


def test_pivot_table_values_key_error():
    # This test is designed to replicate the error in issue #14938
    df = pd.DataFrame(
        {
            "eventDate": pd.date_range(
                pd.datetime.today(), periods=20, freq="M"
            ).tolist(),
            "thename": range(0, 20),
        }
    )

    df["year"] = df.set_index("eventDate").index.year
    df["month"] = df.set_index("eventDate").index.month

    with pytest.raises(KeyError, match="'badname'"):
        df.reset_index().pivot_table(
            index="year", columns="month", values="badname", aggfunc="count"
        )


def test_empty_dataframe_groupby():
    # GH8093
    df = DataFrame(columns=["A", "B", "C"])

    result = df.groupby("A").sum()
    expected = DataFrame(columns=["B", "C"], dtype=np.float64)
    expected.index.name = "A"

    tm.assert_frame_equal(result, expected)


def test_tuple_warns():
    # https://github.com/pandas-dev/pandas/issues/18314
    df = pd.DataFrame(
        {
            ("a", "b"): [1, 1, 2, 2],
            "a": [1, 1, 1, 2],
            "b": [1, 2, 2, 2],
            "c": [1, 1, 1, 1],
        }
    )
    with tm.assert_produces_warning(FutureWarning) as w:
        df[["a", "b", "c"]].groupby(("a", "b")).c.mean()

    assert "Interpreting tuple 'by' as a list" in str(w[0].message)

    with tm.assert_produces_warning(None):
        df.groupby(("a", "b")).c.mean()


def test_tuple_warns_unhashable():
    # https://github.com/pandas-dev/pandas/issues/18314
    business_dates = date_range(start="4/1/2014", end="6/30/2014", freq="B")
    df = DataFrame(1, index=business_dates, columns=["a", "b"])

    with tm.assert_produces_warning(FutureWarning) as w:
        df.groupby((df.index.year, df.index.month)).nth([0, 3, -1])

    assert "Interpreting tuple 'by' as a list" in str(w[0].message)


def test_tuple_correct_keyerror():
    # https://github.com/pandas-dev/pandas/issues/18798
    df = pd.DataFrame(
        1, index=range(3), columns=pd.MultiIndex.from_product([[1, 2], [3, 4]])
    )
    with pytest.raises(KeyError, match=r"^\(7, 8\)$"):
        df.groupby((7, 8)).mean()


def test_groupby_agg_ohlc_non_first():
    # GH 21716
    df = pd.DataFrame(
        [[1], [1]],
        columns=["foo"],
        index=pd.date_range("2018-01-01", periods=2, freq="D"),
    )

    expected = pd.DataFrame(
        [[1, 1, 1, 1, 1], [1, 1, 1, 1, 1]],
        columns=pd.MultiIndex.from_tuples(
            (
                ("foo", "sum", "foo"),
                ("foo", "ohlc", "open"),
                ("foo", "ohlc", "high"),
                ("foo", "ohlc", "low"),
                ("foo", "ohlc", "close"),
            )
        ),
        index=pd.date_range("2018-01-01", periods=2, freq="D"),
    )

    result = df.groupby(pd.Grouper(freq="D")).agg(["sum", "ohlc"])

    tm.assert_frame_equal(result, expected)


def test_groupby_multiindex_nat():
    # GH 9236
    values = [
        (pd.NaT, "a"),
        (datetime(2012, 1, 2), "a"),
        (datetime(2012, 1, 2), "b"),
        (datetime(2012, 1, 3), "a"),
    ]
    mi = pd.MultiIndex.from_tuples(values, names=["date", None])
    ser = pd.Series([3, 2, 2.5, 4], index=mi)

    result = ser.groupby(level=1).mean()
    expected = pd.Series([3.0, 2.5], index=["a", "b"])
    tm.assert_series_equal(result, expected)


def test_groupby_empty_list_raises():
    # GH 5289
    values = zip(range(10), range(10))
    df = DataFrame(values, columns=["apple", "b"])
    msg = "Grouper and axis must be same length"
    with pytest.raises(ValueError, match=msg):
        df.groupby([[]])


def test_groupby_multiindex_series_keys_len_equal_group_axis():
    # GH 25704
    index_array = [["x", "x"], ["a", "b"], ["k", "k"]]
    index_names = ["first", "second", "third"]
    ri = pd.MultiIndex.from_arrays(index_array, names=index_names)
    s = pd.Series(data=[1, 2], index=ri)
    result = s.groupby(["first", "third"]).sum()

    index_array = [["x"], ["k"]]
    index_names = ["first", "third"]
    ei = pd.MultiIndex.from_arrays(index_array, names=index_names)
    expected = pd.Series([3], index=ei)

    tm.assert_series_equal(result, expected)


def test_groupby_groups_in_BaseGrouper():
    # GH 26326
    # Test if DataFrame grouped with a pandas.Grouper has correct groups
    mi = pd.MultiIndex.from_product([["A", "B"], ["C", "D"]], names=["alpha", "beta"])
    df = pd.DataFrame({"foo": [1, 2, 1, 2], "bar": [1, 2, 3, 4]}, index=mi)
    result = df.groupby([pd.Grouper(level="alpha"), "beta"])
    expected = df.groupby(["alpha", "beta"])
    assert result.groups == expected.groups

    result = df.groupby(["beta", pd.Grouper(level="alpha")])
    expected = df.groupby(["beta", "alpha"])
    assert result.groups == expected.groups


@pytest.mark.parametrize("group_name", ["x", ["x"]])
def test_groupby_axis_1(group_name):
    # GH 27614
    df = pd.DataFrame(
        np.arange(12).reshape(3, 4), index=[0, 1, 0], columns=[10, 20, 10, 20]
    )
    df.index.name = "y"
    df.columns.name = "x"

    results = df.groupby(group_name, axis=1).sum()
    expected = df.T.groupby(group_name).sum().T
    tm.assert_frame_equal(results, expected)

    # test on MI column
    iterables = [["bar", "baz", "foo"], ["one", "two"]]
    mi = pd.MultiIndex.from_product(iterables=iterables, names=["x", "x1"])
    df = pd.DataFrame(np.arange(18).reshape(3, 6), index=[0, 1, 0], columns=mi)
    results = df.groupby(group_name, axis=1).sum()
    expected = df.T.groupby(group_name).sum().T
    tm.assert_frame_equal(results, expected)


@pytest.mark.parametrize(
    "op, expected",
    [
        (
            "shift",
            {
                "time": [
                    None,
                    None,
                    Timestamp("2019-01-01 12:00:00"),
                    Timestamp("2019-01-01 12:30:00"),
                    None,
                    None,
                ]
            },
        ),
        (
            "bfill",
            {
                "time": [
                    Timestamp("2019-01-01 12:00:00"),
                    Timestamp("2019-01-01 12:30:00"),
                    Timestamp("2019-01-01 14:00:00"),
                    Timestamp("2019-01-01 14:30:00"),
                    Timestamp("2019-01-01 14:00:00"),
                    Timestamp("2019-01-01 14:30:00"),
                ]
            },
        ),
        (
            "ffill",
            {
                "time": [
                    Timestamp("2019-01-01 12:00:00"),
                    Timestamp("2019-01-01 12:30:00"),
                    Timestamp("2019-01-01 12:00:00"),
                    Timestamp("2019-01-01 12:30:00"),
                    Timestamp("2019-01-01 14:00:00"),
                    Timestamp("2019-01-01 14:30:00"),
                ]
            },
        ),
    ],
)
def test_shift_bfill_ffill_tz(tz_naive_fixture, op, expected):
    # GH19995, GH27992: Check that timezone does not drop in shift, bfill, and ffill
    tz = tz_naive_fixture
    data = {
        "id": ["A", "B", "A", "B", "A", "B"],
        "time": [
            Timestamp("2019-01-01 12:00:00"),
            Timestamp("2019-01-01 12:30:00"),
            None,
            None,
            Timestamp("2019-01-01 14:00:00"),
            Timestamp("2019-01-01 14:30:00"),
        ],
    }
    df = DataFrame(data).assign(time=lambda x: x.time.dt.tz_localize(tz))

    grouped = df.groupby("id")
    result = getattr(grouped, op)()
    expected = DataFrame(expected).assign(time=lambda x: x.time.dt.tz_localize(tz))
    tm.assert_frame_equal(result, expected)


def test_groupby_only_none_group():
    # see GH21624
    # this was crashing with "ValueError: Length of passed values is 1, index implies 0"
    df = pd.DataFrame({"g": [None], "x": 1})
    actual = df.groupby("g")["x"].transform("sum")
    expected = pd.Series([np.nan], name="x")

<<<<<<< HEAD
    assert_series_equal(actual, expected)


@pytest.mark.parametrize("bool_agg_func", ["any", "all"])
def test_bool_aggs_dup_column_labels(bool_agg_func):
    # 21668
    df = pd.DataFrame([[True, True]], columns=["a", "a"])
    grp_by = df.groupby([0])
    result = getattr(grp_by, bool_agg_func)()

    expected = df
    tm.assert_frame_equal(result, expected)


@pytest.mark.parametrize(
    "idx", [pd.Index(["a", "a"]), pd.MultiIndex.from_tuples((("a", "a"), ("a", "a")))]
)
def test_dup_labels_output_shape(groupby_func, idx):
    if groupby_func in {"size", "ngroup", "cumcount"}:
        pytest.skip("Not applicable")

    df = pd.DataFrame([[1, 1]], columns=idx)
    grp_by = df.groupby([0])

    args = []
    if groupby_func in {"fillna", "nth"}:
        args.append(0)
    elif groupby_func == "corrwith":
        args.append(df)
    elif groupby_func == "tshift":
        df.index = [pd.Timestamp("today")]
        args.extend([1, "D"])

    result = getattr(grp_by, groupby_func)(*args)

    assert result.shape == (1, 2)
    tm.assert_index_equal(result.columns, idx)
=======
    tm.assert_series_equal(actual, expected)
>>>>>>> 5f77f5f2
<|MERGE_RESOLUTION|>--- conflicted
+++ resolved
@@ -1950,8 +1950,7 @@
     actual = df.groupby("g")["x"].transform("sum")
     expected = pd.Series([np.nan], name="x")
 
-<<<<<<< HEAD
-    assert_series_equal(actual, expected)
+    tm.assert_series_equal(actual, expected)
 
 
 @pytest.mark.parametrize("bool_agg_func", ["any", "all"])
@@ -1987,7 +1986,4 @@
     result = getattr(grp_by, groupby_func)(*args)
 
     assert result.shape == (1, 2)
-    tm.assert_index_equal(result.columns, idx)
-=======
-    tm.assert_series_equal(actual, expected)
->>>>>>> 5f77f5f2
+    tm.assert_index_equal(result.columns, idx)