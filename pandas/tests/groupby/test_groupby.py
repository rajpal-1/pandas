--- conflicted
+++ resolved
@@ -166,15 +166,9 @@
         return grp.iloc[0]
 
     result = df.groupby("A").apply(f_1)[["B"]]
-<<<<<<< HEAD
-    e = expected.copy()
-    with tm.assert_produces_warning(FutureWarning, match="item of incompatible dtype"):
-        e.loc["Tiger"] = np.nan
-=======
     # Cast to avoid upcast when setting nan below
     e = expected.copy().astype("float64")
     e.loc["Tiger"] = np.nan
->>>>>>> a89110f5
     tm.assert_frame_equal(result, e)
 
     def f_2(grp):
