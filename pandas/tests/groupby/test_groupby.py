from datetime import datetime
from decimal import Decimal

import numpy as np
import pytest

from pandas.compat import IS64
from pandas.errors import (
    PerformanceWarning,
    SpecificationError,
)

import pandas as pd
from pandas import (
    Categorical,
    DataFrame,
    Grouper,
    Index,
    Interval,
    MultiIndex,
    RangeIndex,
    Series,
    Timedelta,
    Timestamp,
    date_range,
    to_datetime,
)
import pandas._testing as tm
from pandas.core.arrays import BooleanArray
import pandas.core.common as com
from pandas.tests.groupby import get_groupby_method_args


def test_repr():
    # GH18203
    result = repr(Grouper(key="A", level="B"))
    expected = "Grouper(key='A', level='B', axis=0, sort=False, dropna=True)"
    assert result == expected


def test_groupby_std_datetimelike():
    # GH#48481
    tdi = pd.timedelta_range("1 Day", periods=10000)
    ser = Series(tdi)
    ser[::5] *= 2  # get different std for different groups

    df = ser.to_frame("A")

    df["B"] = ser + Timestamp(0)
    df["C"] = ser + Timestamp(0, tz="UTC")
    df.iloc[-1] = pd.NaT  # last group includes NaTs

    gb = df.groupby(list(range(5)) * 2000)

    result = gb.std()

    # Note: this does not _exactly_ match what we would get if we did
    # [gb.get_group(i).std() for i in gb.groups]
    #  but it _does_ match the floating point error we get doing the
    #  same operation on int64 data xref GH#51332
    td1 = Timedelta("2887 days 11:21:02.326710176")
    td4 = Timedelta("2886 days 00:42:34.664668096")
    exp_ser = Series([td1 * 2, td1, td1, td1, td4], index=np.arange(5))
    expected = DataFrame({"A": exp_ser, "B": exp_ser, "C": exp_ser})
    tm.assert_frame_equal(result, expected)


@pytest.mark.parametrize("dtype", ["int64", "int32", "float64", "float32"])
def test_basic_aggregations(dtype):
    data = Series(np.arange(9) // 3, index=np.arange(9), dtype=dtype)

    index = np.arange(9)
    np.random.shuffle(index)
    data = data.reindex(index)

    grouped = data.groupby(lambda x: x // 3, group_keys=False)

    for k, v in grouped:
        assert len(v) == 3

    agged = grouped.aggregate(np.mean)
    assert agged[1] == 1

    tm.assert_series_equal(agged, grouped.agg(np.mean))  # shorthand
    tm.assert_series_equal(agged, grouped.mean())
    tm.assert_series_equal(grouped.agg(np.sum), grouped.sum())

    expected = grouped.apply(lambda x: x * x.sum())
    transformed = grouped.transform(lambda x: x * x.sum())
    assert transformed[7] == 12
    tm.assert_series_equal(transformed, expected)

    value_grouped = data.groupby(data)
    tm.assert_series_equal(
        value_grouped.aggregate(np.mean), agged, check_index_type=False
    )

    # complex agg
    agged = grouped.aggregate([np.mean, np.std])

    msg = r"nested renamer is not supported"
    with pytest.raises(SpecificationError, match=msg):
        grouped.aggregate({"one": np.mean, "two": np.std})

    group_constants = {0: 10, 1: 20, 2: 30}
    msg = (
        "Pinning the groupby key to each group in SeriesGroupBy.agg is deprecated, "
        "and cases that relied on it will raise in a future version"
    )
    with tm.assert_produces_warning(FutureWarning, match=msg):
        # GH#41090
        agged = grouped.agg(lambda x: group_constants[x.name] + x.mean())
    assert agged[1] == 21

    # corner cases
    msg = "Must produce aggregated value"
    # exception raised is type Exception
    with pytest.raises(Exception, match=msg):
        grouped.aggregate(lambda x: x * 2)


def test_groupby_nonobject_dtype(mframe, df_mixed_floats):
    key = mframe.index.codes[0]
    grouped = mframe.groupby(key)
    result = grouped.sum()

    expected = mframe.groupby(key.astype("O")).sum()
    assert result.index.dtype == np.int8
    assert expected.index.dtype == np.int64
    tm.assert_frame_equal(result, expected, check_index_type=False)

    # GH 3911, mixed frame non-conversion
    df = df_mixed_floats.copy()
    df["value"] = range(len(df))

    def max_value(group):
        return group.loc[group["value"].idxmax()]

    msg = "DataFrameGroupBy.apply operated on the grouping columns"
    with tm.assert_produces_warning(FutureWarning, match=msg):
        applied = df.groupby("A").apply(max_value)
    result = applied.dtypes
    expected = df.dtypes
    tm.assert_series_equal(result, expected)


def test_inconsistent_return_type():
    # GH5592
    # inconsistent return type
    df = DataFrame(
        {
            "A": ["Tiger", "Tiger", "Tiger", "Lamb", "Lamb", "Pony", "Pony"],
            "B": Series(np.arange(7), dtype="int64"),
            "C": date_range("20130101", periods=7),
        }
    )

    def f_0(grp):
        return grp.iloc[0]

    expected = df.groupby("A").first()[["B"]]
    msg = "DataFrameGroupBy.apply operated on the grouping columns"
    with tm.assert_produces_warning(FutureWarning, match=msg):
        result = df.groupby("A").apply(f_0)[["B"]]
    tm.assert_frame_equal(result, expected)

    def f_1(grp):
        if grp.name == "Tiger":
            return None
        return grp.iloc[0]

    msg = "DataFrameGroupBy.apply operated on the grouping columns"
    with tm.assert_produces_warning(FutureWarning, match=msg):
        result = df.groupby("A").apply(f_1)[["B"]]
    e = expected.copy()
    e.loc["Tiger"] = np.nan
    tm.assert_frame_equal(result, e)

    def f_2(grp):
        if grp.name == "Pony":
            return None
        return grp.iloc[0]

    msg = "DataFrameGroupBy.apply operated on the grouping columns"
    with tm.assert_produces_warning(FutureWarning, match=msg):
        result = df.groupby("A").apply(f_2)[["B"]]
    e = expected.copy()
    e.loc["Pony"] = np.nan
    tm.assert_frame_equal(result, e)

    # 5592 revisited, with datetimes
    def f_3(grp):
        if grp.name == "Pony":
            return None
        return grp.iloc[0]

    msg = "DataFrameGroupBy.apply operated on the grouping columns"
    with tm.assert_produces_warning(FutureWarning, match=msg):
        result = df.groupby("A").apply(f_3)[["C"]]
    e = df.groupby("A").first()[["C"]]
    e.loc["Pony"] = pd.NaT
    tm.assert_frame_equal(result, e)

    # scalar outputs
    def f_4(grp):
        if grp.name == "Pony":
            return None
        return grp.iloc[0].loc["C"]

    msg = "DataFrameGroupBy.apply operated on the grouping columns"
    with tm.assert_produces_warning(FutureWarning, match=msg):
        result = df.groupby("A").apply(f_4)
    e = df.groupby("A").first()["C"].copy()
    e.loc["Pony"] = np.nan
    e.name = None
    tm.assert_series_equal(result, e)


def test_pass_args_kwargs(ts, tsframe):
    def f(x, q=None, axis=0):
        return np.percentile(x, q, axis=axis)

    g = lambda x: np.percentile(x, 80, axis=0)

    # Series
    ts_grouped = ts.groupby(lambda x: x.month)
    agg_result = ts_grouped.agg(np.percentile, 80, axis=0)
    apply_result = ts_grouped.apply(np.percentile, 80, axis=0)
    trans_result = ts_grouped.transform(np.percentile, 80, axis=0)

    agg_expected = ts_grouped.quantile(0.8)
    trans_expected = ts_grouped.transform(g)

    tm.assert_series_equal(apply_result, agg_expected)
    tm.assert_series_equal(agg_result, agg_expected)
    tm.assert_series_equal(trans_result, trans_expected)

    agg_result = ts_grouped.agg(f, q=80)
    apply_result = ts_grouped.apply(f, q=80)
    trans_result = ts_grouped.transform(f, q=80)
    tm.assert_series_equal(agg_result, agg_expected)
    tm.assert_series_equal(apply_result, agg_expected)
    tm.assert_series_equal(trans_result, trans_expected)

    # DataFrame
    for as_index in [True, False]:
        df_grouped = tsframe.groupby(lambda x: x.month, as_index=as_index)
        warn = None if as_index else FutureWarning
        msg = "A grouping .* was excluded from the result"
        with tm.assert_produces_warning(warn, match=msg):
            agg_result = df_grouped.agg(np.percentile, 80, axis=0)
        with tm.assert_produces_warning(warn, match=msg):
            apply_result = df_grouped.apply(DataFrame.quantile, 0.8)
        with tm.assert_produces_warning(warn, match=msg):
            expected = df_grouped.quantile(0.8)
        tm.assert_frame_equal(apply_result, expected, check_names=False)
        tm.assert_frame_equal(agg_result, expected)

        apply_result = df_grouped.apply(DataFrame.quantile, [0.4, 0.8])
        with tm.assert_produces_warning(warn, match=msg):
            expected_seq = df_grouped.quantile([0.4, 0.8])
        tm.assert_frame_equal(apply_result, expected_seq, check_names=False)

        with tm.assert_produces_warning(warn, match=msg):
            agg_result = df_grouped.agg(f, q=80)
        with tm.assert_produces_warning(warn, match=msg):
            apply_result = df_grouped.apply(DataFrame.quantile, q=0.8)
        tm.assert_frame_equal(agg_result, expected)
        tm.assert_frame_equal(apply_result, expected, check_names=False)


@pytest.mark.parametrize("as_index", [True, False])
def test_pass_args_kwargs_duplicate_columns(tsframe, as_index):
    # go through _aggregate_frame with self.axis == 0 and duplicate columns
    tsframe.columns = ["A", "B", "A", "C"]
    gb = tsframe.groupby(lambda x: x.month, as_index=as_index)

    warn = None if as_index else FutureWarning
    msg = "A grouping .* was excluded from the result"
    with tm.assert_produces_warning(warn, match=msg):
        res = gb.agg(np.percentile, 80, axis=0)

    ex_data = {
        1: tsframe[tsframe.index.month == 1].quantile(0.8),
        2: tsframe[tsframe.index.month == 2].quantile(0.8),
    }
    expected = DataFrame(ex_data).T
    if not as_index:
        # TODO: try to get this more consistent?
        expected.index = Index(range(2))

    tm.assert_frame_equal(res, expected)


def test_len():
    df = tm.makeTimeDataFrame()
    grouped = df.groupby([lambda x: x.year, lambda x: x.month, lambda x: x.day])
    assert len(grouped) == len(df)

    grouped = df.groupby([lambda x: x.year, lambda x: x.month])
    expected = len({(x.year, x.month) for x in df.index})
    assert len(grouped) == expected

    # issue 11016
    df = DataFrame({"a": [np.nan] * 3, "b": [1, 2, 3]})
    assert len(df.groupby("a")) == 0
    assert len(df.groupby("b")) == 3
    assert len(df.groupby(["a", "b"])) == 3


def test_basic_regression():
    # regression
    result = Series([1.0 * x for x in list(range(1, 10)) * 10])

    data = np.random.random(1100) * 10.0
    groupings = Series(data)

    grouped = result.groupby(groupings)
    grouped.mean()


@pytest.mark.parametrize(
    "dtype", ["float64", "float32", "int64", "int32", "int16", "int8"]
)
def test_with_na_groups(dtype):
    index = Index(np.arange(10))
    values = Series(np.ones(10), index, dtype=dtype)
    labels = Series(
        [np.nan, "foo", "bar", "bar", np.nan, np.nan, "bar", "bar", np.nan, "foo"],
        index=index,
    )

    # this SHOULD be an int
    grouped = values.groupby(labels)
    agged = grouped.agg(len)
    expected = Series([4, 2], index=["bar", "foo"])

    tm.assert_series_equal(agged, expected, check_dtype=False)

    # assert issubclass(agged.dtype.type, np.integer)

    # explicitly return a float from my function
    def f(x):
        return float(len(x))

    agged = grouped.agg(f)
    expected = Series([4.0, 2.0], index=["bar", "foo"])

    tm.assert_series_equal(agged, expected)


def test_indices_concatenation_order():
    # GH 2808

    def f1(x):
        y = x[(x.b % 2) == 1] ** 2
        if y.empty:
            multiindex = MultiIndex(levels=[[]] * 2, codes=[[]] * 2, names=["b", "c"])
            res = DataFrame(columns=["a"], index=multiindex)
            return res
        else:
            y = y.set_index(["b", "c"])
            return y

    def f2(x):
        y = x[(x.b % 2) == 1] ** 2
        if y.empty:
            return DataFrame()
        else:
            y = y.set_index(["b", "c"])
            return y

    def f3(x):
        y = x[(x.b % 2) == 1] ** 2
        if y.empty:
            multiindex = MultiIndex(
                levels=[[]] * 2, codes=[[]] * 2, names=["foo", "bar"]
            )
            res = DataFrame(columns=["a", "b"], index=multiindex)
            return res
        else:
            return y

    df = DataFrame({"a": [1, 2, 2, 2], "b": range(4), "c": range(5, 9)})

    df2 = DataFrame({"a": [3, 2, 2, 2], "b": range(4), "c": range(5, 9)})

    # correct result
    msg = "DataFrameGroupBy.apply operated on the grouping columns"
    with tm.assert_produces_warning(FutureWarning, match=msg):
        result1 = df.groupby("a").apply(f1)
    with tm.assert_produces_warning(FutureWarning, match=msg):
        result2 = df2.groupby("a").apply(f1)
    tm.assert_frame_equal(result1, result2)

    # should fail (not the same number of levels)
    msg = "Cannot concat indices that do not have the same number of levels"
    with pytest.raises(AssertionError, match=msg):
        df.groupby("a").apply(f2)
    with pytest.raises(AssertionError, match=msg):
        df2.groupby("a").apply(f2)

    # should fail (incorrect shape)
    with pytest.raises(AssertionError, match=msg):
        df.groupby("a").apply(f3)
    with pytest.raises(AssertionError, match=msg):
        df2.groupby("a").apply(f3)


def test_attr_wrapper(ts):
    grouped = ts.groupby(lambda x: x.weekday())

    result = grouped.std()
    expected = grouped.agg(lambda x: np.std(x, ddof=1))
    tm.assert_series_equal(result, expected)

    # this is pretty cool
    result = grouped.describe()
    expected = {name: gp.describe() for name, gp in grouped}
    expected = DataFrame(expected).T
    tm.assert_frame_equal(result, expected)

    # get attribute
    result = grouped.dtype
    expected = grouped.agg(lambda x: x.dtype)
    tm.assert_series_equal(result, expected)

    # make sure raises error
    msg = "'SeriesGroupBy' object has no attribute 'foo'"
    with pytest.raises(AttributeError, match=msg):
        getattr(grouped, "foo")


def test_frame_groupby(tsframe):
    grouped = tsframe.groupby(lambda x: x.weekday())

    # aggregate
    aggregated = grouped.aggregate(np.mean)
    assert len(aggregated) == 5
    assert len(aggregated.columns) == 4

    # by string
    tscopy = tsframe.copy()
    tscopy["weekday"] = [x.weekday() for x in tscopy.index]
    stragged = tscopy.groupby("weekday").aggregate(np.mean)
    tm.assert_frame_equal(stragged, aggregated, check_names=False)

    # transform
    grouped = tsframe.head(30).groupby(lambda x: x.weekday())
    transformed = grouped.transform(lambda x: x - x.mean())
    assert len(transformed) == 30
    assert len(transformed.columns) == 4

    # transform propagate
    transformed = grouped.transform(lambda x: x.mean())
    for name, group in grouped:
        mean = group.mean()
        for idx in group.index:
            tm.assert_series_equal(transformed.xs(idx), mean, check_names=False)

    # iterate
    for weekday, group in grouped:
        assert group.index[0].weekday() == weekday

    # groups / group_indices
    groups = grouped.groups
    indices = grouped.indices

    for k, v in groups.items():
        samething = tsframe.index.take(indices[k])
        assert (samething == v).all()


def test_frame_groupby_columns(tsframe):
    mapping = {"A": 0, "B": 0, "C": 1, "D": 1}
    msg = "DataFrame.groupby with axis=1 is deprecated"
    with tm.assert_produces_warning(FutureWarning, match=msg):
        grouped = tsframe.groupby(mapping, axis=1)

    # aggregate
    aggregated = grouped.aggregate(np.mean)
    assert len(aggregated) == len(tsframe)
    assert len(aggregated.columns) == 2

    # transform
    tf = lambda x: x - x.mean()
    msg = "The 'axis' keyword in DataFrame.groupby is deprecated"
    with tm.assert_produces_warning(FutureWarning, match=msg):
        groupedT = tsframe.T.groupby(mapping, axis=0)
    tm.assert_frame_equal(groupedT.transform(tf).T, grouped.transform(tf))

    # iterate
    for k, v in grouped:
        assert len(v.columns) == 2


def test_frame_set_name_single(df):
    grouped = df.groupby("A")

    result = grouped.mean(numeric_only=True)
    assert result.index.name == "A"

    result = df.groupby("A", as_index=False).mean(numeric_only=True)
    assert result.index.name != "A"

    result = grouped[["C", "D"]].agg(np.mean)
    assert result.index.name == "A"

    result = grouped.agg({"C": np.mean, "D": np.std})
    assert result.index.name == "A"

    result = grouped["C"].mean()
    assert result.index.name == "A"
    result = grouped["C"].agg(np.mean)
    assert result.index.name == "A"
    result = grouped["C"].agg([np.mean, np.std])
    assert result.index.name == "A"

    msg = r"nested renamer is not supported"
    with pytest.raises(SpecificationError, match=msg):
        grouped["C"].agg({"foo": np.mean, "bar": np.std})


def test_multi_func(df):
    col1 = df["A"]
    col2 = df["B"]

    grouped = df.groupby([col1.get, col2.get])
    agged = grouped.mean(numeric_only=True)
    expected = df.groupby(["A", "B"]).mean()

    # TODO groupby get drops names
    tm.assert_frame_equal(
        agged.loc[:, ["C", "D"]], expected.loc[:, ["C", "D"]], check_names=False
    )

    # some "groups" with no data
    df = DataFrame(
        {
            "v1": np.random.randn(6),
            "v2": np.random.randn(6),
            "k1": np.array(["b", "b", "b", "a", "a", "a"]),
            "k2": np.array(["1", "1", "1", "2", "2", "2"]),
        },
        index=["one", "two", "three", "four", "five", "six"],
    )
    # only verify that it works for now
    grouped = df.groupby(["k1", "k2"])
    grouped.agg(np.sum)


def test_multi_key_multiple_functions(df):
    grouped = df.groupby(["A", "B"])["C"]

    agged = grouped.agg([np.mean, np.std])
    expected = DataFrame({"mean": grouped.agg(np.mean), "std": grouped.agg(np.std)})
    tm.assert_frame_equal(agged, expected)


def test_frame_multi_key_function_list():
    data = DataFrame(
        {
            "A": [
                "foo",
                "foo",
                "foo",
                "foo",
                "bar",
                "bar",
                "bar",
                "bar",
                "foo",
                "foo",
                "foo",
            ],
            "B": [
                "one",
                "one",
                "one",
                "two",
                "one",
                "one",
                "one",
                "two",
                "two",
                "two",
                "one",
            ],
            "D": np.random.randn(11),
            "E": np.random.randn(11),
            "F": np.random.randn(11),
        }
    )

    grouped = data.groupby(["A", "B"])
    funcs = [np.mean, np.std]
    agged = grouped.agg(funcs)
    expected = pd.concat(
        [grouped["D"].agg(funcs), grouped["E"].agg(funcs), grouped["F"].agg(funcs)],
        keys=["D", "E", "F"],
        axis=1,
    )
    assert isinstance(agged.index, MultiIndex)
    assert isinstance(expected.index, MultiIndex)
    tm.assert_frame_equal(agged, expected)


def test_frame_multi_key_function_list_partial_failure():
    data = DataFrame(
        {
            "A": [
                "foo",
                "foo",
                "foo",
                "foo",
                "bar",
                "bar",
                "bar",
                "bar",
                "foo",
                "foo",
                "foo",
            ],
            "B": [
                "one",
                "one",
                "one",
                "two",
                "one",
                "one",
                "one",
                "two",
                "two",
                "two",
                "one",
            ],
            "C": [
                "dull",
                "dull",
                "shiny",
                "dull",
                "dull",
                "shiny",
                "shiny",
                "dull",
                "shiny",
                "shiny",
                "shiny",
            ],
            "D": np.random.randn(11),
            "E": np.random.randn(11),
            "F": np.random.randn(11),
        }
    )

    grouped = data.groupby(["A", "B"])
    funcs = [np.mean, np.std]
    with pytest.raises(TypeError, match="Could not convert dullshinyshiny to numeric"):
        grouped.agg(funcs)


@pytest.mark.parametrize("op", [lambda x: x.sum(), lambda x: x.mean()])
def test_groupby_multiple_columns(df, op):
    data = df
    grouped = data.groupby(["A", "B"])

    result1 = op(grouped)

    keys = []
    values = []
    for n1, gp1 in data.groupby("A"):
        for n2, gp2 in gp1.groupby("B"):
            keys.append((n1, n2))
            values.append(op(gp2.loc[:, ["C", "D"]]))

    mi = MultiIndex.from_tuples(keys, names=["A", "B"])
    expected = pd.concat(values, axis=1).T
    expected.index = mi

    # a little bit crude
    for col in ["C", "D"]:
        result_col = op(grouped[col])
        pivoted = result1[col]
        exp = expected[col]
        tm.assert_series_equal(result_col, exp)
        tm.assert_series_equal(pivoted, exp)

    # test single series works the same
    result = data["C"].groupby([data["A"], data["B"]]).mean()
    expected = data.groupby(["A", "B"]).mean()["C"]

    tm.assert_series_equal(result, expected)


def test_as_index_select_column():
    # GH 5764
    df = DataFrame([[1, 2], [1, 4], [5, 6]], columns=["A", "B"])
    result = df.groupby("A", as_index=False)["B"].get_group(1)
    expected = Series([2, 4], name="B")
    tm.assert_series_equal(result, expected)

    result = df.groupby("A", as_index=False, group_keys=True)["B"].apply(
        lambda x: x.cumsum()
    )
    expected = Series(
        [2, 6, 6], name="B", index=MultiIndex.from_tuples([(0, 0), (0, 1), (1, 2)])
    )
    tm.assert_series_equal(result, expected)


def test_groupby_as_index_select_column_sum_empty_df():
    # GH 35246
    df = DataFrame(columns=Index(["A", "B", "C"], name="alpha"))
    left = df.groupby(by="A", as_index=False)["B"].sum(numeric_only=False)

    expected = DataFrame(columns=df.columns[:2], index=range(0))
    # GH#50744 - Columns after selection shouldn't retain names
    expected.columns.names = [None]
    tm.assert_frame_equal(left, expected)


def test_groupby_as_index_agg(df):
    grouped = df.groupby("A", as_index=False)

    # single-key

    result = grouped[["C", "D"]].agg(np.mean)
    expected = grouped.mean(numeric_only=True)
    tm.assert_frame_equal(result, expected)

    result2 = grouped.agg({"C": np.mean, "D": np.sum})
    expected2 = grouped.mean(numeric_only=True)
    expected2["D"] = grouped.sum()["D"]
    tm.assert_frame_equal(result2, expected2)

    grouped = df.groupby("A", as_index=True)

    msg = r"nested renamer is not supported"
    with pytest.raises(SpecificationError, match=msg):
        grouped["C"].agg({"Q": np.sum})

    # multi-key

    grouped = df.groupby(["A", "B"], as_index=False)

    result = grouped.agg(np.mean)
    expected = grouped.mean()
    tm.assert_frame_equal(result, expected)

    result2 = grouped.agg({"C": np.mean, "D": np.sum})
    expected2 = grouped.mean()
    expected2["D"] = grouped.sum()["D"]
    tm.assert_frame_equal(result2, expected2)

    expected3 = grouped["C"].sum()
    expected3 = DataFrame(expected3).rename(columns={"C": "Q"})
    msg = "Passing a dictionary to SeriesGroupBy.agg is deprecated"
    with tm.assert_produces_warning(FutureWarning, match=msg):
        result3 = grouped["C"].agg({"Q": np.sum})
    tm.assert_frame_equal(result3, expected3)

    # GH7115 & GH8112 & GH8582
    df = DataFrame(np.random.randint(0, 100, (50, 3)), columns=["jim", "joe", "jolie"])
    ts = Series(np.random.randint(5, 10, 50), name="jim")

    gr = df.groupby(ts)
    gr.nth(0)  # invokes set_selection_from_grouper internally
    tm.assert_frame_equal(gr.apply(sum), df.groupby(ts).apply(sum))

    for attr in ["mean", "max", "count", "idxmax", "cumsum", "all"]:
        gr = df.groupby(ts, as_index=False)
        left = getattr(gr, attr)()

        gr = df.groupby(ts.values, as_index=True)
        right = getattr(gr, attr)().reset_index(drop=True)

        tm.assert_frame_equal(left, right)


def test_ops_not_as_index(reduction_func):
    # GH 10355, 21090
    # Using as_index=False should not modify grouped column

    if reduction_func in ("corrwith", "nth", "ngroup"):
        pytest.skip(f"GH 5755: Test not applicable for {reduction_func}")

    df = DataFrame(np.random.randint(0, 5, size=(100, 2)), columns=["a", "b"])
    expected = getattr(df.groupby("a"), reduction_func)()
    if reduction_func == "size":
        expected = expected.rename("size")
    expected = expected.reset_index()

    if reduction_func != "size":
        # 32 bit compat -> groupby preserves dtype whereas reset_index casts to int64
        expected["a"] = expected["a"].astype(df["a"].dtype)

    g = df.groupby("a", as_index=False)

    result = getattr(g, reduction_func)()
    tm.assert_frame_equal(result, expected)

    result = g.agg(reduction_func)
    tm.assert_frame_equal(result, expected)

    result = getattr(g["b"], reduction_func)()
    tm.assert_frame_equal(result, expected)

    result = g["b"].agg(reduction_func)
    tm.assert_frame_equal(result, expected)


def test_as_index_series_return_frame(df):
    grouped = df.groupby("A", as_index=False)
    grouped2 = df.groupby(["A", "B"], as_index=False)

    result = grouped["C"].agg(np.sum)
    expected = grouped.agg(np.sum).loc[:, ["A", "C"]]
    assert isinstance(result, DataFrame)
    tm.assert_frame_equal(result, expected)

    result2 = grouped2["C"].agg(np.sum)
    expected2 = grouped2.agg(np.sum).loc[:, ["A", "B", "C"]]
    assert isinstance(result2, DataFrame)
    tm.assert_frame_equal(result2, expected2)

    result = grouped["C"].sum()
    expected = grouped.sum().loc[:, ["A", "C"]]
    assert isinstance(result, DataFrame)
    tm.assert_frame_equal(result, expected)

    result2 = grouped2["C"].sum()
    expected2 = grouped2.sum().loc[:, ["A", "B", "C"]]
    assert isinstance(result2, DataFrame)
    tm.assert_frame_equal(result2, expected2)


def test_as_index_series_column_slice_raises(df):
    # GH15072
    grouped = df.groupby("A", as_index=False)
    msg = r"Column\(s\) C already selected"

    with pytest.raises(IndexError, match=msg):
        grouped["C"].__getitem__("D")


def test_groupby_as_index_cython(df):
    data = df

    # single-key
    grouped = data.groupby("A", as_index=False)
    result = grouped.mean(numeric_only=True)
    expected = data.groupby(["A"]).mean(numeric_only=True)
    expected.insert(0, "A", expected.index)
    expected.index = RangeIndex(len(expected))
    tm.assert_frame_equal(result, expected)

    # multi-key
    grouped = data.groupby(["A", "B"], as_index=False)
    result = grouped.mean()
    expected = data.groupby(["A", "B"]).mean()

    arrays = list(zip(*expected.index.values))
    expected.insert(0, "A", arrays[0])
    expected.insert(1, "B", arrays[1])
    expected.index = RangeIndex(len(expected))
    tm.assert_frame_equal(result, expected)


def test_groupby_as_index_series_scalar(df):
    grouped = df.groupby(["A", "B"], as_index=False)

    # GH #421

    result = grouped["C"].agg(len)
    expected = grouped.agg(len).loc[:, ["A", "B", "C"]]
    tm.assert_frame_equal(result, expected)


def test_groupby_as_index_corner(df, ts):
    msg = "as_index=False only valid with DataFrame"
    with pytest.raises(TypeError, match=msg):
        ts.groupby(lambda x: x.weekday(), as_index=False)

    msg = "as_index=False only valid for axis=0"
    depr_msg = "DataFrame.groupby with axis=1 is deprecated"
    with pytest.raises(ValueError, match=msg):
        with tm.assert_produces_warning(FutureWarning, match=depr_msg):
            df.groupby(lambda x: x.lower(), as_index=False, axis=1)


def test_groupby_multiple_key():
    df = tm.makeTimeDataFrame()
    grouped = df.groupby([lambda x: x.year, lambda x: x.month, lambda x: x.day])
    agged = grouped.sum()
    tm.assert_almost_equal(df.values, agged.values)

    depr_msg = "DataFrame.groupby with axis=1 is deprecated"
    with tm.assert_produces_warning(FutureWarning, match=depr_msg):
        grouped = df.T.groupby(
            [lambda x: x.year, lambda x: x.month, lambda x: x.day], axis=1
        )

    agged = grouped.agg(lambda x: x.sum())
    tm.assert_index_equal(agged.index, df.columns)
    tm.assert_almost_equal(df.T.values, agged.values)

    agged = grouped.agg(lambda x: x.sum())
    tm.assert_almost_equal(df.T.values, agged.values)


def test_groupby_multi_corner(df):
    # test that having an all-NA column doesn't mess you up
    df = df.copy()
    df["bad"] = np.nan
    agged = df.groupby(["A", "B"]).mean()

    expected = df.groupby(["A", "B"]).mean()
    expected["bad"] = np.nan

    tm.assert_frame_equal(agged, expected)


def test_raises_on_nuisance(df):
    grouped = df.groupby("A")
    with pytest.raises(TypeError, match="Could not convert"):
        grouped.agg(np.mean)
    with pytest.raises(TypeError, match="Could not convert"):
        grouped.mean()

    df = df.loc[:, ["A", "C", "D"]]
    df["E"] = datetime.now()
    grouped = df.groupby("A")
    msg = "datetime64 type does not support sum operations"
    with pytest.raises(TypeError, match=msg):
        grouped.agg(np.sum)
    with pytest.raises(TypeError, match=msg):
        grouped.sum()

    # won't work with axis = 1
    depr_msg = "DataFrame.groupby with axis=1 is deprecated"
    with tm.assert_produces_warning(FutureWarning, match=depr_msg):
        grouped = df.groupby({"A": 0, "C": 0, "D": 1, "E": 1}, axis=1)
    msg = "does not support reduction 'sum'"
    with pytest.raises(TypeError, match=msg):
        grouped.agg(lambda x: x.sum(0, numeric_only=False))


@pytest.mark.parametrize(
    "agg_function",
    ["max", "min"],
)
def test_keep_nuisance_agg(df, agg_function):
    # GH 38815
    grouped = df.groupby("A")
    result = getattr(grouped, agg_function)()
    expected = result.copy()
    expected.loc["bar", "B"] = getattr(df.loc[df["A"] == "bar", "B"], agg_function)()
    expected.loc["foo", "B"] = getattr(df.loc[df["A"] == "foo", "B"], agg_function)()
    tm.assert_frame_equal(result, expected)


@pytest.mark.parametrize(
    "agg_function",
    ["sum", "mean", "prod", "std", "var", "sem", "median"],
)
@pytest.mark.parametrize("numeric_only", [True, False])
def test_omit_nuisance_agg(df, agg_function, numeric_only):
    # GH 38774, GH 38815
    grouped = df.groupby("A")

    no_drop_nuisance = ("var", "std", "sem", "mean", "prod", "median")
    if agg_function in no_drop_nuisance and not numeric_only:
        # Added numeric_only as part of GH#46560; these do not drop nuisance
        # columns when numeric_only is False
        klass = ValueError if agg_function in ("std", "sem") else TypeError
        msg = "|".join(["[C|c]ould not convert", "can't multiply sequence"])
        with pytest.raises(klass, match=msg):
            getattr(grouped, agg_function)(numeric_only=numeric_only)
    else:
        result = getattr(grouped, agg_function)(numeric_only=numeric_only)
        if not numeric_only and agg_function == "sum":
            # sum is successful on column B
            columns = ["A", "B", "C", "D"]
        else:
            columns = ["A", "C", "D"]
        expected = getattr(df.loc[:, columns].groupby("A"), agg_function)(
            numeric_only=numeric_only
        )
        tm.assert_frame_equal(result, expected)


def test_raise_on_nuisance_python_single(df):
    # GH 38815
    grouped = df.groupby("A")
    with pytest.raises(ValueError, match="could not convert"):
        grouped.skew()


def test_raise_on_nuisance_python_multiple(three_group):
    grouped = three_group.groupby(["A", "B"])
    with pytest.raises(TypeError, match="Could not convert"):
        grouped.agg(np.mean)
    with pytest.raises(TypeError, match="Could not convert"):
        grouped.mean()


def test_empty_groups_corner(mframe):
    # handle empty groups
    df = DataFrame(
        {
            "k1": np.array(["b", "b", "b", "a", "a", "a"]),
            "k2": np.array(["1", "1", "1", "2", "2", "2"]),
            "k3": ["foo", "bar"] * 3,
            "v1": np.random.randn(6),
            "v2": np.random.randn(6),
        }
    )

    grouped = df.groupby(["k1", "k2"])
    result = grouped[["v1", "v2"]].agg(np.mean)
    expected = grouped.mean(numeric_only=True)
    tm.assert_frame_equal(result, expected)

    grouped = mframe[3:5].groupby(level=0)
    agged = grouped.apply(lambda x: x.mean())
    agged_A = grouped["A"].apply(np.mean)
    tm.assert_series_equal(agged["A"], agged_A)
    assert agged.index.name == "first"


def test_nonsense_func():
    df = DataFrame([0])
    msg = r"unsupported operand type\(s\) for \+: 'int' and 'str'"
    with pytest.raises(TypeError, match=msg):
        df.groupby(lambda x: x + "foo")


def test_wrap_aggregated_output_multindex(mframe):
    df = mframe.T
    df["baz", "two"] = "peekaboo"

    keys = [np.array([0, 0, 1]), np.array([0, 0, 1])]
    with pytest.raises(TypeError, match="Could not convert"):
        df.groupby(keys).agg(np.mean)
    agged = df.drop(columns=("baz", "two")).groupby(keys).agg(np.mean)
    assert isinstance(agged.columns, MultiIndex)

    def aggfun(ser):
        if ser.name == ("foo", "one"):
            raise TypeError("Test error message")
        return ser.sum()

    with pytest.raises(TypeError, match="Test error message"):
        df.groupby(keys).aggregate(aggfun)


def test_groupby_level_apply(mframe):
    result = mframe.groupby(level=0).count()
    assert result.index.name == "first"
    result = mframe.groupby(level=1).count()
    assert result.index.name == "second"

    result = mframe["A"].groupby(level=0).count()
    assert result.index.name == "first"


def test_groupby_level_mapper(mframe):
    deleveled = mframe.reset_index()

    mapper0 = {"foo": 0, "bar": 0, "baz": 1, "qux": 1}
    mapper1 = {"one": 0, "two": 0, "three": 1}

    result0 = mframe.groupby(mapper0, level=0).sum()
    result1 = mframe.groupby(mapper1, level=1).sum()

    mapped_level0 = np.array(
        [mapper0.get(x) for x in deleveled["first"]], dtype=np.int64
    )
    mapped_level1 = np.array(
        [mapper1.get(x) for x in deleveled["second"]], dtype=np.int64
    )
    expected0 = mframe.groupby(mapped_level0).sum()
    expected1 = mframe.groupby(mapped_level1).sum()
    expected0.index.name, expected1.index.name = "first", "second"

    tm.assert_frame_equal(result0, expected0)
    tm.assert_frame_equal(result1, expected1)


def test_groupby_level_nonmulti():
    # GH 1313, GH 13901
    s = Series([1, 2, 3, 10, 4, 5, 20, 6], Index([1, 2, 3, 1, 4, 5, 2, 6], name="foo"))
    expected = Series([11, 22, 3, 4, 5, 6], Index(range(1, 7), name="foo"))

    result = s.groupby(level=0).sum()
    tm.assert_series_equal(result, expected)
    result = s.groupby(level=[0]).sum()
    tm.assert_series_equal(result, expected)
    result = s.groupby(level=-1).sum()
    tm.assert_series_equal(result, expected)
    result = s.groupby(level=[-1]).sum()
    tm.assert_series_equal(result, expected)

    msg = "level > 0 or level < -1 only valid with MultiIndex"
    with pytest.raises(ValueError, match=msg):
        s.groupby(level=1)
    with pytest.raises(ValueError, match=msg):
        s.groupby(level=-2)
    msg = "No group keys passed!"
    with pytest.raises(ValueError, match=msg):
        s.groupby(level=[])
    msg = "multiple levels only valid with MultiIndex"
    with pytest.raises(ValueError, match=msg):
        s.groupby(level=[0, 0])
    with pytest.raises(ValueError, match=msg):
        s.groupby(level=[0, 1])
    msg = "level > 0 or level < -1 only valid with MultiIndex"
    with pytest.raises(ValueError, match=msg):
        s.groupby(level=[1])


def test_groupby_complex():
    # GH 12902
    a = Series(data=np.arange(4) * (1 + 2j), index=[0, 0, 1, 1])
    expected = Series((1 + 2j, 5 + 10j))

    result = a.groupby(level=0).sum()
    tm.assert_series_equal(result, expected)


def test_groupby_complex_numbers():
    # GH 17927
    df = DataFrame(
        [
            {"a": 1, "b": 1 + 1j},
            {"a": 1, "b": 1 + 2j},
            {"a": 4, "b": 1},
        ]
    )
    expected = DataFrame(
        np.array([1, 1, 1], dtype=np.int64),
        index=Index([(1 + 1j), (1 + 2j), (1 + 0j)], name="b"),
        columns=Index(["a"], dtype="object"),
    )
    result = df.groupby("b", sort=False).count()
    tm.assert_frame_equal(result, expected)

    # Sorted by the magnitude of the complex numbers
    expected.index = Index([(1 + 0j), (1 + 1j), (1 + 2j)], name="b")
    result = df.groupby("b", sort=True).count()
    tm.assert_frame_equal(result, expected)


def test_groupby_series_indexed_differently():
    s1 = Series(
        [5.0, -9.0, 4.0, 100.0, -5.0, 55.0, 6.7],
        index=Index(["a", "b", "c", "d", "e", "f", "g"]),
    )
    s2 = Series(
        [1.0, 1.0, 4.0, 5.0, 5.0, 7.0], index=Index(["a", "b", "d", "f", "g", "h"])
    )

    grouped = s1.groupby(s2)
    agged = grouped.mean()
    exp = s1.groupby(s2.reindex(s1.index).get).mean()
    tm.assert_series_equal(agged, exp)


def test_groupby_with_hier_columns():
    tuples = list(
        zip(
            *[
                ["bar", "bar", "baz", "baz", "foo", "foo", "qux", "qux"],
                ["one", "two", "one", "two", "one", "two", "one", "two"],
            ]
        )
    )
    index = MultiIndex.from_tuples(tuples)
    columns = MultiIndex.from_tuples(
        [("A", "cat"), ("B", "dog"), ("B", "cat"), ("A", "dog")]
    )
    df = DataFrame(np.random.randn(8, 4), index=index, columns=columns)

    result = df.groupby(level=0).mean()
    tm.assert_index_equal(result.columns, columns)

    depr_msg = "DataFrame.groupby with axis=1 is deprecated"
    with tm.assert_produces_warning(FutureWarning, match=depr_msg):
        gb = df.groupby(level=0, axis=1)
    result = gb.mean()
    tm.assert_index_equal(result.index, df.index)

    result = df.groupby(level=0).agg(np.mean)
    tm.assert_index_equal(result.columns, columns)

    result = df.groupby(level=0).apply(lambda x: x.mean())
    tm.assert_index_equal(result.columns, columns)

    with tm.assert_produces_warning(FutureWarning, match=depr_msg):
        gb = df.groupby(level=0, axis=1)
    result = gb.agg(lambda x: x.mean(1))
    tm.assert_index_equal(result.columns, Index(["A", "B"]))
    tm.assert_index_equal(result.index, df.index)

    # add a nuisance column
    sorted_columns, _ = columns.sortlevel(0)
    df["A", "foo"] = "bar"
    result = df.groupby(level=0).mean(numeric_only=True)
    tm.assert_index_equal(result.columns, df.columns[:-1])


def test_grouping_ndarray(df):
    grouped = df.groupby(df["A"].values)
    result = grouped.sum()
    expected = df.groupby(df["A"].rename(None)).sum()
    tm.assert_frame_equal(result, expected)


def test_groupby_wrong_multi_labels():
    index = Index([0, 1, 2, 3, 4], name="index")
    data = DataFrame(
        {
            "foo": ["foo1", "foo1", "foo2", "foo1", "foo3"],
            "bar": ["bar1", "bar2", "bar2", "bar1", "bar1"],
            "baz": ["baz1", "baz1", "baz1", "baz2", "baz2"],
            "spam": ["spam2", "spam3", "spam2", "spam1", "spam1"],
            "data": [20, 30, 40, 50, 60],
        },
        index=index,
    )

    grouped = data.groupby(["foo", "bar", "baz", "spam"])

    result = grouped.agg(np.mean)
    expected = grouped.mean()
    tm.assert_frame_equal(result, expected)


def test_groupby_series_with_name(df):
    result = df.groupby(df["A"]).mean(numeric_only=True)
    result2 = df.groupby(df["A"], as_index=False).mean(numeric_only=True)
    assert result.index.name == "A"
    assert "A" in result2

    result = df.groupby([df["A"], df["B"]]).mean()
    result2 = df.groupby([df["A"], df["B"]], as_index=False).mean()
    assert result.index.names == ("A", "B")
    assert "A" in result2
    assert "B" in result2


def test_seriesgroupby_name_attr(df):
    # GH 6265
    result = df.groupby("A")["C"]
    assert result.count().name == "C"
    assert result.mean().name == "C"

    testFunc = lambda x: np.sum(x) * 2
    assert result.agg(testFunc).name == "C"


def test_consistency_name():
    # GH 12363

    df = DataFrame(
        {
            "A": ["foo", "bar", "foo", "bar", "foo", "bar", "foo", "foo"],
            "B": ["one", "one", "two", "two", "two", "two", "one", "two"],
            "C": np.random.randn(8) + 1.0,
            "D": np.arange(8),
        }
    )

    expected = df.groupby(["A"]).B.count()
    result = df.B.groupby(df.A).count()
    tm.assert_series_equal(result, expected)


def test_groupby_name_propagation(df):
    # GH 6124
    def summarize(df, name=None):
        return Series({"count": 1, "mean": 2, "omissions": 3}, name=name)

    def summarize_random_name(df):
        # Provide a different name for each Series.  In this case, groupby
        # should not attempt to propagate the Series name since they are
        # inconsistent.
        return Series({"count": 1, "mean": 2, "omissions": 3}, name=df.iloc[0]["A"])

    msg = "DataFrameGroupBy.apply operated on the grouping columns"
    with tm.assert_produces_warning(FutureWarning, match=msg):
        metrics = df.groupby("A").apply(summarize)
    assert metrics.columns.name is None
    with tm.assert_produces_warning(FutureWarning, match=msg):
        metrics = df.groupby("A").apply(summarize, "metrics")
    assert metrics.columns.name == "metrics"
    with tm.assert_produces_warning(FutureWarning, match=msg):
        metrics = df.groupby("A").apply(summarize_random_name)
    assert metrics.columns.name is None


def test_groupby_nonstring_columns():
    df = DataFrame([np.arange(10) for x in range(10)])
    grouped = df.groupby(0)
    result = grouped.mean()
    expected = df.groupby(df[0]).mean()
    tm.assert_frame_equal(result, expected)


def test_groupby_mixed_type_columns():
    # GH 13432, unorderable types in py3
    df = DataFrame([[0, 1, 2]], columns=["A", "B", 0])
    expected = DataFrame([[1, 2]], columns=["B", 0], index=Index([0], name="A"))

    result = df.groupby("A").first()
    tm.assert_frame_equal(result, expected)

    result = df.groupby("A").sum()
    tm.assert_frame_equal(result, expected)


def test_cython_grouper_series_bug_noncontig():
    arr = np.empty((100, 100))
    arr.fill(np.nan)
    obj = Series(arr[:, 0])
    inds = np.tile(range(10), 10)

    result = obj.groupby(inds).agg(Series.median)
    assert result.isna().all()


def test_series_grouper_noncontig_index():
    index = Index(tm.rands_array(10, 100))

    values = Series(np.random.randn(50), index=index[::2])
    labels = np.random.randint(0, 5, 50)

    # it works!
    grouped = values.groupby(labels)

    # accessing the index elements causes segfault
    f = lambda x: len(set(map(id, x.index)))
    grouped.agg(f)


def test_convert_objects_leave_decimal_alone():
    s = Series(range(5))
    labels = np.array(["a", "b", "c", "d", "e"], dtype="O")

    def convert_fast(x):
        return Decimal(str(x.mean()))

    def convert_force_pure(x):
        # base will be length 0
        assert len(x.values.base) > 0
        return Decimal(str(x.mean()))

    grouped = s.groupby(labels)

    result = grouped.agg(convert_fast)
    assert result.dtype == np.object_
    assert isinstance(result[0], Decimal)

    result = grouped.agg(convert_force_pure)
    assert result.dtype == np.object_
    assert isinstance(result[0], Decimal)


def test_groupby_dtype_inference_empty():
    # GH 6733
    df = DataFrame({"x": [], "range": np.arange(0, dtype="int64")})
    assert df["x"].dtype == np.float64

    result = df.groupby("x").first()
    exp_index = Index([], name="x", dtype=np.float64)
    expected = DataFrame({"range": Series([], index=exp_index, dtype="int64")})
    tm.assert_frame_equal(result, expected, by_blocks=True)


def test_groupby_unit64_float_conversion():
    #  GH: 30859 groupby converts unit64 to floats sometimes
    df = DataFrame({"first": [1], "second": [1], "value": [16148277970000000000]})
    result = df.groupby(["first", "second"])["value"].max()
    expected = Series(
        [16148277970000000000],
        MultiIndex.from_product([[1], [1]], names=["first", "second"]),
        name="value",
    )
    tm.assert_series_equal(result, expected)


def test_groupby_list_infer_array_like(df):
    result = df.groupby(list(df["A"])).mean(numeric_only=True)
    expected = df.groupby(df["A"]).mean(numeric_only=True)
    tm.assert_frame_equal(result, expected, check_names=False)

    with pytest.raises(KeyError, match=r"^'foo'$"):
        df.groupby(list(df["A"][:-1]))

    # pathological case of ambiguity
    df = DataFrame({"foo": [0, 1], "bar": [3, 4], "val": np.random.randn(2)})

    result = df.groupby(["foo", "bar"]).mean()
    expected = df.groupby([df["foo"], df["bar"]]).mean()[["val"]]


def test_groupby_keys_same_size_as_index():
    # GH 11185
    freq = "s"
    index = date_range(
        start=Timestamp("2015-09-29T11:34:44-0700"), periods=2, freq=freq
    )
    df = DataFrame([["A", 10], ["B", 15]], columns=["metric", "values"], index=index)
    result = df.groupby([Grouper(level=0, freq=freq), "metric"]).mean()
    expected = df.set_index([df.index, "metric"]).astype(float)

    tm.assert_frame_equal(result, expected)


def test_groupby_one_row():
    # GH 11741
    msg = r"^'Z'$"
    df1 = DataFrame(np.random.randn(1, 4), columns=list("ABCD"))
    with pytest.raises(KeyError, match=msg):
        df1.groupby("Z")
    df2 = DataFrame(np.random.randn(2, 4), columns=list("ABCD"))
    with pytest.raises(KeyError, match=msg):
        df2.groupby("Z")


def test_groupby_nat_exclude():
    # GH 6992
    df = DataFrame(
        {
            "values": np.random.randn(8),
            "dt": [
                np.nan,
                Timestamp("2013-01-01"),
                np.nan,
                Timestamp("2013-02-01"),
                np.nan,
                Timestamp("2013-02-01"),
                np.nan,
                Timestamp("2013-01-01"),
            ],
            "str": [np.nan, "a", np.nan, "a", np.nan, "a", np.nan, "b"],
        }
    )
    grouped = df.groupby("dt")

    expected = [Index([1, 7]), Index([3, 5])]
    keys = sorted(grouped.groups.keys())
    assert len(keys) == 2
    for k, e in zip(keys, expected):
        # grouped.groups keys are np.datetime64 with system tz
        # not to be affected by tz, only compare values
        tm.assert_index_equal(grouped.groups[k], e)

    # confirm obj is not filtered
    tm.assert_frame_equal(grouped.grouper.groupings[0].obj, df)
    assert grouped.ngroups == 2

    expected = {
        Timestamp("2013-01-01 00:00:00"): np.array([1, 7], dtype=np.intp),
        Timestamp("2013-02-01 00:00:00"): np.array([3, 5], dtype=np.intp),
    }

    for k in grouped.indices:
        tm.assert_numpy_array_equal(grouped.indices[k], expected[k])

    tm.assert_frame_equal(grouped.get_group(Timestamp("2013-01-01")), df.iloc[[1, 7]])
    tm.assert_frame_equal(grouped.get_group(Timestamp("2013-02-01")), df.iloc[[3, 5]])

    with pytest.raises(KeyError, match=r"^NaT$"):
        grouped.get_group(pd.NaT)

    nan_df = DataFrame(
        {"nan": [np.nan, np.nan, np.nan], "nat": [pd.NaT, pd.NaT, pd.NaT]}
    )
    assert nan_df["nan"].dtype == "float64"
    assert nan_df["nat"].dtype == "datetime64[ns]"

    for key in ["nan", "nat"]:
        grouped = nan_df.groupby(key)
        assert grouped.groups == {}
        assert grouped.ngroups == 0
        assert grouped.indices == {}
        with pytest.raises(KeyError, match=r"^nan$"):
            grouped.get_group(np.nan)
        with pytest.raises(KeyError, match=r"^NaT$"):
            grouped.get_group(pd.NaT)


def test_groupby_two_group_keys_all_nan():
    # GH #36842: Grouping over two group keys shouldn't raise an error
    df = DataFrame({"a": [np.nan, np.nan], "b": [np.nan, np.nan], "c": [1, 2]})
    result = df.groupby(["a", "b"]).indices
    assert result == {}


def test_groupby_2d_malformed():
    d = DataFrame(index=range(2))
    d["group"] = ["g1", "g2"]
    d["zeros"] = [0, 0]
    d["ones"] = [1, 1]
    d["label"] = ["l1", "l2"]
    tmp = d.groupby(["group"]).mean(numeric_only=True)
    res_values = np.array([[0.0, 1.0], [0.0, 1.0]])
    tm.assert_index_equal(tmp.columns, Index(["zeros", "ones"]))
    tm.assert_numpy_array_equal(tmp.values, res_values)


def test_int32_overflow():
    B = np.concatenate((np.arange(10000), np.arange(10000), np.arange(5000)))
    A = np.arange(25000)
    df = DataFrame({"A": A, "B": B, "C": A, "D": B, "E": np.random.randn(25000)})

    left = df.groupby(["A", "B", "C", "D"]).sum()
    right = df.groupby(["D", "C", "B", "A"]).sum()
    assert len(left) == len(right)


def test_groupby_sort_multi():
    df = DataFrame(
        {
            "a": ["foo", "bar", "baz"],
            "b": [3, 2, 1],
            "c": [0, 1, 2],
            "d": np.random.randn(3),
        }
    )

    tups = [tuple(row) for row in df[["a", "b", "c"]].values]
    tups = com.asarray_tuplesafe(tups)
    result = df.groupby(["a", "b", "c"], sort=True).sum()
    tm.assert_numpy_array_equal(result.index.values, tups[[1, 2, 0]])

    tups = [tuple(row) for row in df[["c", "a", "b"]].values]
    tups = com.asarray_tuplesafe(tups)
    result = df.groupby(["c", "a", "b"], sort=True).sum()
    tm.assert_numpy_array_equal(result.index.values, tups)

    tups = [tuple(x) for x in df[["b", "c", "a"]].values]
    tups = com.asarray_tuplesafe(tups)
    result = df.groupby(["b", "c", "a"], sort=True).sum()
    tm.assert_numpy_array_equal(result.index.values, tups[[2, 1, 0]])

    df = DataFrame(
        {"a": [0, 1, 2, 0, 1, 2], "b": [0, 0, 0, 1, 1, 1], "d": np.random.randn(6)}
    )
    grouped = df.groupby(["a", "b"])["d"]
    result = grouped.sum()

    def _check_groupby(df, result, keys, field, f=lambda x: x.sum()):
        tups = [tuple(row) for row in df[keys].values]
        tups = com.asarray_tuplesafe(tups)
        expected = f(df.groupby(tups)[field])
        for k, v in expected.items():
            assert result[k] == v

    _check_groupby(df, result, ["a", "b"], "d")


def test_dont_clobber_name_column():
    df = DataFrame(
        {"key": ["a", "a", "a", "b", "b", "b"], "name": ["foo", "bar", "baz"] * 2}
    )

    msg = "DataFrameGroupBy.apply operated on the grouping columns"
    with tm.assert_produces_warning(FutureWarning, match=msg):
        result = df.groupby("key", group_keys=False).apply(lambda x: x)
    tm.assert_frame_equal(result, df)


def test_skip_group_keys():
    tsf = tm.makeTimeDataFrame()

    grouped = tsf.groupby(lambda x: x.month, group_keys=False)
    result = grouped.apply(lambda x: x.sort_values(by="A")[:3])

    pieces = [group.sort_values(by="A")[:3] for key, group in grouped]

    expected = pd.concat(pieces)
    tm.assert_frame_equal(result, expected)

    grouped = tsf["A"].groupby(lambda x: x.month, group_keys=False)
    result = grouped.apply(lambda x: x.sort_values()[:3])

    pieces = [group.sort_values()[:3] for key, group in grouped]

    expected = pd.concat(pieces)
    tm.assert_series_equal(result, expected)


def test_no_nonsense_name(float_frame):
    # GH #995
    s = float_frame["C"].copy()
    s.name = None

    result = s.groupby(float_frame["A"]).agg(np.sum)
    assert result.name is None


def test_multifunc_sum_bug():
    # GH #1065
    x = DataFrame(np.arange(9).reshape(3, 3))
    x["test"] = 0
    x["fl"] = [1.3, 1.5, 1.6]

    grouped = x.groupby("test")
    result = grouped.agg({"fl": "sum", 2: "size"})
    assert result["fl"].dtype == np.float64


def test_handle_dict_return_value(df):
    def f(group):
        return {"max": group.max(), "min": group.min()}

    def g(group):
        return Series({"max": group.max(), "min": group.min()})

    result = df.groupby("A")["C"].apply(f)
    expected = df.groupby("A")["C"].apply(g)

    assert isinstance(result, Series)
    tm.assert_series_equal(result, expected)


@pytest.mark.parametrize("grouper", ["A", ["A", "B"]])
def test_set_group_name(df, grouper):
    def f(group):
        assert group.name is not None
        return group

    def freduce(group):
        assert group.name is not None
        return group.sum()

    def freducex(x):
        return freduce(x)

    grouped = df.groupby(grouper, group_keys=False)

    # make sure all these work
    msg = "DataFrameGroupBy.apply operated on the grouping columns"
    with tm.assert_produces_warning(FutureWarning, match=msg):
        grouped.apply(f)
    grouped.aggregate(freduce)
    grouped.aggregate({"C": freduce, "D": freduce})
    grouped.transform(f)

    grouped["C"].apply(f)
    grouped["C"].aggregate(freduce)
    grouped["C"].aggregate([freduce, freducex])
    grouped["C"].transform(f)


def test_group_name_available_in_inference_pass():
    # gh-15062
    df = DataFrame({"a": [0, 0, 1, 1, 2, 2], "b": np.arange(6)})

    names = []

    def f(group):
        names.append(group.name)
        return group.copy()

    msg = "DataFrameGroupBy.apply operated on the grouping columns"
    with tm.assert_produces_warning(FutureWarning, match=msg):
        df.groupby("a", sort=False, group_keys=False).apply(f)

    expected_names = [0, 1, 2]
    assert names == expected_names


def test_no_dummy_key_names(df):
    # see gh-1291
    result = df.groupby(df["A"].values).sum()
    assert result.index.name is None

    result = df.groupby([df["A"].values, df["B"].values]).sum()
    assert result.index.names == (None, None)


def test_groupby_sort_multiindex_series():
    # series multiindex groupby sort argument was not being passed through
    # _compress_group_index
    # GH 9444
    index = MultiIndex(
        levels=[[1, 2], [1, 2]],
        codes=[[0, 0, 0, 0, 1, 1], [1, 1, 0, 0, 0, 0]],
        names=["a", "b"],
    )
    mseries = Series([0, 1, 2, 3, 4, 5], index=index)
    index = MultiIndex(
        levels=[[1, 2], [1, 2]], codes=[[0, 0, 1], [1, 0, 0]], names=["a", "b"]
    )
    mseries_result = Series([0, 2, 4], index=index)

    result = mseries.groupby(level=["a", "b"], sort=False).first()
    tm.assert_series_equal(result, mseries_result)
    result = mseries.groupby(level=["a", "b"], sort=True).first()
    tm.assert_series_equal(result, mseries_result.sort_index())


def test_groupby_reindex_inside_function():
    periods = 1000
    ind = date_range(start="2012/1/1", freq="5min", periods=periods)
    df = DataFrame({"high": np.arange(periods), "low": np.arange(periods)}, index=ind)

    def agg_before(func, fix=False):
        """
        Run an aggregate func on the subset of data.
        """

        def _func(data):
            d = data.loc[data.index.map(lambda x: x.hour < 11)].dropna()
            if fix:
                data[data.index[0]]
            if len(d) == 0:
                return None
            return func(d)

        return _func

    grouped = df.groupby(lambda x: datetime(x.year, x.month, x.day))
    closure_bad = grouped.agg({"high": agg_before(np.max)})
    closure_good = grouped.agg({"high": agg_before(np.max, True)})

    tm.assert_frame_equal(closure_bad, closure_good)


def test_groupby_multiindex_missing_pair():
    # GH9049
    df = DataFrame(
        {
            "group1": ["a", "a", "a", "b"],
            "group2": ["c", "c", "d", "c"],
            "value": [1, 1, 1, 5],
        }
    )
    df = df.set_index(["group1", "group2"])
    df_grouped = df.groupby(level=["group1", "group2"], sort=True)

    res = df_grouped.agg("sum")
    idx = MultiIndex.from_tuples(
        [("a", "c"), ("a", "d"), ("b", "c")], names=["group1", "group2"]
    )
    exp = DataFrame([[2], [1], [5]], index=idx, columns=["value"])

    tm.assert_frame_equal(res, exp)


def test_groupby_multiindex_not_lexsorted():
    # GH 11640

    # define the lexsorted version
    lexsorted_mi = MultiIndex.from_tuples(
        [("a", ""), ("b1", "c1"), ("b2", "c2")], names=["b", "c"]
    )
    lexsorted_df = DataFrame([[1, 3, 4]], columns=lexsorted_mi)
    assert lexsorted_df.columns._is_lexsorted()

    # define the non-lexsorted version
    not_lexsorted_df = DataFrame(
        columns=["a", "b", "c", "d"], data=[[1, "b1", "c1", 3], [1, "b2", "c2", 4]]
    )
    not_lexsorted_df = not_lexsorted_df.pivot_table(
        index="a", columns=["b", "c"], values="d"
    )
    not_lexsorted_df = not_lexsorted_df.reset_index()
    assert not not_lexsorted_df.columns._is_lexsorted()

    # compare the results
    tm.assert_frame_equal(lexsorted_df, not_lexsorted_df)

    expected = lexsorted_df.groupby("a").mean()
    with tm.assert_produces_warning(PerformanceWarning):
        result = not_lexsorted_df.groupby("a").mean()
    tm.assert_frame_equal(expected, result)

    # a transforming function should work regardless of sort
    # GH 14776
    df = DataFrame(
        {"x": ["a", "a", "b", "a"], "y": [1, 1, 2, 2], "z": [1, 2, 3, 4]}
    ).set_index(["x", "y"])
    assert not df.index._is_lexsorted()

    for level in [0, 1, [0, 1]]:
        for sort in [False, True]:
            result = df.groupby(level=level, sort=sort, group_keys=False).apply(
                DataFrame.drop_duplicates
            )
            expected = df
            tm.assert_frame_equal(expected, result)

            result = (
                df.sort_index()
                .groupby(level=level, sort=sort, group_keys=False)
                .apply(DataFrame.drop_duplicates)
            )
            expected = df.sort_index()
            tm.assert_frame_equal(expected, result)


def test_index_label_overlaps_location():
    # checking we don't have any label/location confusion in the
    # wake of GH5375
    df = DataFrame(list("ABCDE"), index=[2, 0, 2, 1, 1])
    g = df.groupby(list("ababb"))
    actual = g.filter(lambda x: len(x) > 2)
    expected = df.iloc[[1, 3, 4]]
    tm.assert_frame_equal(actual, expected)

    ser = df[0]
    g = ser.groupby(list("ababb"))
    actual = g.filter(lambda x: len(x) > 2)
    expected = ser.take([1, 3, 4])
    tm.assert_series_equal(actual, expected)

    #  and again, with a generic Index of floats
    df.index = df.index.astype(float)
    g = df.groupby(list("ababb"))
    actual = g.filter(lambda x: len(x) > 2)
    expected = df.iloc[[1, 3, 4]]
    tm.assert_frame_equal(actual, expected)

    ser = df[0]
    g = ser.groupby(list("ababb"))
    actual = g.filter(lambda x: len(x) > 2)
    expected = ser.take([1, 3, 4])
    tm.assert_series_equal(actual, expected)


def test_transform_doesnt_clobber_ints():
    # GH 7972
    n = 6
    x = np.arange(n)
    df = DataFrame({"a": x // 2, "b": 2.0 * x, "c": 3.0 * x})
    df2 = DataFrame({"a": x // 2 * 1.0, "b": 2.0 * x, "c": 3.0 * x})

    gb = df.groupby("a")
    result = gb.transform("mean")

    gb2 = df2.groupby("a")
    expected = gb2.transform("mean")
    tm.assert_frame_equal(result, expected)


@pytest.mark.parametrize(
    "sort_column",
    ["ints", "floats", "strings", ["ints", "floats"], ["ints", "strings"]],
)
@pytest.mark.parametrize(
    "group_column", ["int_groups", "string_groups", ["int_groups", "string_groups"]]
)
def test_groupby_preserves_sort(sort_column, group_column):
    # Test to ensure that groupby always preserves sort order of original
    # object. Issue #8588 and #9651

    df = DataFrame(
        {
            "int_groups": [3, 1, 0, 1, 0, 3, 3, 3],
            "string_groups": ["z", "a", "z", "a", "a", "g", "g", "g"],
            "ints": [8, 7, 4, 5, 2, 9, 1, 1],
            "floats": [2.3, 5.3, 6.2, -2.4, 2.2, 1.1, 1.1, 5],
            "strings": ["z", "d", "a", "e", "word", "word2", "42", "47"],
        }
    )

    # Try sorting on different types and with different group types

    df = df.sort_values(by=sort_column)
    g = df.groupby(group_column)

    def test_sort(x):
        tm.assert_frame_equal(x, x.sort_values(by=sort_column))

    msg = "DataFrameGroupBy.apply operated on the grouping columns"
    with tm.assert_produces_warning(FutureWarning, match=msg):
        g.apply(test_sort)


def test_pivot_table_values_key_error():
    # This test is designed to replicate the error in issue #14938
    df = DataFrame(
        {
            "eventDate": date_range(datetime.today(), periods=20, freq="M").tolist(),
            "thename": range(0, 20),
        }
    )

    df["year"] = df.set_index("eventDate").index.year
    df["month"] = df.set_index("eventDate").index.month

    with pytest.raises(KeyError, match="'badname'"):
        df.reset_index().pivot_table(
            index="year", columns="month", values="badname", aggfunc="count"
        )


@pytest.mark.parametrize("columns", ["C", ["C"]])
@pytest.mark.parametrize("keys", [["A"], ["A", "B"]])
@pytest.mark.parametrize(
    "values",
    [
        [True],
        [0],
        [0.0],
        ["a"],
        Categorical([0]),
        [to_datetime(0)],
        date_range(0, 1, 1, tz="US/Eastern"),
        pd.period_range("2016-01-01", periods=3, freq="D"),
        pd.array([0], dtype="Int64"),
        pd.array([0], dtype="Float64"),
        pd.array([False], dtype="boolean"),
    ],
    ids=[
        "bool",
        "int",
        "float",
        "str",
        "cat",
        "dt64",
        "dt64tz",
        "period",
        "Int64",
        "Float64",
        "boolean",
    ],
)
@pytest.mark.parametrize("method", ["attr", "agg", "apply"])
@pytest.mark.parametrize(
    "op", ["idxmax", "idxmin", "min", "max", "sum", "prod", "skew"]
)
def test_empty_groupby(
    columns, keys, values, method, op, request, using_array_manager, dropna
):
    # GH8093 & GH26411
    override_dtype = None

    if (
        isinstance(values, Categorical)
        and len(keys) == 1
        and op in ["idxmax", "idxmin"]
    ):
        mark = pytest.mark.xfail(
            raises=ValueError, match="attempt to get arg(min|max) of an empty sequence"
        )
        request.node.add_marker(mark)

    if isinstance(values, BooleanArray) and op in ["sum", "prod"]:
        # We expect to get Int64 back for these
        override_dtype = "Int64"

    if isinstance(values[0], bool) and op in ("prod", "sum"):
        # sum/product of bools is an integer
        override_dtype = "int64"

    df = DataFrame({"A": values, "B": values, "C": values}, columns=list("ABC"))

    if hasattr(values, "dtype"):
        # check that we did the construction right
        assert (df.dtypes == values.dtype).all()

    df = df.iloc[:0]

    gb = df.groupby(keys, group_keys=False, dropna=dropna, observed=False)[columns]

    def get_result(**kwargs):
        if method == "attr":
            return getattr(gb, op)(**kwargs)
        else:
            return getattr(gb, method)(op, **kwargs)

    def get_categorical_invalid_expected():
        # Categorical is special without 'observed=True', we get an NaN entry
        #  corresponding to the unobserved group. If we passed observed=True
        #  to groupby, expected would just be 'df.set_index(keys)[columns]'
        #  as below
        lev = Categorical([0], dtype=values.dtype)
        if len(keys) != 1:
            idx = MultiIndex.from_product([lev, lev], names=keys)
        else:
            # all columns are dropped, but we end up with one row
            # Categorical is special without 'observed=True'
            idx = Index(lev, name=keys[0])

        expected = DataFrame([], columns=[], index=idx)
        return expected

    is_per = isinstance(df.dtypes[0], pd.PeriodDtype)
    is_dt64 = df.dtypes[0].kind == "M"
    is_cat = isinstance(values, Categorical)

    if isinstance(values, Categorical) and not values.ordered and op in ["min", "max"]:
        msg = f"Cannot perform {op} with non-ordered Categorical"
        with pytest.raises(TypeError, match=msg):
            get_result()

        if isinstance(columns, list):
            # i.e. DataframeGroupBy, not SeriesGroupBy
            result = get_result(numeric_only=True)
            expected = get_categorical_invalid_expected()
            tm.assert_equal(result, expected)
        return

    if op in ["prod", "sum", "skew"]:
        # ops that require more than just ordered-ness
        if is_dt64 or is_cat or is_per:
            # GH#41291
            # datetime64 -> prod and sum are invalid
            if is_dt64:
                msg = "datetime64 type does not support"
            elif is_per:
                msg = "Period type does not support"
            else:
                msg = "category type does not support"
            if op == "skew":
                msg = "|".join([msg, "does not support reduction 'skew'"])
            with pytest.raises(TypeError, match=msg):
                get_result()

            if not isinstance(columns, list):
                # i.e. SeriesGroupBy
                return
            elif op == "skew":
                # TODO: test the numeric_only=True case
                return
            else:
                # i.e. op in ["prod", "sum"]:
                # i.e. DataFrameGroupBy
                # ops that require more than just ordered-ness
                # GH#41291
                result = get_result(numeric_only=True)

                # with numeric_only=True, these are dropped, and we get
                # an empty DataFrame back
                expected = df.set_index(keys)[[]]
                if is_cat:
                    expected = get_categorical_invalid_expected()
                tm.assert_equal(result, expected)
                return

    result = get_result()
    expected = df.set_index(keys)[columns]
    if op in ["idxmax", "idxmin"]:
        expected = expected.astype(df.index.dtype)
    if override_dtype is not None:
        expected = expected.astype(override_dtype)
    if len(keys) == 1:
        expected.index.name = keys[0]
    tm.assert_equal(result, expected)


def test_empty_groupby_apply_nonunique_columns():
    # GH#44417
    df = DataFrame(np.random.randn(0, 4))
    df[3] = df[3].astype(np.int64)
    df.columns = [0, 1, 2, 0]
    gb = df.groupby(df[1], group_keys=False)
    msg = "DataFrameGroupBy.apply operated on the grouping columns"
    with tm.assert_produces_warning(FutureWarning, match=msg):
        res = gb.apply(lambda x: x)
    assert (res.dtypes == df.dtypes).all()


def test_tuple_as_grouping():
    # https://github.com/pandas-dev/pandas/issues/18314
    df = DataFrame(
        {
            ("a", "b"): [1, 1, 1, 1],
            "a": [2, 2, 2, 2],
            "b": [2, 2, 2, 2],
            "c": [1, 1, 1, 1],
        }
    )

    with pytest.raises(KeyError, match=r"('a', 'b')"):
        df[["a", "b", "c"]].groupby(("a", "b"))

    result = df.groupby(("a", "b"))["c"].sum()
    expected = Series([4], name="c", index=Index([1], name=("a", "b")))
    tm.assert_series_equal(result, expected)


def test_tuple_correct_keyerror():
    # https://github.com/pandas-dev/pandas/issues/18798
    df = DataFrame(1, index=range(3), columns=MultiIndex.from_product([[1, 2], [3, 4]]))
    with pytest.raises(KeyError, match=r"^\(7, 8\)$"):
        df.groupby((7, 8)).mean()


def test_groupby_agg_ohlc_non_first():
    # GH 21716
    df = DataFrame(
        [[1], [1]],
        columns=Index(["foo"], name="mycols"),
        index=date_range("2018-01-01", periods=2, freq="D", name="dti"),
    )

    expected = DataFrame(
        [[1, 1, 1, 1, 1], [1, 1, 1, 1, 1]],
        columns=MultiIndex.from_tuples(
            (
                ("foo", "sum", "foo"),
                ("foo", "ohlc", "open"),
                ("foo", "ohlc", "high"),
                ("foo", "ohlc", "low"),
                ("foo", "ohlc", "close"),
            ),
            names=["mycols", None, None],
        ),
        index=date_range("2018-01-01", periods=2, freq="D", name="dti"),
    )

    result = df.groupby(Grouper(freq="D")).agg(["sum", "ohlc"])

    tm.assert_frame_equal(result, expected)


def test_groupby_multiindex_nat():
    # GH 9236
    values = [
        (pd.NaT, "a"),
        (datetime(2012, 1, 2), "a"),
        (datetime(2012, 1, 2), "b"),
        (datetime(2012, 1, 3), "a"),
    ]
    mi = MultiIndex.from_tuples(values, names=["date", None])
    ser = Series([3, 2, 2.5, 4], index=mi)

    result = ser.groupby(level=1).mean()
    expected = Series([3.0, 2.5], index=["a", "b"])
    tm.assert_series_equal(result, expected)


def test_groupby_empty_list_raises():
    # GH 5289
    values = zip(range(10), range(10))
    df = DataFrame(values, columns=["apple", "b"])
    msg = "Grouper and axis must be same length"
    with pytest.raises(ValueError, match=msg):
        df.groupby([[]])


def test_groupby_multiindex_series_keys_len_equal_group_axis():
    # GH 25704
    index_array = [["x", "x"], ["a", "b"], ["k", "k"]]
    index_names = ["first", "second", "third"]
    ri = MultiIndex.from_arrays(index_array, names=index_names)
    s = Series(data=[1, 2], index=ri)
    result = s.groupby(["first", "third"]).sum()

    index_array = [["x"], ["k"]]
    index_names = ["first", "third"]
    ei = MultiIndex.from_arrays(index_array, names=index_names)
    expected = Series([3], index=ei)

    tm.assert_series_equal(result, expected)


def test_groupby_groups_in_BaseGrouper():
    # GH 26326
    # Test if DataFrame grouped with a pandas.Grouper has correct groups
    mi = MultiIndex.from_product([["A", "B"], ["C", "D"]], names=["alpha", "beta"])
    df = DataFrame({"foo": [1, 2, 1, 2], "bar": [1, 2, 3, 4]}, index=mi)
    result = df.groupby([Grouper(level="alpha"), "beta"])
    expected = df.groupby(["alpha", "beta"])
    assert result.groups == expected.groups

    result = df.groupby(["beta", Grouper(level="alpha")])
    expected = df.groupby(["beta", "alpha"])
    assert result.groups == expected.groups


@pytest.mark.parametrize("group_name", ["x", ["x"]])
def test_groupby_axis_1(group_name):
    # GH 27614
    df = DataFrame(
        np.arange(12).reshape(3, 4), index=[0, 1, 0], columns=[10, 20, 10, 20]
    )
    df.index.name = "y"
    df.columns.name = "x"

    depr_msg = "DataFrame.groupby with axis=1 is deprecated"
    with tm.assert_produces_warning(FutureWarning, match=depr_msg):
        gb = df.groupby(group_name, axis=1)

    results = gb.sum()
    expected = df.T.groupby(group_name).sum().T
    tm.assert_frame_equal(results, expected)

    # test on MI column
    iterables = [["bar", "baz", "foo"], ["one", "two"]]
    mi = MultiIndex.from_product(iterables=iterables, names=["x", "x1"])
    df = DataFrame(np.arange(18).reshape(3, 6), index=[0, 1, 0], columns=mi)
    with tm.assert_produces_warning(FutureWarning, match=depr_msg):
        gb = df.groupby(group_name, axis=1)
    results = gb.sum()
    expected = df.T.groupby(group_name).sum().T
    tm.assert_frame_equal(results, expected)


@pytest.mark.parametrize(
    "op, expected",
    [
        (
            "shift",
            {
                "time": [
                    None,
                    None,
                    Timestamp("2019-01-01 12:00:00"),
                    Timestamp("2019-01-01 12:30:00"),
                    None,
                    None,
                ]
            },
        ),
        (
            "bfill",
            {
                "time": [
                    Timestamp("2019-01-01 12:00:00"),
                    Timestamp("2019-01-01 12:30:00"),
                    Timestamp("2019-01-01 14:00:00"),
                    Timestamp("2019-01-01 14:30:00"),
                    Timestamp("2019-01-01 14:00:00"),
                    Timestamp("2019-01-01 14:30:00"),
                ]
            },
        ),
        (
            "ffill",
            {
                "time": [
                    Timestamp("2019-01-01 12:00:00"),
                    Timestamp("2019-01-01 12:30:00"),
                    Timestamp("2019-01-01 12:00:00"),
                    Timestamp("2019-01-01 12:30:00"),
                    Timestamp("2019-01-01 14:00:00"),
                    Timestamp("2019-01-01 14:30:00"),
                ]
            },
        ),
    ],
)
def test_shift_bfill_ffill_tz(tz_naive_fixture, op, expected):
    # GH19995, GH27992: Check that timezone does not drop in shift, bfill, and ffill
    tz = tz_naive_fixture
    data = {
        "id": ["A", "B", "A", "B", "A", "B"],
        "time": [
            Timestamp("2019-01-01 12:00:00"),
            Timestamp("2019-01-01 12:30:00"),
            None,
            None,
            Timestamp("2019-01-01 14:00:00"),
            Timestamp("2019-01-01 14:30:00"),
        ],
    }
    df = DataFrame(data).assign(time=lambda x: x.time.dt.tz_localize(tz))

    grouped = df.groupby("id")
    result = getattr(grouped, op)()
    expected = DataFrame(expected).assign(time=lambda x: x.time.dt.tz_localize(tz))
    tm.assert_frame_equal(result, expected)


def test_groupby_only_none_group():
    # see GH21624
    # this was crashing with "ValueError: Length of passed values is 1, index implies 0"
    df = DataFrame({"g": [None], "x": 1})
    actual = df.groupby("g")["x"].transform("sum")
    expected = Series([np.nan], name="x")

    tm.assert_series_equal(actual, expected)


def test_groupby_duplicate_index():
    # GH#29189 the groupby call here used to raise
    ser = Series([2, 5, 6, 8], index=[2.0, 4.0, 4.0, 5.0])
    gb = ser.groupby(level=0)

    result = gb.mean()
    expected = Series([2, 5.5, 8], index=[2.0, 4.0, 5.0])
    tm.assert_series_equal(result, expected)


def test_group_on_empty_multiindex(transformation_func, request):
    # GH 47787
    # With one row, those are transforms so the schema should be the same
    df = DataFrame(
        data=[[1, Timestamp("today"), 3, 4]],
        columns=["col_1", "col_2", "col_3", "col_4"],
    )
    df["col_3"] = df["col_3"].astype(int)
    df["col_4"] = df["col_4"].astype(int)
    df = df.set_index(["col_1", "col_2"])
    if transformation_func == "fillna":
        args = ("ffill",)
    else:
        args = ()
    result = df.iloc[:0].groupby(["col_1"]).transform(transformation_func, *args)
    expected = df.groupby(["col_1"]).transform(transformation_func, *args).iloc[:0]
    if transformation_func in ("diff", "shift"):
        expected = expected.astype(int)
    tm.assert_equal(result, expected)

    result = (
        df["col_3"].iloc[:0].groupby(["col_1"]).transform(transformation_func, *args)
    )
    expected = (
        df["col_3"].groupby(["col_1"]).transform(transformation_func, *args).iloc[:0]
    )
    if transformation_func in ("diff", "shift"):
        expected = expected.astype(int)
    tm.assert_equal(result, expected)


@pytest.mark.parametrize(
    "idx",
    [
        Index(["a", "a"], name="foo"),
        MultiIndex.from_tuples((("a", "a"), ("a", "a")), names=["foo", "bar"]),
    ],
)
def test_dup_labels_output_shape(groupby_func, idx):
    if groupby_func in {"size", "ngroup", "cumcount"}:
        pytest.skip(f"Not applicable for {groupby_func}")

    df = DataFrame([[1, 1]], columns=idx)
    grp_by = df.groupby([0])

    args = get_groupby_method_args(groupby_func, df)
    result = getattr(grp_by, groupby_func)(*args)

    assert result.shape == (1, 2)
    tm.assert_index_equal(result.columns, idx)


def test_groupby_crash_on_nunique(axis):
    # Fix following 30253
    dti = date_range("2016-01-01", periods=2, name="foo")
    df = DataFrame({("A", "B"): [1, 2], ("A", "C"): [1, 3], ("D", "B"): [0, 0]})
    df.columns.names = ("bar", "baz")
    df.index = dti

    axis_number = df._get_axis_number(axis)
    if not axis_number:
        df = df.T
        msg = "The 'axis' keyword in DataFrame.groupby is deprecated"
    else:
        msg = "DataFrame.groupby with axis=1 is deprecated"

    with tm.assert_produces_warning(FutureWarning, match=msg):
        gb = df.groupby(axis=axis_number, level=0)
    result = gb.nunique()

    expected = DataFrame({"A": [1, 2], "D": [1, 1]}, index=dti)
    expected.columns.name = "bar"
    if not axis_number:
        expected = expected.T

    tm.assert_frame_equal(result, expected)

    if axis_number == 0:
        # same thing, but empty columns
        with tm.assert_produces_warning(FutureWarning, match=msg):
            gb2 = df[[]].groupby(axis=axis_number, level=0)
        exp = expected[[]]
    else:
        # same thing, but empty rows
        with tm.assert_produces_warning(FutureWarning, match=msg):
            gb2 = df.loc[[]].groupby(axis=axis_number, level=0)
        # default for empty when we can't infer a dtype is float64
        exp = expected.loc[[]].astype(np.float64)

    res = gb2.nunique()
    tm.assert_frame_equal(res, exp)


def test_groupby_list_level():
    # GH 9790
    expected = DataFrame(np.arange(0, 9).reshape(3, 3), dtype=float)
    result = expected.groupby(level=[0]).mean()
    tm.assert_frame_equal(result, expected)


@pytest.mark.parametrize(
    "max_seq_items, expected",
    [
        (5, "{0: [0], 1: [1], 2: [2], 3: [3], 4: [4]}"),
        (4, "{0: [0], 1: [1], 2: [2], 3: [3], ...}"),
        (1, "{0: [0], ...}"),
    ],
)
def test_groups_repr_truncates(max_seq_items, expected):
    # GH 1135
    df = DataFrame(np.random.randn(5, 1))
    df["a"] = df.index

    with pd.option_context("display.max_seq_items", max_seq_items):
        result = df.groupby("a").groups.__repr__()
        assert result == expected

        result = df.groupby(np.array(df.a)).groups.__repr__()
        assert result == expected


def test_group_on_two_row_multiindex_returns_one_tuple_key():
    # GH 18451
    df = DataFrame([{"a": 1, "b": 2, "c": 99}, {"a": 1, "b": 2, "c": 88}])
    df = df.set_index(["a", "b"])

    grp = df.groupby(["a", "b"])
    result = grp.indices
    expected = {(1, 2): np.array([0, 1], dtype=np.int64)}

    assert len(result) == 1
    key = (1, 2)
    assert (result[key] == expected[key]).all()


@pytest.mark.parametrize(
    "klass, attr, value",
    [
        (DataFrame, "level", "a"),
        (DataFrame, "as_index", False),
        (DataFrame, "sort", False),
        (DataFrame, "group_keys", False),
        (DataFrame, "observed", True),
        (DataFrame, "dropna", False),
        (Series, "level", "a"),
        (Series, "as_index", False),
        (Series, "sort", False),
        (Series, "group_keys", False),
        (Series, "observed", True),
        (Series, "dropna", False),
    ],
)
def test_subsetting_columns_keeps_attrs(klass, attr, value):
    # GH 9959 - When subsetting columns, don't drop attributes
    df = DataFrame({"a": [1], "b": [2], "c": [3]})
    if attr != "axis":
        df = df.set_index("a")

    expected = df.groupby("a", **{attr: value})
    result = expected[["b"]] if klass is DataFrame else expected["b"]
    assert getattr(result, attr) == getattr(expected, attr)


def test_subsetting_columns_axis_1():
    # GH 37725
    df = DataFrame({"A": [1], "B": [2], "C": [3]})
    msg = "DataFrame.groupby with axis=1 is deprecated"
    with tm.assert_produces_warning(FutureWarning, match=msg):
        g = df.groupby([0, 0, 1], axis=1)
    match = "Cannot subset columns when using axis=1"
    with pytest.raises(ValueError, match=match):
        g[["A", "B"]].sum()


@pytest.mark.parametrize("func", ["sum", "any", "shift"])
def test_groupby_column_index_name_lost(func):
    # GH: 29764 groupby loses index sometimes
    expected = Index(["a"], name="idx")
    df = DataFrame([[1]], columns=expected)
    df_grouped = df.groupby([1])
    result = getattr(df_grouped, func)().columns
    tm.assert_index_equal(result, expected)


def test_groupby_duplicate_columns():
    # GH: 31735
    df = DataFrame(
        {"A": ["f", "e", "g", "h"], "B": ["a", "b", "c", "d"], "C": [1, 2, 3, 4]}
    ).astype(object)
    df.columns = ["A", "B", "B"]
    result = df.groupby([0, 0, 0, 0]).min()
    expected = DataFrame(
        [["e", "a", 1]], index=np.array([0]), columns=["A", "B", "B"], dtype=object
    )
    tm.assert_frame_equal(result, expected)


def test_groupby_series_with_tuple_name():
    # GH 37755
    ser = Series([1, 2, 3, 4], index=[1, 1, 2, 2], name=("a", "a"))
    ser.index.name = ("b", "b")
    result = ser.groupby(level=0).last()
    expected = Series([2, 4], index=[1, 2], name=("a", "a"))
    expected.index.name = ("b", "b")
    tm.assert_series_equal(result, expected)


@pytest.mark.xfail(not IS64, reason="GH#38778: fail on 32-bit system")
@pytest.mark.parametrize(
    "func, values", [("sum", [97.0, 98.0]), ("mean", [24.25, 24.5])]
)
def test_groupby_numerical_stability_sum_mean(func, values):
    # GH#38778
    data = [1e16, 1e16, 97, 98, -5e15, -5e15, -5e15, -5e15]
    df = DataFrame({"group": [1, 2] * 4, "a": data, "b": data})
    result = getattr(df.groupby("group"), func)()
    expected = DataFrame({"a": values, "b": values}, index=Index([1, 2], name="group"))
    tm.assert_frame_equal(result, expected)


@pytest.mark.xfail(not IS64, reason="GH#38778: fail on 32-bit system")
def test_groupby_numerical_stability_cumsum():
    # GH#38934
    data = [1e16, 1e16, 97, 98, -5e15, -5e15, -5e15, -5e15]
    df = DataFrame({"group": [1, 2] * 4, "a": data, "b": data})
    result = df.groupby("group").cumsum()
    exp_data = (
        [1e16] * 2 + [1e16 + 96, 1e16 + 98] + [5e15 + 97, 5e15 + 98] + [97.0, 98.0]
    )
    expected = DataFrame({"a": exp_data, "b": exp_data})
    tm.assert_frame_equal(result, expected, check_exact=True)


def test_groupby_cumsum_skipna_false():
    # GH#46216 don't propagate np.nan above the diagonal
    arr = np.random.randn(5, 5)
    df = DataFrame(arr)
    for i in range(5):
        df.iloc[i, i] = np.nan

    df["A"] = 1
    gb = df.groupby("A")

    res = gb.cumsum(skipna=False)

    expected = df[[0, 1, 2, 3, 4]].cumsum(skipna=False)
    tm.assert_frame_equal(res, expected)


def test_groupby_cumsum_timedelta64():
    # GH#46216 don't ignore is_datetimelike in libgroupby.group_cumsum
    dti = date_range("2016-01-01", periods=5)
    ser = Series(dti) - dti[0]
    ser[2] = pd.NaT

    df = DataFrame({"A": 1, "B": ser})
    gb = df.groupby("A")

    res = gb.cumsum(numeric_only=False, skipna=True)
    exp = DataFrame({"B": [ser[0], ser[1], pd.NaT, ser[4], ser[4] * 2]})
    tm.assert_frame_equal(res, exp)

    res = gb.cumsum(numeric_only=False, skipna=False)
    exp = DataFrame({"B": [ser[0], ser[1], pd.NaT, pd.NaT, pd.NaT]})
    tm.assert_frame_equal(res, exp)


def test_groupby_mean_duplicate_index(rand_series_with_duplicate_datetimeindex):
    dups = rand_series_with_duplicate_datetimeindex
    result = dups.groupby(level=0).mean()
    expected = dups.groupby(dups.index).mean()
    tm.assert_series_equal(result, expected)


def test_groupby_all_nan_groups_drop():
    # GH 15036
    s = Series([1, 2, 3], [np.nan, np.nan, np.nan])
    result = s.groupby(s.index).sum()
    expected = Series([], index=Index([], dtype=np.float64), dtype=np.int64)
    tm.assert_series_equal(result, expected)


@pytest.mark.parametrize("numeric_only", [True, False])
def test_groupby_empty_multi_column(as_index, numeric_only):
    # GH 15106 & GH 41998
    df = DataFrame(data=[], columns=["A", "B", "C"])
    gb = df.groupby(["A", "B"], as_index=as_index)
    result = gb.sum(numeric_only=numeric_only)
    if as_index:
        index = MultiIndex([[], []], [[], []], names=["A", "B"])
        columns = ["C"] if not numeric_only else []
    else:
        index = RangeIndex(0)
        columns = ["A", "B", "C"] if not numeric_only else ["A", "B"]
    expected = DataFrame([], columns=columns, index=index)
    tm.assert_frame_equal(result, expected)


def test_groupby_aggregation_non_numeric_dtype():
    # GH #43108
    df = DataFrame(
        [["M", [1]], ["M", [1]], ["W", [10]], ["W", [20]]], columns=["MW", "v"]
    )

    expected = DataFrame(
        {
            "v": [[1, 1], [10, 20]],
        },
        index=Index(["M", "W"], dtype="object", name="MW"),
    )

    gb = df.groupby(by=["MW"])
    result = gb.sum()
    tm.assert_frame_equal(result, expected)


def test_groupby_aggregation_multi_non_numeric_dtype():
    # GH #42395
    df = DataFrame(
        {
            "x": [1, 0, 1, 1, 0],
            "y": [Timedelta(i, "days") for i in range(1, 6)],
            "z": [Timedelta(i * 10, "days") for i in range(1, 6)],
        }
    )

    expected = DataFrame(
        {
            "y": [Timedelta(i, "days") for i in range(7, 9)],
            "z": [Timedelta(i * 10, "days") for i in range(7, 9)],
        },
        index=Index([0, 1], dtype="int64", name="x"),
    )

    gb = df.groupby(by=["x"])
    result = gb.sum()
    tm.assert_frame_equal(result, expected)


def test_groupby_aggregation_numeric_with_non_numeric_dtype():
    # GH #43108
    df = DataFrame(
        {
            "x": [1, 0, 1, 1, 0],
            "y": [Timedelta(i, "days") for i in range(1, 6)],
            "z": list(range(1, 6)),
        }
    )

    expected = DataFrame(
        {"y": [Timedelta(7, "days"), Timedelta(8, "days")], "z": [7, 8]},
        index=Index([0, 1], dtype="int64", name="x"),
    )

    gb = df.groupby(by=["x"])
    result = gb.sum()
    tm.assert_frame_equal(result, expected)


def test_groupby_filtered_df_std():
    # GH 16174
    dicts = [
        {"filter_col": False, "groupby_col": True, "bool_col": True, "float_col": 10.5},
        {"filter_col": True, "groupby_col": True, "bool_col": True, "float_col": 20.5},
        {"filter_col": True, "groupby_col": True, "bool_col": True, "float_col": 30.5},
    ]
    df = DataFrame(dicts)

    df_filter = df[df["filter_col"] == True]  # noqa:E712
    dfgb = df_filter.groupby("groupby_col")
    result = dfgb.std()
    expected = DataFrame(
        [[0.0, 0.0, 7.071068]],
        columns=["filter_col", "bool_col", "float_col"],
        index=Index([True], name="groupby_col"),
    )
    tm.assert_frame_equal(result, expected)


def test_datetime_categorical_multikey_groupby_indices():
    # GH 26859
    df = DataFrame(
        {
            "a": Series(list("abc")),
            "b": Series(
                to_datetime(["2018-01-01", "2018-02-01", "2018-03-01"]),
                dtype="category",
            ),
            "c": Categorical.from_codes([-1, 0, 1], categories=[0, 1]),
        }
    )
    result = df.groupby(["a", "b"], observed=False).indices
    expected = {
        ("a", Timestamp("2018-01-01 00:00:00")): np.array([0]),
        ("b", Timestamp("2018-02-01 00:00:00")): np.array([1]),
        ("c", Timestamp("2018-03-01 00:00:00")): np.array([2]),
    }
    assert result == expected


def test_rolling_wrong_param_min_period():
    # GH34037
    name_l = ["Alice"] * 5 + ["Bob"] * 5
    val_l = [np.nan, np.nan, 1, 2, 3] + [np.nan, 1, 2, 3, 4]
    test_df = DataFrame([name_l, val_l]).T
    test_df.columns = ["name", "val"]

    result_error_msg = r"__init__\(\) got an unexpected keyword argument 'min_period'"
    with pytest.raises(TypeError, match=result_error_msg):
        test_df.groupby("name")["val"].rolling(window=2, min_period=1).sum()


def test_by_column_values_with_same_starting_value():
    # GH29635
    df = DataFrame(
        {
            "Name": ["Thomas", "Thomas", "Thomas John"],
            "Credit": [1200, 1300, 900],
            "Mood": ["sad", "happy", "happy"],
        }
    )
    aggregate_details = {"Mood": Series.mode, "Credit": "sum"}

    result = df.groupby(["Name"]).agg(aggregate_details)
    expected_result = DataFrame(
        {
            "Mood": [["happy", "sad"], "happy"],
            "Credit": [2500, 900],
            "Name": ["Thomas", "Thomas John"],
        }
    ).set_index("Name")

    tm.assert_frame_equal(result, expected_result)


def test_groupby_none_in_first_mi_level():
    # GH#47348
    arr = [[None, 1, 0, 1], [2, 3, 2, 3]]
    ser = Series(1, index=MultiIndex.from_arrays(arr, names=["a", "b"]))
    result = ser.groupby(level=[0, 1]).sum()
    expected = Series(
        [1, 2], MultiIndex.from_tuples([(0.0, 2), (1.0, 3)], names=["a", "b"])
    )
    tm.assert_series_equal(result, expected)


def test_groupby_none_column_name():
    # GH#47348
    df = DataFrame({None: [1, 1, 2, 2], "b": [1, 1, 2, 3], "c": [4, 5, 6, 7]})
    result = df.groupby(by=[None]).sum()
    expected = DataFrame({"b": [2, 5], "c": [9, 13]}, index=Index([1, 2], name=None))
    tm.assert_frame_equal(result, expected)


def test_single_element_list_grouping():
    # GH 42795
    df = DataFrame({"a": [1, 2], "b": [np.nan, 5], "c": [np.nan, 2]}, index=["x", "y"])
    result = [key for key, _ in df.groupby(["a"])]
    expected = [(1,), (2,)]
    assert result == expected


def test_groupby_string_dtype():
    # GH 40148
    df = DataFrame({"str_col": ["a", "b", "c", "a"], "num_col": [1, 2, 3, 2]})
    df["str_col"] = df["str_col"].astype("string")
    expected = DataFrame(
        {
            "str_col": [
                "a",
                "b",
                "c",
            ],
            "num_col": [1.5, 2.0, 3.0],
        }
    )
    expected["str_col"] = expected["str_col"].astype("string")
    grouped = df.groupby("str_col", as_index=False)
    result = grouped.mean()
    tm.assert_frame_equal(result, expected)


@pytest.mark.parametrize(
    "level_arg, multiindex", [([0], False), ((0,), False), ([0], True), ((0,), True)]
)
def test_single_element_listlike_level_grouping_deprecation(level_arg, multiindex):
    # GH 51583
    df = DataFrame({"a": [1, 2], "b": [3, 4], "c": [5, 6]}, index=["x", "y"])
    if multiindex:
        df = df.set_index(["a", "b"])
    depr_msg = (
        "Creating a Groupby object with a length-1 list-like "
        "level parameter will yield indexes as tuples in a future version. "
        "To keep indexes as scalars, create Groupby objects with "
        "a scalar level parameter instead."
    )
    with tm.assert_produces_warning(FutureWarning, match=depr_msg):
        [key for key, _ in df.groupby(level=level_arg)]


@pytest.mark.parametrize("func", ["sum", "cumsum", "cumprod", "prod"])
def test_groupby_avoid_casting_to_float(func):
    # GH#37493
    val = 922337203685477580
    df = DataFrame({"a": 1, "b": [val]})
    result = getattr(df.groupby("a"), func)() - val
    expected = DataFrame({"b": [0]}, index=Index([1], name="a"))
    if func in ["cumsum", "cumprod"]:
        expected = expected.reset_index(drop=True)
    tm.assert_frame_equal(result, expected)


@pytest.mark.parametrize("func, val", [("sum", 3), ("prod", 2)])
def test_groupby_sum_support_mask(any_numeric_ea_dtype, func, val):
    # GH#37493
    df = DataFrame({"a": 1, "b": [1, 2, pd.NA]}, dtype=any_numeric_ea_dtype)
    result = getattr(df.groupby("a"), func)()
    expected = DataFrame(
        {"b": [val]},
        index=Index([1], name="a", dtype=any_numeric_ea_dtype),
        dtype=any_numeric_ea_dtype,
    )
    tm.assert_frame_equal(result, expected)


@pytest.mark.parametrize("val, dtype", [(111, "int"), (222, "uint")])
def test_groupby_overflow(val, dtype):
    # GH#37493
    df = DataFrame({"a": 1, "b": [val, val]}, dtype=f"{dtype}8")
    result = df.groupby("a").sum()
    expected = DataFrame(
        {"b": [val * 2]},
        index=Index([1], name="a", dtype=f"{dtype}8"),
        dtype=f"{dtype}64",
    )
    tm.assert_frame_equal(result, expected)

    result = df.groupby("a").cumsum()
    expected = DataFrame({"b": [val, val * 2]}, dtype=f"{dtype}64")
    tm.assert_frame_equal(result, expected)

    result = df.groupby("a").prod()
    expected = DataFrame(
        {"b": [val * val]},
        index=Index([1], name="a", dtype=f"{dtype}8"),
        dtype=f"{dtype}64",
    )
    tm.assert_frame_equal(result, expected)


@pytest.mark.parametrize("skipna, val", [(True, 3), (False, pd.NA)])
def test_groupby_cumsum_mask(any_numeric_ea_dtype, skipna, val):
    # GH#37493
    df = DataFrame({"a": 1, "b": [1, pd.NA, 2]}, dtype=any_numeric_ea_dtype)
    result = df.groupby("a").cumsum(skipna=skipna)
    expected = DataFrame(
        {"b": [1, pd.NA, val]},
        dtype=any_numeric_ea_dtype,
    )
    tm.assert_frame_equal(result, expected)


@pytest.mark.parametrize(
    "val_in, index, val_out",
    [
        (
            [1.0, 2.0, 3.0, 4.0, 5.0],
            ["foo", "foo", "bar", "baz", "blah"],
            [3.0, 4.0, 5.0, 3.0],
        ),
        (
            [1.0, 2.0, 3.0, 4.0, 5.0, 6.0],
            ["foo", "foo", "bar", "baz", "blah", "blah"],
            [3.0, 4.0, 11.0, 3.0],
        ),
    ],
)
def test_groupby_index_name_in_index_content(val_in, index, val_out):
    # GH 48567
    series = Series(data=val_in, name="values", index=Index(index, name="blah"))
    result = series.groupby("blah").sum()
    expected = Series(
        data=val_out,
        name="values",
        index=Index(["bar", "baz", "blah", "foo"], name="blah"),
    )
    tm.assert_series_equal(result, expected)

    result = series.to_frame().groupby("blah").sum()
    expected = expected.to_frame()
    tm.assert_frame_equal(result, expected)


@pytest.mark.parametrize("n", [1, 10, 32, 100, 1000])
def test_sum_of_booleans(n):
    # GH 50347
    df = DataFrame({"groupby_col": 1, "bool": [True] * n})
    df["bool"] = df["bool"].eq(True)
    result = df.groupby("groupby_col").sum()
    expected = DataFrame({"bool": [n]}, index=Index([1], name="groupby_col"))
    tm.assert_frame_equal(result, expected)


@pytest.mark.filterwarnings(
    "ignore:invalid value encountered in remainder:RuntimeWarning"
)
@pytest.mark.parametrize("method", ["head", "tail", "nth", "first", "last"])
def test_groupby_method_drop_na(method):
    # GH 21755
    df = DataFrame({"A": ["a", np.nan, "b", np.nan, "c"], "B": range(5)})

    if method == "nth":
        result = getattr(df.groupby("A"), method)(n=0)
    else:
        result = getattr(df.groupby("A"), method)()

    if method in ["first", "last"]:
        expected = DataFrame({"B": [0, 2, 4]}).set_index(
            Series(["a", "b", "c"], name="A")
        )
    else:
        expected = DataFrame({"A": ["a", "b", "c"], "B": [0, 2, 4]}, index=[0, 2, 4])
    tm.assert_frame_equal(result, expected)


def test_groupby_reduce_period():
    # GH#51040
    pi = pd.period_range("2016-01-01", periods=100, freq="D")
    grps = list(range(10)) * 10
    ser = pi.to_series()
    gb = ser.groupby(grps)

    with pytest.raises(TypeError, match="Period type does not support sum operations"):
        gb.sum()
    with pytest.raises(
        TypeError, match="Period type does not support cumsum operations"
    ):
        gb.cumsum()
    with pytest.raises(TypeError, match="Period type does not support prod operations"):
        gb.prod()
    with pytest.raises(
        TypeError, match="Period type does not support cumprod operations"
    ):
        gb.cumprod()

    res = gb.max()
    expected = ser[-10:]
    expected.index = Index(range(10), dtype=np.int_)
    tm.assert_series_equal(res, expected)

    res = gb.min()
    expected = ser[:10]
    expected.index = Index(range(10), dtype=np.int_)
    tm.assert_series_equal(res, expected)


def test_obj_with_exclusions_duplicate_columns():
    # GH#50806
    df = DataFrame([[0, 1, 2, 3]])
    df.columns = [0, 1, 2, 0]
    gb = df.groupby(df[1])
    result = gb._obj_with_exclusions
    expected = df.take([0, 2, 3], axis=1)
    tm.assert_frame_equal(result, expected)


@pytest.mark.parametrize("numeric_only", [True, False])
def test_groupby_numeric_only_std_no_result(numeric_only):
    # GH 51080
    dicts_non_numeric = [{"a": "foo", "b": "bar"}, {"a": "car", "b": "dar"}]
    df = DataFrame(dicts_non_numeric)
    dfgb = df.groupby("a", as_index=False, sort=False)

    if numeric_only:
        result = dfgb.std(numeric_only=True)
        expected_df = DataFrame(["foo", "car"], columns=["a"])
        tm.assert_frame_equal(result, expected_df)
    else:
        with pytest.raises(
            ValueError, match="could not convert string to float: 'bar'"
        ):
            dfgb.std(numeric_only=numeric_only)


<<<<<<< HEAD
def test_grouping_with_categorical_interval_columns():
    # GH#34164
    df = DataFrame({"x": [0.1, 0.2, 0.3, -0.4, 0.5], "w": ["a", "b", "a", "c", "a"]})
    qq = pd.qcut(df["x"], q=np.linspace(0, 1, 5))
    result = df.groupby([qq, "w"], observed=False)["x"].agg("mean")
    categorical_index_level_1 = Categorical(
        [
            Interval(-0.401, 0.1, closed="right"),
            Interval(0.1, 0.2, closed="right"),
            Interval(0.2, 0.3, closed="right"),
            Interval(0.3, 0.5, closed="right"),
        ],
        ordered=True,
    )
    index_level_2 = ["a", "b", "c"]
    mi = MultiIndex.from_product(
        [categorical_index_level_1, index_level_2], names=["x", "w"]
    )
    expected = Series(
        np.array(
            [
                0.1,
                np.nan,
                -0.4,
                np.nan,
                0.2,
                np.nan,
                0.3,
                np.nan,
                np.nan,
                0.5,
                np.nan,
                np.nan,
            ]
        ),
        index=mi,
        name="x",
    )
    tm.assert_series_equal(result, expected)
=======
@pytest.mark.parametrize("bug_var", [1, "a"])
def test_groupby_sum_on_nan_should_return_nan(bug_var):
    # GH 24196
    df = DataFrame({"A": [bug_var, bug_var, bug_var, np.nan]})
    dfgb = df.groupby(lambda x: x)
    result = dfgb.sum(min_count=1)

    expected_df = DataFrame([bug_var, bug_var, bug_var, np.nan], columns=["A"])
    tm.assert_frame_equal(result, expected_df)
>>>>>>> e96ed760
<|MERGE_RESOLUTION|>--- conflicted
+++ resolved
@@ -2973,7 +2973,6 @@
             dfgb.std(numeric_only=numeric_only)
 
 
-<<<<<<< HEAD
 def test_grouping_with_categorical_interval_columns():
     # GH#34164
     df = DataFrame({"x": [0.1, 0.2, 0.3, -0.4, 0.5], "w": ["a", "b", "a", "c", "a"]})
@@ -3013,7 +3012,8 @@
         name="x",
     )
     tm.assert_series_equal(result, expected)
-=======
+
+
 @pytest.mark.parametrize("bug_var", [1, "a"])
 def test_groupby_sum_on_nan_should_return_nan(bug_var):
     # GH 24196
@@ -3022,5 +3022,4 @@
     result = dfgb.sum(min_count=1)
 
     expected_df = DataFrame([bug_var, bug_var, bug_var, np.nan], columns=["A"])
-    tm.assert_frame_equal(result, expected_df)
->>>>>>> e96ed760
+    tm.assert_frame_equal(result, expected_df)