--- conflicted
+++ resolved
@@ -2410,7 +2410,6 @@
     assert result == expected
 
 
-<<<<<<< HEAD
 def test_groupby_categorical_crossproduct():
     def _make_df(n, k):
         df = DataFrame(
@@ -2453,7 +2452,8 @@
     g = df.groupby(list(df.columns), observed=True)
     with timeout(1):
         assert g[1].sum().max() == 24
-=======
+
+        
 def test_rolling_wrong_param_min_period():
     # GH34037
     name_l = ["Alice"] * 5 + ["Bob"] * 5
@@ -2463,5 +2463,4 @@
 
     result_error_msg = r"__init__\(\) got an unexpected keyword argument 'min_period'"
     with pytest.raises(TypeError, match=result_error_msg):
-        test_df.groupby("name")["val"].rolling(window=2, min_period=1).sum()
->>>>>>> f346574c
+        test_df.groupby("name")["val"].rolling(window=2, min_period=1).sum()