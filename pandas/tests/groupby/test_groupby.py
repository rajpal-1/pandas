from collections import OrderedDict
from datetime import datetime
from decimal import Decimal
from io import StringIO

import numpy as np
import pytest

from pandas.errors import PerformanceWarning

import pandas as pd
from pandas import DataFrame, Index, MultiIndex, Series, Timestamp, date_range, read_csv
import pandas.core.common as com
import pandas.util.testing as tm
from pandas.util.testing import (
    assert_almost_equal,
    assert_frame_equal,
    assert_series_equal,
)


def test_repr():
    # GH18203
    result = repr(pd.Grouper(key="A", level="B"))
    expected = "Grouper(key='A', level='B', axis=0, sort=False)"
    assert result == expected


@pytest.mark.parametrize("dtype", ["int64", "int32", "float64", "float32"])
def test_basic(dtype):

    data = Series(np.arange(9) // 3, index=np.arange(9), dtype=dtype)

    index = np.arange(9)
    np.random.shuffle(index)
    data = data.reindex(index)

    grouped = data.groupby(lambda x: x // 3)

    for k, v in grouped:
        assert len(v) == 3

    agged = grouped.aggregate(np.mean)
    assert agged[1] == 1

    assert_series_equal(agged, grouped.agg(np.mean))  # shorthand
    assert_series_equal(agged, grouped.mean())
    assert_series_equal(grouped.agg(np.sum), grouped.sum())

    expected = grouped.apply(lambda x: x * x.sum())
    transformed = grouped.transform(lambda x: x * x.sum())
    assert transformed[7] == 12
    assert_series_equal(transformed, expected)

    value_grouped = data.groupby(data)
    assert_series_equal(value_grouped.aggregate(np.mean), agged, check_index_type=False)

    # complex agg
    agged = grouped.aggregate([np.mean, np.std])

    with tm.assert_produces_warning(FutureWarning, check_stacklevel=False):
        agged = grouped.aggregate({"one": np.mean, "two": np.std})

    group_constants = {0: 10, 1: 20, 2: 30}
    agged = grouped.agg(lambda x: group_constants[x.name] + x.mean())
    assert agged[1] == 21

    # corner cases
    msg = "Must produce aggregated value"
    # exception raised is type Exception
    with pytest.raises(Exception, match=msg):
        grouped.aggregate(lambda x: x * 2)


def test_groupby_nonobject_dtype(mframe, df_mixed_floats):
    key = mframe.index.codes[0]
    grouped = mframe.groupby(key)
    result = grouped.sum()

    expected = mframe.groupby(key.astype("O")).sum()
    assert_frame_equal(result, expected)

    # GH 3911, mixed frame non-conversion
    df = df_mixed_floats.copy()
    df["value"] = range(len(df))

    def max_value(group):
        return group.loc[group["value"].idxmax()]

    applied = df.groupby("A").apply(max_value)
    result = applied.dtypes
    expected = Series(
        [np.dtype("object")] * 2 + [np.dtype("float64")] * 2 + [np.dtype("int64")],
        index=["A", "B", "C", "D", "value"],
    )
    assert_series_equal(result, expected)


def test_groupby_return_type():

    # GH2893, return a reduced type
    df1 = DataFrame(
        [
            {"val1": 1, "val2": 20},
            {"val1": 1, "val2": 19},
            {"val1": 2, "val2": 27},
            {"val1": 2, "val2": 12},
        ]
    )

    def func(dataf):
        return dataf["val2"] - dataf["val2"].mean()

    result = df1.groupby("val1", squeeze=True).apply(func)
    assert isinstance(result, Series)

    df2 = DataFrame(
        [
            {"val1": 1, "val2": 20},
            {"val1": 1, "val2": 19},
            {"val1": 1, "val2": 27},
            {"val1": 1, "val2": 12},
        ]
    )

    def func(dataf):
        return dataf["val2"] - dataf["val2"].mean()

    result = df2.groupby("val1", squeeze=True).apply(func)
    assert isinstance(result, Series)

    # GH3596, return a consistent type (regression in 0.11 from 0.10.1)
    df = DataFrame([[1, 1], [1, 1]], columns=["X", "Y"])
    result = df.groupby("X", squeeze=False).count()
    assert isinstance(result, DataFrame)


def test_inconsistent_return_type():
    # GH5592
    # inconsistent return type
    df = DataFrame(
        dict(
            A=["Tiger", "Tiger", "Tiger", "Lamb", "Lamb", "Pony", "Pony"],
            B=Series(np.arange(7), dtype="int64"),
            C=date_range("20130101", periods=7),
        )
    )

    def f(grp):
        return grp.iloc[0]

    expected = df.groupby("A").first()[["B"]]
    result = df.groupby("A").apply(f)[["B"]]
    assert_frame_equal(result, expected)

    def f(grp):
        if grp.name == "Tiger":
            return None
        return grp.iloc[0]

    result = df.groupby("A").apply(f)[["B"]]
    e = expected.copy()
    e.loc["Tiger"] = np.nan
    assert_frame_equal(result, e)

    def f(grp):
        if grp.name == "Pony":
            return None
        return grp.iloc[0]

    result = df.groupby("A").apply(f)[["B"]]
    e = expected.copy()
    e.loc["Pony"] = np.nan
    assert_frame_equal(result, e)

    # 5592 revisited, with datetimes
    def f(grp):
        if grp.name == "Pony":
            return None
        return grp.iloc[0]

    result = df.groupby("A").apply(f)[["C"]]
    e = df.groupby("A").first()[["C"]]
    e.loc["Pony"] = pd.NaT
    assert_frame_equal(result, e)

    # scalar outputs
    def f(grp):
        if grp.name == "Pony":
            return None
        return grp.iloc[0].loc["C"]

    result = df.groupby("A").apply(f)
    e = df.groupby("A").first()["C"].copy()
    e.loc["Pony"] = np.nan
    e.name = None
    assert_series_equal(result, e)


def test_pass_args_kwargs(ts, tsframe):
    def f(x, q=None, axis=0):
        return np.percentile(x, q, axis=axis)

    def g(x): return np.percentile(x, 80, axis=0)

    # Series
    ts_grouped = ts.groupby(lambda x: x.month)
    agg_result = ts_grouped.agg(np.percentile, 80, axis=0)
    apply_result = ts_grouped.apply(np.percentile, 80, axis=0)
    trans_result = ts_grouped.transform(np.percentile, 80, axis=0)

    agg_expected = ts_grouped.quantile(0.8)
    trans_expected = ts_grouped.transform(g)

    assert_series_equal(apply_result, agg_expected)
    assert_series_equal(agg_result, agg_expected)
    assert_series_equal(trans_result, trans_expected)

    agg_result = ts_grouped.agg(f, q=80)
    apply_result = ts_grouped.apply(f, q=80)
    trans_result = ts_grouped.transform(f, q=80)
    assert_series_equal(agg_result, agg_expected)
    assert_series_equal(apply_result, agg_expected)
    assert_series_equal(trans_result, trans_expected)

    # DataFrame
    df_grouped = tsframe.groupby(lambda x: x.month)
    agg_result = df_grouped.agg(np.percentile, 80, axis=0)
    apply_result = df_grouped.apply(DataFrame.quantile, 0.8)
    expected = df_grouped.quantile(0.8)
    assert_frame_equal(apply_result, expected, check_names=False)
    assert_frame_equal(agg_result, expected)

    agg_result = df_grouped.agg(f, q=80)
    apply_result = df_grouped.apply(DataFrame.quantile, q=0.8)
    assert_frame_equal(agg_result, expected)
    assert_frame_equal(apply_result, expected, check_names=False)


def test_len():
    df = tm.makeTimeDataFrame()
    grouped = df.groupby([lambda x: x.year, lambda x: x.month, lambda x: x.day])
    assert len(grouped) == len(df)

    grouped = df.groupby([lambda x: x.year, lambda x: x.month])
    expected = len({(x.year, x.month) for x in df.index})
    assert len(grouped) == expected

    # issue 11016
    df = pd.DataFrame(dict(a=[np.nan] * 3, b=[1, 2, 3]))
    assert len(df.groupby(("a"))) == 0
    assert len(df.groupby(("b"))) == 3
    assert len(df.groupby(["a", "b"])) == 3


def test_basic_regression():
    # regression
    result = Series([1.0 * x for x in list(range(1, 10)) * 10])

    data = np.random.random(1100) * 10.0
    groupings = Series(data)

    grouped = result.groupby(groupings)
    grouped.mean()


@pytest.mark.parametrize(
    "dtype", ["float64", "float32", "int64", "int32", "int16", "int8"]
)
def test_with_na_groups(dtype):
    index = Index(np.arange(10))
    values = Series(np.ones(10), index, dtype=dtype)
    labels = Series(
        [np.nan, "foo", "bar", "bar", np.nan, np.nan, "bar", "bar", np.nan, "foo"],
        index=index,
    )

    # this SHOULD be an int
    grouped = values.groupby(labels)
    agged = grouped.agg(len)
    expected = Series([4, 2], index=["bar", "foo"])

    assert_series_equal(agged, expected, check_dtype=False)

    # assert issubclass(agged.dtype.type, np.integer)

    # explicitly return a float from my function
    def f(x):
        return float(len(x))

    agged = grouped.agg(f)
    expected = Series([4, 2], index=["bar", "foo"])

    assert_series_equal(agged, expected, check_dtype=False)
    assert issubclass(agged.dtype.type, np.dtype(dtype).type)


def test_indices_concatenation_order():

    # GH 2808

    def f1(x):
        y = x[(x.b % 2) == 1] ** 2
        if y.empty:
            multiindex = MultiIndex(levels=[[]] * 2, codes=[[]] * 2, names=["b", "c"])
            res = DataFrame(columns=["a"], index=multiindex)
            return res
        else:
            y = y.set_index(["b", "c"])
            return y

    def f2(x):
        y = x[(x.b % 2) == 1] ** 2
        if y.empty:
            return DataFrame()
        else:
            y = y.set_index(["b", "c"])
            return y

    def f3(x):
        y = x[(x.b % 2) == 1] ** 2
        if y.empty:
            multiindex = MultiIndex(
                levels=[[]] * 2, codes=[[]] * 2, names=["foo", "bar"]
            )
            res = DataFrame(columns=["a", "b"], index=multiindex)
            return res
        else:
            return y

    df = DataFrame({"a": [1, 2, 2, 2], "b": range(4), "c": range(5, 9)})

    df2 = DataFrame({"a": [3, 2, 2, 2], "b": range(4), "c": range(5, 9)})

    # correct result
    result1 = df.groupby("a").apply(f1)
    result2 = df2.groupby("a").apply(f1)
    assert_frame_equal(result1, result2)

    # should fail (not the same number of levels)
    msg = "Cannot concat indices that do not have the same number of levels"
    with pytest.raises(AssertionError, match=msg):
        df.groupby("a").apply(f2)
    with pytest.raises(AssertionError, match=msg):
        df2.groupby("a").apply(f2)

    # should fail (incorrect shape)
    with pytest.raises(AssertionError, match=msg):
        df.groupby("a").apply(f3)
    with pytest.raises(AssertionError, match=msg):
        df2.groupby("a").apply(f3)


def _all_combinations(elems):
    from itertools import chain, combinations

    out = chain.from_iterable(
        combinations(elems, n + 1) for n in range(len(elems))
    )
    return list(out)


@pytest.mark.parametrize(
    'gb_cols', _all_combinations([
        'int_series', 'int_series_cat', 'float_series', 'float_series_cat',
        'dt_series', 'dt_series_cat', 'period_series', 'period_series_cat'
    ]),
    ids=lambda cols: ",".join(cols)
)
def test_groupby_indices(gb_cols):
    # GH 26860
    # Test if DataFrame Groupby builds gb.indices correctly.

    gb_cols = list(gb_cols)

    int_series = pd.Series([1, 2, 3])
    dt_series = pd.to_datetime(['2018Q1', '2018Q2', '2018Q3'])
    df = pd.DataFrame(
        data={
            'int_series': int_series,
            'int_series_cat': int_series.astype('category'),
            'float_series': int_series.astype('float'),
            'float_series_cat': int_series.astype('float').astype('category'),
            'dt_series': dt_series,
            'dt_series_cat': dt_series.astype('category'),
            'period_series': dt_series.to_period('Q'),
            'period_series_cat': dt_series.to_period('Q').astype('category')
        },
        columns=[
            'int_series',
            'int_series_cat',
            'float_series',
            'float_series_cat',
            'dt_series',
            'dt_series_cat',
            'period_series',
            'period_series_cat'
        ]
    )

    num_gb_cols = len(gb_cols)

    if num_gb_cols == 1:
        s = df[gb_cols[0]]
        col_vals = list(s.unique())

        if pd.api.types.is_datetime64_any_dtype(s):
            col_vals = list(map(pd.Timestamp, col_vals))

        target = {
            key: np.array([i])
            for i, key in enumerate(col_vals)
        }
    else:
        col_vals = {
            col: list(df[col].unique())
            for col in gb_cols
        }

        def to_dt(elems):
            elems = map(pd.Timestamp, elems)
            elems = map(lambda dt: dt.to_datetime64(), elems)
            elems = list(elems)
            return elems

        for col in gb_cols:
            if pd.api.types.is_datetime64_any_dtype(df[col]):
                col_vals[col] = to_dt(col_vals[col])

            elif pd.api.types.is_categorical_dtype(df[col]):
                if pd.api.types.is_datetime64_any_dtype(df[col].cat.categories):
                    col_vals[col] = to_dt(col_vals[col])

        it = zip(*(col_vals[col] for col in col_vals.keys()))
        target = {
            key: np.array([i])
            for i, key in enumerate(it)
        }

    indices = df.groupby(gb_cols).indices

    assert set(target.keys()) == set(indices.keys())
    for key in target.keys():
        assert pd.core.dtypes.missing.array_equivalent(
            target[key], indices[key])


def test_attr_wrapper(ts):
    grouped = ts.groupby(lambda x: x.weekday())

    result = grouped.std()
    expected = grouped.agg(lambda x: np.std(x, ddof=1))
    assert_series_equal(result, expected)

    # this is pretty cool
    result = grouped.describe()
    expected = {name: gp.describe() for name, gp in grouped}
    expected = DataFrame(expected).T
    assert_frame_equal(result, expected)

    # get attribute
    result = grouped.dtype
    expected = grouped.agg(lambda x: x.dtype)

    # make sure raises error
    msg = "'SeriesGroupBy' object has no attribute 'foo'"
    with pytest.raises(AttributeError, match=msg):
        getattr(grouped, "foo")


def test_frame_groupby(tsframe):
    grouped = tsframe.groupby(lambda x: x.weekday())

    # aggregate
    aggregated = grouped.aggregate(np.mean)
    assert len(aggregated) == 5
    assert len(aggregated.columns) == 4

    # by string
    tscopy = tsframe.copy()
    tscopy["weekday"] = [x.weekday() for x in tscopy.index]
    stragged = tscopy.groupby("weekday").aggregate(np.mean)
    assert_frame_equal(stragged, aggregated, check_names=False)

    # transform
    grouped = tsframe.head(30).groupby(lambda x: x.weekday())
    transformed = grouped.transform(lambda x: x - x.mean())
    assert len(transformed) == 30
    assert len(transformed.columns) == 4

    # transform propagate
    transformed = grouped.transform(lambda x: x.mean())
    for name, group in grouped:
        mean = group.mean()
        for idx in group.index:
            tm.assert_series_equal(transformed.xs(idx), mean, check_names=False)

    # iterate
    for weekday, group in grouped:
        assert group.index[0].weekday() == weekday

    # groups / group_indices
    groups = grouped.groups
    indices = grouped.indices

    for k, v in groups.items():
        samething = tsframe.index.take(indices[k])
        assert (samething == v).all()


def test_frame_groupby_columns(tsframe):
    mapping = {"A": 0, "B": 0, "C": 1, "D": 1}
    grouped = tsframe.groupby(mapping, axis=1)

    # aggregate
    aggregated = grouped.aggregate(np.mean)
    assert len(aggregated) == len(tsframe)
    assert len(aggregated.columns) == 2

    # transform
    def tf(x): return x - x.mean()
    groupedT = tsframe.T.groupby(mapping, axis=0)
    assert_frame_equal(groupedT.transform(tf).T, grouped.transform(tf))

    # iterate
    for k, v in grouped:
        assert len(v.columns) == 2


def test_frame_set_name_single(df):
    grouped = df.groupby("A")

    result = grouped.mean()
    assert result.index.name == "A"

    result = df.groupby("A", as_index=False).mean()
    assert result.index.name != "A"

    result = grouped.agg(np.mean)
    assert result.index.name == "A"

    result = grouped.agg({"C": np.mean, "D": np.std})
    assert result.index.name == "A"

    result = grouped["C"].mean()
    assert result.index.name == "A"
    result = grouped["C"].agg(np.mean)
    assert result.index.name == "A"
    result = grouped["C"].agg([np.mean, np.std])
    assert result.index.name == "A"

    with tm.assert_produces_warning(FutureWarning, check_stacklevel=False):
        result = grouped["C"].agg({"foo": np.mean, "bar": np.std})
    assert result.index.name == "A"


def test_multi_func(df):
    col1 = df["A"]
    col2 = df["B"]

    grouped = df.groupby([col1.get, col2.get])
    agged = grouped.mean()
    expected = df.groupby(["A", "B"]).mean()

    # TODO groupby get drops names
    assert_frame_equal(
        agged.loc[:, ["C", "D"]], expected.loc[:, ["C", "D"]], check_names=False
    )

    # some "groups" with no data
    df = DataFrame(
        {
            "v1": np.random.randn(6),
            "v2": np.random.randn(6),
            "k1": np.array(["b", "b", "b", "a", "a", "a"]),
            "k2": np.array(["1", "1", "1", "2", "2", "2"]),
        },
        index=["one", "two", "three", "four", "five", "six"],
    )
    # only verify that it works for now
    grouped = df.groupby(["k1", "k2"])
    grouped.agg(np.sum)


def test_multi_key_multiple_functions(df):
    grouped = df.groupby(["A", "B"])["C"]

    agged = grouped.agg([np.mean, np.std])
    expected = DataFrame({"mean": grouped.agg(np.mean), "std": grouped.agg(np.std)})
    assert_frame_equal(agged, expected)


def test_frame_multi_key_function_list():
    data = DataFrame(
        {
            "A": [
                "foo",
                "foo",
                "foo",
                "foo",
                "bar",
                "bar",
                "bar",
                "bar",
                "foo",
                "foo",
                "foo",
            ],
            "B": [
                "one",
                "one",
                "one",
                "two",
                "one",
                "one",
                "one",
                "two",
                "two",
                "two",
                "one",
            ],
            "C": [
                "dull",
                "dull",
                "shiny",
                "dull",
                "dull",
                "shiny",
                "shiny",
                "dull",
                "shiny",
                "shiny",
                "shiny",
            ],
            "D": np.random.randn(11),
            "E": np.random.randn(11),
            "F": np.random.randn(11),
        }
    )

    grouped = data.groupby(["A", "B"])
    funcs = [np.mean, np.std]
    agged = grouped.agg(funcs)
    expected = pd.concat(
        [grouped["D"].agg(funcs), grouped["E"].agg(funcs), grouped["F"].agg(funcs)],
        keys=["D", "E", "F"],
        axis=1,
    )
    assert isinstance(agged.index, MultiIndex)
    assert isinstance(expected.index, MultiIndex)
    assert_frame_equal(agged, expected)


@pytest.mark.parametrize("op", [lambda x: x.sum(), lambda x: x.mean()])
def test_groupby_multiple_columns(df, op):
    data = df
    grouped = data.groupby(["A", "B"])

    result1 = op(grouped)

    keys = []
    values = []
    for n1, gp1 in data.groupby("A"):
        for n2, gp2 in gp1.groupby("B"):
            keys.append((n1, n2))
            values.append(op(gp2.loc[:, ["C", "D"]]))

    mi = MultiIndex.from_tuples(keys, names=["A", "B"])
    expected = pd.concat(values, axis=1).T
    expected.index = mi

    # a little bit crude
    for col in ["C", "D"]:
        result_col = op(grouped[col])
        pivoted = result1[col]
        exp = expected[col]
        assert_series_equal(result_col, exp)
        assert_series_equal(pivoted, exp)

    # test single series works the same
    result = data["C"].groupby([data["A"], data["B"]]).mean()
    expected = data.groupby(["A", "B"]).mean()["C"]

    assert_series_equal(result, expected)


def test_groupby_as_index_agg(df):
    grouped = df.groupby("A", as_index=False)

    # single-key

    result = grouped.agg(np.mean)
    expected = grouped.mean()
    assert_frame_equal(result, expected)

    result2 = grouped.agg(OrderedDict([["C", np.mean], ["D", np.sum]]))
    expected2 = grouped.mean()
    expected2["D"] = grouped.sum()["D"]
    assert_frame_equal(result2, expected2)

    grouped = df.groupby("A", as_index=True)
    expected3 = grouped["C"].sum()
    expected3 = DataFrame(expected3).rename(columns={"C": "Q"})

    with tm.assert_produces_warning(FutureWarning, check_stacklevel=False):
        result3 = grouped["C"].agg({"Q": np.sum})
    assert_frame_equal(result3, expected3)

    # multi-key

    grouped = df.groupby(["A", "B"], as_index=False)

    result = grouped.agg(np.mean)
    expected = grouped.mean()
    assert_frame_equal(result, expected)

    result2 = grouped.agg(OrderedDict([["C", np.mean], ["D", np.sum]]))
    expected2 = grouped.mean()
    expected2["D"] = grouped.sum()["D"]
    assert_frame_equal(result2, expected2)

    expected3 = grouped["C"].sum()
    expected3 = DataFrame(expected3).rename(columns={"C": "Q"})
    result3 = grouped["C"].agg({"Q": np.sum})
    assert_frame_equal(result3, expected3)

    # GH7115 & GH8112 & GH8582
    df = DataFrame(np.random.randint(0, 100, (50, 3)), columns=["jim", "joe", "jolie"])
    ts = Series(np.random.randint(5, 10, 50), name="jim")

    gr = df.groupby(ts)
    gr.nth(0)  # invokes set_selection_from_grouper internally
    assert_frame_equal(gr.apply(sum), df.groupby(ts).apply(sum))

    for attr in ["mean", "max", "count", "idxmax", "cumsum", "all"]:
        gr = df.groupby(ts, as_index=False)
        left = getattr(gr, attr)()

        gr = df.groupby(ts.values, as_index=True)
        right = getattr(gr, attr)().reset_index(drop=True)

        assert_frame_equal(left, right)


def test_as_index_series_return_frame(df):
    grouped = df.groupby("A", as_index=False)
    grouped2 = df.groupby(["A", "B"], as_index=False)

    result = grouped["C"].agg(np.sum)
    expected = grouped.agg(np.sum).loc[:, ["A", "C"]]
    assert isinstance(result, DataFrame)
    assert_frame_equal(result, expected)

    result2 = grouped2["C"].agg(np.sum)
    expected2 = grouped2.agg(np.sum).loc[:, ["A", "B", "C"]]
    assert isinstance(result2, DataFrame)
    assert_frame_equal(result2, expected2)

    result = grouped["C"].sum()
    expected = grouped.sum().loc[:, ["A", "C"]]
    assert isinstance(result, DataFrame)
    assert_frame_equal(result, expected)

    result2 = grouped2["C"].sum()
    expected2 = grouped2.sum().loc[:, ["A", "B", "C"]]
    assert isinstance(result2, DataFrame)
    assert_frame_equal(result2, expected2)


def test_as_index_series_column_slice_raises(df):
    # GH15072
    grouped = df.groupby("A", as_index=False)
    msg = r"Column\(s\) C already selected"

    with pytest.raises(IndexError, match=msg):
        grouped["C"].__getitem__("D")


def test_groupby_as_index_cython(df):
    data = df

    # single-key
    grouped = data.groupby("A", as_index=False)
    result = grouped.mean()
    expected = data.groupby(["A"]).mean()
    expected.insert(0, "A", expected.index)
    expected.index = np.arange(len(expected))
    assert_frame_equal(result, expected)

    # multi-key
    grouped = data.groupby(["A", "B"], as_index=False)
    result = grouped.mean()
    expected = data.groupby(["A", "B"]).mean()

    arrays = list(zip(*expected.index.values))
    expected.insert(0, "A", arrays[0])
    expected.insert(1, "B", arrays[1])
    expected.index = np.arange(len(expected))
    assert_frame_equal(result, expected)


def test_groupby_as_index_series_scalar(df):
    grouped = df.groupby(["A", "B"], as_index=False)

    # GH #421

    result = grouped["C"].agg(len)
    expected = grouped.agg(len).loc[:, ["A", "B", "C"]]
    assert_frame_equal(result, expected)


def test_groupby_as_index_corner(df, ts):
    msg = "as_index=False only valid with DataFrame"
    with pytest.raises(TypeError, match=msg):
        ts.groupby(lambda x: x.weekday(), as_index=False)

    msg = "as_index=False only valid for axis=0"
    with pytest.raises(ValueError, match=msg):
        df.groupby(lambda x: x.lower(), as_index=False, axis=1)


def test_groupby_multiple_key(df):
    df = tm.makeTimeDataFrame()
    grouped = df.groupby([lambda x: x.year, lambda x: x.month, lambda x: x.day])
    agged = grouped.sum()
    assert_almost_equal(df.values, agged.values)

    grouped = df.T.groupby(
        [lambda x: x.year, lambda x: x.month, lambda x: x.day], axis=1
    )

    agged = grouped.agg(lambda x: x.sum())
    tm.assert_index_equal(agged.index, df.columns)
    assert_almost_equal(df.T.values, agged.values)

    agged = grouped.agg(lambda x: x.sum())
    assert_almost_equal(df.T.values, agged.values)


def test_groupby_multi_corner(df):
    # test that having an all-NA column doesn't mess you up
    df = df.copy()
    df["bad"] = np.nan
    agged = df.groupby(["A", "B"]).mean()

    expected = df.groupby(["A", "B"]).mean()
    expected["bad"] = np.nan

    assert_frame_equal(agged, expected)


def test_omit_nuisance(df):
    grouped = df.groupby("A")

    result = grouped.mean()
    expected = df.loc[:, ["A", "C", "D"]].groupby("A").mean()
    assert_frame_equal(result, expected)

    agged = grouped.agg(np.mean)
    exp = grouped.mean()
    assert_frame_equal(agged, exp)

    df = df.loc[:, ["A", "C", "D"]]
    df["E"] = datetime.now()
    grouped = df.groupby("A")
    result = grouped.agg(np.sum)
    expected = grouped.sum()
    assert_frame_equal(result, expected)

    # won't work with axis = 1
    grouped = df.groupby({"A": 0, "C": 0, "D": 1, "E": 1}, axis=1)
    msg = (
        r'\("unsupported operand type\(s\) for \+: '
        "'Timestamp' and 'float'\""
        r", 'occurred at index 0'\)"
    )
    with pytest.raises(TypeError, match=msg):
        grouped.agg(lambda x: x.sum(0, numeric_only=False))


def test_omit_nuisance_python_multiple(three_group):
    grouped = three_group.groupby(["A", "B"])

    agged = grouped.agg(np.mean)
    exp = grouped.mean()
    assert_frame_equal(agged, exp)


def test_empty_groups_corner(mframe):
    # handle empty groups
    df = DataFrame(
        {
            "k1": np.array(["b", "b", "b", "a", "a", "a"]),
            "k2": np.array(["1", "1", "1", "2", "2", "2"]),
            "k3": ["foo", "bar"] * 3,
            "v1": np.random.randn(6),
            "v2": np.random.randn(6),
        }
    )

    grouped = df.groupby(["k1", "k2"])
    result = grouped.agg(np.mean)
    expected = grouped.mean()
    assert_frame_equal(result, expected)

    grouped = mframe[3:5].groupby(level=0)
    agged = grouped.apply(lambda x: x.mean())
    agged_A = grouped["A"].apply(np.mean)
    assert_series_equal(agged["A"], agged_A)
    assert agged.index.name == "first"


def test_nonsense_func():
    df = DataFrame([0])
    msg = r"unsupported operand type\(s\) for \+: 'int' and 'str'"
    with pytest.raises(TypeError, match=msg):
        df.groupby(lambda x: x + "foo")


def test_wrap_aggregated_output_multindex(mframe):
    df = mframe.T
    df["baz", "two"] = "peekaboo"

    keys = [np.array([0, 0, 1]), np.array([0, 0, 1])]
    agged = df.groupby(keys).agg(np.mean)
    assert isinstance(agged.columns, MultiIndex)

    def aggfun(ser):
        if ser.name == ("foo", "one"):
            raise TypeError
        else:
            return ser.sum()

    agged2 = df.groupby(keys).aggregate(aggfun)
    assert len(agged2.columns) + 1 == len(df.columns)


def test_groupby_level_apply(mframe):

    result = mframe.groupby(level=0).count()
    assert result.index.name == "first"
    result = mframe.groupby(level=1).count()
    assert result.index.name == "second"

    result = mframe["A"].groupby(level=0).count()
    assert result.index.name == "first"


def test_groupby_level_mapper(mframe):
    deleveled = mframe.reset_index()

    mapper0 = {"foo": 0, "bar": 0, "baz": 1, "qux": 1}
    mapper1 = {"one": 0, "two": 0, "three": 1}

    result0 = mframe.groupby(mapper0, level=0).sum()
    result1 = mframe.groupby(mapper1, level=1).sum()

    mapped_level0 = np.array([mapper0.get(x) for x in deleveled["first"]])
    mapped_level1 = np.array([mapper1.get(x) for x in deleveled["second"]])
    expected0 = mframe.groupby(mapped_level0).sum()
    expected1 = mframe.groupby(mapped_level1).sum()
    expected0.index.name, expected1.index.name = "first", "second"

    assert_frame_equal(result0, expected0)
    assert_frame_equal(result1, expected1)


def test_groupby_level_nonmulti():
    # GH 1313, GH 13901
    s = Series([1, 2, 3, 10, 4, 5, 20, 6], Index([1, 2, 3, 1, 4, 5, 2, 6], name="foo"))
    expected = Series([11, 22, 3, 4, 5, 6], Index(range(1, 7), name="foo"))

    result = s.groupby(level=0).sum()
    tm.assert_series_equal(result, expected)
    result = s.groupby(level=[0]).sum()
    tm.assert_series_equal(result, expected)
    result = s.groupby(level=-1).sum()
    tm.assert_series_equal(result, expected)
    result = s.groupby(level=[-1]).sum()
    tm.assert_series_equal(result, expected)

    msg = "level > 0 or level < -1 only valid with MultiIndex"
    with pytest.raises(ValueError, match=msg):
        s.groupby(level=1)
    with pytest.raises(ValueError, match=msg):
        s.groupby(level=-2)
    msg = "No group keys passed!"
    with pytest.raises(ValueError, match=msg):
        s.groupby(level=[])
    msg = "multiple levels only valid with MultiIndex"
    with pytest.raises(ValueError, match=msg):
        s.groupby(level=[0, 0])
    with pytest.raises(ValueError, match=msg):
        s.groupby(level=[0, 1])
    msg = "level > 0 or level < -1 only valid with MultiIndex"
    with pytest.raises(ValueError, match=msg):
        s.groupby(level=[1])


def test_groupby_complex():
    # GH 12902
    a = Series(data=np.arange(4) * (1 + 2j), index=[0, 0, 1, 1])
    expected = Series((1 + 2j, 5 + 10j))

    result = a.groupby(level=0).sum()
    assert_series_equal(result, expected)

    result = a.sum(level=0)
    assert_series_equal(result, expected)


def test_mutate_groups():

    # GH3380

    df = DataFrame(
        {
            "cat1": ["a"] * 8 + ["b"] * 6,
            "cat2": ["c"] * 2
            + ["d"] * 2
            + ["e"] * 2
            + ["f"] * 2
            + ["c"] * 2
            + ["d"] * 2
            + ["e"] * 2,
            "cat3": ["g{}".format(x) for x in range(1, 15)],
            "val": np.random.randint(100, size=14),
        }
    )

    def f_copy(x):
        x = x.copy()
        x["rank"] = x.val.rank(method="min")
        return x.groupby("cat2")["rank"].min()

    def f_no_copy(x):
        x["rank"] = x.val.rank(method="min")
        return x.groupby("cat2")["rank"].min()

    grpby_copy = df.groupby("cat1").apply(f_copy)
    grpby_no_copy = df.groupby("cat1").apply(f_no_copy)
    assert_series_equal(grpby_copy, grpby_no_copy)


def test_no_mutate_but_looks_like():

    # GH 8467
    # first show's mutation indicator
    # second does not, but should yield the same results
    df = DataFrame({"key": [1, 1, 1, 2, 2, 2, 3, 3, 3], "value": range(9)})

    result1 = df.groupby("key", group_keys=True).apply(lambda x: x[:].key)
    result2 = df.groupby("key", group_keys=True).apply(lambda x: x.key)
    assert_series_equal(result1, result2)


def test_groupby_series_indexed_differently():
    s1 = Series(
        [5.0, -9.0, 4.0, 100.0, -5.0, 55.0, 6.7],
        index=Index(["a", "b", "c", "d", "e", "f", "g"]),
    )
    s2 = Series(
        [1.0, 1.0, 4.0, 5.0, 5.0, 7.0], index=Index(["a", "b", "d", "f", "g", "h"])
    )

    grouped = s1.groupby(s2)
    agged = grouped.mean()
    exp = s1.groupby(s2.reindex(s1.index).get).mean()
    assert_series_equal(agged, exp)


def test_groupby_with_hier_columns():
    tuples = list(
        zip(
            *[
                ["bar", "bar", "baz", "baz", "foo", "foo", "qux", "qux"],
                ["one", "two", "one", "two", "one", "two", "one", "two"],
            ]
        )
    )
    index = MultiIndex.from_tuples(tuples)
    columns = MultiIndex.from_tuples(
        [("A", "cat"), ("B", "dog"), ("B", "cat"), ("A", "dog")]
    )
    df = DataFrame(np.random.randn(8, 4), index=index, columns=columns)

    result = df.groupby(level=0).mean()
    tm.assert_index_equal(result.columns, columns)

    result = df.groupby(level=0, axis=1).mean()
    tm.assert_index_equal(result.index, df.index)

    result = df.groupby(level=0).agg(np.mean)
    tm.assert_index_equal(result.columns, columns)

    result = df.groupby(level=0).apply(lambda x: x.mean())
    tm.assert_index_equal(result.columns, columns)

    result = df.groupby(level=0, axis=1).agg(lambda x: x.mean(1))
    tm.assert_index_equal(result.columns, Index(["A", "B"]))
    tm.assert_index_equal(result.index, df.index)

    # add a nuisance column
    sorted_columns, _ = columns.sortlevel(0)
    df["A", "foo"] = "bar"
    result = df.groupby(level=0).mean()
    tm.assert_index_equal(result.columns, df.columns[:-1])


def test_grouping_ndarray(df):
    grouped = df.groupby(df["A"].values)

    result = grouped.sum()
    expected = df.groupby("A").sum()
    assert_frame_equal(
        result, expected, check_names=False
    )  # Note: no names when grouping by value


def test_groupby_wrong_multi_labels():
    data = """index,foo,bar,baz,spam,data
0,foo1,bar1,baz1,spam2,20
1,foo1,bar2,baz1,spam3,30
2,foo2,bar2,baz1,spam2,40
3,foo1,bar1,baz2,spam1,50
4,foo3,bar1,baz2,spam1,60"""

    data = read_csv(StringIO(data), index_col=0)

    grouped = data.groupby(["foo", "bar", "baz", "spam"])

    result = grouped.agg(np.mean)
    expected = grouped.mean()
    assert_frame_equal(result, expected)


def test_groupby_series_with_name(df):
    result = df.groupby(df["A"]).mean()
    result2 = df.groupby(df["A"], as_index=False).mean()
    assert result.index.name == "A"
    assert "A" in result2

    result = df.groupby([df["A"], df["B"]]).mean()
    result2 = df.groupby([df["A"], df["B"]], as_index=False).mean()
    assert result.index.names == ("A", "B")
    assert "A" in result2
    assert "B" in result2


def test_seriesgroupby_name_attr(df):
    # GH 6265
    result = df.groupby("A")["C"]
    assert result.count().name == "C"
    assert result.mean().name == "C"

<<<<<<< HEAD
    def testFunc(x): return np.sum(x) * 2
    assert result.agg(testFunc).name == 'C'
=======
    testFunc = lambda x: np.sum(x) * 2
    assert result.agg(testFunc).name == "C"
>>>>>>> d91ffa64


def test_consistency_name():
    # GH 12363

    df = DataFrame(
        {
            "A": ["foo", "bar", "foo", "bar", "foo", "bar", "foo", "foo"],
            "B": ["one", "one", "two", "two", "two", "two", "one", "two"],
            "C": np.random.randn(8) + 1.0,
            "D": np.arange(8),
        }
    )

    expected = df.groupby(["A"]).B.count()
    result = df.B.groupby(df.A).count()
    assert_series_equal(result, expected)


def test_groupby_name_propagation(df):
    # GH 6124
    def summarize(df, name=None):
        return Series({"count": 1, "mean": 2, "omissions": 3}, name=name)

    def summarize_random_name(df):
        # Provide a different name for each Series.  In this case, groupby
        # should not attempt to propagate the Series name since they are
        # inconsistent.
        return Series({"count": 1, "mean": 2, "omissions": 3}, name=df.iloc[0]["A"])

    metrics = df.groupby("A").apply(summarize)
    assert metrics.columns.name is None
    metrics = df.groupby("A").apply(summarize, "metrics")
    assert metrics.columns.name == "metrics"
    metrics = df.groupby("A").apply(summarize_random_name)
    assert metrics.columns.name is None


def test_groupby_nonstring_columns():
    df = DataFrame([np.arange(10) for x in range(10)])
    grouped = df.groupby(0)
    result = grouped.mean()
    expected = df.groupby(df[0]).mean()
    assert_frame_equal(result, expected)


def test_groupby_mixed_type_columns():
    # GH 13432, unorderable types in py3
    df = DataFrame([[0, 1, 2]], columns=["A", "B", 0])
    expected = DataFrame([[1, 2]], columns=["B", 0], index=Index([0], name="A"))

    result = df.groupby("A").first()
    tm.assert_frame_equal(result, expected)

    result = df.groupby("A").sum()
    tm.assert_frame_equal(result, expected)


# TODO: Ensure warning isn't emitted in the first place
@pytest.mark.filterwarnings("ignore:Mean of:RuntimeWarning")
def test_cython_grouper_series_bug_noncontig():
    arr = np.empty((100, 100))
    arr.fill(np.nan)
    obj = Series(arr[:, 0])
    inds = np.tile(range(10), 10)

    result = obj.groupby(inds).agg(Series.median)
    assert result.isna().all()


def test_series_grouper_noncontig_index():
    index = Index(tm.rands_array(10, 100))

    values = Series(np.random.randn(50), index=index[::2])
    labels = np.random.randint(0, 5, 50)

    # it works!
    grouped = values.groupby(labels)

    # accessing the index elements causes segfault
    def f(x): return len(set(map(id, x.index)))
    grouped.agg(f)


def test_convert_objects_leave_decimal_alone():

    s = Series(range(5))
    labels = np.array(["a", "b", "c", "d", "e"], dtype="O")

    def convert_fast(x):
        return Decimal(str(x.mean()))

    def convert_force_pure(x):
        # base will be length 0
        assert len(x.values.base) > 0
        return Decimal(str(x.mean()))

    grouped = s.groupby(labels)

    result = grouped.agg(convert_fast)
    assert result.dtype == np.object_
    assert isinstance(result[0], Decimal)

    result = grouped.agg(convert_force_pure)
    assert result.dtype == np.object_
    assert isinstance(result[0], Decimal)


def test_groupby_dtype_inference_empty():
    # GH 6733
    df = DataFrame({"x": [], "range": np.arange(0, dtype="int64")})
    assert df["x"].dtype == np.float64

    result = df.groupby("x").first()
    exp_index = Index([], name="x", dtype=np.float64)
    expected = DataFrame({"range": Series([], index=exp_index, dtype="int64")})
    assert_frame_equal(result, expected, by_blocks=True)


def test_groupby_list_infer_array_like(df):
    result = df.groupby(list(df["A"])).mean()
    expected = df.groupby(df["A"]).mean()
    assert_frame_equal(result, expected, check_names=False)

    with pytest.raises(KeyError, match=r"^'foo'$"):
        df.groupby(list(df["A"][:-1]))

    # pathological case of ambiguity
    df = DataFrame({"foo": [0, 1], "bar": [3, 4], "val": np.random.randn(2)})

    result = df.groupby(["foo", "bar"]).mean()
    expected = df.groupby([df["foo"], df["bar"]]).mean()[["val"]]


def test_groupby_keys_same_size_as_index():
    # GH 11185
    freq = "s"
    index = pd.date_range(
        start=pd.Timestamp("2015-09-29T11:34:44-0700"), periods=2, freq=freq
    )
    df = pd.DataFrame([["A", 10], ["B", 15]], columns=["metric", "values"], index=index)
    result = df.groupby([pd.Grouper(level=0, freq=freq), "metric"]).mean()
    expected = df.set_index([df.index, "metric"])

    assert_frame_equal(result, expected)


def test_groupby_one_row():
    # GH 11741
    msg = r"^'Z'$"
    df1 = pd.DataFrame(np.random.randn(1, 4), columns=list("ABCD"))
    with pytest.raises(KeyError, match=msg):
        df1.groupby("Z")
    df2 = pd.DataFrame(np.random.randn(2, 4), columns=list("ABCD"))
    with pytest.raises(KeyError, match=msg):
        df2.groupby("Z")


def test_groupby_nat_exclude():
    # GH 6992
    df = pd.DataFrame(
        {
            "values": np.random.randn(8),
            "dt": [
                np.nan,
                pd.Timestamp("2013-01-01"),
                np.nan,
                pd.Timestamp("2013-02-01"),
                np.nan,
                pd.Timestamp("2013-02-01"),
                np.nan,
                pd.Timestamp("2013-01-01"),
            ],
            "str": [np.nan, "a", np.nan, "a", np.nan, "a", np.nan, "b"],
        }
    )
    grouped = df.groupby("dt")

    expected = [pd.Index([1, 7]), pd.Index([3, 5])]
    keys = sorted(grouped.groups.keys())
    assert len(keys) == 2
    for k, e in zip(keys, expected):
        # grouped.groups keys are np.datetime64 with system tz
        # not to be affected by tz, only compare values
        tm.assert_index_equal(grouped.groups[k], e)

    # confirm obj is not filtered
    tm.assert_frame_equal(grouped.grouper.groupings[0].obj, df)
    assert grouped.ngroups == 2

    expected = {
        Timestamp("2013-01-01 00:00:00"): np.array([1, 7], dtype=np.int64),
        Timestamp("2013-02-01 00:00:00"): np.array([3, 5], dtype=np.int64),
    }

    for k in grouped.indices:
        tm.assert_numpy_array_equal(grouped.indices[k], expected[k])

    tm.assert_frame_equal(grouped.get_group(Timestamp("2013-01-01")), df.iloc[[1, 7]])
    tm.assert_frame_equal(grouped.get_group(Timestamp("2013-02-01")), df.iloc[[3, 5]])

    with pytest.raises(KeyError, match=r"^NaT$"):
        grouped.get_group(pd.NaT)

    nan_df = DataFrame(
        {"nan": [np.nan, np.nan, np.nan], "nat": [pd.NaT, pd.NaT, pd.NaT]}
    )
    assert nan_df["nan"].dtype == "float64"
    assert nan_df["nat"].dtype == "datetime64[ns]"

    for key in ["nan", "nat"]:
        grouped = nan_df.groupby(key)
        assert grouped.groups == {}
        assert grouped.ngroups == 0
        assert grouped.indices == {}
        with pytest.raises(KeyError, match=r"^nan$"):
            grouped.get_group(np.nan)
        with pytest.raises(KeyError, match=r"^NaT$"):
            grouped.get_group(pd.NaT)


def test_groupby_2d_malformed():
    d = DataFrame(index=range(2))
    d["group"] = ["g1", "g2"]
    d["zeros"] = [0, 0]
    d["ones"] = [1, 1]
    d["label"] = ["l1", "l2"]
    tmp = d.groupby(["group"]).mean()
    res_values = np.array([[0, 1], [0, 1]], dtype=np.int64)
    tm.assert_index_equal(tmp.columns, Index(["zeros", "ones"]))
    tm.assert_numpy_array_equal(tmp.values, res_values)


def test_int32_overflow():
    B = np.concatenate((np.arange(10000), np.arange(10000), np.arange(5000)))
    A = np.arange(25000)
    df = DataFrame({"A": A, "B": B, "C": A, "D": B, "E": np.random.randn(25000)})

    left = df.groupby(["A", "B", "C", "D"]).sum()
    right = df.groupby(["D", "C", "B", "A"]).sum()
    assert len(left) == len(right)


def test_groupby_sort_multi():
    df = DataFrame(
        {
            "a": ["foo", "bar", "baz"],
            "b": [3, 2, 1],
            "c": [0, 1, 2],
            "d": np.random.randn(3),
        }
    )

    tups = [tuple(row) for row in df[["a", "b", "c"]].values]
    tups = com.asarray_tuplesafe(tups)
    result = df.groupby(["a", "b", "c"], sort=True).sum()
    tm.assert_numpy_array_equal(result.index.values, tups[[1, 2, 0]])

    tups = [tuple(row) for row in df[["c", "a", "b"]].values]
    tups = com.asarray_tuplesafe(tups)
    result = df.groupby(["c", "a", "b"], sort=True).sum()
    tm.assert_numpy_array_equal(result.index.values, tups)

    tups = [tuple(x) for x in df[["b", "c", "a"]].values]
    tups = com.asarray_tuplesafe(tups)
    result = df.groupby(["b", "c", "a"], sort=True).sum()
    tm.assert_numpy_array_equal(result.index.values, tups[[2, 1, 0]])

    df = DataFrame(
        {"a": [0, 1, 2, 0, 1, 2], "b": [0, 0, 0, 1, 1, 1], "d": np.random.randn(6)}
    )
    grouped = df.groupby(["a", "b"])["d"]
    result = grouped.sum()

    def _check_groupby(df, result, keys, field, f=lambda x: x.sum()):
        tups = [tuple(row) for row in df[keys].values]
        tups = com.asarray_tuplesafe(tups)
        expected = f(df.groupby(tups)[field])
        for k, v in expected.items():
            assert result[k] == v

    _check_groupby(df, result, ["a", "b"], "d")


def test_dont_clobber_name_column():
    df = DataFrame(
        {"key": ["a", "a", "a", "b", "b", "b"], "name": ["foo", "bar", "baz"] * 2}
    )

    result = df.groupby("key").apply(lambda x: x)
    assert_frame_equal(result, df)


def test_skip_group_keys():

    tsf = tm.makeTimeDataFrame()

    grouped = tsf.groupby(lambda x: x.month, group_keys=False)
    result = grouped.apply(lambda x: x.sort_values(by="A")[:3])

    pieces = [group.sort_values(by="A")[:3] for key, group in grouped]

    expected = pd.concat(pieces)
    assert_frame_equal(result, expected)

    grouped = tsf["A"].groupby(lambda x: x.month, group_keys=False)
    result = grouped.apply(lambda x: x.sort_values()[:3])

    pieces = [group.sort_values()[:3] for key, group in grouped]

    expected = pd.concat(pieces)
    assert_series_equal(result, expected)


def test_no_nonsense_name(float_frame):
    # GH #995
    s = float_frame["C"].copy()
    s.name = None

    result = s.groupby(float_frame["A"]).agg(np.sum)
    assert result.name is None


def test_multifunc_sum_bug():
    # GH #1065
    x = DataFrame(np.arange(9).reshape(3, 3))
    x["test"] = 0
    x["fl"] = [1.3, 1.5, 1.6]

    grouped = x.groupby("test")
    result = grouped.agg({"fl": "sum", 2: "size"})
    assert result["fl"].dtype == np.float64


def test_handle_dict_return_value(df):
    def f(group):
        return {"max": group.max(), "min": group.min()}

    def g(group):
        return Series({"max": group.max(), "min": group.min()})

    result = df.groupby("A")["C"].apply(f)
    expected = df.groupby("A")["C"].apply(g)

    assert isinstance(result, Series)
    assert_series_equal(result, expected)


@pytest.mark.parametrize("grouper", ["A", ["A", "B"]])
def test_set_group_name(df, grouper):
    def f(group):
        assert group.name is not None
        return group

    def freduce(group):
        assert group.name is not None
        return group.sum()

    def foo(x):
        return freduce(x)

    grouped = df.groupby(grouper)

    # make sure all these work
    grouped.apply(f)
    grouped.aggregate(freduce)
    grouped.aggregate({"C": freduce, "D": freduce})
    grouped.transform(f)

    grouped["C"].apply(f)
    grouped["C"].aggregate(freduce)
    grouped["C"].aggregate([freduce, foo])
    grouped["C"].transform(f)


def test_group_name_available_in_inference_pass():
    # gh-15062
    df = pd.DataFrame({"a": [0, 0, 1, 1, 2, 2], "b": np.arange(6)})

    names = []

    def f(group):
        names.append(group.name)
        return group.copy()

    df.groupby("a", sort=False, group_keys=False).apply(f)

    expected_names = [0, 1, 2]
    assert names == expected_names


def test_no_dummy_key_names(df):
    # see gh-1291
    result = df.groupby(df["A"].values).sum()
    assert result.index.name is None

    result = df.groupby([df["A"].values, df["B"].values]).sum()
    assert result.index.names == (None, None)


def test_groupby_sort_multiindex_series():
    # series multiindex groupby sort argument was not being passed through
    # _compress_group_index
    # GH 9444
    index = MultiIndex(
        levels=[[1, 2], [1, 2]],
        codes=[[0, 0, 0, 0, 1, 1], [1, 1, 0, 0, 0, 0]],
        names=["a", "b"],
    )
    mseries = Series([0, 1, 2, 3, 4, 5], index=index)
    index = MultiIndex(
        levels=[[1, 2], [1, 2]], codes=[[0, 0, 1], [1, 0, 0]], names=["a", "b"]
    )
    mseries_result = Series([0, 2, 4], index=index)

    result = mseries.groupby(level=["a", "b"], sort=False).first()
    assert_series_equal(result, mseries_result)
    result = mseries.groupby(level=["a", "b"], sort=True).first()
    assert_series_equal(result, mseries_result.sort_index())


def test_groupby_reindex_inside_function():

    periods = 1000
    ind = date_range(start="2012/1/1", freq="5min", periods=periods)
    df = DataFrame({"high": np.arange(periods), "low": np.arange(periods)}, index=ind)

    def agg_before(hour, func, fix=False):
        """
            Run an aggregate func on the subset of data.
        """

        def _func(data):
            d = data.loc[data.index.map(lambda x: x.hour < 11)].dropna()
            if fix:
                data[data.index[0]]
            if len(d) == 0:
                return None
            return func(d)

        return _func

    def afunc(data):
        d = data.select(lambda x: x.hour < 11).dropna()
        return np.max(d)

    grouped = df.groupby(lambda x: datetime(x.year, x.month, x.day))
    closure_bad = grouped.agg({"high": agg_before(11, np.max)})
    closure_good = grouped.agg({"high": agg_before(11, np.max, True)})

    assert_frame_equal(closure_bad, closure_good)


def test_groupby_multiindex_missing_pair():
    # GH9049
    df = DataFrame(
        {
            "group1": ["a", "a", "a", "b"],
            "group2": ["c", "c", "d", "c"],
            "value": [1, 1, 1, 5],
        }
    )
    df = df.set_index(["group1", "group2"])
    df_grouped = df.groupby(level=["group1", "group2"], sort=True)

    res = df_grouped.agg("sum")
    idx = MultiIndex.from_tuples(
        [("a", "c"), ("a", "d"), ("b", "c")], names=["group1", "group2"]
    )
    exp = DataFrame([[2], [1], [5]], index=idx, columns=["value"])

    tm.assert_frame_equal(res, exp)


def test_groupby_multiindex_not_lexsorted():
    # GH 11640

    # define the lexsorted version
    lexsorted_mi = MultiIndex.from_tuples(
        [("a", ""), ("b1", "c1"), ("b2", "c2")], names=["b", "c"]
    )
    lexsorted_df = DataFrame([[1, 3, 4]], columns=lexsorted_mi)
    assert lexsorted_df.columns.is_lexsorted()

    # define the non-lexsorted version
    not_lexsorted_df = DataFrame(
        columns=["a", "b", "c", "d"], data=[[1, "b1", "c1", 3], [1, "b2", "c2", 4]]
    )
    not_lexsorted_df = not_lexsorted_df.pivot_table(
        index="a", columns=["b", "c"], values="d"
    )
    not_lexsorted_df = not_lexsorted_df.reset_index()
    assert not not_lexsorted_df.columns.is_lexsorted()

    # compare the results
    tm.assert_frame_equal(lexsorted_df, not_lexsorted_df)

    expected = lexsorted_df.groupby("a").mean()
    with tm.assert_produces_warning(PerformanceWarning):
        result = not_lexsorted_df.groupby("a").mean()
    tm.assert_frame_equal(expected, result)

    # a transforming function should work regardless of sort
    # GH 14776
    df = DataFrame(
        {"x": ["a", "a", "b", "a"], "y": [1, 1, 2, 2], "z": [1, 2, 3, 4]}
    ).set_index(["x", "y"])
    assert not df.index.is_lexsorted()

    for level in [0, 1, [0, 1]]:
        for sort in [False, True]:
            result = df.groupby(level=level, sort=sort).apply(DataFrame.drop_duplicates)
            expected = df
            tm.assert_frame_equal(expected, result)

            result = (
                df.sort_index()
                .groupby(level=level, sort=sort)
                .apply(DataFrame.drop_duplicates)
            )
            expected = df.sort_index()
            tm.assert_frame_equal(expected, result)


def test_index_label_overlaps_location():
    # checking we don't have any label/location confusion in the
    # the wake of GH5375
    df = DataFrame(list("ABCDE"), index=[2, 0, 2, 1, 1])
    g = df.groupby(list("ababb"))
    actual = g.filter(lambda x: len(x) > 2)
    expected = df.iloc[[1, 3, 4]]
    assert_frame_equal(actual, expected)

    ser = df[0]
    g = ser.groupby(list("ababb"))
    actual = g.filter(lambda x: len(x) > 2)
    expected = ser.take([1, 3, 4])
    assert_series_equal(actual, expected)

    # ... and again, with a generic Index of floats
    df.index = df.index.astype(float)
    g = df.groupby(list("ababb"))
    actual = g.filter(lambda x: len(x) > 2)
    expected = df.iloc[[1, 3, 4]]
    assert_frame_equal(actual, expected)

    ser = df[0]
    g = ser.groupby(list("ababb"))
    actual = g.filter(lambda x: len(x) > 2)
    expected = ser.take([1, 3, 4])
    assert_series_equal(actual, expected)


def test_transform_doesnt_clobber_ints():
    # GH 7972
    n = 6
    x = np.arange(n)
    df = DataFrame({"a": x // 2, "b": 2.0 * x, "c": 3.0 * x})
    df2 = DataFrame({"a": x // 2 * 1.0, "b": 2.0 * x, "c": 3.0 * x})

    gb = df.groupby("a")
    result = gb.transform("mean")

    gb2 = df2.groupby("a")
    expected = gb2.transform("mean")
    tm.assert_frame_equal(result, expected)


@pytest.mark.parametrize(
    "sort_column",
    ["ints", "floats", "strings", ["ints", "floats"], ["ints", "strings"]],
)
@pytest.mark.parametrize(
    "group_column", ["int_groups", "string_groups", ["int_groups", "string_groups"]]
)
def test_groupby_preserves_sort(sort_column, group_column):
    # Test to ensure that groupby always preserves sort order of original
    # object. Issue #8588 and #9651

    df = DataFrame(
        {
            "int_groups": [3, 1, 0, 1, 0, 3, 3, 3],
            "string_groups": ["z", "a", "z", "a", "a", "g", "g", "g"],
            "ints": [8, 7, 4, 5, 2, 9, 1, 1],
            "floats": [2.3, 5.3, 6.2, -2.4, 2.2, 1.1, 1.1, 5],
            "strings": ["z", "d", "a", "e", "word", "word2", "42", "47"],
        }
    )

    # Try sorting on different types and with different group types

    df = df.sort_values(by=sort_column)
    g = df.groupby(group_column)

    def test_sort(x):
        assert_frame_equal(x, x.sort_values(by=sort_column))

    g.apply(test_sort)


def test_group_shift_with_null_key():
    # This test is designed to replicate the segfault in issue #13813.
    n_rows = 1200

    # Generate a moderately large dataframe with occasional missing
    # values in column `B`, and then group by [`A`, `B`]. This should
    # force `-1` in `labels` array of `g.grouper.group_info` exactly
    # at those places, where the group-by key is partially missing.
    df = DataFrame(
        [(i % 12, i % 3 if i % 3 else np.nan, i) for i in range(n_rows)],
        dtype=float,
        columns=["A", "B", "Z"],
        index=None,
    )
    g = df.groupby(["A", "B"])

    expected = DataFrame(
        [(i + 12 if i % 3 and i < n_rows - 12 else np.nan) for i in range(n_rows)],
        dtype=float,
        columns=["Z"],
        index=None,
    )
    result = g.shift(-1)

    assert_frame_equal(result, expected)


def test_group_shift_with_fill_value():
    # GH #24128
    n_rows = 24
    df = DataFrame(
        [(i % 12, i % 3, i) for i in range(n_rows)],
        dtype=float,
        columns=["A", "B", "Z"],
        index=None,
    )
    g = df.groupby(["A", "B"])

    expected = DataFrame(
        [(i + 12 if i < n_rows - 12 else 0) for i in range(n_rows)],
        dtype=float,
        columns=["Z"],
        index=None,
    )
    result = g.shift(-1, fill_value=0)[["Z"]]

    assert_frame_equal(result, expected)


def test_pivot_table_values_key_error():
    # This test is designed to replicate the error in issue #14938
    df = pd.DataFrame(
        {
            "eventDate": pd.date_range(
                pd.datetime.today(), periods=20, freq="M"
            ).tolist(),
            "thename": range(0, 20),
        }
    )

    df["year"] = df.set_index("eventDate").index.year
    df["month"] = df.set_index("eventDate").index.month

    with pytest.raises(KeyError, match="'badname'"):
        df.reset_index().pivot_table(
            index="year", columns="month", values="badname", aggfunc="count"
        )


def test_empty_dataframe_groupby():
    # GH8093
    df = DataFrame(columns=["A", "B", "C"])

    result = df.groupby("A").sum()
    expected = DataFrame(columns=["B", "C"], dtype=np.float64)
    expected.index.name = "A"

    assert_frame_equal(result, expected)


def test_tuple_warns():
    # https://github.com/pandas-dev/pandas/issues/18314
    df = pd.DataFrame(
        {
            ("a", "b"): [1, 1, 2, 2],
            "a": [1, 1, 1, 2],
            "b": [1, 2, 2, 2],
            "c": [1, 1, 1, 1],
        }
    )
    with tm.assert_produces_warning(FutureWarning) as w:
        df[["a", "b", "c"]].groupby(("a", "b")).c.mean()

    assert "Interpreting tuple 'by' as a list" in str(w[0].message)

    with tm.assert_produces_warning(None):
        df.groupby(("a", "b")).c.mean()


def test_tuple_warns_unhashable():
    # https://github.com/pandas-dev/pandas/issues/18314
    business_dates = date_range(start="4/1/2014", end="6/30/2014", freq="B")
    df = DataFrame(1, index=business_dates, columns=["a", "b"])

    with tm.assert_produces_warning(FutureWarning) as w:
        df.groupby((df.index.year, df.index.month)).nth([0, 3, -1])

    assert "Interpreting tuple 'by' as a list" in str(w[0].message)


def test_tuple_correct_keyerror():
    # https://github.com/pandas-dev/pandas/issues/18798
    df = pd.DataFrame(
        1, index=range(3), columns=pd.MultiIndex.from_product([[1, 2], [3, 4]])
    )
    with pytest.raises(KeyError, match=r"^\(7, 8\)$"):
        df.groupby((7, 8)).mean()


def test_groupby_agg_ohlc_non_first():
    # GH 21716
    df = pd.DataFrame(
        [[1], [1]],
        columns=["foo"],
        index=pd.date_range("2018-01-01", periods=2, freq="D"),
    )

    expected = pd.DataFrame(
        [[1, 1, 1, 1, 1], [1, 1, 1, 1, 1]],
        columns=pd.MultiIndex.from_tuples(
            (
                ("foo", "sum", "foo"),
                ("foo", "ohlc", "open"),
                ("foo", "ohlc", "high"),
                ("foo", "ohlc", "low"),
                ("foo", "ohlc", "close"),
            )
        ),
        index=pd.date_range("2018-01-01", periods=2, freq="D"),
    )

    result = df.groupby(pd.Grouper(freq="D")).agg(["sum", "ohlc"])

    tm.assert_frame_equal(result, expected)


def test_groupby_multiindex_nat():
    # GH 9236
    values = [
        (pd.NaT, "a"),
        (datetime(2012, 1, 2), "a"),
        (datetime(2012, 1, 2), "b"),
        (datetime(2012, 1, 3), "a"),
    ]
    mi = pd.MultiIndex.from_tuples(values, names=["date", None])
    ser = pd.Series([3, 2, 2.5, 4], index=mi)

    result = ser.groupby(level=1).mean()
    expected = pd.Series([3.0, 2.5], index=["a", "b"])
    assert_series_equal(result, expected)


def test_groupby_empty_list_raises():
    # GH 5289
    values = zip(range(10), range(10))
    df = DataFrame(values, columns=["apple", "b"])
    msg = "Grouper and axis must be same length"
    with pytest.raises(ValueError, match=msg):
        df.groupby([[]])


def test_groupby_multiindex_series_keys_len_equal_group_axis():
    # GH 25704
    index_array = [["x", "x"], ["a", "b"], ["k", "k"]]
    index_names = ["first", "second", "third"]
    ri = pd.MultiIndex.from_arrays(index_array, names=index_names)
    s = pd.Series(data=[1, 2], index=ri)
    result = s.groupby(["first", "third"]).sum()

    index_array = [["x"], ["k"]]
    index_names = ["first", "third"]
    ei = pd.MultiIndex.from_arrays(index_array, names=index_names)
    expected = pd.Series([3], index=ei)

    assert_series_equal(result, expected)


def test_groupby_groups_in_BaseGrouper():
    # GH 26326
    # Test if DataFrame grouped with a pandas.Grouper has correct groups
    mi = pd.MultiIndex.from_product([["A", "B"], ["C", "D"]], names=["alpha", "beta"])
    df = pd.DataFrame({"foo": [1, 2, 1, 2], "bar": [1, 2, 3, 4]}, index=mi)
    result = df.groupby([pd.Grouper(level="alpha"), "beta"])
    expected = df.groupby(["alpha", "beta"])
    assert result.groups == expected.groups

    result = df.groupby(["beta", pd.Grouper(level="alpha")])
    expected = df.groupby(["beta", "alpha"])
    assert result.groups == expected.groups


@pytest.mark.parametrize("group_name", ["x", ["x"]])
def test_groupby_axis_1(group_name):
    # GH 27614
    df = pd.DataFrame(
        np.arange(12).reshape(3, 4), index=[0, 1, 0], columns=[10, 20, 10, 20]
    )
    df.index.name = "y"
    df.columns.name = "x"

    results = df.groupby(group_name, axis=1).sum()
    expected = df.T.groupby(group_name).sum().T
    assert_frame_equal(results, expected)

    # test on MI column
    iterables = [["bar", "baz", "foo"], ["one", "two"]]
    mi = pd.MultiIndex.from_product(iterables=iterables, names=["x", "x1"])
    df = pd.DataFrame(np.arange(18).reshape(3, 6), index=[0, 1, 0], columns=mi)
    results = df.groupby(group_name, axis=1).sum()
    expected = df.T.groupby(group_name).sum().T
    assert_frame_equal(results, expected)<|MERGE_RESOLUTION|>--- conflicted
+++ resolved
@@ -1153,13 +1153,9 @@
     assert result.count().name == "C"
     assert result.mean().name == "C"
 
-<<<<<<< HEAD
-    def testFunc(x): return np.sum(x) * 2
-    assert result.agg(testFunc).name == 'C'
-=======
+
     testFunc = lambda x: np.sum(x) * 2
     assert result.agg(testFunc).name == "C"
->>>>>>> d91ffa64
 
 
 def test_consistency_name():
