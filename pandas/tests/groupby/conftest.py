--- conflicted
+++ resolved
@@ -112,7 +112,6 @@
     return request.param
 
 
-<<<<<<< HEAD
 @pytest.fixture
 def as_index():
     """yields all possible options for the `as_index` parameter, one at a time.
@@ -127,10 +126,7 @@
     return [True, False]
 
 
-@pytest.fixture(params=transformation_kernels)
-=======
 @pytest.fixture(params=sorted(transformation_kernels))
->>>>>>> a2721fd6
 def transformation_func(request):
     """yields the string names of all groupby transformation functions."""
     return request.param
