"""
test .agg behavior / note that .apply is tested generally in test_groupby.py
"""
import datetime
import functools
from functools import partial
import re

import numpy as np
import pytest

from pandas.errors import SpecificationError

from pandas.core.dtypes.common import is_integer_dtype

import pandas as pd
from pandas import (
    DataFrame,
    Index,
    MultiIndex,
    Series,
    concat,
    to_datetime,
)
import pandas._testing as tm
from pandas.core.groupby.grouper import Grouping


def test_groupby_agg_no_extra_calls():
    # GH#31760
    df = DataFrame({"key": ["a", "b", "c", "c"], "value": [1, 2, 3, 4]})
    gb = df.groupby("key")["value"]

    def dummy_func(x):
        assert len(x) != 0
        return x.sum()

    gb.agg(dummy_func)


def test_agg_regression1(tsframe):
    grouped = tsframe.groupby([lambda x: x.year, lambda x: x.month])
    result = grouped.agg(np.mean)
    expected = grouped.mean()
    tm.assert_frame_equal(result, expected)


def test_agg_must_agg(df):
    grouped = df.groupby("A")["C"]

    msg = "Must produce aggregated value"
    with pytest.raises(Exception, match=msg):
        grouped.agg(lambda x: x.describe())
    with pytest.raises(Exception, match=msg):
        grouped.agg(lambda x: x.index[:2])


def test_agg_ser_multi_key(df):

    f = lambda x: x.sum()
    results = df.C.groupby([df.A, df.B]).aggregate(f)
    expected = df.groupby(["A", "B"]).sum()["C"]
    tm.assert_series_equal(results, expected)


def test_groupby_aggregation_mixed_dtype():
    # GH 6212
    expected = DataFrame(
        {
            "v1": [5, 5, 7, np.nan, 3, 3, 4, 1],
            "v2": [55, 55, 77, np.nan, 33, 33, 44, 11],
        },
        index=MultiIndex.from_tuples(
            [
                (1, 95),
                (1, 99),
                (2, 95),
                (2, 99),
                ("big", "damp"),
                ("blue", "dry"),
                ("red", "red"),
                ("red", "wet"),
            ],
            names=["by1", "by2"],
        ),
    )

    df = DataFrame(
        {
            "v1": [1, 3, 5, 7, 8, 3, 5, np.nan, 4, 5, 7, 9],
            "v2": [11, 33, 55, 77, 88, 33, 55, np.nan, 44, 55, 77, 99],
            "by1": ["red", "blue", 1, 2, np.nan, "big", 1, 2, "red", 1, np.nan, 12],
            "by2": [
                "wet",
                "dry",
                99,
                95,
                np.nan,
                "damp",
                95,
                99,
                "red",
                99,
                np.nan,
                np.nan,
            ],
        }
    )

    g = df.groupby(["by1", "by2"])
    result = g[["v1", "v2"]].mean()
    tm.assert_frame_equal(result, expected)


def test_groupby_aggregation_multi_level_column():
    # GH 29772
    lst = [
        [True, True, True, False],
        [True, False, np.nan, False],
        [True, True, np.nan, False],
        [True, True, np.nan, False],
    ]
    df = DataFrame(
        data=lst,
        columns=MultiIndex.from_tuples([("A", 0), ("A", 1), ("B", 0), ("B", 1)]),
    )

    gb = df.groupby(level=1, axis=1)
    result = gb.sum(numeric_only=False)
    expected = DataFrame({0: [2.0, True, True, True], 1: [1, 0, 1, 1]})

    tm.assert_frame_equal(result, expected)


def test_agg_apply_corner(ts, tsframe):
    # nothing to group, all NA
    grouped = ts.groupby(ts * np.nan, group_keys=False)
    assert ts.dtype == np.float64

    # groupby float64 values results in Float64Index
    exp = Series([], dtype=np.float64, index=Index([], dtype=np.float64))
    tm.assert_series_equal(grouped.sum(), exp)
    tm.assert_series_equal(grouped.agg(np.sum), exp)
    tm.assert_series_equal(grouped.apply(np.sum), exp, check_index_type=False)

    # DataFrame
    grouped = tsframe.groupby(tsframe["A"] * np.nan, group_keys=False)
    exp_df = DataFrame(
        columns=tsframe.columns,
        dtype=float,
        index=Index([], name="A", dtype=np.float64),
    )
    tm.assert_frame_equal(grouped.sum(), exp_df)
    tm.assert_frame_equal(grouped.agg(np.sum), exp_df)
    tm.assert_frame_equal(grouped.apply(np.sum), exp_df)


def test_agg_grouping_is_list_tuple(ts):
    df = tm.makeTimeDataFrame()

    grouped = df.groupby(lambda x: x.year)
    grouper = grouped.grouper.groupings[0].grouping_vector
    grouped.grouper.groupings[0] = Grouping(ts.index, list(grouper))

    result = grouped.agg(np.mean)
    expected = grouped.mean()
    tm.assert_frame_equal(result, expected)

    grouped.grouper.groupings[0] = Grouping(ts.index, tuple(grouper))

    result = grouped.agg(np.mean)
    expected = grouped.mean()
    tm.assert_frame_equal(result, expected)


def test_agg_python_multiindex(mframe):
    grouped = mframe.groupby(["A", "B"])

    result = grouped.agg(np.mean)
    expected = grouped.mean()
    tm.assert_frame_equal(result, expected)


@pytest.mark.parametrize(
    "groupbyfunc", [lambda x: x.weekday(), [lambda x: x.month, lambda x: x.weekday()]]
)
def test_aggregate_str_func(tsframe, groupbyfunc):
    grouped = tsframe.groupby(groupbyfunc)

    # single series
    result = grouped["A"].agg("std")
    expected = grouped["A"].std()
    tm.assert_series_equal(result, expected)

    # group frame by function name
    result = grouped.aggregate("var")
    expected = grouped.var()
    tm.assert_frame_equal(result, expected)

    # group frame by function dict
    result = grouped.agg({"A": "var", "B": "std", "C": "mean", "D": "sem"})
    expected = DataFrame(
        {
            "A": grouped["A"].var(),
            "B": grouped["B"].std(),
            "C": grouped["C"].mean(),
            "D": grouped["D"].sem(),
        }
    )
    tm.assert_frame_equal(result, expected)


def test_agg_str_with_kwarg_axis_1_raises(df, reduction_func):
    gb = df.groupby(level=0)
    if reduction_func in ("idxmax", "idxmin"):
        error = TypeError
        msg = "reduction operation '.*' not allowed for this dtype"
    else:
        error = ValueError
        msg = f"Operation {reduction_func} does not support axis=1"
    with pytest.raises(error, match=msg):
        gb.agg(reduction_func, axis=1)


@pytest.mark.parametrize(
    "func, expected, dtype, result_dtype_dict",
    [
        ("sum", [5, 7, 9], "int64", {}),
        ("std", [4.5**0.5] * 3, int, {"i": float, "j": float, "k": float}),
        ("var", [4.5] * 3, int, {"i": float, "j": float, "k": float}),
        ("sum", [5, 7, 9], "Int64", {"j": "int64"}),
        ("std", [4.5**0.5] * 3, "Int64", {"i": float, "j": float, "k": float}),
        ("var", [4.5] * 3, "Int64", {"i": "float64", "j": "float64", "k": "float64"}),
    ],
)
def test_multiindex_groupby_mixed_cols_axis1(func, expected, dtype, result_dtype_dict):
    # GH#43209
    df = DataFrame(
        [[1, 2, 3, 4, 5, 6]] * 3,
        columns=MultiIndex.from_product([["a", "b"], ["i", "j", "k"]]),
    ).astype({("a", "j"): dtype, ("b", "j"): dtype})
    warn = FutureWarning if func == "std" else None
    msg = "The default value of numeric_only"
    with tm.assert_produces_warning(warn, match=msg):
        result = df.groupby(level=1, axis=1).agg(func)
    expected = DataFrame([expected] * 3, columns=["i", "j", "k"]).astype(
        result_dtype_dict
    )
    tm.assert_frame_equal(result, expected)


@pytest.mark.parametrize(
    "func, expected_data, result_dtype_dict",
    [
        ("sum", [[2, 4], [10, 12], [18, 20]], {10: "int64", 20: "int64"}),
        # std should ideally return Int64 / Float64 #43330
        ("std", [[2**0.5] * 2] * 3, "float64"),
        ("var", [[2] * 2] * 3, {10: "float64", 20: "float64"}),
    ],
)
def test_groupby_mixed_cols_axis1(func, expected_data, result_dtype_dict):
    # GH#43209
    df = DataFrame(
        np.arange(12).reshape(3, 4),
        index=Index([0, 1, 0], name="y"),
        columns=Index([10, 20, 10, 20], name="x"),
        dtype="int64",
    ).astype({10: "Int64"})
    warn = FutureWarning if func == "std" else None
    msg = "The default value of numeric_only"
    with tm.assert_produces_warning(warn, match=msg):
        result = df.groupby("x", axis=1).agg(func)
    expected = DataFrame(
        data=expected_data,
        index=Index([0, 1, 0], name="y"),
        columns=Index([10, 20], name="x"),
    ).astype(result_dtype_dict)
    tm.assert_frame_equal(result, expected)


def test_aggregate_item_by_item(df):
    grouped = df.groupby("A")

    aggfun = lambda ser: ser.size
    result = grouped.agg(aggfun)
    foo = (df.A == "foo").sum()
    bar = (df.A == "bar").sum()
    K = len(result.columns)

    # GH5782
    exp = Series(np.array([foo] * K), index=list("BCD"), name="foo")
    tm.assert_series_equal(result.xs("foo"), exp)

    exp = Series(np.array([bar] * K), index=list("BCD"), name="bar")
    tm.assert_almost_equal(result.xs("bar"), exp)

    def aggfun(ser):
        return ser.size

    result = DataFrame().groupby(df.A).agg(aggfun)
    assert isinstance(result, DataFrame)
    assert len(result) == 0


def test_wrap_agg_out(three_group):
    grouped = three_group.groupby(["A", "B"])

    def func(ser):
        if ser.dtype == object:
            raise TypeError
        else:
            return ser.sum()

    with tm.assert_produces_warning(FutureWarning, match="Dropping invalid columns"):
        result = grouped.aggregate(func)
    exp_grouped = three_group.loc[:, three_group.columns != "C"]
    expected = exp_grouped.groupby(["A", "B"]).aggregate(func)
    tm.assert_frame_equal(result, expected)


def test_agg_multiple_functions_maintain_order(df):
    # GH #610
    funcs = [("mean", np.mean), ("max", np.max), ("min", np.min)]
    result = df.groupby("A")["C"].agg(funcs)
    exp_cols = Index(["mean", "max", "min"])

    tm.assert_index_equal(result.columns, exp_cols)


def test_agg_multiple_functions_same_name():
    # GH 30880
    df = DataFrame(
        np.random.randn(1000, 3),
        index=pd.date_range("1/1/2012", freq="S", periods=1000),
        columns=["A", "B", "C"],
    )
    result = df.resample("3T").agg(
        {"A": [partial(np.quantile, q=0.9999), partial(np.quantile, q=0.1111)]}
    )
    expected_index = pd.date_range("1/1/2012", freq="3T", periods=6)
    expected_columns = MultiIndex.from_tuples([("A", "quantile"), ("A", "quantile")])
    expected_values = np.array(
        [df.resample("3T").A.quantile(q=q).values for q in [0.9999, 0.1111]]
    ).T
    expected = DataFrame(
        expected_values, columns=expected_columns, index=expected_index
    )
    tm.assert_frame_equal(result, expected)


def test_agg_multiple_functions_same_name_with_ohlc_present():
    # GH 30880
    # ohlc expands dimensions, so different test to the above is required.
    df = DataFrame(
        np.random.randn(1000, 3),
        index=pd.date_range("1/1/2012", freq="S", periods=1000, name="dti"),
        columns=Index(["A", "B", "C"], name="alpha"),
    )
    result = df.resample("3T").agg(
        {"A": ["ohlc", partial(np.quantile, q=0.9999), partial(np.quantile, q=0.1111)]}
    )
    expected_index = pd.date_range("1/1/2012", freq="3T", periods=6, name="dti")
    expected_columns = MultiIndex.from_tuples(
        [
            ("A", "ohlc", "open"),
            ("A", "ohlc", "high"),
            ("A", "ohlc", "low"),
            ("A", "ohlc", "close"),
            ("A", "quantile", "A"),
            ("A", "quantile", "A"),
        ],
        names=["alpha", None, None],
    )
    non_ohlc_expected_values = np.array(
        [df.resample("3T").A.quantile(q=q).values for q in [0.9999, 0.1111]]
    ).T
    expected_values = np.hstack([df.resample("3T").A.ohlc(), non_ohlc_expected_values])
    expected = DataFrame(
        expected_values, columns=expected_columns, index=expected_index
    )
    tm.assert_frame_equal(result, expected)


def test_multiple_functions_tuples_and_non_tuples(df):
    # #1359
    funcs = [("foo", "mean"), "std"]
    ex_funcs = [("foo", "mean"), ("std", "std")]

    result = df.groupby("A")["C"].agg(funcs)
    expected = df.groupby("A")["C"].agg(ex_funcs)
    tm.assert_frame_equal(result, expected)

    with tm.assert_produces_warning(
        FutureWarning, match=r"\['B'\] did not aggregate successfully"
    ):
        result = df.groupby("A").agg(funcs)
    with tm.assert_produces_warning(
        FutureWarning, match=r"\['B'\] did not aggregate successfully"
    ):
        expected = df.groupby("A").agg(ex_funcs)
    tm.assert_frame_equal(result, expected)


def test_more_flexible_frame_multi_function(df):
    grouped = df.groupby("A")

    exmean = grouped.agg({"C": np.mean, "D": np.mean})
    exstd = grouped.agg({"C": np.std, "D": np.std})

    expected = concat([exmean, exstd], keys=["mean", "std"], axis=1)
    expected = expected.swaplevel(0, 1, axis=1).sort_index(level=0, axis=1)

    d = {"C": [np.mean, np.std], "D": [np.mean, np.std]}
    result = grouped.aggregate(d)

    tm.assert_frame_equal(result, expected)

    # be careful
    result = grouped.aggregate({"C": np.mean, "D": [np.mean, np.std]})
    expected = grouped.aggregate({"C": np.mean, "D": [np.mean, np.std]})
    tm.assert_frame_equal(result, expected)

    def foo(x):
        return np.mean(x)

    def bar(x):
        return np.std(x, ddof=1)

    # this uses column selection & renaming
    msg = r"nested renamer is not supported"
    with pytest.raises(SpecificationError, match=msg):
        d = {"C": np.mean, "D": {"foo": np.mean, "bar": np.std}}
        grouped.aggregate(d)

    # But without renaming, these functions are OK
    d = {"C": [np.mean], "D": [foo, bar]}
    grouped.aggregate(d)


def test_multi_function_flexible_mix(df):
    # GH #1268
    grouped = df.groupby("A")

    # Expected
    d = {"C": {"foo": "mean", "bar": "std"}, "D": {"sum": "sum"}}
    # this uses column selection & renaming
    msg = r"nested renamer is not supported"
    with pytest.raises(SpecificationError, match=msg):
        grouped.aggregate(d)

    # Test 1
    d = {"C": {"foo": "mean", "bar": "std"}, "D": "sum"}
    # this uses column selection & renaming
    with pytest.raises(SpecificationError, match=msg):
        grouped.aggregate(d)

    # Test 2
    d = {"C": {"foo": "mean", "bar": "std"}, "D": "sum"}
    # this uses column selection & renaming
    with pytest.raises(SpecificationError, match=msg):
        grouped.aggregate(d)


def test_groupby_agg_coercing_bools():
    # issue 14873
    dat = DataFrame({"a": [1, 1, 2, 2], "b": [0, 1, 2, 3], "c": [None, None, 1, 1]})
    gp = dat.groupby("a")

    index = Index([1, 2], name="a")

    result = gp["b"].aggregate(lambda x: (x != 0).all())
    expected = Series([False, True], index=index, name="b")
    tm.assert_series_equal(result, expected)

    result = gp["c"].aggregate(lambda x: x.isnull().all())
    expected = Series([True, False], index=index, name="c")
    tm.assert_series_equal(result, expected)


@pytest.mark.parametrize(
    "op",
    [
        lambda x: x.sum(),
        lambda x: x.cumsum(),
        lambda x: x.transform("sum"),
        lambda x: x.transform("cumsum"),
        lambda x: x.agg("sum"),
        lambda x: x.agg("cumsum"),
    ],
)
def test_bool_agg_dtype(op):
    # GH 7001
    # Bool sum aggregations result in int
    df = DataFrame({"a": [1, 1], "b": [False, True]})
    s = df.set_index("a")["b"]

    result = op(df.groupby("a"))["b"].dtype
    assert is_integer_dtype(result)

    result = op(s.groupby("a")).dtype
    assert is_integer_dtype(result)


@pytest.mark.parametrize(
    "keys, agg_index",
    [
        (["a"], Index([1], name="a")),
        (["a", "b"], MultiIndex([[1], [2]], [[0], [0]], names=["a", "b"])),
    ],
)
@pytest.mark.parametrize(
    "input_dtype", ["bool", "int32", "int64", "float32", "float64"]
)
@pytest.mark.parametrize(
    "result_dtype", ["bool", "int32", "int64", "float32", "float64"]
)
@pytest.mark.parametrize("method", ["apply", "aggregate", "transform"])
def test_callable_result_dtype_frame(
    keys, agg_index, input_dtype, result_dtype, method
):
    # GH 21240
    df = DataFrame({"a": [1], "b": [2], "c": [True]})
    df["c"] = df["c"].astype(input_dtype)
    op = getattr(df.groupby(keys)[["c"]], method)
    result = op(lambda x: x.astype(result_dtype).iloc[0])
    expected_index = pd.RangeIndex(0, 1) if method == "transform" else agg_index
    expected = DataFrame({"c": [df["c"].iloc[0]]}, index=expected_index).astype(
        result_dtype
    )
    if method == "apply":
        expected.columns.names = [0]
    tm.assert_frame_equal(result, expected)


@pytest.mark.parametrize(
    "keys, agg_index",
    [
        (["a"], Index([1], name="a")),
        (["a", "b"], MultiIndex([[1], [2]], [[0], [0]], names=["a", "b"])),
    ],
)
@pytest.mark.parametrize("input", [True, 1, 1.0])
@pytest.mark.parametrize("dtype", [bool, int, float])
@pytest.mark.parametrize("method", ["apply", "aggregate", "transform"])
def test_callable_result_dtype_series(keys, agg_index, input, dtype, method):
    # GH 21240
    df = DataFrame({"a": [1], "b": [2], "c": [input]})
    op = getattr(df.groupby(keys)["c"], method)
    result = op(lambda x: x.astype(dtype).iloc[0])
    expected_index = pd.RangeIndex(0, 1) if method == "transform" else agg_index
    expected = Series([df["c"].iloc[0]], index=expected_index, name="c").astype(dtype)
    tm.assert_series_equal(result, expected)


def test_order_aggregate_multiple_funcs():
    # GH 25692
    df = DataFrame({"A": [1, 1, 2, 2], "B": [1, 2, 3, 4]})

    res = df.groupby("A").agg(["sum", "max", "mean", "ohlc", "min"])
    result = res.columns.levels[1]

    expected = Index(["sum", "max", "mean", "ohlc", "min"])

    tm.assert_index_equal(result, expected)


@pytest.mark.parametrize("dtype", [np.int64, np.uint64])
@pytest.mark.parametrize("how", ["first", "last", "min", "max", "mean", "median"])
def test_uint64_type_handling(dtype, how):
    # GH 26310
    df = DataFrame({"x": 6903052872240755750, "y": [1, 2]})
    expected = df.groupby("y").agg({"x": how})
    df.x = df.x.astype(dtype)
    result = df.groupby("y").agg({"x": how})
    if how not in ("mean", "median"):
        # mean and median always result in floats
        result.x = result.x.astype(np.int64)
    tm.assert_frame_equal(result, expected, check_exact=True)


def test_func_duplicates_raises():
    # GH28426
    msg = "Function names"
    df = DataFrame({"A": [0, 0, 1, 1], "B": [1, 2, 3, 4]})
    with pytest.raises(SpecificationError, match=msg):
        df.groupby("A").agg(["min", "min"])


@pytest.mark.parametrize(
    "index",
    [
        pd.CategoricalIndex(list("abc")),
        pd.interval_range(0, 3),
        pd.period_range("2020", periods=3, freq="D"),
        MultiIndex.from_tuples([("a", 0), ("a", 1), ("b", 0)]),
    ],
)
def test_agg_index_has_complex_internals(index):
    # GH 31223
    df = DataFrame({"group": [1, 1, 2], "value": [0, 1, 0]}, index=index)
    result = df.groupby("group").agg({"value": Series.nunique})
    expected = DataFrame({"group": [1, 2], "value": [2, 1]}).set_index("group")
    tm.assert_frame_equal(result, expected)


def test_agg_split_block():
    # https://github.com/pandas-dev/pandas/issues/31522
    df = DataFrame(
        {
            "key1": ["a", "a", "b", "b", "a"],
            "key2": ["one", "two", "one", "two", "one"],
            "key3": ["three", "three", "three", "six", "six"],
        }
    )
    result = df.groupby("key1").min()
    expected = DataFrame(
        {"key2": ["one", "one"], "key3": ["six", "six"]},
        index=Index(["a", "b"], name="key1"),
    )
    tm.assert_frame_equal(result, expected)


def test_agg_split_object_part_datetime():
    # https://github.com/pandas-dev/pandas/pull/31616
    df = DataFrame(
        {
            "A": pd.date_range("2000", periods=4),
            "B": ["a", "b", "c", "d"],
            "C": [1, 2, 3, 4],
            "D": ["b", "c", "d", "e"],
            "E": pd.date_range("2000", periods=4),
            "F": [1, 2, 3, 4],
        }
    ).astype(object)
    result = df.groupby([0, 0, 0, 0]).min()
    expected = DataFrame(
        {
            "A": [pd.Timestamp("2000")],
            "B": ["a"],
            "C": [1],
            "D": ["b"],
            "E": [pd.Timestamp("2000")],
            "F": [1],
        }
    )
    tm.assert_frame_equal(result, expected)


class TestNamedAggregationSeries:
    def test_series_named_agg(self):
        df = Series([1, 2, 3, 4])
        gr = df.groupby([0, 0, 1, 1])
        result = gr.agg(a="sum", b="min")
        expected = DataFrame(
            {"a": [3, 7], "b": [1, 3]}, columns=["a", "b"], index=[0, 1]
        )
        tm.assert_frame_equal(result, expected)

        result = gr.agg(b="min", a="sum")
        expected = expected[["b", "a"]]
        tm.assert_frame_equal(result, expected)

    def test_no_args_raises(self):
        gr = Series([1, 2]).groupby([0, 1])
        with pytest.raises(TypeError, match="Must provide"):
            gr.agg()

        # but we do allow this
        result = gr.agg([])
        expected = DataFrame()
        tm.assert_frame_equal(result, expected)

    def test_series_named_agg_duplicates_no_raises(self):
        # GH28426
        gr = Series([1, 2, 3]).groupby([0, 0, 1])
        grouped = gr.agg(a="sum", b="sum")
        expected = DataFrame({"a": [3, 3], "b": [3, 3]})
        tm.assert_frame_equal(expected, grouped)

    def test_mangled(self):
        gr = Series([1, 2, 3]).groupby([0, 0, 1])
        result = gr.agg(a=lambda x: 0, b=lambda x: 1)
        expected = DataFrame({"a": [0, 0], "b": [1, 1]})
        tm.assert_frame_equal(result, expected)

    @pytest.mark.parametrize(
        "inp",
        [
            pd.NamedAgg(column="anything", aggfunc="min"),
            ("anything", "min"),
            ["anything", "min"],
        ],
    )
    def test_named_agg_nametuple(self, inp):
        # GH34422
        s = Series([1, 1, 2, 2, 3, 3, 4, 5])
        msg = f"func is expected but received {type(inp).__name__}"
        with pytest.raises(TypeError, match=msg):
            s.groupby(s.values).agg(a=inp)


class TestNamedAggregationDataFrame:
    def test_agg_relabel(self):
        df = DataFrame(
            {"group": ["a", "a", "b", "b"], "A": [0, 1, 2, 3], "B": [5, 6, 7, 8]}
        )
        result = df.groupby("group").agg(a_max=("A", "max"), b_max=("B", "max"))
        expected = DataFrame(
            {"a_max": [1, 3], "b_max": [6, 8]},
            index=Index(["a", "b"], name="group"),
            columns=["a_max", "b_max"],
        )
        tm.assert_frame_equal(result, expected)

        # order invariance
        p98 = functools.partial(np.percentile, q=98)
        result = df.groupby("group").agg(
            b_min=("B", "min"),
            a_min=("A", min),
            a_mean=("A", np.mean),
            a_max=("A", "max"),
            b_max=("B", "max"),
            a_98=("A", p98),
        )
        expected = DataFrame(
            {
                "b_min": [5, 7],
                "a_min": [0, 2],
                "a_mean": [0.5, 2.5],
                "a_max": [1, 3],
                "b_max": [6, 8],
                "a_98": [0.98, 2.98],
            },
            index=Index(["a", "b"], name="group"),
            columns=["b_min", "a_min", "a_mean", "a_max", "b_max", "a_98"],
        )
        tm.assert_frame_equal(result, expected)

    def test_agg_relabel_non_identifier(self):
        df = DataFrame(
            {"group": ["a", "a", "b", "b"], "A": [0, 1, 2, 3], "B": [5, 6, 7, 8]}
        )

        result = df.groupby("group").agg(**{"my col": ("A", "max")})
        expected = DataFrame({"my col": [1, 3]}, index=Index(["a", "b"], name="group"))
        tm.assert_frame_equal(result, expected)

    def test_duplicate_no_raises(self):
        # GH 28426, if use same input function on same column,
        # no error should raise
        df = DataFrame({"A": [0, 0, 1, 1], "B": [1, 2, 3, 4]})

        grouped = df.groupby("A").agg(a=("B", "min"), b=("B", "min"))
        expected = DataFrame({"a": [1, 3], "b": [1, 3]}, index=Index([0, 1], name="A"))
        tm.assert_frame_equal(grouped, expected)

        quant50 = functools.partial(np.percentile, q=50)
        quant70 = functools.partial(np.percentile, q=70)
        quant50.__name__ = "quant50"
        quant70.__name__ = "quant70"

        test = DataFrame({"col1": ["a", "a", "b", "b", "b"], "col2": [1, 2, 3, 4, 5]})

        grouped = test.groupby("col1").agg(
            quantile_50=("col2", quant50), quantile_70=("col2", quant70)
        )
        expected = DataFrame(
            {"quantile_50": [1.5, 4.0], "quantile_70": [1.7, 4.4]},
            index=Index(["a", "b"], name="col1"),
        )
        tm.assert_frame_equal(grouped, expected)

    def test_agg_relabel_with_level(self):
        df = DataFrame(
            {"A": [0, 0, 1, 1], "B": [1, 2, 3, 4]},
            index=MultiIndex.from_product([["A", "B"], ["a", "b"]]),
        )
        result = df.groupby(level=0).agg(
            aa=("A", "max"), bb=("A", "min"), cc=("B", "mean")
        )
        expected = DataFrame(
            {"aa": [0, 1], "bb": [0, 1], "cc": [1.5, 3.5]}, index=["A", "B"]
        )
        tm.assert_frame_equal(result, expected)

    def test_agg_relabel_other_raises(self):
        df = DataFrame({"A": [0, 0, 1], "B": [1, 2, 3]})
        grouped = df.groupby("A")
        match = "Must provide"
        with pytest.raises(TypeError, match=match):
            grouped.agg(foo=1)

        with pytest.raises(TypeError, match=match):
            grouped.agg()

        with pytest.raises(TypeError, match=match):
            grouped.agg(a=("B", "max"), b=(1, 2, 3))

    def test_missing_raises(self):
        df = DataFrame({"A": [0, 1], "B": [1, 2]})
        match = re.escape("Column(s) ['C'] do not exist")
        with pytest.raises(KeyError, match=match):
            df.groupby("A").agg(c=("C", "sum"))

    def test_agg_namedtuple(self):
        df = DataFrame({"A": [0, 1], "B": [1, 2]})
        result = df.groupby("A").agg(
            b=pd.NamedAgg("B", "sum"), c=pd.NamedAgg(column="B", aggfunc="count")
        )
        expected = df.groupby("A").agg(b=("B", "sum"), c=("B", "count"))
        tm.assert_frame_equal(result, expected)

    def test_mangled(self):
        df = DataFrame({"A": [0, 1], "B": [1, 2], "C": [3, 4]})
        result = df.groupby("A").agg(b=("B", lambda x: 0), c=("C", lambda x: 1))
        expected = DataFrame({"b": [0, 0], "c": [1, 1]}, index=Index([0, 1], name="A"))
        tm.assert_frame_equal(result, expected)


@pytest.mark.parametrize(
    "agg_col1, agg_col2, agg_col3, agg_result1, agg_result2, agg_result3",
    [
        (
            (("y", "A"), "max"),
            (("y", "A"), np.min),
            (("y", "B"), "mean"),
            [1, 3],
            [0, 2],
            [5.5, 7.5],
        ),
        (
            (("y", "A"), lambda x: max(x)),
            (("y", "A"), lambda x: 1),
            (("y", "B"), "mean"),
            [1, 3],
            [1, 1],
            [5.5, 7.5],
        ),
        (
            pd.NamedAgg(("y", "A"), "max"),
            pd.NamedAgg(("y", "B"), np.mean),
            pd.NamedAgg(("y", "A"), lambda x: 1),
            [1, 3],
            [5.5, 7.5],
            [1, 1],
        ),
    ],
)
def test_agg_relabel_multiindex_column(
    agg_col1, agg_col2, agg_col3, agg_result1, agg_result2, agg_result3
):
    # GH 29422, add tests for multiindex column cases
    df = DataFrame(
        {"group": ["a", "a", "b", "b"], "A": [0, 1, 2, 3], "B": [5, 6, 7, 8]}
    )
    df.columns = MultiIndex.from_tuples([("x", "group"), ("y", "A"), ("y", "B")])
    idx = Index(["a", "b"], name=("x", "group"))

    result = df.groupby(("x", "group")).agg(a_max=(("y", "A"), "max"))
    expected = DataFrame({"a_max": [1, 3]}, index=idx)
    tm.assert_frame_equal(result, expected)

    result = df.groupby(("x", "group")).agg(
        col_1=agg_col1, col_2=agg_col2, col_3=agg_col3
    )
    expected = DataFrame(
        {"col_1": agg_result1, "col_2": agg_result2, "col_3": agg_result3}, index=idx
    )
    tm.assert_frame_equal(result, expected)


def test_agg_relabel_multiindex_raises_not_exist():
    # GH 29422, add test for raises scenario when aggregate column does not exist
    df = DataFrame(
        {"group": ["a", "a", "b", "b"], "A": [0, 1, 2, 3], "B": [5, 6, 7, 8]}
    )
    df.columns = MultiIndex.from_tuples([("x", "group"), ("y", "A"), ("y", "B")])

    with pytest.raises(KeyError, match="do not exist"):
        df.groupby(("x", "group")).agg(a=(("Y", "a"), "max"))


def test_agg_relabel_multiindex_duplicates():
    # GH29422, add test for raises scenario when getting duplicates
    # GH28426, after this change, duplicates should also work if the relabelling is
    # different
    df = DataFrame(
        {"group": ["a", "a", "b", "b"], "A": [0, 1, 2, 3], "B": [5, 6, 7, 8]}
    )
    df.columns = MultiIndex.from_tuples([("x", "group"), ("y", "A"), ("y", "B")])

    result = df.groupby(("x", "group")).agg(
        a=(("y", "A"), "min"), b=(("y", "A"), "min")
    )
    idx = Index(["a", "b"], name=("x", "group"))
    expected = DataFrame({"a": [0, 2], "b": [0, 2]}, index=idx)
    tm.assert_frame_equal(result, expected)


@pytest.mark.parametrize("kwargs", [{"c": ["min"]}, {"b": [], "c": ["min"]}])
def test_groupby_aggregate_empty_key(kwargs):
    # GH: 32580
    df = DataFrame({"a": [1, 1, 2], "b": [1, 2, 3], "c": [1, 2, 4]})
    result = df.groupby("a").agg(kwargs)
    expected = DataFrame(
        [1, 4],
        index=Index([1, 2], dtype="int64", name="a"),
        columns=MultiIndex.from_tuples([["c", "min"]]),
    )
    tm.assert_frame_equal(result, expected)


def test_groupby_aggregate_empty_key_empty_return():
    # GH: 32580 Check if everything works, when return is empty
    df = DataFrame({"a": [1, 1, 2], "b": [1, 2, 3], "c": [1, 2, 4]})
    result = df.groupby("a").agg({"b": []})
    expected = DataFrame(columns=MultiIndex(levels=[["b"], []], codes=[[], []]))
    tm.assert_frame_equal(result, expected)


def test_groupby_aggregate_empty_with_multiindex_frame():
    # GH 39178
    df = DataFrame(columns=["a", "b", "c"])
    result = df.groupby(["a", "b"], group_keys=False).agg(d=("c", list))
    expected = DataFrame(
        columns=["d"], index=MultiIndex([[], []], [[], []], names=["a", "b"])
    )
    tm.assert_frame_equal(result, expected)


def test_grouby_agg_loses_results_with_as_index_false_relabel():
    # GH 32240: When the aggregate function relabels column names and
    # as_index=False is specified, the results are dropped.

    df = DataFrame(
        {"key": ["x", "y", "z", "x", "y", "z"], "val": [1.0, 0.8, 2.0, 3.0, 3.6, 0.75]}
    )

    grouped = df.groupby("key", as_index=False)
    result = grouped.agg(min_val=pd.NamedAgg(column="val", aggfunc="min"))
    expected = DataFrame({"key": ["x", "y", "z"], "min_val": [1.0, 0.8, 0.75]})
    tm.assert_frame_equal(result, expected)


def test_grouby_agg_loses_results_with_as_index_false_relabel_multiindex():
    # GH 32240: When the aggregate function relabels column names and
    # as_index=False is specified, the results are dropped. Check if
    # multiindex is returned in the right order

    df = DataFrame(
        {
            "key": ["x", "y", "x", "y", "x", "x"],
            "key1": ["a", "b", "c", "b", "a", "c"],
            "val": [1.0, 0.8, 2.0, 3.0, 3.6, 0.75],
        }
    )

    grouped = df.groupby(["key", "key1"], as_index=False)
    result = grouped.agg(min_val=pd.NamedAgg(column="val", aggfunc="min"))
    expected = DataFrame(
        {"key": ["x", "x", "y"], "key1": ["a", "c", "b"], "min_val": [1.0, 0.75, 0.8]}
    )
    tm.assert_frame_equal(result, expected)


@pytest.mark.parametrize(
    "func", [lambda s: s.mean(), lambda s: np.mean(s), lambda s: np.nanmean(s)]
)
def test_multiindex_custom_func(func):
    # GH 31777
    data = [[1, 4, 2], [5, 7, 1]]
    df = DataFrame(
        data,
        columns=MultiIndex.from_arrays(
            [[1, 1, 2], [3, 4, 3]], names=["Sisko", "Janeway"]
        ),
    )
    result = df.groupby(np.array([0, 1])).agg(func)
    expected_dict = {
        (1, 3): {0: 1.0, 1: 5.0},
        (1, 4): {0: 4.0, 1: 7.0},
        (2, 3): {0: 2.0, 1: 1.0},
    }
    expected = DataFrame(expected_dict)
    expected.columns = df.columns
    tm.assert_frame_equal(result, expected)


def myfunc(s):
    return np.percentile(s, q=0.90)


@pytest.mark.parametrize("func", [lambda s: np.percentile(s, q=0.90), myfunc])
def test_lambda_named_agg(func):
    # see gh-28467
    animals = DataFrame(
        {
            "kind": ["cat", "dog", "cat", "dog"],
            "height": [9.1, 6.0, 9.5, 34.0],
            "weight": [7.9, 7.5, 9.9, 198.0],
        }
    )

    result = animals.groupby("kind").agg(
        mean_height=("height", "mean"), perc90=("height", func)
    )
    expected = DataFrame(
        [[9.3, 9.1036], [20.0, 6.252]],
        columns=["mean_height", "perc90"],
        index=Index(["cat", "dog"], name="kind"),
    )

    tm.assert_frame_equal(result, expected)


def test_aggregate_mixed_types():
    # GH 16916
    df = DataFrame(
        data=np.array([0] * 9).reshape(3, 3), columns=list("XYZ"), index=list("abc")
    )
    df["grouping"] = ["group 1", "group 1", 2]
    result = df.groupby("grouping").aggregate(lambda x: x.tolist())
    expected_data = [[[0], [0], [0]], [[0, 0], [0, 0], [0, 0]]]
    expected = DataFrame(
        expected_data,
        index=Index([2, "group 1"], dtype="object", name="grouping"),
        columns=Index(["X", "Y", "Z"], dtype="object"),
    )
    tm.assert_frame_equal(result, expected)


@pytest.mark.xfail(reason="Not implemented;see GH 31256")
def test_aggregate_udf_na_extension_type():
    # https://github.com/pandas-dev/pandas/pull/31359
    # This is currently failing to cast back to Int64Dtype.
    # The presence of the NA causes two problems
    # 1. NA is not an instance of Int64Dtype.type (numpy.int64)
    # 2. The presence of an NA forces object type, so the non-NA values is
    #    a Python int rather than a NumPy int64. Python ints aren't
    #    instances of numpy.int64.
    def aggfunc(x):
        if all(x > 2):
            return 1
        else:
            return pd.NA

    df = DataFrame({"A": pd.array([1, 2, 3])})
    result = df.groupby([1, 1, 2]).agg(aggfunc)
    expected = DataFrame({"A": pd.array([1, pd.NA], dtype="Int64")}, index=[1, 2])
    tm.assert_frame_equal(result, expected)


class TestLambdaMangling:
    def test_basic(self):
        df = DataFrame({"A": [0, 0, 1, 1], "B": [1, 2, 3, 4]})
        result = df.groupby("A").agg({"B": [lambda x: 0, lambda x: 1]})

        expected = DataFrame(
            {("B", "<lambda_0>"): [0, 0], ("B", "<lambda_1>"): [1, 1]},
            index=Index([0, 1], name="A"),
        )
        tm.assert_frame_equal(result, expected)

    def test_mangle_series_groupby(self):
        gr = Series([1, 2, 3, 4]).groupby([0, 0, 1, 1])
        result = gr.agg([lambda x: 0, lambda x: 1])
        expected = DataFrame({"<lambda_0>": [0, 0], "<lambda_1>": [1, 1]})
        tm.assert_frame_equal(result, expected)

    @pytest.mark.xfail(reason="GH-26611. kwargs for multi-agg.")
    @pytest.mark.filterwarnings("ignore:Dropping invalid columns:FutureWarning")
    def test_with_kwargs(self):
        f1 = lambda x, y, b=1: x.sum() + y + b
        f2 = lambda x, y, b=2: x.sum() + y * b
        result = Series([1, 2]).groupby([0, 0]).agg([f1, f2], 0)
        expected = DataFrame({"<lambda_0>": [4], "<lambda_1>": [6]})
        tm.assert_frame_equal(result, expected)

        result = Series([1, 2]).groupby([0, 0]).agg([f1, f2], 0, b=10)
        expected = DataFrame({"<lambda_0>": [13], "<lambda_1>": [30]})
        tm.assert_frame_equal(result, expected)

    def test_agg_with_one_lambda(self):
        # GH 25719, write tests for DataFrameGroupby.agg with only one lambda
        df = DataFrame(
            {
                "kind": ["cat", "dog", "cat", "dog"],
                "height": [9.1, 6.0, 9.5, 34.0],
                "weight": [7.9, 7.5, 9.9, 198.0],
            }
        )

        columns = ["height_sqr_min", "height_max", "weight_max"]
        expected = DataFrame(
            {
                "height_sqr_min": [82.81, 36.00],
                "height_max": [9.5, 34.0],
                "weight_max": [9.9, 198.0],
            },
            index=Index(["cat", "dog"], name="kind"),
            columns=columns,
        )

        # check pd.NameAgg case
        result1 = df.groupby(by="kind").agg(
            height_sqr_min=pd.NamedAgg(
                column="height", aggfunc=lambda x: np.min(x**2)
            ),
            height_max=pd.NamedAgg(column="height", aggfunc="max"),
            weight_max=pd.NamedAgg(column="weight", aggfunc="max"),
        )
        tm.assert_frame_equal(result1, expected)

        # check agg(key=(col, aggfunc)) case
        result2 = df.groupby(by="kind").agg(
            height_sqr_min=("height", lambda x: np.min(x**2)),
            height_max=("height", "max"),
            weight_max=("weight", "max"),
        )
        tm.assert_frame_equal(result2, expected)

    def test_agg_multiple_lambda(self):
        # GH25719, test for DataFrameGroupby.agg with multiple lambdas
        # with mixed aggfunc
        df = DataFrame(
            {
                "kind": ["cat", "dog", "cat", "dog"],
                "height": [9.1, 6.0, 9.5, 34.0],
                "weight": [7.9, 7.5, 9.9, 198.0],
            }
        )
        columns = [
            "height_sqr_min",
            "height_max",
            "weight_max",
            "height_max_2",
            "weight_min",
        ]
        expected = DataFrame(
            {
                "height_sqr_min": [82.81, 36.00],
                "height_max": [9.5, 34.0],
                "weight_max": [9.9, 198.0],
                "height_max_2": [9.5, 34.0],
                "weight_min": [7.9, 7.5],
            },
            index=Index(["cat", "dog"], name="kind"),
            columns=columns,
        )

        # check agg(key=(col, aggfunc)) case
        result1 = df.groupby(by="kind").agg(
            height_sqr_min=("height", lambda x: np.min(x**2)),
            height_max=("height", "max"),
            weight_max=("weight", "max"),
            height_max_2=("height", lambda x: np.max(x)),
            weight_min=("weight", lambda x: np.min(x)),
        )
        tm.assert_frame_equal(result1, expected)

        # check pd.NamedAgg case
        result2 = df.groupby(by="kind").agg(
            height_sqr_min=pd.NamedAgg(
                column="height", aggfunc=lambda x: np.min(x**2)
            ),
            height_max=pd.NamedAgg(column="height", aggfunc="max"),
            weight_max=pd.NamedAgg(column="weight", aggfunc="max"),
            height_max_2=pd.NamedAgg(column="height", aggfunc=lambda x: np.max(x)),
            weight_min=pd.NamedAgg(column="weight", aggfunc=lambda x: np.min(x)),
        )
        tm.assert_frame_equal(result2, expected)


def test_groupby_get_by_index():
    # GH 33439
    df = DataFrame({"A": ["S", "W", "W"], "B": [1.0, 1.0, 2.0]})
    res = df.groupby("A").agg({"B": lambda x: x.get(x.index[-1])})
    expected = DataFrame({"A": ["S", "W"], "B": [1.0, 2.0]}).set_index("A")
    tm.assert_frame_equal(res, expected)


@pytest.mark.parametrize(
    "grp_col_dict, exp_data",
    [
        ({"nr": "min", "cat_ord": "min"}, {"nr": [1, 5], "cat_ord": ["a", "c"]}),
        ({"cat_ord": "min"}, {"cat_ord": ["a", "c"]}),
        ({"nr": "min"}, {"nr": [1, 5]}),
    ],
)
def test_groupby_single_agg_cat_cols(grp_col_dict, exp_data):
    # test single aggregations on ordered categorical cols GHGH27800

    # create the result dataframe
    input_df = DataFrame(
        {
            "nr": [1, 2, 3, 4, 5, 6, 7, 8],
            "cat_ord": list("aabbccdd"),
            "cat": list("aaaabbbb"),
        }
    )

    input_df = input_df.astype({"cat": "category", "cat_ord": "category"})
    input_df["cat_ord"] = input_df["cat_ord"].cat.as_ordered()
    result_df = input_df.groupby("cat").agg(grp_col_dict)

    # create expected dataframe
    cat_index = pd.CategoricalIndex(
        ["a", "b"], categories=["a", "b"], ordered=False, name="cat", dtype="category"
    )

    expected_df = DataFrame(data=exp_data, index=cat_index)

    if "cat_ord" in expected_df:
        # ordered categorical columns should be preserved
        dtype = input_df["cat_ord"].dtype
        expected_df["cat_ord"] = expected_df["cat_ord"].astype(dtype)

    tm.assert_frame_equal(result_df, expected_df)


@pytest.mark.parametrize(
    "grp_col_dict, exp_data",
    [
        ({"nr": ["min", "max"], "cat_ord": "min"}, [(1, 4, "a"), (5, 8, "c")]),
        ({"nr": "min", "cat_ord": ["min", "max"]}, [(1, "a", "b"), (5, "c", "d")]),
        ({"cat_ord": ["min", "max"]}, [("a", "b"), ("c", "d")]),
    ],
)
def test_groupby_combined_aggs_cat_cols(grp_col_dict, exp_data):
    # test combined aggregations on ordered categorical cols GH27800

    # create the result dataframe
    input_df = DataFrame(
        {
            "nr": [1, 2, 3, 4, 5, 6, 7, 8],
            "cat_ord": list("aabbccdd"),
            "cat": list("aaaabbbb"),
        }
    )

    input_df = input_df.astype({"cat": "category", "cat_ord": "category"})
    input_df["cat_ord"] = input_df["cat_ord"].cat.as_ordered()
    result_df = input_df.groupby("cat").agg(grp_col_dict)

    # create expected dataframe
    cat_index = pd.CategoricalIndex(
        ["a", "b"], categories=["a", "b"], ordered=False, name="cat", dtype="category"
    )

    # unpack the grp_col_dict to create the multi-index tuple
    # this tuple will be used to create the expected dataframe index
    multi_index_list = []
    for k, v in grp_col_dict.items():
        if isinstance(v, list):
            for value in v:
                multi_index_list.append([k, value])
        else:
            multi_index_list.append([k, v])
    multi_index = MultiIndex.from_tuples(tuple(multi_index_list))

    expected_df = DataFrame(data=exp_data, columns=multi_index, index=cat_index)
    for col in expected_df.columns:
        if isinstance(col, tuple) and "cat_ord" in col:
            # ordered categorical should be preserved
            expected_df[col] = expected_df[col].astype(input_df["cat_ord"].dtype)

    tm.assert_frame_equal(result_df, expected_df)


def test_nonagg_agg():
    # GH 35490 - Single/Multiple agg of non-agg function give same results
    # TODO: agg should raise for functions that don't aggregate
    df = DataFrame({"a": [1, 1, 2, 2], "b": [1, 2, 2, 1]})
    g = df.groupby("a")

    result = g.agg(["cumsum"])
    result.columns = result.columns.droplevel(-1)
    expected = g.agg("cumsum")

    tm.assert_frame_equal(result, expected)


def test_aggregate_datetime_objects():
    # https://github.com/pandas-dev/pandas/issues/36003
    # ensure we don't raise an error but keep object dtype for out-of-bounds
    # datetimes
    df = DataFrame(
        {
            "A": ["X", "Y"],
            "B": [
                datetime.datetime(2005, 1, 1, 10, 30, 23, 540000),
                datetime.datetime(3005, 1, 1, 10, 30, 23, 540000),
            ],
        }
    )
    result = df.groupby("A").B.max()
    expected = df.set_index("A")["B"]
    tm.assert_series_equal(result, expected)


def test_groupby_index_object_dtype():
    # GH 40014
    df = DataFrame({"c0": ["x", "x", "x"], "c1": ["x", "x", "y"], "p": [0, 1, 2]})
    df.index = df.index.astype("O")
    grouped = df.groupby(["c0", "c1"])
    res = grouped.p.agg(lambda x: all(x > 0))
    # Check that providing a user-defined function in agg()
    # produces the correct index shape when using an object-typed index.
    expected_index = MultiIndex.from_tuples(
        [("x", "x"), ("x", "y")], names=("c0", "c1")
    )
    expected = Series([False, True], index=expected_index, name="p")
    tm.assert_series_equal(res, expected)


def test_timeseries_groupby_agg():
    # GH#43290

    def func(ser):
        if ser.isna().all():
            return None
        return np.sum(ser)

    df = DataFrame([1.0], index=[pd.Timestamp("2018-01-16 00:00:00+00:00")])
    res = df.groupby(lambda x: 1).agg(func)

    expected = DataFrame([[1.0]], index=[1])
    tm.assert_frame_equal(res, expected)


def test_groupby_aggregate_directory(reduction_func):
    # GH#32793
    if reduction_func in ["corrwith", "nth"]:
        return None
    warn = FutureWarning if reduction_func == "mad" else None

    obj = DataFrame([[0, 1], [0, np.nan]])

    with tm.assert_produces_warning(warn, match="The 'mad' method is deprecated"):
        result_reduced_series = obj.groupby(0).agg(reduction_func)
        result_reduced_frame = obj.groupby(0).agg({1: reduction_func})

    if reduction_func in ["size", "ngroup"]:
        # names are different: None / 1
        tm.assert_series_equal(
            result_reduced_series, result_reduced_frame[1], check_names=False
        )
    else:
        tm.assert_frame_equal(result_reduced_series, result_reduced_frame)
        tm.assert_series_equal(
            result_reduced_series.dtypes, result_reduced_frame.dtypes
        )


def test_group_mean_timedelta_nat():
    # GH43132
    data = Series(["1 day", "3 days", "NaT"], dtype="timedelta64[ns]")
    expected = Series(["2 days"], dtype="timedelta64[ns]")

    result = data.groupby([0, 0, 0]).mean()

    tm.assert_series_equal(result, expected)


@pytest.mark.parametrize(
    "input_data, expected_output",
    [
        (  # no timezone
            ["2021-01-01T00:00", "NaT", "2021-01-01T02:00"],
            ["2021-01-01T01:00"],
        ),
        (  # timezone
            ["2021-01-01T00:00-0100", "NaT", "2021-01-01T02:00-0100"],
            ["2021-01-01T01:00-0100"],
        ),
    ],
)
def test_group_mean_datetime64_nat(input_data, expected_output):
    # GH43132
    data = to_datetime(Series(input_data))
    expected = to_datetime(Series(expected_output))

    result = data.groupby([0, 0, 0]).mean()
    tm.assert_series_equal(result, expected)


@pytest.mark.parametrize(
    "func, output", [("mean", [8 + 18j, 10 + 22j]), ("sum", [40 + 90j, 50 + 110j])]
)
def test_groupby_complex(func, output):
    # GH#43701
    data = Series(np.arange(20).reshape(10, 2).dot([1, 2j]))
    result = data.groupby(data.index % 2).agg(func)
    expected = Series(output)
    tm.assert_series_equal(result, expected)


@pytest.mark.parametrize("func", ["min", "max", "var"])
def test_groupby_complex_raises(func):
    # GH#43701
    data = Series(np.arange(20).reshape(10, 2).dot([1, 2j]))
    msg = "No matching signature found"
    with pytest.raises(TypeError, match=msg):
        data.groupby(data.index % 2).agg(func)


@pytest.mark.parametrize(
    "func", [["min"], ["mean", "max"], {"b": "sum"}, {"b": "prod", "c": "median"}]
)
def test_multi_axis_1_raises(func):
    # GH#46995
    df = DataFrame({"a": [1, 1, 2], "b": [3, 4, 5], "c": [6, 7, 8]})
    gb = df.groupby("a", axis=1)
    with pytest.raises(NotImplementedError, match="axis other than 0 is not supported"):
        gb.agg(func)


<<<<<<< HEAD
def test_unique_agg_type():
    # GH#22558
    df1 = DataFrame({"a": [1, 2, 3], "b": [1, 1, 1]})
    df2 = DataFrame({"a": [2, 2, 2], "b": [1, 1, 1]})
    aggregation = {"a": "unique", "b": "unique"}

    agg1 = df1.agg(aggregation)
    agg2 = df2.agg(aggregation)

    tm.assert_class_equal(agg1, agg2)
=======
@pytest.mark.parametrize(
    "test, constant",
    [
        ([[20, "A"], [20, "B"], [10, "C"]], {0: [10, 20], 1: ["C", ["A", "B"]]}),
        ([[20, "A"], [20, "B"], [30, "C"]], {0: [20, 30], 1: [["A", "B"], "C"]}),
        ([["a", 1], ["a", 1], ["b", 2], ["b", 3]], {0: ["a", "b"], 1: [1, [2, 3]]}),
        pytest.param(
            [["a", 1], ["a", 2], ["b", 3], ["b", 3]],
            {0: ["a", "b"], 1: [[1, 2], 3]},
            marks=pytest.mark.xfail,
        ),
    ],
)
def test_agg_of_mode_list(test, constant):
    # GH#25581
    df1 = DataFrame(test)
    result = df1.groupby(0).agg(Series.mode)
    # Mode usually only returns 1 value, but can return a list in the case of a tie.

    expected = DataFrame(constant)
    expected = expected.set_index(0)

    tm.assert_frame_equal(result, expected)
>>>>>>> 37e6239f
<|MERGE_RESOLUTION|>--- conflicted
+++ resolved
@@ -1415,18 +1415,6 @@
         gb.agg(func)
 
 
-<<<<<<< HEAD
-def test_unique_agg_type():
-    # GH#22558
-    df1 = DataFrame({"a": [1, 2, 3], "b": [1, 1, 1]})
-    df2 = DataFrame({"a": [2, 2, 2], "b": [1, 1, 1]})
-    aggregation = {"a": "unique", "b": "unique"}
-
-    agg1 = df1.agg(aggregation)
-    agg2 = df2.agg(aggregation)
-
-    tm.assert_class_equal(agg1, agg2)
-=======
 @pytest.mark.parametrize(
     "test, constant",
     [
@@ -1449,5 +1437,4 @@
     expected = DataFrame(constant)
     expected = expected.set_index(0)
 
-    tm.assert_frame_equal(result, expected)
->>>>>>> 37e6239f
+    tm.assert_frame_equal(result, expected)