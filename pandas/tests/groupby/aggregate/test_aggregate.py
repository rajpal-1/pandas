--- conflicted
+++ resolved
@@ -1228,18 +1228,6 @@
     tm.assert_series_equal(result, expected)
 
 
-<<<<<<< HEAD
-def test_named_agg_multiple_columns():
-    # GH29268
-    df = DataFrame({"a": [5, 7, 9, 11], "b": [8, 23, 5, 9]})
-    df["group"] = [0, 0, 1, 1]
-
-    result = df.groupby("group").agg(
-        diff_a_b=(("a", "b"), lambda x: x["a"].max() - x["b"].max())
-    )
-    expected = DataFrame({"diff_a_b": [16, 2]}, index=pd.Index([0, 1], name="group"))
-    tm.assert_frame_equal(result, expected)
-=======
 def test_aggregate_datetime_objects():
     # https://github.com/pandas-dev/pandas/issues/36003
     # ensure we don't raise an error but keep object dtype for out-of-bounds
@@ -1286,4 +1274,15 @@
 
     expected = DataFrame([[1.0]], index=[1])
     tm.assert_frame_equal(res, expected)
->>>>>>> 5deec13d
+
+
+def test_named_agg_multiple_columns():
+    # GH29268
+    df = DataFrame({"a": [5, 7, 9, 11], "b": [8, 23, 5, 9]})
+    df["group"] = [0, 0, 1, 1]
+
+    result = df.groupby("group").agg(
+        diff_a_b=(("a", "b"), lambda x: x["a"].max() - x["b"].max())
+    )
+    expected = DataFrame({"diff_a_b": [16, 2]}, index=pd.Index([0, 1], name="group"))
+    tm.assert_frame_equal(result, expected)