from datetime import datetime

import numpy as np
import pytest

from pandas import (
    DataFrame,
    Index,
    Series,
)
import pandas._testing as tm
from pandas.tests.groupby import get_groupby_method_args


@pytest.mark.parametrize(
    "obj",
    [
        tm.SubclassedDataFrame({"A": np.arange(0, 10)}),
        tm.SubclassedSeries(np.arange(0, 10), name="A"),
    ],
)
def test_groupby_preserves_subclass(obj, groupby_func):
    # GH28330 -- preserve subclass through groupby operations

    if isinstance(obj, Series) and groupby_func in {"corrwith"}:
        pytest.skip(f"Not applicable for Series and {groupby_func}")

    grouped = obj.groupby(np.arange(0, 10))

    # Groups should preserve subclass type
    assert isinstance(grouped.get_group(0), type(obj))

    args = get_groupby_method_args(groupby_func, obj)

    result1 = getattr(grouped, groupby_func)(*args)
    result2 = grouped.agg(groupby_func, *args)

    # Reduction or transformation kernels should preserve type
    slices = {"ngroup", "cumcount", "size"}
    if isinstance(obj, DataFrame) and groupby_func in slices:
        assert isinstance(result1, tm.SubclassedSeries)
    else:
        assert isinstance(result1, type(obj))

    # Confirm .agg() groupby operations return same results
    if isinstance(result1, DataFrame):
        tm.assert_frame_equal(result1, result2)
    else:
        tm.assert_series_equal(result1, result2)


def test_groupby_preserves_metadata():
    # GH-37343
    custom_df = tm.SubclassedDataFrame({"a": [1, 2, 3], "b": [1, 1, 2], "c": [7, 8, 9]})
    assert "testattr" in custom_df._metadata
    custom_df.testattr = "hello"
    for _, group_df in custom_df.groupby("c"):
        assert group_df.testattr == "hello"

    # GH-45314
    def func(group):
        assert isinstance(group, tm.SubclassedDataFrame)
        assert hasattr(group, "testattr")
        return group.testattr

    result = custom_df.groupby("c").apply(func)
    expected = tm.SubclassedSeries(["hello"] * 3, index=Index([7, 8, 9], name="c"))
    tm.assert_series_equal(result, expected)

    def func2(group):
        assert isinstance(group, tm.SubclassedSeries)
        assert hasattr(group, "testattr")
        return group.testattr

    custom_series = tm.SubclassedSeries([1, 2, 3])
    custom_series.testattr = "hello"
    result = custom_series.groupby(custom_df["c"]).apply(func2)
    tm.assert_series_equal(result, expected)
    result = custom_series.groupby(custom_df["c"]).agg(func2)
    tm.assert_series_equal(result, expected)


@pytest.mark.parametrize("obj", [DataFrame, tm.SubclassedDataFrame])
def test_groupby_resample_preserves_subclass(obj):
    # GH28330 -- preserve subclass through groupby.resample()

    df = obj(
        {
            "Buyer": "Carl Carl Carl Carl Joe Carl".split(),
            "Quantity": [18, 3, 5, 1, 9, 3],
            "Date": [
                datetime(2013, 9, 1, 13, 0),
                datetime(2013, 9, 1, 13, 5),
                datetime(2013, 10, 1, 20, 0),
                datetime(2013, 10, 3, 10, 0),
                datetime(2013, 12, 2, 12, 0),
                datetime(2013, 9, 2, 14, 0),
            ],
        }
    )
    df = df.set_index("Date")

    # Confirm groupby.resample() preserves dataframe type
<<<<<<< HEAD
    msg = "DataFrameGroupBy.resample operated on the grouping columns"
    with tm.assert_produces_warning(FutureWarning, match=msg):
        result = df.groupby("Buyer").resample("5D").sum()
    assert isinstance(result, obj)


def test_groupby_overridden_methods():
    class UnitSeries(Series):
        @property
        def _constructor(self):
            return UnitSeries

        @property
        def _constructor_expanddim(self):
            return UnitDataFrame

        def mean(self, *args, **kwargs):
            return 1

        def median(self, *args, **kwargs):
            return 2

        def std(self, *args, **kwargs):
            return 3

        def var(self, *args, **kwargs):
            return 4

        def sem(self, *args, **kwargs):
            return 5

        def prod(self, *args, **kwargs):
            return 6

        def min(self, *args, **kwargs):
            return 7

        def max(self, *args, **kwargs):
            return 8

    class UnitDataFrame(DataFrame):
        @property
        def _constructor(self):
            return UnitDataFrame

        @property
        def _constructor_expanddim(self):
            return UnitSeries

        def mean(self, *args, **kwargs):
            return 1

        def median(self, *args, **kwargs):
            return 2

        def std(self, *args, **kwargs):
            return 3

        def var(self, *args, **kwargs):
            return 4

        def sem(self, *args, **kwargs):
            return 5

        def prod(self, *args, **kwargs):
            return 6

        def min(self, *args, **kwargs):
            return 7

        def max(self, *args, **kwargs):
            return 8

    columns = ["a", "b"]
    data = np.random.rand(4, 2)
    udf = UnitDataFrame(data, columns=columns)
    udf["group"] = np.ones(4, dtype=int)
    udf.loc[2:, "group"] = 2

    us = udf[["a", "group"]]

    assert np.all(udf.groupby("group").mean() == 1)
    assert np.all(udf.groupby("group").median() == 2)
    assert np.all(udf.groupby("group").std() == 3)
    assert np.all(udf.groupby("group").var() == 4)
    assert np.all(udf.groupby("group").sem() == 5)
    assert np.all(udf.groupby("group").prod() == 6)
    assert np.all(udf.groupby("group").min() == 7)
    assert np.all(udf.groupby("group").max() == 8)

    assert np.all(us.groupby("group").mean() == 1)
    assert np.all(us.groupby("group").median() == 2)
    assert np.all(us.groupby("group").std() == 3)
    assert np.all(us.groupby("group").var() == 4)
    assert np.all(us.groupby("group").sem() == 5)
    assert np.all(us.groupby("group").prod() == 6)
    assert np.all(us.groupby("group").min() == 7)
    assert np.all(us.groupby("group").max() == 8)

    assert np.all(udf.groupby("group").transform("mean") == 1)
    assert np.all(udf.groupby("group").transform("median") == 2)
    assert np.all(udf.groupby("group").transform("std") == 3)
    assert np.all(udf.groupby("group").transform("var") == 4)
    assert np.all(udf.groupby("group").transform("sem") == 5)
    assert np.all(udf.groupby("group").transform("prod") == 6)
    assert np.all(udf.groupby("group").transform("min") == 7)
    assert np.all(udf.groupby("group").transform("max") == 8)

    assert np.all(us.groupby("group").transform("mean") == 1)
    assert np.all(us.groupby("group").transform("median") == 2)
    assert np.all(us.groupby("group").transform("std") == 3)
    assert np.all(us.groupby("group").transform("var") == 4)
    assert np.all(us.groupby("group").transform("sem") == 5)
    assert np.all(us.groupby("group").transform("prod") == 6)
    assert np.all(us.groupby("group").transform("min") == 7)
    assert np.all(us.groupby("group").transform("max") == 8)
=======
    result = df.groupby("Buyer").resample("5D").sum()
    assert isinstance(result, obj)
>>>>>>> 80b3feea
<|MERGE_RESOLUTION|>--- conflicted
+++ resolved
@@ -101,10 +101,7 @@
     df = df.set_index("Date")
 
     # Confirm groupby.resample() preserves dataframe type
-<<<<<<< HEAD
-    msg = "DataFrameGroupBy.resample operated on the grouping columns"
-    with tm.assert_produces_warning(FutureWarning, match=msg):
-        result = df.groupby("Buyer").resample("5D").sum()
+    result = df.groupby("Buyer").resample("5D").sum()
     assert isinstance(result, obj)
 
 
@@ -217,8 +214,4 @@
     assert np.all(us.groupby("group").transform("sem") == 5)
     assert np.all(us.groupby("group").transform("prod") == 6)
     assert np.all(us.groupby("group").transform("min") == 7)
-    assert np.all(us.groupby("group").transform("max") == 8)
-=======
-    result = df.groupby("Buyer").resample("5D").sum()
-    assert isinstance(result, obj)
->>>>>>> 80b3feea
+    assert np.all(us.groupby("group").transform("max") == 8)