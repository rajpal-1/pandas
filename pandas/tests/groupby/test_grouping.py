""" test where we are determining what we are grouping, or getting groups """

import numpy as np
import pytest

import pandas as pd
from pandas import (
    CategoricalIndex,
    DataFrame,
    Grouper,
    Index,
    MultiIndex,
    Series,
    Timestamp,
    date_range,
)
import pandas._testing as tm
from pandas.core.groupby.grouper import Grouping

# selection
# --------------------------------


class TestSelection:
    def test_select_bad_cols(self):
        df = DataFrame([[1, 2]], columns=["A", "B"])
        g = df.groupby("A")
        with pytest.raises(KeyError, match="\"Columns not found: 'C'\""):
            g[["C"]]

        with pytest.raises(KeyError, match="^[^A]+$"):
            # A should not be referenced as a bad column...
            # will have to rethink regex if you change message!
            g[["A", "C"]]

    def test_groupby_duplicated_column_errormsg(self):
        # GH7511
        df = DataFrame(
            columns=["A", "B", "A", "C"], data=[range(4), range(2, 6), range(0, 8, 2)]
        )

        msg = "Grouper for 'A' not 1-dimensional"
        with pytest.raises(ValueError, match=msg):
            df.groupby("A")
        with pytest.raises(ValueError, match=msg):
            df.groupby(["A", "B"])

        grouped = df.groupby("B")
        c = grouped.count()
        assert c.columns.nlevels == 1
        assert c.columns.size == 3

    def test_column_select_via_attr(self, df):
        result = df.groupby("A").C.sum()
        expected = df.groupby("A")["C"].sum()
        tm.assert_series_equal(result, expected)

        df["mean"] = 1.5
        result = df.groupby("A").mean(numeric_only=True)
        expected = df.groupby("A")[["C", "D", "mean"]].agg(np.mean)
        tm.assert_frame_equal(result, expected)

    def test_getitem_list_of_columns(self):
        df = DataFrame(
            {
                "A": ["foo", "bar", "foo", "bar", "foo", "bar", "foo", "foo"],
                "B": ["one", "one", "two", "three", "two", "two", "one", "three"],
                "C": np.random.randn(8),
                "D": np.random.randn(8),
                "E": np.random.randn(8),
            }
        )

        result = df.groupby("A")[["C", "D"]].mean()
        result2 = df.groupby("A")[df.columns[2:4]].mean()

        expected = df.loc[:, ["A", "C", "D"]].groupby("A").mean()

        tm.assert_frame_equal(result, expected)
        tm.assert_frame_equal(result2, expected)

    def test_getitem_numeric_column_names(self):
        # GH #13731
        df = DataFrame(
            {
                0: list("abcd") * 2,
                2: np.random.randn(8),
                4: np.random.randn(8),
                6: np.random.randn(8),
            }
        )
        result = df.groupby(0)[df.columns[1:3]].mean()
        result2 = df.groupby(0)[[2, 4]].mean()

        expected = df.loc[:, [0, 2, 4]].groupby(0).mean()

        tm.assert_frame_equal(result, expected)
        tm.assert_frame_equal(result2, expected)

        # per GH 23566 enforced deprecation raises a ValueError
        with pytest.raises(ValueError, match="Cannot subset columns with a tuple"):
            df.groupby(0)[2, 4].mean()

    def test_getitem_single_tuple_of_columns_raises(self, df):
        # per GH 23566 enforced deprecation raises a ValueError
        with pytest.raises(ValueError, match="Cannot subset columns with a tuple"):
            df.groupby("A")["C", "D"].mean()

    def test_getitem_single_column(self):
        df = DataFrame(
            {
                "A": ["foo", "bar", "foo", "bar", "foo", "bar", "foo", "foo"],
                "B": ["one", "one", "two", "three", "two", "two", "one", "three"],
                "C": np.random.randn(8),
                "D": np.random.randn(8),
                "E": np.random.randn(8),
            }
        )

        result = df.groupby("A")["C"].mean()

        as_frame = df.loc[:, ["A", "C"]].groupby("A").mean()
        as_series = as_frame.iloc[:, 0]
        expected = as_series

        tm.assert_series_equal(result, expected)

    def test_indices_grouped_by_tuple_with_lambda(self):
        # GH 36158
        df = DataFrame(
            {"Tuples": ((x, y) for x in [0, 1] for y in np.random.randint(3, 5, 5))}
        )

        gb = df.groupby("Tuples")
        gb_lambda = df.groupby(lambda x: df.iloc[x, 0])

        expected = gb.indices
        result = gb_lambda.indices

        tm.assert_dict_equal(result, expected)


# grouping
# --------------------------------


class TestGrouping:
    @pytest.mark.parametrize(
        "index",
        [
            tm.makeFloatIndex,
            tm.makeStringIndex,
            tm.makeIntIndex,
            tm.makeDateIndex,
            tm.makePeriodIndex,
        ],
    )
    def test_grouper_index_types(self, index):
        # related GH5375
        # groupby misbehaving when using a Floatlike index
        df = DataFrame(np.arange(10).reshape(5, 2), columns=list("AB"))

        df.index = index(len(df))
        df.groupby(list("abcde"), group_keys=False).apply(lambda x: x)

        df.index = list(reversed(df.index.tolist()))
        df.groupby(list("abcde"), group_keys=False).apply(lambda x: x)

    def test_grouper_multilevel_freq(self):

        # GH 7885
        # with level and freq specified in a Grouper
        from datetime import (
            date,
            timedelta,
        )

        d0 = date.today() - timedelta(days=14)
        dates = date_range(d0, date.today())
        date_index = MultiIndex.from_product([dates, dates], names=["foo", "bar"])
        df = DataFrame(np.random.randint(0, 100, 225), index=date_index)

        # Check string level
        expected = (
            df.reset_index()
            .groupby([Grouper(key="foo", freq="W"), Grouper(key="bar", freq="W")])
            .sum()
        )
        # reset index changes columns dtype to object
        expected.columns = Index([0], dtype="int64")

        result = df.groupby(
            [Grouper(level="foo", freq="W"), Grouper(level="bar", freq="W")]
        ).sum()
        tm.assert_frame_equal(result, expected)

        # Check integer level
        result = df.groupby(
            [Grouper(level=0, freq="W"), Grouper(level=1, freq="W")]
        ).sum()
        tm.assert_frame_equal(result, expected)

    def test_grouper_creation_bug(self):

        # GH 8795
        df = DataFrame({"A": [0, 0, 1, 1, 2, 2], "B": [1, 2, 3, 4, 5, 6]})
        g = df.groupby("A")
        expected = g.sum()

        g = df.groupby(Grouper(key="A"))
        result = g.sum()
        tm.assert_frame_equal(result, expected)

        g = df.groupby(Grouper(key="A", axis=0))
        result = g.sum()
        tm.assert_frame_equal(result, expected)

        result = g.apply(lambda x: x.sum())
        expected["A"] = [0, 2, 4]
        expected = expected.loc[:, ["A", "B"]]
        tm.assert_frame_equal(result, expected)

        # GH14334
        # Grouper(key=...) may be passed in a list
        df = DataFrame(
            {"A": [0, 0, 0, 1, 1, 1], "B": [1, 1, 2, 2, 3, 3], "C": [1, 2, 3, 4, 5, 6]}
        )
        # Group by single column
        expected = df.groupby("A").sum()
        g = df.groupby([Grouper(key="A")])
        result = g.sum()
        tm.assert_frame_equal(result, expected)

        # Group by two columns
        # using a combination of strings and Grouper objects
        expected = df.groupby(["A", "B"]).sum()

        # Group with two Grouper objects
        g = df.groupby([Grouper(key="A"), Grouper(key="B")])
        result = g.sum()
        tm.assert_frame_equal(result, expected)

        # Group with a string and a Grouper object
        g = df.groupby(["A", Grouper(key="B")])
        result = g.sum()
        tm.assert_frame_equal(result, expected)

        # Group with a Grouper object and a string
        g = df.groupby([Grouper(key="A"), "B"])
        result = g.sum()
        tm.assert_frame_equal(result, expected)

        # GH8866
        s = Series(
            np.arange(8, dtype="int64"),
            index=MultiIndex.from_product(
                [list("ab"), range(2), date_range("20130101", periods=2)],
                names=["one", "two", "three"],
            ),
        )
        result = s.groupby(Grouper(level="three", freq="M")).sum()
        expected = Series(
            [28],
            index=pd.DatetimeIndex([Timestamp("2013-01-31")], freq="M", name="three"),
        )
        tm.assert_series_equal(result, expected)

        # just specifying a level breaks
        result = s.groupby(Grouper(level="one")).sum()
        expected = s.groupby(level="one").sum()
        tm.assert_series_equal(result, expected)

    def test_grouper_column_and_index(self):
        # GH 14327

        # Grouping a multi-index frame by a column and an index level should
        # be equivalent to resetting the index and grouping by two columns
        idx = MultiIndex.from_tuples(
            [("a", 1), ("a", 2), ("a", 3), ("b", 1), ("b", 2), ("b", 3)]
        )
        idx.names = ["outer", "inner"]
        df_multi = DataFrame(
            {"A": np.arange(6), "B": ["one", "one", "two", "two", "one", "one"]},
            index=idx,
        )
<<<<<<< HEAD
        result = df_multi.groupby(["B", Grouper(level="inner")]).mean(numeric_only=True)
        with pytest.raises(TypeError, match="Could not convert"):
            df_multi.reset_index().groupby(["B", "inner"]).mean()
=======
        result = df_multi.groupby(["B", pd.Grouper(level="inner")]).mean(
            numeric_only=True
        )
>>>>>>> b6eecb39
        expected = (
            df_multi.reset_index().groupby(["B", "inner"]).mean(numeric_only=True)
        )
        tm.assert_frame_equal(result, expected)

        # Test the reverse grouping order
<<<<<<< HEAD
        result = df_multi.groupby([Grouper(level="inner"), "B"]).mean(numeric_only=True)
        with pytest.raises(TypeError, match="Could not convert"):
            df_multi.reset_index().groupby(["inner", "B"]).mean()
=======
        result = df_multi.groupby([pd.Grouper(level="inner"), "B"]).mean(
            numeric_only=True
        )
>>>>>>> b6eecb39
        expected = (
            df_multi.reset_index().groupby(["inner", "B"]).mean(numeric_only=True)
        )
        tm.assert_frame_equal(result, expected)

        # Grouping a single-index frame by a column and the index should
        # be equivalent to resetting the index and grouping by two columns
        df_single = df_multi.reset_index("outer")
<<<<<<< HEAD
        with pytest.raises(TypeError, match="Could not convert"):
            df_single.groupby(["B", Grouper(level="inner")]).mean()
        result = df_single.groupby(["B", Grouper(level="inner")]).mean(
=======
        result = df_single.groupby(["B", pd.Grouper(level="inner")]).mean(
>>>>>>> b6eecb39
            numeric_only=True
        )
        expected = (
            df_single.reset_index().groupby(["B", "inner"]).mean(numeric_only=True)
        )
        tm.assert_frame_equal(result, expected)

        # Test the reverse grouping order
<<<<<<< HEAD
        with pytest.raises(TypeError, match="Could not convert"):
            df_single.groupby([Grouper(level="inner"), "B"]).mean()
        result = df_single.groupby([Grouper(level="inner"), "B"]).mean(
=======
        result = df_single.groupby([pd.Grouper(level="inner"), "B"]).mean(
>>>>>>> b6eecb39
            numeric_only=True
        )
        expected = (
            df_single.reset_index().groupby(["inner", "B"]).mean(numeric_only=True)
        )
        tm.assert_frame_equal(result, expected)

    def test_groupby_levels_and_columns(self):
        # GH9344, GH9049
        idx_names = ["x", "y"]
        idx = MultiIndex.from_tuples([(1, 1), (1, 2), (3, 4), (5, 6)], names=idx_names)
        df = DataFrame(np.arange(12).reshape(-1, 3), index=idx)

        by_levels = df.groupby(level=idx_names).mean()
        # reset_index changes columns dtype to object
        by_columns = df.reset_index().groupby(idx_names).mean()

        # without casting, by_columns.columns is object-dtype
        by_columns.columns = by_columns.columns.astype(np.int64)
        tm.assert_frame_equal(by_levels, by_columns)

    def test_groupby_categorical_index_and_columns(self, observed):
        # GH18432, adapted for GH25871
        columns = ["A", "B", "A", "B"]
        categories = ["B", "A"]
        data = np.array(
            [[1, 2, 1, 2], [1, 2, 1, 2], [1, 2, 1, 2], [1, 2, 1, 2], [1, 2, 1, 2]], int
        )
        cat_columns = CategoricalIndex(columns, categories=categories, ordered=True)
        df = DataFrame(data=data, columns=cat_columns)
        result = df.groupby(axis=1, level=0, observed=observed).sum()
        expected_data = np.array([[4, 2], [4, 2], [4, 2], [4, 2], [4, 2]], int)
        expected_columns = CategoricalIndex(
            categories, categories=categories, ordered=True
        )
        expected = DataFrame(data=expected_data, columns=expected_columns)
        tm.assert_frame_equal(result, expected)

        # test transposed version
        df = DataFrame(data.T, index=cat_columns)
        result = df.groupby(axis=0, level=0, observed=observed).sum()
        expected = DataFrame(data=expected_data.T, index=expected_columns)
        tm.assert_frame_equal(result, expected)

    def test_grouper_getting_correct_binner(self):

        # GH 10063
        # using a non-time-based grouper and a time-based grouper
        # and specifying levels
        df = DataFrame(
            {"A": 1},
            index=MultiIndex.from_product(
                [list("ab"), date_range("20130101", periods=80)], names=["one", "two"]
            ),
        )
        result = df.groupby(
            [Grouper(level="one"), Grouper(level="two", freq="M")]
        ).sum()
        expected = DataFrame(
            {"A": [31, 28, 21, 31, 28, 21]},
            index=MultiIndex.from_product(
                [list("ab"), date_range("20130101", freq="M", periods=3)],
                names=["one", "two"],
            ),
        )
        tm.assert_frame_equal(result, expected)

    def test_grouper_iter(self, df):
        assert sorted(df.groupby("A").grouper) == ["bar", "foo"]

    def test_empty_groups(self, df):
        # see gh-1048
        with pytest.raises(ValueError, match="No group keys passed!"):
            df.groupby([])

    def test_groupby_grouper(self, df):
        grouped = df.groupby("A")

        result = df.groupby(grouped.grouper).mean(numeric_only=True)
        expected = grouped.mean(numeric_only=True)
        tm.assert_frame_equal(result, expected)

    def test_groupby_dict_mapping(self):
        # GH #679
        s = Series({"T1": 5})
        result = s.groupby({"T1": "T2"}).agg(sum)
        expected = s.groupby(["T2"]).agg(sum)
        tm.assert_series_equal(result, expected)

        s = Series([1.0, 2.0, 3.0, 4.0], index=list("abcd"))
        mapping = {"a": 0, "b": 0, "c": 1, "d": 1}

        result = s.groupby(mapping).mean()
        result2 = s.groupby(mapping).agg(np.mean)
        expected = s.groupby([0, 0, 1, 1]).mean()
        expected2 = s.groupby([0, 0, 1, 1]).mean()
        tm.assert_series_equal(result, expected)
        tm.assert_series_equal(result, result2)
        tm.assert_series_equal(result, expected2)

    @pytest.mark.parametrize(
        "index",
        [
            [0, 1, 2, 3],
            ["a", "b", "c", "d"],
            [Timestamp(2021, 7, 28 + i) for i in range(4)],
        ],
    )
    def test_groupby_series_named_with_tuple(self, frame_or_series, index):
        # GH 42731
        obj = frame_or_series([1, 2, 3, 4], index=index)
        groups = Series([1, 0, 1, 0], index=index, name=("a", "a"))
        result = obj.groupby(groups).last()
        expected = frame_or_series([4, 3])
        expected.index.name = ("a", "a")
        tm.assert_equal(result, expected)

    def test_groupby_grouper_f_sanity_checked(self):
        dates = date_range("01-Jan-2013", periods=12, freq="MS")
        ts = Series(np.random.randn(12), index=dates)

        # GH3035
        # index.map is used to apply grouper to the index
        # if it fails on the elements, map tries it on the entire index as
        # a sequence. That can yield invalid results that cause trouble
        # down the line.
        # the surprise comes from using key[0:6] rather than str(key)[0:6]
        # when the elements are Timestamp.
        # the result is Index[0:6], very confusing.

        msg = r"Grouper result violates len\(labels\) == len\(data\)"
        with pytest.raises(AssertionError, match=msg):
            ts.groupby(lambda key: key[0:6])

    def test_grouping_error_on_multidim_input(self, df):
        msg = "Grouper for '<class 'pandas.core.frame.DataFrame'>' not 1-dimensional"
        with pytest.raises(ValueError, match=msg):
            Grouping(df.index, df[["A", "A"]])

    def test_multiindex_passthru(self):

        # GH 7997
        # regression from 0.14.1
        df = DataFrame([[1, 2, 3], [4, 5, 6], [7, 8, 9]])
        df.columns = MultiIndex.from_tuples([(0, 1), (1, 1), (2, 1)])

        result = df.groupby(axis=1, level=[0, 1]).first()
        tm.assert_frame_equal(result, df)

    def test_multiindex_negative_level(self, mframe):
        # GH 13901
        result = mframe.groupby(level=-1).sum()
        expected = mframe.groupby(level="second").sum()
        tm.assert_frame_equal(result, expected)

        result = mframe.groupby(level=-2).sum()
        expected = mframe.groupby(level="first").sum()
        tm.assert_frame_equal(result, expected)

        result = mframe.groupby(level=[-2, -1]).sum()
        expected = mframe.sort_index()
        tm.assert_frame_equal(result, expected)

        result = mframe.groupby(level=[-1, "first"]).sum()
        expected = mframe.groupby(level=["second", "first"]).sum()
        tm.assert_frame_equal(result, expected)

    def test_multifunc_select_col_integer_cols(self, df):
        df.columns = np.arange(len(df.columns))

        # it works!
        df.groupby(1, as_index=False)[2].agg({"Q": np.mean})

    def test_multiindex_columns_empty_level(self):
        lst = [["count", "values"], ["to filter", ""]]
        midx = MultiIndex.from_tuples(lst)

        df = DataFrame([[1, "A"]], columns=midx)

        grouped = df.groupby("to filter").groups
        assert grouped["A"] == [0]

        grouped = df.groupby([("to filter", "")]).groups
        assert grouped["A"] == [0]

        df = DataFrame([[1, "A"], [2, "B"]], columns=midx)

        expected = df.groupby("to filter").groups
        result = df.groupby([("to filter", "")]).groups
        assert result == expected

        df = DataFrame([[1, "A"], [2, "A"]], columns=midx)

        expected = df.groupby("to filter").groups
        result = df.groupby([("to filter", "")]).groups
        tm.assert_dict_equal(result, expected)

    def test_groupby_multiindex_tuple(self):
        # GH 17979
        df = DataFrame(
            [[1, 2, 3, 4], [3, 4, 5, 6], [1, 4, 2, 3]],
            columns=MultiIndex.from_arrays([["a", "b", "b", "c"], [1, 1, 2, 2]]),
        )
        expected = df.groupby([("b", 1)]).groups
        result = df.groupby(("b", 1)).groups
        tm.assert_dict_equal(expected, result)

        df2 = DataFrame(
            df.values,
            columns=MultiIndex.from_arrays(
                [["a", "b", "b", "c"], ["d", "d", "e", "e"]]
            ),
        )
        expected = df2.groupby([("b", "d")]).groups
        result = df.groupby(("b", 1)).groups
        tm.assert_dict_equal(expected, result)

        df3 = DataFrame(df.values, columns=[("a", "d"), ("b", "d"), ("b", "e"), "c"])
        expected = df3.groupby([("b", "d")]).groups
        result = df.groupby(("b", 1)).groups
        tm.assert_dict_equal(expected, result)

    @pytest.mark.parametrize("sort", [True, False])
    def test_groupby_level(self, sort, mframe, df):
        # GH 17537
        frame = mframe
        deleveled = frame.reset_index()

        result0 = frame.groupby(level=0, sort=sort).sum()
        result1 = frame.groupby(level=1, sort=sort).sum()

        expected0 = frame.groupby(deleveled["first"].values, sort=sort).sum()
        expected1 = frame.groupby(deleveled["second"].values, sort=sort).sum()

        expected0.index.name = "first"
        expected1.index.name = "second"

        assert result0.index.name == "first"
        assert result1.index.name == "second"

        tm.assert_frame_equal(result0, expected0)
        tm.assert_frame_equal(result1, expected1)
        assert result0.index.name == frame.index.names[0]
        assert result1.index.name == frame.index.names[1]

        # groupby level name
        result0 = frame.groupby(level="first", sort=sort).sum()
        result1 = frame.groupby(level="second", sort=sort).sum()
        tm.assert_frame_equal(result0, expected0)
        tm.assert_frame_equal(result1, expected1)

        # axis=1

        result0 = frame.T.groupby(level=0, axis=1, sort=sort).sum()
        result1 = frame.T.groupby(level=1, axis=1, sort=sort).sum()
        tm.assert_frame_equal(result0, expected0.T)
        tm.assert_frame_equal(result1, expected1.T)

        # raise exception for non-MultiIndex
        msg = "level > 0 or level < -1 only valid with MultiIndex"
        with pytest.raises(ValueError, match=msg):
            df.groupby(level=1)

    def test_groupby_level_index_names(self, axis):
        # GH4014 this used to raise ValueError since 'exp'>1 (in py2)
        df = DataFrame({"exp": ["A"] * 3 + ["B"] * 3, "var1": range(6)}).set_index(
            "exp"
        )
        if axis in (1, "columns"):
            df = df.T
        df.groupby(level="exp", axis=axis)
        msg = f"level name foo is not the name of the {df._get_axis_name(axis)}"
        with pytest.raises(ValueError, match=msg):
            df.groupby(level="foo", axis=axis)

    @pytest.mark.parametrize("sort", [True, False])
    def test_groupby_level_with_nas(self, sort):
        # GH 17537
        index = MultiIndex(
            levels=[[1, 0], [0, 1, 2, 3]],
            codes=[[1, 1, 1, 1, 0, 0, 0, 0], [0, 1, 2, 3, 0, 1, 2, 3]],
        )

        # factorizing doesn't confuse things
        s = Series(np.arange(8.0), index=index)
        result = s.groupby(level=0, sort=sort).sum()
        expected = Series([6.0, 22.0], index=[0, 1])
        tm.assert_series_equal(result, expected)

        index = MultiIndex(
            levels=[[1, 0], [0, 1, 2, 3]],
            codes=[[1, 1, 1, 1, -1, 0, 0, 0], [0, 1, 2, 3, 0, 1, 2, 3]],
        )

        # factorizing doesn't confuse things
        s = Series(np.arange(8.0), index=index)
        result = s.groupby(level=0, sort=sort).sum()
        expected = Series([6.0, 18.0], index=[0.0, 1.0])
        tm.assert_series_equal(result, expected)

    def test_groupby_args(self, mframe):
        # PR8618 and issue 8015
        frame = mframe

        msg = "You have to supply one of 'by' and 'level'"
        with pytest.raises(TypeError, match=msg):
            frame.groupby()

        msg = "You have to supply one of 'by' and 'level'"
        with pytest.raises(TypeError, match=msg):
            frame.groupby(by=None, level=None)

    @pytest.mark.parametrize(
        "sort,labels",
        [
            [True, [2, 2, 2, 0, 0, 1, 1, 3, 3, 3]],
            [False, [0, 0, 0, 1, 1, 2, 2, 3, 3, 3]],
        ],
    )
    def test_level_preserve_order(self, sort, labels, mframe):
        # GH 17537
        grouped = mframe.groupby(level=0, sort=sort)
        exp_labels = np.array(labels, np.intp)
        tm.assert_almost_equal(grouped.grouper.codes[0], exp_labels)

    def test_grouping_labels(self, mframe):
        grouped = mframe.groupby(mframe.index.get_level_values(0))
        exp_labels = np.array([2, 2, 2, 0, 0, 1, 1, 3, 3, 3], dtype=np.intp)
        tm.assert_almost_equal(grouped.grouper.codes[0], exp_labels)

    def test_list_grouper_with_nat(self):
        # GH 14715
        df = DataFrame({"date": date_range("1/1/2011", periods=365, freq="D")})
        df.iloc[-1] = pd.NaT
        grouper = Grouper(key="date", freq="AS")

        # Grouper in a list grouping
        result = df.groupby([grouper])
        expected = {Timestamp("2011-01-01"): Index(list(range(364)))}
        tm.assert_dict_equal(result.groups, expected)

        # Test case without a list
        result = df.groupby(grouper)
        expected = {Timestamp("2011-01-01"): 365}
        tm.assert_dict_equal(result.groups, expected)

    @pytest.mark.parametrize(
        "func,expected",
        [
            (
                "transform",
                Series(name=2, dtype=np.float64),
            ),
            (
                "agg",
                Series(
                    name=2, dtype=np.float64, index=Index([], dtype=np.float64, name=1)
                ),
            ),
            (
                "apply",
                Series(
                    name=2, dtype=np.float64, index=Index([], dtype=np.float64, name=1)
                ),
            ),
        ],
    )
    def test_evaluate_with_empty_groups(self, func, expected):
        # 26208
        # test transform'ing empty groups
        # (not testing other agg fns, because they return
        # different index objects.
        df = DataFrame({1: [], 2: []})
        g = df.groupby(1, group_keys=False)
        result = getattr(g[2], func)(lambda x: x)
        tm.assert_series_equal(result, expected)

    def test_groupby_empty(self):
        # https://github.com/pandas-dev/pandas/issues/27190
        s = Series([], name="name", dtype="float64")
        gr = s.groupby([])

        result = gr.mean()
        tm.assert_series_equal(result, s)

        # check group properties
        assert len(gr.grouper.groupings) == 1
        tm.assert_numpy_array_equal(
            gr.grouper.group_info[0], np.array([], dtype=np.dtype(np.intp))
        )

        tm.assert_numpy_array_equal(
            gr.grouper.group_info[1], np.array([], dtype=np.dtype(np.intp))
        )

        assert gr.grouper.group_info[2] == 0

        # check name
        assert s.groupby(s).grouper.names == ["name"]

    def test_groupby_level_index_value_all_na(self):
        # issue 20519
        df = DataFrame(
            [["x", np.nan, 10], [None, np.nan, 20]], columns=["A", "B", "C"]
        ).set_index(["A", "B"])
        result = df.groupby(level=["A", "B"]).sum()
        expected = DataFrame(
            data=[],
            index=MultiIndex(
                levels=[Index(["x"], dtype="object"), Index([], dtype="float64")],
                codes=[[], []],
                names=["A", "B"],
            ),
            columns=["C"],
            dtype="int64",
        )
        tm.assert_frame_equal(result, expected)

    def test_groupby_multiindex_level_empty(self):
        # https://github.com/pandas-dev/pandas/issues/31670
        df = DataFrame(
            [[123, "a", 1.0], [123, "b", 2.0]], columns=["id", "category", "value"]
        )
        df = df.set_index(["id", "category"])
        empty = df[df.value < 0]
        result = empty.groupby("id").sum()
        expected = DataFrame(
            dtype="float64",
            columns=["value"],
            index=Index([], dtype=np.int64, name="id"),
        )
        tm.assert_frame_equal(result, expected)


# get_group
# --------------------------------


class TestGetGroup:
    def test_get_group(self):
        # GH 5267
        # be datelike friendly
        df = DataFrame(
            {
                "DATE": pd.to_datetime(
                    [
                        "10-Oct-2013",
                        "10-Oct-2013",
                        "10-Oct-2013",
                        "11-Oct-2013",
                        "11-Oct-2013",
                        "11-Oct-2013",
                    ]
                ),
                "label": ["foo", "foo", "bar", "foo", "foo", "bar"],
                "VAL": [1, 2, 3, 4, 5, 6],
            }
        )

        g = df.groupby("DATE")
        key = list(g.groups)[0]
        result1 = g.get_group(key)
        result2 = g.get_group(Timestamp(key).to_pydatetime())
        result3 = g.get_group(str(Timestamp(key)))
        tm.assert_frame_equal(result1, result2)
        tm.assert_frame_equal(result1, result3)

        g = df.groupby(["DATE", "label"])

        key = list(g.groups)[0]
        result1 = g.get_group(key)
        result2 = g.get_group((Timestamp(key[0]).to_pydatetime(), key[1]))
        result3 = g.get_group((str(Timestamp(key[0])), key[1]))
        tm.assert_frame_equal(result1, result2)
        tm.assert_frame_equal(result1, result3)

        # must pass a same-length tuple with multiple keys
        msg = "must supply a tuple to get_group with multiple grouping keys"
        with pytest.raises(ValueError, match=msg):
            g.get_group("foo")
        with pytest.raises(ValueError, match=msg):
            g.get_group("foo")
        msg = "must supply a same-length tuple to get_group with multiple grouping keys"
        with pytest.raises(ValueError, match=msg):
            g.get_group(("foo", "bar", "baz"))

    def test_get_group_empty_bins(self, observed):

        d = DataFrame([3, 1, 7, 6])
        bins = [0, 5, 10, 15]
        g = d.groupby(pd.cut(d[0], bins), observed=observed)

        # TODO: should prob allow a str of Interval work as well
        # IOW '(0, 5]'
        result = g.get_group(pd.Interval(0, 5))
        expected = DataFrame([3, 1], index=[0, 1])
        tm.assert_frame_equal(result, expected)

        msg = r"Interval\(10, 15, closed='right'\)"
        with pytest.raises(KeyError, match=msg):
            g.get_group(pd.Interval(10, 15))

    def test_get_group_grouped_by_tuple(self):
        # GH 8121
        df = DataFrame([[(1,), (1, 2), (1,), (1, 2)]], index=["ids"]).T
        gr = df.groupby("ids")
        expected = DataFrame({"ids": [(1,), (1,)]}, index=[0, 2])
        result = gr.get_group((1,))
        tm.assert_frame_equal(result, expected)

        dt = pd.to_datetime(["2010-01-01", "2010-01-02", "2010-01-01", "2010-01-02"])
        df = DataFrame({"ids": [(x,) for x in dt]})
        gr = df.groupby("ids")
        result = gr.get_group(("2010-01-01",))
        expected = DataFrame({"ids": [(dt[0],), (dt[0],)]}, index=[0, 2])
        tm.assert_frame_equal(result, expected)

    def test_get_group_grouped_by_tuple_with_lambda(self):
        # GH 36158
        df = DataFrame(
            {"Tuples": ((x, y) for x in [0, 1] for y in np.random.randint(3, 5, 5))}
        )

        gb = df.groupby("Tuples")
        gb_lambda = df.groupby(lambda x: df.iloc[x, 0])

        expected = gb.get_group(list(gb.groups.keys())[0])
        result = gb_lambda.get_group(list(gb_lambda.groups.keys())[0])

        tm.assert_frame_equal(result, expected)

    def test_groupby_with_empty(self):
        index = pd.DatetimeIndex(())
        data = ()
        series = Series(data, index, dtype=object)
        grouper = Grouper(freq="D")
        grouped = series.groupby(grouper)
        assert next(iter(grouped), None) is None

    def test_groupby_with_single_column(self):
        df = DataFrame({"a": list("abssbab")})
        tm.assert_frame_equal(df.groupby("a").get_group("a"), df.iloc[[0, 5]])
        # GH 13530
        exp = DataFrame(index=Index(["a", "b", "s"], name="a"), columns=[])
        tm.assert_frame_equal(df.groupby("a").count(), exp)
        tm.assert_frame_equal(df.groupby("a").sum(), exp)

        exp = df.iloc[[3, 4, 5]]
        tm.assert_frame_equal(df.groupby("a").nth(1), exp)

    def test_gb_key_len_equal_axis_len(self):
        # GH16843
        # test ensures that index and column keys are recognized correctly
        # when number of keys equals axis length of groupby
        df = DataFrame(
            [["foo", "bar", "B", 1], ["foo", "bar", "B", 2], ["foo", "baz", "C", 3]],
            columns=["first", "second", "third", "one"],
        )
        df = df.set_index(["first", "second"])
        df = df.groupby(["first", "second", "third"]).size()
        assert df.loc[("foo", "bar", "B")] == 2
        assert df.loc[("foo", "baz", "C")] == 1


# groups & iteration
# --------------------------------


class TestIteration:
    def test_groups(self, df):
        grouped = df.groupby(["A"])
        groups = grouped.groups
        assert groups is grouped.groups  # caching works

        for k, v in grouped.groups.items():
            assert (df.loc[v]["A"] == k).all()

        grouped = df.groupby(["A", "B"])
        groups = grouped.groups
        assert groups is grouped.groups  # caching works

        for k, v in grouped.groups.items():
            assert (df.loc[v]["A"] == k[0]).all()
            assert (df.loc[v]["B"] == k[1]).all()

    def test_grouping_is_iterable(self, tsframe):
        # this code path isn't used anywhere else
        # not sure it's useful
        grouped = tsframe.groupby([lambda x: x.weekday(), lambda x: x.year])

        # test it works
        for g in grouped.grouper.groupings[0]:
            pass

    def test_multi_iter(self):
        s = Series(np.arange(6))
        k1 = np.array(["a", "a", "a", "b", "b", "b"])
        k2 = np.array(["1", "2", "1", "2", "1", "2"])

        grouped = s.groupby([k1, k2])

        iterated = list(grouped)
        expected = [
            ("a", "1", s[[0, 2]]),
            ("a", "2", s[[1]]),
            ("b", "1", s[[4]]),
            ("b", "2", s[[3, 5]]),
        ]
        for i, ((one, two), three) in enumerate(iterated):
            e1, e2, e3 = expected[i]
            assert e1 == one
            assert e2 == two
            tm.assert_series_equal(three, e3)

    def test_multi_iter_frame(self, three_group):
        k1 = np.array(["b", "b", "b", "a", "a", "a"])
        k2 = np.array(["1", "2", "1", "2", "1", "2"])
        df = DataFrame(
            {"v1": np.random.randn(6), "v2": np.random.randn(6), "k1": k1, "k2": k2},
            index=["one", "two", "three", "four", "five", "six"],
        )

        grouped = df.groupby(["k1", "k2"])

        # things get sorted!
        iterated = list(grouped)
        idx = df.index
        expected = [
            ("a", "1", df.loc[idx[[4]]]),
            ("a", "2", df.loc[idx[[3, 5]]]),
            ("b", "1", df.loc[idx[[0, 2]]]),
            ("b", "2", df.loc[idx[[1]]]),
        ]
        for i, ((one, two), three) in enumerate(iterated):
            e1, e2, e3 = expected[i]
            assert e1 == one
            assert e2 == two
            tm.assert_frame_equal(three, e3)

        # don't iterate through groups with no data
        df["k1"] = np.array(["b", "b", "b", "a", "a", "a"])
        df["k2"] = np.array(["1", "1", "1", "2", "2", "2"])
        grouped = df.groupby(["k1", "k2"])
        # calling `dict` on a DataFrameGroupBy leads to a TypeError,
        # we need to use a dictionary comprehension here
        # pylint: disable-next=unnecessary-comprehension
        groups = {key: gp for key, gp in grouped}
        assert len(groups) == 2

        # axis = 1
        three_levels = three_group.groupby(["A", "B", "C"]).mean()
        grouped = three_levels.T.groupby(axis=1, level=(1, 2))
        for key, group in grouped:
            pass

    def test_dictify(self, df):
        dict(iter(df.groupby("A")))
        dict(iter(df.groupby(["A", "B"])))
        dict(iter(df["C"].groupby(df["A"])))
        dict(iter(df["C"].groupby([df["A"], df["B"]])))
        dict(iter(df.groupby("A")["C"]))
        dict(iter(df.groupby(["A", "B"])["C"]))

    def test_groupby_with_small_elem(self):
        # GH 8542
        # length=2
        df = DataFrame(
            {"event": ["start", "start"], "change": [1234, 5678]},
            index=pd.DatetimeIndex(["2014-09-10", "2013-10-10"]),
        )
        grouped = df.groupby([Grouper(freq="M"), "event"])
        assert len(grouped.groups) == 2
        assert grouped.ngroups == 2
        assert (Timestamp("2014-09-30"), "start") in grouped.groups
        assert (Timestamp("2013-10-31"), "start") in grouped.groups

        res = grouped.get_group((Timestamp("2014-09-30"), "start"))
        tm.assert_frame_equal(res, df.iloc[[0], :])
        res = grouped.get_group((Timestamp("2013-10-31"), "start"))
        tm.assert_frame_equal(res, df.iloc[[1], :])

        df = DataFrame(
            {"event": ["start", "start", "start"], "change": [1234, 5678, 9123]},
            index=pd.DatetimeIndex(["2014-09-10", "2013-10-10", "2014-09-15"]),
        )
        grouped = df.groupby([Grouper(freq="M"), "event"])
        assert len(grouped.groups) == 2
        assert grouped.ngroups == 2
        assert (Timestamp("2014-09-30"), "start") in grouped.groups
        assert (Timestamp("2013-10-31"), "start") in grouped.groups

        res = grouped.get_group((Timestamp("2014-09-30"), "start"))
        tm.assert_frame_equal(res, df.iloc[[0, 2], :])
        res = grouped.get_group((Timestamp("2013-10-31"), "start"))
        tm.assert_frame_equal(res, df.iloc[[1], :])

        # length=3
        df = DataFrame(
            {"event": ["start", "start", "start"], "change": [1234, 5678, 9123]},
            index=pd.DatetimeIndex(["2014-09-10", "2013-10-10", "2014-08-05"]),
        )
        grouped = df.groupby([Grouper(freq="M"), "event"])
        assert len(grouped.groups) == 3
        assert grouped.ngroups == 3
        assert (Timestamp("2014-09-30"), "start") in grouped.groups
        assert (Timestamp("2013-10-31"), "start") in grouped.groups
        assert (Timestamp("2014-08-31"), "start") in grouped.groups

        res = grouped.get_group((Timestamp("2014-09-30"), "start"))
        tm.assert_frame_equal(res, df.iloc[[0], :])
        res = grouped.get_group((Timestamp("2013-10-31"), "start"))
        tm.assert_frame_equal(res, df.iloc[[1], :])
        res = grouped.get_group((Timestamp("2014-08-31"), "start"))
        tm.assert_frame_equal(res, df.iloc[[2], :])

    def test_grouping_string_repr(self):
        # GH 13394
        mi = MultiIndex.from_arrays([list("AAB"), list("aba")])
        df = DataFrame([[1, 2, 3]], columns=mi)
        gr = df.groupby(df[("A", "a")])

        result = gr.grouper.groupings[0].__repr__()
        expected = "Grouping(('A', 'a'))"
        assert result == expected


def test_grouping_by_key_is_in_axis():
    # GH#50413 - Groupers specified by key are in-axis
    df = DataFrame({"a": [1, 1, 2], "b": [1, 1, 2], "c": [3, 4, 5]}).set_index("a")
    gb = df.groupby([Grouper(level="a"), Grouper(key="b")], as_index=False)
    assert not gb.grouper.groupings[0].in_axis
    assert gb.grouper.groupings[1].in_axis

    # Currently only in-axis groupings are including in the result when as_index=False;
    # This is likely to change in the future.
    result = gb.sum()
    expected = DataFrame({"b": [1, 2], "c": [7, 5]})
    tm.assert_frame_equal(result, expected)<|MERGE_RESOLUTION|>--- conflicted
+++ resolved
@@ -283,30 +283,14 @@
             {"A": np.arange(6), "B": ["one", "one", "two", "two", "one", "one"]},
             index=idx,
         )
-<<<<<<< HEAD
         result = df_multi.groupby(["B", Grouper(level="inner")]).mean(numeric_only=True)
-        with pytest.raises(TypeError, match="Could not convert"):
-            df_multi.reset_index().groupby(["B", "inner"]).mean()
-=======
-        result = df_multi.groupby(["B", pd.Grouper(level="inner")]).mean(
-            numeric_only=True
-        )
->>>>>>> b6eecb39
         expected = (
             df_multi.reset_index().groupby(["B", "inner"]).mean(numeric_only=True)
         )
         tm.assert_frame_equal(result, expected)
 
         # Test the reverse grouping order
-<<<<<<< HEAD
         result = df_multi.groupby([Grouper(level="inner"), "B"]).mean(numeric_only=True)
-        with pytest.raises(TypeError, match="Could not convert"):
-            df_multi.reset_index().groupby(["inner", "B"]).mean()
-=======
-        result = df_multi.groupby([pd.Grouper(level="inner"), "B"]).mean(
-            numeric_only=True
-        )
->>>>>>> b6eecb39
         expected = (
             df_multi.reset_index().groupby(["inner", "B"]).mean(numeric_only=True)
         )
@@ -315,13 +299,7 @@
         # Grouping a single-index frame by a column and the index should
         # be equivalent to resetting the index and grouping by two columns
         df_single = df_multi.reset_index("outer")
-<<<<<<< HEAD
-        with pytest.raises(TypeError, match="Could not convert"):
-            df_single.groupby(["B", Grouper(level="inner")]).mean()
         result = df_single.groupby(["B", Grouper(level="inner")]).mean(
-=======
-        result = df_single.groupby(["B", pd.Grouper(level="inner")]).mean(
->>>>>>> b6eecb39
             numeric_only=True
         )
         expected = (
@@ -330,13 +308,7 @@
         tm.assert_frame_equal(result, expected)
 
         # Test the reverse grouping order
-<<<<<<< HEAD
-        with pytest.raises(TypeError, match="Could not convert"):
-            df_single.groupby([Grouper(level="inner"), "B"]).mean()
         result = df_single.groupby([Grouper(level="inner"), "B"]).mean(
-=======
-        result = df_single.groupby([pd.Grouper(level="inner"), "B"]).mean(
->>>>>>> b6eecb39
             numeric_only=True
         )
         expected = (
