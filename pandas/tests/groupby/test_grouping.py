--- conflicted
+++ resolved
@@ -615,11 +615,7 @@
         [
             (
                 "transform",
-<<<<<<< HEAD
-                pd.Series(name=2, dtype=np.float64, index=pd.Index([], dtype="object")),
-=======
                 Series(name=2, dtype=np.float64, index=pd.RangeIndex(0, 0, 1)),
->>>>>>> 7dcaaf48
             ),
             (
                 "agg",
