import builtins
from io import StringIO

import numpy as np
import pytest

from pandas.compat import is_numpy_dev
from pandas.errors import UnsupportedFunctionCall

import pandas as pd
from pandas import (
    DataFrame,
    Index,
    MultiIndex,
    Series,
    Timestamp,
    array as pd_array,
    date_range,
    isna,
)
import pandas._testing as tm
from pandas.core.indexes.extension import ExtensionIndex
import pandas.core.nanops as nanops
from pandas.util import _test_decorators as td


@pytest.fixture(
    params=[np.int32, np.int64, np.float32, np.float64],
    ids=["np.int32", "np.int64", "np.float32", "np.float64"],
)
def numpy_dtypes_for_minmax(request):
    """
    Fixture of numpy dtypes with min and max values used for testing
    cummin and cummax
    """
    dtype = request.param
    min_val = (
        np.iinfo(dtype).min if np.dtype(dtype).kind == "i" else np.finfo(dtype).min
    )
    max_val = (
        np.iinfo(dtype).max if np.dtype(dtype).kind == "i" else np.finfo(dtype).max
    )

    return (dtype, min_val, max_val)


@pytest.mark.parametrize("agg_func", ["any", "all"])
@pytest.mark.parametrize("skipna", [True, False])
@pytest.mark.parametrize(
    "vals",
    [
        ["foo", "bar", "baz"],
        ["foo", "", ""],
        ["", "", ""],
        [1, 2, 3],
        [1, 0, 0],
        [0, 0, 0],
        [1.0, 2.0, 3.0],
        [1.0, 0.0, 0.0],
        [0.0, 0.0, 0.0],
        [True, True, True],
        [True, False, False],
        [False, False, False],
        [np.nan, np.nan, np.nan],
    ],
)
def test_groupby_bool_aggs(agg_func, skipna, vals):
    df = DataFrame({"key": ["a"] * 3 + ["b"] * 3, "val": vals * 2})

    # Figure out expectation using Python builtin
    exp = getattr(builtins, agg_func)(vals)

    # edge case for missing data with skipna and 'any'
    if skipna and all(isna(vals)) and agg_func == "any":
        exp = False

    exp_df = DataFrame([exp] * 2, columns=["val"], index=Index(["a", "b"], name="key"))
    result = getattr(df.groupby("key"), agg_func)(skipna=skipna)
    tm.assert_frame_equal(result, exp_df)


def test_max_min_non_numeric():
    # #2700
    aa = DataFrame({"nn": [11, 11, 22, 22], "ii": [1, 2, 3, 4], "ss": 4 * ["mama"]})

    result = aa.groupby("nn").max()
    assert "ss" in result

    result = aa.groupby("nn").max(numeric_only=False)
    assert "ss" in result

    result = aa.groupby("nn").min()
    assert "ss" in result

    result = aa.groupby("nn").min(numeric_only=False)
    assert "ss" in result


def test_min_date_with_nans():
    # GH26321
    dates = pd.to_datetime(
        Series(["2019-05-09", "2019-05-09", "2019-05-09"]), format="%Y-%m-%d"
    ).dt.date
    df = DataFrame({"a": [np.nan, "1", np.nan], "b": [0, 1, 1], "c": dates})

    result = df.groupby("b", as_index=False)["c"].min()["c"]
    expected = pd.to_datetime(
        Series(["2019-05-09", "2019-05-09"], name="c"), format="%Y-%m-%d"
    ).dt.date
    tm.assert_series_equal(result, expected)

    result = df.groupby("b")["c"].min()
    expected.index.name = "b"
    tm.assert_series_equal(result, expected)


def test_intercept_builtin_sum():
    s = Series([1.0, 2.0, np.nan, 3.0])
    grouped = s.groupby([0, 1, 2, 2])

    result = grouped.agg(builtins.sum)
    result2 = grouped.apply(builtins.sum)
    expected = grouped.sum()
    tm.assert_series_equal(result, expected)
    tm.assert_series_equal(result2, expected)


# @pytest.mark.parametrize("f", [max, min, sum])
# def test_builtins_apply(f):


@pytest.mark.parametrize("f", [max, min, sum])
@pytest.mark.parametrize("keys", ["jim", ["jim", "joe"]])  # Single key  # Multi-key
def test_builtins_apply(keys, f):
    # see gh-8155
    df = DataFrame(np.random.randint(1, 50, (1000, 2)), columns=["jim", "joe"])
    df["jolie"] = np.random.randn(1000)

    fname = f.__name__
    result = df.groupby(keys).apply(f)
    ngroups = len(df.drop_duplicates(subset=keys))

    assert_msg = f"invalid frame shape: {result.shape} (expected ({ngroups}, 3))"
    assert result.shape == (ngroups, 3), assert_msg

    tm.assert_frame_equal(
        result,  # numpy's equivalent function
        df.groupby(keys).apply(getattr(np, fname)),
    )

    if f != sum:
        expected = df.groupby(keys).agg(fname).reset_index()
        expected.set_index(keys, inplace=True, drop=False)
        tm.assert_frame_equal(result, expected, check_dtype=False)

    tm.assert_series_equal(getattr(result, fname)(), getattr(df, fname)())


class TestNumericOnly:
    # make sure that we are passing thru kwargs to our agg functions

    @pytest.fixture
    def df(self):
        # GH3668
        # GH5724
        df = DataFrame(
            {
                "group": [1, 1, 2],
                "int": [1, 2, 3],
                "float": [4.0, 5.0, 6.0],
                "string": list("abc"),
                "category_string": Series(list("abc")).astype("category"),
                "category_int": [7, 8, 9],
                "datetime": date_range("20130101", periods=3),
                "datetimetz": date_range("20130101", periods=3, tz="US/Eastern"),
                "timedelta": pd.timedelta_range("1 s", periods=3, freq="s"),
            },
            columns=[
                "group",
                "int",
                "float",
                "string",
                "category_string",
                "category_int",
                "datetime",
                "datetimetz",
                "timedelta",
            ],
        )
        return df

    @pytest.mark.parametrize("method", ["mean", "median"])
    def test_averages(self, df, method):
        # mean / median
        expected_columns_numeric = Index(["int", "float", "category_int"])

        gb = df.groupby("group")
        expected = DataFrame(
            {
                "category_int": [7.5, 9],
                "float": [4.5, 6.0],
                "timedelta": [pd.Timedelta("1.5s"), pd.Timedelta("3s")],
                "int": [1.5, 3],
                "datetime": [
                    Timestamp("2013-01-01 12:00:00"),
                    Timestamp("2013-01-03 00:00:00"),
                ],
                "datetimetz": [
                    Timestamp("2013-01-01 12:00:00", tz="US/Eastern"),
                    Timestamp("2013-01-03 00:00:00", tz="US/Eastern"),
                ],
            },
            index=Index([1, 2], name="group"),
            columns=[
                "int",
                "float",
                "category_int",
                "datetime",
                "datetimetz",
                "timedelta",
            ],
        )

        result = getattr(gb, method)(numeric_only=False)
        tm.assert_frame_equal(result.reindex_like(expected), expected)

        expected_columns = expected.columns

        self._check(df, method, expected_columns, expected_columns_numeric)

    @pytest.mark.parametrize("method", ["min", "max"])
    def test_extrema(self, df, method):
        # TODO: min, max *should* handle
        # categorical (ordered) dtype

        expected_columns = Index(
            [
                "int",
                "float",
                "string",
                "category_int",
                "datetime",
                "datetimetz",
                "timedelta",
            ]
        )
        expected_columns_numeric = expected_columns

        self._check(df, method, expected_columns, expected_columns_numeric)

    @pytest.mark.parametrize("method", ["first", "last"])
    def test_first_last(self, df, method):

        expected_columns = Index(
            [
                "int",
                "float",
                "string",
                "category_string",
                "category_int",
                "datetime",
                "datetimetz",
                "timedelta",
            ]
        )
        expected_columns_numeric = expected_columns

        self._check(df, method, expected_columns, expected_columns_numeric)

    @pytest.mark.parametrize("method", ["sum", "cumsum"])
    def test_sum_cumsum(self, df, method):

        expected_columns_numeric = Index(["int", "float", "category_int"])
        expected_columns = Index(
            ["int", "float", "string", "category_int", "timedelta"]
        )
        if method == "cumsum":
            # cumsum loses string
            expected_columns = Index(["int", "float", "category_int", "timedelta"])

        self._check(df, method, expected_columns, expected_columns_numeric)

    @pytest.mark.parametrize("method", ["prod", "cumprod"])
    def test_prod_cumprod(self, df, method):

        expected_columns = Index(["int", "float", "category_int"])
        expected_columns_numeric = expected_columns

        self._check(df, method, expected_columns, expected_columns_numeric)

    @pytest.mark.parametrize("method", ["cummin", "cummax"])
    def test_cummin_cummax(self, df, method):
        # like min, max, but don't include strings
        expected_columns = Index(
            ["int", "float", "category_int", "datetime", "datetimetz", "timedelta"]
        )

        # GH#15561: numeric_only=False set by default like min/max
        expected_columns_numeric = expected_columns

        self._check(df, method, expected_columns, expected_columns_numeric)

    def _check(self, df, method, expected_columns, expected_columns_numeric):
        gb = df.groupby("group")

        result = getattr(gb, method)()
        tm.assert_index_equal(result.columns, expected_columns_numeric)

        result = getattr(gb, method)(numeric_only=False)
        tm.assert_index_equal(result.columns, expected_columns)


class TestGroupByNonCythonPaths:
    # GH#5610 non-cython calls should not include the grouper
    # Tests for code not expected to go through cython paths.

    @pytest.fixture
    def df(self):
        df = DataFrame(
            [[1, 2, "foo"], [1, np.nan, "bar"], [3, np.nan, "baz"]],
            columns=["A", "B", "C"],
        )
        return df

    @pytest.fixture
    def gb(self, df):
        gb = df.groupby("A")
        return gb

    @pytest.fixture
    def gni(self, df):
        gni = df.groupby("A", as_index=False)
        return gni

    # TODO: non-unique columns, as_index=False
    def test_idxmax(self, gb):
        # object dtype so idxmax goes through _aggregate_item_by_item
        # GH#5610
        # non-cython calls should not include the grouper
        expected = DataFrame([[0.0], [np.nan]], columns=["B"], index=[1, 3])
        expected.index.name = "A"
        result = gb.idxmax()
        tm.assert_frame_equal(result, expected)

    def test_idxmin(self, gb):
        # object dtype so idxmax goes through _aggregate_item_by_item
        # GH#5610
        # non-cython calls should not include the grouper
        expected = DataFrame([[0.0], [np.nan]], columns=["B"], index=[1, 3])
        expected.index.name = "A"
        result = gb.idxmin()
        tm.assert_frame_equal(result, expected)

    def test_any(self, gb):
        expected = DataFrame(
            [[True, True], [False, True]], columns=["B", "C"], index=[1, 3]
        )
        expected.index.name = "A"
        result = gb.any()
        tm.assert_frame_equal(result, expected)

    def test_mad(self, gb, gni):
        # mad
        expected = DataFrame([[0], [np.nan]], columns=["B"], index=[1, 3])
        expected.index.name = "A"
        result = gb.mad()
        tm.assert_frame_equal(result, expected)

        expected = DataFrame([[1, 0.0], [3, np.nan]], columns=["A", "B"], index=[0, 1])
        result = gni.mad()
        tm.assert_frame_equal(result, expected)

    def test_describe(self, df, gb, gni):
        # describe
        expected_index = Index([1, 3], name="A")
        expected_col = pd.MultiIndex(
            levels=[["B"], ["count", "mean", "std", "min", "25%", "50%", "75%", "max"]],
            codes=[[0] * 8, list(range(8))],
        )
        expected = DataFrame(
            [
                [1.0, 2.0, np.nan, 2.0, 2.0, 2.0, 2.0, 2.0],
                [0.0, np.nan, np.nan, np.nan, np.nan, np.nan, np.nan, np.nan],
            ],
            index=expected_index,
            columns=expected_col,
        )
        result = gb.describe()
        tm.assert_frame_equal(result, expected)

        expected = pd.concat(
            [
                df[df.A == 1].describe().unstack().to_frame().T,
                df[df.A == 3].describe().unstack().to_frame().T,
            ]
        )
        expected.index = Index([0, 1])
        result = gni.describe()
        tm.assert_frame_equal(result, expected)


def test_cython_api2():

    # this takes the fast apply path

    # cumsum (GH5614)
    df = DataFrame([[1, 2, np.nan], [1, np.nan, 9], [3, 4, 9]], columns=["A", "B", "C"])
    expected = DataFrame([[2, np.nan], [np.nan, 9], [4, 9]], columns=["B", "C"])
    result = df.groupby("A").cumsum()
    tm.assert_frame_equal(result, expected)

    # GH 5755 - cumsum is a transformer and should ignore as_index
    result = df.groupby("A", as_index=False).cumsum()
    tm.assert_frame_equal(result, expected)

    # GH 13994
    result = df.groupby("A").cumsum(axis=1)
    expected = df.cumsum(axis=1)
    tm.assert_frame_equal(result, expected)
    result = df.groupby("A").cumprod(axis=1)
    expected = df.cumprod(axis=1)
    tm.assert_frame_equal(result, expected)


def test_cython_median():
    df = DataFrame(np.random.randn(1000))
    df.values[::2] = np.nan

    labels = np.random.randint(0, 50, size=1000).astype(float)
    labels[::17] = np.nan

    result = df.groupby(labels).median()
    exp = df.groupby(labels).agg(nanops.nanmedian)
    tm.assert_frame_equal(result, exp)

    df = DataFrame(np.random.randn(1000, 5))
    rs = df.groupby(labels).agg(np.median)
    xp = df.groupby(labels).median()
    tm.assert_frame_equal(rs, xp)


def test_median_empty_bins(observed):
    df = DataFrame(np.random.randint(0, 44, 500))

    grps = range(0, 55, 5)
    bins = pd.cut(df[0], grps)

    result = df.groupby(bins, observed=observed).median()
    expected = df.groupby(bins, observed=observed).agg(lambda x: x.median())
    tm.assert_frame_equal(result, expected)


@pytest.mark.parametrize(
    "dtype", ["int8", "int16", "int32", "int64", "float32", "float64", "uint64"]
)
@pytest.mark.parametrize(
    "method,data",
    [
        ("first", {"df": [{"a": 1, "b": 1}, {"a": 2, "b": 3}]}),
        ("last", {"df": [{"a": 1, "b": 2}, {"a": 2, "b": 4}]}),
        ("min", {"df": [{"a": 1, "b": 1}, {"a": 2, "b": 3}]}),
        ("max", {"df": [{"a": 1, "b": 2}, {"a": 2, "b": 4}]}),
        ("nth", {"df": [{"a": 1, "b": 2}, {"a": 2, "b": 4}], "args": [1]}),
        ("count", {"df": [{"a": 1, "b": 2}, {"a": 2, "b": 2}], "out_type": "int64"}),
    ],
)
def test_groupby_non_arithmetic_agg_types(dtype, method, data):
    # GH9311, GH6620
    df = DataFrame(
        [{"a": 1, "b": 1}, {"a": 1, "b": 2}, {"a": 2, "b": 3}, {"a": 2, "b": 4}]
    )

    df["b"] = df.b.astype(dtype)

    if "args" not in data:
        data["args"] = []

    if "out_type" in data:
        out_type = data["out_type"]
    else:
        out_type = dtype

    exp = data["df"]
    df_out = DataFrame(exp)

    df_out["b"] = df_out.b.astype(out_type)
    df_out.set_index("a", inplace=True)

    grpd = df.groupby("a")
    t = getattr(grpd, method)(*data["args"])
    tm.assert_frame_equal(t, df_out)


@pytest.mark.parametrize(
    "i",
    [
        (
            Timestamp("2011-01-15 12:50:28.502376"),
            Timestamp("2011-01-20 12:50:28.593448"),
        ),
        (24650000000000001, 24650000000000002),
    ],
)
def test_groupby_non_arithmetic_agg_int_like_precision(i):
    # see gh-6620, gh-9311
    df = DataFrame([{"a": 1, "b": i[0]}, {"a": 1, "b": i[1]}])

    grp_exp = {
        "first": {"expected": i[0]},
        "last": {"expected": i[1]},
        "min": {"expected": i[0]},
        "max": {"expected": i[1]},
        "nth": {"expected": i[1], "args": [1]},
        "count": {"expected": 2},
    }

    for method, data in grp_exp.items():
        if "args" not in data:
            data["args"] = []

        grouped = df.groupby("a")
        res = getattr(grouped, method)(*data["args"])

        assert res.iloc[0].b == data["expected"]


@pytest.mark.parametrize(
    "func, values",
    [
        ("idxmin", {"c_int": [0, 2], "c_float": [1, 3], "c_date": [1, 2]}),
        ("idxmax", {"c_int": [1, 3], "c_float": [0, 2], "c_date": [0, 3]}),
    ],
)
def test_idxmin_idxmax_returns_int_types(func, values):
    # GH 25444
    df = DataFrame(
        {
            "name": ["A", "A", "B", "B"],
            "c_int": [1, 2, 3, 4],
            "c_float": [4.02, 3.03, 2.04, 1.05],
            "c_date": ["2019", "2018", "2016", "2017"],
        }
    )
    df["c_date"] = pd.to_datetime(df["c_date"])

    result = getattr(df.groupby("name"), func)()

    expected = DataFrame(values, index=Index(["A", "B"], name="name"))

    tm.assert_frame_equal(result, expected)


def test_idxmin_idxmax_axis1():
    df = DataFrame(np.random.randn(10, 4), columns=["A", "B", "C", "D"])
    df["A"] = [1, 2, 3, 1, 2, 3, 1, 2, 3, 4]

    gb = df.groupby("A")

    res = gb.idxmax(axis=1)

    alt = df.iloc[:, 1:].idxmax(axis=1)
    indexer = res.index.get_level_values(1)

    tm.assert_series_equal(alt[indexer], res.droplevel("A"))

    df["E"] = pd.date_range("2016-01-01", periods=10)
    gb2 = df.groupby("A")

    msg = "reduction operation 'argmax' not allowed for this dtype"
    with pytest.raises(TypeError, match=msg):
        gb2.idxmax(axis=1)


def test_groupby_cumprod():
    # GH 4095
    df = DataFrame({"key": ["b"] * 10, "value": 2})

    actual = df.groupby("key")["value"].cumprod()
    expected = df.groupby("key")["value"].apply(lambda x: x.cumprod())
    expected.name = "value"
    tm.assert_series_equal(actual, expected)

    df = DataFrame({"key": ["b"] * 100, "value": 2})
    actual = df.groupby("key")["value"].cumprod()
    # if overflows, groupby product casts to float
    # while numpy passes back invalid values
    df["value"] = df["value"].astype(float)
    expected = df.groupby("key")["value"].apply(lambda x: x.cumprod())
    expected.name = "value"
    tm.assert_series_equal(actual, expected)


def scipy_sem(*args, **kwargs):
    from scipy.stats import sem

    return sem(*args, ddof=1, **kwargs)


@pytest.mark.parametrize(
    "op,targop",
    [
        ("mean", np.mean),
        ("median", np.median),
        ("std", np.std),
        ("var", np.var),
        ("sum", np.sum),
        ("prod", np.prod),
        ("min", np.min),
        ("max", np.max),
        ("first", lambda x: x.iloc[0]),
        ("last", lambda x: x.iloc[-1]),
        ("count", np.size),
        pytest.param("sem", scipy_sem, marks=td.skip_if_no_scipy),
    ],
)
def test_ops_general(op, targop):
    df = DataFrame(np.random.randn(1000))
    labels = np.random.randint(0, 50, size=1000).astype(float)

    result = getattr(df.groupby(labels), op)().astype(float)
    expected = df.groupby(labels).agg(targop)
    tm.assert_frame_equal(result, expected)


def test_max_nan_bug():
    raw = """,Date,app,File
-04-23,2013-04-23 00:00:00,,log080001.log
-05-06,2013-05-06 00:00:00,,log.log
-05-07,2013-05-07 00:00:00,OE,xlsx"""

    df = pd.read_csv(StringIO(raw), parse_dates=[0])
    gb = df.groupby("Date")
    r = gb[["File"]].max()
    e = gb["File"].max().to_frame()
    tm.assert_frame_equal(r, e)
    assert not r["File"].isna().any()


def test_nlargest():
    a = Series([1, 3, 5, 7, 2, 9, 0, 4, 6, 10])
    b = Series(list("a" * 5 + "b" * 5))
    gb = a.groupby(b)
    r = gb.nlargest(3)
    e = Series(
        [7, 5, 3, 10, 9, 6],
        index=MultiIndex.from_arrays([list("aaabbb"), [3, 2, 1, 9, 5, 8]]),
    )
    tm.assert_series_equal(r, e)

    a = Series([1, 1, 3, 2, 0, 3, 3, 2, 1, 0])
    gb = a.groupby(b)
    e = Series(
        [3, 2, 1, 3, 3, 2],
        index=MultiIndex.from_arrays([list("aaabbb"), [2, 3, 1, 6, 5, 7]]),
    )
    tm.assert_series_equal(gb.nlargest(3, keep="last"), e)


def test_nlargest_mi_grouper():
    # see gh-21411
    npr = np.random.RandomState(123456789)

    dts = date_range("20180101", periods=10)
    iterables = [dts, ["one", "two"]]

    idx = MultiIndex.from_product(iterables, names=["first", "second"])
    s = Series(npr.randn(20), index=idx)

    result = s.groupby("first").nlargest(1)

    exp_idx = MultiIndex.from_tuples(
        [
            (dts[0], dts[0], "one"),
            (dts[1], dts[1], "one"),
            (dts[2], dts[2], "one"),
            (dts[3], dts[3], "two"),
            (dts[4], dts[4], "one"),
            (dts[5], dts[5], "one"),
            (dts[6], dts[6], "one"),
            (dts[7], dts[7], "one"),
            (dts[8], dts[8], "two"),
            (dts[9], dts[9], "one"),
        ],
        names=["first", "first", "second"],
    )

    exp_values = [
        2.2129019979039612,
        1.8417114045748335,
        0.858963679564603,
        1.3759151378258088,
        0.9430284594687134,
        0.5296914208183142,
        0.8318045593815487,
        -0.8476703342910327,
        0.3804446884133735,
        -0.8028845810770998,
    ]

    expected = Series(exp_values, index=exp_idx)
    tm.assert_series_equal(result, expected, check_exact=False, rtol=1e-3)


def test_nsmallest():
    a = Series([1, 3, 5, 7, 2, 9, 0, 4, 6, 10])
    b = Series(list("a" * 5 + "b" * 5))
    gb = a.groupby(b)
    r = gb.nsmallest(3)
    e = Series(
        [1, 2, 3, 0, 4, 6],
        index=MultiIndex.from_arrays([list("aaabbb"), [0, 4, 1, 6, 7, 8]]),
    )
    tm.assert_series_equal(r, e)

    a = Series([1, 1, 3, 2, 0, 3, 3, 2, 1, 0])
    gb = a.groupby(b)
    e = Series(
        [0, 1, 1, 0, 1, 2],
        index=MultiIndex.from_arrays([list("aaabbb"), [4, 1, 0, 9, 8, 7]]),
    )
    tm.assert_series_equal(gb.nsmallest(3, keep="last"), e)


@pytest.mark.parametrize("func", ["cumprod", "cumsum"])
def test_numpy_compat(func):
    # see gh-12811
    df = DataFrame({"A": [1, 2, 1], "B": [1, 2, 3]})
    g = df.groupby("A")

    msg = "numpy operations are not valid with groupby"

    with pytest.raises(UnsupportedFunctionCall, match=msg):
        getattr(g, func)(1, 2, 3)
    with pytest.raises(UnsupportedFunctionCall, match=msg):
        getattr(g, func)(foo=1)


def test_cummin(numpy_dtypes_for_minmax):
    dtype = numpy_dtypes_for_minmax[0]
    min_val = numpy_dtypes_for_minmax[1]

    # GH 15048
    base_df = DataFrame({"A": [1, 1, 1, 1, 2, 2, 2, 2], "B": [3, 4, 3, 2, 2, 3, 2, 1]})
    expected_mins = [3, 3, 3, 2, 2, 2, 2, 1]

    df = base_df.astype(dtype)

    expected = DataFrame({"B": expected_mins}).astype(dtype)
    result = df.groupby("A").cummin()
    tm.assert_frame_equal(result, expected)
    result = df.groupby("A").B.apply(lambda x: x.cummin()).to_frame()
    tm.assert_frame_equal(result, expected)

    # Test w/ min value for dtype
    df.loc[[2, 6], "B"] = min_val
    expected.loc[[2, 3, 6, 7], "B"] = min_val
    result = df.groupby("A").cummin()
    tm.assert_frame_equal(result, expected)
    expected = df.groupby("A").B.apply(lambda x: x.cummin()).to_frame()
    tm.assert_frame_equal(result, expected)

    # Test nan in some values
    base_df.loc[[0, 2, 4, 6], "B"] = np.nan
    expected = DataFrame({"B": [np.nan, 4, np.nan, 2, np.nan, 3, np.nan, 1]})
    result = base_df.groupby("A").cummin()
    tm.assert_frame_equal(result, expected)
    expected = base_df.groupby("A").B.apply(lambda x: x.cummin()).to_frame()
    tm.assert_frame_equal(result, expected)

    # GH 15561
    df = DataFrame({"a": [1], "b": pd.to_datetime(["2001"])})
    expected = Series(pd.to_datetime("2001"), index=[0], name="b")

    result = df.groupby("a")["b"].cummin()
    tm.assert_series_equal(expected, result)

    # GH 15635
    df = DataFrame({"a": [1, 2, 1], "b": [1, 2, 2]})
    result = df.groupby("a").b.cummin()
    expected = Series([1, 2, 1], name="b")
    tm.assert_series_equal(result, expected)


def test_cummin_all_nan_column():
    base_df = DataFrame({"A": [1, 1, 1, 1, 2, 2, 2, 2], "B": [np.nan] * 8})

    expected = DataFrame({"B": [np.nan] * 8})
    result = base_df.groupby("A").cummin()
    tm.assert_frame_equal(expected, result)
    result = base_df.groupby("A").B.apply(lambda x: x.cummin()).to_frame()
    tm.assert_frame_equal(expected, result)


def test_cummax(numpy_dtypes_for_minmax):
    dtype = numpy_dtypes_for_minmax[0]
    max_val = numpy_dtypes_for_minmax[2]

    # GH 15048
    base_df = DataFrame({"A": [1, 1, 1, 1, 2, 2, 2, 2], "B": [3, 4, 3, 2, 2, 3, 2, 1]})
    expected_maxs = [3, 4, 4, 4, 2, 3, 3, 3]

    df = base_df.astype(dtype)

    expected = DataFrame({"B": expected_maxs}).astype(dtype)
    result = df.groupby("A").cummax()
    tm.assert_frame_equal(result, expected)
    result = df.groupby("A").B.apply(lambda x: x.cummax()).to_frame()
    tm.assert_frame_equal(result, expected)

    # Test w/ max value for dtype
    df.loc[[2, 6], "B"] = max_val
    expected.loc[[2, 3, 6, 7], "B"] = max_val
    result = df.groupby("A").cummax()
    tm.assert_frame_equal(result, expected)
    expected = df.groupby("A").B.apply(lambda x: x.cummax()).to_frame()
    tm.assert_frame_equal(result, expected)

    # Test nan in some values
    base_df.loc[[0, 2, 4, 6], "B"] = np.nan
    expected = DataFrame({"B": [np.nan, 4, np.nan, 4, np.nan, 3, np.nan, 3]})
    result = base_df.groupby("A").cummax()
    tm.assert_frame_equal(result, expected)
    expected = base_df.groupby("A").B.apply(lambda x: x.cummax()).to_frame()
    tm.assert_frame_equal(result, expected)

    # GH 15561
    df = DataFrame({"a": [1], "b": pd.to_datetime(["2001"])})
    expected = Series(pd.to_datetime("2001"), index=[0], name="b")

    result = df.groupby("a")["b"].cummax()
    tm.assert_series_equal(expected, result)

    # GH 15635
    df = DataFrame({"a": [1, 2, 1], "b": [2, 1, 1]})
    result = df.groupby("a").b.cummax()
    expected = Series([2, 1, 2], name="b")
    tm.assert_series_equal(result, expected)


def test_cummax_all_nan_column():
    base_df = DataFrame({"A": [1, 1, 1, 1, 2, 2, 2, 2], "B": [np.nan] * 8})

    expected = DataFrame({"B": [np.nan] * 8})
    result = base_df.groupby("A").cummax()
    tm.assert_frame_equal(expected, result)
    result = base_df.groupby("A").B.apply(lambda x: x.cummax()).to_frame()
    tm.assert_frame_equal(expected, result)


@pytest.mark.parametrize(
    "in_vals, out_vals",
    [
        # Basics: strictly increasing (T), strictly decreasing (F),
        # abs val increasing (F), non-strictly increasing (T)
        ([1, 2, 5, 3, 2, 0, 4, 5, -6, 1, 1], [True, False, False, True]),
        # Test with inf vals
        (
            [1, 2.1, np.inf, 3, 2, np.inf, -np.inf, 5, 11, 1, -np.inf],
            [True, False, True, False],
        ),
        # Test with nan vals; should always be False
        (
            [1, 2, np.nan, 3, 2, np.nan, np.nan, 5, -np.inf, 1, np.nan],
            [False, False, False, False],
        ),
    ],
)
def test_is_monotonic_increasing(in_vals, out_vals):
    # GH 17015
    source_dict = {
        "A": ["1", "2", "3", "4", "5", "6", "7", "8", "9", "10", "11"],
        "B": ["a", "a", "a", "b", "b", "b", "c", "c", "c", "d", "d"],
        "C": in_vals,
    }
    df = DataFrame(source_dict)
    result = df.groupby("B").C.is_monotonic_increasing
    index = Index(list("abcd"), name="B")
    expected = Series(index=index, data=out_vals, name="C")
    tm.assert_series_equal(result, expected)

    # Also check result equal to manually taking x.is_monotonic_increasing.
    expected = df.groupby(["B"]).C.apply(lambda x: x.is_monotonic_increasing)
    tm.assert_series_equal(result, expected)


@pytest.mark.parametrize(
    "in_vals, out_vals",
    [
        # Basics: strictly decreasing (T), strictly increasing (F),
        # abs val decreasing (F), non-strictly increasing (T)
        ([10, 9, 7, 3, 4, 5, -3, 2, 0, 1, 1], [True, False, False, True]),
        # Test with inf vals
        (
            [np.inf, 1, -np.inf, np.inf, 2, -3, -np.inf, 5, -3, -np.inf, -np.inf],
            [True, True, False, True],
        ),
        # Test with nan vals; should always be False
        (
            [1, 2, np.nan, 3, 2, np.nan, np.nan, 5, -np.inf, 1, np.nan],
            [False, False, False, False],
        ),
    ],
)
def test_is_monotonic_decreasing(in_vals, out_vals):
    # GH 17015
    source_dict = {
        "A": ["1", "2", "3", "4", "5", "6", "7", "8", "9", "10", "11"],
        "B": ["a", "a", "a", "b", "b", "b", "c", "c", "c", "d", "d"],
        "C": in_vals,
    }

    df = DataFrame(source_dict)
    result = df.groupby("B").C.is_monotonic_decreasing
    index = Index(list("abcd"), name="B")
    expected = Series(index=index, data=out_vals, name="C")
    tm.assert_series_equal(result, expected)


# describe
# --------------------------------


def test_apply_describe_bug(mframe):
    grouped = mframe.groupby(level="first")
    grouped.describe()  # it works!


def test_series_describe_multikey():
    ts = tm.makeTimeSeries()
    grouped = ts.groupby([lambda x: x.year, lambda x: x.month])
    result = grouped.describe()
    tm.assert_series_equal(result["mean"], grouped.mean(), check_names=False)
    tm.assert_series_equal(result["std"], grouped.std(), check_names=False)
    tm.assert_series_equal(result["min"], grouped.min(), check_names=False)


def test_series_describe_single():
    ts = tm.makeTimeSeries()
    grouped = ts.groupby(lambda x: x.month)
    result = grouped.apply(lambda x: x.describe())
    expected = grouped.describe().stack()
    tm.assert_series_equal(result, expected)


def test_series_index_name(df):
    grouped = df.loc[:, ["C"]].groupby(df["A"])
    result = grouped.agg(lambda x: x.mean())
    assert result.index.name == "A"


def test_frame_describe_multikey(tsframe):
    grouped = tsframe.groupby([lambda x: x.year, lambda x: x.month])
    result = grouped.describe()
    desc_groups = []
    for col in tsframe:
        group = grouped[col].describe()
        # GH 17464 - Remove duplicate MultiIndex levels
        group_col = pd.MultiIndex(
            levels=[[col], group.columns],
            codes=[[0] * len(group.columns), range(len(group.columns))],
        )
        group = DataFrame(group.values, columns=group_col, index=group.index)
        desc_groups.append(group)
    expected = pd.concat(desc_groups, axis=1)
    tm.assert_frame_equal(result, expected)

    groupedT = tsframe.groupby({"A": 0, "B": 0, "C": 1, "D": 1}, axis=1)
    result = groupedT.describe()
    expected = tsframe.describe().T
    tm.assert_frame_equal(result, expected)


def test_frame_describe_tupleindex():

    # GH 14848 - regression from 0.19.0 to 0.19.1
    df1 = DataFrame(
        {
            "x": [1, 2, 3, 4, 5] * 3,
            "y": [10, 20, 30, 40, 50] * 3,
            "z": [100, 200, 300, 400, 500] * 3,
        }
    )
    df1["k"] = [(0, 0, 1), (0, 1, 0), (1, 0, 0)] * 5
    df2 = df1.rename(columns={"k": "key"})
    msg = "Names should be list-like for a MultiIndex"
    with pytest.raises(ValueError, match=msg):
        df1.groupby("k").describe()
    with pytest.raises(ValueError, match=msg):
        df2.groupby("key").describe()


def test_frame_describe_unstacked_format():
    # GH 4792
    prices = {
        Timestamp("2011-01-06 10:59:05", tz=None): 24990,
        Timestamp("2011-01-06 12:43:33", tz=None): 25499,
        Timestamp("2011-01-06 12:54:09", tz=None): 25499,
    }
    volumes = {
        Timestamp("2011-01-06 10:59:05", tz=None): 1500000000,
        Timestamp("2011-01-06 12:43:33", tz=None): 5000000000,
        Timestamp("2011-01-06 12:54:09", tz=None): 100000000,
    }
    df = DataFrame({"PRICE": prices, "VOLUME": volumes})
    result = df.groupby("PRICE").VOLUME.describe()
    data = [
        df[df.PRICE == 24990].VOLUME.describe().values.tolist(),
        df[df.PRICE == 25499].VOLUME.describe().values.tolist(),
    ]
    expected = DataFrame(
        data,
        index=Index([24990, 25499], name="PRICE"),
        columns=["count", "mean", "std", "min", "25%", "50%", "75%", "max"],
    )
    tm.assert_frame_equal(result, expected)


@pytest.mark.xfail(is_numpy_dev, reason="GH#39089 Numpy changed dtype inference")
@pytest.mark.filterwarnings(
    "ignore:"
    "indexing past lexsort depth may impact performance:"
    "pandas.errors.PerformanceWarning"
)
@pytest.mark.parametrize("as_index", [True, False])
def test_describe_with_duplicate_output_column_names(as_index):
    # GH 35314
    df = DataFrame(
        {
            "a": [99, 99, 99, 88, 88, 88],
            "b": [1, 2, 3, 4, 5, 6],
            "c": [10, 20, 30, 40, 50, 60],
        },
        columns=["a", "b", "b"],
    )

    expected = (
        DataFrame.from_records(
            [
                ("a", "count", 3.0, 3.0),
                ("a", "mean", 88.0, 99.0),
                ("a", "std", 0.0, 0.0),
                ("a", "min", 88.0, 99.0),
                ("a", "25%", 88.0, 99.0),
                ("a", "50%", 88.0, 99.0),
                ("a", "75%", 88.0, 99.0),
                ("a", "max", 88.0, 99.0),
                ("b", "count", 3.0, 3.0),
                ("b", "mean", 5.0, 2.0),
                ("b", "std", 1.0, 1.0),
                ("b", "min", 4.0, 1.0),
                ("b", "25%", 4.5, 1.5),
                ("b", "50%", 5.0, 2.0),
                ("b", "75%", 5.5, 2.5),
                ("b", "max", 6.0, 3.0),
                ("b", "count", 3.0, 3.0),
                ("b", "mean", 5.0, 2.0),
                ("b", "std", 1.0, 1.0),
                ("b", "min", 4.0, 1.0),
                ("b", "25%", 4.5, 1.5),
                ("b", "50%", 5.0, 2.0),
                ("b", "75%", 5.5, 2.5),
                ("b", "max", 6.0, 3.0),
            ],
        )
        .set_index([0, 1])
        .T
    )
    expected.columns.names = [None, None]
    expected.index = Index([88, 99], name="a")

    if as_index:
        expected = expected.drop(columns=["a"], level=0)
    else:
        expected = expected.reset_index(drop=True)

    result = df.groupby("a", as_index=as_index).describe()

    tm.assert_frame_equal(result, expected)


def test_groupby_mean_no_overflow():
    # Regression test for (#22487)
    df = DataFrame(
        {
            "user": ["A", "A", "A", "A", "A"],
            "connections": [4970, 4749, 4719, 4704, 18446744073699999744],
        }
    )
    assert df.groupby("user")["connections"].mean()["A"] == 3689348814740003840


@pytest.mark.parametrize(
    "values",
    [
        {
            "a": [1, 1, 1, 2, 2, 2, 3, 3, 3],
            "b": [1, pd.NA, 2, 1, pd.NA, 2, 1, pd.NA, 2],
        },
        {"a": [1, 1, 2, 2, 3, 3], "b": [1, 2, 1, 2, 1, 2]},
    ],
)
@pytest.mark.parametrize("function", ["mean", "median", "var"])
def test_apply_to_nullable_integer_returns_float(values, function):
    # https://github.com/pandas-dev/pandas/issues/32219
    output = 0.5 if function == "var" else 1.5
    arr = np.array([output] * 3, dtype=float)
<<<<<<< HEAD
    idx = Index(pd_array([1, 2, 3]), name="a")
    assert isinstance(idx, ExtensionIndex)
    assert idx.dtype == "Int64"
    expected = DataFrame({"b": arr}, index=idx)
=======
    idx = Index([1, 2, 3], dtype=object, name="a")
    expected = DataFrame({"b": arr}, index=idx).astype("Float64")
>>>>>>> 963cf2b5

    groups = DataFrame(values, dtype="Int64").groupby("a")

    result = getattr(groups, function)()
    tm.assert_frame_equal(result, expected)

    result = groups.agg(function)
    tm.assert_frame_equal(result, expected)

    result = groups.agg([function])
    expected.columns = MultiIndex.from_tuples([("b", function)])
    tm.assert_frame_equal(result, expected)


def test_groupby_sum_below_mincount_nullable_integer():
    # https://github.com/pandas-dev/pandas/issues/32861
    df = DataFrame({"a": [0, 1, 2], "b": [0, 1, 2], "c": [0, 1, 2]}, dtype="Int64")
    grouped = df.groupby("a")
    idx = Index(pd_array([0, 1, 2]), name="a")
    assert isinstance(idx, ExtensionIndex)
    assert idx.dtype == "Int64"

    result = grouped["b"].sum(min_count=2)
    expected = Series([pd.NA] * 3, dtype="Int64", index=idx, name="b")
    tm.assert_series_equal(result, expected)

    result = grouped.sum(min_count=2)
    expected = DataFrame({"b": [pd.NA] * 3, "c": [pd.NA] * 3}, dtype="Int64", index=idx)
    tm.assert_frame_equal(result, expected)<|MERGE_RESOLUTION|>--- conflicted
+++ resolved
@@ -1104,15 +1104,10 @@
     # https://github.com/pandas-dev/pandas/issues/32219
     output = 0.5 if function == "var" else 1.5
     arr = np.array([output] * 3, dtype=float)
-<<<<<<< HEAD
     idx = Index(pd_array([1, 2, 3]), name="a")
     assert isinstance(idx, ExtensionIndex)
     assert idx.dtype == "Int64"
-    expected = DataFrame({"b": arr}, index=idx)
-=======
-    idx = Index([1, 2, 3], dtype=object, name="a")
     expected = DataFrame({"b": arr}, index=idx).astype("Float64")
->>>>>>> 963cf2b5
 
     groups = DataFrame(values, dtype="Int64").groupby("a")
 
