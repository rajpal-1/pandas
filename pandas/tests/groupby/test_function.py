--- conflicted
+++ resolved
@@ -412,73 +412,6 @@
         assert res.iloc[0].b == data["expected"]
 
 
-<<<<<<< HEAD
-@pytest.mark.parametrize(
-    "func, values",
-    [
-        ("idxmin", {"c_int": [0, 2], "c_float": [1, 3], "c_date": [1, 2]}),
-        ("idxmax", {"c_int": [1, 3], "c_float": [0, 2], "c_date": [0, 3]}),
-    ],
-)
-@pytest.mark.parametrize("numeric_only", [True, False])
-def test_idxmin_idxmax_returns_int_types(func, values, numeric_only):
-    # GH 25444
-    df = DataFrame(
-        {
-            "name": ["A", "A", "B", "B"],
-            "c_int": [1, 2, 3, 4],
-            "c_float": [4.02, 3.03, 2.04, 1.05],
-            "c_date": ["2019", "2018", "2016", "2017"],
-        }
-    )
-    df["c_date"] = pd.to_datetime(df["c_date"])
-    df["c_date_tz"] = df["c_date"].dt.tz_localize("US/Pacific")
-    df["c_timedelta"] = df["c_date"] - df["c_date"].iloc[0]
-    df["c_period"] = df["c_date"].dt.to_period("W")
-    df["c_Integer"] = df["c_int"].astype("Int64")
-    df["c_Floating"] = df["c_float"].astype("Float64")
-
-    result = getattr(df.groupby("name"), func)(numeric_only=numeric_only)
-
-    expected = DataFrame(values, index=Index(["A", "B"], name="name"))
-    if numeric_only:
-        expected = expected.drop(columns=["c_date"])
-    else:
-        expected["c_date_tz"] = expected["c_date"]
-        expected["c_timedelta"] = expected["c_date"]
-        expected["c_period"] = expected["c_date"]
-    expected["c_Integer"] = expected["c_int"]
-    expected["c_Floating"] = expected["c_float"]
-
-    tm.assert_frame_equal(result, expected)
-
-
-def test_idxmin_idxmax_axis1():
-    df = DataFrame(np.random.randn(10, 4), columns=["A", "B", "C", "D"])
-    df["A"] = [1, 2, 3, 1, 2, 3, 1, 2, 3, 4]
-
-    gb = df.groupby("A")
-
-    warn_msg = "DataFrameGroupBy.idxmax with axis=1 is deprecated"
-    with tm.assert_produces_warning(FutureWarning, match=warn_msg):
-        res = gb.idxmax(axis=1)
-
-    alt = df.iloc[:, 1:].idxmax(axis=1)
-    indexer = res.index.get_level_values(1)
-
-    tm.assert_series_equal(alt[indexer], res.axis_ops.drop_level("A"))
-
-    df["E"] = date_range("2016-01-01", periods=10)
-    gb2 = df.groupby("A")
-
-    msg = "'>' not supported between instances of 'Timestamp' and 'float'"
-    with pytest.raises(TypeError, match=msg):
-        with tm.assert_produces_warning(FutureWarning, match=warn_msg):
-            gb2.idxmax(axis=1)
-
-
-=======
->>>>>>> b3fa178b
 @pytest.mark.parametrize("numeric_only", [True, False, None])
 def test_axis1_numeric_only(request, groupby_func, numeric_only):
     if groupby_func in ("idxmax", "idxmin"):
