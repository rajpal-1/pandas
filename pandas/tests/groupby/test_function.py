--- conflicted
+++ resolved
@@ -732,17 +732,11 @@
     expected.loc[[2, 3, 6, 7], "B"] = min_val
     expected.loc[[1, 5], "B"] = min_val + 1  # should not be rounded to min_val
     result = df.groupby("A").cummin()
-<<<<<<< HEAD
-    tm.assert_frame_equal(result, expected)
+    tm.assert_frame_equal(result, expected, check_exact=True)
     expected = (
         df.groupby("A", group_keys=False).B.apply(lambda x: x.cummin()).to_frame()
     )
-    tm.assert_frame_equal(result, expected)
-=======
     tm.assert_frame_equal(result, expected, check_exact=True)
-    expected = df.groupby("A").B.apply(lambda x: x.cummin()).to_frame()
-    tm.assert_frame_equal(result, expected, check_exact=True)
->>>>>>> 7e51bd73
 
     # Test nan in some values
     base_df.loc[[0, 2, 4, 6], "B"] = np.nan
@@ -773,19 +767,13 @@
 def test_cummin_max_all_nan_column(method, dtype):
     base_df = DataFrame({"A": [1, 1, 1, 1, 2, 2, 2, 2], "B": [np.nan] * 8})
     base_df["B"] = base_df["B"].astype(dtype)
-    grouped = base_df.groupby("A")
+    grouped = base_df.groupby("A", group_keys=False)
 
     expected = DataFrame({"B": [np.nan] * 8}, dtype=dtype)
     result = getattr(grouped, method)()
     tm.assert_frame_equal(expected, result)
-<<<<<<< HEAD
-    result = (
-        base_df.groupby("A", group_keys=False).B.apply(lambda x: x.cummin()).to_frame()
-    )
-=======
 
     result = getattr(grouped["B"], method)().to_frame()
->>>>>>> 7e51bd73
     tm.assert_frame_equal(expected, result)
 
 
@@ -854,15 +842,6 @@
     df = DataFrame({"a": Series([1, None, 2], dtype=dtype)})
     gb = df.groupby(groups)["a"]
 
-<<<<<<< HEAD
-    expected = DataFrame({"B": [np.nan] * 8})
-    result = base_df.groupby("A").cummax()
-    tm.assert_frame_equal(expected, result)
-    result = (
-        base_df.groupby("A", group_keys=False).B.apply(lambda x: x.cummax()).to_frame()
-    )
-    tm.assert_frame_equal(expected, result)
-=======
     result = getattr(gb, method)(skipna=False)
     expected = Series(expected_data, dtype=dtype, name="a")
 
@@ -895,7 +874,6 @@
     expected = DataFrame({"b": data}, dtype=dtype)
 
     tm.assert_frame_equal(result, expected)
->>>>>>> 7e51bd73
 
 
 @pytest.mark.parametrize(
@@ -1019,7 +997,7 @@
     result = groupedT.describe()
     expected = tsframe.describe().T
     # reverting the change from https://github.com/pandas-dev/pandas/pull/35441/
-    expected.index = pd.MultiIndex(
+    expected.index = MultiIndex(
         levels=[[0, 1], expected.index],
         codes=[[0, 0, 1, 1], range(len(expected.index))],
     )
