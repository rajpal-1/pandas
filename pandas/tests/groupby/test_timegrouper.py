--- conflicted
+++ resolved
@@ -472,17 +472,12 @@
         def sumfunc_series(x):
             return Series([x["value"].sum()], ("sum",))
 
-<<<<<<< HEAD
-        expected = df.groupby(Grouper(key="date")).apply(sumfunc_series)
-        result = df_dt.groupby(Grouper(freq="ME", key="date")).apply(sumfunc_series)
-=======
         msg = "DataFrameGroupBy.apply operated on the grouping columns"
         with tm.assert_produces_warning(FutureWarning, match=msg):
             expected = df.groupby(Grouper(key="date")).apply(sumfunc_series)
         msg = "DataFrameGroupBy.apply operated on the grouping columns"
         with tm.assert_produces_warning(FutureWarning, match=msg):
-            result = df_dt.groupby(Grouper(freq="M", key="date")).apply(sumfunc_series)
->>>>>>> 83523318
+            result = df_dt.groupby(Grouper(freq="ME", key="date")).apply(sumfunc_series)
         tm.assert_frame_equal(
             result.reset_index(drop=True), expected.reset_index(drop=True)
         )
@@ -498,16 +493,11 @@
         def sumfunc_value(x):
             return x.value.sum()
 
-<<<<<<< HEAD
-        expected = df.groupby(Grouper(key="date")).apply(sumfunc_value)
-        result = df_dt.groupby(Grouper(freq="ME", key="date")).apply(sumfunc_value)
-=======
         msg = "DataFrameGroupBy.apply operated on the grouping columns"
         with tm.assert_produces_warning(FutureWarning, match=msg):
             expected = df.groupby(Grouper(key="date")).apply(sumfunc_value)
         with tm.assert_produces_warning(FutureWarning, match=msg):
-            result = df_dt.groupby(Grouper(freq="M", key="date")).apply(sumfunc_value)
->>>>>>> 83523318
+            result = df_dt.groupby(Grouper(freq="ME", key="date")).apply(sumfunc_value)
         tm.assert_series_equal(
             result.reset_index(drop=True), expected.reset_index(drop=True)
         )
