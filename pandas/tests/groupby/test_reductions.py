import builtins
import datetime as dt
from string import ascii_lowercase

import numpy as np
import pytest

from pandas._libs.tslibs import iNaT

from pandas.core.dtypes.common import pandas_dtype
from pandas.core.dtypes.missing import na_value_for_dtype

import pandas as pd
from pandas import (
    DataFrame,
    MultiIndex,
    Series,
    Timestamp,
    date_range,
    isna,
)
import pandas._testing as tm
from pandas.util import _test_decorators as td


@pytest.mark.parametrize("dtype", ["int64", "int32", "float64", "float32"])
def test_basic_aggregations(dtype):
    data = Series(np.arange(9) // 3, index=np.arange(9), dtype=dtype)

    index = np.arange(9)
    np.random.default_rng(2).shuffle(index)
    data = data.reindex(index)

    grouped = data.groupby(lambda x: x // 3, group_keys=False)

    for k, v in grouped:
        assert len(v) == 3

    msg = "using SeriesGroupBy.mean"
    with tm.assert_produces_warning(FutureWarning, match=msg):
        agged = grouped.aggregate(np.mean)
    assert agged[1] == 1

    msg = "using SeriesGroupBy.mean"
    with tm.assert_produces_warning(FutureWarning, match=msg):
        expected = grouped.agg(np.mean)
    tm.assert_series_equal(agged, expected)  # shorthand
    tm.assert_series_equal(agged, grouped.mean())
    result = grouped.sum()
    msg = "using SeriesGroupBy.sum"
    with tm.assert_produces_warning(FutureWarning, match=msg):
        expected = grouped.agg(np.sum)
    tm.assert_series_equal(result, expected)

    expected = grouped.apply(lambda x: x * x.sum())
    transformed = grouped.transform(lambda x: x * x.sum())
    assert transformed[7] == 12
    tm.assert_series_equal(transformed, expected)

    value_grouped = data.groupby(data)
    msg = "using SeriesGroupBy.mean"
    with tm.assert_produces_warning(FutureWarning, match=msg):
        result = value_grouped.aggregate(np.mean)
    tm.assert_series_equal(result, agged, check_index_type=False)

    # complex agg
    msg = "using SeriesGroupBy.[mean|std]"
    with tm.assert_produces_warning(FutureWarning, match=msg):
        agged = grouped.aggregate([np.mean, np.std])

    msg = r"nested renamer is not supported"
    with pytest.raises(pd.errors.SpecificationError, match=msg):
        grouped.aggregate({"one": np.mean, "two": np.std})

    group_constants = {0: 10, 1: 20, 2: 30}
    msg = (
        "Pinning the groupby key to each group in SeriesGroupBy.agg is deprecated, "
        "and cases that relied on it will raise in a future version"
    )
    with tm.assert_produces_warning(FutureWarning, match=msg):
        # GH#41090
        agged = grouped.agg(lambda x: group_constants[x.name] + x.mean())
    assert agged[1] == 21

    # corner cases
    msg = "Must produce aggregated value"
    # exception raised is type Exception
    with pytest.raises(Exception, match=msg):
        grouped.aggregate(lambda x: x * 2)


@pytest.mark.parametrize(
    "vals",
    [
        ["foo", "bar", "baz"],
        ["foo", "", ""],
        ["", "", ""],
        [1, 2, 3],
        [1, 0, 0],
        [0, 0, 0],
        [1.0, 2.0, 3.0],
        [1.0, 0.0, 0.0],
        [0.0, 0.0, 0.0],
        [True, True, True],
        [True, False, False],
        [False, False, False],
        [np.nan, np.nan, np.nan],
    ],
)
def test_groupby_bool_aggs(skipna, all_boolean_reductions, vals):
    df = DataFrame({"key": ["a"] * 3 + ["b"] * 3, "val": vals * 2})

    # Figure out expectation using Python builtin
    exp = getattr(builtins, all_boolean_reductions)(vals)

    # edge case for missing data with skipna and 'any'
    if skipna and all(isna(vals)) and all_boolean_reductions == "any":
        exp = False

    expected = DataFrame(
        [exp] * 2, columns=["val"], index=pd.Index(["a", "b"], name="key")
    )
    result = getattr(df.groupby("key"), all_boolean_reductions)(skipna=skipna)
    tm.assert_frame_equal(result, expected)


def test_any():
    df = DataFrame(
        [[1, 2, "foo"], [1, np.nan, "bar"], [3, np.nan, "baz"]],
        columns=["A", "B", "C"],
    )
    expected = DataFrame(
        [[True, True], [False, True]], columns=["B", "C"], index=[1, 3]
    )
    expected.index.name = "A"
    result = df.groupby("A").any()
    tm.assert_frame_equal(result, expected)


def test_bool_aggs_dup_column_labels(all_boolean_reductions):
    # GH#21668
    df = DataFrame([[True, True]], columns=["a", "a"])
    grp_by = df.groupby([0])
    result = getattr(grp_by, all_boolean_reductions)()

    expected = df.set_axis(np.array([0]))
    tm.assert_frame_equal(result, expected)


@pytest.mark.parametrize(
    "data",
    [
        [False, False, False],
        [True, True, True],
        [pd.NA, pd.NA, pd.NA],
        [False, pd.NA, False],
        [True, pd.NA, True],
        [True, pd.NA, False],
    ],
)
def test_masked_kleene_logic(all_boolean_reductions, skipna, data):
    # GH#37506
    ser = Series(data, dtype="boolean")

    # The result should match aggregating on the whole series. Correctness
    # there is verified in test_reductions.py::test_any_all_boolean_kleene_logic
    expected_data = getattr(ser, all_boolean_reductions)(skipna=skipna)
    expected = Series(expected_data, index=np.array([0]), dtype="boolean")

    result = ser.groupby([0, 0, 0]).agg(all_boolean_reductions, skipna=skipna)
    tm.assert_series_equal(result, expected)


@pytest.mark.parametrize(
    "dtype1,dtype2,exp_col1,exp_col2",
    [
        (
            "float",
            "Float64",
            np.array([True], dtype=bool),
            pd.array([pd.NA], dtype="boolean"),
        ),
        (
            "Int64",
            "float",
            pd.array([pd.NA], dtype="boolean"),
            np.array([True], dtype=bool),
        ),
        (
            "Int64",
            "Int64",
            pd.array([pd.NA], dtype="boolean"),
            pd.array([pd.NA], dtype="boolean"),
        ),
        (
            "Float64",
            "boolean",
            pd.array([pd.NA], dtype="boolean"),
            pd.array([pd.NA], dtype="boolean"),
        ),
    ],
)
def test_masked_mixed_types(dtype1, dtype2, exp_col1, exp_col2):
    # GH#37506
    data = [1.0, np.nan]
    df = DataFrame(
        {"col1": pd.array(data, dtype=dtype1), "col2": pd.array(data, dtype=dtype2)}
    )
    result = df.groupby([1, 1]).agg("all", skipna=False)

    expected = DataFrame({"col1": exp_col1, "col2": exp_col2}, index=np.array([1]))
    tm.assert_frame_equal(result, expected)


@pytest.mark.parametrize("dtype", ["Int64", "Float64", "boolean"])
def test_masked_bool_aggs_skipna(
    all_boolean_reductions, dtype, skipna, frame_or_series
):
    # GH#40585
    obj = frame_or_series([pd.NA, 1], dtype=dtype)
    expected_res = True
    if not skipna and all_boolean_reductions == "all":
        expected_res = pd.NA
    expected = frame_or_series([expected_res], index=np.array([1]), dtype="boolean")

    result = obj.groupby([1, 1]).agg(all_boolean_reductions, skipna=skipna)
    tm.assert_equal(result, expected)


@pytest.mark.parametrize(
    "bool_agg_func,data,expected_res",
    [
        ("any", [pd.NA, np.nan], False),
        ("any", [pd.NA, 1, np.nan], True),
        ("all", [pd.NA, pd.NaT], True),
        ("all", [pd.NA, False, pd.NaT], False),
    ],
)
def test_object_type_missing_vals(bool_agg_func, data, expected_res, frame_or_series):
    # GH#37501
    obj = frame_or_series(data, dtype=object)
    result = obj.groupby([1] * len(data)).agg(bool_agg_func)
    expected = frame_or_series([expected_res], index=np.array([1]), dtype="bool")
    tm.assert_equal(result, expected)


def test_object_NA_raises_with_skipna_false(all_boolean_reductions):
    # GH#37501
    ser = Series([pd.NA], dtype=object)
    with pytest.raises(TypeError, match="boolean value of NA is ambiguous"):
        ser.groupby([1]).agg(all_boolean_reductions, skipna=False)


def test_empty(frame_or_series, all_boolean_reductions):
    # GH 45231
    kwargs = {"columns": ["a"]} if frame_or_series is DataFrame else {"name": "a"}
    obj = frame_or_series(**kwargs, dtype=object)
    result = getattr(obj.groupby(obj.index), all_boolean_reductions)()
    expected = frame_or_series(**kwargs, dtype=bool)
    tm.assert_equal(result, expected)


@pytest.mark.parametrize("how", ["idxmin", "idxmax"])
def test_idxmin_idxmax_extremes(how, any_real_numpy_dtype):
    # GH#57040
    if any_real_numpy_dtype is int or any_real_numpy_dtype is float:
        # No need to test
        return
    info = np.iinfo if "int" in any_real_numpy_dtype else np.finfo
    min_value = info(any_real_numpy_dtype).min
    max_value = info(any_real_numpy_dtype).max
    df = DataFrame(
        {"a": [2, 1, 1, 2], "b": [min_value, max_value, max_value, min_value]},
        dtype=any_real_numpy_dtype,
    )
    gb = df.groupby("a")
    result = getattr(gb, how)()
    expected = DataFrame(
        {"b": [1, 0]}, index=pd.Index([1, 2], name="a", dtype=any_real_numpy_dtype)
    )
    tm.assert_frame_equal(result, expected)


@pytest.mark.parametrize("how", ["idxmin", "idxmax"])
def test_idxmin_idxmax_extremes_skipna(skipna, how, float_numpy_dtype):
    # GH#57040
    min_value = np.finfo(float_numpy_dtype).min
    max_value = np.finfo(float_numpy_dtype).max
    df = DataFrame(
        {
            "a": Series(np.repeat(range(1, 6), repeats=2), dtype="intp"),
            "b": Series(
                [
                    np.nan,
                    min_value,
                    np.nan,
                    max_value,
                    min_value,
                    np.nan,
                    max_value,
                    np.nan,
                    np.nan,
                    np.nan,
                ],
                dtype=float_numpy_dtype,
            ),
        },
    )
    gb = df.groupby("a")

    warn = None if skipna else FutureWarning
    msg = f"The behavior of DataFrameGroupBy.{how} with all-NA values"
    with tm.assert_produces_warning(warn, match=msg):
        result = getattr(gb, how)(skipna=skipna)
    if skipna:
        values = [1, 3, 4, 6, np.nan]
    else:
        values = np.nan
    expected = DataFrame(
        {"b": values}, index=pd.Index(range(1, 6), name="a", dtype="intp")
    )
    tm.assert_frame_equal(result, expected)


@pytest.mark.parametrize(
    "func, values",
    [
        ("idxmin", {"c_int": [0, 2], "c_float": [1, 3], "c_date": [1, 2]}),
        ("idxmax", {"c_int": [1, 3], "c_float": [0, 2], "c_date": [0, 3]}),
    ],
)
@pytest.mark.parametrize("numeric_only", [True, False])
def test_idxmin_idxmax_returns_int_types(func, values, numeric_only):
    # GH 25444
    df = DataFrame(
        {
            "name": ["A", "A", "B", "B"],
            "c_int": [1, 2, 3, 4],
            "c_float": [4.02, 3.03, 2.04, 1.05],
            "c_date": ["2019", "2018", "2016", "2017"],
        }
    )
    df["c_date"] = pd.to_datetime(df["c_date"])
    df["c_date_tz"] = df["c_date"].dt.tz_localize("US/Pacific")
    df["c_timedelta"] = df["c_date"] - df["c_date"].iloc[0]
    df["c_period"] = df["c_date"].dt.to_period("W")
    df["c_Integer"] = df["c_int"].astype("Int64")
    df["c_Floating"] = df["c_float"].astype("Float64")

    result = getattr(df.groupby("name"), func)(numeric_only=numeric_only)

    expected = DataFrame(values, index=pd.Index(["A", "B"], name="name"))
    if numeric_only:
        expected = expected.drop(columns=["c_date"])
    else:
        expected["c_date_tz"] = expected["c_date"]
        expected["c_timedelta"] = expected["c_date"]
        expected["c_period"] = expected["c_date"]
    expected["c_Integer"] = expected["c_int"]
    expected["c_Floating"] = expected["c_float"]

    tm.assert_frame_equal(result, expected)


@pytest.mark.parametrize(
    "data",
    [
        (
            Timestamp("2011-01-15 12:50:28.502376"),
            Timestamp("2011-01-20 12:50:28.593448"),
        ),
        (24650000000000001, 24650000000000002),
    ],
)
@pytest.mark.parametrize("method", ["count", "min", "max", "first", "last"])
def test_groupby_non_arithmetic_agg_int_like_precision(method, data):
    # GH#6620, GH#9311
    df = DataFrame({"a": [1, 1], "b": data})

    grouped = df.groupby("a")
    result = getattr(grouped, method)()
    if method == "count":
        expected_value = 2
    elif method == "first":
        expected_value = data[0]
    elif method == "last":
        expected_value = data[1]
    else:
        expected_value = getattr(df["b"], method)()
    expected = DataFrame({"b": [expected_value]}, index=pd.Index([1], name="a"))

    tm.assert_frame_equal(result, expected)


<<<<<<< HEAD
=======
@pytest.mark.parametrize("how", ["first", "last"])
def test_first_last_skipna(any_real_nullable_dtype, sort, skipna, how):
    # GH#57019
    na_value = na_value_for_dtype(pandas_dtype(any_real_nullable_dtype))
    df = DataFrame(
        {
            "a": [2, 1, 1, 2, 3, 3],
            "b": [na_value, 3.0, na_value, 4.0, np.nan, np.nan],
            "c": [na_value, 3.0, na_value, 4.0, np.nan, np.nan],
        },
        dtype=any_real_nullable_dtype,
    )
    gb = df.groupby("a", sort=sort)
    method = getattr(gb, how)
    result = method(skipna=skipna)

    ilocs = {
        ("first", True): [3, 1, 4],
        ("first", False): [0, 1, 4],
        ("last", True): [3, 1, 5],
        ("last", False): [3, 2, 5],
    }[how, skipna]
    expected = df.iloc[ilocs].set_index("a")
    if sort:
        expected = expected.sort_index()
    tm.assert_frame_equal(result, expected)


def test_idxmin_idxmax_axis1():
    df = DataFrame(
        np.random.default_rng(2).standard_normal((10, 4)), columns=["A", "B", "C", "D"]
    )
    df["A"] = [1, 2, 3, 1, 2, 3, 1, 2, 3, 4]

    gb = df.groupby("A")

    warn_msg = "DataFrameGroupBy.idxmax with axis=1 is deprecated"
    with tm.assert_produces_warning(FutureWarning, match=warn_msg):
        res = gb.idxmax(axis=1)

    alt = df.iloc[:, 1:].idxmax(axis=1)
    indexer = res.index.get_level_values(1)

    tm.assert_series_equal(alt[indexer], res.droplevel("A"))

    df["E"] = date_range("2016-01-01", periods=10)
    gb2 = df.groupby("A")

    msg = "'>' not supported between instances of 'Timestamp' and 'float'"
    with pytest.raises(TypeError, match=msg):
        with tm.assert_produces_warning(FutureWarning, match=warn_msg):
            gb2.idxmax(axis=1)


>>>>>>> b6fb9057
def test_groupby_mean_no_overflow():
    # Regression test for (#22487)
    df = DataFrame(
        {
            "user": ["A", "A", "A", "A", "A"],
            "connections": [4970, 4749, 4719, 4704, 18446744073699999744],
        }
    )
    assert df.groupby("user")["connections"].mean()["A"] == 3689348814740003840


def test_mean_on_timedelta():
    # GH 17382
    df = DataFrame({"time": pd.to_timedelta(range(10)), "cat": ["A", "B"] * 5})
    result = df.groupby("cat")["time"].mean()
    expected = Series(
        pd.to_timedelta([4, 5]), name="time", index=pd.Index(["A", "B"], name="cat")
    )
    tm.assert_series_equal(result, expected)


def test_cython_median():
    arr = np.random.default_rng(2).standard_normal(1000)
    arr[::2] = np.nan
    df = DataFrame(arr)

    labels = np.random.default_rng(2).integers(0, 50, size=1000).astype(float)
    labels[::17] = np.nan

    result = df.groupby(labels).median()
    msg = "using DataFrameGroupBy.median"
    with tm.assert_produces_warning(FutureWarning, match=msg):
        exp = df.groupby(labels).agg(np.nanmedian)
    tm.assert_frame_equal(result, exp)

    df = DataFrame(np.random.default_rng(2).standard_normal((1000, 5)))
    msg = "using DataFrameGroupBy.median"
    with tm.assert_produces_warning(FutureWarning, match=msg):
        rs = df.groupby(labels).agg(np.median)
    xp = df.groupby(labels).median()
    tm.assert_frame_equal(rs, xp)


def test_median_empty_bins(observed):
    df = DataFrame(np.random.default_rng(2).integers(0, 44, 500))

    grps = range(0, 55, 5)
    bins = pd.cut(df[0], grps)

    result = df.groupby(bins, observed=observed).median()
    expected = df.groupby(bins, observed=observed).agg(lambda x: x.median())
    tm.assert_frame_equal(result, expected)


def test_max_min_non_numeric():
    # #2700
    aa = DataFrame({"nn": [11, 11, 22, 22], "ii": [1, 2, 3, 4], "ss": 4 * ["mama"]})

    result = aa.groupby("nn").max()
    assert "ss" in result

    result = aa.groupby("nn").max(numeric_only=False)
    assert "ss" in result

    result = aa.groupby("nn").min()
    assert "ss" in result

    result = aa.groupby("nn").min(numeric_only=False)
    assert "ss" in result


def test_max_min_object_multiple_columns():
    # GH#41111 case where the aggregation is valid for some columns but not
    # others; we split object blocks column-wise, consistent with
    # DataFrame._reduce

    df = DataFrame(
        {
            "A": [1, 1, 2, 2, 3],
            "B": [1, "foo", 2, "bar", False],
            "C": ["a", "b", "c", "d", "e"],
        }
    )
    df._consolidate_inplace()  # should already be consolidate, but double-check
    assert len(df._mgr.blocks) == 2

    gb = df.groupby("A")

    result = gb[["C"]].max()
    # "max" is valid for column "C" but not for "B"
    ei = pd.Index([1, 2, 3], name="A")
    expected = DataFrame({"C": ["b", "d", "e"]}, index=ei)
    tm.assert_frame_equal(result, expected)

    result = gb[["C"]].min()
    # "min" is valid for column "C" but not for "B"
    ei = pd.Index([1, 2, 3], name="A")
    expected = DataFrame({"C": ["a", "c", "e"]}, index=ei)
    tm.assert_frame_equal(result, expected)


def test_min_date_with_nans():
    # GH26321
    dates = pd.to_datetime(
        Series(["2019-05-09", "2019-05-09", "2019-05-09"]), format="%Y-%m-%d"
    ).dt.date
    df = DataFrame({"a": [np.nan, "1", np.nan], "b": [0, 1, 1], "c": dates})

    result = df.groupby("b", as_index=False)["c"].min()["c"]
    expected = pd.to_datetime(
        Series(["2019-05-09", "2019-05-09"], name="c"), format="%Y-%m-%d"
    ).dt.date
    tm.assert_series_equal(result, expected)

    result = df.groupby("b")["c"].min()
    expected.index.name = "b"
    tm.assert_series_equal(result, expected)


def test_max_inat():
    # GH#40767 dont interpret iNaT as NaN
    ser = Series([1, iNaT])
    key = np.array([1, 1], dtype=np.int64)
    gb = ser.groupby(key)

    result = gb.max(min_count=2)
    expected = Series({1: 1}, dtype=np.int64)
    tm.assert_series_equal(result, expected, check_exact=True)

    result = gb.min(min_count=2)
    expected = Series({1: iNaT}, dtype=np.int64)
    tm.assert_series_equal(result, expected, check_exact=True)

    # not enough entries -> gets masked to NaN
    result = gb.min(min_count=3)
    expected = Series({1: np.nan})
    tm.assert_series_equal(result, expected, check_exact=True)


def test_max_inat_not_all_na():
    # GH#40767 dont interpret iNaT as NaN

    # make sure we dont round iNaT+1 to iNaT
    ser = Series([1, iNaT, 2, iNaT + 1])
    gb = ser.groupby([1, 2, 3, 3])
    result = gb.min(min_count=2)

    # Note: in converting to float64, the iNaT + 1 maps to iNaT, i.e. is lossy
    expected = Series({1: np.nan, 2: np.nan, 3: iNaT + 1})
    expected.index = expected.index.astype(int)
    tm.assert_series_equal(result, expected, check_exact=True)


@pytest.mark.parametrize("func", ["min", "max"])
def test_groupby_aggregate_period_column(func):
    # GH 31471
    groups = [1, 2]
    periods = pd.period_range("2020", periods=2, freq="Y")
    df = DataFrame({"a": groups, "b": periods})

    result = getattr(df.groupby("a")["b"], func)()
    idx = pd.Index([1, 2], name="a")
    expected = Series(periods, index=idx, name="b")

    tm.assert_series_equal(result, expected)


@pytest.mark.parametrize("func", ["min", "max"])
def test_groupby_aggregate_period_frame(func):
    # GH 31471
    groups = [1, 2]
    periods = pd.period_range("2020", periods=2, freq="Y")
    df = DataFrame({"a": groups, "b": periods})

    result = getattr(df.groupby("a"), func)()
    idx = pd.Index([1, 2], name="a")
    expected = DataFrame({"b": periods}, index=idx)

    tm.assert_frame_equal(result, expected)


def test_aggregate_numeric_object_dtype():
    # https://github.com/pandas-dev/pandas/issues/39329
    # simplified case: multiple object columns where one is all-NaN
    # -> gets split as the all-NaN is inferred as float
    df = DataFrame(
        {"key": ["A", "A", "B", "B"], "col1": list("abcd"), "col2": [np.nan] * 4},
    ).astype(object)
    result = df.groupby("key").min()
    expected = (
        DataFrame(
            {"key": ["A", "B"], "col1": ["a", "c"], "col2": [np.nan, np.nan]},
        )
        .set_index("key")
        .astype(object)
    )
    tm.assert_frame_equal(result, expected)

    # same but with numbers
    df = DataFrame(
        {"key": ["A", "A", "B", "B"], "col1": list("abcd"), "col2": range(4)},
    ).astype(object)
    result = df.groupby("key").min()
    expected = (
        DataFrame({"key": ["A", "B"], "col1": ["a", "c"], "col2": [0, 2]})
        .set_index("key")
        .astype(object)
    )
    tm.assert_frame_equal(result, expected)


@pytest.mark.parametrize("func", ["min", "max"])
def test_aggregate_categorical_lost_index(func: str):
    # GH: 28641 groupby drops index, when grouping over categorical column with min/max
    ds = Series(["b"], dtype="category").cat.as_ordered()
    df = DataFrame({"A": [1997], "B": ds})
    result = df.groupby("A").agg({"B": func})
    expected = DataFrame({"B": ["b"]}, index=pd.Index([1997], name="A"))

    # ordered categorical dtype should be preserved
    expected["B"] = expected["B"].astype(ds.dtype)

    tm.assert_frame_equal(result, expected)


@pytest.mark.parametrize("dtype", ["Int64", "Int32", "Float64", "Float32", "boolean"])
def test_groupby_min_max_nullable(dtype):
    if dtype == "Int64":
        # GH#41743 avoid precision loss
        ts = 1618556707013635762
    elif dtype == "boolean":
        ts = 0
    else:
        ts = 4.0

    df = DataFrame({"id": [2, 2], "ts": [ts, ts + 1]})
    df["ts"] = df["ts"].astype(dtype)

    gb = df.groupby("id")

    result = gb.min()
    expected = df.iloc[:1].set_index("id")
    tm.assert_frame_equal(result, expected)

    res_max = gb.max()
    expected_max = df.iloc[1:].set_index("id")
    tm.assert_frame_equal(res_max, expected_max)

    result2 = gb.min(min_count=3)
    expected2 = DataFrame({"ts": [pd.NA]}, index=expected.index, dtype=dtype)
    tm.assert_frame_equal(result2, expected2)

    res_max2 = gb.max(min_count=3)
    tm.assert_frame_equal(res_max2, expected2)

    # Case with NA values
    df2 = DataFrame({"id": [2, 2, 2], "ts": [ts, pd.NA, ts + 1]})
    df2["ts"] = df2["ts"].astype(dtype)
    gb2 = df2.groupby("id")

    result3 = gb2.min()
    tm.assert_frame_equal(result3, expected)

    res_max3 = gb2.max()
    tm.assert_frame_equal(res_max3, expected_max)

    result4 = gb2.min(min_count=100)
    tm.assert_frame_equal(result4, expected2)

    res_max4 = gb2.max(min_count=100)
    tm.assert_frame_equal(res_max4, expected2)


def test_min_max_nullable_uint64_empty_group():
    # don't raise NotImplementedError from libgroupby
    cat = pd.Categorical([0] * 10, categories=[0, 1])
    df = DataFrame({"A": cat, "B": pd.array(np.arange(10, dtype=np.uint64))})
    gb = df.groupby("A", observed=False)

    res = gb.min()

    idx = pd.CategoricalIndex([0, 1], dtype=cat.dtype, name="A")
    expected = DataFrame({"B": pd.array([0, pd.NA], dtype="UInt64")}, index=idx)
    tm.assert_frame_equal(res, expected)

    res = gb.max()
    expected.iloc[0, 0] = 9
    tm.assert_frame_equal(res, expected)


@pytest.mark.parametrize("func", ["first", "last", "min", "max"])
def test_groupby_min_max_categorical(func):
    # GH: 52151
    df = DataFrame(
        {
            "col1": pd.Categorical(["A"], categories=list("AB"), ordered=True),
            "col2": pd.Categorical([1], categories=[1, 2], ordered=True),
            "value": 0.1,
        }
    )
    result = getattr(df.groupby("col1", observed=False), func)()

    idx = pd.CategoricalIndex(data=["A", "B"], name="col1", ordered=True)
    expected = DataFrame(
        {
            "col2": pd.Categorical([1, None], categories=[1, 2], ordered=True),
            "value": [0.1, None],
        },
        index=idx,
    )
    tm.assert_frame_equal(result, expected)


@pytest.mark.parametrize("func", ["min", "max"])
def test_min_empty_string_dtype(func):
    # GH#55619
    pytest.importorskip("pyarrow")
    dtype = "string[pyarrow_numpy]"
    df = DataFrame({"a": ["a"], "b": "a", "c": "a"}, dtype=dtype).iloc[:0]
    result = getattr(df.groupby("a"), func)()
    expected = DataFrame(
        columns=["b", "c"], dtype=dtype, index=pd.Index([], dtype=dtype, name="a")
    )
    tm.assert_frame_equal(result, expected)


def test_max_nan_bug():
    df = DataFrame(
        {
            "Unnamed: 0": ["-04-23", "-05-06", "-05-07"],
            "Date": [
                "2013-04-23 00:00:00",
                "2013-05-06 00:00:00",
                "2013-05-07 00:00:00",
            ],
            "app": Series([np.nan, np.nan, "OE"]),
            "File": ["log080001.log", "log.log", "xlsx"],
        }
    )
    gb = df.groupby("Date")
    r = gb[["File"]].max()
    e = gb["File"].max().to_frame()
    tm.assert_frame_equal(r, e)
    assert not r["File"].isna().any()


@pytest.mark.slow
@pytest.mark.parametrize("with_nan", [True, False])
@pytest.mark.parametrize("keys", [["joe"], ["joe", "jim"]])
def test_series_groupby_nunique(sort, dropna, as_index, with_nan, keys):
    n = 100
    m = 10
    days = date_range("2015-08-23", periods=10)
    df = DataFrame(
        {
            "jim": np.random.default_rng(2).choice(list(ascii_lowercase), n),
            "joe": np.random.default_rng(2).choice(days, n),
            "julie": np.random.default_rng(2).integers(0, m, n),
        }
    )
    if with_nan:
        df = df.astype({"julie": float})  # Explicit cast to avoid implicit cast below
        df.loc[1::17, "jim"] = None
        df.loc[3::37, "joe"] = None
        df.loc[7::19, "julie"] = None
        df.loc[8::19, "julie"] = None
        df.loc[9::19, "julie"] = None
    original_df = df.copy()
    gr = df.groupby(keys, as_index=as_index, sort=sort)
    left = gr["julie"].nunique(dropna=dropna)

    gr = df.groupby(keys, as_index=as_index, sort=sort)
    right = gr["julie"].apply(Series.nunique, dropna=dropna)
    if not as_index:
        right = right.reset_index(drop=True)

    if as_index:
        tm.assert_series_equal(left, right, check_names=False)
    else:
        tm.assert_frame_equal(left, right, check_names=False)
    tm.assert_frame_equal(df, original_df)


def test_nunique():
    df = DataFrame({"A": list("abbacc"), "B": list("abxacc"), "C": list("abbacx")})

    expected = DataFrame({"A": list("abc"), "B": [1, 2, 1], "C": [1, 1, 2]})
    result = df.groupby("A", as_index=False).nunique()
    tm.assert_frame_equal(result, expected)

    # as_index
    expected.index = list("abc")
    expected.index.name = "A"
    expected = expected.drop(columns="A")
    result = df.groupby("A").nunique()
    tm.assert_frame_equal(result, expected)

    # with na
    result = df.replace({"x": None}).groupby("A").nunique(dropna=False)
    tm.assert_frame_equal(result, expected)

    # dropna
    expected = DataFrame({"B": [1] * 3, "C": [1] * 3}, index=list("abc"))
    expected.index.name = "A"
    result = df.replace({"x": None}).groupby("A").nunique()
    tm.assert_frame_equal(result, expected)


def test_nunique_with_object():
    # GH 11077
    data = DataFrame(
        [
            [100, 1, "Alice"],
            [200, 2, "Bob"],
            [300, 3, "Charlie"],
            [-400, 4, "Dan"],
            [500, 5, "Edith"],
        ],
        columns=["amount", "id", "name"],
    )

    result = data.groupby(["id", "amount"])["name"].nunique()
    index = MultiIndex.from_arrays([data.id, data.amount])
    expected = Series([1] * 5, name="name", index=index)
    tm.assert_series_equal(result, expected)


def test_nunique_with_empty_series():
    # GH 12553
    data = Series(name="name", dtype=object)
    result = data.groupby(level=0).nunique()
    expected = Series(name="name", dtype="int64")
    tm.assert_series_equal(result, expected)


def test_nunique_with_timegrouper():
    # GH 13453
    test = DataFrame(
        {
            "time": [
                Timestamp("2016-06-28 09:35:35"),
                Timestamp("2016-06-28 16:09:30"),
                Timestamp("2016-06-28 16:46:28"),
            ],
            "data": ["1", "2", "3"],
        }
    ).set_index("time")
    result = test.groupby(pd.Grouper(freq="h"))["data"].nunique()
    expected = test.groupby(pd.Grouper(freq="h"))["data"].apply(Series.nunique)
    tm.assert_series_equal(result, expected)


@pytest.mark.parametrize(
    "key, data, dropna, expected",
    [
        (
            ["x", "x", "x"],
            [Timestamp("2019-01-01"), pd.NaT, Timestamp("2019-01-01")],
            True,
            Series([1], index=pd.Index(["x"], name="key"), name="data"),
        ),
        (
            ["x", "x", "x"],
            [dt.date(2019, 1, 1), pd.NaT, dt.date(2019, 1, 1)],
            True,
            Series([1], index=pd.Index(["x"], name="key"), name="data"),
        ),
        (
            ["x", "x", "x", "y", "y"],
            [
                dt.date(2019, 1, 1),
                pd.NaT,
                dt.date(2019, 1, 1),
                pd.NaT,
                dt.date(2019, 1, 1),
            ],
            False,
            Series([2, 2], index=pd.Index(["x", "y"], name="key"), name="data"),
        ),
        (
            ["x", "x", "x", "x", "y"],
            [
                dt.date(2019, 1, 1),
                pd.NaT,
                dt.date(2019, 1, 1),
                pd.NaT,
                dt.date(2019, 1, 1),
            ],
            False,
            Series([2, 1], index=pd.Index(["x", "y"], name="key"), name="data"),
        ),
    ],
)
def test_nunique_with_NaT(key, data, dropna, expected):
    # GH 27951
    df = DataFrame({"key": key, "data": data})
    result = df.groupby(["key"])["data"].nunique(dropna=dropna)
    tm.assert_series_equal(result, expected)


def test_nunique_preserves_column_level_names():
    # GH 23222
    test = DataFrame([1, 2, 2], columns=pd.Index(["A"], name="level_0"))
    result = test.groupby([0, 0, 0]).nunique()
    expected = DataFrame([2], index=np.array([0]), columns=test.columns)
    tm.assert_frame_equal(result, expected)


def test_nunique_transform_with_datetime():
    # GH 35109 - transform with nunique on datetimes results in integers
    df = DataFrame(date_range("2008-12-31", "2009-01-02"), columns=["date"])
    result = df.groupby([0, 0, 1])["date"].transform("nunique")
    expected = Series([2, 2, 1], name="date")
    tm.assert_series_equal(result, expected)


def test_empty_categorical(observed):
    # GH#21334
    cat = Series([1]).astype("category")
    ser = cat[:0]
    gb = ser.groupby(ser, observed=observed)
    result = gb.nunique()
    if observed:
        expected = Series([], index=cat[:0], dtype="int64")
    else:
        expected = Series([0], index=cat, dtype="int64")
    tm.assert_series_equal(result, expected)


def test_intercept_builtin_sum():
    s = Series([1.0, 2.0, np.nan, 3.0])
    grouped = s.groupby([0, 1, 2, 2])

    msg = "using SeriesGroupBy.sum"
    with tm.assert_produces_warning(FutureWarning, match=msg):
        # GH#53425
        result = grouped.agg(builtins.sum)
    msg = "using np.sum"
    with tm.assert_produces_warning(FutureWarning, match=msg):
        # GH#53425
        result2 = grouped.apply(builtins.sum)
    expected = grouped.sum()
    tm.assert_series_equal(result, expected)
    tm.assert_series_equal(result2, expected)


@pytest.mark.parametrize("min_count", [0, 10])
def test_groupby_sum_mincount_boolean(min_count):
    b = True
    a = False
    na = np.nan
    dfg = pd.array([b, b, na, na, a, a, b], dtype="boolean")

    df = DataFrame({"A": [1, 1, 2, 2, 3, 3, 1], "B": dfg})
    result = df.groupby("A").sum(min_count=min_count)
    if min_count == 0:
        expected = DataFrame(
            {"B": pd.array([3, 0, 0], dtype="Int64")},
            index=pd.Index([1, 2, 3], name="A"),
        )
        tm.assert_frame_equal(result, expected)
    else:
        expected = DataFrame(
            {"B": pd.array([pd.NA] * 3, dtype="Int64")},
            index=pd.Index([1, 2, 3], name="A"),
        )
        tm.assert_frame_equal(result, expected)


def test_groupby_sum_below_mincount_nullable_integer():
    # https://github.com/pandas-dev/pandas/issues/32861
    df = DataFrame({"a": [0, 1, 2], "b": [0, 1, 2], "c": [0, 1, 2]}, dtype="Int64")
    grouped = df.groupby("a")
    idx = pd.Index([0, 1, 2], name="a", dtype="Int64")

    result = grouped["b"].sum(min_count=2)
    expected = Series([pd.NA] * 3, dtype="Int64", index=idx, name="b")
    tm.assert_series_equal(result, expected)

    result = grouped.sum(min_count=2)
    expected = DataFrame({"b": [pd.NA] * 3, "c": [pd.NA] * 3}, dtype="Int64", index=idx)
    tm.assert_frame_equal(result, expected)


def test_groupby_sum_timedelta_with_nat():
    # GH#42659
    df = DataFrame(
        {
            "a": [1, 1, 2, 2],
            "b": [pd.Timedelta("1d"), pd.Timedelta("2d"), pd.Timedelta("3d"), pd.NaT],
        }
    )
    td3 = pd.Timedelta(days=3)

    gb = df.groupby("a")

    res = gb.sum()
    expected = DataFrame({"b": [td3, td3]}, index=pd.Index([1, 2], name="a"))
    tm.assert_frame_equal(res, expected)

    res = gb["b"].sum()
    tm.assert_series_equal(res, expected["b"])

    res = gb["b"].sum(min_count=2)
    expected = Series([td3, pd.NaT], dtype="m8[ns]", name="b", index=expected.index)
    tm.assert_series_equal(res, expected)


@pytest.mark.parametrize(
    "dtype", ["int8", "int16", "int32", "int64", "float32", "float64", "uint64"]
)
@pytest.mark.parametrize(
    "method,data",
    [
        ("first", {"df": [{"a": 1, "b": 1}, {"a": 2, "b": 3}]}),
        ("last", {"df": [{"a": 1, "b": 2}, {"a": 2, "b": 4}]}),
        ("min", {"df": [{"a": 1, "b": 1}, {"a": 2, "b": 3}]}),
        ("max", {"df": [{"a": 1, "b": 2}, {"a": 2, "b": 4}]}),
        ("count", {"df": [{"a": 1, "b": 2}, {"a": 2, "b": 2}], "out_type": "int64"}),
    ],
)
def test_groupby_non_arithmetic_agg_types(dtype, method, data):
    # GH9311, GH6620
    df = DataFrame(
        [{"a": 1, "b": 1}, {"a": 1, "b": 2}, {"a": 2, "b": 3}, {"a": 2, "b": 4}]
    )

    df["b"] = df.b.astype(dtype)

    if "args" not in data:
        data["args"] = []

    if "out_type" in data:
        out_type = data["out_type"]
    else:
        out_type = dtype

    exp = data["df"]
    df_out = DataFrame(exp)

    df_out["b"] = df_out.b.astype(out_type)
    df_out.set_index("a", inplace=True)

    grpd = df.groupby("a")
    t = getattr(grpd, method)(*data["args"])
    tm.assert_frame_equal(t, df_out)


def scipy_sem(*args, **kwargs):
    from scipy.stats import sem

    return sem(*args, ddof=1, **kwargs)


@pytest.mark.parametrize(
    "op,targop",
    [
        ("mean", np.mean),
        ("median", np.median),
        ("std", np.std),
        ("var", np.var),
        ("sum", np.sum),
        ("prod", np.prod),
        ("min", np.min),
        ("max", np.max),
        ("first", lambda x: x.iloc[0]),
        ("last", lambda x: x.iloc[-1]),
        ("count", np.size),
        pytest.param("sem", scipy_sem, marks=td.skip_if_no("scipy")),
    ],
)
def test_ops_general(op, targop):
    df = DataFrame(np.random.default_rng(2).standard_normal(1000))
    labels = np.random.default_rng(2).integers(0, 50, size=1000).astype(float)

    result = getattr(df.groupby(labels), op)()
    warn = None if op in ("first", "last", "count", "sem") else FutureWarning
    msg = f"using DataFrameGroupBy.{op}"
    with tm.assert_produces_warning(warn, match=msg):
        expected = df.groupby(labels).agg(targop)
    tm.assert_frame_equal(result, expected)


@pytest.mark.parametrize(
    "values",
    [
        {
            "a": [1, 1, 1, 2, 2, 2, 3, 3, 3],
            "b": [1, pd.NA, 2, 1, pd.NA, 2, 1, pd.NA, 2],
        },
        {"a": [1, 1, 2, 2, 3, 3], "b": [1, 2, 1, 2, 1, 2]},
    ],
)
@pytest.mark.parametrize("function", ["mean", "median", "var"])
def test_apply_to_nullable_integer_returns_float(values, function):
    # https://github.com/pandas-dev/pandas/issues/32219
    output = 0.5 if function == "var" else 1.5
    arr = np.array([output] * 3, dtype=float)
    idx = pd.Index([1, 2, 3], name="a", dtype="Int64")
    expected = DataFrame({"b": arr}, index=idx).astype("Float64")

    groups = DataFrame(values, dtype="Int64").groupby("a")

    result = getattr(groups, function)()
    tm.assert_frame_equal(result, expected)

    result = groups.agg(function)
    tm.assert_frame_equal(result, expected)

    result = groups.agg([function])
    expected.columns = MultiIndex.from_tuples([("b", function)])
    tm.assert_frame_equal(result, expected)


@pytest.mark.parametrize(
    "op",
    [
        "sum",
        "prod",
        "min",
        "max",
        "median",
        "mean",
        "skew",
        "std",
        "var",
        "sem",
    ],
)
@pytest.mark.parametrize("axis", [0, 1])
def test_regression_allowlist_methods(op, axis, skipna, sort):
    # GH6944
    # GH 17537
    # explicitly test the allowlist methods
    raw_frame = DataFrame([0])
    if axis == 0:
        frame = raw_frame
        msg = "The 'axis' keyword in DataFrame.groupby is deprecated and will be"
    else:
        frame = raw_frame.T
        msg = "DataFrame.groupby with axis=1 is deprecated"

    with tm.assert_produces_warning(FutureWarning, match=msg):
        grouped = frame.groupby(level=0, axis=axis, sort=sort)

    if op == "skew":
        # skew has skipna
        result = getattr(grouped, op)(skipna=skipna)
        expected = frame.groupby(level=0).apply(
            lambda h: getattr(h, op)(axis=axis, skipna=skipna)
        )
        if sort:
            expected = expected.sort_index(axis=axis)
        tm.assert_frame_equal(result, expected)
    else:
        result = getattr(grouped, op)()
        expected = frame.groupby(level=0).apply(lambda h: getattr(h, op)(axis=axis))
        if sort:
            expected = expected.sort_index(axis=axis)
        tm.assert_frame_equal(result, expected)


def test_groupby_prod_with_int64_dtype():
    # GH#46573
    data = [
        [1, 11],
        [1, 41],
        [1, 17],
        [1, 37],
        [1, 7],
        [1, 29],
        [1, 31],
        [1, 2],
        [1, 3],
        [1, 43],
        [1, 5],
        [1, 47],
        [1, 19],
        [1, 88],
    ]
    df = DataFrame(data, columns=["A", "B"], dtype="int64")
    result = df.groupby(["A"]).prod().reset_index()
    expected = DataFrame({"A": [1], "B": [180970905912331920]}, dtype="int64")
    tm.assert_frame_equal(result, expected)


def test_groupby_std_datetimelike(warn_copy_on_write):
    # GH#48481
    tdi = pd.timedelta_range("1 Day", periods=10000)
    ser = Series(tdi)
    ser[::5] *= 2  # get different std for different groups

    df = ser.to_frame("A").copy()

    df["B"] = ser + Timestamp(0)
    df["C"] = ser + Timestamp(0, tz="UTC")
    df.iloc[-1] = pd.NaT  # last group includes NaTs

    gb = df.groupby(list(range(5)) * 2000)

    result = gb.std()

    # Note: this does not _exactly_ match what we would get if we did
    # [gb.get_group(i).std() for i in gb.groups]
    #  but it _does_ match the floating point error we get doing the
    #  same operation on int64 data xref GH#51332
    td1 = pd.Timedelta("2887 days 11:21:02.326710176")
    td4 = pd.Timedelta("2886 days 00:42:34.664668096")
    exp_ser = Series([td1 * 2, td1, td1, td1, td4], index=np.arange(5))
    expected = DataFrame({"A": exp_ser, "B": exp_ser, "C": exp_ser})
    tm.assert_frame_equal(result, expected)<|MERGE_RESOLUTION|>--- conflicted
+++ resolved
@@ -392,8 +392,6 @@
     tm.assert_frame_equal(result, expected)
 
 
-<<<<<<< HEAD
-=======
 @pytest.mark.parametrize("how", ["first", "last"])
 def test_first_last_skipna(any_real_nullable_dtype, sort, skipna, how):
     # GH#57019
@@ -422,33 +420,6 @@
     tm.assert_frame_equal(result, expected)
 
 
-def test_idxmin_idxmax_axis1():
-    df = DataFrame(
-        np.random.default_rng(2).standard_normal((10, 4)), columns=["A", "B", "C", "D"]
-    )
-    df["A"] = [1, 2, 3, 1, 2, 3, 1, 2, 3, 4]
-
-    gb = df.groupby("A")
-
-    warn_msg = "DataFrameGroupBy.idxmax with axis=1 is deprecated"
-    with tm.assert_produces_warning(FutureWarning, match=warn_msg):
-        res = gb.idxmax(axis=1)
-
-    alt = df.iloc[:, 1:].idxmax(axis=1)
-    indexer = res.index.get_level_values(1)
-
-    tm.assert_series_equal(alt[indexer], res.droplevel("A"))
-
-    df["E"] = date_range("2016-01-01", periods=10)
-    gb2 = df.groupby("A")
-
-    msg = "'>' not supported between instances of 'Timestamp' and 'float'"
-    with pytest.raises(TypeError, match=msg):
-        with tm.assert_produces_warning(FutureWarning, match=warn_msg):
-            gb2.idxmax(axis=1)
-
-
->>>>>>> b6fb9057
 def test_groupby_mean_no_overflow():
     # Regression test for (#22487)
     df = DataFrame(
