from datetime import datetime
import warnings

import numpy as np
import pytest

from pandas.core.dtypes.dtypes import CategoricalDtype

import pandas as pd
from pandas import (
    DataFrame,
    MultiIndex,
    Series,
    Timestamp,
    date_range,
    get_option,
)
import pandas._testing as tm
from pandas.tests.frame.common import zip_frames


def test_apply(float_frame):
    with np.errstate(all="ignore"):
        # ufunc
        result = np.sqrt(float_frame["A"])
        expected = float_frame.apply(np.sqrt)["A"]
        tm.assert_series_equal(result, expected)

        # aggregator
        result = float_frame.apply(np.mean)["A"]
        expected = np.mean(float_frame["A"])
        assert result == expected

        d = float_frame.index[0]
        result = float_frame.apply(np.mean, axis=1)
        expected = np.mean(float_frame.xs(d))
        assert result[d] == expected
        assert result.index is float_frame.index

    # GH 9573
    df = DataFrame({"c0": ["A", "A", "B", "B"], "c1": ["C", "C", "D", "D"]})
    result = df.apply(lambda ts: ts.astype("category"))

    assert result.shape == (4, 2)
    assert isinstance(result["c0"].dtype, CategoricalDtype)
    assert isinstance(result["c1"].dtype, CategoricalDtype)


def test_apply_axis1_with_ea():
    # GH#36785
    expected = DataFrame({"A": [Timestamp("2013-01-01", tz="UTC")]})
    result = expected.apply(lambda x: x, axis=1)
    tm.assert_frame_equal(result, expected)


@pytest.mark.parametrize(
    "data, dtype",
    [(1, None), (1, CategoricalDtype([1])), (Timestamp("2013-01-01", tz="UTC"), None)],
)
def test_agg_axis1_duplicate_index(data, dtype):
    # GH 42380
    expected = DataFrame([[data], [data]], index=["a", "a"], dtype=dtype)
    result = expected.agg(lambda x: x, axis=1)
    tm.assert_frame_equal(result, expected)


def test_apply_mixed_datetimelike():
    # mixed datetimelike
    # GH 7778
    expected = DataFrame(
        {
            "A": date_range("20130101", periods=3),
            "B": pd.to_timedelta(np.arange(3), unit="s"),
        }
    )
    result = expected.apply(lambda x: x, axis=1)
    tm.assert_frame_equal(result, expected)


def test_apply_empty(float_frame):
    # empty
    empty_frame = DataFrame()

    result = empty_frame.apply(np.sqrt)
    assert result.empty

    result = empty_frame.apply(np.mean)
    assert result.empty

    no_rows = float_frame[:0]
    result = no_rows.apply(lambda x: x.mean())
    expected = Series(np.nan, index=float_frame.columns)
    tm.assert_series_equal(result, expected)

    no_cols = float_frame.loc[:, []]
    result = no_cols.apply(lambda x: x.mean(), axis=1)
    expected = Series(np.nan, index=float_frame.index)
    tm.assert_series_equal(result, expected)

    # GH 2476
    expected = DataFrame(index=["a"])
    result = expected.apply(lambda x: x["a"], axis=1)
    tm.assert_frame_equal(result, expected)


def test_apply_with_reduce_empty():
    # reduce with an empty DataFrame
    empty_frame = DataFrame()

    x = []
    result = empty_frame.apply(x.append, axis=1, result_type="expand")
    tm.assert_frame_equal(result, empty_frame)
    result = empty_frame.apply(x.append, axis=1, result_type="reduce")
    expected = Series([], index=pd.Index([], dtype=object), dtype=np.float64)
    tm.assert_series_equal(result, expected)

    empty_with_cols = DataFrame(columns=["a", "b", "c"])
    result = empty_with_cols.apply(x.append, axis=1, result_type="expand")
    tm.assert_frame_equal(result, empty_with_cols)
    result = empty_with_cols.apply(x.append, axis=1, result_type="reduce")
    expected = Series([], index=pd.Index([], dtype=object), dtype=np.float64)
    tm.assert_series_equal(result, expected)

    # Ensure that x.append hasn't been called
    assert x == []


@pytest.mark.parametrize("func", ["sum", "prod", "any", "all"])
def test_apply_funcs_over_empty(func):
    # GH 28213
    df = DataFrame(columns=["a", "b", "c"])

    result = df.apply(getattr(np, func))
    expected = getattr(df, func)()
    tm.assert_series_equal(result, expected)


def test_nunique_empty():
    # GH 28213
    df = DataFrame(columns=["a", "b", "c"])

    result = df.nunique()
    expected = Series(0, index=df.columns)
    tm.assert_series_equal(result, expected)

    result = df.T.nunique()
    expected = Series([], index=pd.Index([]), dtype=np.float64)
    tm.assert_series_equal(result, expected)


def test_apply_standard_nonunique():
    df = DataFrame([[1, 2, 3], [4, 5, 6], [7, 8, 9]], index=["a", "a", "c"])

    result = df.apply(lambda s: s[0], axis=1)
    expected = Series([1, 4, 7], ["a", "a", "c"])
    tm.assert_series_equal(result, expected)

    result = df.T.apply(lambda s: s[0], axis=0)
    tm.assert_series_equal(result, expected)


def test_apply_broadcast(float_frame, int_frame_const_col):

    # scalars
    result = float_frame.apply(np.mean, result_type="broadcast")
    expected = DataFrame([float_frame.mean()], index=float_frame.index)
    tm.assert_frame_equal(result, expected)

    result = float_frame.apply(np.mean, axis=1, result_type="broadcast")
    m = float_frame.mean(axis=1)
    expected = DataFrame({c: m for c in float_frame.columns})
    tm.assert_frame_equal(result, expected)

    # lists
    result = float_frame.apply(
        lambda x: list(range(len(float_frame.columns))),
        axis=1,
        result_type="broadcast",
    )
    m = list(range(len(float_frame.columns)))
    expected = DataFrame(
        [m] * len(float_frame.index),
        dtype="float64",
        index=float_frame.index,
        columns=float_frame.columns,
    )
    tm.assert_frame_equal(result, expected)

    result = float_frame.apply(
        lambda x: list(range(len(float_frame.index))), result_type="broadcast"
    )
    m = list(range(len(float_frame.index)))
    expected = DataFrame(
        {c: m for c in float_frame.columns},
        dtype="float64",
        index=float_frame.index,
    )
    tm.assert_frame_equal(result, expected)

    # preserve columns
    df = int_frame_const_col
    result = df.apply(lambda x: [1, 2, 3], axis=1, result_type="broadcast")
    tm.assert_frame_equal(result, df)

    df = int_frame_const_col
    result = df.apply(
        lambda x: Series([1, 2, 3], index=list("abc")),
        axis=1,
        result_type="broadcast",
    )
    expected = df.copy()
    tm.assert_frame_equal(result, expected)


def test_apply_raw(float_frame, mixed_type_frame):
    def _assert_raw(x):
        assert isinstance(x, np.ndarray)
        assert x.ndim == 1

    float_frame.apply(_assert_raw, raw=True)
    float_frame.apply(_assert_raw, axis=1, raw=True)

    result = float_frame.apply(np.mean, raw=True)
    expected = float_frame.apply(lambda x: x.values.mean())
    tm.assert_series_equal(result, expected)

    result = float_frame.apply(np.mean, axis=1, raw=True)
    expected = float_frame.apply(lambda x: x.values.mean(), axis=1)
    tm.assert_series_equal(result, expected)

    # no reduction
    result = float_frame.apply(lambda x: x * 2, raw=True)
    expected = float_frame * 2
    tm.assert_frame_equal(result, expected)

    # Mixed dtype (GH-32423)
    mixed_type_frame.apply(_assert_raw, raw=True)
    mixed_type_frame.apply(_assert_raw, axis=1, raw=True)


def test_apply_axis1(float_frame):
    d = float_frame.index[0]
    result = float_frame.apply(np.mean, axis=1)[d]
    expected = np.mean(float_frame.xs(d))
    assert result == expected


def test_apply_mixed_dtype_corner():
    df = DataFrame({"A": ["foo"], "B": [1.0]})
    result = df[:0].apply(np.mean, axis=1)
    # the result here is actually kind of ambiguous, should it be a Series
    # or a DataFrame?
    expected = Series(np.nan, index=pd.Index([], dtype="int64"))
    tm.assert_series_equal(result, expected)

    df = DataFrame({"A": ["foo"], "B": [1.0]})
    result = df.apply(lambda x: x["A"], axis=1)
    expected = Series(["foo"], index=[0])
    tm.assert_series_equal(result, expected)

    result = df.apply(lambda x: x["B"], axis=1)
    expected = Series([1.0], index=[0])
    tm.assert_series_equal(result, expected)


def test_apply_empty_infer_type():
    no_cols = DataFrame(index=["a", "b", "c"])
    no_index = DataFrame(columns=["a", "b", "c"])

    def _check(df, f):
        with warnings.catch_warnings(record=True):
            warnings.simplefilter("ignore", RuntimeWarning)
            test_res = f(np.array([], dtype="f8"))
        is_reduction = not isinstance(test_res, np.ndarray)

        def _checkit(axis=0, raw=False):
            result = df.apply(f, axis=axis, raw=raw)
            if is_reduction:
                agg_axis = df._get_agg_axis(axis)
                assert isinstance(result, Series)
                assert result.index is agg_axis
            else:
                assert isinstance(result, DataFrame)

        _checkit()
        _checkit(axis=1)
        _checkit(raw=True)
        _checkit(axis=0, raw=True)

    with np.errstate(all="ignore"):
        _check(no_cols, lambda x: x)
        _check(no_cols, lambda x: x.mean())
        _check(no_index, lambda x: x)
        _check(no_index, lambda x: x.mean())

    result = no_cols.apply(lambda x: x.mean(), result_type="broadcast")
    assert isinstance(result, DataFrame)


def test_apply_with_args_kwds(float_frame):
    def add_some(x, howmuch=0):
        return x + howmuch

    def agg_and_add(x, howmuch=0):
        return x.mean() + howmuch

    def subtract_and_divide(x, sub, divide=1):
        return (x - sub) / divide

    result = float_frame.apply(add_some, howmuch=2)
    expected = float_frame.apply(lambda x: x + 2)
    tm.assert_frame_equal(result, expected)

    result = float_frame.apply(agg_and_add, howmuch=2)
    expected = float_frame.apply(lambda x: x.mean() + 2)
    tm.assert_series_equal(result, expected)

    result = float_frame.apply(subtract_and_divide, args=(2,), divide=2)
    expected = float_frame.apply(lambda x: (x - 2.0) / 2.0)
    tm.assert_frame_equal(result, expected)


def test_apply_yield_list(float_frame):
    result = float_frame.apply(list)
    tm.assert_frame_equal(result, float_frame)


def test_apply_reduce_Series(float_frame):
    float_frame["A"].iloc[::2] = np.nan
    expected = float_frame.mean(1)
    result = float_frame.apply(np.mean, axis=1)
    tm.assert_series_equal(result, expected)


def test_apply_reduce_to_dict():
    # GH 25196 37544
    data = DataFrame([[1, 2], [3, 4]], columns=["c0", "c1"], index=["i0", "i1"])

    result = data.apply(dict, axis=0)
    expected = Series([{"i0": 1, "i1": 3}, {"i0": 2, "i1": 4}], index=data.columns)
    tm.assert_series_equal(result, expected)

    result = data.apply(dict, axis=1)
    expected = Series([{"c0": 1, "c1": 2}, {"c0": 3, "c1": 4}], index=data.index)
    tm.assert_series_equal(result, expected)


def test_apply_differently_indexed():
    df = DataFrame(np.random.randn(20, 10))

    result = df.apply(Series.describe, axis=0)
    expected = DataFrame({i: v.describe() for i, v in df.items()}, columns=df.columns)
    tm.assert_frame_equal(result, expected)

    result = df.apply(Series.describe, axis=1)
    expected = DataFrame({i: v.describe() for i, v in df.T.items()}, columns=df.index).T
    tm.assert_frame_equal(result, expected)


def test_apply_bug():

    # GH 6125
    positions = DataFrame(
        [
            [1, "ABC0", 50],
            [1, "YUM0", 20],
            [1, "DEF0", 20],
            [2, "ABC1", 50],
            [2, "YUM1", 20],
            [2, "DEF1", 20],
        ],
        columns=["a", "market", "position"],
    )

    def f(r):
        return r["market"]

    expected = positions.apply(f, axis=1)

    positions = DataFrame(
        [
            [datetime(2013, 1, 1), "ABC0", 50],
            [datetime(2013, 1, 2), "YUM0", 20],
            [datetime(2013, 1, 3), "DEF0", 20],
            [datetime(2013, 1, 4), "ABC1", 50],
            [datetime(2013, 1, 5), "YUM1", 20],
            [datetime(2013, 1, 6), "DEF1", 20],
        ],
        columns=["a", "market", "position"],
    )
    result = positions.apply(f, axis=1)
    tm.assert_series_equal(result, expected)


def test_apply_convert_objects():
    expected = DataFrame(
        {
            "A": [
                "foo",
                "foo",
                "foo",
                "foo",
                "bar",
                "bar",
                "bar",
                "bar",
                "foo",
                "foo",
                "foo",
            ],
            "B": [
                "one",
                "one",
                "one",
                "two",
                "one",
                "one",
                "one",
                "two",
                "two",
                "two",
                "one",
            ],
            "C": [
                "dull",
                "dull",
                "shiny",
                "dull",
                "dull",
                "shiny",
                "shiny",
                "dull",
                "shiny",
                "shiny",
                "shiny",
            ],
            "D": np.random.randn(11),
            "E": np.random.randn(11),
            "F": np.random.randn(11),
        }
    )

    result = expected.apply(lambda x: x, axis=1)._convert(datetime=True)
    tm.assert_frame_equal(result, expected)


def test_apply_attach_name(float_frame):
    result = float_frame.apply(lambda x: x.name)
    expected = Series(float_frame.columns, index=float_frame.columns)
    tm.assert_series_equal(result, expected)

    result = float_frame.apply(lambda x: x.name, axis=1)
    expected = Series(float_frame.index, index=float_frame.index)
    tm.assert_series_equal(result, expected)

    # non-reductions
    result = float_frame.apply(lambda x: np.repeat(x.name, len(x)))
    expected = DataFrame(
        np.tile(float_frame.columns, (len(float_frame.index), 1)),
        index=float_frame.index,
        columns=float_frame.columns,
    )
    tm.assert_frame_equal(result, expected)

    result = float_frame.apply(lambda x: np.repeat(x.name, len(x)), axis=1)
    expected = Series(
        np.repeat(t[0], len(float_frame.columns)) for t in float_frame.itertuples()
    )
    expected.index = float_frame.index
    tm.assert_series_equal(result, expected)


def test_apply_multi_index(float_frame):
    index = MultiIndex.from_arrays([["a", "a", "b"], ["c", "d", "d"]])
    s = DataFrame([[1, 2], [3, 4], [5, 6]], index=index, columns=["col1", "col2"])
    result = s.apply(lambda x: Series({"min": min(x), "max": max(x)}), 1)
    expected = DataFrame([[1, 2], [3, 4], [5, 6]], index=index, columns=["min", "max"])
    tm.assert_frame_equal(result, expected, check_like=True)


def test_apply_dict():

    # GH 8735
    A = DataFrame([["foo", "bar"], ["spam", "eggs"]])
    A_dicts = Series([{0: "foo", 1: "spam"}, {0: "bar", 1: "eggs"}])
    B = DataFrame([[0, 1], [2, 3]])
    B_dicts = Series([{0: 0, 1: 2}, {0: 1, 1: 3}])
    fn = lambda x: x.to_dict()

    for df, dicts in [(A, A_dicts), (B, B_dicts)]:
        reduce_true = df.apply(fn, result_type="reduce")
        reduce_false = df.apply(fn, result_type="expand")
        reduce_none = df.apply(fn)

        tm.assert_series_equal(reduce_true, dicts)
        tm.assert_frame_equal(reduce_false, df)
        tm.assert_series_equal(reduce_none, dicts)


def test_applymap(float_frame):
    applied = float_frame.applymap(lambda x: x * 2)
    tm.assert_frame_equal(applied, float_frame * 2)
    float_frame.applymap(type)

    # GH 465: function returning tuples
    result = float_frame.applymap(lambda x: (x, x))["A"][0]
    assert isinstance(result, tuple)

    # GH 2909: object conversion to float in constructor?
    df = DataFrame(data=[1, "a"])
    result = df.applymap(lambda x: x).dtypes[0]
    assert result == object

    df = DataFrame(data=[1.0, "a"])
    result = df.applymap(lambda x: x).dtypes[0]
    assert result == object

    # GH 2786
    df = DataFrame(np.random.random((3, 4)))
    df2 = df.copy()
    cols = ["a", "a", "a", "a"]
    df.columns = cols

    expected = df2.applymap(str)
    expected.columns = cols
    result = df.applymap(str)
    tm.assert_frame_equal(result, expected)

    # datetime/timedelta
    df["datetime"] = Timestamp("20130101")
    df["timedelta"] = pd.Timedelta("1 min")
    result = df.applymap(str)
    for f in ["datetime", "timedelta"]:
        assert result.loc[0, f] == str(df.loc[0, f])

    # GH 8222
    empty_frames = [
        DataFrame(),
        DataFrame(columns=list("ABC")),
        DataFrame(index=list("ABC")),
        DataFrame({"A": [], "B": [], "C": []}),
    ]
    for expected in empty_frames:
        for func in [round, lambda x: x]:
            result = expected.applymap(func)
            tm.assert_frame_equal(result, expected)


def test_applymap_kwargs():
    # GH 40652
    result = DataFrame([[1, 2], [3, 4]]).applymap(lambda x, y: x + y, y=2)
    expected = DataFrame([[3, 4], [5, 6]])
    tm.assert_frame_equal(result, expected)


def test_applymap_na_ignore(float_frame):
    # GH 23803
    strlen_frame = float_frame.applymap(lambda x: len(str(x)))
    float_frame_with_na = float_frame.copy()
    mask = np.random.randint(0, 2, size=float_frame.shape, dtype=bool)
    float_frame_with_na[mask] = pd.NA
    strlen_frame_na_ignore = float_frame_with_na.applymap(
        lambda x: len(str(x)), na_action="ignore"
    )
    strlen_frame_with_na = strlen_frame.copy()
    strlen_frame_with_na[mask] = pd.NA
    tm.assert_frame_equal(strlen_frame_na_ignore, strlen_frame_with_na)


def test_applymap_box_timestamps():
    # GH 2689, GH 2627
    ser = Series(date_range("1/1/2000", periods=10))

    def func(x):
        return (x.hour, x.day, x.month)

    # it works!
    DataFrame(ser).applymap(func)


def test_applymap_box():
    # ufunc will not be boxed. Same test cases as the test_map_box
    df = DataFrame(
        {
            "a": [Timestamp("2011-01-01"), Timestamp("2011-01-02")],
            "b": [
                Timestamp("2011-01-01", tz="US/Eastern"),
                Timestamp("2011-01-02", tz="US/Eastern"),
            ],
            "c": [pd.Timedelta("1 days"), pd.Timedelta("2 days")],
            "d": [
                pd.Period("2011-01-01", freq="M"),
                pd.Period("2011-01-02", freq="M"),
            ],
        }
    )

    result = df.applymap(lambda x: type(x).__name__)
    expected = DataFrame(
        {
            "a": ["Timestamp", "Timestamp"],
            "b": ["Timestamp", "Timestamp"],
            "c": ["Timedelta", "Timedelta"],
            "d": ["Period", "Period"],
        }
    )
    tm.assert_frame_equal(result, expected)


def test_frame_apply_dont_convert_datetime64():
    from pandas.tseries.offsets import BDay

    df = DataFrame({"x1": [datetime(1996, 1, 1)]})

    df = df.applymap(lambda x: x + BDay())
    df = df.applymap(lambda x: x + BDay())

    result = df.x1.dtype
    assert result == "M8[ns]"


def test_apply_non_numpy_dtype():
    # GH 12244
    df = DataFrame({"dt": date_range("2015-01-01", periods=3, tz="Europe/Brussels")})
    result = df.apply(lambda x: x)
    tm.assert_frame_equal(result, df)

    result = df.apply(lambda x: x + pd.Timedelta("1day"))
    expected = DataFrame(
        {"dt": date_range("2015-01-02", periods=3, tz="Europe/Brussels")}
    )
    tm.assert_frame_equal(result, expected)

    df = DataFrame({"dt": ["a", "b", "c", "a"]}, dtype="category")
    result = df.apply(lambda x: x)
    tm.assert_frame_equal(result, df)


def test_apply_dup_names_multi_agg():
    # GH 21063
    df = DataFrame([[0, 1], [2, 3]], columns=["a", "a"])
    expected = DataFrame([[0, 1]], columns=["a", "a"], index=["min"])
    if get_option("future_udf_behavior"):
        expected = expected.T
    result = df.agg(["min"])

    tm.assert_frame_equal(result, expected)


@pytest.mark.parametrize("op", ["apply", "agg"])
def test_apply_nested_result_axis_1(op):
    # GH 13820
    def apply_list(row):
        return [2 * row["A"], 2 * row["C"], 2 * row["B"]]

    df = DataFrame(np.zeros((4, 4)), columns=list("ABCD"))
    result = getattr(df, op)(apply_list, axis=1)
    expected = Series(
        [[0.0, 0.0, 0.0], [0.0, 0.0, 0.0], [0.0, 0.0, 0.0], [0.0, 0.0, 0.0]]
    )
    tm.assert_series_equal(result, expected)


def test_apply_noreduction_tzaware_object():
    # https://github.com/pandas-dev/pandas/issues/31505
    expected = DataFrame(
        {"foo": [Timestamp("2020", tz="UTC")]}, dtype="datetime64[ns, UTC]"
    )
    result = expected.apply(lambda x: x)
    tm.assert_frame_equal(result, expected)
    result = expected.apply(lambda x: x.copy())
    tm.assert_frame_equal(result, expected)


def test_apply_function_runs_once():
    # https://github.com/pandas-dev/pandas/issues/30815

    df = DataFrame({"a": [1, 2, 3]})
    names = []  # Save row names function is applied to

    def reducing_function(row):
        names.append(row.name)

    def non_reducing_function(row):
        names.append(row.name)
        return row

    for func in [reducing_function, non_reducing_function]:
        del names[:]

        df.apply(func, axis=1)
        assert names == list(df.index)


def test_apply_raw_function_runs_once():
    # https://github.com/pandas-dev/pandas/issues/34506

    df = DataFrame({"a": [1, 2, 3]})
    values = []  # Save row values function is applied to

    def reducing_function(row):
        values.extend(row)

    def non_reducing_function(row):
        values.extend(row)
        return row

    for func in [reducing_function, non_reducing_function]:
        del values[:]

        df.apply(func, raw=True, axis=1)
        assert values == list(df.a.to_list())


def test_applymap_function_runs_once():

    df = DataFrame({"a": [1, 2, 3]})
    values = []  # Save values function is applied to

    def reducing_function(val):
        values.append(val)

    def non_reducing_function(val):
        values.append(val)
        return val

    for func in [reducing_function, non_reducing_function]:
        del values[:]

        df.applymap(func)
        assert values == df.a.to_list()


def test_apply_with_byte_string():
    # GH 34529
    df = DataFrame(np.array([b"abcd", b"efgh"]), columns=["col"])
    expected = DataFrame(np.array([b"abcd", b"efgh"]), columns=["col"], dtype=object)
    # After we make the aply we exect a dataframe just
    # like the original but with the object datatype
    result = df.apply(lambda x: x.astype("object"))
    tm.assert_frame_equal(result, expected)


@pytest.mark.parametrize("val", ["asd", 12, None, np.NaN])
def test_apply_category_equalness(val):
    # Check if categorical comparisons on apply, GH 21239
    df_values = ["asd", None, 12, "asd", "cde", np.NaN]
    df = DataFrame({"a": df_values}, dtype="category")

    result = df.a.apply(lambda x: x == val)
    expected = Series(
        [np.NaN if pd.isnull(x) else x == val for x in df_values], name="a"
    )
    tm.assert_series_equal(result, expected)


# the user has supplied an opaque UDF where
# they are transforming the input that requires
# us to infer the output


def test_infer_row_shape():
    # GH 17437
    # if row shape is changing, infer it
    df = DataFrame(np.random.rand(10, 2))
    result = df.apply(np.fft.fft, axis=0).shape
    assert result == (10, 2)

    result = df.apply(np.fft.rfft, axis=0).shape
    assert result == (6, 2)


def test_with_dictlike_columns():
    # GH 17602
    df = DataFrame([[1, 2], [1, 2]], columns=["a", "b"])
    result = df.apply(lambda x: {"s": x["a"] + x["b"]}, axis=1)
    expected = Series([{"s": 3} for t in df.itertuples()])
    tm.assert_series_equal(result, expected)

    df["tm"] = [
        Timestamp("2017-05-01 00:00:00"),
        Timestamp("2017-05-02 00:00:00"),
    ]
    result = df.apply(lambda x: {"s": x["a"] + x["b"]}, axis=1)
    tm.assert_series_equal(result, expected)

    # compose a series
    result = (df["a"] + df["b"]).apply(lambda x: {"s": x})
    expected = Series([{"s": 3}, {"s": 3}])
    tm.assert_series_equal(result, expected)

    # GH 18775
    df = DataFrame()
    df["author"] = ["X", "Y", "Z"]
    df["publisher"] = ["BBC", "NBC", "N24"]
    df["date"] = pd.to_datetime(
        ["17-10-2010 07:15:30", "13-05-2011 08:20:35", "15-01-2013 09:09:09"]
    )
    result = df.apply(lambda x: {}, axis=1)
    expected = Series([{}, {}, {}])
    tm.assert_series_equal(result, expected)


def test_with_dictlike_columns_with_infer():
    # GH 17602
    df = DataFrame([[1, 2], [1, 2]], columns=["a", "b"])
    result = df.apply(lambda x: {"s": x["a"] + x["b"]}, axis=1, result_type="expand")
    expected = DataFrame({"s": [3, 3]})
    tm.assert_frame_equal(result, expected)

    df["tm"] = [
        Timestamp("2017-05-01 00:00:00"),
        Timestamp("2017-05-02 00:00:00"),
    ]
    result = df.apply(lambda x: {"s": x["a"] + x["b"]}, axis=1, result_type="expand")
    tm.assert_frame_equal(result, expected)


def test_with_listlike_columns():
    # GH 17348
    df = DataFrame(
        {
            "a": Series(np.random.randn(4)),
            "b": ["a", "list", "of", "words"],
            "ts": date_range("2016-10-01", periods=4, freq="H"),
        }
    )

    result = df[["a", "b"]].apply(tuple, axis=1)
    expected = Series([t[1:] for t in df[["a", "b"]].itertuples()])
    tm.assert_series_equal(result, expected)

    result = df[["a", "ts"]].apply(tuple, axis=1)
    expected = Series([t[1:] for t in df[["a", "ts"]].itertuples()])
    tm.assert_series_equal(result, expected)

    # GH 18919
    df = DataFrame({"x": Series([["a", "b"], ["q"]]), "y": Series([["z"], ["q", "t"]])})
    df.index = MultiIndex.from_tuples([("i0", "j0"), ("i1", "j1")])

    result = df.apply(lambda row: [el for el in row["x"] if el in row["y"]], axis=1)
    expected = Series([[], ["q"]], index=df.index)
    tm.assert_series_equal(result, expected)


def test_infer_output_shape_columns():
    # GH 18573

    df = DataFrame(
        {
            "number": [1.0, 2.0],
            "string": ["foo", "bar"],
            "datetime": [
                Timestamp("2017-11-29 03:30:00"),
                Timestamp("2017-11-29 03:45:00"),
            ],
        }
    )
    result = df.apply(lambda row: (row.number, row.string), axis=1)
    expected = Series([(t.number, t.string) for t in df.itertuples()])
    tm.assert_series_equal(result, expected)


def test_infer_output_shape_listlike_columns():
    # GH 16353

    df = DataFrame(np.random.randn(6, 3), columns=["A", "B", "C"])

    result = df.apply(lambda x: [1, 2, 3], axis=1)
    expected = Series([[1, 2, 3] for t in df.itertuples()])
    tm.assert_series_equal(result, expected)

    result = df.apply(lambda x: [1, 2], axis=1)
    expected = Series([[1, 2] for t in df.itertuples()])
    tm.assert_series_equal(result, expected)

    # GH 17970
    df = DataFrame({"a": [1, 2, 3]}, index=list("abc"))

    result = df.apply(lambda row: np.ones(1), axis=1)
    expected = Series([np.ones(1) for t in df.itertuples()], index=df.index)
    tm.assert_series_equal(result, expected)

    result = df.apply(lambda row: np.ones(2), axis=1)
    expected = Series([np.ones(2) for t in df.itertuples()], index=df.index)
    tm.assert_series_equal(result, expected)

    # GH 17892
    df = DataFrame(
        {
            "a": [
                Timestamp("2010-02-01"),
                Timestamp("2010-02-04"),
                Timestamp("2010-02-05"),
                Timestamp("2010-02-06"),
            ],
            "b": [9, 5, 4, 3],
            "c": [5, 3, 4, 2],
            "d": [1, 2, 3, 4],
        }
    )

    def fun(x):
        return (1, 2)

    result = df.apply(fun, axis=1)
    expected = Series([(1, 2) for t in df.itertuples()])
    tm.assert_series_equal(result, expected)


def test_consistent_coerce_for_shapes():
    # we want column names to NOT be propagated
    # just because the shape matches the input shape
    df = DataFrame(np.random.randn(4, 3), columns=["A", "B", "C"])

    result = df.apply(lambda x: [1, 2, 3], axis=1)
    expected = Series([[1, 2, 3] for t in df.itertuples()])
    tm.assert_series_equal(result, expected)

    result = df.apply(lambda x: [1, 2], axis=1)
    expected = Series([[1, 2] for t in df.itertuples()])
    tm.assert_series_equal(result, expected)


def test_consistent_names(int_frame_const_col):
    # if a Series is returned, we should use the resulting index names
    df = int_frame_const_col

    result = df.apply(
        lambda x: Series([1, 2, 3], index=["test", "other", "cols"]), axis=1
    )
    expected = int_frame_const_col.rename(
        columns={"A": "test", "B": "other", "C": "cols"}
    )
    tm.assert_frame_equal(result, expected)

    result = df.apply(lambda x: Series([1, 2], index=["test", "other"]), axis=1)
    expected = expected[["test", "other"]]
    tm.assert_frame_equal(result, expected)


def test_result_type(int_frame_const_col):
    # result_type should be consistent no matter which
    # path we take in the code
    df = int_frame_const_col

    result = df.apply(lambda x: [1, 2, 3], axis=1, result_type="expand")
    expected = df.copy()
    expected.columns = [0, 1, 2]
    tm.assert_frame_equal(result, expected)

    result = df.apply(lambda x: [1, 2], axis=1, result_type="expand")
    expected = df[["A", "B"]].copy()
    expected.columns = [0, 1]
    tm.assert_frame_equal(result, expected)

    # broadcast result
    result = df.apply(lambda x: [1, 2, 3], axis=1, result_type="broadcast")
    expected = df.copy()
    tm.assert_frame_equal(result, expected)

    columns = ["other", "col", "names"]
    result = df.apply(
        lambda x: Series([1, 2, 3], index=columns), axis=1, result_type="broadcast"
    )
    expected = df.copy()
    tm.assert_frame_equal(result, expected)

    # series result
    result = df.apply(lambda x: Series([1, 2, 3], index=x.index), axis=1)
    expected = df.copy()
    tm.assert_frame_equal(result, expected)

    # series result with other index
    columns = ["other", "col", "names"]
    result = df.apply(lambda x: Series([1, 2, 3], index=columns), axis=1)
    expected = df.copy()
    expected.columns = columns
    tm.assert_frame_equal(result, expected)


@pytest.mark.parametrize(
    "box",
    [lambda x: list(x), lambda x: tuple(x), lambda x: np.array(x, dtype="int64")],
    ids=["list", "tuple", "array"],
)
def test_consistency_for_boxed(box, int_frame_const_col):
    # passing an array or list should not affect the output shape
    df = int_frame_const_col

    result = df.apply(lambda x: box([1, 2]), axis=1)
    expected = Series([box([1, 2]) for t in df.itertuples()])
    tm.assert_series_equal(result, expected)

    result = df.apply(lambda x: box([1, 2]), axis=1, result_type="expand")
    expected = int_frame_const_col[["A", "B"]].rename(columns={"A": 0, "B": 1})
    tm.assert_frame_equal(result, expected)


def test_agg_transform(axis, float_frame):
    other_axis = 1 if axis in {0, "index"} else 0

    with np.errstate(all="ignore"):

        f_abs = np.abs(float_frame)
        f_sqrt = np.sqrt(float_frame)

        # ufunc
        expected = f_sqrt.copy()
        result = float_frame.apply(np.sqrt, axis=axis)
        tm.assert_frame_equal(result, expected)

        # list-like
        result = float_frame.apply([np.sqrt], axis=axis)
        expected = f_sqrt.copy()
        if get_option("future_udf_behavior"):
            if axis in {0, "index"}:
                expected.columns = MultiIndex.from_product(
                    [["sqrt"], float_frame.columns]
                )
            else:
                expected.index = MultiIndex.from_product([["sqrt"], float_frame.index])
        else:
            if axis in {0, "index"}:
                expected.columns = MultiIndex.from_product(
                    [float_frame.columns, ["sqrt"]]
                )
            else:
                expected.index = MultiIndex.from_product([float_frame.index, ["sqrt"]])
        tm.assert_frame_equal(result, expected)

        # multiple items in list
        # these are in the order as if we are applying both
        # functions per series and then concatting
        result = float_frame.apply([np.abs, np.sqrt], axis=axis)
        if get_option("future_udf_behavior"):
            expected = pd.concat([f_abs, f_sqrt], axis=other_axis)
            if axis in {0, "index"}:
                expected.columns = MultiIndex.from_product(
                    [["absolute", "sqrt"], float_frame.columns]
                )
            else:
                expected.index = MultiIndex.from_product(
                    [["absolute", "sqrt"], float_frame.index]
                )
        else:
            expected = zip_frames([f_abs, f_sqrt], axis=other_axis)
            if axis in {0, "index"}:
                expected.columns = MultiIndex.from_product(
                    [float_frame.columns, ["absolute", "sqrt"]]
                )
            else:
                expected.index = MultiIndex.from_product(
                    [float_frame.index, ["absolute", "sqrt"]]
                )
        tm.assert_frame_equal(result, expected)


def test_demo():
    # demonstration tests
    df = DataFrame({"A": range(5), "B": 5})

    result = df.agg(["min", "max"])
    expected = DataFrame(
        {"A": [0, 4], "B": [5, 5]}, columns=["A", "B"], index=["min", "max"]
    )
    if get_option("future_udf_behavior"):
        expected = expected.T
    tm.assert_frame_equal(result, expected)

    result = df.agg({"A": ["min", "max"], "B": ["sum", "max"]})
    expected = DataFrame(
        {"A": [4.0, 0.0, np.nan], "B": [5.0, np.nan, 25.0]},
        columns=["A", "B"],
        index=["max", "min", "sum"],
    )
    tm.assert_frame_equal(result.reindex_like(expected), expected)


def test_agg_with_name_as_column_name():
    # GH 36212 - Column name is "name"
    data = {"name": ["foo", "bar"]}
    df = DataFrame(data)

    # result's name should be None
    result = df.agg({"name": "count"})
    expected = Series({"name": 2})
    tm.assert_series_equal(result, expected)

    # Check if name is still preserved when aggregating series instead
    result = df["name"].agg({"name": "count"})
    expected = Series({"name": 2}, name="name")
    tm.assert_series_equal(result, expected)


def test_agg_multiple_mixed_no_warning():
    # GH 20909
    mdf = DataFrame(
        {
            "A": [1, 2, 3],
            "B": [1.0, 2.0, 3.0],
            "C": ["foo", "bar", "baz"],
            "D": date_range("20130101", periods=3),
        }
    )
    expected = DataFrame(
        {
            "A": [1, 6],
            "B": [1.0, 6.0],
            "C": ["bar", "foobarbaz"],
            "D": [Timestamp("2013-01-01"), pd.NaT],
        },
        index=["min", "sum"],
    )
    klass, match = None, None
    if get_option("future_udf_behavior"):
        expected = expected.T
        klass, match = FutureWarning, "Dropping of nuisance columns"
    # sorted index
<<<<<<< HEAD
    with tm.assert_produces_warning(klass, match=match, check_stacklevel=False):
=======
    with tm.assert_produces_warning(
        FutureWarning, match=r"\['D'\] did not aggregate successfully"
    ):
>>>>>>> 0ecc2c78
        result = mdf.agg(["min", "sum"])

    tm.assert_frame_equal(result, expected)

<<<<<<< HEAD
    klass, match = None, None
    if get_option("future_udf_behavior"):
        klass, match = FutureWarning, "Dropping of nuisance columns"

    with tm.assert_produces_warning(klass, match=match, check_stacklevel=False):
=======
    with tm.assert_produces_warning(
        FutureWarning, match=r"\['D'\] did not aggregate successfully"
    ):
>>>>>>> 0ecc2c78
        result = mdf[["D", "C", "B", "A"]].agg(["sum", "min"])

    # GH40420: the result of .agg should have an index that is sorted
    # according to the arguments provided to agg.
    if get_option("future_udf_behavior"):
        expected = expected.loc[["D", "C", "B", "A"], ["sum", "min"]]
    else:
        expected = expected[["D", "C", "B", "A"]].reindex(["sum", "min"])
    tm.assert_frame_equal(result, expected)


def test_agg_reduce(axis, float_frame):
    other_axis = 1 if axis in {0, "index"} else 0
    name1, name2 = float_frame.axes[other_axis].unique()[:2].sort_values()

    # all reducers
    expected = pd.concat(
        [
            float_frame.mean(axis=axis),
            float_frame.max(axis=axis),
            float_frame.sum(axis=axis),
        ],
        axis=1,
    )
    expected.columns = ["mean", "max", "sum"]
    expected = expected.T if axis in {0, "index"} else expected
    if get_option("future_udf_behavior"):
        expected = expected.T

    result = float_frame.agg(["mean", "max", "sum"], axis=axis)
    tm.assert_frame_equal(result, expected)

    # dict input with scalars
    func = {name1: "mean", name2: "sum"}
    result = float_frame.agg(func, axis=axis)
    expected = Series(
        [
            float_frame.loc(other_axis)[name1].mean(),
            float_frame.loc(other_axis)[name2].sum(),
        ],
        index=[name1, name2],
    )
    tm.assert_series_equal(result, expected)

    # dict input with lists
    func = {name1: ["mean"], name2: ["sum"]}
    result = float_frame.agg(func, axis=axis)
    expected = DataFrame(
        {
            name1: Series([float_frame.loc(other_axis)[name1].mean()], index=["mean"]),
            name2: Series([float_frame.loc(other_axis)[name2].sum()], index=["sum"]),
        }
    )
    expected = expected.T if axis in {1, "columns"} else expected
    tm.assert_frame_equal(result, expected)

    # dict input with lists with multiple
    func = {name1: ["mean", "sum"], name2: ["sum", "max"]}
    result = float_frame.agg(func, axis=axis)
    expected = pd.concat(
        {
            name1: Series(
                [
                    float_frame.loc(other_axis)[name1].mean(),
                    float_frame.loc(other_axis)[name1].sum(),
                ],
                index=["mean", "sum"],
            ),
            name2: Series(
                [
                    float_frame.loc(other_axis)[name2].sum(),
                    float_frame.loc(other_axis)[name2].max(),
                ],
                index=["sum", "max"],
            ),
        },
        axis=1,
    )
    expected = expected.T if axis in {1, "columns"} else expected
    tm.assert_frame_equal(result, expected)


def test_nuiscance_columns():

    # GH 15015
    df = DataFrame(
        {
            "A": [1, 2, 3],
            "B": [1.0, 2.0, 3.0],
            "C": ["foo", "bar", "baz"],
            "D": date_range("20130101", periods=3),
        }
    )

    result = df.agg("min")
    expected = Series([1, 1.0, "bar", Timestamp("20130101")], index=df.columns)
    tm.assert_series_equal(result, expected)

    result = df.agg(["min"])
    expected = DataFrame(
        [[1, 1.0, "bar", Timestamp("20130101")]],
        index=["min"],
        columns=df.columns,
    )
    if get_option("future_udf_behavior"):
        expected = expected.T
    tm.assert_frame_equal(result, expected)

    with tm.assert_produces_warning(
        FutureWarning, match="Select only valid", check_stacklevel=False
    ):
        result = df.agg("sum")
    expected = Series([6, 6.0, "foobarbaz"], index=["A", "B", "C"])
    tm.assert_series_equal(result, expected)

<<<<<<< HEAD
    warn = FutureWarning if get_option("future_udf_behavior") else None
    with tm.assert_produces_warning(
        warn, match="Select only valid", check_stacklevel=False
=======
    with tm.assert_produces_warning(
        FutureWarning, match=r"\['D'\] did not aggregate successfully"
>>>>>>> 0ecc2c78
    ):
        result = df.agg(["sum"])
    expected = DataFrame(
        [[6, 6.0, "foobarbaz"]], index=["sum"], columns=["A", "B", "C"]
    )
    if get_option("future_udf_behavior"):
        expected = expected.T
    tm.assert_frame_equal(result, expected)


@pytest.mark.parametrize("how", ["agg", "apply"])
def test_non_callable_aggregates(how):

    # GH 16405
    # 'size' is a property of frame/series
    # validate that this is working
    # GH 39116 - expand to apply
    df = DataFrame(
        {"A": [None, 2, 3], "B": [1.0, np.nan, 3.0], "C": ["foo", None, "bar"]}
    )

    # Function aggregate
    result = getattr(df, how)({"A": "count"})
    expected = Series({"A": 2})

    tm.assert_series_equal(result, expected)

    # Non-function aggregate
    result = getattr(df, how)({"A": "size"})
    expected = Series({"A": 3})

    tm.assert_series_equal(result, expected)

    # Mix function and non-function aggs
    result1 = getattr(df, how)(["count", "size"])
    result2 = getattr(df, how)(
        {"A": ["count", "size"], "B": ["count", "size"], "C": ["count", "size"]}
    )
    expected = DataFrame(
        {
            "A": {"count": 2, "size": 3},
            "B": {"count": 2, "size": 3},
            "C": {"count": 2, "size": 3},
        }
    )

    if get_option("future_udf_behavior"):
        tm.assert_frame_equal(result2, expected)
        tm.assert_frame_equal(result1, expected.T)
    else:
        tm.assert_frame_equal(result1, result2, check_like=True)
        tm.assert_frame_equal(result2, expected, check_like=True)

    # Just functional string arg is same as calling df.arg()
    result = getattr(df, how)("count")
    expected = df.count()

    tm.assert_series_equal(result, expected)


@pytest.mark.parametrize("how", ["agg", "apply"])
def test_size_as_str(how, axis):
    # GH 39934
    df = DataFrame(
        {"A": [None, 2, 3], "B": [1.0, np.nan, 3.0], "C": ["foo", None, "bar"]}
    )
    # Just a string attribute arg same as calling df.arg
    # on the columns
    result = getattr(df, how)("size", axis=axis)
    if axis == 0 or axis == "index":
        expected = Series(df.shape[0], index=df.columns)
    else:
        expected = Series(df.shape[1], index=df.index)
    tm.assert_series_equal(result, expected)


def test_agg_listlike_result():
    # GH-29587 user defined function returning list-likes
    df = DataFrame({"A": [2, 2, 3], "B": [1.5, np.nan, 1.5], "C": ["foo", None, "bar"]})

    def func(group_col):
        return list(group_col.dropna().unique())

    result = df.agg(func)
    expected = Series([[2, 3], [1.5], ["foo", "bar"]], index=["A", "B", "C"])
    tm.assert_series_equal(result, expected)

    result = df.agg([func])
    expected = expected.to_frame("func")
    if not get_option("future_udf_behavior"):
        expected = expected.T
    tm.assert_frame_equal(result, expected)


@pytest.mark.parametrize("axis", [0, 1])
@pytest.mark.parametrize(
    "args, kwargs",
    [
        ((1, 2, 3), {}),
        ((8, 7, 15), {}),
        ((1, 2), {}),
        ((1,), {"b": 2}),
        ((), {"a": 1, "b": 2}),
        ((), {"a": 2, "b": 1}),
        ((), {"a": 1, "b": 2, "c": 3}),
    ],
)
def test_agg_args_kwargs(axis, args, kwargs):
    def f(x, a, b, c=3):
        return x.sum() + (a + b) / c

    df = DataFrame([[1, 2], [3, 4]])

    if axis == 0:
        expected = Series([5.0, 7.0])
    else:
        expected = Series([4.0, 8.0])

    result = df.agg(f, axis, *args, **kwargs)

    tm.assert_series_equal(result, expected)


@pytest.mark.parametrize("num_cols", [2, 3, 5])
def test_frequency_is_original(num_cols):
    # GH 22150
    index = pd.DatetimeIndex(["1950-06-30", "1952-10-24", "1953-05-29"])
    original = index.copy()
    df = DataFrame(1, index=index, columns=range(num_cols))
    df.apply(lambda x: x)
    assert index.freq == original.freq


def test_apply_datetime_tz_issue():
    # GH 29052

    timestamps = [
        Timestamp("2019-03-15 12:34:31.909000+0000", tz="UTC"),
        Timestamp("2019-03-15 12:34:34.359000+0000", tz="UTC"),
        Timestamp("2019-03-15 12:34:34.660000+0000", tz="UTC"),
    ]
    df = DataFrame(data=[0, 1, 2], index=timestamps)
    result = df.apply(lambda x: x.name, axis=1)
    expected = Series(index=timestamps, data=timestamps)

    tm.assert_series_equal(result, expected)


@pytest.mark.parametrize("df", [DataFrame({"A": ["a", None], "B": ["c", "d"]})])
@pytest.mark.parametrize("method", ["min", "max", "sum"])
def test_consistency_of_aggregates_of_columns_with_missing_values(df, method):
    # GH 16832
    with tm.assert_produces_warning(FutureWarning, match="Select only valid"):
        none_in_first_column_result = getattr(df[["A", "B"]], method)()
        none_in_second_column_result = getattr(df[["B", "A"]], method)()

    tm.assert_series_equal(none_in_first_column_result, none_in_second_column_result)


@pytest.mark.parametrize("col", [1, 1.0, True, "a", np.nan])
def test_apply_dtype(col):
    # GH 31466
    df = DataFrame([[1.0, col]], columns=["a", "b"])
    result = df.apply(lambda x: x.dtype)
    expected = df.dtypes

    tm.assert_series_equal(result, expected)


def test_apply_mutating(using_array_manager):
    # GH#35462 case where applied func pins a new BlockManager to a row
    df = DataFrame({"a": range(100), "b": range(100, 200)})
    df_orig = df.copy()

    def func(row):
        mgr = row._mgr
        row.loc["a"] += 1
        assert row._mgr is not mgr
        return row

    expected = df.copy()
    expected["a"] += 1

    result = df.apply(func, axis=1)

    tm.assert_frame_equal(result, expected)
    if not using_array_manager:
        # INFO(ArrayManager) With BlockManager, the row is a view and mutated in place,
        # with ArrayManager the row is not a view, and thus not mutated in place
        tm.assert_frame_equal(df, result)
    else:
        tm.assert_frame_equal(df, df_orig)


def test_apply_empty_list_reduce():
    # GH#35683 get columns correct
    df = DataFrame([[1, 2], [3, 4], [5, 6], [7, 8], [9, 10]], columns=["a", "b"])

    result = df.apply(lambda x: [], result_type="reduce")
    expected = Series({"a": [], "b": []}, dtype=object)
    tm.assert_series_equal(result, expected)


def test_apply_no_suffix_index(request):
    # GH36189
    pdf = DataFrame([[4, 9]] * 3, columns=["A", "B"])
    result = pdf.apply([np.square, lambda x: x, lambda x: x])
    if get_option("future_udf_behavior"):
        columns = MultiIndex.from_product(
            [["square", "<lambda>", "<lambda>"], ["A", "B"]]
        )
        expected = DataFrame(3 * [[16, 81, 4, 9, 4, 9]], columns=columns)
    else:
        columns = MultiIndex.from_product(
            [["A", "B"], ["square", "<lambda>", "<lambda>"]]
        )
        expected = DataFrame(3 * [[16, 4, 4, 81, 9, 9]], columns=columns)
    tm.assert_frame_equal(result, expected)


def test_apply_raw_returns_string():
    # https://github.com/pandas-dev/pandas/issues/35940
    df = DataFrame({"A": ["aa", "bbb"]})
    result = df.apply(lambda x: x[0], axis=1, raw=True)
    expected = Series(["aa", "bbb"])
    tm.assert_series_equal(result, expected)


def test_aggregation_func_column_order():
    # GH40420: the result of .agg should have an index that is sorted
    # according to the arguments provided to agg.
    df = DataFrame(
        [
            ("1", 1, 0, 0),
            ("2", 2, 0, 0),
            ("3", 3, 0, 0),
            ("4", 4, 5, 4),
            ("5", 5, 6, 6),
            ("6", 6, 7, 7),
        ],
        columns=("item", "att1", "att2", "att3"),
    )

    def foo(s):
        return s.sum() / 2

    aggs = ["sum", foo, "count", "min"]
<<<<<<< HEAD
    result = df.agg(aggs)
    if get_option("future_udf_behavior"):
        expected = DataFrame(
            {
                "sum": ["123456", 21, 18, 17],
                "count": [6, 6, 6, 6],
                "min": ["1", 1, 0, 0],
            },
            index=["item", "att1", "att2", "att3"],
        )
    else:
        expected = DataFrame(
            {
                "item": ["123456", np.nan, 6, "1"],
                "att1": [21.0, 10.5, 6.0, 1.0],
                "att2": [18.0, 9.0, 6.0, 0.0],
                "att3": [17.0, 8.5, 6.0, 0.0],
            },
            index=["sum", "foo", "count", "min"],
        )
=======
    with tm.assert_produces_warning(
        FutureWarning, match=r"\['item'\] did not aggregate successfully"
    ):
        result = df.agg(aggs)
    expected = DataFrame(
        {
            "item": ["123456", np.nan, 6, "1"],
            "att1": [21.0, 10.5, 6.0, 1.0],
            "att2": [18.0, 9.0, 6.0, 0.0],
            "att3": [17.0, 8.5, 6.0, 0.0],
        },
        index=["sum", "foo", "count", "min"],
    )
>>>>>>> 0ecc2c78
    tm.assert_frame_equal(result, expected)


def test_apply_getitem_axis_1():
    # GH 13427
    df = DataFrame({"a": [0, 1, 2], "b": [1, 2, 3]})
    result = df[["a", "a"]].apply(lambda x: x[0] + x[1], axis=1)
    expected = Series([0, 2, 4])
    tm.assert_series_equal(result, expected)


def test_nuisance_depr_passes_through_warnings():
    # GH 43740
    # DataFrame.agg with list-likes may emit warnings for both individual
    # args and for entire columns, but we only want to emit once. We
    # catch and suppress the warnings for individual args, but need to make
    # sure if some other warnings were raised, they get passed through to
    # the user.

    def foo(x):
        warnings.warn("Hello, World!")
        return x.sum()

    df = DataFrame({"a": [1, 2, 3]})
    with tm.assert_produces_warning(UserWarning, match="Hello, World!"):
        df.agg([foo])<|MERGE_RESOLUTION|>--- conflicted
+++ resolved
@@ -1117,28 +1117,16 @@
         expected = expected.T
         klass, match = FutureWarning, "Dropping of nuisance columns"
     # sorted index
-<<<<<<< HEAD
     with tm.assert_produces_warning(klass, match=match, check_stacklevel=False):
-=======
-    with tm.assert_produces_warning(
-        FutureWarning, match=r"\['D'\] did not aggregate successfully"
-    ):
->>>>>>> 0ecc2c78
         result = mdf.agg(["min", "sum"])
 
     tm.assert_frame_equal(result, expected)
 
-<<<<<<< HEAD
     klass, match = None, None
     if get_option("future_udf_behavior"):
         klass, match = FutureWarning, "Dropping of nuisance columns"
 
     with tm.assert_produces_warning(klass, match=match, check_stacklevel=False):
-=======
-    with tm.assert_produces_warning(
-        FutureWarning, match=r"\['D'\] did not aggregate successfully"
-    ):
->>>>>>> 0ecc2c78
         result = mdf[["D", "C", "B", "A"]].agg(["sum", "min"])
 
     # GH40420: the result of .agg should have an index that is sorted
@@ -1254,14 +1242,9 @@
     expected = Series([6, 6.0, "foobarbaz"], index=["A", "B", "C"])
     tm.assert_series_equal(result, expected)
 
-<<<<<<< HEAD
     warn = FutureWarning if get_option("future_udf_behavior") else None
     with tm.assert_produces_warning(
         warn, match="Select only valid", check_stacklevel=False
-=======
-    with tm.assert_produces_warning(
-        FutureWarning, match=r"\['D'\] did not aggregate successfully"
->>>>>>> 0ecc2c78
     ):
         result = df.agg(["sum"])
     expected = DataFrame(
@@ -1509,8 +1492,10 @@
         return s.sum() / 2
 
     aggs = ["sum", foo, "count", "min"]
-<<<<<<< HEAD
-    result = df.agg(aggs)
+    with tm.assert_produces_warning(
+        FutureWarning, match=r"\['item'\] did not aggregate successfully"
+    ):
+        result = df.agg(aggs)
     if get_option("future_udf_behavior"):
         expected = DataFrame(
             {
@@ -1530,21 +1515,6 @@
             },
             index=["sum", "foo", "count", "min"],
         )
-=======
-    with tm.assert_produces_warning(
-        FutureWarning, match=r"\['item'\] did not aggregate successfully"
-    ):
-        result = df.agg(aggs)
-    expected = DataFrame(
-        {
-            "item": ["123456", np.nan, 6, "1"],
-            "att1": [21.0, 10.5, 6.0, 1.0],
-            "att2": [18.0, 9.0, 6.0, 0.0],
-            "att3": [17.0, 8.5, 6.0, 0.0],
-        },
-        index=["sum", "foo", "count", "min"],
-    )
->>>>>>> 0ecc2c78
     tm.assert_frame_equal(result, expected)
 
 
