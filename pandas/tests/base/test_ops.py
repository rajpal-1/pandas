--- conflicted
+++ resolved
@@ -29,13 +29,8 @@
     TimedeltaIndex,
     Timestamp,
 )
-<<<<<<< HEAD
+import pandas._testing as tm
 from pandas.tests.base.utils import allow_na_ops
-import pandas.util.testing as tm
-=======
-import pandas._testing as tm
-from pandas.core.indexes.datetimelike import DatetimeIndexOpsMixin
->>>>>>> b5298572
 
 
 class Ops:
@@ -81,7 +76,6 @@
 
         self.objs = self.indexes + self.series + self.narrow_series
 
-<<<<<<< HEAD
 
 @pytest.mark.parametrize("klass", [Series, DataFrame])
 @pytest.mark.parametrize(
@@ -105,76 +99,6 @@
     # reverse version of the binary ops
     expected_str = " ".join([operand2, op, operand1])
     assert expected_str in getattr(klass, "r" + op_name).__doc__
-=======
-    def check_ops_properties(self, props, filter=None, ignore_failures=False):
-        for op in props:
-            for o in self.is_valid_objs:
-
-                # if a filter, skip if it doesn't match
-                if filter is not None:
-                    filt = o.index if isinstance(o, Series) else o
-                    if not filter(filt):
-                        continue
-
-                try:
-                    if isinstance(o, Series):
-                        expected = Series(getattr(o.index, op), index=o.index, name="a")
-                    else:
-                        expected = getattr(o, op)
-                except (AttributeError):
-                    if ignore_failures:
-                        continue
-
-                result = getattr(o, op)
-
-                # these could be series, arrays or scalars
-                if isinstance(result, Series) and isinstance(expected, Series):
-                    tm.assert_series_equal(result, expected)
-                elif isinstance(result, Index) and isinstance(expected, Index):
-                    tm.assert_index_equal(result, expected)
-                elif isinstance(result, np.ndarray) and isinstance(
-                    expected, np.ndarray
-                ):
-                    tm.assert_numpy_array_equal(result, expected)
-                else:
-                    assert result == expected
-
-            # freq raises AttributeError on an Int64Index because its not
-            # defined we mostly care about Series here anyhow
-            if not ignore_failures:
-                for o in self.not_valid_objs:
-
-                    # an object that is datetimelike will raise a TypeError,
-                    # otherwise an AttributeError
-                    msg = "no attribute"
-                    err = AttributeError
-                    if issubclass(type(o), DatetimeIndexOpsMixin):
-                        err = TypeError
-                    with pytest.raises(err, match=msg):
-                        getattr(o, op)
-
-    @pytest.mark.parametrize("klass", [Series, DataFrame])
-    def test_binary_ops_docs(self, klass):
-        op_map = {
-            "add": "+",
-            "sub": "-",
-            "mul": "*",
-            "mod": "%",
-            "pow": "**",
-            "truediv": "/",
-            "floordiv": "//",
-        }
-        for op_name in op_map:
-            operand1 = klass.__name__.lower()
-            operand2 = "other"
-            op = op_map[op_name]
-            expected_str = " ".join([operand1, op, operand2])
-            assert expected_str in getattr(klass, op_name).__doc__
-
-            # reverse version of the binary ops
-            expected_str = " ".join([operand2, op, operand1])
-            assert expected_str in getattr(klass, "r" + op_name).__doc__
->>>>>>> b5298572
 
 
 class TestTranspose(Ops):
