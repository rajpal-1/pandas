--- conflicted
+++ resolved
@@ -1206,16 +1206,6 @@
         ex = "s / 1"
         d = {"s": s}  # noqa
 
-<<<<<<< HEAD
-        res = self.eval(ex)
-        tm.assert_numpy_array_equal(res, np.array([1.0]))
-
-        res = self.eval("1 / 2")
-        expec = 0.5
-        assert res == expec
-
-        res = self.eval("s / 2")
-=======
         # FutureWarning: The `truediv` parameter in pd.eval is deprecated and will be
         # removed in a future version.
         with tm.assert_produces_warning(FutureWarning):
@@ -1243,7 +1233,6 @@
 
         with tm.assert_produces_warning(FutureWarning):
             res = self.eval("s / 2", truediv=True)
->>>>>>> 1d36851f
         expec = 0.5
         assert res == expec
 
