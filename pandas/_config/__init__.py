"""
pandas._config is considered explicitly upstream of everything else in pandas,
should have no intra-pandas dependencies.

importing `dates` and `display` ensures that keys needed by _libs
are initialized.
"""
__all__ = [
    "config",
    "detect_console_encoding",
    "get_option",
    "set_option",
    "reset_option",
    "describe_option",
    "option_context",
    "options",
    "using_copy_on_write",
]
from pandas._config import config
from pandas._config import dates  # pyright: ignore[reportUnusedImport]  # noqa: F401
from pandas._config.config import (
    _global_config,
    describe_option,
    get_option,
    option_context,
    options,
    reset_option,
    set_option,
)
from pandas._config.display import detect_console_encoding


def using_copy_on_write() -> bool:
    return True


<<<<<<< HEAD
def warn_copy_on_write() -> bool:
    return False
=======
def using_nullable_dtypes() -> bool:
    _mode_options = _global_config["mode"]
    return _mode_options["nullable_dtypes"]
>>>>>>> 1bb48398


def using_pyarrow_string_dtype() -> bool:
    _mode_options = _global_config["future"]
    return _mode_options["infer_string"]<|MERGE_RESOLUTION|>--- conflicted
+++ resolved
@@ -34,16 +34,6 @@
     return True
 
 
-<<<<<<< HEAD
-def warn_copy_on_write() -> bool:
-    return False
-=======
-def using_nullable_dtypes() -> bool:
-    _mode_options = _global_config["mode"]
-    return _mode_options["nullable_dtypes"]
->>>>>>> 1bb48398
-
-
 def using_pyarrow_string_dtype() -> bool:
     _mode_options = _global_config["future"]
     return _mode_options["infer_string"]