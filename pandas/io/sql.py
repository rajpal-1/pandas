# -*- coding: utf-8 -*-
"""
Collection of query wrappers / abstractions to both facilitate data
retrieval and to reduce dependency on DB-specific API.
"""

from __future__ import print_function, division
from datetime import datetime, date, time

import warnings
import re
import numpy as np

import pandas._libs.lib as lib
from pandas.core.dtypes.missing import isna
from pandas.core.dtypes.dtypes import DatetimeTZDtype
from pandas.core.dtypes.common import (
    is_list_like, is_dict_like,
    is_datetime64tz_dtype)

from pandas.compat import (map, zip, raise_with_traceback,
                           string_types, text_type)
from pandas.core.api import DataFrame, Series
from pandas.core.base import PandasObject
from pandas.core.tools.datetimes import to_datetime

from contextlib import contextmanager


class SQLAlchemyRequired(ImportError):
    pass


class DatabaseError(IOError):
    pass


# -----------------------------------------------------------------------------
# -- Helper functions

_SQLALCHEMY_INSTALLED = None


def _is_sqlalchemy_connectable(con):
    global _SQLALCHEMY_INSTALLED
    if _SQLALCHEMY_INSTALLED is None:
        try:
            import sqlalchemy
            _SQLALCHEMY_INSTALLED = True

            from distutils.version import LooseVersion
            ver = sqlalchemy.__version__
            # For sqlalchemy versions < 0.8.2, the BIGINT type is recognized
            # for a sqlite engine, which results in a warning when trying to
            # read/write a DataFrame with int64 values. (GH7433)
            if LooseVersion(ver) < LooseVersion('0.8.2'):
                from sqlalchemy import BigInteger
                from sqlalchemy.ext.compiler import compiles

                @compiles(BigInteger, 'sqlite')
                def compile_big_int_sqlite(type_, compiler, **kw):
                    return 'INTEGER'
        except ImportError:
            _SQLALCHEMY_INSTALLED = False

    if _SQLALCHEMY_INSTALLED:
        import sqlalchemy
        return isinstance(con, sqlalchemy.engine.Connectable)
    else:
        return False


def _convert_params(sql, params):
    """Convert SQL and params args to DBAPI2.0 compliant format."""
    args = [sql]
    if params is not None:
        if hasattr(params, 'keys'):  # test if params is a mapping
            args += [params]
        else:
            args += [list(params)]
    return args


def _handle_date_column(col, utc=None, format=None):
    if isinstance(format, dict):
        return to_datetime(col, errors='ignore', **format)
    else:
        # Allow passing of formatting string for integers
        # GH17855
        if format is None and (issubclass(col.dtype.type, np.floating) or
                               issubclass(col.dtype.type, np.integer)):
            format = 's'
        if format in ['D', 'd', 'h', 'm', 's', 'ms', 'us', 'ns']:
            return to_datetime(col, errors='coerce', unit=format, utc=utc)
        elif is_datetime64tz_dtype(col):
            # coerce to UTC timezone
            # GH11216
            return (to_datetime(col, errors='coerce')
                    .astype('datetime64[ns, UTC]'))
        else:
            return to_datetime(col, errors='coerce', format=format, utc=utc)


def _parse_date_columns(data_frame, parse_dates):
    """
    Force non-datetime columns to be read as such.
    Supports both string formatted and integer timestamp columns.
    """
    # handle non-list entries for parse_dates gracefully
    if parse_dates is True or parse_dates is None or parse_dates is False:
        parse_dates = []

    if not hasattr(parse_dates, '__iter__'):
        parse_dates = [parse_dates]

    for col_name in parse_dates:
        df_col = data_frame[col_name]
        try:
            fmt = parse_dates[col_name]
        except TypeError:
            fmt = None
        data_frame[col_name] = _handle_date_column(df_col, format=fmt)

    # we want to coerce datetime64_tz dtypes for now
    # we could in theory do a 'nice' conversion from a FixedOffset tz
    # GH11216
    for col_name, df_col in data_frame.iteritems():
        if is_datetime64tz_dtype(df_col):
            data_frame[col_name] = _handle_date_column(df_col)

    return data_frame


def _wrap_result(data, columns, index_col=None, coerce_float=True,
                 parse_dates=None):
    """Wrap result set of query in a DataFrame."""

    frame = DataFrame.from_records(data, columns=columns,
                                   coerce_float=coerce_float)

    _parse_date_columns(frame, parse_dates)

    if index_col is not None:
        frame.set_index(index_col, inplace=True)

    return frame


def execute(sql, con, cur=None, params=None):
    """
    Execute the given SQL query using the provided connection object.

    Parameters
    ----------
    sql : string
        SQL query to be executed.
    con : SQLAlchemy connectable(engine/connection) or sqlite3 connection
        Using SQLAlchemy makes it possible to use any DB supported by the
        library.
        If a DBAPI2 object, only sqlite3 is supported.
    cur : deprecated, cursor is obtained from connection, default: None
    params : list or tuple, optional, default: None
        List of parameters to pass to execute method.

    Returns
    -------
    Results Iterable
    """
    if cur is None:
        pandas_sql = pandasSQL_builder(con)
    else:
        pandas_sql = pandasSQL_builder(cur, is_cursor=True)
    args = _convert_params(sql, params)
    return pandas_sql.execute(*args)


# -----------------------------------------------------------------------------
# -- Read and write to DataFrames

def read_sql_table(table_name, con, schema=None, index_col=None,
                   coerce_float=True, parse_dates=None, columns=None,
                   chunksize=None):
    """Read SQL database table into a DataFrame.

    Given a table name and a SQLAlchemy connectable, returns a DataFrame.
    This function does not support DBAPI connections.

    Parameters
    ----------
    table_name : string
        Name of SQL table in database.
    con : SQLAlchemy connectable (or database string URI)
        SQLite DBAPI connection mode not supported.
    schema : string, default None
        Name of SQL schema in database to query (if database flavor
        supports this). Uses default schema if None (default).
    index_col : string or list of strings, optional, default: None
        Column(s) to set as index(MultiIndex).
    coerce_float : boolean, default True
        Attempts to convert values of non-string, non-numeric objects (like
        decimal.Decimal) to floating point. Can result in loss of Precision.
    parse_dates : list or dict, default: None
        - List of column names to parse as dates.
        - Dict of ``{column_name: format string}`` where format string is
          strftime compatible in case of parsing string times or is one of
          (D, s, ns, ms, us) in case of parsing integer timestamps.
        - Dict of ``{column_name: arg dict}``, where the arg dict corresponds
          to the keyword arguments of :func:`pandas.to_datetime`
          Especially useful with databases without native Datetime support,
          such as SQLite.
    columns : list, default: None
        List of column names to select from SQL table
    chunksize : int, default None
        If specified, returns an iterator where `chunksize` is the number of
        rows to include in each chunk.

    Returns
    -------
    DataFrame

    Notes
    -----
    Any datetime values with time zone information will be converted to UTC.

    See also
    --------
    read_sql_query : Read SQL query into a DataFrame.
    read_sql

    """

    con = _engine_builder(con)
    if not _is_sqlalchemy_connectable(con):
        raise NotImplementedError("read_sql_table only supported for "
                                  "SQLAlchemy connectable.")
    import sqlalchemy
    from sqlalchemy.schema import MetaData
    meta = MetaData(con, schema=schema)
    try:
        meta.reflect(only=[table_name], views=True)
    except sqlalchemy.exc.InvalidRequestError:
        raise ValueError("Table %s not found" % table_name)

    pandas_sql = SQLDatabase(con, meta=meta)
    table = pandas_sql.read_table(
        table_name, index_col=index_col, coerce_float=coerce_float,
        parse_dates=parse_dates, columns=columns, chunksize=chunksize)

    if table is not None:
        return table
    else:
        raise ValueError("Table %s not found" % table_name, con)


def read_sql_query(sql, con, index_col=None, coerce_float=True, params=None,
                   parse_dates=None, chunksize=None):
    """Read SQL query into a DataFrame.

    Returns a DataFrame corresponding to the result set of the query
    string. Optionally provide an `index_col` parameter to use one of the
    columns as the index, otherwise default integer index will be used.

    Parameters
    ----------
    sql : string SQL query or SQLAlchemy Selectable (select or text object)
        SQL query to be executed.
    con : SQLAlchemy connectable(engine/connection), database string URI,
        or sqlite3 DBAPI2 connection
        Using SQLAlchemy makes it possible to use any DB supported by that
        library.
        If a DBAPI2 object, only sqlite3 is supported.
    index_col : string or list of strings, optional, default: None
        Column(s) to set as index(MultiIndex).
    coerce_float : boolean, default True
        Attempts to convert values of non-string, non-numeric objects (like
        decimal.Decimal) to floating point. Useful for SQL result sets.
    params : list, tuple or dict, optional, default: None
        List of parameters to pass to execute method.  The syntax used
        to pass parameters is database driver dependent. Check your
        database driver documentation for which of the five syntax styles,
        described in PEP 249's paramstyle, is supported.
        Eg. for psycopg2, uses %(name)s so use params={'name' : 'value'}
    parse_dates : list or dict, default: None
        - List of column names to parse as dates.
        - Dict of ``{column_name: format string}`` where format string is
          strftime compatible in case of parsing string times, or is one of
          (D, s, ns, ms, us) in case of parsing integer timestamps.
        - Dict of ``{column_name: arg dict}``, where the arg dict corresponds
          to the keyword arguments of :func:`pandas.to_datetime`
          Especially useful with databases without native Datetime support,
          such as SQLite.
    chunksize : int, default None
        If specified, return an iterator where `chunksize` is the number of
        rows to include in each chunk.

    Returns
    -------
    DataFrame

    Notes
    -----
    Any datetime values with time zone information parsed via the `parse_dates`
    parameter will be converted to UTC.

    See also
    --------
    read_sql_table : Read SQL database table into a DataFrame.
    read_sql

    """
    pandas_sql = pandasSQL_builder(con)
    return pandas_sql.read_query(
        sql, index_col=index_col, params=params, coerce_float=coerce_float,
        parse_dates=parse_dates, chunksize=chunksize)


def read_sql(sql, con, index_col=None, coerce_float=True, params=None,
             parse_dates=None, columns=None, chunksize=None):
    """
    Read SQL query or database table into a DataFrame.

    This function is a convenience wrapper around ``read_sql_table`` and
    ``read_sql_query`` (for backward compatibility). It will delegate
    to the specific function depending on the provided input. A SQL query
    will be routed to ``read_sql_query``, while a database table name will
    be routed to ``read_sql_table``. Note that the delegated function might
    have more specific notes about their functionality not listed here.

    Parameters
    ----------
    sql : string or SQLAlchemy Selectable (select or text object)
        SQL query to be executed or a table name.
    con : SQLAlchemy connectable (engine/connection) or database string URI
        or DBAPI2 connection (fallback mode)

        Using SQLAlchemy makes it possible to use any DB supported by that
        library. If a DBAPI2 object, only sqlite3 is supported.
    index_col : string or list of strings, optional, default: None
        Column(s) to set as index(MultiIndex).
    coerce_float : boolean, default True
        Attempts to convert values of non-string, non-numeric objects (like
        decimal.Decimal) to floating point, useful for SQL result sets.
    params : list, tuple or dict, optional, default: None
        List of parameters to pass to execute method.  The syntax used
        to pass parameters is database driver dependent. Check your
        database driver documentation for which of the five syntax styles,
        described in PEP 249's paramstyle, is supported.
        Eg. for psycopg2, uses %(name)s so use params={'name' : 'value'}
    parse_dates : list or dict, default: None
        - List of column names to parse as dates.
        - Dict of ``{column_name: format string}`` where format string is
          strftime compatible in case of parsing string times, or is one of
          (D, s, ns, ms, us) in case of parsing integer timestamps.
        - Dict of ``{column_name: arg dict}``, where the arg dict corresponds
          to the keyword arguments of :func:`pandas.to_datetime`
          Especially useful with databases without native Datetime support,
          such as SQLite.
    columns : list, default: None
        List of column names to select from SQL table (only used when reading
        a table).
    chunksize : int, default None
        If specified, return an iterator where `chunksize` is the
        number of rows to include in each chunk.

    Returns
    -------
    DataFrame

    See also
    --------
    read_sql_table : Read SQL database table into a DataFrame.
    read_sql_query : Read SQL query into a DataFrame.

    """
    pandas_sql = pandasSQL_builder(con)

    if isinstance(pandas_sql, SQLiteDatabase):
        return pandas_sql.read_query(
            sql, index_col=index_col, params=params,
            coerce_float=coerce_float, parse_dates=parse_dates,
            chunksize=chunksize)

    try:
        _is_table_name = pandas_sql.has_table(sql)
    except (ImportError, AttributeError):
        _is_table_name = False

    if _is_table_name:
        pandas_sql.meta.reflect(only=[sql])
        return pandas_sql.read_table(
            sql, index_col=index_col, coerce_float=coerce_float,
            parse_dates=parse_dates, columns=columns, chunksize=chunksize)
    else:
        return pandas_sql.read_query(
            sql, index_col=index_col, params=params,
            coerce_float=coerce_float, parse_dates=parse_dates,
            chunksize=chunksize)


def to_sql(frame, name, con, schema=None, if_exists='fail', index=True,
           index_label=None, chunksize=None, dtype=None):
    """
    Write records stored in a DataFrame to a SQL database.

    Parameters
    ----------
    frame : DataFrame, Series
    name : string
        Name of SQL table.
    con : SQLAlchemy connectable(engine/connection) or database string URI
        or sqlite3 DBAPI2 connection
        Using SQLAlchemy makes it possible to use any DB supported by that
        library.
        If a DBAPI2 object, only sqlite3 is supported.
    schema : string, default None
        Name of SQL schema in database to write to (if database flavor
        supports this). If None, use default schema (default).
    if_exists : {'fail', 'replace', 'append'}, default 'fail'
        - fail: If table exists, do nothing.
        - replace: If table exists, drop it, recreate it, and insert data.
        - append: If table exists, insert data. Create if does not exist.
    index : boolean, default True
        Write DataFrame index as a column.
    index_label : string or sequence, default None
        Column label for index column(s). If None is given (default) and
        `index` is True, then the index names are used.
        A sequence should be given if the DataFrame uses MultiIndex.
    chunksize : int, default None
        If not None, then rows will be written in batches of this size at a
        time.  If None, all rows will be written at once.
    dtype : single SQLtype or dict of column name to SQL type, default None
        Optional specifying the datatype for columns. The SQL type should
        be a SQLAlchemy type, or a string for sqlite3 fallback connection.
        If all columns are of the same type, one single value can be used.

    """
    if if_exists not in ('fail', 'replace', 'append'):
        raise ValueError("'{0}' is not valid for if_exists".format(if_exists))

    pandas_sql = pandasSQL_builder(con, schema=schema)

    if isinstance(frame, Series):
        frame = frame.to_frame()
    elif not isinstance(frame, DataFrame):
        raise NotImplementedError("'frame' argument should be either a "
                                  "Series or a DataFrame")

    pandas_sql.to_sql(frame, name, if_exists=if_exists, index=index,
                      index_label=index_label, schema=schema,
                      chunksize=chunksize, dtype=dtype)


def has_table(table_name, con, schema=None):
    """
    Check if DataBase has named table.

    Parameters
    ----------
    table_name: string
        Name of SQL table.
    con: SQLAlchemy connectable(engine/connection) or sqlite3 DBAPI2 connection
        Using SQLAlchemy makes it possible to use any DB supported by that
        library.
        If a DBAPI2 object, only sqlite3 is supported.
    schema : string, default None
        Name of SQL schema in database to write to (if database flavor supports
        this). If None, use default schema (default).

    Returns
    -------
    boolean
    """
    pandas_sql = pandasSQL_builder(con, schema=schema)
    return pandas_sql.has_table(table_name)


table_exists = has_table


def _engine_builder(con):
    """
    Returns a SQLAlchemy engine from a URI (if con is a string)
    else it just return con without modifying it.
    """
    global _SQLALCHEMY_INSTALLED
    if isinstance(con, string_types):
        try:
            import sqlalchemy
        except ImportError:
            _SQLALCHEMY_INSTALLED = False
        else:
            con = sqlalchemy.create_engine(con)
            return con

    return con


def pandasSQL_builder(con, schema=None, meta=None,
                      is_cursor=False):
    """
    Convenience function to return the correct PandasSQL subclass based on the
    provided parameters.
    """
    # When support for DBAPI connections is removed,
    # is_cursor should not be necessary.
    con = _engine_builder(con)
    if _is_sqlalchemy_connectable(con):
        return SQLDatabase(con, schema=schema, meta=meta)
    elif isinstance(con, string_types):
        raise ImportError("Using URI string without sqlalchemy installed.")
    else:
        return SQLiteDatabase(con, is_cursor=is_cursor)


class SQLTable(PandasObject):
    """
    For mapping Pandas tables to SQL tables.
    Uses fact that table is reflected by SQLAlchemy to
    do better type conversions.
    Also holds various flags needed to avoid having to
    pass them between functions all the time.
    """
    # TODO: support for multiIndex

    def __init__(self, name, pandas_sql_engine, frame=None, index=True,
                 if_exists='fail', prefix='pandas', index_label=None,
                 schema=None, keys=None, dtype=None):
        self.name = name
        self.pd_sql = pandas_sql_engine
        self.prefix = prefix
        self.frame = frame
        self.index = self._index_name(index, index_label)
        self.schema = schema
        self.if_exists = if_exists
        self.keys = keys
        self.dtype = dtype

        if frame is not None:
            # We want to initialize based on a dataframe
            self.table = self._create_table_setup()
        else:
            # no data provided, read-only mode
            self.table = self.pd_sql.get_table(self.name, self.schema)

        if self.table is None:
            raise ValueError("Could not init table '%s'" % name)

    def exists(self):
        return self.pd_sql.has_table(self.name, self.schema)

    def sql_schema(self):
        from sqlalchemy.schema import CreateTable
        return str(CreateTable(self.table).compile(self.pd_sql.connectable))

    def _execute_create(self):
        # Inserting table into database, add to MetaData object
        self.table = self.table.tometadata(self.pd_sql.meta)
        self.table.create()

    def create(self):
        if self.exists():
            if self.if_exists == 'fail':
                raise ValueError("Table '%s' already exists." % self.name)
            elif self.if_exists == 'replace':
                self.pd_sql.drop_table(self.name, self.schema)
                self._execute_create()
            elif self.if_exists == 'append':
                pass
            else:
                raise ValueError(
                    "'{0}' is not valid for if_exists".format(self.if_exists))
        else:
            self._execute_create()

    def insert_statement(self):
        return self.table.insert()

    def insert_data(self):
        if self.index is not None:
            temp = self.frame.copy()
            temp.index.names = self.index
            try:
                temp.reset_index(inplace=True)
            except ValueError as err:
                raise ValueError(
                    "duplicate name in index/columns: {0}".format(err))
        else:
            temp = self.frame

        column_names = list(map(text_type, temp.columns))
        ncols = len(column_names)
        data_list = [None] * ncols
        blocks = temp._data.blocks

        for b in blocks:
            if b.is_datetime:
                # return datetime.datetime objects
                if b.is_datetimetz:
                    # GH 9086: Ensure we return datetimes with timezone info
                    # Need to return 2-D data; DatetimeIndex is 1D
                    d = b.values.to_pydatetime()
                    d = np.expand_dims(d, axis=0)
                else:
                    # convert to microsecond resolution for datetime.datetime
                    d = b.values.astype('M8[us]').astype(object)
            else:
                d = np.array(b.get_values(), dtype=object)

            # replace NaN with None
            if b._can_hold_na:
                mask = isna(d)
                d[mask] = None

            for col_loc, col in zip(b.mgr_locs, d):
                data_list[col_loc] = col

        return column_names, data_list

    def _execute_insert(self, conn, keys, data_iter):
        data = [dict(zip(keys, row)) for row in data_iter]
        conn.execute(self.insert_statement(), data)

    def insert(self, chunksize=None):
        keys, data_list = self.insert_data()

        nrows = len(self.frame)

        if nrows == 0:
            return

        if chunksize is None:
            chunksize = nrows
        elif chunksize == 0:
            raise ValueError('chunksize argument should be non-zero')

        chunks = int(nrows / chunksize) + 1

        with self.pd_sql.run_transaction() as conn:
            for i in range(chunks):
                start_i = i * chunksize
                end_i = min((i + 1) * chunksize, nrows)
                if start_i >= end_i:
                    break

                chunk_iter = zip(*[arr[start_i:end_i] for arr in data_list])
                self._execute_insert(conn, keys, chunk_iter)

    def _query_iterator(self, result, chunksize, columns, coerce_float=True,
                        parse_dates=None):
        """Return generator through chunked result set."""

        while True:
            data = result.fetchmany(chunksize)
            if not data:
                break
            else:
                self.frame = DataFrame.from_records(
                    data, columns=columns, coerce_float=coerce_float)

                self._harmonize_columns(parse_dates=parse_dates)

                if self.index is not None:
                    self.frame.set_index(self.index, inplace=True)

                yield self.frame

    def read(self, coerce_float=True, parse_dates=None, columns=None,
             chunksize=None):

        if columns is not None and len(columns) > 0:
            from sqlalchemy import select
            cols = [self.table.c[n] for n in columns]
            if self.index is not None:
                [cols.insert(0, self.table.c[idx]) for idx in self.index[::-1]]
            sql_select = select(cols)
        else:
            sql_select = self.table.select()

        result = self.pd_sql.execute(sql_select)
        column_names = result.keys()

        if chunksize is not None:
            return self._query_iterator(result, chunksize, column_names,
                                        coerce_float=coerce_float,
                                        parse_dates=parse_dates)
        else:
            data = result.fetchall()
            self.frame = DataFrame.from_records(
                data, columns=column_names, coerce_float=coerce_float)

            self._harmonize_columns(parse_dates=parse_dates)

            if self.index is not None:
                self.frame.set_index(self.index, inplace=True)

            return self.frame

    def _index_name(self, index, index_label):
        # for writing: index=True to include index in sql table
        if index is True:
            nlevels = self.frame.index.nlevels
            # if index_label is specified, set this as index name(s)
            if index_label is not None:
                if not isinstance(index_label, list):
                    index_label = [index_label]
                if len(index_label) != nlevels:
                    raise ValueError(
                        "Length of 'index_label' should match number of "
                        "levels, which is {0}".format(nlevels))
                else:
                    return index_label
            # return the used column labels for the index columns
            if (nlevels == 1 and 'index' not in self.frame.columns and
                    self.frame.index.name is None):
                return ['index']
            else:
                return [l if l is not None else "level_{0}".format(i)
                        for i, l in enumerate(self.frame.index.names)]

        # for reading: index=(list of) string to specify column to set as index
        elif isinstance(index, string_types):
            return [index]
        elif isinstance(index, list):
            return index
        else:
            return None

    def _get_column_names_and_types(self, dtype_mapper):
        column_names_and_types = []
        if self.index is not None:
            for i, idx_label in enumerate(self.index):
                idx_type = dtype_mapper(
                    self.frame.index._get_level_values(i))
                column_names_and_types.append((text_type(idx_label),
                                              idx_type, True))

        column_names_and_types += [
            (text_type(self.frame.columns[i]),
             dtype_mapper(self.frame.iloc[:, i]),
             False)
            for i in range(len(self.frame.columns))
        ]

        return column_names_and_types

    def _create_table_setup(self):
        from sqlalchemy import Table, Column, PrimaryKeyConstraint

        column_names_and_types = self._get_column_names_and_types(
            self._sqlalchemy_type
        )

        columns = [Column(name, typ, index=is_index)
                   for name, typ, is_index in column_names_and_types]

        if self.keys is not None:
            if not is_list_like(self.keys):
                keys = [self.keys]
            else:
                keys = self.keys
            pkc = PrimaryKeyConstraint(*keys, name=self.name + '_pk')
            columns.append(pkc)

        schema = self.schema or self.pd_sql.meta.schema

        # At this point, attach to new metadata, only attach to self.meta
        # once table is created.
        from sqlalchemy.schema import MetaData
        meta = MetaData(self.pd_sql, schema=schema)

        return Table(self.name, meta, *columns, schema=schema)

    def _harmonize_columns(self, parse_dates=None):
        """
        Make the DataFrame's column types align with the SQL table
        column types.
        Need to work around limited NA value support. Floats are always
        fine, ints must always be floats if there are Null values.
        Booleans are hard because converting bool column with None replaces
        all Nones with false. Therefore only convert bool if there are no
        NA values.
        Datetimes should already be converted to np.datetime64 if supported,
        but here we also force conversion if required.
        """
        # handle non-list entries for parse_dates gracefully
        if parse_dates is True or parse_dates is None or parse_dates is False:
            parse_dates = []

        if not hasattr(parse_dates, '__iter__'):
            parse_dates = [parse_dates]

        for sql_col in self.table.columns:
            col_name = sql_col.name
            try:
                df_col = self.frame[col_name]
                # the type the dataframe column should have
                col_type = self._get_dtype(sql_col.type)

                if (col_type is datetime or col_type is date or
                        col_type is DatetimeTZDtype):
                    # Convert tz-aware Datetime SQL columns to UTC
                    utc = col_type is DatetimeTZDtype
                    self.frame[col_name] = _handle_date_column(df_col, utc=utc)
                elif col_type is float:
                    # floats support NA, can always convert!
                    self.frame[col_name] = df_col.astype(col_type, copy=False)

                elif len(df_col) == df_col.count():
                    # No NA values, can convert ints and bools
                    if col_type is np.dtype('int64') or col_type is bool:
                        self.frame[col_name] = df_col.astype(
                            col_type, copy=False)

                # Handle date parsing
                if col_name in parse_dates:
                    try:
                        fmt = parse_dates[col_name]
                    except TypeError:
                        fmt = None
                    self.frame[col_name] = _handle_date_column(
                        df_col, format=fmt)

            except KeyError:
                pass  # this column not in results

    def _get_notna_col_dtype(self, col):
        """
        Infer datatype of the Series col.  In case the dtype of col is 'object'
        and it contains NA values, this infers the datatype of the not-NA
        values.  Needed for inserting typed data containing NULLs, GH8778.
        """
        col_for_inference = col
        if col.dtype == 'object':
            notnadata = col[~isna(col)]
            if len(notnadata):
                col_for_inference = notnadata

        return lib.infer_dtype(col_for_inference)

    def _sqlalchemy_type(self, col):

        dtype = self.dtype or {}
        if col.name in dtype:
            return self.dtype[col.name]

        col_type = self._get_notna_col_dtype(col)

        from sqlalchemy.types import (BigInteger, Integer, Float,
                                      Text, Boolean,
                                      DateTime, Date, Time, TIMESTAMP)

        if col_type == 'datetime64' or col_type == 'datetime':
<<<<<<< HEAD
            # GH 9086: TIMESTAMP is the suggested type if the column contains
            # timezone information
            if col.dt.tz is not None:
                return TIMESTAMP(timezone=True)
            return DateTime
=======
            try:
                tz = col.tzinfo  # noqa
                return DateTime(timezone=True)
            except AttributeError:
                return DateTime
>>>>>>> 362f2e2d
        if col_type == 'timedelta64':
            warnings.warn("the 'timedelta' type is not supported, and will be "
                          "written as integer values (ns frequency) to the "
                          "database.", UserWarning, stacklevel=8)
            return BigInteger
        elif col_type == 'floating':
            if col.dtype == 'float32':
                return Float(precision=23)
            else:
                return Float(precision=53)
        elif col_type == 'integer':
            if col.dtype == 'int32':
                return Integer
            else:
                return BigInteger
        elif col_type == 'boolean':
            return Boolean
        elif col_type == 'date':
            return Date
        elif col_type == 'time':
            return Time
        elif col_type == 'complex':
            raise ValueError('Complex datatypes not supported')

        return Text

    def _get_dtype(self, sqltype):
        from sqlalchemy.types import (Integer, Float, Boolean, DateTime,
                                      Date, TIMESTAMP)

        if isinstance(sqltype, Float):
            return float
        elif isinstance(sqltype, Integer):
            # TODO: Refine integer size.
            return np.dtype('int64')
        elif isinstance(sqltype, TIMESTAMP):
            # we have a timezone capable type
            if not sqltype.timezone:
                return datetime
            return DatetimeTZDtype
        elif isinstance(sqltype, DateTime):
            # Caution: np.datetime64 is also a subclass of np.number.
            return datetime
        elif isinstance(sqltype, Date):
            return date
        elif isinstance(sqltype, Boolean):
            return bool
        return object


class PandasSQL(PandasObject):
    """
    Subclasses Should define read_sql and to_sql.
    """

    def read_sql(self, *args, **kwargs):
        raise ValueError("PandasSQL must be created with an SQLAlchemy "
                         "connectable or sqlite connection")

    def to_sql(self, *args, **kwargs):
        raise ValueError("PandasSQL must be created with an SQLAlchemy "
                         "connectable or sqlite connection")


class SQLDatabase(PandasSQL):
    """
    This class enables conversion between DataFrame and SQL databases
    using SQLAlchemy to handle DataBase abstraction.

    Parameters
    ----------
    engine : SQLAlchemy connectable
        Connectable to connect with the database. Using SQLAlchemy makes it
        possible to use any DB supported by that library.
    schema : string, default None
        Name of SQL schema in database to write to (if database flavor
        supports this). If None, use default schema (default).
    meta : SQLAlchemy MetaData object, default None
        If provided, this MetaData object is used instead of a newly
        created. This allows to specify database flavor specific
        arguments in the MetaData object.

    """

    def __init__(self, engine, schema=None, meta=None):
        self.connectable = engine
        if not meta:
            from sqlalchemy.schema import MetaData
            meta = MetaData(self.connectable, schema=schema)

        self.meta = meta

    @contextmanager
    def run_transaction(self):
        with self.connectable.begin() as tx:
            if hasattr(tx, 'execute'):
                yield tx
            else:
                yield self.connectable

    def execute(self, *args, **kwargs):
        """Simple passthrough to SQLAlchemy connectable"""
        return self.connectable.execute(*args, **kwargs)

    def read_table(self, table_name, index_col=None, coerce_float=True,
                   parse_dates=None, columns=None, schema=None,
                   chunksize=None):
        """Read SQL database table into a DataFrame.

        Parameters
        ----------
        table_name : string
            Name of SQL table in database.
        index_col : string, optional, default: None
            Column to set as index.
        coerce_float : boolean, default True
            Attempts to convert values of non-string, non-numeric objects
            (like decimal.Decimal) to floating point. This can result in
            loss of precision.
        parse_dates : list or dict, default: None
            - List of column names to parse as dates.
            - Dict of ``{column_name: format string}`` where format string is
              strftime compatible in case of parsing string times, or is one of
              (D, s, ns, ms, us) in case of parsing integer timestamps.
            - Dict of ``{column_name: arg}``, where the arg corresponds
              to the keyword arguments of :func:`pandas.to_datetime`.
              Especially useful with databases without native Datetime support,
              such as SQLite.
        columns : list, default: None
            List of column names to select from SQL table.
        schema : string, default None
            Name of SQL schema in database to query (if database flavor
            supports this).  If specified, this overwrites the default
            schema of the SQL database object.
        chunksize : int, default None
            If specified, return an iterator where `chunksize` is the number
            of rows to include in each chunk.

        Returns
        -------
        DataFrame

        See also
        --------
        pandas.read_sql_table
        SQLDatabase.read_query

        """
        table = SQLTable(table_name, self, index=index_col, schema=schema)
        return table.read(coerce_float=coerce_float,
                          parse_dates=parse_dates, columns=columns,
                          chunksize=chunksize)

    @staticmethod
    def _query_iterator(result, chunksize, columns, index_col=None,
                        coerce_float=True, parse_dates=None):
        """Return generator through chunked result set"""

        while True:
            data = result.fetchmany(chunksize)
            if not data:
                break
            else:
                yield _wrap_result(data, columns, index_col=index_col,
                                   coerce_float=coerce_float,
                                   parse_dates=parse_dates)

    def read_query(self, sql, index_col=None, coerce_float=True,
                   parse_dates=None, params=None, chunksize=None):
        """Read SQL query into a DataFrame.

        Parameters
        ----------
        sql : string
            SQL query to be executed.
        index_col : string, optional, default: None
            Column name to use as index for the returned DataFrame object.
        coerce_float : boolean, default True
            Attempt to convert values of non-string, non-numeric objects (like
            decimal.Decimal) to floating point, useful for SQL result sets.
        params : list, tuple or dict, optional, default: None
            List of parameters to pass to execute method.  The syntax used
            to pass parameters is database driver dependent. Check your
            database driver documentation for which of the five syntax styles,
            described in PEP 249's paramstyle, is supported.
            Eg. for psycopg2, uses %(name)s so use params={'name' : 'value'}
        parse_dates : list or dict, default: None
            - List of column names to parse as dates.
            - Dict of ``{column_name: format string}`` where format string is
              strftime compatible in case of parsing string times, or is one of
              (D, s, ns, ms, us) in case of parsing integer timestamps.
            - Dict of ``{column_name: arg dict}``, where the arg dict
              corresponds to the keyword arguments of
              :func:`pandas.to_datetime` Especially useful with databases
              without native Datetime support, such as SQLite.
        chunksize : int, default None
            If specified, return an iterator where `chunksize` is the number
            of rows to include in each chunk.

        Returns
        -------
        DataFrame

        See also
        --------
        read_sql_table : Read SQL database table into a DataFrame
        read_sql

        """
        args = _convert_params(sql, params)

        result = self.execute(*args)
        columns = result.keys()

        if chunksize is not None:
            return self._query_iterator(result, chunksize, columns,
                                        index_col=index_col,
                                        coerce_float=coerce_float,
                                        parse_dates=parse_dates)
        else:
            data = result.fetchall()
            frame = _wrap_result(data, columns, index_col=index_col,
                                 coerce_float=coerce_float,
                                 parse_dates=parse_dates)
            return frame

    read_sql = read_query

    def to_sql(self, frame, name, if_exists='fail', index=True,
               index_label=None, schema=None, chunksize=None, dtype=None):
        """
        Write records stored in a DataFrame to a SQL database.

        Parameters
        ----------
        frame : DataFrame
        name : string
            Name of SQL table.
        if_exists : {'fail', 'replace', 'append'}, default 'fail'
            - fail: If table exists, do nothing.
            - replace: If table exists, drop it, recreate it, and insert data.
            - append: If table exists, insert data. Create if does not exist.
        index : boolean, default True
            Write DataFrame index as a column.
        index_label : string or sequence, default None
            Column label for index column(s). If None is given (default) and
            `index` is True, then the index names are used.
            A sequence should be given if the DataFrame uses MultiIndex.
        schema : string, default None
            Name of SQL schema in database to write to (if database flavor
            supports this). If specified, this overwrites the default
            schema of the SQLDatabase object.
        chunksize : int, default None
            If not None, then rows will be written in batches of this size at a
            time.  If None, all rows will be written at once.
        dtype : single type or dict of column name to SQL type, default None
            Optional specifying the datatype for columns. The SQL type should
            be a SQLAlchemy type. If all columns are of the same type, one
            single value can be used.

        """
        if dtype and not is_dict_like(dtype):
            dtype = {col_name: dtype for col_name in frame}

        if dtype is not None:
            from sqlalchemy.types import to_instance, TypeEngine
            for col, my_type in dtype.items():
                if not isinstance(to_instance(my_type), TypeEngine):
                    raise ValueError('The type of %s is not a SQLAlchemy '
                                     'type ' % col)

        table = SQLTable(name, self, frame=frame, index=index,
                         if_exists=if_exists, index_label=index_label,
                         schema=schema, dtype=dtype)
        table.create()
        table.insert(chunksize)
        if (not name.isdigit() and not name.islower()):
            # check for potentially case sensitivity issues (GH7815)
            # Only check when name is not a number and name is not lower case
            engine = self.connectable.engine
            with self.connectable.connect() as conn:
                table_names = engine.table_names(
                    schema=schema or self.meta.schema,
                    connection=conn,
                )
            if name not in table_names:
                msg = (
                    "The provided table name '{0}' is not found exactly as "
                    "such in the database after writing the table, possibly "
                    "due to case sensitivity issues. Consider using lower "
                    "case table names."
                ).format(name)
                warnings.warn(msg, UserWarning)

    @property
    def tables(self):
        return self.meta.tables

    def has_table(self, name, schema=None):
        return self.connectable.run_callable(
            self.connectable.dialect.has_table,
            name,
            schema or self.meta.schema,
        )

    def get_table(self, table_name, schema=None):
        schema = schema or self.meta.schema
        if schema:
            tbl = self.meta.tables.get('.'.join([schema, table_name]))
        else:
            tbl = self.meta.tables.get(table_name)

        # Avoid casting double-precision floats into decimals
        from sqlalchemy import Numeric
        for column in tbl.columns:
            if isinstance(column.type, Numeric):
                column.type.asdecimal = False

        return tbl

    def drop_table(self, table_name, schema=None):
        schema = schema or self.meta.schema
        if self.has_table(table_name, schema):
            self.meta.reflect(only=[table_name], schema=schema)
            self.get_table(table_name, schema).drop()
            self.meta.clear()

    def _create_sql_schema(self, frame, table_name, keys=None, dtype=None):
        table = SQLTable(table_name, self, frame=frame, index=False, keys=keys,
                         dtype=dtype)
        return str(table.sql_schema())


# ---- SQL without SQLAlchemy ---
# sqlite-specific sql strings and handler class
# dictionary used for readability purposes
_SQL_TYPES = {
    'string': 'TEXT',
    'floating': 'REAL',
    'integer': 'INTEGER',
    'datetime': 'TIMESTAMP',
    'date': 'DATE',
    'time': 'TIME',
    'boolean': 'INTEGER',
}


def _get_unicode_name(name):
    try:
        uname = text_type(name).encode("utf-8", "strict").decode("utf-8")
    except UnicodeError:
        raise ValueError("Cannot convert identifier to UTF-8: '%s'" % name)
    return uname


def _get_valid_sqlite_name(name):
    # See http://stackoverflow.com/questions/6514274/how-do-you-escape-strings\
    # -for-sqlite-table-column-names-in-python
    # Ensure the string can be encoded as UTF-8.
    # Ensure the string does not include any NUL characters.
    # Replace all " with "".
    # Wrap the entire thing in double quotes.

    uname = _get_unicode_name(name)
    if not len(uname):
        raise ValueError("Empty table or column name specified")

    nul_index = uname.find("\x00")
    if nul_index >= 0:
        raise ValueError('SQLite identifier cannot contain NULs')
    return '"' + uname.replace('"', '""') + '"'


_SAFE_NAMES_WARNING = ("The spaces in these column names will not be changed. "
                       "In pandas versions < 0.14, spaces were converted to "
                       "underscores.")


class SQLiteTable(SQLTable):
    """
    Patch the SQLTable for fallback support.
    Instead of a table variable just use the Create Table statement.
    """

    def __init__(self, *args, **kwargs):
        # GH 8341
        # register an adapter callable for datetime.time object
        import sqlite3
        # this will transform time(12,34,56,789) into '12:34:56.000789'
        # (this is what sqlalchemy does)
        sqlite3.register_adapter(time, lambda _: _.strftime("%H:%M:%S.%f"))
        super(SQLiteTable, self).__init__(*args, **kwargs)

    def sql_schema(self):
        return str(";\n".join(self.table))

    def _execute_create(self):
        with self.pd_sql.run_transaction() as conn:
            for stmt in self.table:
                conn.execute(stmt)

    def insert_statement(self):
        names = list(map(text_type, self.frame.columns))
        wld = '?'  # wildcard char
        escape = _get_valid_sqlite_name

        if self.index is not None:
            [names.insert(0, idx) for idx in self.index[::-1]]

        bracketed_names = [escape(column) for column in names]
        col_names = ','.join(bracketed_names)
        wildcards = ','.join([wld] * len(names))
        insert_statement = 'INSERT INTO %s (%s) VALUES (%s)' % (
            escape(self.name), col_names, wildcards)
        return insert_statement

    def _execute_insert(self, conn, keys, data_iter):
        data_list = list(data_iter)
        conn.executemany(self.insert_statement(), data_list)

    def _create_table_setup(self):
        """
        Return a list of SQL statements that creates a table reflecting the
        structure of a DataFrame.  The first entry will be a CREATE TABLE
        statement while the rest will be CREATE INDEX statements.
        """
        column_names_and_types = self._get_column_names_and_types(
            self._sql_type_name
        )

        pat = re.compile(r'\s+')
        column_names = [col_name for col_name, _, _ in column_names_and_types]
        if any(map(pat.search, column_names)):
            warnings.warn(_SAFE_NAMES_WARNING, stacklevel=6)

        escape = _get_valid_sqlite_name

        create_tbl_stmts = [escape(cname) + ' ' + ctype
                            for cname, ctype, _ in column_names_and_types]

        if self.keys is not None and len(self.keys):
            if not is_list_like(self.keys):
                keys = [self.keys]
            else:
                keys = self.keys
            cnames_br = ", ".join(escape(c) for c in keys)
            create_tbl_stmts.append(
                "CONSTRAINT {tbl}_pk PRIMARY KEY ({cnames_br})".format(
                    tbl=self.name, cnames_br=cnames_br))

        create_stmts = ["CREATE TABLE " + escape(self.name) + " (\n" +
                        ',\n  '.join(create_tbl_stmts) + "\n)"]

        ix_cols = [cname for cname, _, is_index in column_names_and_types
                   if is_index]
        if len(ix_cols):
            cnames = "_".join(ix_cols)
            cnames_br = ",".join(escape(c) for c in ix_cols)
            create_stmts.append(
                "CREATE INDEX " + escape("ix_" + self.name + "_" + cnames) +
                "ON " + escape(self.name) + " (" + cnames_br + ")")

        return create_stmts

    def _sql_type_name(self, col):
        dtype = self.dtype or {}
        if col.name in dtype:
            return dtype[col.name]

        col_type = self._get_notna_col_dtype(col)
        if col_type == 'timedelta64':
            warnings.warn("the 'timedelta' type is not supported, and will be "
                          "written as integer values (ns frequency) to the "
                          "database.", UserWarning, stacklevel=8)
            col_type = "integer"

        elif col_type == "datetime64":
            col_type = "datetime"

        elif col_type == "empty":
            col_type = "string"

        elif col_type == "complex":
            raise ValueError('Complex datatypes not supported')

        if col_type not in _SQL_TYPES:
            col_type = "string"

        return _SQL_TYPES[col_type]


class SQLiteDatabase(PandasSQL):
    """
    Version of SQLDatabase to support SQLite connections (fallback without
    SQLAlchemy). This should only be used internally.

    Parameters
    ----------
    con : sqlite connection object

    """

    def __init__(self, con, is_cursor=False):
        self.is_cursor = is_cursor
        self.con = con

    @contextmanager
    def run_transaction(self):
        cur = self.con.cursor()
        try:
            yield cur
            self.con.commit()
        except Exception:
            self.con.rollback()
            raise
        finally:
            cur.close()

    def execute(self, *args, **kwargs):
        if self.is_cursor:
            cur = self.con
        else:
            cur = self.con.cursor()
        try:
            if kwargs:
                cur.execute(*args, **kwargs)
            else:
                cur.execute(*args)
            return cur
        except Exception as exc:
            try:
                self.con.rollback()
            except Exception:  # pragma: no cover
                ex = DatabaseError("Execution failed on sql: %s\n%s\nunable"
                                   " to rollback" % (args[0], exc))
                raise_with_traceback(ex)

            ex = DatabaseError(
                "Execution failed on sql '%s': %s" % (args[0], exc))
            raise_with_traceback(ex)

    @staticmethod
    def _query_iterator(cursor, chunksize, columns, index_col=None,
                        coerce_float=True, parse_dates=None):
        """Return generator through chunked result set"""

        while True:
            data = cursor.fetchmany(chunksize)
            if type(data) == tuple:
                data = list(data)
            if not data:
                cursor.close()
                break
            else:
                yield _wrap_result(data, columns, index_col=index_col,
                                   coerce_float=coerce_float,
                                   parse_dates=parse_dates)

    def read_query(self, sql, index_col=None, coerce_float=True, params=None,
                   parse_dates=None, chunksize=None):

        args = _convert_params(sql, params)
        cursor = self.execute(*args)
        columns = [col_desc[0] for col_desc in cursor.description]

        if chunksize is not None:
            return self._query_iterator(cursor, chunksize, columns,
                                        index_col=index_col,
                                        coerce_float=coerce_float,
                                        parse_dates=parse_dates)
        else:
            data = self._fetchall_as_list(cursor)
            cursor.close()

            frame = _wrap_result(data, columns, index_col=index_col,
                                 coerce_float=coerce_float,
                                 parse_dates=parse_dates)
            return frame

    def _fetchall_as_list(self, cur):
        result = cur.fetchall()
        if not isinstance(result, list):
            result = list(result)
        return result

    def to_sql(self, frame, name, if_exists='fail', index=True,
               index_label=None, schema=None, chunksize=None, dtype=None):
        """
        Write records stored in a DataFrame to a SQL database.

        Parameters
        ----------
        frame: DataFrame
        name: string
            Name of SQL table.
        if_exists: {'fail', 'replace', 'append'}, default 'fail'
            fail: If table exists, do nothing.
            replace: If table exists, drop it, recreate it, and insert data.
            append: If table exists, insert data. Create if it does not exist.
        index : boolean, default True
            Write DataFrame index as a column
        index_label : string or sequence, default None
            Column label for index column(s). If None is given (default) and
            `index` is True, then the index names are used.
            A sequence should be given if the DataFrame uses MultiIndex.
        schema : string, default None
            Ignored parameter included for compatibility with SQLAlchemy
            version of ``to_sql``.
        chunksize : int, default None
            If not None, then rows will be written in batches of this
            size at a time. If None, all rows will be written at once.
        dtype : single type or dict of column name to SQL type, default None
            Optional specifying the datatype for columns. The SQL type should
            be a string. If all columns are of the same type, one single value
            can be used.

        """
        if dtype and not is_dict_like(dtype):
            dtype = {col_name: dtype for col_name in frame}

        if dtype is not None:
            for col, my_type in dtype.items():
                if not isinstance(my_type, str):
                    raise ValueError('%s (%s) not a string' % (
                        col, str(my_type)))

        table = SQLiteTable(name, self, frame=frame, index=index,
                            if_exists=if_exists, index_label=index_label,
                            dtype=dtype)
        table.create()
        table.insert(chunksize)

    def has_table(self, name, schema=None):
        # TODO(wesm): unused?
        # escape = _get_valid_sqlite_name
        # esc_name = escape(name)

        wld = '?'
        query = ("SELECT name FROM sqlite_master "
                 "WHERE type='table' AND name=%s;") % wld

        return len(self.execute(query, [name, ]).fetchall()) > 0

    def get_table(self, table_name, schema=None):
        return None  # not supported in fallback mode

    def drop_table(self, name, schema=None):
        drop_sql = "DROP TABLE %s" % _get_valid_sqlite_name(name)
        self.execute(drop_sql)

    def _create_sql_schema(self, frame, table_name, keys=None, dtype=None):
        table = SQLiteTable(table_name, self, frame=frame, index=False,
                            keys=keys, dtype=dtype)
        return str(table.sql_schema())


def get_schema(frame, name, keys=None, con=None, dtype=None):
    """
    Get the SQL db table schema for the given frame.

    Parameters
    ----------
    frame : DataFrame
    name : string
        name of SQL table
    keys : string or sequence, default: None
        columns to use a primary key
    con: an open SQL database connection object or a SQLAlchemy connectable
        Using SQLAlchemy makes it possible to use any DB supported by that
        library, default: None
        If a DBAPI2 object, only sqlite3 is supported.
    dtype : dict of column name to SQL type, default None
        Optional specifying the datatype for columns. The SQL type should
        be a SQLAlchemy type, or a string for sqlite3 fallback connection.

    """

    pandas_sql = pandasSQL_builder(con=con)
    return pandas_sql._create_sql_schema(frame, name, keys=keys, dtype=dtype)<|MERGE_RESOLUTION|>--- conflicted
+++ resolved
@@ -850,19 +850,11 @@
                                       DateTime, Date, Time, TIMESTAMP)
 
         if col_type == 'datetime64' or col_type == 'datetime':
-<<<<<<< HEAD
             # GH 9086: TIMESTAMP is the suggested type if the column contains
             # timezone information
             if col.dt.tz is not None:
                 return TIMESTAMP(timezone=True)
             return DateTime
-=======
-            try:
-                tz = col.tzinfo  # noqa
-                return DateTime(timezone=True)
-            except AttributeError:
-                return DateTime
->>>>>>> 362f2e2d
         if col_type == 'timedelta64':
             warnings.warn("the 'timedelta' type is not supported, and will be "
                           "written as integer values (ns frequency) to the "
