--- conflicted
+++ resolved
@@ -1455,11 +1455,6 @@
             self.get_table(table_name, schema).drop()
             self.meta.clear()
 
-<<<<<<< HEAD
-    def _create_sql_schema(self, frame, table_name, keys=None, dtype=None, index=False):
-        table = SQLTable(
-            table_name, self, frame=frame, index=index, keys=keys, dtype=dtype
-=======
     def _create_sql_schema(
         self,
         frame: DataFrame,
@@ -1472,11 +1467,10 @@
             table_name,
             self,
             frame=frame,
-            index=False,
+            index=index,
             keys=keys,
             dtype=dtype,
             schema=schema,
->>>>>>> 6a1305ee
         )
         return str(table.sql_schema())
 
@@ -1868,30 +1862,20 @@
         drop_sql = f"DROP TABLE {_get_valid_sqlite_name(name)}"
         self.execute(drop_sql)
 
-<<<<<<< HEAD
-    def _create_sql_schema(self, frame, table_name, keys=None, dtype=None, index=False):
-        table = SQLiteTable(
-            table_name, self, frame=frame, index=index, keys=keys, dtype=dtype
-=======
-    def _create_sql_schema(self, frame, table_name, keys=None, dtype=None, schema=None):
+    def _create_sql_schema(self, frame, table_name, keys=None, dtype=None, schema=None, index=False):
         table = SQLiteTable(
             table_name,
             self,
             frame=frame,
-            index=False,
+            index=index,
             keys=keys,
             dtype=dtype,
             schema=schema,
->>>>>>> 6a1305ee
         )
         return str(table.sql_schema())
 
 
-<<<<<<< HEAD
-def get_schema(frame, name, keys=None, con=None, dtype=None, index=False):
-=======
-def get_schema(frame, name, keys=None, con=None, dtype=None, schema=None):
->>>>>>> 6a1305ee
+def get_schema(frame, name, keys=None, con=None, dtype=None, schema=None, index=False):
     """
     Get the SQL db table schema for the given frame.
 
@@ -1909,7 +1893,10 @@
     dtype : dict of column name to SQL type, default None
         Optional specifying the datatype for columns. The SQL type should
         be a SQLAlchemy type, or a string for sqlite3 fallback connection.
-<<<<<<< HEAD
+    schema: str, default: None
+        Optional specifying the schema to be used in creating the table.
+
+        .. versionadded:: 1.2.0
     index : boolean, default: False
          Whether to include the index of the DataFrame in the sql schema.
 
@@ -1922,15 +1909,5 @@
     """
     pandas_sql = pandasSQL_builder(con=con)
     return pandas_sql._create_sql_schema(
-        frame, name, keys=keys, dtype=dtype, index=index
-=======
-    schema: str, default: None
-        Optional specifying the schema to be used in creating the table.
-
-        .. versionadded:: 1.2.0
-    """
-    pandas_sql = pandasSQL_builder(con=con)
-    return pandas_sql._create_sql_schema(
-        frame, name, keys=keys, dtype=dtype, schema=schema
->>>>>>> 6a1305ee
+        frame, name, keys=keys, dtype=dtype, schema=schema, index=index
     )