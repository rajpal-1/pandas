""" feather-format compat """
from __future__ import annotations

from typing import (
    TYPE_CHECKING,
    Hashable,
    Sequence,
)

from pandas._config import using_nullable_dtypes

from pandas._libs import lib
from pandas.compat._optional import import_optional_dependency
from pandas.util._decorators import doc

<<<<<<< HEAD
import pandas as pd
from pandas import get_option
from pandas.core.api import (
    DataFrame,
    RangeIndex,
)
=======
from pandas import (
    arrays,
    get_option,
)
from pandas.core.api import DataFrame
>>>>>>> 376f77da
from pandas.core.shared_docs import _shared_docs

from pandas.io.common import get_handle

if TYPE_CHECKING:
    from pandas._typing import (
        FilePath,
        ReadBuffer,
        StorageOptions,
        WriteBuffer,
    )


@doc(storage_options=_shared_docs["storage_options"])
def to_feather(
    df: DataFrame,
    path: FilePath | WriteBuffer[bytes],
    storage_options: StorageOptions = None,
    **kwargs,
) -> None:
    """
    Write a DataFrame to the binary Feather format.

    Parameters
    ----------
    df : DataFrame
    path : str, path object, or file-like object
    {storage_options}

        .. versionadded:: 1.2.0

    **kwargs :
        Additional keywords passed to `pyarrow.feather.write_feather`.

        .. versionadded:: 1.1.0
    """
    import_optional_dependency("pyarrow")
    from pyarrow import feather

    if not isinstance(df, DataFrame):
        raise ValueError("feather only support IO with DataFrames")

    with get_handle(
        path, "wb", storage_options=storage_options, is_text=False
    ) as handles:
        feather.write_feather(df, handles.handle, **kwargs)


@doc(storage_options=_shared_docs["storage_options"])
def read_feather(
    path: FilePath | ReadBuffer[bytes],
    columns: Sequence[Hashable] | None = None,
    use_threads: bool = True,
    storage_options: StorageOptions = None,
    use_nullable_dtypes: bool | lib.NoDefault = lib.no_default,
):
    """
    Load a feather-format object from the file path.

    Parameters
    ----------
    path : str, path object, or file-like object
        String, path object (implementing ``os.PathLike[str]``), or file-like
        object implementing a binary ``read()`` function. The string could be a URL.
        Valid URL schemes include http, ftp, s3, and file. For file URLs, a host is
        expected. A local file could be: ``file://localhost/path/to/table.feather``.
    columns : sequence, default None
        If not provided, all columns are read.
    use_threads : bool, default True
        Whether to parallelize reading using multiple threads.
    {storage_options}

        .. versionadded:: 1.2.0

    use_nullable_dtypes : bool = False
        Whether or not to use nullable dtypes as default when reading data. If
        set to True, nullable dtypes are used for all dtypes that have a nullable
        implementation, even if no nulls are present.

        .. note::

            The nullable dtype implementation can be configured by calling
            ``pd.set_option("mode.dtype_backend", "pandas")`` to use
            numpy-backed nullable dtypes or
            ``pd.set_option("mode.dtype_backend", "pyarrow")`` to use
            pyarrow-backed nullable dtypes (using ``pd.ArrowDtype``).

        .. versionadded:: 2.0

    Returns
    -------
    type of object stored in file
    """
    import_optional_dependency("pyarrow")
    from pyarrow import feather

    use_nullable_dtypes = (
        use_nullable_dtypes
        if use_nullable_dtypes is not lib.no_default
        else using_nullable_dtypes()
    )

    with get_handle(
        path, "rb", storage_options=storage_options, is_text=False
    ) as handles:
        if not use_nullable_dtypes:
            return feather.read_feather(
                handles.handle, columns=columns, use_threads=bool(use_threads)
            )

        dtype_backend = get_option("mode.dtype_backend")

        pa_table = feather.read_table(
            handles.handle, columns=columns, use_threads=bool(use_threads)
        )

        if dtype_backend == "pandas":
            from pandas.io._util import _arrow_dtype_mapping

            return pa_table.to_pandas(types_mapper=_arrow_dtype_mapping().get)

        elif dtype_backend == "pyarrow":
            return pa_table.to_pandas(types_mapper=pd.ArrowDtype)<|MERGE_RESOLUTION|>--- conflicted
+++ resolved
@@ -13,20 +13,9 @@
 from pandas.compat._optional import import_optional_dependency
 from pandas.util._decorators import doc
 
-<<<<<<< HEAD
 import pandas as pd
 from pandas import get_option
-from pandas.core.api import (
-    DataFrame,
-    RangeIndex,
-)
-=======
-from pandas import (
-    arrays,
-    get_option,
-)
 from pandas.core.api import DataFrame
->>>>>>> 376f77da
 from pandas.core.shared_docs import _shared_docs
 
 from pandas.io.common import get_handle
