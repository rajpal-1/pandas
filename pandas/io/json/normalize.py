--- conflicted
+++ resolved
@@ -25,17 +25,12 @@
     return convert_json_to_lines(s)
 
 
-<<<<<<< HEAD
+
 def nested_to_record(ds, prefix="", sep=".", level=0,
                      max_level=None, ignore_keys=None):
     """
 
     A simplified json_normalize
-=======
-def nested_to_record(ds, prefix="", sep=".", level=0):
-    """
-    A simplified json_normalize.
->>>>>>> d53a4cc8
 
     Converts a nested dict into a flat dict ("record"), unlike json_normalize,
     it does not attempt to extract a subset of the data.
@@ -153,7 +148,7 @@
 
         .. versionadded:: 0.20.0
 
-<<<<<<< HEAD
+
     max_level : integer, max depth to normalize, default sNone
 
         .. versionadded:: 0.24.0
@@ -161,10 +156,7 @@
     ignore_keys : list, keys to ignore, default None
 
         .. versionadded:: 0.24.0
-
-
-=======
->>>>>>> d53a4cc8
+            
     Returns
     -------
     frame : DataFrame
