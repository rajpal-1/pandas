--- conflicted
+++ resolved
@@ -3,11 +3,7 @@
 
 import numpy as np
 
-<<<<<<< HEAD
-from pandas._typing import StorageOptions
-=======
-from pandas._typing import Scalar, Union
->>>>>>> c9a2c75c
+from pandas._typing import Scalar, StorageOptions, Union
 from pandas.compat._optional import import_optional_dependency
 
 from pandas.io.excel._base import _BaseExcelReader
