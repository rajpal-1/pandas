--- conflicted
+++ resolved
@@ -717,12 +717,8 @@
         self.mode = mode
 
     def __fspath__(self):
-<<<<<<< HEAD
         assert self.path is not None
-        return _stringify_path(self.path)
-=======
         return stringify_path(self.path)
->>>>>>> 1d36851f
 
     def _get_sheet_name(self, sheet_name: Optional[str]):
         if sheet_name is None:
