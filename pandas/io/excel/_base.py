--- conflicted
+++ resolved
@@ -1,28 +1,14 @@
 import abc
-import os
-import warnings
 from collections import OrderedDict
 from datetime import date, datetime, timedelta
 from io import BytesIO
+import os
 from textwrap import fill
+from urllib.request import urlopen
+import warnings
 
 from pandas._config import config
 
-import pandas.compat as compat
-<<<<<<< HEAD
-from pandas.compat import add_metaclass, range, string_types, u
-from pandas.core import config
-from pandas.core.dtypes.common import (is_bool, is_float, is_integer,
-                                       is_list_like)
-from pandas.core.frame import DataFrame
-from pandas.errors import EmptyDataError
-from pandas.io.common import (_NA_VALUES, _is_url, _stringify_path, _urlopen,
-                              _validate_header_arg, get_filepath_or_buffer)
-from pandas.io.excel._util import (_fill_mi_header, _get_default_writer,
-                                   _maybe_convert_to_string,
-                                   _maybe_convert_usecols, _pop_header_name,
-                                   get_writer)
-=======
 from pandas.errors import EmptyDataError
 from pandas.util._decorators import Appender, deprecate_kwarg
 
@@ -31,14 +17,14 @@
 
 from pandas.core.frame import DataFrame
 
-from pandas.io.common import _NA_VALUES, _stringify_path, _validate_header_arg
+from pandas.io.common import (
+    _NA_VALUES, _is_url, _stringify_path, _validate_header_arg,
+    get_filepath_or_buffer)
 from pandas.io.excel._util import (
     _fill_mi_header, _get_default_writer, _maybe_convert_usecols,
     _pop_header_name, get_writer)
->>>>>>> 64104ec3
 from pandas.io.formats.printing import pprint_thing
 from pandas.io.parsers import TextParser
-from pandas.util._decorators import Appender, deprecate_kwarg
 
 _read_excel_doc = """
 Read an Excel file into a pandas DataFrame.
@@ -349,7 +335,7 @@
     def __init__(self, filepath_or_buffer):
         # If filepath_or_buffer is a url, load the data into a BytesIO
         if _is_url(filepath_or_buffer):
-            filepath_or_buffer = BytesIO(_urlopen(filepath_or_buffer).read())
+            filepath_or_buffer = BytesIO(urlopen(filepath_or_buffer).read())
         elif not isinstance(filepath_or_buffer,
                             (ExcelFile, self._workbook_class)):
             filepath_or_buffer, _, _, _ = get_filepath_or_buffer(
@@ -361,7 +347,7 @@
             # N.B. xlrd.Book has a read attribute too
             filepath_or_buffer.seek(0)
             self.book = self.load_workbook(filepath_or_buffer)
-        elif isinstance(filepath_or_buffer, compat.string_types):
+        elif isinstance(filepath_or_buffer, str):
             self.book = self.load_workbook(filepath_or_buffer)
         else:
             raise ValueError('Must explicitly set engine if not passing in'
@@ -748,7 +734,7 @@
             val = val.total_seconds() / float(86400)
             fmt = '0'
         else:
-            val = compat.to_str(val)
+            val = str(val)
 
         return val, fmt
 
