--- conflicted
+++ resolved
@@ -1219,22 +1219,8 @@
                     f"Your version of xlrd is {xlrd_version}. In xlrd >= 2.0, "
                     f"only the xls format is supported. Install openpyxl instead."
                 )
-<<<<<<< HEAD
-            elif ext != "xls":
+            elif ext and ext != "xls":
                 stacklevel = find_stack_level()
-=======
-            elif ext and ext != "xls":
-                caller = inspect.stack()[1]
-                if (
-                    caller.filename.endswith(
-                        os.path.join("pandas", "io", "excel", "_base.py")
-                    )
-                    and caller.function == "read_excel"
-                ):
-                    stacklevel = 4
-                else:
-                    stacklevel = 2
->>>>>>> f8696d59
                 warnings.warn(
                     f"Your version of xlrd is {xlrd_version}. In xlrd >= 2.0, "
                     f"only the xls format is supported. Install "
