import abc
from datetime import date, datetime, timedelta
from io import BytesIO
import os
from textwrap import fill

from pandas._config import config

from pandas._libs.parsers import STR_NA_VALUES
from pandas.errors import EmptyDataError
from pandas.util._decorators import Appender

from pandas.core.dtypes.common import is_bool, is_float, is_integer, is_list_like

from pandas.core.frame import DataFrame

from pandas.io.common import (
    get_filepath_or_buffer,
    is_url,
    stringify_path,
    urlopen,
    validate_header_arg,
)
from pandas.io.excel._util import (
    _fill_mi_header,
    _get_default_writer,
    _maybe_convert_usecols,
    _pop_header_name,
    get_writer,
)
from pandas.io.formats.printing import pprint_thing
from pandas.io.parsers import TextParser

_read_excel_doc = (
    """
Read an Excel file into a pandas DataFrame.

Supports `xls`, `xlsx`, `xlsm`, `xlsb`, and `odf` file extensions
read from a local filesystem or URL. Supports an option to read
a single sheet or a list of sheets.

Parameters
----------
io : str, bytes, ExcelFile, xlrd.Book, path object, or file-like object
    Any valid string path is acceptable. The string could be a URL. Valid
    URL schemes include http, ftp, s3, and file. For file URLs, a host is
    expected. A local file could be: ``file://localhost/path/to/table.xlsx``.

    If you want to pass in a path object, pandas accepts any ``os.PathLike``.

    By file-like object, we refer to objects with a ``read()`` method,
    such as a file handler (e.g. via builtin ``open`` function)
    or ``StringIO``.
sheet_name : str, int, list, or None, default 0
    Strings are used for sheet names. Integers are used in zero-indexed
    sheet positions. Lists of strings/integers are used to request
    multiple sheets. Specify None to get all sheets.

    Available cases:

    * Defaults to ``0``: 1st sheet as a `DataFrame`
    * ``1``: 2nd sheet as a `DataFrame`
    * ``"Sheet1"``: Load sheet with name "Sheet1"
    * ``[0, 1, "Sheet5"]``: Load first, second and sheet named "Sheet5"
      as a dict of `DataFrame`
    * None: All sheets.

header : int, list of int, default 0
    Row (0-indexed) to use for the column labels of the parsed
    DataFrame. If a list of integers is passed those row positions will
    be combined into a ``MultiIndex``. Use None if there is no header.
names : array-like, default None
    List of column names to use. If file contains no header row,
    then you should explicitly pass header=None.
index_col : int, list of int, default None
    Column (0-indexed) to use as the row labels of the DataFrame.
    Pass None if there is no such column.  If a list is passed,
    those columns will be combined into a ``MultiIndex``.  If a
    subset of data is selected with ``usecols``, index_col
    is based on the subset.
usecols : int, str, list-like, or callable default None
    * If None, then parse all columns.
    * If str, then indicates comma separated list of Excel column letters
      and column ranges (e.g. "A:E" or "A,C,E:F"). Ranges are inclusive of
      both sides.
    * If list of int, then indicates list of column numbers to be parsed.
    * If list of string, then indicates list of column names to be parsed.

      .. versionadded:: 0.24.0

    * If callable, then evaluate each column name against it and parse the
      column if the callable returns ``True``.

    Returns a subset of the columns according to behavior above.

      .. versionadded:: 0.24.0

squeeze : bool, default False
    If the parsed data only contains one column then return a Series.
dtype : Type name or dict of column -> type, default None
    Data type for data or columns. E.g. {'a': np.float64, 'b': np.int32}
    Use `object` to preserve data as stored in Excel and not interpret dtype.
    If converters are specified, they will be applied INSTEAD
    of dtype conversion.
engine : str, default None
    If io is not a buffer or path, this must be set to identify io.
    Acceptable values are None, "xlrd", "openpyxl" or "odf".
converters : dict, default None
    Dict of functions for converting values in certain columns. Keys can
    either be integers or column labels, values are functions that take one
    input argument, the Excel cell content, and return the transformed
    content.
true_values : list, default None
    Values to consider as True.
false_values : list, default None
    Values to consider as False.
skiprows : list-like
    Rows to skip at the beginning (0-indexed).
nrows : int, default None
    Number of rows to parse.

    .. versionadded:: 0.23.0

na_values : scalar, str, list-like, or dict, default None
    Additional strings to recognize as NA/NaN. If dict passed, specific
    per-column NA values. By default the following values are interpreted
    as NaN: '"""
    + fill("', '".join(sorted(STR_NA_VALUES)), 70, subsequent_indent="    ")
    + """'.
keep_default_na : bool, default True
    Whether or not to include the default NaN values when parsing the data.
    Depending on whether `na_values` is passed in, the behavior is as follows:

    * If `keep_default_na` is True, and `na_values` are specified, `na_values`
      is appended to the default NaN values used for parsing.
    * If `keep_default_na` is True, and `na_values` are not specified, only
      the default NaN values are used for parsing.
    * If `keep_default_na` is False, and `na_values` are specified, only
      the NaN values specified `na_values` are used for parsing.
    * If `keep_default_na` is False, and `na_values` are not specified, no
      strings will be parsed as NaN.

    Note that if `na_filter` is passed in as False, the `keep_default_na` and
    `na_values` parameters will be ignored.
na_filter : bool, default True
    Detect missing value markers (empty strings and the value of na_values). In
    data without any NAs, passing na_filter=False can improve the performance
    of reading a large file.
verbose : bool, default False
    Indicate number of NA values placed in non-numeric columns.
parse_dates : bool, list-like, or dict, default False
    The behavior is as follows:

    * bool. If True -> try parsing the index.
    * list of int or names. e.g. If [1, 2, 3] -> try parsing columns 1, 2, 3
      each as a separate date column.
    * list of lists. e.g.  If [[1, 3]] -> combine columns 1 and 3 and parse as
      a single date column.
    * dict, e.g. {'foo' : [1, 3]} -> parse columns 1, 3 as date and call
      result 'foo'

    If a column or index contains an unparseable date, the entire column or
    index will be returned unaltered as an object data type. If you don`t want to
    parse some cells as date just change their type in Excel to "Text".
    For non-standard datetime parsing, use ``pd.to_datetime`` after ``pd.read_excel``.

    Note: A fast-path exists for iso8601-formatted dates.
date_parser : function, optional
    Function to use for converting a sequence of string columns to an array of
    datetime instances. The default uses ``dateutil.parser.parser`` to do the
    conversion. Pandas will try to call `date_parser` in three different ways,
    advancing to the next if an exception occurs: 1) Pass one or more arrays
    (as defined by `parse_dates`) as arguments; 2) concatenate (row-wise) the
    string values from the columns defined by `parse_dates` into a single array
    and pass that; and 3) call `date_parser` once for each row using one or
    more strings (corresponding to the columns defined by `parse_dates`) as
    arguments.
thousands : str, default None
    Thousands separator for parsing string columns to numeric.  Note that
    this parameter is only necessary for columns stored as TEXT in Excel,
    any numeric columns will automatically be parsed, regardless of display
    format.
comment : str, default None
    Comments out remainder of line. Pass a character or characters to this
    argument to indicate comments in the input file. Any data between the
    comment string and the end of the current line is ignored.
skipfooter : int, default 0
    Rows at the end to skip (0-indexed).
convert_float : bool, default True
    Convert integral floats to int (i.e., 1.0 --> 1). If False, all numeric
    data will be read in as floats: Excel stores all numbers as floats
    internally.
mangle_dupe_cols : bool, default True
    Duplicate columns will be specified as 'X', 'X.1', ...'X.N', rather than
    'X'...'X'. Passing in False will cause data to be overwritten if there
    are duplicate names in the columns.
**kwds : optional
        Optional keyword arguments can be passed to ``TextFileReader``.

Returns
-------
DataFrame or dict of DataFrames
    DataFrame from the passed in Excel file. See notes in sheet_name
    argument for more information on when a dict of DataFrames is returned.

See Also
--------
DataFrame.to_excel : Write DataFrame to an Excel file.
DataFrame.to_csv : Write DataFrame to a comma-separated values (csv) file.
read_csv : Read a comma-separated values (csv) file into DataFrame.
read_fwf : Read a table of fixed-width formatted lines into DataFrame.

Examples
--------
The file can be read using the file name as string or an open file object:

>>> pd.read_excel('tmp.xlsx', index_col=0)  # doctest: +SKIP
       Name  Value
0   string1      1
1   string2      2
2  #Comment      3

>>> pd.read_excel(open('tmp.xlsx', 'rb'),
...               sheet_name='Sheet3')  # doctest: +SKIP
   Unnamed: 0      Name  Value
0           0   string1      1
1           1   string2      2
2           2  #Comment      3

Index and header can be specified via the `index_col` and `header` arguments

>>> pd.read_excel('tmp.xlsx', index_col=None, header=None)  # doctest: +SKIP
     0         1      2
0  NaN      Name  Value
1  0.0   string1      1
2  1.0   string2      2
3  2.0  #Comment      3

Column types are inferred but can be explicitly specified

>>> pd.read_excel('tmp.xlsx', index_col=0,
...               dtype={'Name': str, 'Value': float})  # doctest: +SKIP
       Name  Value
0   string1    1.0
1   string2    2.0
2  #Comment    3.0

True, False, and NA values, and thousands separators have defaults,
but can be explicitly specified, too. Supply the values you would like
as strings or lists of strings!

>>> pd.read_excel('tmp.xlsx', index_col=0,
...               na_values=['string1', 'string2'])  # doctest: +SKIP
       Name  Value
0       NaN      1
1       NaN      2
2  #Comment      3

Comment lines in the excel input file can be skipped using the `comment` kwarg

>>> pd.read_excel('tmp.xlsx', index_col=0, comment='#')  # doctest: +SKIP
      Name  Value
0  string1    1.0
1  string2    2.0
2     None    NaN
"""
)


@Appender(_read_excel_doc)
def read_excel(
    io,
    sheet_name=0,
    header=0,
    names=None,
    index_col=None,
    usecols=None,
    squeeze=False,
    dtype=None,
    engine=None,
    converters=None,
    true_values=None,
    false_values=None,
    skiprows=None,
    nrows=None,
    na_values=None,
    keep_default_na=True,
    verbose=False,
    parse_dates=False,
    date_parser=None,
    thousands=None,
    comment=None,
    skipfooter=0,
    convert_float=True,
    mangle_dupe_cols=True,
    **kwds,
):

    for arg in ("sheet", "sheetname", "parse_cols"):
        if arg in kwds:
            raise TypeError(f"read_excel() got an unexpected keyword argument `{arg}`")

    if not isinstance(io, ExcelFile):
        io = ExcelFile(io, engine=engine)
    elif engine and engine != io.engine:
        raise ValueError(
            "Engine should not be specified when passing "
            "an ExcelFile - ExcelFile already has the engine set"
        )

    return io.parse(
        sheet_name=sheet_name,
        header=header,
        names=names,
        index_col=index_col,
        usecols=usecols,
        squeeze=squeeze,
        dtype=dtype,
        converters=converters,
        true_values=true_values,
        false_values=false_values,
        skiprows=skiprows,
        nrows=nrows,
        na_values=na_values,
        keep_default_na=keep_default_na,
        verbose=verbose,
        parse_dates=parse_dates,
        date_parser=date_parser,
        thousands=thousands,
        comment=comment,
        skipfooter=skipfooter,
        convert_float=convert_float,
        mangle_dupe_cols=mangle_dupe_cols,
        **kwds,
    )


class _BaseExcelReader(metaclass=abc.ABCMeta):
    def __init__(self, filepath_or_buffer):
        # If filepath_or_buffer is a url, load the data into a BytesIO
        if is_url(filepath_or_buffer):
            filepath_or_buffer = BytesIO(urlopen(filepath_or_buffer).read())
        elif not isinstance(filepath_or_buffer, (ExcelFile, self._workbook_class)):
            filepath_or_buffer, _, _, _ = get_filepath_or_buffer(filepath_or_buffer)

        if isinstance(filepath_or_buffer, self._workbook_class):
            self.book = filepath_or_buffer
        elif hasattr(filepath_or_buffer, "read"):
            # N.B. xlrd.Book has a read attribute too
            filepath_or_buffer.seek(0)
            self.book = self.load_workbook(filepath_or_buffer)
        elif isinstance(filepath_or_buffer, str):
            self.book = self.load_workbook(filepath_or_buffer)
        elif isinstance(filepath_or_buffer, bytes):
            self.book = self.load_workbook(BytesIO(filepath_or_buffer))
        else:
            raise ValueError(
                "Must explicitly set engine if not passing in buffer or path for io."
            )

    @property
    @abc.abstractmethod
    def _workbook_class(self):
        pass

    @abc.abstractmethod
    def load_workbook(self, filepath_or_buffer):
        pass

    @property
    @abc.abstractmethod
    def sheet_names(self):
        pass

    @abc.abstractmethod
    def get_sheet_by_name(self, name):
        pass

    @abc.abstractmethod
    def get_sheet_by_index(self, index):
        pass

    @abc.abstractmethod
    def get_sheet_data(self, sheet, convert_float):
        pass

    def parse(
        self,
        sheet_name=0,
        header=0,
        names=None,
        index_col=None,
        usecols=None,
        squeeze=False,
        dtype=None,
        true_values=None,
        false_values=None,
        skiprows=None,
        nrows=None,
        na_values=None,
        verbose=False,
        parse_dates=False,
        date_parser=None,
        thousands=None,
        comment=None,
        skipfooter=0,
        convert_float=True,
        mangle_dupe_cols=True,
        **kwds,
    ):

        validate_header_arg(header)

        ret_dict = False

        # Keep sheetname to maintain backwards compatibility.
        if isinstance(sheet_name, list):
            sheets = sheet_name
            ret_dict = True
        elif sheet_name is None:
            sheets = self.sheet_names
            ret_dict = True
        else:
            sheets = [sheet_name]

        # handle same-type duplicates.
        sheets = list(dict.fromkeys(sheets).keys())

        output = {}

        for asheetname in sheets:
            if verbose:
                print(f"Reading sheet {asheetname}")

            if isinstance(asheetname, str):
                sheet = self.get_sheet_by_name(asheetname)
            else:  # assume an integer if not a string
                sheet = self.get_sheet_by_index(asheetname)

            data = self.get_sheet_data(sheet, convert_float)
            usecols = _maybe_convert_usecols(usecols)

            if not data:
                output[asheetname] = DataFrame()
                continue

            if is_list_like(header) and len(header) == 1:
                header = header[0]

            # forward fill and pull out names for MultiIndex column
            header_names = None
            if header is not None and is_list_like(header):
                header_names = []
                control_row = [True] * len(data[0])

                for row in header:
                    if is_integer(skiprows):
                        row += skiprows

                    data[row], control_row = _fill_mi_header(data[row], control_row)

                    if index_col is not None:
                        header_name, _ = _pop_header_name(data[row], index_col)
                        header_names.append(header_name)

            if is_list_like(index_col):
                # Forward fill values for MultiIndex index.
                if not is_list_like(header):
                    offset = 1 + header
                else:
                    offset = 1 + max(header)

                # Check if we have an empty dataset
                # before trying to collect data.
                if offset < len(data):
                    for col in index_col:
                        last = data[offset][col]

                        for row in range(offset + 1, len(data)):
                            if data[row][col] == "" or data[row][col] is None:
                                data[row][col] = last
                            else:
                                last = data[row][col]

            has_index_names = is_list_like(header) and len(header) > 1

            # GH 12292 : error when read one empty column from excel file
            try:
                parser = TextParser(
                    data,
                    names=names,
                    header=header,
                    index_col=index_col,
                    has_index_names=has_index_names,
                    squeeze=squeeze,
                    dtype=dtype,
                    true_values=true_values,
                    false_values=false_values,
                    skiprows=skiprows,
                    nrows=nrows,
                    na_values=na_values,
                    parse_dates=parse_dates,
                    date_parser=date_parser,
                    thousands=thousands,
                    comment=comment,
                    skipfooter=skipfooter,
                    usecols=usecols,
                    mangle_dupe_cols=mangle_dupe_cols,
                    **kwds,
                )

                output[asheetname] = parser.read(nrows=nrows)

                if not squeeze or isinstance(output[asheetname], DataFrame):
                    if header_names:
                        output[asheetname].columns = output[
                            asheetname
                        ].columns.set_names(header_names)

            except EmptyDataError:
                # No Data, return an empty DataFrame
                output[asheetname] = DataFrame()

        if ret_dict:
            return output
        else:
            return output[asheetname]


class ExcelWriter(metaclass=abc.ABCMeta):
    """
    Class for writing DataFrame objects into excel sheets.

    Default is to use xlwt for xls, openpyxl for xlsx.
    See DataFrame.to_excel for typical usage.

    Parameters
    ----------
    path : str
        Path to xls or xlsx file.
    engine : str (optional)
        Engine to use for writing. If None, defaults to
        ``io.excel.<extension>.writer``.  NOTE: can only be passed as a keyword
        argument.
    date_format : str, default None
        Format string for dates written into Excel files (e.g. 'YYYY-MM-DD').
    datetime_format : str, default None
        Format string for datetime objects written into Excel files.
        (e.g. 'YYYY-MM-DD HH:MM:SS').
    mode : {'w', 'a'}, default 'w'
        File mode to use (write or append).

        .. versionadded:: 0.24.0

    Attributes
    ----------
    None

    Methods
    -------
    None

    Notes
    -----
    None of the methods and properties are considered public.

    For compatibility with CSV writers, ExcelWriter serializes lists
    and dicts to strings before writing.

    Examples
    --------
    Default usage:

    >>> with ExcelWriter('path_to_file.xlsx') as writer:
    ...     df.to_excel(writer)

    To write to separate sheets in a single file:

    >>> with ExcelWriter('path_to_file.xlsx') as writer:
    ...     df1.to_excel(writer, sheet_name='Sheet1')
    ...     df2.to_excel(writer, sheet_name='Sheet2')

    You can set the date format or datetime format:

    >>> with ExcelWriter('path_to_file.xlsx',
                          date_format='YYYY-MM-DD',
                          datetime_format='YYYY-MM-DD HH:MM:SS') as writer:
    ...     df.to_excel(writer)

    You can also append to an existing Excel file:

    >>> with ExcelWriter('path_to_file.xlsx', mode='a') as writer:
    ...     df.to_excel(writer, sheet_name='Sheet3')
    """

    # Defining an ExcelWriter implementation (see abstract methods for more...)

    # - Mandatory
    #   - ``write_cells(self, cells, sheet_name=None, startrow=0, startcol=0)``
    #     --> called to write additional DataFrames to disk
    #   - ``supported_extensions`` (tuple of supported extensions), used to
    #      check that engine supports the given extension.
    #   - ``engine`` - string that gives the engine name. Necessary to
    #     instantiate class directly and bypass ``ExcelWriterMeta`` engine
    #     lookup.
    #   - ``save(self)`` --> called to save file to disk
    # - Mostly mandatory (i.e. should at least exist)
    #   - book, cur_sheet, path

    # - Optional:
    #   - ``__init__(self, path, engine=None, **kwargs)`` --> always called
    #     with path as first argument.

    # You also need to register the class with ``register_writer()``.
    # Technically, ExcelWriter implementations don't need to subclass
    # ExcelWriter.
    def __new__(cls, path, engine=None, **kwargs):
        # only switch class if generic(ExcelWriter)

        if cls is ExcelWriter:
            if engine is None or (isinstance(engine, str) and engine == "auto"):
                if isinstance(path, str):
                    ext = os.path.splitext(path)[-1][1:]
                else:
                    ext = "xlsx"

                try:
                    engine = config.get_option(f"io.excel.{ext}.writer")
                    if engine == "auto":
                        engine = _get_default_writer(ext)
                except KeyError:
                    raise ValueError(f"No engine for filetype: '{ext}'")
            cls = get_writer(engine)

        return object.__new__(cls)

    # declare external properties you can count on
    book = None
    curr_sheet = None
    path = None

    @property
    @abc.abstractmethod
    def supported_extensions(self):
        """Extensions that writer engine supports."""
        pass

    @property
    @abc.abstractmethod
    def engine(self):
        """Name of engine."""
        pass

    @abc.abstractmethod
    def write_cells(
        self, cells, sheet_name=None, startrow=0, startcol=0, freeze_panes=None
    ):
        """
        Write given formatted cells into Excel an excel sheet

        Parameters
        ----------
        cells : generator
            cell of formatted data to save to Excel sheet
        sheet_name : str, default None
            Name of Excel sheet, if None, then use self.cur_sheet
        startrow : upper left cell row to dump data frame
        startcol : upper left cell column to dump data frame
        freeze_panes: int tuple of length 2
            contains the bottom-most row and right-most column to freeze
        """
        pass

    @abc.abstractmethod
    def save(self):
        """
        Save workbook to disk.
        """
        pass

    def __init__(
        self,
        path,
        engine=None,
        date_format=None,
        datetime_format=None,
        mode="w",
        **engine_kwargs,
    ):
        # validate that this engine can handle the extension
        if isinstance(path, str):
            ext = os.path.splitext(path)[-1]
        else:
            ext = "xls" if engine == "xlwt" else "xlsx"

        self.check_extension(ext)

        self.path = path
        self.sheets = {}
        self.cur_sheet = None

        if date_format is None:
            self.date_format = "YYYY-MM-DD"
        else:
            self.date_format = date_format
        if datetime_format is None:
            self.datetime_format = "YYYY-MM-DD HH:MM:SS"
        else:
            self.datetime_format = datetime_format

        self.mode = mode

    def __fspath__(self):
        return stringify_path(self.path)

    def _get_sheet_name(self, sheet_name):
        if sheet_name is None:
            sheet_name = self.cur_sheet
        if sheet_name is None:  # pragma: no cover
            raise ValueError("Must pass explicit sheet_name or set cur_sheet property")
        return sheet_name

    def _value_with_fmt(self, val):
        """
        Convert numpy types to Python types for the Excel writers.

        Parameters
        ----------
        val : object
            Value to be written into cells

        Returns
        -------
        Tuple with the first element being the converted value and the second
            being an optional format
        """
        fmt = None

        if is_integer(val):
            val = int(val)
        elif is_float(val):
            val = float(val)
        elif is_bool(val):
            val = bool(val)
        elif isinstance(val, datetime):
            fmt = self.datetime_format
        elif isinstance(val, date):
            fmt = self.date_format
        elif isinstance(val, timedelta):
            val = val.total_seconds() / float(86400)
            fmt = "0"
        else:
            val = str(val)

        return val, fmt

    @classmethod
    def check_extension(cls, ext):
<<<<<<< HEAD
        """
        checks that path's extension against the Writer's supported
        extensions.  If it isn't supported, raises UnsupportedFiletypeError."""
=======
        """checks that path's extension against the Writer's supported
        extensions.  If it isn't supported, raises UnsupportedFiletypeError.
        """
>>>>>>> f1c5cb0c
        if ext.startswith("."):
            ext = ext[1:]
        if not any(ext in extension for extension in cls.supported_extensions):
            msg = "Invalid extension for engine"
            f"'{pprint_thing(cls.engine)}': '{pprint_thing(ext)}'"
            raise ValueError(msg)
        else:
            return True

    # Allow use as a contextmanager
    def __enter__(self):
        return self

    def __exit__(self, exc_type, exc_value, traceback):
        self.close()

    def close(self):
        """synonym for save, to make it more file-like"""
        return self.save()


class ExcelFile:
    """
    Class for parsing tabular excel sheets into DataFrame objects.
    Uses xlrd. See read_excel for more documentation

    Parameters
    ----------
    io : str, path object (pathlib.Path or py._path.local.LocalPath),
        a file-like object, xlrd workbook or openpypl workbook.
        If a string or path object, expected to be a path to xls, xlsx or odf file.
    engine : str, default None
        If io is not a buffer or path, this must be set to identify io.
        Acceptable values are None, ``xlrd``, ``openpyxl``,  ``odf``, or ``pyxlsb``.
        Note that ``odf`` reads tables out of OpenDocument formatted files.
    """

    from pandas.io.excel._odfreader import _ODFReader
    from pandas.io.excel._openpyxl import _OpenpyxlReader
    from pandas.io.excel._xlrd import _XlrdReader
    from pandas.io.excel._pyxlsb import _PyxlsbReader

    _engines = {
        "xlrd": _XlrdReader,
        "openpyxl": _OpenpyxlReader,
        "odf": _ODFReader,
        "pyxlsb": _PyxlsbReader,
    }

    def __init__(self, io, engine=None):
        if engine is None:
            engine = "xlrd"
        if engine not in self._engines:
            raise ValueError(f"Unknown engine: {engine}")

        self.engine = engine
        # could be a str, ExcelFile, Book, etc.
        self.io = io
        # Always a string
        self._io = stringify_path(io)

        self._reader = self._engines[engine](self._io)

    def __fspath__(self):
        return self._io

    def parse(
        self,
        sheet_name=0,
        header=0,
        names=None,
        index_col=None,
        usecols=None,
        squeeze=False,
        converters=None,
        true_values=None,
        false_values=None,
        skiprows=None,
        nrows=None,
        na_values=None,
        parse_dates=False,
        date_parser=None,
        thousands=None,
        comment=None,
        skipfooter=0,
        convert_float=True,
        mangle_dupe_cols=True,
        **kwds,
    ):
        """
        Parse specified sheet(s) into a DataFrame.

        Equivalent to read_excel(ExcelFile, ...)  See the read_excel
        docstring for more info on accepted parameters.

        Returns
        -------
        DataFrame or dict of DataFrames
            DataFrame from the passed in Excel file.
        """
        if "chunksize" in kwds:
            raise NotImplementedError(
                "chunksize keyword of read_excel is not implemented"
            )

        return self._reader.parse(
            sheet_name=sheet_name,
            header=header,
            names=names,
            index_col=index_col,
            usecols=usecols,
            squeeze=squeeze,
            converters=converters,
            true_values=true_values,
            false_values=false_values,
            skiprows=skiprows,
            nrows=nrows,
            na_values=na_values,
            parse_dates=parse_dates,
            date_parser=date_parser,
            thousands=thousands,
            comment=comment,
            skipfooter=skipfooter,
            convert_float=convert_float,
            mangle_dupe_cols=mangle_dupe_cols,
            **kwds,
        )

    @property
    def book(self):
        return self._reader.book

    @property
    def sheet_names(self):
        return self._reader.sheet_names

    def close(self):
        """close io if necessary"""
        if self.engine == "openpyxl":
            # https://stackoverflow.com/questions/31416842/
            #  openpyxl-does-not-close-excel-workbook-in-read-only-mode
            wb = self.book
            wb._archive.close()

        if hasattr(self.io, "close"):
            self.io.close()

    def __enter__(self):
        return self

    def __exit__(self, exc_type, exc_value, traceback):
        self.close()

    def __del__(self):
        # Ensure we don't leak file descriptors, but put in try/except in case
        # attributes are already deleted
        try:
            self.close()
        except AttributeError:
            pass<|MERGE_RESOLUTION|>--- conflicted
+++ resolved
@@ -756,15 +756,10 @@
 
     @classmethod
     def check_extension(cls, ext):
-<<<<<<< HEAD
         """
         checks that path's extension against the Writer's supported
-        extensions.  If it isn't supported, raises UnsupportedFiletypeError."""
-=======
-        """checks that path's extension against the Writer's supported
         extensions.  If it isn't supported, raises UnsupportedFiletypeError.
         """
->>>>>>> f1c5cb0c
         if ext.startswith("."):
             ext = ext[1:]
         if not any(ext in extension for extension in cls.supported_extensions):
