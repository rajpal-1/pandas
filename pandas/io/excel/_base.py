--- conflicted
+++ resolved
@@ -114,11 +114,10 @@
     - "pyxlsb" supports Binary Excel files.
 
     .. versionchanged:: 1.2.0
-<<<<<<< HEAD
-
-       The engine `xlrd <https://xlrd.readthedocs.io/en/latest/>`_ only reads
-       xls files in version 2.0 and above. When ``engine=None``,
-       the following logic will be used to determine the engine.
+        The engine `xlrd <https://xlrd.readthedocs.io/en/latest/>`_
+        now only supports old-style ``.xls`` files.
+        When ``engine=None``, the following logic will be
+        used to determine the engine:
 
        - If ``path_or_buffer`` is an OpenDocument format (.odf, .ods, .odt),
          then `odf <https://pypi.org/project/odfpy/>`_ will be used.
@@ -129,24 +128,6 @@
        - Otherwise if ``xlrd >= 2.0`` is installed, a ``ValueError`` will be raised.
        - Otherwise ``xlrd`` will be used and a ``FutureWarning`` will be raised. This
          case will raise a ``ValueError`` in a future version of pandas.
-=======
-        The engine `xlrd <https://xlrd.readthedocs.io/en/latest/>`_
-        now only supports old-style ``.xls`` files.
-        When ``engine=None``, the following logic will be
-        used to determine the engine:
-
-        - If ``path_or_buffer`` is an OpenDocument format (.odf, .ods, .odt),
-          then `odf <https://pypi.org/project/odfpy/>`_ will be used.
-        - Otherwise if ``path_or_buffer`` is a bytes stream, the file has the
-          extension ``.xls``, or is an ``xlrd`` Book instance, then ``xlrd`` will
-          be used.
-        - Otherwise if `openpyxl <https://pypi.org/project/openpyxl/>`_ is installed,
-          then ``openpyxl`` will be used.
-        - Otherwise ``xlrd`` will be used and a ``FutureWarning`` will be raised.
-
-        Specifying ``engine="xlrd"`` will continue to be allowed for the
-        indefinite future.
->>>>>>> bd3cd371
 
 converters : dict, default None
     Dict of functions for converting values in certain columns. Keys can
@@ -991,11 +972,7 @@
     """
     Class for parsing tabular excel sheets into DataFrame objects.
 
-<<<<<<< HEAD
     See read_excel for more documentation.
-=======
-    See read_excel for more documentation
->>>>>>> bd3cd371
 
     Parameters
     ----------
@@ -1015,16 +992,10 @@
 
         .. versionchanged:: 1.2.0
 
-<<<<<<< HEAD
-           The engine `xlrd <https://xlrd.readthedocs.io/en/latest/>`_ only reads
-           xls files in version 2.0 and above. When ``engine=None``,
-           the following logic will be used to determine the engine.
-=======
            The engine `xlrd <https://xlrd.readthedocs.io/en/latest/>`_
            now only supports old-style ``.xls`` files.
            When ``engine=None``, the following logic will be
            used to determine the engine:
->>>>>>> bd3cd371
 
            - If ``path_or_buffer`` is an OpenDocument format (.odf, .ods, .odt),
              then `odf <https://pypi.org/project/odfpy/>`_ will be used.
@@ -1034,15 +1005,12 @@
              then ``openpyxl`` will be used.
            - Otherwise if ``xlrd >= 2.0`` is installed, a ``ValueError`` will be raised.
            - Otherwise ``xlrd`` will be used and a ``FutureWarning`` will be raised.
-<<<<<<< HEAD
              This case will raise a ``ValueError`` in a future version of pandas.
-=======
 
            .. warning::
 
             Please do not report issues when using ``xlrd`` to read ``.xlsx`` files.
             This is not supported, switch to using ``openpyxl`` instead.
->>>>>>> bd3cd371
     """
 
     from pandas.io.excel._odfreader import ODFReader
