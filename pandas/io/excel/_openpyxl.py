--- conflicted
+++ resolved
@@ -40,12 +40,8 @@
         datetime_format=None,
         mode: str = "w",
         storage_options: StorageOptions = None,
-<<<<<<< HEAD
         if_sheet_exists: Optional[str] = None,
-        **engine_kwargs,
-=======
         engine_kwargs: Optional[Dict[str, Any]] = None,
->>>>>>> 38640d11
     ):
         # Use the openpyxl module as the Excel writer.
         from openpyxl.workbook import Workbook
@@ -54,12 +50,8 @@
             path,
             mode=mode,
             storage_options=storage_options,
-<<<<<<< HEAD
             if_sheet_exists=if_sheet_exists,
-            **engine_kwargs,
-=======
             engine_kwargs=engine_kwargs,
->>>>>>> 38640d11
         )
 
         # ExcelWriter replaced "a" by "r+" to allow us to first read the excel file from
