"""
Module contains tools for processing files into DataFrames or other objects
"""

from __future__ import print_function

from collections import defaultdict
import csv
import datetime
import re
import sys
from textwrap import fill
import warnings

import numpy as np

import pandas._libs.lib as lib
import pandas._libs.ops as libops
import pandas._libs.parsers as parsers
from pandas._libs.tslibs import parsing
import pandas.compat as compat
from pandas.compat import (
    PY3, StringIO, lrange, lzip, map, range, string_types, u, zip)
from pandas.errors import (
    AbstractMethodError, EmptyDataError, ParserError, ParserWarning)
from pandas.util._decorators import Appender

from pandas.core.dtypes.cast import astype_nansafe
from pandas.core.dtypes.common import (
    ensure_object, is_categorical_dtype, is_dtype_equal, is_float, is_integer,
    is_integer_dtype, is_list_like, is_object_dtype, is_scalar,
    is_string_dtype)
from pandas.core.dtypes.dtypes import CategoricalDtype
from pandas.core.dtypes.missing import isna

from pandas.core import algorithms
from pandas.core.arrays import Categorical
from pandas.core.frame import DataFrame
from pandas.core.index import (
    Index, MultiIndex, RangeIndex, ensure_index_from_sequences)
from pandas.core.series import Series
from pandas.core.tools import datetimes as tools

from pandas.io.common import (
    _NA_VALUES, BaseIterator, UnicodeReader, UTF8Recoder, _get_handle,
    _infer_compression, _validate_header_arg, get_filepath_or_buffer,
    is_file_like)
from pandas.io.date_converters import generic_parser

# BOM character (byte order mark)
# This exists at the beginning of a file to indicate endianness
# of a file (stream). Unfortunately, this marker screws up parsing,
# so we need to remove it if we see it.
_BOM = u('\ufeff')

_doc_read_csv_and_table = r"""
{summary}

Also supports optionally iterating or breaking of the file
into chunks.

Additional help can be found in the `online docs for IO Tools
<http://pandas.pydata.org/pandas-docs/stable/io.html>`_.

Parameters
----------
filepath_or_buffer : str, path object, or file-like object
    Any valid string path is acceptable. The string could be a URL. Valid
    URL schemes include http, ftp, s3, and file. For file URLs, a host is
    expected. A local file could be: file://localhost/path/to/table.csv.

    If you want to pass in a path object, pandas accepts either
    ``pathlib.Path`` or ``py._path.local.LocalPath``.

    By file-like object, we refer to objects with a ``read()`` method, such as
    a file handler (e.g. via builtin ``open`` function) or ``StringIO``.
sep : str, default {_default_sep}
    Delimiter to use. If sep is None, the C engine cannot automatically detect
    the separator, but the Python parsing engine can, meaning the latter will
    be used and automatically detect the separator by Python's builtin sniffer
    tool, ``csv.Sniffer``. In addition, separators longer than 1 character and
    different from ``'\s+'`` will be interpreted as regular expressions and
    will also force the use of the Python parsing engine. Note that regex
    delimiters are prone to ignoring quoted data. Regex example: ``'\r\t'``.
delimiter : str, default ``None``
    Alias for sep.
header : int, list of int, default 'infer'
    Row number(s) to use as the column names, and the start of the
    data.  Default behavior is to infer the column names: if no names
    are passed the behavior is identical to ``header=0`` and column
    names are inferred from the first line of the file, if column
    names are passed explicitly then the behavior is identical to
    ``header=None``. Explicitly pass ``header=0`` to be able to
    replace existing names. The header can be a list of integers that
    specify row locations for a multi-index on the columns
    e.g. [0,1,3]. Intervening rows that are not specified will be
    skipped (e.g. 2 in this example is skipped). Note that this
    parameter ignores commented lines and empty lines if
    ``skip_blank_lines=True``, so ``header=0`` denotes the first line of
    data rather than the first line of the file.
names : array-like, optional
    List of column names to use. If file contains no header row, then you
    should explicitly pass ``header=None``. Duplicates in this list will cause
    a ``UserWarning`` to be issued.
index_col : int, sequence or bool, optional
    Column to use as the row labels of the DataFrame. If a sequence is given, a
    MultiIndex is used. If you have a malformed file with delimiters at the end
    of each line, you might consider ``index_col=False`` to force pandas to
    not use the first column as the index (row names).
usecols : list-like or callable, optional
    Return a subset of the columns. If list-like, all elements must either
    be positional (i.e. integer indices into the document columns) or strings
    that correspond to column names provided either by the user in `names` or
    inferred from the document header row(s). For example, a valid list-like
    `usecols` parameter would be ``[0, 1, 2]`` or ``['foo', 'bar', 'baz']``.
    Element order is ignored, so ``usecols=[0, 1]`` is the same as ``[1, 0]``.
    To instantiate a DataFrame from ``data`` with element order preserved use
    ``pd.read_csv(data, usecols=['foo', 'bar'])[['foo', 'bar']]`` for columns
    in ``['foo', 'bar']`` order or
    ``pd.read_csv(data, usecols=['foo', 'bar'])[['bar', 'foo']]``
    for ``['bar', 'foo']`` order.

    If callable, the callable function will be evaluated against the column
    names, returning names where the callable function evaluates to True. An
    example of a valid callable argument would be ``lambda x: x.upper() in
    ['AAA', 'BBB', 'DDD']``. Using this parameter results in much faster
    parsing time and lower memory usage.
squeeze : bool, default False
    If the parsed data only contains one column then return a Series.
prefix : str, optional
    Prefix to add to column numbers when no header, e.g. 'X' for X0, X1, ...
mangle_dupe_cols : bool, default True
    Duplicate columns will be specified as 'X', 'X.1', ...'X.N', rather than
    'X'...'X'. Passing in False will cause data to be overwritten if there
    are duplicate names in the columns.
dtype : Type name or dict of column -> type, optional
    Data type for data or columns. E.g. {{'a': np.float64, 'b': np.int32}}
    Use `str` or `object` together with suitable `na_values` settings
    to preserve and not interpret dtype.
    If converters are specified, they will be applied INSTEAD
    of dtype conversion.
engine : {{'c', 'python'}}, optional
    Parser engine to use. The C engine is faster while the python engine is
    currently more feature-complete.
converters : dict, optional
    Dict of functions for converting values in certain columns. Keys can either
    be integers or column labels.
true_values : list, optional
    Values to consider as True.
false_values : list, optional
    Values to consider as False.
skipinitialspace : bool, default False
    Skip spaces after delimiter.
skiprows : list-like, int or callable, optional
    Line numbers to skip (0-indexed) or number of lines to skip (int)
    at the start of the file.

    If callable, the callable function will be evaluated against the row
    indices, returning True if the row should be skipped and False otherwise.
    An example of a valid callable argument would be ``lambda x: x in [0, 2]``.
skipfooter : int, default 0
    Number of lines at bottom of file to skip (Unsupported with engine='c').
nrows : int, optional
    Number of rows of file to read. Useful for reading pieces of large files.
na_values : scalar, str, list-like, or dict, optional
    Additional strings to recognize as NA/NaN. If dict passed, specific
    per-column NA values.  By default the following values are interpreted as
    NaN: '""" + fill("', '".join(sorted(_NA_VALUES)),
                     70, subsequent_indent="    ") + """'.
keep_default_na : bool, default True
    Whether or not to include the default NaN values when parsing the data.
    Depending on whether `na_values` is passed in, the behavior is as follows:

    * If `keep_default_na` is True, and `na_values` are specified, `na_values`
      is appended to the default NaN values used for parsing.
    * If `keep_default_na` is True, and `na_values` are not specified, only
      the default NaN values are used for parsing.
    * If `keep_default_na` is False, and `na_values` are specified, only
      the NaN values specified `na_values` are used for parsing.
    * If `keep_default_na` is False, and `na_values` are not specified, no
      strings will be parsed as NaN.

    Note that if `na_filter` is passed in as False, the `keep_default_na` and
    `na_values` parameters will be ignored.
na_filter : bool, default True
    Detect missing value markers (empty strings and the value of na_values). In
    data without any NAs, passing na_filter=False can improve the performance
    of reading a large file.
verbose : bool, default False
    Indicate number of NA values placed in non-numeric columns.
skip_blank_lines : bool, default True
    If True, skip over blank lines rather than interpreting as NaN values.
parse_dates : bool or list of int or names or list of lists or dict, \
default False
    The behavior is as follows:

    * boolean. If True -> try parsing the index.
    * list of int or names. e.g. If [1, 2, 3] -> try parsing columns 1, 2, 3
      each as a separate date column.
    * list of lists. e.g.  If [[1, 3]] -> combine columns 1 and 3 and parse as
      a single date column.
    * dict, e.g. {{'foo' : [1, 3]}} -> parse columns 1, 3 as date and call
      result 'foo'

    If a column or index contains an unparseable date, the entire column or
    index will be returned unaltered as an object data type. For non-standard
    datetime parsing, use ``pd.to_datetime`` after ``pd.read_csv``

    Note: A fast-path exists for iso8601-formatted dates.
infer_datetime_format : bool, default False
    If True and `parse_dates` is enabled, pandas will attempt to infer the
    format of the datetime strings in the columns, and if it can be inferred,
    switch to a faster method of parsing them. In some cases this can increase
    the parsing speed by 5-10x.
keep_date_col : bool, default False
    If True and `parse_dates` specifies combining multiple columns then
    keep the original columns.
date_parser : function, optional
    Function to use for converting a sequence of string columns to an array of
    datetime instances. The default uses ``dateutil.parser.parser`` to do the
    conversion. Pandas will try to call `date_parser` in three different ways,
    advancing to the next if an exception occurs: 1) Pass one or more arrays
    (as defined by `parse_dates`) as arguments; 2) concatenate (row-wise) the
    string values from the columns defined by `parse_dates` into a single array
    and pass that; and 3) call `date_parser` once for each row using one or
    more strings (corresponding to the columns defined by `parse_dates`) as
    arguments.
dayfirst : bool, default False
    DD/MM format dates, international and European format.
iterator : bool, default False
    Return TextFileReader object for iteration or getting chunks with
    ``get_chunk()``.
chunksize : int, optional
    Return TextFileReader object for iteration.
    See the `IO Tools docs
    <http://pandas.pydata.org/pandas-docs/stable/io.html#io-chunking>`_
    for more information on ``iterator`` and ``chunksize``.
compression : {{'infer', 'gzip', 'bz2', 'zip', 'xz', None}}, default 'infer'
    For on-the-fly decompression of on-disk data. If 'infer' and
    `filepath_or_buffer` is path-like, then detect compression from the
    following extensions: '.gz', '.bz2', '.zip', or '.xz' (otherwise no
    decompression). If using 'zip', the ZIP file must contain only one data
    file to be read in. Set to None for no decompression.

    .. versionadded:: 0.18.1 support for 'zip' and 'xz' compression.

thousands : str, optional
    Thousands separator.
decimal : str, default '.'
    Character to recognize as decimal point (e.g. use ',' for European data).
lineterminator : str (length 1), optional
    Character to break file into lines. Only valid with C parser.
quotechar : str (length 1), optional
    The character used to denote the start and end of a quoted item. Quoted
    items can include the delimiter and it will be ignored.
quoting : int or csv.QUOTE_* instance, default 0
    Control field quoting behavior per ``csv.QUOTE_*`` constants. Use one of
    QUOTE_MINIMAL (0), QUOTE_ALL (1), QUOTE_NONNUMERIC (2) or QUOTE_NONE (3).
doublequote : bool, default ``True``
   When quotechar is specified and quoting is not ``QUOTE_NONE``, indicate
   whether or not to interpret two consecutive quotechar elements INSIDE a
   field as a single ``quotechar`` element.
escapechar : str (length 1), optional
    One-character string used to escape delimiter when quoting is QUOTE_NONE.
comment : str, optional
    Indicates remainder of line should not be parsed. If found at the beginning
    of a line, the line will be ignored altogether. This parameter must be a
    single character. Like empty lines (as long as ``skip_blank_lines=True``),
    fully commented lines are ignored by the parameter `header` but not by
    `skiprows`. For example, if ``comment='#'``, parsing
    ``#empty\\na,b,c\\n1,2,3`` with ``header=0`` will result in 'a,b,c' being
    treated as the header.
encoding : str, optional
    Encoding to use for UTF when reading/writing (ex. 'utf-8'). `List of Python
    standard encodings
    <https://docs.python.org/3/library/codecs.html#standard-encodings>`_ .
dialect : str or csv.Dialect, optional
    If provided, this parameter will override values (default or not) for the
    following parameters: `delimiter`, `doublequote`, `escapechar`,
    `skipinitialspace`, `quotechar`, and `quoting`. If it is necessary to
    override values, a ParserWarning will be issued. See csv.Dialect
    documentation for more details.
tupleize_cols : bool, default False
    Leave a list of tuples on columns as is (default is to convert to
    a MultiIndex on the columns).

    .. deprecated:: 0.21.0
       This argument will be removed and will always convert to MultiIndex

error_bad_lines : bool, default True
    Lines with too many fields (e.g. a csv line with too many commas) will by
    default cause an exception to be raised, and no DataFrame will be returned.
    If False, then these "bad lines" will dropped from the DataFrame that is
    returned.
warn_bad_lines : bool, default True
    If error_bad_lines is False, and warn_bad_lines is True, a warning for each
    "bad line" will be output.
delim_whitespace : bool, default False
    Specifies whether or not whitespace (e.g. ``' '`` or ``'\t'``) will be
    used as the sep. Equivalent to setting ``sep='\\s+'``. If this option
    is set to True, nothing should be passed in for the ``delimiter``
    parameter.

    .. versionadded:: 0.18.1 support for the Python parser.

low_memory : bool, default True
    Internally process the file in chunks, resulting in lower memory use
    while parsing, but possibly mixed type inference.  To ensure no mixed
    types either set False, or specify the type with the `dtype` parameter.
    Note that the entire file is read into a single DataFrame regardless,
    use the `chunksize` or `iterator` parameter to return the data in chunks.
    (Only valid with C parser).
memory_map : bool, default False
    If a filepath is provided for `filepath_or_buffer`, map the file object
    directly onto memory and access the data directly from there. Using this
    option can improve performance because there is no longer any I/O overhead.
float_precision : str, optional
    Specifies which converter the C engine should use for floating-point
    values. The options are `None` for the ordinary converter,
    `high` for the high-precision converter, and `round_trip` for the
    round-trip converter.

Returns
-------
DataFrame or TextParser
    A comma-separated values (csv) file is returned as two-dimensional
    data structure with labeled axes.

See Also
--------
to_csv : Write DataFrame to a comma-separated values (csv) file.
read_csv : Read a comma-separated values (csv) file into DataFrame.
read_fwf : Read a table of fixed-width formatted lines into DataFrame.

Examples
--------
>>> pd.{func_name}('data.csv')  # doctest: +SKIP
"""

<<<<<<< HEAD
# engine is not used in read_fwf() so is factored out of the shared docstring
_engine_doc = """engine : {'c', 'python'}, optional
    Parser engine to use. The C engine is faster while the python engine is
    currently more feature-complete."""

_sep_doc = r"""sep : str, default {default}
    Delimiter to use. If sep is None, the C engine cannot automatically detect
    the separator, but the Python parsing engine can, meaning the latter will
    be used and automatically detect the separator by Python's builtin sniffer
    tool, ``csv.Sniffer``. In addition, separators longer than 1 character and
    different from ``'\s+'`` will be interpreted as regular expressions and
    will also force the use of the Python parsing engine. Note that regex
    delimiters are prone to ignoring quoted data. Regex example: ``'\r\t'``
delimiter : str, default ``None``
    Alternative argument name for sep."""

_read_csv_doc = """
Read CSV (comma-separated) file into DataFrame

%s
""" % (_parser_params % (_sep_doc.format(default="','"), _engine_doc))

_read_table_doc = """

.. deprecated:: 0.24.0
   Use :func:`pandas.read_csv` instead, passing ``sep='\t'`` if necessary.

Read general delimited file into DataFrame

%s
""" % (_parser_params % (_sep_doc.format(default="\\t (tab-stop)"),
                         _engine_doc))

_fwf_widths = """\
colspecs : list of pairs (int, int) or 'infer', default 'infer'
    A list of pairs (tuples) giving the extents of the fixed-width
    fields of each line as half-open intervals (i.e.,  [from, to) ).
    String value 'infer' can be used to instruct the parser to try
    detecting the column specifications from the first 100 rows of
    the data which are not being skipped via skiprows (default='infer'),
    or by using the `infer_nrows` parameter.
widths : list of ints, optional
    A list of field widths which can be used instead of `colspecs` if
    the intervals are contiguous.
infer_nrows : int, default 100
    The number of rows to consider when letting the parser determine the
    `colspecs`.

    .. versionadded:: 0.24.0

delimiter : str, default ``'\t' + ' '``
    Characters to consider as filler characters in the fixed-width file.
    Can be used to specify the filler character of the fields
    if it is not spaces (e.g., '~').
"""

_read_fwf_doc = """
Read a table of fixed-width formatted lines into DataFrame

%s
""" % (_parser_params % (_fwf_widths, ''))

=======
>>>>>>> a7b187ab

def _validate_integer(name, val, min_val=0):
    """
    Checks whether the 'name' parameter for parsing is either
    an integer OR float that can SAFELY be cast to an integer
    without losing accuracy. Raises a ValueError if that is
    not the case.

    Parameters
    ----------
    name : string
        Parameter name (used for error reporting)
    val : int or float
        The value to check
    min_val : int
        Minimum allowed value (val < min_val will result in a ValueError)
    """
    msg = "'{name:s}' must be an integer >={min_val:d}".format(name=name,
                                                               min_val=min_val)

    if val is not None:
        if is_float(val):
            if int(val) != val:
                raise ValueError(msg)
            val = int(val)
        elif not (is_integer(val) and val >= min_val):
            raise ValueError(msg)

    return val


def _validate_names(names):
    """
    Check if the `names` parameter contains duplicates.

    If duplicates are found, we issue a warning before returning.

    Parameters
    ----------
    names : array-like or None
        An array containing a list of the names used for the output DataFrame.

    Returns
    -------
    names : array-like or None
        The original `names` parameter.
    """

    if names is not None:
        if len(names) != len(set(names)):
            msg = ("Duplicate names specified. This "
                   "will raise an error in the future.")
            warnings.warn(msg, UserWarning, stacklevel=3)

    return names


def _read(filepath_or_buffer, kwds):
    """Generic reader of line files."""
    encoding = kwds.get('encoding', None)
    if encoding is not None:
        encoding = re.sub('_', '-', encoding).lower()
        kwds['encoding'] = encoding

    compression = kwds.get('compression')
    compression = _infer_compression(filepath_or_buffer, compression)
    filepath_or_buffer, _, compression, should_close = get_filepath_or_buffer(
        filepath_or_buffer, encoding, compression)
    kwds['compression'] = compression

    if kwds.get('date_parser', None) is not None:
        if isinstance(kwds['parse_dates'], bool):
            kwds['parse_dates'] = True

    # Extract some of the arguments (pass chunksize on).
    iterator = kwds.get('iterator', False)
    chunksize = _validate_integer('chunksize', kwds.get('chunksize', None), 1)
    nrows = kwds.get('nrows', None)

    # Check for duplicates in names.
    _validate_names(kwds.get("names", None))

    # Create the parser.
    parser = TextFileReader(filepath_or_buffer, **kwds)

    if chunksize or iterator:
        return parser

    try:
        data = parser.read(nrows)
    finally:
        parser.close()

    if should_close:
        try:
            filepath_or_buffer.close()
        except ValueError:
            pass

    return data


_parser_defaults = {
    'delimiter': None,

    'escapechar': None,
    'quotechar': '"',
    'quoting': csv.QUOTE_MINIMAL,
    'doublequote': True,
    'skipinitialspace': False,
    'lineterminator': None,

    'header': 'infer',
    'index_col': None,
    'names': None,
    'prefix': None,
    'skiprows': None,
    'skipfooter': 0,
    'nrows': None,
    'na_values': None,
    'keep_default_na': True,

    'true_values': None,
    'false_values': None,
    'converters': None,
    'dtype': None,

    'thousands': None,
    'comment': None,
    'decimal': b'.',

    # 'engine': 'c',
    'parse_dates': False,
    'keep_date_col': False,
    'dayfirst': False,
    'date_parser': None,
    'usecols': None,

    # 'iterator': False,
    'chunksize': None,
    'verbose': False,
    'encoding': None,
    'squeeze': False,
    'compression': None,
    'mangle_dupe_cols': True,
    'tupleize_cols': False,
    'infer_datetime_format': False,
    'skip_blank_lines': True
}


_c_parser_defaults = {
    'delim_whitespace': False,
    'na_filter': True,
    'low_memory': True,
    'memory_map': False,
    'error_bad_lines': True,
    'warn_bad_lines': True,
    'tupleize_cols': False,
    'float_precision': None
}

_fwf_defaults = {
    'colspecs': 'infer',
    'infer_nrows': 100,
    'widths': None,
}

_c_unsupported = {'skipfooter'}
_python_unsupported = {
    'low_memory',
    'float_precision',
}

_deprecated_defaults = {
    'tupleize_cols': None
}
_deprecated_args = {
    'tupleize_cols',
}


def _make_parser_function(name, default_sep=','):

    # prepare read_table deprecation
    if name == "read_table":
        sep = False
    else:
        sep = default_sep

    def parser_f(filepath_or_buffer,
                 sep=sep,
                 delimiter=None,

                 # Column and Index Locations and Names
                 header='infer',
                 names=None,
                 index_col=None,
                 usecols=None,
                 squeeze=False,
                 prefix=None,
                 mangle_dupe_cols=True,

                 # General Parsing Configuration
                 dtype=None,
                 engine=None,
                 converters=None,
                 true_values=None,
                 false_values=None,
                 skipinitialspace=False,
                 skiprows=None,
                 skipfooter=0,
                 nrows=None,

                 # NA and Missing Data Handling
                 na_values=None,
                 keep_default_na=True,
                 na_filter=True,
                 verbose=False,
                 skip_blank_lines=True,

                 # Datetime Handling
                 parse_dates=False,
                 infer_datetime_format=False,
                 keep_date_col=False,
                 date_parser=None,
                 dayfirst=False,

                 # Iteration
                 iterator=False,
                 chunksize=None,

                 # Quoting, Compression, and File Format
                 compression='infer',
                 thousands=None,
                 decimal=b'.',
                 lineterminator=None,
                 quotechar='"',
                 quoting=csv.QUOTE_MINIMAL,
                 doublequote=True,
                 escapechar=None,
                 comment=None,
                 encoding=None,
                 dialect=None,
                 tupleize_cols=None,

                 # Error Handling
                 error_bad_lines=True,
                 warn_bad_lines=True,

                 # Internal
                 delim_whitespace=False,
                 low_memory=_c_parser_defaults['low_memory'],
                 memory_map=False,
                 float_precision=None):

        # deprecate read_table GH21948
        if name == "read_table":
            if sep is False and delimiter is None:
                warnings.warn("read_table is deprecated, use read_csv "
                              "instead, passing sep='\\t'.",
                              FutureWarning, stacklevel=2)
            else:
                warnings.warn("read_table is deprecated, use read_csv "
                              "instead.",
                              FutureWarning, stacklevel=2)
            if sep is False:
                sep = default_sep

        # gh-23761
        #
        # When a dialect is passed, it overrides any of the overlapping
        # parameters passed in directly. We don't want to warn if the
        # default parameters were passed in (since it probably means
        # that the user didn't pass them in explicitly in the first place).
        #
        # "delimiter" is the annoying corner case because we alias it to
        # "sep" before doing comparison to the dialect values later on.
        # Thus, we need a flag to indicate that we need to "override"
        # the comparison to dialect values by checking if default values
        # for BOTH "delimiter" and "sep" were provided.
        if dialect is not None:
            sep_override = delimiter is None and sep == default_sep
            kwds = dict(sep_override=sep_override)
        else:
            kwds = dict()

        # Alias sep -> delimiter.
        if delimiter is None:
            delimiter = sep

        if delim_whitespace and delimiter != default_sep:
            raise ValueError("Specified a delimiter with both sep and"
                             " delim_whitespace=True; you can only"
                             " specify one.")

        if engine is not None:
            engine_specified = True
        else:
            engine = 'c'
            engine_specified = False

        kwds.update(delimiter=delimiter,
                    engine=engine,
                    dialect=dialect,
                    compression=compression,
                    engine_specified=engine_specified,

                    doublequote=doublequote,
                    escapechar=escapechar,
                    quotechar=quotechar,
                    quoting=quoting,
                    skipinitialspace=skipinitialspace,
                    lineterminator=lineterminator,

                    header=header,
                    index_col=index_col,
                    names=names,
                    prefix=prefix,
                    skiprows=skiprows,
                    skipfooter=skipfooter,
                    na_values=na_values,
                    true_values=true_values,
                    false_values=false_values,
                    keep_default_na=keep_default_na,
                    thousands=thousands,
                    comment=comment,
                    decimal=decimal,

                    parse_dates=parse_dates,
                    keep_date_col=keep_date_col,
                    dayfirst=dayfirst,
                    date_parser=date_parser,

                    nrows=nrows,
                    iterator=iterator,
                    chunksize=chunksize,
                    converters=converters,
                    dtype=dtype,
                    usecols=usecols,
                    verbose=verbose,
                    encoding=encoding,
                    squeeze=squeeze,
                    memory_map=memory_map,
                    float_precision=float_precision,

                    na_filter=na_filter,
                    delim_whitespace=delim_whitespace,
                    warn_bad_lines=warn_bad_lines,
                    error_bad_lines=error_bad_lines,
                    low_memory=low_memory,
                    mangle_dupe_cols=mangle_dupe_cols,
                    tupleize_cols=tupleize_cols,
                    infer_datetime_format=infer_datetime_format,
                    skip_blank_lines=skip_blank_lines)

        return _read(filepath_or_buffer, kwds)

    parser_f.__name__ = name

    return parser_f


read_csv = _make_parser_function('read_csv', default_sep=',')
read_csv = Appender(_doc_read_csv_and_table.format(
                    func_name='read_csv',
                    summary=('Read a comma-separated values (csv) file '
                             'into DataFrame.'),
                    _default_sep="','")
                    )(read_csv)

read_table = _make_parser_function('read_table', default_sep='\t')
read_table = Appender(_doc_read_csv_and_table.format(
                      func_name='read_table',
                      summary="""Read general delimited file into DataFrame.

.. deprecated:: 0.24.0
Use :func:`pandas.read_csv` instead, passing ``sep='\\t'`` if necessary.""",
                      _default_sep=r"'\\t' (tab-stop)")
                      )(read_table)


def read_fwf(filepath_or_buffer, colspecs='infer',
             widths=None, **kwds):

    r"""
    Read a table of fixed-width formatted lines into DataFrame.

    Also supports optionally iterating or breaking of the file
    into chunks.

    Additional help can be found in the `online docs for IO Tools
    <http://pandas.pydata.org/pandas-docs/stable/io.html>`_.

    Parameters
    ----------
    filepath_or_buffer : str, path object, or file-like object
        Any valid string path is acceptable. The string could be a URL. Valid
        URL schemes include http, ftp, s3, and file. For file URLs, a host is
        expected. A local file could be: file://localhost/path/to/table.csv.

        If you want to pass in a path object, pandas accepts either
        ``pathlib.Path`` or ``py._path.local.LocalPath``.

        By file-like object, we refer to objects with a ``read()`` method,
        such as a file handler (e.g. via builtin ``open`` function)
        or ``StringIO``.
    colspecs : list of tuple (int, int) or 'infer'. optional
        A list of tuples giving the extents of the fixed-width
        fields of each line as half-open intervals (i.e.,  [from, to[ ).
        String value 'infer' can be used to instruct the parser to try
        detecting the column specifications from the first 100 rows of
        the data which are not being skipped via skiprows (default='infer').
    widths : list of int, optional
        A list of field widths which can be used instead of 'colspecs' if
        the intervals are contiguous.
    **kwds : optional
        Optional keyword arguments can be passed to ``TextFileReader``.

    Returns
    -------
    DataFrame or TextParser
        A comma-separated values (csv) file is returned as two-dimensional
        data structure with labeled axes.

    See Also
    --------
    to_csv : Write DataFrame to a comma-separated values (csv) file.
    read_csv : Read a comma-separated values (csv) file into DataFrame.

    Examples
    --------
    >>> pd.read_fwf('data.csv')  # doctest: +SKIP
    """

<<<<<<< HEAD
@Appender(_read_fwf_doc)
def read_fwf(filepath_or_buffer, colspecs='infer', widths=None,
             infer_nrows=100, **kwds):
=======
>>>>>>> a7b187ab
    # Check input arguments.
    if colspecs is None and widths is None:
        raise ValueError("Must specify either colspecs or widths")
    elif colspecs not in (None, 'infer') and widths is not None:
        raise ValueError("You must specify only one of 'widths' and "
                         "'colspecs'")

    # Compute 'colspecs' from 'widths', if specified.
    if widths is not None:
        colspecs, col = [], 0
        for w in widths:
            colspecs.append((col, col + w))
            col += w

    kwds['colspecs'] = colspecs
    kwds['infer_nrows'] = infer_nrows
    kwds['engine'] = 'python-fwf'
    return _read(filepath_or_buffer, kwds)


class TextFileReader(BaseIterator):
    """

    Passed dialect overrides any of the related parser options

    """

    def __init__(self, f, engine=None, **kwds):

        self.f = f

        if engine is not None:
            engine_specified = True
        else:
            engine = 'python'
            engine_specified = False

        self._engine_specified = kwds.get('engine_specified', engine_specified)

        if kwds.get('dialect') is not None:
            dialect = kwds['dialect']
            if dialect in csv.list_dialects():
                dialect = csv.get_dialect(dialect)

            # Any valid dialect should have these attributes.
            # If any are missing, we will raise automatically.
            for param in ('delimiter', 'doublequote', 'escapechar',
                          'skipinitialspace', 'quotechar', 'quoting'):
                try:
                    dialect_val = getattr(dialect, param)
                except AttributeError:
                    raise ValueError("Invalid dialect '{dialect}' provided"
                                     .format(dialect=kwds['dialect']))
                parser_default = _parser_defaults[param]
                provided = kwds.get(param, parser_default)

                # Messages for conflicting values between the dialect
                # instance and the actual parameters provided.
                conflict_msgs = []

                # Don't warn if the default parameter was passed in,
                # even if it conflicts with the dialect (gh-23761).
                if provided != parser_default and provided != dialect_val:
                    msg = ("Conflicting values for '{param}': '{val}' was "
                           "provided, but the dialect specifies '{diaval}'. "
                           "Using the dialect-specified value.".format(
                               param=param, val=provided, diaval=dialect_val))

                    # Annoying corner case for not warning about
                    # conflicts between dialect and delimiter parameter.
                    # Refer to the outer "_read_" function for more info.
                    if not (param == "delimiter" and
                            kwds.pop("sep_override", False)):
                        conflict_msgs.append(msg)

                if conflict_msgs:
                    warnings.warn('\n\n'.join(conflict_msgs), ParserWarning,
                                  stacklevel=2)
                kwds[param] = dialect_val

        if kwds.get("skipfooter"):
            if kwds.get("iterator") or kwds.get("chunksize"):
                raise ValueError("'skipfooter' not supported for 'iteration'")
            if kwds.get("nrows"):
                raise ValueError("'skipfooter' not supported with 'nrows'")

        if kwds.get('header', 'infer') == 'infer':
            kwds['header'] = 0 if kwds.get('names') is None else None

        self.orig_options = kwds

        # miscellanea
        self.engine = engine
        self._engine = None
        self._currow = 0

        options = self._get_options_with_defaults(engine)

        self.chunksize = options.pop('chunksize', None)
        self.nrows = options.pop('nrows', None)
        self.squeeze = options.pop('squeeze', False)

        # might mutate self.engine
        self.engine = self._check_file_or_buffer(f, engine)
        self.options, self.engine = self._clean_options(options, engine)

        if 'has_index_names' in kwds:
            self.options['has_index_names'] = kwds['has_index_names']

        self._make_engine(self.engine)

    def close(self):
        self._engine.close()

    def _get_options_with_defaults(self, engine):
        kwds = self.orig_options

        options = {}

        for argname, default in compat.iteritems(_parser_defaults):
            value = kwds.get(argname, default)

            # see gh-12935
            if argname == 'mangle_dupe_cols' and not value:
                raise ValueError('Setting mangle_dupe_cols=False is '
                                 'not supported yet')
            else:
                options[argname] = value

        for argname, default in compat.iteritems(_c_parser_defaults):
            if argname in kwds:
                value = kwds[argname]

                if engine != 'c' and value != default:
                    if ('python' in engine and
                            argname not in _python_unsupported):
                        pass
                    elif value == _deprecated_defaults.get(argname, default):
                        pass
                    else:
                        raise ValueError(
                            'The %r option is not supported with the'
                            ' %r engine' % (argname, engine))
            else:
                value = _deprecated_defaults.get(argname, default)
            options[argname] = value

        if engine == 'python-fwf':
            for argname, default in compat.iteritems(_fwf_defaults):
                options[argname] = kwds.get(argname, default)

        return options

    def _check_file_or_buffer(self, f, engine):
        # see gh-16530
        if is_file_like(f):
            next_attr = "__next__" if PY3 else "next"

            # The C engine doesn't need the file-like to have the "next" or
            # "__next__" attribute. However, the Python engine explicitly calls
            # "next(...)" when iterating through such an object, meaning it
            # needs to have that attribute ("next" for Python 2.x, "__next__"
            # for Python 3.x)
            if engine != "c" and not hasattr(f, next_attr):
                msg = ("The 'python' engine cannot iterate "
                       "through this file buffer.")
                raise ValueError(msg)

        return engine

    def _clean_options(self, options, engine):
        result = options.copy()

        engine_specified = self._engine_specified
        fallback_reason = None

        sep = options['delimiter']
        delim_whitespace = options['delim_whitespace']

        # C engine not supported yet
        if engine == 'c':
            if options['skipfooter'] > 0:
                fallback_reason = ("the 'c' engine does not support"
                                   " skipfooter")
                engine = 'python'

        encoding = sys.getfilesystemencoding() or 'utf-8'
        if sep is None and not delim_whitespace:
            if engine == 'c':
                fallback_reason = ("the 'c' engine does not support"
                                   " sep=None with delim_whitespace=False")
                engine = 'python'
        elif sep is not None and len(sep) > 1:
            if engine == 'c' and sep == r'\s+':
                result['delim_whitespace'] = True
                del result['delimiter']
            elif engine not in ('python', 'python-fwf'):
                # wait until regex engine integrated
                fallback_reason = ("the 'c' engine does not support"
                                   " regex separators (separators > 1 char and"
                                   r" different from '\s+' are"
                                   " interpreted as regex)")
                engine = 'python'
        elif delim_whitespace:
            if 'python' in engine:
                result['delimiter'] = r'\s+'
        elif sep is not None:
            encodeable = True
            try:
                if len(sep.encode(encoding)) > 1:
                    encodeable = False
            except UnicodeDecodeError:
                encodeable = False
            if not encodeable and engine not in ('python', 'python-fwf'):
                fallback_reason = ("the separator encoded in {encoding}"
                                   " is > 1 char long, and the 'c' engine"
                                   " does not support such separators"
                                   .format(encoding=encoding))
                engine = 'python'

        quotechar = options['quotechar']
        if (quotechar is not None and
                isinstance(quotechar, (str, compat.text_type, bytes))):
            if (len(quotechar) == 1 and ord(quotechar) > 127 and
                    engine not in ('python', 'python-fwf')):
                fallback_reason = ("ord(quotechar) > 127, meaning the "
                                   "quotechar is larger than one byte, "
                                   "and the 'c' engine does not support "
                                   "such quotechars")
                engine = 'python'

        if fallback_reason and engine_specified:
            raise ValueError(fallback_reason)

        if engine == 'c':
            for arg in _c_unsupported:
                del result[arg]

        if 'python' in engine:
            for arg in _python_unsupported:
                if fallback_reason and result[arg] != _c_parser_defaults[arg]:
                    msg = ("Falling back to the 'python' engine because"
                           " {reason}, but this causes {option!r} to be"
                           " ignored as it is not supported by the 'python'"
                           " engine.").format(reason=fallback_reason,
                                              option=arg)
                    raise ValueError(msg)
                del result[arg]

        if fallback_reason:
            warnings.warn(("Falling back to the 'python' engine because"
                           " {0}; you can avoid this warning by specifying"
                           " engine='python'.").format(fallback_reason),
                          ParserWarning, stacklevel=5)

        index_col = options['index_col']
        names = options['names']
        converters = options['converters']
        na_values = options['na_values']
        skiprows = options['skiprows']

        _validate_header_arg(options['header'])

        depr_warning = ''

        for arg in _deprecated_args:
            parser_default = _c_parser_defaults[arg]
            depr_default = _deprecated_defaults[arg]

            msg = ("The '{arg}' argument has been deprecated "
                   "and will be removed in a future version."
                   .format(arg=arg))

            if arg == 'tupleize_cols':
                msg += (' Column tuples will then '
                        'always be converted to MultiIndex.')

            if result.get(arg, depr_default) != depr_default:
                # raise Exception(result.get(arg, depr_default), depr_default)
                depr_warning += msg + '\n\n'
            else:
                result[arg] = parser_default

        if depr_warning != '':
            warnings.warn(depr_warning, FutureWarning, stacklevel=2)

        if index_col is True:
            raise ValueError("The value of index_col couldn't be 'True'")
        if _is_index_col(index_col):
            if not isinstance(index_col, (list, tuple, np.ndarray)):
                index_col = [index_col]
        result['index_col'] = index_col

        names = list(names) if names is not None else names

        # type conversion-related
        if converters is not None:
            if not isinstance(converters, dict):
                raise TypeError('Type converters must be a dict or'
                                ' subclass, input was '
                                'a {0!r}'.format(type(converters).__name__))
        else:
            converters = {}

        # Converting values to NA
        keep_default_na = options['keep_default_na']
        na_values, na_fvalues = _clean_na_values(na_values, keep_default_na)

        # handle skiprows; this is internally handled by the
        # c-engine, so only need for python parsers
        if engine != 'c':
            if is_integer(skiprows):
                skiprows = lrange(skiprows)
            if skiprows is None:
                skiprows = set()
            elif not callable(skiprows):
                skiprows = set(skiprows)

        # put stuff back
        result['names'] = names
        result['converters'] = converters
        result['na_values'] = na_values
        result['na_fvalues'] = na_fvalues
        result['skiprows'] = skiprows

        return result, engine

    def __next__(self):
        try:
            return self.get_chunk()
        except StopIteration:
            self.close()
            raise

    def _make_engine(self, engine='c'):
        if engine == 'c':
            self._engine = CParserWrapper(self.f, **self.options)
        else:
            if engine == 'python':
                klass = PythonParser
            elif engine == 'python-fwf':
                klass = FixedWidthFieldParser
            else:
                raise ValueError('Unknown engine: {engine} (valid options are'
                                 ' "c", "python", or' ' "python-fwf")'.format(
                                     engine=engine))
            self._engine = klass(self.f, **self.options)

    def _failover_to_python(self):
        raise AbstractMethodError(self)

    def read(self, nrows=None):
        nrows = _validate_integer('nrows', nrows)
        ret = self._engine.read(nrows)

        # May alter columns / col_dict
        index, columns, col_dict = self._create_index(ret)

        if index is None:
            if col_dict:
                # Any column is actually fine:
                new_rows = len(compat.next(compat.itervalues(col_dict)))
                index = RangeIndex(self._currow, self._currow + new_rows)
            else:
                new_rows = 0
        else:
            new_rows = len(index)

        df = DataFrame(col_dict, columns=columns, index=index)

        self._currow += new_rows

        if self.squeeze and len(df.columns) == 1:
            return df[df.columns[0]].copy()
        return df

    def _create_index(self, ret):
        index, columns, col_dict = ret
        return index, columns, col_dict

    def get_chunk(self, size=None):
        if size is None:
            size = self.chunksize
        if self.nrows is not None:
            if self._currow >= self.nrows:
                raise StopIteration
            size = min(size, self.nrows - self._currow)
        return self.read(nrows=size)


def _is_index_col(col):
    return col is not None and col is not False


def _is_potential_multi_index(columns):
    """
    Check whether or not the `columns` parameter
    could be converted into a MultiIndex.

    Parameters
    ----------
    columns : array-like
        Object which may or may not be convertible into a MultiIndex

    Returns
    -------
    boolean : Whether or not columns could become a MultiIndex
    """
    return (len(columns) and not isinstance(columns, MultiIndex) and
            all(isinstance(c, tuple) for c in columns))


def _evaluate_usecols(usecols, names):
    """
    Check whether or not the 'usecols' parameter
    is a callable.  If so, enumerates the 'names'
    parameter and returns a set of indices for
    each entry in 'names' that evaluates to True.
    If not a callable, returns 'usecols'.
    """
    if callable(usecols):
        return {i for i, name in enumerate(names) if usecols(name)}
    return usecols


def _validate_usecols_names(usecols, names):
    """
    Validates that all usecols are present in a given
    list of names. If not, raise a ValueError that
    shows what usecols are missing.

    Parameters
    ----------
    usecols : iterable of usecols
        The columns to validate are present in names.
    names : iterable of names
        The column names to check against.

    Returns
    -------
    usecols : iterable of usecols
        The `usecols` parameter if the validation succeeds.

    Raises
    ------
    ValueError : Columns were missing. Error message will list them.
    """
    missing = [c for c in usecols if c not in names]
    if len(missing) > 0:
        raise ValueError(
            "Usecols do not match columns, "
            "columns expected but not found: {missing}".format(missing=missing)
        )

    return usecols


def _validate_skipfooter_arg(skipfooter):
    """
    Validate the 'skipfooter' parameter.

    Checks whether 'skipfooter' is a non-negative integer.
    Raises a ValueError if that is not the case.

    Parameters
    ----------
    skipfooter : non-negative integer
        The number of rows to skip at the end of the file.

    Returns
    -------
    validated_skipfooter : non-negative integer
        The original input if the validation succeeds.

    Raises
    ------
    ValueError : 'skipfooter' was not a non-negative integer.
    """

    if not is_integer(skipfooter):
        raise ValueError("skipfooter must be an integer")

    if skipfooter < 0:
        raise ValueError("skipfooter cannot be negative")

    return skipfooter


def _validate_usecols_arg(usecols):
    """
    Validate the 'usecols' parameter.

    Checks whether or not the 'usecols' parameter contains all integers
    (column selection by index), strings (column by name) or is a callable.
    Raises a ValueError if that is not the case.

    Parameters
    ----------
    usecols : list-like, callable, or None
        List of columns to use when parsing or a callable that can be used
        to filter a list of table columns.

    Returns
    -------
    usecols_tuple : tuple
        A tuple of (verified_usecols, usecols_dtype).

        'verified_usecols' is either a set if an array-like is passed in or
        'usecols' if a callable or None is passed in.

        'usecols_dtype` is the inferred dtype of 'usecols' if an array-like
        is passed in or None if a callable or None is passed in.
    """
    msg = ("'usecols' must either be list-like of all strings, all unicode, "
           "all integers or a callable.")
    if usecols is not None:
        if callable(usecols):
            return usecols, None
        # GH20529, ensure is iterable container but not string.
        elif not is_list_like(usecols):
            raise ValueError(msg)
        else:
            usecols_dtype = lib.infer_dtype(usecols)
            if usecols_dtype not in ('empty', 'integer',
                                     'string', 'unicode'):
                raise ValueError(msg)
        return set(usecols), usecols_dtype
    return usecols, None


def _validate_parse_dates_arg(parse_dates):
    """
    Check whether or not the 'parse_dates' parameter
    is a non-boolean scalar. Raises a ValueError if
    that is the case.
    """
    msg = ("Only booleans, lists, and "
           "dictionaries are accepted "
           "for the 'parse_dates' parameter")

    if parse_dates is not None:
        if is_scalar(parse_dates):
            if not lib.is_bool(parse_dates):
                raise TypeError(msg)

        elif not isinstance(parse_dates, (list, dict)):
            raise TypeError(msg)

    return parse_dates


class ParserBase(object):

    def __init__(self, kwds):
        self.names = kwds.get('names')
        self.orig_names = None
        self.prefix = kwds.pop('prefix', None)

        self.index_col = kwds.get('index_col', None)
        self.unnamed_cols = set()
        self.index_names = None
        self.col_names = None

        self.parse_dates = _validate_parse_dates_arg(
            kwds.pop('parse_dates', False))
        self.date_parser = kwds.pop('date_parser', None)
        self.dayfirst = kwds.pop('dayfirst', False)
        self.keep_date_col = kwds.pop('keep_date_col', False)

        self.na_values = kwds.get('na_values')
        self.na_fvalues = kwds.get('na_fvalues')
        self.na_filter = kwds.get('na_filter', False)
        self.keep_default_na = kwds.get('keep_default_na', True)

        self.true_values = kwds.get('true_values')
        self.false_values = kwds.get('false_values')
        self.tupleize_cols = kwds.get('tupleize_cols', False)
        self.mangle_dupe_cols = kwds.get('mangle_dupe_cols', True)
        self.infer_datetime_format = kwds.pop('infer_datetime_format', False)

        self._date_conv = _make_date_converter(
            date_parser=self.date_parser,
            dayfirst=self.dayfirst,
            infer_datetime_format=self.infer_datetime_format
        )

        # validate header options for mi
        self.header = kwds.get('header')
        if isinstance(self.header, (list, tuple, np.ndarray)):
            if not all(map(is_integer, self.header)):
                raise ValueError("header must be integer or list of integers")
            if kwds.get('usecols'):
                raise ValueError("cannot specify usecols when "
                                 "specifying a multi-index header")
            if kwds.get('names'):
                raise ValueError("cannot specify names when "
                                 "specifying a multi-index header")

            # validate index_col that only contains integers
            if self.index_col is not None:
                is_sequence = isinstance(self.index_col, (list, tuple,
                                                          np.ndarray))
                if not (is_sequence and
                        all(map(is_integer, self.index_col)) or
                        is_integer(self.index_col)):
                    raise ValueError("index_col must only contain row numbers "
                                     "when specifying a multi-index header")

        # GH 16338
        elif self.header is not None and not is_integer(self.header):
            raise ValueError("header must be integer or list of integers")

        self._name_processed = False

        self._first_chunk = True

        # GH 13932
        # keep references to file handles opened by the parser itself
        self.handles = []

    def close(self):
        for f in self.handles:
            f.close()

    @property
    def _has_complex_date_col(self):
        return (isinstance(self.parse_dates, dict) or
                (isinstance(self.parse_dates, list) and
                 len(self.parse_dates) > 0 and
                 isinstance(self.parse_dates[0], list)))

    def _should_parse_dates(self, i):
        if isinstance(self.parse_dates, bool):
            return self.parse_dates
        else:
            if self.index_names is not None:
                name = self.index_names[i]
            else:
                name = None
            j = self.index_col[i]

            if is_scalar(self.parse_dates):
                return ((j == self.parse_dates) or
                        (name is not None and name == self.parse_dates))
            else:
                return ((j in self.parse_dates) or
                        (name is not None and name in self.parse_dates))

    def _extract_multi_indexer_columns(self, header, index_names, col_names,
                                       passed_names=False):
        """ extract and return the names, index_names, col_names
            header is a list-of-lists returned from the parsers """
        if len(header) < 2:
            return header[0], index_names, col_names, passed_names

        # the names are the tuples of the header that are not the index cols
        # 0 is the name of the index, assuming index_col is a list of column
        # numbers
        ic = self.index_col
        if ic is None:
            ic = []

        if not isinstance(ic, (list, tuple, np.ndarray)):
            ic = [ic]
        sic = set(ic)

        # clean the index_names
        index_names = header.pop(-1)
        index_names, names, index_col = _clean_index_names(index_names,
                                                           self.index_col,
                                                           self.unnamed_cols)

        # extract the columns
        field_count = len(header[0])

        def extract(r):
            return tuple(r[i] for i in range(field_count) if i not in sic)

        columns = lzip(*[extract(r) for r in header])
        names = ic + columns

        # If we find unnamed columns all in a single
        # level, then our header was too long.
        for n in range(len(columns[0])):
            if all(compat.to_str(c[n]) in self.unnamed_cols for c in columns):
                raise ParserError(
                    "Passed header=[%s] are too many rows for this "
                    "multi_index of columns"
                    % ','.join(str(x) for x in self.header)
                )

        # Clean the column names (if we have an index_col).
        if len(ic):
            col_names = [r[0] if (len(r[0]) and
                                  r[0] not in self.unnamed_cols) else None
                         for r in header]
        else:
            col_names = [None] * len(header)

        passed_names = True

        return names, index_names, col_names, passed_names

    def _maybe_dedup_names(self, names):
        # see gh-7160 and gh-9424: this helps to provide
        # immediate alleviation of the duplicate names
        # issue and appears to be satisfactory to users,
        # but ultimately, not needing to butcher the names
        # would be nice!
        if self.mangle_dupe_cols:
            names = list(names)  # so we can index
            counts = defaultdict(int)
            is_potential_mi = _is_potential_multi_index(names)

            for i, col in enumerate(names):
                cur_count = counts[col]

                while cur_count > 0:
                    counts[col] = cur_count + 1

                    if is_potential_mi:
                        col = col[:-1] + ('%s.%d' % (col[-1], cur_count),)
                    else:
                        col = '%s.%d' % (col, cur_count)
                    cur_count = counts[col]

                names[i] = col
                counts[col] = cur_count + 1

        return names

    def _maybe_make_multi_index_columns(self, columns, col_names=None):
        # possibly create a column mi here
        if _is_potential_multi_index(columns):
            columns = MultiIndex.from_tuples(columns, names=col_names)
        return columns

    def _make_index(self, data, alldata, columns, indexnamerow=False):
        if not _is_index_col(self.index_col) or not self.index_col:
            index = None

        elif not self._has_complex_date_col:
            index = self._get_simple_index(alldata, columns)
            index = self._agg_index(index)
        elif self._has_complex_date_col:
            if not self._name_processed:
                (self.index_names, _,
                 self.index_col) = _clean_index_names(list(columns),
                                                      self.index_col,
                                                      self.unnamed_cols)
                self._name_processed = True
            index = self._get_complex_date_index(data, columns)
            index = self._agg_index(index, try_parse_dates=False)

        # add names for the index
        if indexnamerow:
            coffset = len(indexnamerow) - len(columns)
            index = index.set_names(indexnamerow[:coffset])

        # maybe create a mi on the columns
        columns = self._maybe_make_multi_index_columns(columns, self.col_names)

        return index, columns

    _implicit_index = False

    def _get_simple_index(self, data, columns):
        def ix(col):
            if not isinstance(col, compat.string_types):
                return col
            raise ValueError('Index %s invalid' % col)

        to_remove = []
        index = []
        for idx in self.index_col:
            i = ix(idx)
            to_remove.append(i)
            index.append(data[i])

        # remove index items from content and columns, don't pop in
        # loop
        for i in reversed(sorted(to_remove)):
            data.pop(i)
            if not self._implicit_index:
                columns.pop(i)

        return index

    def _get_complex_date_index(self, data, col_names):
        def _get_name(icol):
            if isinstance(icol, compat.string_types):
                return icol

            if col_names is None:
                raise ValueError(('Must supply column order to use %s as '
                                  'index') % str(icol))

            for i, c in enumerate(col_names):
                if i == icol:
                    return c

        to_remove = []
        index = []
        for idx in self.index_col:
            name = _get_name(idx)
            to_remove.append(name)
            index.append(data[name])

        # remove index items from content and columns, don't pop in
        # loop
        for c in reversed(sorted(to_remove)):
            data.pop(c)
            col_names.remove(c)

        return index

    def _agg_index(self, index, try_parse_dates=True):
        arrays = []

        for i, arr in enumerate(index):

            if try_parse_dates and self._should_parse_dates(i):
                arr = self._date_conv(arr)

            if self.na_filter:
                col_na_values = self.na_values
                col_na_fvalues = self.na_fvalues
            else:
                col_na_values = set()
                col_na_fvalues = set()

            if isinstance(self.na_values, dict):
                col_name = self.index_names[i]
                if col_name is not None:
                    col_na_values, col_na_fvalues = _get_na_values(
                        col_name, self.na_values, self.na_fvalues,
                        self.keep_default_na)

            arr, _ = self._infer_types(arr, col_na_values | col_na_fvalues)
            arrays.append(arr)

        names = self.index_names
        index = ensure_index_from_sequences(arrays, names)

        return index

    def _convert_to_ndarrays(self, dct, na_values, na_fvalues, verbose=False,
                             converters=None, dtypes=None):
        result = {}
        for c, values in compat.iteritems(dct):
            conv_f = None if converters is None else converters.get(c, None)
            if isinstance(dtypes, dict):
                cast_type = dtypes.get(c, None)
            else:
                # single dtype or None
                cast_type = dtypes

            if self.na_filter:
                col_na_values, col_na_fvalues = _get_na_values(
                    c, na_values, na_fvalues, self.keep_default_na)
            else:
                col_na_values, col_na_fvalues = set(), set()

            if conv_f is not None:
                # conv_f applied to data before inference
                if cast_type is not None:
                    warnings.warn(("Both a converter and dtype were specified "
                                   "for column {0} - only the converter will "
                                   "be used").format(c), ParserWarning,
                                  stacklevel=7)

                try:
                    values = lib.map_infer(values, conv_f)
                except ValueError:
                    mask = algorithms.isin(
                        values, list(na_values)).view(np.uint8)
                    values = lib.map_infer_mask(values, conv_f, mask)

                cvals, na_count = self._infer_types(
                    values, set(col_na_values) | col_na_fvalues,
                    try_num_bool=False)
            else:
                # skip inference if specified dtype is object
                try_num_bool = not (cast_type and is_string_dtype(cast_type))

                # general type inference and conversion
                cvals, na_count = self._infer_types(
                    values, set(col_na_values) | col_na_fvalues,
                    try_num_bool)

                # type specified in dtype param
                if cast_type and not is_dtype_equal(cvals, cast_type):
                    cvals = self._cast_types(cvals, cast_type, c)

            result[c] = cvals
            if verbose and na_count:
                print('Filled %d NA values in column %s' % (na_count, str(c)))
        return result

    def _infer_types(self, values, na_values, try_num_bool=True):
        """
        Infer types of values, possibly casting

        Parameters
        ----------
        values : ndarray
        na_values : set
        try_num_bool : bool, default try
           try to cast values to numeric (first preference) or boolean

        Returns:
        --------
        converted : ndarray
        na_count : int
        """
        na_count = 0
        if issubclass(values.dtype.type, (np.number, np.bool_)):
            mask = algorithms.isin(values, list(na_values))
            na_count = mask.sum()
            if na_count > 0:
                if is_integer_dtype(values):
                    values = values.astype(np.float64)
                np.putmask(values, mask, np.nan)
            return values, na_count

        if try_num_bool:
            try:
                result = lib.maybe_convert_numeric(values, na_values, False)
                na_count = isna(result).sum()
            except Exception:
                result = values
                if values.dtype == np.object_:
                    na_count = parsers.sanitize_objects(result,
                                                        na_values, False)
        else:
            result = values
            if values.dtype == np.object_:
                na_count = parsers.sanitize_objects(values, na_values, False)

        if result.dtype == np.object_ and try_num_bool:
            result = libops.maybe_convert_bool(np.asarray(values),
                                               true_values=self.true_values,
                                               false_values=self.false_values)

        return result, na_count

    def _cast_types(self, values, cast_type, column):
        """
        Cast values to specified type

        Parameters
        ----------
        values : ndarray
        cast_type : string or np.dtype
           dtype to cast values to
        column : string
            column name - used only for error reporting

        Returns
        -------
        converted : ndarray
        """

        if is_categorical_dtype(cast_type):
            known_cats = (isinstance(cast_type, CategoricalDtype) and
                          cast_type.categories is not None)

            if not is_object_dtype(values) and not known_cats:
                # XXX this is for consistency with
                # c-parser which parses all categories
                # as strings
                values = astype_nansafe(values, str)

            cats = Index(values).unique().dropna()
            values = Categorical._from_inferred_categories(
                cats, cats.get_indexer(values), cast_type
            )

        else:
            try:
                values = astype_nansafe(values, cast_type,
                                        copy=True, skipna=True)
            except ValueError:
                raise ValueError("Unable to convert column %s to "
                                 "type %s" % (column, cast_type))
        return values

    def _do_date_conversions(self, names, data):
        # returns data, columns

        if self.parse_dates is not None:
            data, names = _process_date_conversion(
                data, self._date_conv, self.parse_dates, self.index_col,
                self.index_names, names, keep_date_col=self.keep_date_col)

        return names, data


class CParserWrapper(ParserBase):
    """

    """

    def __init__(self, src, **kwds):
        self.kwds = kwds
        kwds = kwds.copy()

        ParserBase.__init__(self, kwds)

        if (kwds.get('compression') is None
           and 'utf-16' in (kwds.get('encoding') or '')):
            # if source is utf-16 plain text, convert source to utf-8
            if isinstance(src, compat.string_types):
                src = open(src, 'rb')
                self.handles.append(src)
            src = UTF8Recoder(src, kwds['encoding'])
            kwds['encoding'] = 'utf-8'

        # #2442
        kwds['allow_leading_cols'] = self.index_col is not False

        # GH20529, validate usecol arg before TextReader
        self.usecols, self.usecols_dtype = _validate_usecols_arg(
            kwds['usecols'])
        kwds['usecols'] = self.usecols

        self._reader = parsers.TextReader(src, **kwds)
        self.unnamed_cols = self._reader.unnamed_cols

        passed_names = self.names is None

        if self._reader.header is None:
            self.names = None
        else:
            if len(self._reader.header) > 1:
                # we have a multi index in the columns
                self.names, self.index_names, self.col_names, passed_names = (
                    self._extract_multi_indexer_columns(
                        self._reader.header, self.index_names, self.col_names,
                        passed_names
                    )
                )
            else:
                self.names = list(self._reader.header[0])

        if self.names is None:
            if self.prefix:
                self.names = ['%s%d' % (self.prefix, i)
                              for i in range(self._reader.table_width)]
            else:
                self.names = lrange(self._reader.table_width)

        # gh-9755
        #
        # need to set orig_names here first
        # so that proper indexing can be done
        # with _set_noconvert_columns
        #
        # once names has been filtered, we will
        # then set orig_names again to names
        self.orig_names = self.names[:]

        if self.usecols:
            usecols = _evaluate_usecols(self.usecols, self.orig_names)

            # GH 14671
            if (self.usecols_dtype == 'string' and
                    not set(usecols).issubset(self.orig_names)):
                _validate_usecols_names(usecols, self.orig_names)

            if len(self.names) > len(usecols):
                self.names = [n for i, n in enumerate(self.names)
                              if (i in usecols or n in usecols)]

            if len(self.names) < len(usecols):
                _validate_usecols_names(usecols, self.names)

        self._set_noconvert_columns()

        self.orig_names = self.names

        if not self._has_complex_date_col:
            if (self._reader.leading_cols == 0 and
                    _is_index_col(self.index_col)):

                self._name_processed = True
                (index_names, self.names,
                 self.index_col) = _clean_index_names(self.names,
                                                      self.index_col,
                                                      self.unnamed_cols)

                if self.index_names is None:
                    self.index_names = index_names

            if self._reader.header is None and not passed_names:
                self.index_names = [None] * len(self.index_names)

        self._implicit_index = self._reader.leading_cols > 0

    def close(self):
        for f in self.handles:
            f.close()

        # close additional handles opened by C parser (for compression)
        try:
            self._reader.close()
        except ValueError:
            pass

    def _set_noconvert_columns(self):
        """
        Set the columns that should not undergo dtype conversions.

        Currently, any column that is involved with date parsing will not
        undergo such conversions.
        """
        names = self.orig_names
        if self.usecols_dtype == 'integer':
            # A set of integers will be converted to a list in
            # the correct order every single time.
            usecols = list(self.usecols)
            usecols.sort()
        elif (callable(self.usecols) or
                self.usecols_dtype not in ('empty', None)):
            # The names attribute should have the correct columns
            # in the proper order for indexing with parse_dates.
            usecols = self.names[:]
        else:
            # Usecols is empty.
            usecols = None

        def _set(x):
            if usecols is not None and is_integer(x):
                x = usecols[x]

            if not is_integer(x):
                x = names.index(x)

            self._reader.set_noconvert(x)

        if isinstance(self.parse_dates, list):
            for val in self.parse_dates:
                if isinstance(val, list):
                    for k in val:
                        _set(k)
                else:
                    _set(val)

        elif isinstance(self.parse_dates, dict):
            for val in self.parse_dates.values():
                if isinstance(val, list):
                    for k in val:
                        _set(k)
                else:
                    _set(val)

        elif self.parse_dates:
            if isinstance(self.index_col, list):
                for k in self.index_col:
                    _set(k)
            elif self.index_col is not None:
                _set(self.index_col)

    def set_error_bad_lines(self, status):
        self._reader.set_error_bad_lines(int(status))

    def read(self, nrows=None):
        try:
            data = self._reader.read(nrows)
        except StopIteration:
            if self._first_chunk:
                self._first_chunk = False
                names = self._maybe_dedup_names(self.orig_names)
                index, columns, col_dict = _get_empty_meta(
                    names, self.index_col, self.index_names,
                    dtype=self.kwds.get('dtype'))
                columns = self._maybe_make_multi_index_columns(
                    columns, self.col_names)

                if self.usecols is not None:
                    columns = self._filter_usecols(columns)

                col_dict = dict(filter(lambda item: item[0] in columns,
                                       col_dict.items()))

                return index, columns, col_dict

            else:
                raise

        # Done with first read, next time raise StopIteration
        self._first_chunk = False

        names = self.names

        if self._reader.leading_cols:
            if self._has_complex_date_col:
                raise NotImplementedError('file structure not yet supported')

            # implicit index, no index names
            arrays = []

            for i in range(self._reader.leading_cols):
                if self.index_col is None:
                    values = data.pop(i)
                else:
                    values = data.pop(self.index_col[i])

                values = self._maybe_parse_dates(values, i,
                                                 try_parse_dates=True)
                arrays.append(values)

            index = ensure_index_from_sequences(arrays)

            if self.usecols is not None:
                names = self._filter_usecols(names)

            names = self._maybe_dedup_names(names)

            # rename dict keys
            data = sorted(data.items())
            data = {k: v for k, (i, v) in zip(names, data)}

            names, data = self._do_date_conversions(names, data)

        else:
            # rename dict keys
            data = sorted(data.items())

            # ugh, mutation
            names = list(self.orig_names)
            names = self._maybe_dedup_names(names)

            if self.usecols is not None:
                names = self._filter_usecols(names)

            # columns as list
            alldata = [x[1] for x in data]

            data = {k: v for k, (i, v) in zip(names, data)}

            names, data = self._do_date_conversions(names, data)
            index, names = self._make_index(data, alldata, names)

        # maybe create a mi on the columns
        names = self._maybe_make_multi_index_columns(names, self.col_names)

        return index, names, data

    def _filter_usecols(self, names):
        # hackish
        usecols = _evaluate_usecols(self.usecols, names)
        if usecols is not None and len(names) != len(usecols):
            names = [name for i, name in enumerate(names)
                     if i in usecols or name in usecols]
        return names

    def _get_index_names(self):
        names = list(self._reader.header[0])
        idx_names = None

        if self._reader.leading_cols == 0 and self.index_col is not None:
            (idx_names, names,
             self.index_col) = _clean_index_names(names, self.index_col,
                                                  self.unnamed_cols)

        return names, idx_names

    def _maybe_parse_dates(self, values, index, try_parse_dates=True):
        if try_parse_dates and self._should_parse_dates(index):
            values = self._date_conv(values)
        return values


def TextParser(*args, **kwds):
    """
    Converts lists of lists/tuples into DataFrames with proper type inference
    and optional (e.g. string to datetime) conversion. Also enables iterating
    lazily over chunks of large files

    Parameters
    ----------
    data : file-like object or list
    delimiter : separator character to use
    dialect : str or csv.Dialect instance, optional
        Ignored if delimiter is longer than 1 character
    names : sequence, default
    header : int, default 0
        Row to use to parse column labels. Defaults to the first row. Prior
        rows will be discarded
    index_col : int or list, optional
        Column or columns to use as the (possibly hierarchical) index
    has_index_names: bool, default False
        True if the cols defined in index_col have an index name and are
        not in the header.
    na_values : scalar, str, list-like, or dict, optional
        Additional strings to recognize as NA/NaN.
    keep_default_na : bool, default True
    thousands : str, optional
        Thousands separator
    comment : str, optional
        Comment out remainder of line
    parse_dates : bool, default False
    keep_date_col : bool, default False
    date_parser : function, optional
    skiprows : list of integers
        Row numbers to skip
    skipfooter : int
        Number of line at bottom of file to skip
    converters : dict, optional
        Dict of functions for converting values in certain columns. Keys can
        either be integers or column labels, values are functions that take one
        input argument, the cell (not column) content, and return the
        transformed content.
    encoding : str, optional
        Encoding to use for UTF when reading/writing (ex. 'utf-8')
    squeeze : bool, default False
        returns Series if only one column.
    infer_datetime_format: bool, default False
        If True and `parse_dates` is True for a column, try to infer the
        datetime format based on the first datetime string. If the format
        can be inferred, there often will be a large parsing speed-up.
    float_precision : str, optional
        Specifies which converter the C engine should use for floating-point
        values. The options are None for the ordinary converter,
        'high' for the high-precision converter, and 'round_trip' for the
        round-trip converter.
    """
    kwds['engine'] = 'python'
    return TextFileReader(*args, **kwds)


def count_empty_vals(vals):
    return sum(1 for v in vals if v == '' or v is None)


class PythonParser(ParserBase):

    def __init__(self, f, **kwds):
        """
        Workhorse function for processing nested list into DataFrame

        Should be replaced by np.genfromtxt eventually?
        """
        ParserBase.__init__(self, kwds)

        self.data = None
        self.buf = []
        self.pos = 0
        self.line_pos = 0

        self.encoding = kwds['encoding']
        self.compression = kwds['compression']
        self.memory_map = kwds['memory_map']
        self.skiprows = kwds['skiprows']

        if callable(self.skiprows):
            self.skipfunc = self.skiprows
        else:
            self.skipfunc = lambda x: x in self.skiprows

        self.skipfooter = _validate_skipfooter_arg(kwds['skipfooter'])
        self.delimiter = kwds['delimiter']

        self.quotechar = kwds['quotechar']
        if isinstance(self.quotechar, compat.text_type):
            self.quotechar = str(self.quotechar)

        self.escapechar = kwds['escapechar']
        self.doublequote = kwds['doublequote']
        self.skipinitialspace = kwds['skipinitialspace']
        self.lineterminator = kwds['lineterminator']
        self.quoting = kwds['quoting']
        self.usecols, _ = _validate_usecols_arg(kwds['usecols'])
        self.skip_blank_lines = kwds['skip_blank_lines']

        self.warn_bad_lines = kwds['warn_bad_lines']
        self.error_bad_lines = kwds['error_bad_lines']

        self.names_passed = kwds['names'] or None

        self.has_index_names = False
        if 'has_index_names' in kwds:
            self.has_index_names = kwds['has_index_names']

        self.verbose = kwds['verbose']
        self.converters = kwds['converters']
        self.dtype = kwds['dtype']

        self.thousands = kwds['thousands']
        self.decimal = kwds['decimal']

        self.comment = kwds['comment']
        self._comment_lines = []

        mode = 'r' if PY3 else 'rb'
        f, handles = _get_handle(f, mode, encoding=self.encoding,
                                 compression=self.compression,
                                 memory_map=self.memory_map)
        self.handles.extend(handles)

        # Set self.data to something that can read lines.
        if hasattr(f, 'readline'):
            self._make_reader(f)
        else:
            self.data = f

        # Get columns in two steps: infer from data, then
        # infer column indices from self.usecols if it is specified.
        self._col_indices = None
        (self.columns, self.num_original_columns,
         self.unnamed_cols) = self._infer_columns()

        # Now self.columns has the set of columns that we will process.
        # The original set is stored in self.original_columns.
        if len(self.columns) > 1:
            # we are processing a multi index column
            self.columns, self.index_names, self.col_names, _ = (
                self._extract_multi_indexer_columns(
                    self.columns, self.index_names, self.col_names
                )
            )
            # Update list of original names to include all indices.
            self.num_original_columns = len(self.columns)
        else:
            self.columns = self.columns[0]

        # get popped off for index
        self.orig_names = list(self.columns)

        # needs to be cleaned/refactored
        # multiple date column thing turning into a real spaghetti factory

        if not self._has_complex_date_col:
            (index_names, self.orig_names, self.columns) = (
                self._get_index_name(self.columns))
            self._name_processed = True
            if self.index_names is None:
                self.index_names = index_names

        if self.parse_dates:
            self._no_thousands_columns = self._set_no_thousands_columns()
        else:
            self._no_thousands_columns = None

        if len(self.decimal) != 1:
            raise ValueError('Only length-1 decimal markers supported')

        if self.thousands is None:
            self.nonnum = re.compile('[^-^0-9^%s]+' % self.decimal)
        else:
            self.nonnum = re.compile('[^-^0-9^%s^%s]+' % (self.thousands,
                                                          self.decimal))

    def _set_no_thousands_columns(self):
        # Create a set of column ids that are not to be stripped of thousands
        # operators.
        noconvert_columns = set()

        def _set(x):
            if is_integer(x):
                noconvert_columns.add(x)
            else:
                noconvert_columns.add(self.columns.index(x))

        if isinstance(self.parse_dates, list):
            for val in self.parse_dates:
                if isinstance(val, list):
                    for k in val:
                        _set(k)
                else:
                    _set(val)

        elif isinstance(self.parse_dates, dict):
            for val in self.parse_dates.values():
                if isinstance(val, list):
                    for k in val:
                        _set(k)
                else:
                    _set(val)

        elif self.parse_dates:
            if isinstance(self.index_col, list):
                for k in self.index_col:
                    _set(k)
            elif self.index_col is not None:
                _set(self.index_col)

        return noconvert_columns

    def _make_reader(self, f):
        sep = self.delimiter

        if sep is None or len(sep) == 1:
            if self.lineterminator:
                raise ValueError('Custom line terminators not supported in '
                                 'python parser (yet)')

            class MyDialect(csv.Dialect):
                delimiter = self.delimiter
                quotechar = self.quotechar
                escapechar = self.escapechar
                doublequote = self.doublequote
                skipinitialspace = self.skipinitialspace
                quoting = self.quoting
                lineterminator = '\n'

            dia = MyDialect

            sniff_sep = True

            if sep is not None:
                sniff_sep = False
                dia.delimiter = sep
            # attempt to sniff the delimiter
            if sniff_sep:
                line = f.readline()
                while self.skipfunc(self.pos):
                    self.pos += 1
                    line = f.readline()

                line = self._check_comments([line])[0]

                self.pos += 1
                self.line_pos += 1
                sniffed = csv.Sniffer().sniff(line)
                dia.delimiter = sniffed.delimiter
                if self.encoding is not None:
                    self.buf.extend(list(
                        UnicodeReader(StringIO(line),
                                      dialect=dia,
                                      encoding=self.encoding)))
                else:
                    self.buf.extend(list(csv.reader(StringIO(line),
                                                    dialect=dia)))

            if self.encoding is not None:
                reader = UnicodeReader(f, dialect=dia,
                                       encoding=self.encoding,
                                       strict=True)
            else:
                reader = csv.reader(f, dialect=dia,
                                    strict=True)

        else:
            def _read():
                line = f.readline()

                if compat.PY2 and self.encoding:
                    line = line.decode(self.encoding)

                pat = re.compile(sep)
                yield pat.split(line.strip())
                for line in f:
                    yield pat.split(line.strip())
            reader = _read()

        self.data = reader

    def read(self, rows=None):
        try:
            content = self._get_lines(rows)
        except StopIteration:
            if self._first_chunk:
                content = []
            else:
                raise

        # done with first read, next time raise StopIteration
        self._first_chunk = False

        columns = list(self.orig_names)
        if not len(content):  # pragma: no cover
            # DataFrame with the right metadata, even though it's length 0
            names = self._maybe_dedup_names(self.orig_names)
            index, columns, col_dict = _get_empty_meta(
                names, self.index_col, self.index_names, self.dtype)
            columns = self._maybe_make_multi_index_columns(
                columns, self.col_names)
            return index, columns, col_dict

        # handle new style for names in index
        count_empty_content_vals = count_empty_vals(content[0])
        indexnamerow = None
        if self.has_index_names and count_empty_content_vals == len(columns):
            indexnamerow = content[0]
            content = content[1:]

        alldata = self._rows_to_cols(content)
        data = self._exclude_implicit_index(alldata)

        columns = self._maybe_dedup_names(self.columns)
        columns, data = self._do_date_conversions(columns, data)

        data = self._convert_data(data)
        index, columns = self._make_index(data, alldata, columns, indexnamerow)

        return index, columns, data

    def _exclude_implicit_index(self, alldata):
        names = self._maybe_dedup_names(self.orig_names)

        if self._implicit_index:
            excl_indices = self.index_col

            data = {}
            offset = 0
            for i, col in enumerate(names):
                while i + offset in excl_indices:
                    offset += 1
                data[col] = alldata[i + offset]
        else:
            data = {k: v for k, v in zip(names, alldata)}

        return data

    # legacy
    def get_chunk(self, size=None):
        if size is None:
            size = self.chunksize
        return self.read(rows=size)

    def _convert_data(self, data):
        # apply converters
        def _clean_mapping(mapping):
            "converts col numbers to names"
            clean = {}
            for col, v in compat.iteritems(mapping):
                if isinstance(col, int) and col not in self.orig_names:
                    col = self.orig_names[col]
                clean[col] = v
            return clean

        clean_conv = _clean_mapping(self.converters)
        if not isinstance(self.dtype, dict):
            # handles single dtype applied to all columns
            clean_dtypes = self.dtype
        else:
            clean_dtypes = _clean_mapping(self.dtype)

        # Apply NA values.
        clean_na_values = {}
        clean_na_fvalues = {}

        if isinstance(self.na_values, dict):
            for col in self.na_values:
                na_value = self.na_values[col]
                na_fvalue = self.na_fvalues[col]

                if isinstance(col, int) and col not in self.orig_names:
                    col = self.orig_names[col]

                clean_na_values[col] = na_value
                clean_na_fvalues[col] = na_fvalue
        else:
            clean_na_values = self.na_values
            clean_na_fvalues = self.na_fvalues

        return self._convert_to_ndarrays(data, clean_na_values,
                                         clean_na_fvalues, self.verbose,
                                         clean_conv, clean_dtypes)

    def _infer_columns(self):
        names = self.names
        num_original_columns = 0
        clear_buffer = True
        unnamed_cols = set()

        if self.header is not None:
            header = self.header

            if isinstance(header, (list, tuple, np.ndarray)):
                have_mi_columns = len(header) > 1
                # we have a mi columns, so read an extra line
                if have_mi_columns:
                    header = list(header) + [header[-1] + 1]
            else:
                have_mi_columns = False
                header = [header]

            columns = []
            for level, hr in enumerate(header):
                try:
                    line = self._buffered_line()

                    while self.line_pos <= hr:
                        line = self._next_line()

                except StopIteration:
                    if self.line_pos < hr:
                        raise ValueError(
                            'Passed header=%s but only %d lines in file'
                            % (hr, self.line_pos + 1))

                    # We have an empty file, so check
                    # if columns are provided. That will
                    # serve as the 'line' for parsing
                    if have_mi_columns and hr > 0:
                        if clear_buffer:
                            self._clear_buffer()
                        columns.append([None] * len(columns[-1]))
                        return columns, num_original_columns, unnamed_cols

                    if not self.names:
                        raise EmptyDataError(
                            "No columns to parse from file")

                    line = self.names[:]

                this_columns = []
                this_unnamed_cols = []

                for i, c in enumerate(line):
                    if c == '':
                        if have_mi_columns:
                            col_name = ("Unnamed: {i}_level_{level}"
                                        .format(i=i, level=level))
                        else:
                            col_name = "Unnamed: {i}".format(i=i)

                        this_unnamed_cols.append(i)
                        this_columns.append(col_name)
                    else:
                        this_columns.append(c)

                if not have_mi_columns and self.mangle_dupe_cols:
                    counts = defaultdict(int)

                    for i, col in enumerate(this_columns):
                        cur_count = counts[col]

                        while cur_count > 0:
                            counts[col] = cur_count + 1
                            col = "%s.%d" % (col, cur_count)
                            cur_count = counts[col]

                        this_columns[i] = col
                        counts[col] = cur_count + 1
                elif have_mi_columns:

                    # if we have grabbed an extra line, but its not in our
                    # format so save in the buffer, and create an blank extra
                    # line for the rest of the parsing code
                    if hr == header[-1]:
                        lc = len(this_columns)
                        ic = (len(self.index_col)
                              if self.index_col is not None else 0)
                        unnamed_count = len(this_unnamed_cols)

                        if lc != unnamed_count and lc - ic > unnamed_count:
                            clear_buffer = False
                            this_columns = [None] * lc
                            self.buf = [self.buf[-1]]

                columns.append(this_columns)
                unnamed_cols.update({this_columns[i]
                                     for i in this_unnamed_cols})

                if len(columns) == 1:
                    num_original_columns = len(this_columns)

            if clear_buffer:
                self._clear_buffer()

            if names is not None:
                if ((self.usecols is not None and
                     len(names) != len(self.usecols)) or
                    (self.usecols is None and
                     len(names) != len(columns[0]))):
                    raise ValueError('Number of passed names did not match '
                                     'number of header fields in the file')
                if len(columns) > 1:
                    raise TypeError('Cannot pass names with multi-index '
                                    'columns')

                if self.usecols is not None:
                    # Set _use_cols. We don't store columns because they are
                    # overwritten.
                    self._handle_usecols(columns, names)
                else:
                    self._col_indices = None
                    num_original_columns = len(names)
                columns = [names]
            else:
                columns = self._handle_usecols(columns, columns[0])
        else:
            try:
                line = self._buffered_line()

            except StopIteration:
                if not names:
                    raise EmptyDataError(
                        "No columns to parse from file")

                line = names[:]

            ncols = len(line)
            num_original_columns = ncols

            if not names:
                if self.prefix:
                    columns = [['%s%d' % (self.prefix, i)
                                for i in range(ncols)]]
                else:
                    columns = [lrange(ncols)]
                columns = self._handle_usecols(columns, columns[0])
            else:
                if self.usecols is None or len(names) >= num_original_columns:
                    columns = self._handle_usecols([names], names)
                    num_original_columns = len(names)
                else:
                    if (not callable(self.usecols) and
                            len(names) != len(self.usecols)):
                        raise ValueError(
                            'Number of passed names did not match number of '
                            'header fields in the file'
                        )
                    # Ignore output but set used columns.
                    self._handle_usecols([names], names)
                    columns = [names]
                    num_original_columns = ncols

        return columns, num_original_columns, unnamed_cols

    def _handle_usecols(self, columns, usecols_key):
        """
        Sets self._col_indices

        usecols_key is used if there are string usecols.
        """
        if self.usecols is not None:
            if callable(self.usecols):
                col_indices = _evaluate_usecols(self.usecols, usecols_key)
            elif any(isinstance(u, string_types) for u in self.usecols):
                if len(columns) > 1:
                    raise ValueError("If using multiple headers, usecols must "
                                     "be integers.")
                col_indices = []

                for col in self.usecols:
                    if isinstance(col, string_types):
                        try:
                            col_indices.append(usecols_key.index(col))
                        except ValueError:
                            _validate_usecols_names(self.usecols, usecols_key)
                    else:
                        col_indices.append(col)
            else:
                col_indices = self.usecols

            columns = [[n for i, n in enumerate(column) if i in col_indices]
                       for column in columns]
            self._col_indices = col_indices
        return columns

    def _buffered_line(self):
        """
        Return a line from buffer, filling buffer if required.
        """
        if len(self.buf) > 0:
            return self.buf[0]
        else:
            return self._next_line()

    def _check_for_bom(self, first_row):
        """
        Checks whether the file begins with the BOM character.
        If it does, remove it. In addition, if there is quoting
        in the field subsequent to the BOM, remove it as well
        because it technically takes place at the beginning of
        the name, not the middle of it.
        """
        # first_row will be a list, so we need to check
        # that that list is not empty before proceeding.
        if not first_row:
            return first_row

        # The first element of this row is the one that could have the
        # BOM that we want to remove. Check that the first element is a
        # string before proceeding.
        if not isinstance(first_row[0], compat.string_types):
            return first_row

        # Check that the string is not empty, as that would
        # obviously not have a BOM at the start of it.
        if not first_row[0]:
            return first_row

        # Since the string is non-empty, check that it does
        # in fact begin with a BOM.
        first_elt = first_row[0][0]

        # This is to avoid warnings we get in Python 2.x if
        # we find ourselves comparing with non-Unicode
        if compat.PY2 and not isinstance(first_elt, unicode):  # noqa
            try:
                first_elt = u(first_elt)
            except UnicodeDecodeError:
                return first_row

        if first_elt != _BOM:
            return first_row

        first_row = first_row[0]

        if len(first_row) > 1 and first_row[1] == self.quotechar:
            start = 2
            quote = first_row[1]
            end = first_row[2:].index(quote) + 2

            # Extract the data between the quotation marks
            new_row = first_row[start:end]

            # Extract any remaining data after the second
            # quotation mark.
            if len(first_row) > end + 1:
                new_row += first_row[end + 1:]
            return [new_row]
        elif len(first_row) > 1:
            return [first_row[1:]]
        else:
            # First row is just the BOM, so we
            # return an empty string.
            return [""]

    def _is_line_empty(self, line):
        """
        Check if a line is empty or not.

        Parameters
        ----------
        line : str, array-like
            The line of data to check.

        Returns
        -------
        boolean : Whether or not the line is empty.
        """
        return not line or all(not x for x in line)

    def _next_line(self):
        if isinstance(self.data, list):
            while self.skipfunc(self.pos):
                self.pos += 1

            while True:
                try:
                    line = self._check_comments([self.data[self.pos]])[0]
                    self.pos += 1
                    # either uncommented or blank to begin with
                    if (not self.skip_blank_lines and
                            (self._is_line_empty(
                                self.data[self.pos - 1]) or line)):
                        break
                    elif self.skip_blank_lines:
                        ret = self._remove_empty_lines([line])
                        if ret:
                            line = ret[0]
                            break
                except IndexError:
                    raise StopIteration
        else:
            while self.skipfunc(self.pos):
                self.pos += 1
                next(self.data)

            while True:
                orig_line = self._next_iter_line(row_num=self.pos + 1)
                self.pos += 1

                if orig_line is not None:
                    line = self._check_comments([orig_line])[0]

                    if self.skip_blank_lines:
                        ret = self._remove_empty_lines([line])

                        if ret:
                            line = ret[0]
                            break
                    elif self._is_line_empty(orig_line) or line:
                        break

        # This was the first line of the file,
        # which could contain the BOM at the
        # beginning of it.
        if self.pos == 1:
            line = self._check_for_bom(line)

        self.line_pos += 1
        self.buf.append(line)
        return line

    def _alert_malformed(self, msg, row_num):
        """
        Alert a user about a malformed row.

        If `self.error_bad_lines` is True, the alert will be `ParserError`.
        If `self.warn_bad_lines` is True, the alert will be printed out.

        Parameters
        ----------
        msg : The error message to display.
        row_num : The row number where the parsing error occurred.
                  Because this row number is displayed, we 1-index,
                  even though we 0-index internally.
        """

        if self.error_bad_lines:
            raise ParserError(msg)
        elif self.warn_bad_lines:
            base = 'Skipping line {row_num}: '.format(row_num=row_num)
            sys.stderr.write(base + msg + '\n')

    def _next_iter_line(self, row_num):
        """
        Wrapper around iterating through `self.data` (CSV source).

        When a CSV error is raised, we check for specific
        error messages that allow us to customize the
        error message displayed to the user.

        Parameters
        ----------
        row_num : The row number of the line being parsed.
        """

        try:
            return next(self.data)
        except csv.Error as e:
            if self.warn_bad_lines or self.error_bad_lines:
                msg = str(e)

                if 'NULL byte' in msg:
                    msg = ('NULL byte detected. This byte '
                           'cannot be processed in Python\'s '
                           'native csv library at the moment, '
                           'so please pass in engine=\'c\' instead')

                if self.skipfooter > 0:
                    reason = ('Error could possibly be due to '
                              'parsing errors in the skipped footer rows '
                              '(the skipfooter keyword is only applied '
                              'after Python\'s csv library has parsed '
                              'all rows).')
                    msg += '. ' + reason

                self._alert_malformed(msg, row_num)
            return None

    def _check_comments(self, lines):
        if self.comment is None:
            return lines
        ret = []
        for l in lines:
            rl = []
            for x in l:
                if (not isinstance(x, compat.string_types) or
                        self.comment not in x):
                    rl.append(x)
                else:
                    x = x[:x.find(self.comment)]
                    if len(x) > 0:
                        rl.append(x)
                    break
            ret.append(rl)
        return ret

    def _remove_empty_lines(self, lines):
        """
        Iterate through the lines and remove any that are
        either empty or contain only one whitespace value

        Parameters
        ----------
        lines : array-like
            The array of lines that we are to filter.

        Returns
        -------
        filtered_lines : array-like
            The same array of lines with the "empty" ones removed.
        """

        ret = []
        for l in lines:
            # Remove empty lines and lines with only one whitespace value
            if (len(l) > 1 or len(l) == 1 and
                    (not isinstance(l[0], compat.string_types) or
                     l[0].strip())):
                ret.append(l)
        return ret

    def _check_thousands(self, lines):
        if self.thousands is None:
            return lines

        return self._search_replace_num_columns(lines=lines,
                                                search=self.thousands,
                                                replace='')

    def _search_replace_num_columns(self, lines, search, replace):
        ret = []
        for l in lines:
            rl = []
            for i, x in enumerate(l):
                if (not isinstance(x, compat.string_types) or
                    search not in x or
                    (self._no_thousands_columns and
                     i in self._no_thousands_columns) or
                        self.nonnum.search(x.strip())):
                    rl.append(x)
                else:
                    rl.append(x.replace(search, replace))
            ret.append(rl)
        return ret

    def _check_decimal(self, lines):
        if self.decimal == _parser_defaults['decimal']:
            return lines

        return self._search_replace_num_columns(lines=lines,
                                                search=self.decimal,
                                                replace='.')

    def _clear_buffer(self):
        self.buf = []

    _implicit_index = False

    def _get_index_name(self, columns):
        """
        Try several cases to get lines:

        0) There are headers on row 0 and row 1 and their
        total summed lengths equals the length of the next line.
        Treat row 0 as columns and row 1 as indices
        1) Look for implicit index: there are more columns
        on row 1 than row 0. If this is true, assume that row
        1 lists index columns and row 0 lists normal columns.
        2) Get index from the columns if it was listed.
        """
        orig_names = list(columns)
        columns = list(columns)

        try:
            line = self._next_line()
        except StopIteration:
            line = None

        try:
            next_line = self._next_line()
        except StopIteration:
            next_line = None

        # implicitly index_col=0 b/c 1 fewer column names
        implicit_first_cols = 0
        if line is not None:
            # leave it 0, #2442
            # Case 1
            if self.index_col is not False:
                implicit_first_cols = len(line) - self.num_original_columns

            # Case 0
            if next_line is not None:
                if len(next_line) == len(line) + self.num_original_columns:
                    # column and index names on diff rows
                    self.index_col = lrange(len(line))
                    self.buf = self.buf[1:]

                    for c in reversed(line):
                        columns.insert(0, c)

                    # Update list of original names to include all indices.
                    orig_names = list(columns)
                    self.num_original_columns = len(columns)
                    return line, orig_names, columns

        if implicit_first_cols > 0:
            # Case 1
            self._implicit_index = True
            if self.index_col is None:
                self.index_col = lrange(implicit_first_cols)

            index_name = None

        else:
            # Case 2
            (index_name, columns_,
             self.index_col) = _clean_index_names(columns, self.index_col,
                                                  self.unnamed_cols)

        return index_name, orig_names, columns

    def _rows_to_cols(self, content):
        col_len = self.num_original_columns

        if self._implicit_index:
            col_len += len(self.index_col)

        max_len = max(len(row) for row in content)

        # Check that there are no rows with too many
        # elements in their row (rows with too few
        # elements are padded with NaN).
        if (max_len > col_len and
                self.index_col is not False and
                self.usecols is None):

            footers = self.skipfooter if self.skipfooter else 0
            bad_lines = []

            iter_content = enumerate(content)
            content_len = len(content)
            content = []

            for (i, l) in iter_content:
                actual_len = len(l)

                if actual_len > col_len:
                    if self.error_bad_lines or self.warn_bad_lines:
                        row_num = self.pos - (content_len - i + footers)
                        bad_lines.append((row_num, actual_len))

                        if self.error_bad_lines:
                            break
                else:
                    content.append(l)

            for row_num, actual_len in bad_lines:
                msg = ('Expected %d fields in line %d, saw %d' %
                       (col_len, row_num + 1, actual_len))
                if (self.delimiter and
                        len(self.delimiter) > 1 and
                        self.quoting != csv.QUOTE_NONE):
                    # see gh-13374
                    reason = ('Error could possibly be due to quotes being '
                              'ignored when a multi-char delimiter is used.')
                    msg += '. ' + reason

                self._alert_malformed(msg, row_num + 1)

        # see gh-13320
        zipped_content = list(lib.to_object_array(
            content, min_width=col_len).T)

        if self.usecols:
            if self._implicit_index:
                zipped_content = [
                    a for i, a in enumerate(zipped_content)
                    if (i < len(self.index_col) or
                        i - len(self.index_col) in self._col_indices)]
            else:
                zipped_content = [a for i, a in enumerate(zipped_content)
                                  if i in self._col_indices]
        return zipped_content

    def _get_lines(self, rows=None):
        lines = self.buf
        new_rows = None

        # already fetched some number
        if rows is not None:
            # we already have the lines in the buffer
            if len(self.buf) >= rows:
                new_rows, self.buf = self.buf[:rows], self.buf[rows:]

            # need some lines
            else:
                rows -= len(self.buf)

        if new_rows is None:
            if isinstance(self.data, list):
                if self.pos > len(self.data):
                    raise StopIteration
                if rows is None:
                    new_rows = self.data[self.pos:]
                    new_pos = len(self.data)
                else:
                    new_rows = self.data[self.pos:self.pos + rows]
                    new_pos = self.pos + rows

                # Check for stop rows. n.b.: self.skiprows is a set.
                if self.skiprows:
                    new_rows = [row for i, row in enumerate(new_rows)
                                if not self.skipfunc(i + self.pos)]

                lines.extend(new_rows)
                self.pos = new_pos

            else:
                new_rows = []
                try:
                    if rows is not None:
                        for _ in range(rows):
                            new_rows.append(next(self.data))
                        lines.extend(new_rows)
                    else:
                        rows = 0

                        while True:
                            new_row = self._next_iter_line(
                                row_num=self.pos + rows + 1)
                            rows += 1

                            if new_row is not None:
                                new_rows.append(new_row)

                except StopIteration:
                    if self.skiprows:
                        new_rows = [row for i, row in enumerate(new_rows)
                                    if not self.skipfunc(i + self.pos)]
                    lines.extend(new_rows)
                    if len(lines) == 0:
                        raise
                self.pos += len(new_rows)

            self.buf = []
        else:
            lines = new_rows

        if self.skipfooter:
            lines = lines[:-self.skipfooter]

        lines = self._check_comments(lines)
        if self.skip_blank_lines:
            lines = self._remove_empty_lines(lines)
        lines = self._check_thousands(lines)
        return self._check_decimal(lines)


def _make_date_converter(date_parser=None, dayfirst=False,
                         infer_datetime_format=False):
    def converter(*date_cols):
        if date_parser is None:
            strs = _concat_date_cols(date_cols)

            try:
                return tools.to_datetime(
                    ensure_object(strs),
                    utc=None,
                    box=False,
                    dayfirst=dayfirst,
                    errors='ignore',
                    infer_datetime_format=infer_datetime_format
                )
            except ValueError:
                return tools.to_datetime(
                    parsing.try_parse_dates(strs, dayfirst=dayfirst))
        else:
            try:
                result = tools.to_datetime(
                    date_parser(*date_cols), errors='ignore')
                if isinstance(result, datetime.datetime):
                    raise Exception('scalar parser')
                return result
            except Exception:
                try:
                    return tools.to_datetime(
                        parsing.try_parse_dates(_concat_date_cols(date_cols),
                                                parser=date_parser,
                                                dayfirst=dayfirst),
                        errors='ignore')
                except Exception:
                    return generic_parser(date_parser, *date_cols)

    return converter


def _process_date_conversion(data_dict, converter, parse_spec,
                             index_col, index_names, columns,
                             keep_date_col=False):
    def _isindex(colspec):
        return ((isinstance(index_col, list) and
                 colspec in index_col) or
                (isinstance(index_names, list) and
                 colspec in index_names))

    new_cols = []
    new_data = {}

    orig_names = columns
    columns = list(columns)

    date_cols = set()

    if parse_spec is None or isinstance(parse_spec, bool):
        return data_dict, columns

    if isinstance(parse_spec, list):
        # list of column lists
        for colspec in parse_spec:
            if is_scalar(colspec):
                if isinstance(colspec, int) and colspec not in data_dict:
                    colspec = orig_names[colspec]
                if _isindex(colspec):
                    continue
                data_dict[colspec] = converter(data_dict[colspec])
            else:
                new_name, col, old_names = _try_convert_dates(
                    converter, colspec, data_dict, orig_names)
                if new_name in data_dict:
                    raise ValueError('New date column already in dict %s' %
                                     new_name)
                new_data[new_name] = col
                new_cols.append(new_name)
                date_cols.update(old_names)

    elif isinstance(parse_spec, dict):
        # dict of new name to column list
        for new_name, colspec in compat.iteritems(parse_spec):
            if new_name in data_dict:
                raise ValueError('Date column %s already in dict' %
                                 new_name)

            _, col, old_names = _try_convert_dates(converter, colspec,
                                                   data_dict, orig_names)

            new_data[new_name] = col
            new_cols.append(new_name)
            date_cols.update(old_names)

    data_dict.update(new_data)
    new_cols.extend(columns)

    if not keep_date_col:
        for c in list(date_cols):
            data_dict.pop(c)
            new_cols.remove(c)

    return data_dict, new_cols


def _try_convert_dates(parser, colspec, data_dict, columns):
    colset = set(columns)
    colnames = []

    for c in colspec:
        if c in colset:
            colnames.append(c)
        elif isinstance(c, int) and c not in columns:
            colnames.append(columns[c])
        else:
            colnames.append(c)

    new_name = '_'.join(str(x) for x in colnames)
    to_parse = [data_dict[c] for c in colnames if c in data_dict]

    new_col = parser(*to_parse)
    return new_name, new_col, colnames


def _clean_na_values(na_values, keep_default_na=True):

    if na_values is None:
        if keep_default_na:
            na_values = _NA_VALUES
        else:
            na_values = set()
        na_fvalues = set()
    elif isinstance(na_values, dict):
        old_na_values = na_values.copy()
        na_values = {}  # Prevent aliasing.

        # Convert the values in the na_values dictionary
        # into array-likes for further use. This is also
        # where we append the default NaN values, provided
        # that `keep_default_na=True`.
        for k, v in compat.iteritems(old_na_values):
            if not is_list_like(v):
                v = [v]

            if keep_default_na:
                v = set(v) | _NA_VALUES

            na_values[k] = v
        na_fvalues = {k: _floatify_na_values(v) for k, v in na_values.items()}
    else:
        if not is_list_like(na_values):
            na_values = [na_values]
        na_values = _stringify_na_values(na_values)
        if keep_default_na:
            na_values = na_values | _NA_VALUES

        na_fvalues = _floatify_na_values(na_values)

    return na_values, na_fvalues


def _clean_index_names(columns, index_col, unnamed_cols):
    if not _is_index_col(index_col):
        return None, columns, index_col

    columns = list(columns)

    cp_cols = list(columns)
    index_names = []

    # don't mutate
    index_col = list(index_col)

    for i, c in enumerate(index_col):
        if isinstance(c, compat.string_types):
            index_names.append(c)
            for j, name in enumerate(cp_cols):
                if name == c:
                    index_col[i] = j
                    columns.remove(name)
                    break
        else:
            name = cp_cols[c]
            columns.remove(name)
            index_names.append(name)

    # Only clean index names that were placeholders.
    for i, name in enumerate(index_names):
        if isinstance(name, compat.string_types) and name in unnamed_cols:
            index_names[i] = None

    return index_names, columns, index_col


def _get_empty_meta(columns, index_col, index_names, dtype=None):
    columns = list(columns)

    # Convert `dtype` to a defaultdict of some kind.
    # This will enable us to write `dtype[col_name]`
    # without worrying about KeyError issues later on.
    if not isinstance(dtype, dict):
        # if dtype == None, default will be np.object.
        default_dtype = dtype or np.object
        dtype = defaultdict(lambda: default_dtype)
    else:
        # Save a copy of the dictionary.
        _dtype = dtype.copy()
        dtype = defaultdict(lambda: np.object)

        # Convert column indexes to column names.
        for k, v in compat.iteritems(_dtype):
            col = columns[k] if is_integer(k) else k
            dtype[col] = v

    # Even though we have no data, the "index" of the empty DataFrame
    # could for example still be an empty MultiIndex. Thus, we need to
    # check whether we have any index columns specified, via either:
    #
    # 1) index_col (column indices)
    # 2) index_names (column names)
    #
    # Both must be non-null to ensure a successful construction. Otherwise,
    # we have to create a generic emtpy Index.
    if (index_col is None or index_col is False) or index_names is None:
        index = Index([])
    else:
        data = [Series([], dtype=dtype[name]) for name in index_names]
        index = ensure_index_from_sequences(data, names=index_names)
        index_col.sort()

        for i, n in enumerate(index_col):
            columns.pop(n - i)

    col_dict = {col_name: Series([], dtype=dtype[col_name])
                for col_name in columns}

    return index, columns, col_dict


def _floatify_na_values(na_values):
    # create float versions of the na_values
    result = set()
    for v in na_values:
        try:
            v = float(v)
            if not np.isnan(v):
                result.add(v)
        except (TypeError, ValueError, OverflowError):
            pass
    return result


def _stringify_na_values(na_values):
    """ return a stringified and numeric for these values """
    result = []
    for x in na_values:
        result.append(str(x))
        result.append(x)
        try:
            v = float(x)

            # we are like 999 here
            if v == int(v):
                v = int(v)
                result.append("%s.0" % v)
                result.append(str(v))

            result.append(v)
        except (TypeError, ValueError, OverflowError):
            pass
        try:
            result.append(int(x))
        except (TypeError, ValueError, OverflowError):
            pass
    return set(result)


def _get_na_values(col, na_values, na_fvalues, keep_default_na):
    """
    Get the NaN values for a given column.

    Parameters
    ----------
    col : str
        The name of the column.
    na_values : array-like, dict
        The object listing the NaN values as strings.
    na_fvalues : array-like, dict
        The object listing the NaN values as floats.
    keep_default_na : bool
        If `na_values` is a dict, and the column is not mapped in the
        dictionary, whether to return the default NaN values or the empty set.

    Returns
    -------
    nan_tuple : A length-two tuple composed of

        1) na_values : the string NaN values for that column.
        2) na_fvalues : the float NaN values for that column.
    """

    if isinstance(na_values, dict):
        if col in na_values:
            return na_values[col], na_fvalues[col]
        else:
            if keep_default_na:
                return _NA_VALUES, set()

            return set(), set()
    else:
        return na_values, na_fvalues


def _get_col_names(colspec, columns):
    colset = set(columns)
    colnames = []
    for c in colspec:
        if c in colset:
            colnames.append(c)
        elif isinstance(c, int):
            colnames.append(columns[c])
    return colnames


def _concat_date_cols(date_cols):
    if len(date_cols) == 1:
        if compat.PY3:
            return np.array([compat.text_type(x) for x in date_cols[0]],
                            dtype=object)
        else:
            return np.array([
                str(x) if not isinstance(x, compat.string_types) else x
                for x in date_cols[0]
            ], dtype=object)

    rs = np.array([' '.join(compat.text_type(y) for y in x)
                   for x in zip(*date_cols)], dtype=object)
    return rs


class FixedWidthReader(BaseIterator):
    """
    A reader of fixed-width lines.
    """

    def __init__(self, f, colspecs, delimiter, comment, skiprows=None,
                 infer_nrows=100):
        self.f = f
        self.buffer = None
        self.delimiter = '\r\n' + delimiter if delimiter else '\n\r\t '
        self.comment = comment
        if colspecs == 'infer':
            self.colspecs = self.detect_colspecs(skiprows=skiprows,
                                                 infer_nrows=infer_nrows)
        else:
            self.colspecs = colspecs

        if not isinstance(self.colspecs, (tuple, list)):
            raise TypeError("column specifications must be a list or tuple, "
                            "input was a %r" % type(colspecs).__name__)

        for colspec in self.colspecs:
            if not (isinstance(colspec, (tuple, list)) and
                    len(colspec) == 2 and
                    isinstance(colspec[0], (int, np.integer, type(None))) and
                    isinstance(colspec[1], (int, np.integer, type(None)))):
                raise TypeError('Each column specification must be '
                                '2 element tuple or list of integers')

    def get_rows(self, n, skiprows=None):
        """
        Read rows from self.f, skipping as specified.

        We distinguish buffer_rows (the first <= n lines)
        from the rows returned to detect_colspecs because
        it's simpler to leave the other locations with
        skiprows logic alone than to modify them to deal
        with the fact we skipped some rows here as well.

        Parameters
        ----------
        n : int
            Number of rows to read from self.f, not counting
            rows that are skipped.
        skiprows: set, optional
            Indices of rows to skip.

        Returns
        -------
        detect_rows : list of str
            A list containing the rows to read.

        """
        if skiprows is None:
            skiprows = set()
        buffer_rows = []
        detect_rows = []
        for i, row in enumerate(self.f):
            if i not in skiprows:
                detect_rows.append(row)
            buffer_rows.append(row)
            if len(detect_rows) >= n:
                break
        self.buffer = iter(buffer_rows)
        return detect_rows

    def detect_colspecs(self, n=None, skiprows=None, infer_nrows=100):
        # infer_nrows replaces n, see GH15138
        # Regex escape the delimiters
        delimiters = ''.join(r'\%s' % x for x in self.delimiter)
        pattern = re.compile('([^%s]+)' % delimiters)
        if n:
            infer_nrows = n
        rows = self.get_rows(infer_nrows, skiprows)
        if not rows:
            raise EmptyDataError("No rows from which to infer column width")
        max_len = max(map(len, rows))
        mask = np.zeros(max_len + 1, dtype=int)
        if self.comment is not None:
            rows = [row.partition(self.comment)[0] for row in rows]
        for row in rows:
            for m in pattern.finditer(row):
                mask[m.start():m.end()] = 1
        shifted = np.roll(mask, 1)
        shifted[0] = 0
        edges = np.where((mask ^ shifted) == 1)[0]
        edge_pairs = list(zip(edges[::2], edges[1::2]))
        return edge_pairs

    def __next__(self):
        if self.buffer is not None:
            try:
                line = next(self.buffer)
            except StopIteration:
                self.buffer = None
                line = next(self.f)
        else:
            line = next(self.f)
        # Note: 'colspecs' is a sequence of half-open intervals.
        return [line[fromm:to].strip(self.delimiter)
                for (fromm, to) in self.colspecs]


class FixedWidthFieldParser(PythonParser):
    """
    Specialization that Converts fixed-width fields into DataFrames.
    See PythonParser for details.
    """

    def __init__(self, f, **kwds):
        # Support iterators, convert to a list.
        self.colspecs = kwds.pop('colspecs')
        self.infer_nrows = kwds.pop('infer_nrows')
        PythonParser.__init__(self, f, **kwds)

    def _make_reader(self, f):
        self.data = FixedWidthReader(f, self.colspecs, self.delimiter,
                                     self.comment, self.skiprows,
                                     self.infer_nrows)<|MERGE_RESOLUTION|>--- conflicted
+++ resolved
@@ -337,71 +337,6 @@
 >>> pd.{func_name}('data.csv')  # doctest: +SKIP
 """
 
-<<<<<<< HEAD
-# engine is not used in read_fwf() so is factored out of the shared docstring
-_engine_doc = """engine : {'c', 'python'}, optional
-    Parser engine to use. The C engine is faster while the python engine is
-    currently more feature-complete."""
-
-_sep_doc = r"""sep : str, default {default}
-    Delimiter to use. If sep is None, the C engine cannot automatically detect
-    the separator, but the Python parsing engine can, meaning the latter will
-    be used and automatically detect the separator by Python's builtin sniffer
-    tool, ``csv.Sniffer``. In addition, separators longer than 1 character and
-    different from ``'\s+'`` will be interpreted as regular expressions and
-    will also force the use of the Python parsing engine. Note that regex
-    delimiters are prone to ignoring quoted data. Regex example: ``'\r\t'``
-delimiter : str, default ``None``
-    Alternative argument name for sep."""
-
-_read_csv_doc = """
-Read CSV (comma-separated) file into DataFrame
-
-%s
-""" % (_parser_params % (_sep_doc.format(default="','"), _engine_doc))
-
-_read_table_doc = """
-
-.. deprecated:: 0.24.0
-   Use :func:`pandas.read_csv` instead, passing ``sep='\t'`` if necessary.
-
-Read general delimited file into DataFrame
-
-%s
-""" % (_parser_params % (_sep_doc.format(default="\\t (tab-stop)"),
-                         _engine_doc))
-
-_fwf_widths = """\
-colspecs : list of pairs (int, int) or 'infer', default 'infer'
-    A list of pairs (tuples) giving the extents of the fixed-width
-    fields of each line as half-open intervals (i.e.,  [from, to) ).
-    String value 'infer' can be used to instruct the parser to try
-    detecting the column specifications from the first 100 rows of
-    the data which are not being skipped via skiprows (default='infer'),
-    or by using the `infer_nrows` parameter.
-widths : list of ints, optional
-    A list of field widths which can be used instead of `colspecs` if
-    the intervals are contiguous.
-infer_nrows : int, default 100
-    The number of rows to consider when letting the parser determine the
-    `colspecs`.
-
-    .. versionadded:: 0.24.0
-
-delimiter : str, default ``'\t' + ' '``
-    Characters to consider as filler characters in the fixed-width file.
-    Can be used to specify the filler character of the fields
-    if it is not spaces (e.g., '~').
-"""
-
-_read_fwf_doc = """
-Read a table of fixed-width formatted lines into DataFrame
-
-%s
-""" % (_parser_params % (_fwf_widths, ''))
-
-=======
->>>>>>> a7b187ab
 
 def _validate_integer(name, val, min_val=0):
     """
@@ -837,12 +772,6 @@
     >>> pd.read_fwf('data.csv')  # doctest: +SKIP
     """
 
-<<<<<<< HEAD
-@Appender(_read_fwf_doc)
-def read_fwf(filepath_or_buffer, colspecs='infer', widths=None,
-             infer_nrows=100, **kwds):
-=======
->>>>>>> a7b187ab
     # Check input arguments.
     if colspecs is None and widths is None:
         raise ValueError("Must specify either colspecs or widths")
