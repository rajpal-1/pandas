--- conflicted
+++ resolved
@@ -346,40 +346,12 @@
             # to match struct pattern below
             fieldbytes = fieldbytes.ljust(140)
 
-<<<<<<< HEAD
-            fieldstruct = struct.unpack(">hhhh8s40s8shhh2s8shhl52s", field)
-            # pandas\io\sas\sas_xport.py:350: error: Incompatible types in
-            # assignment (expression has type "Dict[str, Any]", variable has
-            # type "bytes")  [assignment]
-            field = dict(zip(_fieldkeys, fieldstruct))  # type: ignore[assignment]
-            # pandas\io\sas\sas_xport.py:351: error: "bytes" has no attribute
-            # "__delitem__"; maybe "__getitem__"?  [attr-defined]
-            del field["_"]  # type: ignore[attr-defined]
-            # pandas\io\sas\sas_xport.py:352: error: Unsupported target for
-            # indexed assignment ("bytes")  [index]
-
-            # pandas\io\sas\sas_xport.py:352: error: No overload variant of
-            # "__getitem__" of "bytes" matches argument type "str"
-            # [call-overload]
-            field["ntype"] = types[field["ntype"]]  # type: ignore[index,call-overload]
-            # pandas\io\sas\sas_xport.py:353: error: No overload variant of
-            # "__getitem__" of "bytes" matches argument type "str"
-            # [call-overload]
-            fl = field["field_length"]  # type: ignore[call-overload]
-            # pandas\io\sas\sas_xport.py:354: error: No overload variant of
-            # "__getitem__" of "bytes" matches argument type "str"
-            # [call-overload]
-            if field["ntype"] == "numeric" and (  # type: ignore[call-overload]
-                (fl < 2) or (fl > 8)
-            ):
-=======
             fieldstruct = struct.unpack(">hhhh8s40s8shhh2s8shhl52s", fieldbytes)
             field = dict(zip(_fieldkeys, fieldstruct))
             del field["_"]
             field["ntype"] = types[field["ntype"]]
             fl = field["field_length"]
             if field["ntype"] == "numeric" and ((fl < 2) or (fl > 8)):
->>>>>>> a1e53046
                 self.close()
                 msg = f"Floating field width {fl} is not between 2 and 8."
                 raise TypeError(msg)
@@ -545,16 +517,7 @@
             df[x] = v
 
         if self._index is None:
-<<<<<<< HEAD
-            # pandas\io\sas\sas_xport.py:486: error: Incompatible types in
-            # assignment (expression has type "range", variable has type
-            # "Index")  [assignment]
-            df.index = range(  # type: ignore[assignment]
-                self._lines_read, self._lines_read + read_lines
-            )
-=======
             df.index = pd.Index(range(self._lines_read, self._lines_read + read_lines))
->>>>>>> a1e53046
         else:
             df = df.set_index(self._index)
 
