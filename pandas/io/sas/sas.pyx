# cython: profile=False
# cython: boundscheck=False, initializedcheck=False

import numpy as np
<<<<<<< HEAD
from numpy cimport uint8_t, uint16_t, int64_t, ndarray
=======
>>>>>>> d30c4a06
import sas_constants as const

ctypedef signed long long   int64_t
ctypedef unsigned char      uint8_t
ctypedef unsigned short     uint16_t

# rle_decompress decompresses data using a Run Length Encoding
# algorithm.  It is partially documented here:
#
# https://cran.r-project.org/web/packages/sas7bdat/vignettes/sas7bdat.pdf
cdef const uint8_t[:] rle_decompress(int result_length,
                                     const uint8_t[:] inbuff):

    cdef:
        uint8_t control_byte, x
        uint8_t[:] result = np.zeros(result_length, np.uint8)
        int rpos = 0, ipos = 0, length = len(inbuff)
        int i, nbytes, end_of_first_byte

    while ipos < length:
        control_byte = inbuff[ipos] & 0xF0
        end_of_first_byte = <int>(inbuff[ipos] & 0x0F)
        ipos += 1

        if control_byte == 0x00:
            if end_of_first_byte != 0:
                raise ValueError("Unexpected non-zero end_of_first_byte")
            nbytes = <int>(inbuff[ipos]) + 64
            ipos += 1
            for i in range(nbytes):
                result[rpos] = inbuff[ipos]
                rpos += 1
                ipos += 1
        elif control_byte == 0x40:
            # not documented
            nbytes = end_of_first_byte * 16
            nbytes += <int>(inbuff[ipos])
            ipos += 1
            for i in range(nbytes):
                result[rpos] = inbuff[ipos]
                rpos += 1
            ipos += 1
        elif control_byte == 0x60:
            nbytes = end_of_first_byte * 256 + <int>(inbuff[ipos]) + 17
            ipos += 1
            for i in range(nbytes):
                result[rpos] = 0x20
                rpos += 1
        elif control_byte == 0x70:
            nbytes = end_of_first_byte * 256 + <int>(inbuff[ipos]) + 17
            ipos += 1
            for i in range(nbytes):
                result[rpos] = 0x00
                rpos += 1
        elif control_byte == 0x80:
            nbytes = end_of_first_byte + 1
            for i in range(nbytes):
                result[rpos] = inbuff[ipos + i]
                rpos += 1
            ipos += nbytes
        elif control_byte == 0x90:
            nbytes = end_of_first_byte + 17
            for i in range(nbytes):
                result[rpos] = inbuff[ipos + i]
                rpos += 1
            ipos += nbytes
        elif control_byte == 0xA0:
            nbytes = end_of_first_byte + 33
            for i in range(nbytes):
                result[rpos] = inbuff[ipos + i]
                rpos += 1
            ipos += nbytes
        elif control_byte == 0xB0:
            nbytes = end_of_first_byte + 49
            for i in range(nbytes):
                result[rpos] = inbuff[ipos + i]
                rpos += 1
            ipos += nbytes
        elif control_byte == 0xC0:
            nbytes = end_of_first_byte + 3
            x = inbuff[ipos]
            ipos += 1
            for i in range(nbytes):
                result[rpos] = x
                rpos += 1
        elif control_byte == 0xD0:
            nbytes = end_of_first_byte + 2
            for i in range(nbytes):
                result[rpos] = 0x40
                rpos += 1
        elif control_byte == 0xE0:
            nbytes = end_of_first_byte + 2
            for i in range(nbytes):
                result[rpos] = 0x20
                rpos += 1
        elif control_byte == 0xF0:
            nbytes = end_of_first_byte + 2
            for i in range(nbytes):
                result[rpos] = 0x00
                rpos += 1
        else:
            raise ValueError("unknown control byte: {byte}"
                             .format(byte=control_byte))

    # In py37 cython/clang sees `len(outbuff)` as size_t and not Py_ssize_t
    if <Py_ssize_t>len(result) != <Py_ssize_t>result_length:
        raise ValueError("RLE: {got} != {expect}".format(got=len(result),
                                                         expect=result_length))

    return np.asarray(result)


# rdc_decompress decompresses data using the Ross Data Compression algorithm:
#
# http://collaboration.cmc.ec.gc.ca/science/rpn/biblio/ddj/Website/articles/CUJ/1992/9210/ross/ross.htm
cdef const uint8_t[:] rdc_decompress(int result_length,
                                     const uint8_t[:] inbuff):

    cdef:
        uint8_t cmd
        uint16_t ctrl_bits, ctrl_mask = 0, ofs, cnt
        int ipos = 0, rpos = 0, k
        uint8_t[:] outbuff = np.zeros(result_length, dtype=np.uint8)

    ii = -1

    while ipos < len(inbuff):
        ii += 1
        ctrl_mask = ctrl_mask >> 1
        if ctrl_mask == 0:
            ctrl_bits = ((<uint16_t>inbuff[ipos] << 8) +
                         <uint16_t>inbuff[ipos + 1])
            ipos += 2
            ctrl_mask = 0x8000

        if ctrl_bits & ctrl_mask == 0:
            outbuff[rpos] = inbuff[ipos]
            ipos += 1
            rpos += 1
            continue

        cmd = (inbuff[ipos] >> 4) & 0x0F
        cnt = <uint16_t>(inbuff[ipos] & 0x0F)
        ipos += 1

        # short RLE
        if cmd == 0:
            cnt += 3
            for k in range(cnt):
                outbuff[rpos + k] = inbuff[ipos]
            rpos += cnt
            ipos += 1

        # long RLE
        elif cmd == 1:
            cnt += <uint16_t>inbuff[ipos] << 4
            cnt += 19
            ipos += 1
            for k in range(cnt):
                outbuff[rpos + k] = inbuff[ipos]
            rpos += cnt
            ipos += 1

        # long pattern
        elif cmd == 2:
            ofs = cnt + 3
            ofs += <uint16_t>inbuff[ipos] << 4
            ipos += 1
            cnt = <uint16_t>inbuff[ipos]
            ipos += 1
            cnt += 16
            for k in range(cnt):
                outbuff[rpos + k] = outbuff[rpos - <int>ofs + k]
            rpos += cnt

        # short pattern
        elif (cmd >= 3) & (cmd <= 15):
            ofs = cnt + 3
            ofs += <uint16_t>inbuff[ipos] << 4
            ipos += 1
            for k in range(cmd):
                outbuff[rpos + k] = outbuff[rpos - <int>ofs + k]
            rpos += cmd

        else:
            raise ValueError("unknown RDC command")

    # In py37 cython/clang sees `len(outbuff)` as size_t and not Py_ssize_t
    if <Py_ssize_t>len(outbuff) != <Py_ssize_t>result_length:
        raise ValueError("RDC: {got} != {expect}\n"
                         .format(got=len(outbuff), expect=result_length))

    return np.asarray(outbuff)


cdef enum ColumnTypes:
    column_type_decimal = 1
    column_type_string = 2


# type the page_data types
cdef int page_meta_type = const.page_meta_type
cdef int page_mix_types_0 = const.page_mix_types[0]
cdef int page_mix_types_1 = const.page_mix_types[1]
cdef int page_data_type = const.page_data_type
cdef int subheader_pointers_offset = const.subheader_pointers_offset


cdef class Parser(object):

    cdef:
        int column_count
        int64_t[:] lengths
        int64_t[:] offsets
        int64_t[:] column_types
        uint8_t[:, :] byte_chunk
        object[:, :] string_chunk
        char *cached_page
        int current_row_on_page_index
        int current_page_block_count
        int current_page_data_subheader_pointers_len
        int current_page_subheaders_count
        int current_row_in_chunk_index
        int current_row_in_file_index
        int header_length
        int row_length
        int bit_offset
        int subheader_pointer_length
        int current_page_type
        bint is_little_endian
        const uint8_t[:] (*decompress)(int result_length,
                                       const uint8_t[:] inbuff)
        object parser

    def __init__(self, object parser):
        cdef:
            int j
            char[:] column_types

        self.parser = parser
        self.header_length = self.parser.header_length
        self.column_count = parser.column_count
        self.lengths = parser._column_data_lengths
        self.offsets = parser._column_data_offsets
        self.byte_chunk = parser._byte_chunk
        self.string_chunk = parser._string_chunk
        self.row_length = parser.row_length
        self.bit_offset = self.parser._page_bit_offset
        self.subheader_pointer_length = self.parser._subheader_pointer_length
        self.is_little_endian = parser.byte_order == "<"
        self.column_types = np.empty(self.column_count, dtype='int64')

        # page indicators
        self.update_next_page()

        column_types = parser.column_types

        # map column types
        for j in range(self.column_count):
            if column_types[j] == b'd':
                self.column_types[j] = column_type_decimal
            elif column_types[j] == b's':
                self.column_types[j] = column_type_string
            else:
                raise ValueError("unknown column type: "
                                 "{typ}"
                                 .format(typ=self.parser.columns[j].ctype))

        # compression
        if parser.compression == const.rle_compression:
            self.decompress = rle_decompress
        elif parser.compression == const.rdc_compression:
            self.decompress = rdc_decompress
        else:
            self.decompress = NULL

        # update to current state of the parser
        self.current_row_in_chunk_index = parser._current_row_in_chunk_index
        self.current_row_in_file_index = parser._current_row_in_file_index
        self.current_row_on_page_index = parser._current_row_on_page_index

    def read(self, int nrows):
        cdef:
            bint done
            int i

        for i in range(nrows):
            done = self.readline()
            if done:
                break

        # update the parser
        self.parser._current_row_on_page_index = self.current_row_on_page_index
        self.parser._current_row_in_chunk_index =\
            self.current_row_in_chunk_index
        self.parser._current_row_in_file_index = self.current_row_in_file_index

    cdef bint read_next_page(self):
        cdef done

        done = self.parser._read_next_page()
        if done:
            self.cached_page = NULL
        else:
            self.update_next_page()
        return done

    cdef update_next_page(self):
        # update data for the current page

        self.cached_page = <char *>self.parser._cached_page
        self.current_row_on_page_index = 0
        self.current_page_type = self.parser._current_page_type
        self.current_page_block_count = self.parser._current_page_block_count
        self.current_page_data_subheader_pointers_len = len(
            self.parser._current_page_data_subheader_pointers)
        self.current_page_subheaders_count =\
            self.parser._current_page_subheaders_count

    cdef readline(self):

        cdef:
            int offset, bit_offset, align_correction
            int subheader_pointer_length, mn
            bint done, flag

        bit_offset = self.bit_offset
        subheader_pointer_length = self.subheader_pointer_length

        # If there is no page, go to the end of the header and read a page.
        if self.cached_page == NULL:
            self.parser._path_or_buf.seek(self.header_length)
            done = self.read_next_page()
            if done:
                return True

        # Loop until a data row is read
        while True:
            if self.current_page_type == page_meta_type:
                flag = self.current_row_on_page_index >=\
                    self.current_page_data_subheader_pointers_len
                if flag:
                    done = self.read_next_page()
                    if done:
                        return True
                    continue
                current_subheader_pointer = (
                    self.parser._current_page_data_subheader_pointers[
                        self.current_row_on_page_index])
                self.process_byte_array_with_data(
                    current_subheader_pointer.offset,
                    current_subheader_pointer.length)
                return False
            elif (self.current_page_type == page_mix_types_0 or
                    self.current_page_type == page_mix_types_1):
                align_correction = (bit_offset + subheader_pointers_offset +
                                    self.current_page_subheaders_count *
                                    subheader_pointer_length)
                align_correction = align_correction % 8
                offset = bit_offset + align_correction
                offset += subheader_pointers_offset
                offset += (self.current_page_subheaders_count *
                           subheader_pointer_length)
                offset += self.current_row_on_page_index * self.row_length
                self.process_byte_array_with_data(offset,
                                                  self.row_length)
                mn = min(self.parser.row_count,
                         self.parser._mix_page_row_count)
                if self.current_row_on_page_index == mn:
                    done = self.read_next_page()
                    if done:
                        return True
                return False
            elif self.current_page_type == page_data_type:
                self.process_byte_array_with_data(
                    bit_offset + subheader_pointers_offset +
                    self.current_row_on_page_index * self.row_length,
                    self.row_length)
                flag = (self.current_row_on_page_index ==
                        self.current_page_block_count)
                if flag:
                    done = self.read_next_page()
                    if done:
                        return True
                return False
            else:
                raise ValueError("unknown page type: {typ}"
                                 .format(typ=self.current_page_type))

    cdef void process_byte_array_with_data(self, int offset, int length):

        cdef:
            Py_ssize_t j
            int s, k, m, jb, js, current_row
            int64_t lngt, start, ct
            const uint8_t[:] source
            int64_t[:] column_types
            int64_t[:] lengths
            int64_t[:] offsets
            uint8_t[:, :] byte_chunk
            object[:, :] string_chunk

        source = np.frombuffer(
            self.cached_page[offset:offset + length], dtype=np.uint8)

        if self.decompress != NULL and (length < self.row_length):
            source = self.decompress(self.row_length, source)

        current_row = self.current_row_in_chunk_index
        column_types = self.column_types
        lengths = self.lengths
        offsets = self.offsets
        byte_chunk = self.byte_chunk
        string_chunk = self.string_chunk
        s = 8 * self.current_row_in_chunk_index
        js = 0
        jb = 0
        for j in range(self.column_count):
            lngt = lengths[j]
            if lngt == 0:
                break
            start = offsets[j]
            ct = column_types[j]
            if ct == column_type_decimal:
                # decimal
                if self.is_little_endian:
                    m = s + 8 - lngt
                else:
                    m = s
                for k in range(lngt):
                    byte_chunk[jb, m + k] = source[start + k]
                jb += 1
            elif column_types[j] == column_type_string:
                # string
                string_chunk[js, current_row] = np.array(source[start:(
                    start + lngt)]).tostring().rstrip()
                js += 1

        self.current_row_on_page_index += 1
        self.current_row_in_chunk_index += 1
        self.current_row_in_file_index += 1<|MERGE_RESOLUTION|>--- conflicted
+++ resolved
@@ -2,10 +2,6 @@
 # cython: boundscheck=False, initializedcheck=False
 
 import numpy as np
-<<<<<<< HEAD
-from numpy cimport uint8_t, uint16_t, int64_t, ndarray
-=======
->>>>>>> d30c4a06
 import sas_constants as const
 
 ctypedef signed long long   int64_t
