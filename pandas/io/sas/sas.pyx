--- conflicted
+++ resolved
@@ -67,13 +67,7 @@
         ipos += 1
 
         if control_byte == 0x00:
-<<<<<<< HEAD
-            if end_of_first_byte != 0:
-                raise ValueError("Unexpected non-zero end_of_first_byte")
-            nbytes = <int>(buf_get(inbuff, ipos)) + 64
-=======
-            nbytes = <int>(inbuff[ipos]) + 64 + end_of_first_byte * 256
->>>>>>> b6d5e973
+            nbytes = <int>(buf_get(inbuff, ipos)) + 64 + end_of_first_byte * 256
             ipos += 1
             for _ in range(nbytes):
                 buf_set(outbuff, rpos, buf_get(inbuff, ipos))
