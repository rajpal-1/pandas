"""
Read SAS7BDAT files

Based on code written by Jared Hobbs:
  https://bitbucket.org/jaredhobbs/sas7bdat

See also:
  https://github.com/BioStatMatt/sas7bdat

Partial documentation of the file format:
  https://cran.r-project.org/package=sas7bdat/vignettes/sas7bdat.pdf

Reference for binary data compression:
  http://collaboration.cmc.ec.gc.ca/science/rpn/biblio/ddj/Website/articles/CUJ/1992/9210/ross/ross.htm
"""
from __future__ import annotations

from collections import abc
from datetime import (
    datetime,
    timedelta,
)
import sys
from typing import cast

import numpy as np

from pandas._typing import (
    CompressionOptions,
    FilePath,
    ReadBuffer,
)
from pandas.errors import (
    EmptyDataError,
    OutOfBoundsDatetime,
)

import pandas as pd
from pandas import (
    DataFrame,
    isna,
)

from pandas.io.common import get_handle
from pandas.io.sas._byteswap import (
    read_double_with_byteswap,
    read_float_with_byteswap,
    read_uint16_with_byteswap,
    read_uint32_with_byteswap,
    read_uint64_with_byteswap,
)
from pandas.io.sas._sas import (
    Parser,
    get_subheader_index,
)
import pandas.io.sas.sas_constants as const
from pandas.io.sas.sasreader import ReaderBase


def _parse_datetime(sas_datetime: float, unit: str):
    if isna(sas_datetime):
        return pd.NaT

    if unit == "s":
        return datetime(1960, 1, 1) + timedelta(seconds=sas_datetime)

    elif unit == "d":
        return datetime(1960, 1, 1) + timedelta(days=sas_datetime)

    else:
        raise ValueError("unit must be 'd' or 's'")


def _convert_datetimes(sas_datetimes: pd.Series, unit: str) -> pd.Series:
    """
    Convert to Timestamp if possible, otherwise to datetime.datetime.
    SAS float64 lacks precision for more than ms resolution so the fit
    to datetime.datetime is ok.

    Parameters
    ----------
    sas_datetimes : {Series, Sequence[float]}
       Dates or datetimes in SAS
    unit : {str}
       "d" if the floats represent dates, "s" for datetimes

    Returns
    -------
    Series
       Series of datetime64 dtype or datetime.datetime.
    """
    try:
        return pd.to_datetime(sas_datetimes, unit=unit, origin="1960-01-01")
    except OutOfBoundsDatetime:
        s_series = sas_datetimes.apply(_parse_datetime, unit=unit)
        s_series = cast(pd.Series, s_series)
        return s_series


class _Column:
    col_id: int
    name: str | bytes
    label: str | bytes
    format: str | bytes
    ctype: bytes
    length: int

    def __init__(
        self,
        col_id: int,
        # These can be bytes when convert_header_text is False
        name: str | bytes,
        label: str | bytes,
        format: str | bytes,
        ctype: bytes,
        length: int,
    ) -> None:
        self.col_id = col_id
        self.name = name
        self.label = label
        self.format = format
        self.ctype = ctype
        self.length = length


# SAS7BDAT represents a SAS data file in SAS7BDAT format.
class SAS7BDATReader(ReaderBase, abc.Iterator):
    """
    Read SAS files in SAS7BDAT format.

    Parameters
    ----------
    path_or_buf : path name or buffer
        Name of SAS file or file-like object pointing to SAS file
        contents.
    index : column identifier, defaults to None
        Column to use as index.
    convert_dates : bool, defaults to True
        Attempt to convert dates to Pandas datetime values.  Note that
        some rarely used SAS date formats may be unsupported.
    blank_missing : bool, defaults to True
        Convert empty strings to missing values (SAS uses blanks to
        indicate missing character variables).
    chunksize : int, defaults to None
        Return SAS7BDATReader object for iterations, returns chunks
        with given number of lines.
    encoding : str, 'infer', defaults to None
        String encoding acc. to Python standard encodings,
        encoding='infer' tries to detect the encoding from the file header,
        encoding=None will leave the data in binary format.
    convert_text : bool, defaults to True
        If False, text variables are left as raw bytes.
    convert_header_text : bool, defaults to True
        If False, header text, including column names, are left as raw
        bytes.
    """

    _int_length: int
    _cached_page: bytes | None

    def __init__(
        self,
        path_or_buf: FilePath | ReadBuffer[bytes],
        index=None,
        convert_dates: bool = True,
        blank_missing: bool = True,
        chunksize: int | None = None,
        encoding: str | None = None,
        convert_text: bool = True,
        convert_header_text: bool = True,
        compression: CompressionOptions = "infer",
    ) -> None:

        self.index = index
        self.convert_dates = convert_dates
        self.blank_missing = blank_missing
        self.chunksize = chunksize
        self.encoding = encoding
        self.convert_text = convert_text
        self.convert_header_text = convert_header_text

        self.default_encoding = "latin-1"
        self.compression = b""
        self.column_names_raw: list[bytes] = []
        self.column_names: list[str | bytes] = []
        self.column_formats: list[str | bytes] = []
        self.columns: list[_Column] = []

        self._current_page_data_subheader_pointers: list[tuple[int, int]] = []
        self._cached_page = None
        self._column_data_lengths: list[int] = []
        self._column_data_offsets: list[int] = []
        self._column_types: list[bytes] = []

        self._current_row_in_file_index = 0
        self._current_row_on_page_index = 0
        self._current_row_in_file_index = 0

        self.handles = get_handle(
            path_or_buf, "rb", is_text=False, compression=compression
        )

        self._path_or_buf = self.handles.handle

        # Same order as const.SASIndex
        self._subheader_processors = [
            self._process_rowsize_subheader,
            self._process_columnsize_subheader,
            self._process_subheader_counts,
            self._process_columntext_subheader,
            self._process_columnname_subheader,
            self._process_columnattributes_subheader,
            self._process_format_subheader,
            self._process_columnlist_subheader,
            None,  # Data
        ]

        try:
            self._get_properties()
            self._parse_metadata()
        except Exception:
            self.close()
            raise

    def column_data_lengths(self) -> np.ndarray:
        """Return a numpy int64 array of the column data lengths"""
        return np.asarray(self._column_data_lengths, dtype=np.int64)

    def column_data_offsets(self) -> np.ndarray:
        """Return a numpy int64 array of the column offsets"""
        return np.asarray(self._column_data_offsets, dtype=np.int64)

    def column_types(self) -> np.ndarray:
        """
        Returns a numpy character array of the column types:
           s (string) or d (double)
        """
        return np.asarray(self._column_types, dtype=np.dtype("S1"))

    def close(self) -> None:
        self.handles.close()

    def _get_properties(self) -> None:

        # Check magic number
        self._path_or_buf.seek(0)
        self._cached_page = self._path_or_buf.read(288)
        if self._cached_page[0 : len(const.magic)] != const.magic:
            raise ValueError("magic number mismatch (not a SAS file?)")

        # Get alignment information
        buf = self._read_bytes(const.align_1_offset, const.align_1_length)
        if buf == const.u64_byte_checker_value:
            self.U64 = True
            self._int_length = 8
            self._page_bit_offset = const.page_bit_offset_x64
            self._subheader_pointer_length = const.subheader_pointer_length_x64
        else:
            self.U64 = False
            self._page_bit_offset = const.page_bit_offset_x86
            self._subheader_pointer_length = const.subheader_pointer_length_x86
            self._int_length = 4
        buf = self._read_bytes(const.align_2_offset, const.align_2_length)
        if buf == const.align_1_checker_value:
            align1 = const.align_2_value
        else:
            align1 = 0

        # Get endianness information
        buf = self._read_bytes(const.endianness_offset, const.endianness_length)
        if buf == b"\x01":
            self.byte_order = "<"
            self.need_byteswap = sys.byteorder == "big"
        else:
            self.byte_order = ">"
            self.need_byteswap = sys.byteorder == "little"

        # Get encoding information
        buf = self._read_bytes(const.encoding_offset, const.encoding_length)[0]
        if buf in const.encoding_names:
            self.inferred_encoding = const.encoding_names[buf]
            if self.encoding == "infer":
                self.encoding = self.inferred_encoding
        else:
            self.inferred_encoding = f"unknown (code={buf})"

        # Timestamp is epoch 01/01/1960
        epoch = datetime(1960, 1, 1)
        x = self._read_float(
            const.date_created_offset + align1, const.date_created_length
        )
        self.date_created = epoch + pd.to_timedelta(x, unit="s")
        x = self._read_float(
            const.date_modified_offset + align1, const.date_modified_length
        )
        self.date_modified = epoch + pd.to_timedelta(x, unit="s")

        self.header_length = self._read_uint(
            const.header_size_offset + align1, const.header_size_length
        )

        # Read the rest of the header into cached_page.
        buf = self._path_or_buf.read(self.header_length - 288)
        self._cached_page += buf
        # error: Argument 1 to "len" has incompatible type "Optional[bytes]";
        #  expected "Sized"
        if len(self._cached_page) != self.header_length:  # type: ignore[arg-type]
            raise ValueError("The SAS7BDAT file appears to be truncated.")

        self._page_length = self._read_uint(
            const.page_size_offset + align1, const.page_size_length
        )
<<<<<<< HEAD
        self._page_count = self._read_uint(
            const.page_count_offset + align1, const.page_count_length
        )

        self.sas_release_offset = self._read_and_convert_header_text(
            const.sas_release_offset + total_align, const.sas_release_length
        )

        self.server_type = self._read_and_convert_header_text(
            const.sas_server_type_offset + total_align, const.sas_server_type_length
        )

        self.os_version = self._read_and_convert_header_text(
            const.os_version_number_offset + total_align, const.os_version_number_length
        )

        self.os_name = self._read_and_convert_header_text(
            const.os_name_offset + total_align, const.os_name_length
        )
        if not self.os_name:
            self.os_name = self._read_and_convert_header_text(
                const.os_maker_offset + total_align, const.os_maker_length
            )
=======
>>>>>>> ff9a1dcd

    def __next__(self) -> DataFrame:
        da = self.read(nrows=self.chunksize or 1)
        if da.empty:
            self.close()
            raise StopIteration
        return da

    # Read a single float of the given width (4 or 8).
    def _read_float(self, offset: int, width: int):
        assert self._cached_page is not None
        if width == 4:
            return read_float_with_byteswap(
                self._cached_page, offset, self.need_byteswap
            )
        elif width == 8:
            return read_double_with_byteswap(
                self._cached_page, offset, self.need_byteswap
            )
        else:
            self.close()
            raise ValueError("invalid float width")

    # Read a single unsigned integer of the given width (1, 2, 4 or 8).
    def _read_uint(self, offset: int, width: int) -> int:
        assert self._cached_page is not None
        if width == 1:
            return self._read_bytes(offset, 1)[0]
        elif width == 2:
            return read_uint16_with_byteswap(
                self._cached_page, offset, self.need_byteswap
            )
        elif width == 4:
            return read_uint32_with_byteswap(
                self._cached_page, offset, self.need_byteswap
            )
        elif width == 8:
            return read_uint64_with_byteswap(
                self._cached_page, offset, self.need_byteswap
            )
        else:
            self.close()
            raise ValueError("invalid int width")

    def _read_bytes(self, offset: int, length: int):
        assert self._cached_page is not None
        if offset + length > len(self._cached_page):
            self.close()
            raise ValueError("The cached page is too small.")
        return self._cached_page[offset : offset + length]

    def _read_and_convert_header_text(self, offset: int, length: int) -> str | bytes:
        return self._convert_header_text(
            self._read_bytes(offset, length).rstrip(b"\x00 ")
        )

    def _parse_metadata(self) -> None:
        done = False
        while not done:
            self._cached_page = self._path_or_buf.read(self._page_length)
            if len(self._cached_page) <= 0:
                break
            if len(self._cached_page) != self._page_length:
                raise ValueError("Failed to read a meta data page from the SAS file.")
            done = self._process_page_meta()

    def _process_page_meta(self) -> bool:
        self._read_page_header()
        pt = const.page_meta_types + [const.page_amd_type, const.page_mix_type]
        if self._current_page_type in pt:
            self._process_page_metadata()
        is_data_page = self._current_page_type == const.page_data_type
        is_mix_page = self._current_page_type == const.page_mix_type
        return bool(
            is_data_page
            or is_mix_page
            or self._current_page_data_subheader_pointers != []
        )

    def _read_page_header(self) -> None:
        bit_offset = self._page_bit_offset
        tx = const.page_type_offset + bit_offset
        self._current_page_type = (
            self._read_uint(tx, const.page_type_length) & const.page_type_mask2
        )
        tx = const.block_count_offset + bit_offset
        self._current_page_block_count = self._read_uint(tx, const.block_count_length)
        tx = const.subheader_count_offset + bit_offset
        self._current_page_subheaders_count = self._read_uint(
            tx, const.subheader_count_length
        )

    def _process_page_metadata(self) -> None:
        bit_offset = self._page_bit_offset

        for i in range(self._current_page_subheaders_count):
            offset = const.subheader_pointers_offset + bit_offset
            total_offset = offset + self._subheader_pointer_length * i

            subheader_offset = self._read_uint(total_offset, self._int_length)
            total_offset += self._int_length

            subheader_length = self._read_uint(total_offset, self._int_length)
            total_offset += self._int_length

            subheader_compression = self._read_uint(total_offset, 1)
            total_offset += 1

            subheader_type = self._read_uint(total_offset, 1)

            if (
                subheader_length == 0
                or subheader_compression == const.truncated_subheader_id
            ):
                continue

            subheader_signature = self._read_bytes(subheader_offset, self._int_length)
            subheader_index = get_subheader_index(subheader_signature)
            subheader_processor = self._subheader_processors[subheader_index]

            if subheader_processor is None:
                f1 = (
                    subheader_compression == const.compressed_subheader_id
                    or subheader_compression == 0
                )
                f2 = subheader_type == const.compressed_subheader_type
                if self.compression and f1 and f2:
                    self._current_page_data_subheader_pointers.append(
                        (subheader_offset, subheader_length)
                    )
                else:
                    self.close()
                    raise ValueError(
                        f"Unknown subheader signature {subheader_signature}"
                    )
            else:
                subheader_processor(subheader_offset, subheader_length)

    def _process_rowsize_subheader(self, offset: int, length: int) -> None:

        int_len = self._int_length
        lcs_offset = offset
        lcp_offset = offset
        if self.U64:
            lcs_offset += 682
            lcp_offset += 706
        else:
            lcs_offset += 354
            lcp_offset += 378

        self.row_length = self._read_uint(
            offset + const.row_length_offset_multiplier * int_len,
            int_len,
        )
        self.row_count = self._read_uint(
            offset + const.row_count_offset_multiplier * int_len,
            int_len,
        )
        self.col_count_p1 = self._read_uint(
            offset + const.col_count_p1_multiplier * int_len, int_len
        )
        self.col_count_p2 = self._read_uint(
            offset + const.col_count_p2_multiplier * int_len, int_len
        )
        mx = const.row_count_on_mix_page_offset_multiplier * int_len
        self._mix_page_row_count = self._read_uint(offset + mx, int_len)
        self._lcs = self._read_uint(lcs_offset, 2)
        self._lcp = self._read_uint(lcp_offset, 2)

    def _process_columnsize_subheader(self, offset: int, length: int) -> None:
        int_len = self._int_length
        offset += int_len
        self.column_count = self._read_uint(offset, int_len)
        if self.col_count_p1 + self.col_count_p2 != self.column_count:
            print(
                f"Warning: column count mismatch ({self.col_count_p1} + "
                f"{self.col_count_p2} != {self.column_count})\n"
            )

    # Unknown purpose
    def _process_subheader_counts(self, offset: int, length: int) -> None:
        pass

    def _process_columntext_subheader(self, offset: int, length: int) -> None:

        offset += self._int_length
        text_block_size = self._read_uint(offset, const.text_block_size_length)

        buf = self._read_bytes(offset, text_block_size)
        cname_raw = buf[0:text_block_size].rstrip(b"\x00 ")
        self.column_names_raw.append(cname_raw)

        if len(self.column_names_raw) == 1:
            compression_literal = b""
            for cl in const.compression_literals:
                if cl in cname_raw:
                    compression_literal = cl
            self.compression = compression_literal
            offset -= self._int_length

            offset1 = offset + 16
            if self.U64:
                offset1 += 4

            buf = self._read_bytes(offset1, self._lcp)
            compression_literal = buf.rstrip(b"\x00")
            if compression_literal == b"":
                self._lcs = 0
                offset1 = offset + 32
                if self.U64:
                    offset1 += 4
                buf = self._read_bytes(offset1, self._lcp)
                self.creator_proc = buf[0 : self._lcp]
            elif compression_literal == const.rle_compression:
                offset1 = offset + 40
                if self.U64:
                    offset1 += 4
                buf = self._read_bytes(offset1, self._lcp)
                self.creator_proc = buf[0 : self._lcp]
            elif self._lcs > 0:
                self._lcp = 0
                offset1 = offset + 16
                if self.U64:
                    offset1 += 4
                buf = self._read_bytes(offset1, self._lcs)
                self.creator_proc = buf[0 : self._lcp]
            if hasattr(self, "creator_proc"):
                self.creator_proc = self._convert_header_text(self.creator_proc)

    def _process_columnname_subheader(self, offset: int, length: int) -> None:
        int_len = self._int_length
        offset += int_len
        column_name_pointers_count = (length - 2 * int_len - 12) // 8
        for i in range(column_name_pointers_count):
            text_subheader = (
                offset
                + const.column_name_pointer_length * (i + 1)
                + const.column_name_text_subheader_offset
            )
            col_name_offset = (
                offset
                + const.column_name_pointer_length * (i + 1)
                + const.column_name_offset_offset
            )
            col_name_length = (
                offset
                + const.column_name_pointer_length * (i + 1)
                + const.column_name_length_offset
            )

            idx = self._read_uint(
                text_subheader, const.column_name_text_subheader_length
            )
            col_offset = self._read_uint(
                col_name_offset, const.column_name_offset_length
            )
            col_len = self._read_uint(col_name_length, const.column_name_length_length)

            name_raw = self.column_names_raw[idx]
            cname = name_raw[col_offset : col_offset + col_len]
            self.column_names.append(self._convert_header_text(cname))

    def _process_columnattributes_subheader(self, offset: int, length: int) -> None:
        int_len = self._int_length
        column_attributes_vectors_count = (length - 2 * int_len - 12) // (int_len + 8)
        for i in range(column_attributes_vectors_count):
            col_data_offset = (
                offset + int_len + const.column_data_offset_offset + i * (int_len + 8)
            )
            col_data_len = (
                offset
                + 2 * int_len
                + const.column_data_length_offset
                + i * (int_len + 8)
            )
            col_types = (
                offset + 2 * int_len + const.column_type_offset + i * (int_len + 8)
            )

            x = self._read_uint(col_data_offset, int_len)
            self._column_data_offsets.append(x)

            x = self._read_uint(col_data_len, const.column_data_length_length)
            self._column_data_lengths.append(x)

            x = self._read_uint(col_types, const.column_type_length)
            self._column_types.append(b"d" if x == 1 else b"s")

    def _process_columnlist_subheader(self, offset: int, length: int) -> None:
        # unknown purpose
        pass

    def _process_format_subheader(self, offset: int, length: int) -> None:
        int_len = self._int_length
        text_subheader_format = (
            offset + const.column_format_text_subheader_index_offset + 3 * int_len
        )
        col_format_offset = offset + const.column_format_offset_offset + 3 * int_len
        col_format_len = offset + const.column_format_length_offset + 3 * int_len
        text_subheader_label = (
            offset + const.column_label_text_subheader_index_offset + 3 * int_len
        )
        col_label_offset = offset + const.column_label_offset_offset + 3 * int_len
        col_label_len = offset + const.column_label_length_offset + 3 * int_len

        x = self._read_uint(
            text_subheader_format, const.column_format_text_subheader_index_length
        )
        format_idx = min(x, len(self.column_names_raw) - 1)

        format_start = self._read_uint(
            col_format_offset, const.column_format_offset_length
        )
        format_len = self._read_uint(col_format_len, const.column_format_length_length)

        label_idx = self._read_uint(
            text_subheader_label, const.column_label_text_subheader_index_length
        )
        label_idx = min(label_idx, len(self.column_names_raw) - 1)

        label_start = self._read_uint(
            col_label_offset, const.column_label_offset_length
        )
        label_len = self._read_uint(col_label_len, const.column_label_length_length)

        label_names = self.column_names_raw[label_idx]
        column_label = self._convert_header_text(
            label_names[label_start : label_start + label_len]
        )
        format_names = self.column_names_raw[format_idx]
        column_format = self._convert_header_text(
            format_names[format_start : format_start + format_len]
        )
        current_column_number = len(self.columns)

        col = _Column(
            current_column_number,
            self.column_names[current_column_number],
            column_label,
            column_format,
            self._column_types[current_column_number],
            self._column_data_lengths[current_column_number],
        )

        self.column_formats.append(column_format)
        self.columns.append(col)

    def read(self, nrows: int | None = None) -> DataFrame:

        if (nrows is None) and (self.chunksize is not None):
            nrows = self.chunksize
        elif nrows is None:
            nrows = self.row_count

        if len(self._column_types) == 0:
            self.close()
            raise EmptyDataError("No columns to parse from file")

        if nrows > 0 and self._current_row_in_file_index >= self.row_count:
            return DataFrame()

        m = self.row_count - self._current_row_in_file_index
        if nrows > m:
            nrows = m

        nd = self._column_types.count(b"d")
        ns = self._column_types.count(b"s")

        self._string_chunk = np.empty((ns, nrows), dtype=object)
        self._byte_chunk = np.zeros((nd, 8 * nrows), dtype=np.uint8)

        self._current_row_in_chunk_index = 0
        p = Parser(self)
        p.read(nrows)

        rslt = self._chunk_to_dataframe()
        if self.index is not None:
            rslt = rslt.set_index(self.index)

        return rslt

    def _read_next_page(self):
        self._current_page_data_subheader_pointers = []
        self._cached_page = self._path_or_buf.read(self._page_length)
        if len(self._cached_page) <= 0:
            return True
        elif len(self._cached_page) != self._page_length:
            self.close()
            msg = (
                "failed to read complete page from file (read "
                f"{len(self._cached_page):d} of {self._page_length:d} bytes)"
            )
            raise ValueError(msg)

        self._read_page_header()
        if self._current_page_type in const.page_meta_types:
            self._process_page_metadata()

        if self._current_page_type not in const.page_meta_types + [
            const.page_data_type,
            const.page_mix_type,
        ]:
            return self._read_next_page()

        return False

    def _chunk_to_dataframe(self) -> DataFrame:

        n = self._current_row_in_chunk_index
        m = self._current_row_in_file_index
        ix = range(m - n, m)
        rslt = {}

        js, jb = 0, 0
        for j in range(self.column_count):

            name = self.column_names[j]

            if self._column_types[j] == b"d":
                col_arr = self._byte_chunk[jb, :].view(dtype=self.byte_order + "d")
                rslt[name] = pd.Series(col_arr, dtype=np.float64, index=ix)
                if self.convert_dates:
                    if self.column_formats[j] in const.sas_date_formats:
                        rslt[name] = _convert_datetimes(rslt[name], "d")
                    elif self.column_formats[j] in const.sas_datetime_formats:
                        rslt[name] = _convert_datetimes(rslt[name], "s")
                jb += 1
            elif self._column_types[j] == b"s":
                rslt[name] = pd.Series(self._string_chunk[js, :], index=ix)
                if self.convert_text and (self.encoding is not None):
                    rslt[name] = self._decode_string(rslt[name].str)
                js += 1
            else:
                self.close()
                raise ValueError(f"unknown column type {repr(self._column_types[j])}")

        df = DataFrame(rslt, columns=self.column_names, index=ix, copy=False)
        return df

    def _decode_string(self, b):
        return b.decode(self.encoding or self.default_encoding)

    def _convert_header_text(self, b: bytes) -> str | bytes:
        if self.convert_header_text:
            return self._decode_string(b)
        else:
            return b<|MERGE_RESOLUTION|>--- conflicted
+++ resolved
@@ -310,32 +310,6 @@
         self._page_length = self._read_uint(
             const.page_size_offset + align1, const.page_size_length
         )
-<<<<<<< HEAD
-        self._page_count = self._read_uint(
-            const.page_count_offset + align1, const.page_count_length
-        )
-
-        self.sas_release_offset = self._read_and_convert_header_text(
-            const.sas_release_offset + total_align, const.sas_release_length
-        )
-
-        self.server_type = self._read_and_convert_header_text(
-            const.sas_server_type_offset + total_align, const.sas_server_type_length
-        )
-
-        self.os_version = self._read_and_convert_header_text(
-            const.os_version_number_offset + total_align, const.os_version_number_length
-        )
-
-        self.os_name = self._read_and_convert_header_text(
-            const.os_name_offset + total_align, const.os_name_length
-        )
-        if not self.os_name:
-            self.os_name = self._read_and_convert_header_text(
-                const.os_maker_offset + total_align, const.os_maker_length
-            )
-=======
->>>>>>> ff9a1dcd
 
     def __next__(self) -> DataFrame:
         da = self.read(nrows=self.chunksize or 1)
