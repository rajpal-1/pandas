--- conflicted
+++ resolved
@@ -30,23 +30,14 @@
 
     def __init__(
         self,
-<<<<<<< HEAD
-        formatter,
-        column_format=None,
-        longtable=False,
-        multicolumn=False,
-        multicolumn_format=None,
-        multirow=False,
-        caption=None,
-        label=None,
-=======
         formatter: DataFrameFormatter,
         column_format: Optional[str] = None,
         longtable: bool = False,
         multicolumn: bool = False,
         multicolumn_format: Optional[str] = None,
         multirow: bool = False,
->>>>>>> bc65fe6c
+        caption: Optional[str] = None,
+        label: Optional[str] = None,
     ):
         self.fmt = formatter
         self.frame = self.fmt.frame
@@ -56,12 +47,9 @@
         self.multicolumn = multicolumn
         self.multicolumn_format = multicolumn_format
         self.multirow = multirow
-<<<<<<< HEAD
         self.caption = caption
         self.label = label
-=======
         self.escape = self.fmt.escape
->>>>>>> bc65fe6c
 
     def write_result(self, buf: IO[str]) -> None:
         """
