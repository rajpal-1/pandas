"""
printing tools
"""

import sys

from pandas._config import get_option

from pandas.core.dtypes.inference import is_sequence

from pandas import compat


def adjoin(space, *lists, **kwargs):
    """
    Glues together two sets of strings using the amount of space requested.
    The idea is to prettify.

    ----------
    space : int
        number of spaces for padding
    lists : str
        list of str which being joined
    strlen : callable
        function used to calculate the length of each str. Needed for unicode
        handling.
    justfunc : callable
        function used to justify str. Needed for unicode handling.
    """
    strlen = kwargs.pop('strlen', len)
    justfunc = kwargs.pop('justfunc', justify)

    out_lines = []
    newLists = []
    lengths = [max(map(strlen, x)) + space for x in lists[:-1]]
    # not the last one
    lengths.append(max(map(len, lists[-1])))
    maxLen = max(map(len, lists))
    for i, lst in enumerate(lists):
        nl = justfunc(lst, lengths[i], mode='left')
        nl.extend([' ' * lengths[i]] * (maxLen - len(lst)))
        newLists.append(nl)
    toJoin = zip(*newLists)
    for lines in toJoin:
        out_lines.append(_join_unicode(lines))
    return _join_unicode(out_lines, sep='\n')


def justify(texts, max_len, mode='right'):
    """
    Perform ljust, center, rjust against string or list-like
    """
    if mode == 'left':
        return [x.ljust(max_len) for x in texts]
    elif mode == 'center':
        return [x.center(max_len) for x in texts]
    else:
        return [x.rjust(max_len) for x in texts]


def _join_unicode(lines, sep=''):
    try:
        return sep.join(lines)
    except UnicodeDecodeError:
        sep = str(sep)
        return sep.join([x.decode('utf-8') if isinstance(x, str) else x
                         for x in lines])


# Unicode consolidation
# ---------------------
#
# pprinting utility functions for generating Unicode text or
# bytes(3.x)/str(2.x) representations of objects.
# Try to use these as much as possible rather then rolling your own.
#
# When to use
# -----------
#
# 1) If you're writing code internal to pandas (no I/O directly involved),
#    use pprint_thing().
#
#    It will always return unicode text which can handled by other
#    parts of the package without breakage.
#
# 2) if you need to write something out to file, use
#    pprint_thing_encoded(encoding).
#
#    If no encoding is specified, it defaults to utf-8. Since encoding pure
#    ascii with utf-8 is a no-op you can safely use the default utf-8 if you're
#    working with straight ascii.


def _pprint_seq(seq, _nest_lvl=0, max_seq_items=None, **kwds):
    """
    internal. pprinter for iterables. you should probably use pprint_thing()
    rather then calling this directly.

    bounds length of printed sequence, depending on options
    """
    if isinstance(seq, set):
        fmt = "{{{body}}}"
    else:
        fmt = "[{body}]" if hasattr(seq, '__setitem__') else "({body})"

    if max_seq_items is False:
        nitems = len(seq)
    else:
        nitems = max_seq_items or get_option("max_seq_items") or len(seq)

    s = iter(seq)
    # handle sets, no slicing
    r = [pprint_thing(next(s),
                      _nest_lvl + 1, max_seq_items=max_seq_items, **kwds)
         for i in range(min(nitems, len(seq)))]
    body = ", ".join(r)

    if nitems < len(seq):
        body += ", ..."
    elif isinstance(seq, tuple) and len(seq) == 1:
        body += ','

    return fmt.format(body=body)


def _pprint_dict(seq, _nest_lvl=0, max_seq_items=None, **kwds):
    """
    internal. pprinter for iterables. you should probably use pprint_thing()
    rather then calling this directly.
    """
    fmt = "{{{things}}}"
    pairs = []

    pfmt = "{key}: {val}"

    if max_seq_items is False:
        nitems = len(seq)
    else:
        nitems = max_seq_items or get_option("max_seq_items") or len(seq)

    for k, v in list(seq.items())[:nitems]:
        pairs.append(
            pfmt.format(
                key=pprint_thing(k, _nest_lvl + 1,
                                 max_seq_items=max_seq_items, **kwds),
                val=pprint_thing(v, _nest_lvl + 1,
                                 max_seq_items=max_seq_items, **kwds)))

    if nitems < len(seq):
        return fmt.format(things=", ".join(pairs) + ", ...")
    else:
        return fmt.format(things=", ".join(pairs))


def pprint_thing(thing, _nest_lvl=0, escape_chars=None, default_escapes=False,
                 quote_strings=False, max_seq_items=None):
    """
    This function is the sanctioned way of converting objects
    to a unicode representation.

    properly handles nested sequences containing unicode strings
    (unicode(object) does not)

    Parameters
    ----------
    thing : anything to be formatted
    _nest_lvl : internal use only. pprint_thing() is mutually-recursive
        with pprint_sequence, this argument is used to keep track of the
        current nesting level, and limit it.
    escape_chars : list or dict, optional
        Characters to escape. If a dict is passed the values are the
        replacements
    default_escapes : bool, default False
        Whether the input escape characters replaces or adds to the defaults
    max_seq_items : False, int, default None
        Pass thru to other pretty printers to limit sequence printing

    Returns
    -------
    result - unicode object on py2, str on py3. Always Unicode.

    """

    def as_escaped_unicode(thing, escape_chars=escape_chars):
        # Unicode is fine, else we try to decode using utf-8 and 'replace'
        # if that's not it either, we have no way of knowing and the user
        # should deal with it himself.

        try:
            result = str(thing)  # we should try this first
        except UnicodeDecodeError:
            # either utf-8 or we replace errors
            result = str(thing).decode('utf-8', "replace")

        translate = {'\t': r'\t', '\n': r'\n', '\r': r'\r', }
        if isinstance(escape_chars, dict):
            if default_escapes:
                translate.update(escape_chars)
            else:
                translate = escape_chars
            escape_chars = list(escape_chars.keys())
        else:
            escape_chars = escape_chars or tuple()
        for c in escape_chars:
            result = result.replace(c, translate[c])

        return str(result)

<<<<<<< HEAD
    if (compat.PY3 and hasattr(thing, '__next__')) or hasattr(thing, 'next'):
        return str(thing)
=======
    if hasattr(thing, '__next__'):
        return compat.text_type(thing)
>>>>>>> 7721f700
    elif (isinstance(thing, dict) and
          _nest_lvl < get_option("display.pprint_nest_depth")):
        result = _pprint_dict(thing, _nest_lvl, quote_strings=True,
                              max_seq_items=max_seq_items)
    elif (is_sequence(thing) and
          _nest_lvl < get_option("display.pprint_nest_depth")):
        result = _pprint_seq(thing, _nest_lvl, escape_chars=escape_chars,
                             quote_strings=quote_strings,
                             max_seq_items=max_seq_items)
<<<<<<< HEAD
    elif isinstance(thing, str) and quote_strings:
        if compat.PY3:
            fmt = "'{thing}'"
        else:
            fmt = "u'{thing}'"
        result = fmt.format(thing=as_escaped_unicode(thing))
=======
    elif isinstance(thing, compat.string_types) and quote_strings:
        result = "'{thing}'".format(thing=as_escaped_unicode(thing))
>>>>>>> 7721f700
    else:
        result = as_escaped_unicode(thing)

    return str(result)  # always unicode


def pprint_thing_encoded(object, encoding='utf-8', errors='replace', **kwds):
    value = pprint_thing(object)  # get unicode representation of object
    return value.encode(encoding, errors, **kwds)


def _enable_data_resource_formatter(enable):
    if 'IPython' not in sys.modules:
        # definitely not in IPython
        return
    from IPython import get_ipython
    ip = get_ipython()
    if ip is None:
        # still not in IPython
        return

    formatters = ip.display_formatter.formatters
    mimetype = "application/vnd.dataresource+json"

    if enable:
        if mimetype not in formatters:
            # define tableschema formatter
            from IPython.core.formatters import BaseFormatter

            class TableSchemaFormatter(BaseFormatter):
                print_method = '_repr_data_resource_'
                _return_type = (dict,)
            # register it:
            formatters[mimetype] = TableSchemaFormatter()
        # enable it if it's been disabled:
        formatters[mimetype].enabled = True
    else:
        # unregister tableschema mime-type
        if mimetype in formatters:
            formatters[mimetype].enabled = False


default_pprint = lambda x, max_seq_items=None: \
    pprint_thing(x, escape_chars=('\t', '\r', '\n'), quote_strings=True,
                 max_seq_items=max_seq_items)


def format_object_summary(obj, formatter, is_justify=True, name=None,
                          indent_for_name=True):
    """
    Return the formatted obj as a unicode string

    Parameters
    ----------
    obj : object
        must be iterable and support __getitem__
    formatter : callable
        string formatter for an element
    is_justify : boolean
        should justify the display
    name : name, optional
        defaults to the class name of the obj
    indent_for_name : bool, default True
        Whether subsequent lines should be be indented to
        align with the name.

    Returns
    -------
    summary string

    """
    from pandas.io.formats.console import get_console_size
    from pandas.io.formats.format import _get_adjustment

    display_width, _ = get_console_size()
    if display_width is None:
        display_width = get_option('display.width') or 80
    if name is None:
        name = obj.__class__.__name__

    if indent_for_name:
        name_len = len(name)
        space1 = "\n%s" % (' ' * (name_len + 1))
        space2 = "\n%s" % (' ' * (name_len + 2))
    else:
        space1 = "\n"
        space2 = "\n "  # space for the opening '['

    n = len(obj)
    sep = ','
    max_seq_items = get_option('display.max_seq_items') or n

    # are we a truncated display
    is_truncated = n > max_seq_items

    # adj can optionally handle unicode eastern asian width
    adj = _get_adjustment()

    def _extend_line(s, line, value, display_width, next_line_prefix):

        if (adj.len(line.rstrip()) + adj.len(value.rstrip()) >=
                display_width):
            s += line.rstrip()
            line = next_line_prefix
        line += value
        return s, line

    def best_len(values):
        if values:
            return max(adj.len(x) for x in values)
        else:
            return 0

    close = ', '

    if n == 0:
        summary = '[]{}'.format(close)
    elif n == 1:
        first = formatter(obj[0])
        summary = '[{}]{}'.format(first, close)
    elif n == 2:
        first = formatter(obj[0])
        last = formatter(obj[-1])
        summary = '[{}, {}]{}'.format(first, last, close)
    else:

        if n > max_seq_items:
            n = min(max_seq_items // 2, 10)
            head = [formatter(x) for x in obj[:n]]
            tail = [formatter(x) for x in obj[-n:]]
        else:
            head = []
            tail = [formatter(x) for x in obj]

        # adjust all values to max length if needed
        if is_justify:

            # however, if we are not truncated and we are only a single
            # line, then don't justify
            if (is_truncated or
                    not (len(', '.join(head)) < display_width and
                         len(', '.join(tail)) < display_width)):
                max_len = max(best_len(head), best_len(tail))
                head = [x.rjust(max_len) for x in head]
                tail = [x.rjust(max_len) for x in tail]

        summary = ""
        line = space2

        for i in range(len(head)):
            word = head[i] + sep + ' '
            summary, line = _extend_line(summary, line, word,
                                         display_width, space2)

        if is_truncated:
            # remove trailing space of last line
            summary += line.rstrip() + space2 + '...'
            line = space2

        for i in range(len(tail) - 1):
            word = tail[i] + sep + ' '
            summary, line = _extend_line(summary, line, word,
                                         display_width, space2)

        # last value: no sep added + 1 space of width used for trailing ','
        summary, line = _extend_line(summary, line, tail[-1],
                                     display_width - 2, space2)
        summary += line

        # right now close is either '' or ', '
        # Now we want to include the ']', but not the maybe space.
        close = ']' + close.rstrip(' ')
        summary += close

        if len(summary) > (display_width):
            summary += space1
        else:  # one row
            summary += ' '

        # remove initial space
        summary = '[' + summary[len(space2):]

    return summary


def format_object_attrs(obj):
    """
    Return a list of tuples of the (attr, formatted_value)
    for common attrs, including dtype, name, length

    Parameters
    ----------
    obj : object
        must be iterable

    Returns
    -------
    list

    """
    attrs = []
    if hasattr(obj, 'dtype'):
        attrs.append(('dtype', "'{}'".format(obj.dtype)))
    if getattr(obj, 'name', None) is not None:
        attrs.append(('name', default_pprint(obj.name)))
    max_seq_items = get_option('display.max_seq_items') or len(obj)
    if len(obj) > max_seq_items:
        attrs.append(('length', len(obj)))
    return attrs<|MERGE_RESOLUTION|>--- conflicted
+++ resolved
@@ -7,8 +7,6 @@
 from pandas._config import get_option
 
 from pandas.core.dtypes.inference import is_sequence
-
-from pandas import compat
 
 
 def adjoin(space, *lists, **kwargs):
@@ -206,13 +204,8 @@
 
         return str(result)
 
-<<<<<<< HEAD
-    if (compat.PY3 and hasattr(thing, '__next__')) or hasattr(thing, 'next'):
+    if hasattr(thing, '__next__'):
         return str(thing)
-=======
-    if hasattr(thing, '__next__'):
-        return compat.text_type(thing)
->>>>>>> 7721f700
     elif (isinstance(thing, dict) and
           _nest_lvl < get_option("display.pprint_nest_depth")):
         result = _pprint_dict(thing, _nest_lvl, quote_strings=True,
@@ -222,17 +215,8 @@
         result = _pprint_seq(thing, _nest_lvl, escape_chars=escape_chars,
                              quote_strings=quote_strings,
                              max_seq_items=max_seq_items)
-<<<<<<< HEAD
     elif isinstance(thing, str) and quote_strings:
-        if compat.PY3:
-            fmt = "'{thing}'"
-        else:
-            fmt = "u'{thing}'"
-        result = fmt.format(thing=as_escaped_unicode(thing))
-=======
-    elif isinstance(thing, compat.string_types) and quote_strings:
         result = "'{thing}'".format(thing=as_escaped_unicode(thing))
->>>>>>> 7721f700
     else:
         result = as_escaped_unicode(thing)
 
