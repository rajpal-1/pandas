--- conflicted
+++ resolved
@@ -1,77 +1,3 @@
-<<<<<<< HEAD
-{# Update the template_structure.html document too #}
-{%- block before_style -%}{%- endblock before_style -%}
-{% block style %}
-<style type="text/css">
-{% block table_styles %}
-{% for s in table_styles %}
-#T_{{uuid}} {{s.selector}} {
-{% for p,val in s.props %}
-  {{p}}: {{val}};
-{% endfor %}
-}
-{% endfor %}
-{% endblock table_styles %}
-{% block before_cellstyle %}{% endblock before_cellstyle %}
-{% block cellstyle %}
-{% for s in cellstyle %}
-{% for selector in s.selectors %}{% if not loop.first %}, {% endif %}#T_{{uuid}}{{selector}}{% endfor %} {
-{% for p,val in s.props %}
-  {{p}}: {{val}};
-{% endfor %}
-}
-{% endfor %}
-{% endblock cellstyle %}
-</style>
-{% endblock style %}
-{% block before_table %}{% endblock before_table %}
-{% block table %}
-<table id="T_{{uuid}}"{% if table_attributes %} {{table_attributes}}{% endif %}>
-{% block caption %}
-{% if caption and caption is string %}
-  <caption>{{caption}}</caption>
-{% elif caption and caption is sequence %}
-  <caption>{{caption[0]}}</caption>
-{% endif %}
-{% endblock caption %}
-{% block thead %}
-  <thead>
-{% block before_head_rows %}{% endblock %}
-{% for r in head %}
-{% block head_tr scoped %}
-    <tr>
-{% for c in r %}
-{% if c.is_visible != False %}
-      <{{c.type}} class="{{c.class}}" {{c.attributes}}>{{c.value}}</{{c.type}}>
-{% endif %}
-{% endfor %}
-    </tr>
-{% endblock head_tr %}
-{% endfor %}
-{% block after_head_rows %}{% endblock %}
-  </thead>
-{% endblock thead %}
-{% block tbody %}
-  <tbody>
-{% block before_rows %}{% endblock before_rows %}
-{% for r in body %}
-{% block tr scoped %}
-    <tr>
-{% for c in r %}
-{% if c.is_visible != False %}
-      <{{c.type}} {% if c.id is defined -%} id="T_{{uuid}}{{c.id}}" {%- endif %} class="{{c.class}}" {{c.attributes}}>{{c.display_value}}</{{c.type}}>
-{% endif %}
-{% endfor %}
-    </tr>
-{% endblock tr %}
-{% endfor %}
-{% block after_rows %}{% endblock after_rows %}
-  </tbody>
-{% endblock tbody %}
-</table>
-{% endblock table %}
-{% block after_table %}{% endblock after_table %}
-=======
 {# Update the template_structure.html documentation too #}
 {% if doctype_html %}
 <!DOCTYPE html>
@@ -87,5 +13,4 @@
 {% elif not doctype_html %}
 {% if not exclude_styles %}{% include "html_style.tpl" %}{% endif %}
 {% include "html_table.tpl" %}
-{% endif %}
->>>>>>> e7c1ef71
+{% endif %}