--- conflicted
+++ resolved
@@ -849,998 +849,6 @@
             names.append('' if columns.name is None else columns.name)
         return names
 
-<<<<<<< HEAD
-
-class LatexFormatter(TableFormatter):
-    """ Used to render a DataFrame to a LaTeX tabular/longtable environment
-    output.
-
-    Parameters
-    ----------
-    formatter : `DataFrameFormatter`
-    column_format : str, default None
-        The columns format as specified in `LaTeX table format
-        <https://en.wikibooks.org/wiki/LaTeX/Tables>`__ e.g 'rcl' for 3 columns
-    longtable : boolean, default False
-        Use a longtable environment instead of tabular.
-
-    See also
-    --------
-    HTMLFormatter
-    """
-
-    ESCAPE_MAPPING = {'_': '\\_',
-                      '%': '\\%',
-                      '$': '\\$',
-                      '#': '\\#',
-                      '{': '\\{',
-                      '}': '\\}',
-                      '~': '\\textasciitilde',
-                      '^': '\\textasciicircum',
-                      '&': '\\&'}
-
-    def __init__(self, formatter, column_format=None, longtable=False,
-                 multicolumn=False, multicolumn_format=None, multirow=False):
-        self.fmt = formatter
-        self.frame = self.fmt.frame
-        self.bold_rows = self.fmt.kwds.get('bold_rows', False)
-        self.column_format = column_format
-        self.longtable = longtable
-        self.multicolumn = multicolumn
-        self.multicolumn_format = multicolumn_format
-        self.multirow = multirow
-
-    def _build_str_cols(self):
-        """
-        Builds the string representation of the columns
-        """
-        if len(self.frame.columns) == 0 or len(self.frame.index) == 0:
-            info_line = (u('Empty {name}\nColumns: {col}\nIndex: {idx}')
-                         .format(name=type(self.frame).__name__,
-                                 col=self.frame.columns,
-                                 idx=self.frame.index))
-            strcols = [[info_line]]
-        else:
-            strcols = self.fmt._to_str_columns()
-
-        # reestablish the MultiIndex that has been joined by _to_str_column
-        if self.fmt.index and isinstance(self.frame.index, MultiIndex):
-            strcols = self._rebuild_multi_index(strcols)
-        return strcols
-
-    def _build_col_format(self):
-        def get_col_type(dtype):
-            if issubclass(dtype.type, np.number):
-                return 'r'
-            else:
-                return 'l'
-
-        column_format = self.column_format
-        if column_format is None:
-            dtypes = self.frame.dtypes._values
-            column_format = ''.join(map(get_col_type, dtypes))
-            if self.fmt.index:
-                index_format = 'l' * self.frame.index.nlevels
-                column_format = index_format + column_format
-        elif not isinstance(column_format,
-                            compat.string_types):  # pragma: no cover
-            raise AssertionError('column_format must be str or unicode, '
-                                 'not {typ}'.format(typ=type(column_format)))
-        return column_format
-
-    def write_result(self, buf):
-        """
-        Render a DataFrame to a LaTeX tabular/longtable environment output.
-        """
-
-        strcols = self._build_str_cols()
-        column_format = self._build_col_format()
-        table_type = 'longtable' if self.longtable else 'tabular'
-
-        buf.write('\\begin{{{typ}}}{{{fmt}}}\n'
-                  .format(fmt=column_format, typ=table_type))
-        buf.write('\\toprule\n')
-
-        nlevels = self.frame.columns.nlevels
-        if any(self.frame.index.names):
-            nlevels += 1
-        strrows = list(zip(*strcols))
-        self.clinebuf = []
-
-        for i, row in enumerate(strrows):
-            if i == nlevels and self.fmt.header:
-                buf.write('\\midrule\n')  # End of header
-                if self.longtable:
-                    buf.write('\\endhead\n')
-                    buf.write('\\midrule\n')
-                    buf.write('\\multicolumn{{{n}}}{{r}}{{{{Continued on next '
-                              'page}}}} \\\\\n'.format(n=len(row)))
-                    buf.write('\\midrule\n')
-                    buf.write('\\endfoot\n\n')
-                    buf.write('\\bottomrule\n')
-                    buf.write('\\endlastfoot\n')
-
-            crow = self._build_row(i, row, strrows)
-            buf.write(' & '.join(crow))
-            buf.write(' \\\\\n')
-            if self.multirow and i < len(strrows) - 1:
-                self._print_cline(buf, i, len(strcols))
-
-        if not self.longtable:
-            buf.write('\\bottomrule\n')
-        buf.write('\\end{{{typ}}}\n'.format(typ=table_type))
-
-    def _build_row(self, i, row, strrows):
-        crow = self._escape_row(row)
-        ilevels = self.frame.index.nlevels
-        clevels = nlevels = self.frame.columns.nlevels
-        if any(self.frame.index.names):
-            nlevels += 1
-        if self.bold_rows and self.fmt.index:
-            # bold row labels
-            crow = ['\\textbf{{{x}}}'.format(x=x)
-                    if j < ilevels and x.strip() not in ['', '{}'] else x
-                    for j, x in enumerate(crow)]
-        if i < clevels and self.fmt.header and self.multicolumn:
-            # sum up columns to multicolumns
-            crow = self._format_multicolumn(crow, ilevels)
-        if (i >= nlevels and self.fmt.index and self.multirow and
-                ilevels > 1):
-            # sum up rows to multirows
-            crow = self._format_multirow(crow, ilevels, i, strrows)
-        return crow
-
-    def _escape_row(self, row):
-        def null_replace(x):
-            if not x or x == '{}':
-                return '{}'
-            return x
-
-        def escape_item(x):
-            x = x.replace('\\', '\\textbackslash')
-            for k, v in LatexFormatter.ESCAPE_MAPPING.items():
-                x = x.replace(k, v)
-            return x
-        return [escape_item(null_replace(x))
-                if self.fmt.kwds.get('escape', True)
-                and x and x != '{}' else null_replace(x) for x in row]
-
-    def _format_multicolumn(self, row, ilevels):
-        r"""
-        Combine columns belonging to a group to a single multicolumn entry
-        according to self.multicolumn_format
-
-        e.g.:
-        a &  &  & b & c &
-        will become
-        \multicolumn{3}{l}{a} & b & \multicolumn{2}{l}{c}
-        """
-        row2 = list(row[:ilevels])
-        ncol = 1
-        coltext = ''
-
-        def append_col():
-            # write multicolumn if needed
-            if ncol > 1:
-                row2.append('\\multicolumn{{{ncol:d}}}{{{fmt:s}}}{{{txt:s}}}'
-                            .format(ncol=ncol, fmt=self.multicolumn_format,
-                                    txt=coltext.strip()))
-            # don't modify where not needed
-            else:
-                row2.append(coltext)
-        for c in row[ilevels:]:
-            # if next col has text, write the previous
-            if c.strip():
-                if coltext:
-                    append_col()
-                coltext = c
-                ncol = 1
-            # if not, add it to the previous multicolumn
-            else:
-                ncol += 1
-        # write last column name
-        if coltext:
-            append_col()
-        return row2
-
-    def _format_multirow(self, row, ilevels, i, rows):
-        r"""
-        Check following rows, whether row should be a multirow
-
-        e.g.:     becomes:
-        a & 0 &   \multirow{2}{*}{a} & 0 &
-          & 1 &     & 1 &
-        b & 0 &   \cline{1-2}
-                  b & 0 &
-        """
-        for j in range(ilevels):
-            if row[j].strip():
-                nrow = 1
-                for r in rows[i + 1:]:
-                    if not r[j].strip():
-                        nrow += 1
-                    else:
-                        break
-                if nrow > 1:
-                    # overwrite non-multirow entry
-                    row[j] = '\\multirow{{{nrow:d}}}{{*}}{{{row:s}}}'.format(
-                        nrow=nrow, row=row[j].strip())
-                    # save when to end the current block with \cline
-                    self.clinebuf.append([i + nrow - 1, j + 1])
-        return row
-
-    def _print_cline(self, buf, i, icol):
-        """
-        Print clines after multirow-blocks are finished
-        """
-        for cl in self.clinebuf:
-            if cl[0] == i:
-                buf.write('\\cline{{{cl:d}-{icol:d}}}\n'
-                          .format(cl=cl[1], icol=icol))
-        # remove entries that have been written to buffer
-        self.clinebuf = [x for x in self.clinebuf if x[0] != i]
-
-    def _rebuild_multi_index(self, strcols):
-        strcols.pop(0)
-        previous_lev3 = None
-        for i, lev in enumerate(self.frame.index.levels):
-            lev2 = lev.format()
-            blank = ' ' * len(lev2[0])
-            # display column names in last index-column
-            if any(self.frame.columns.names) \
-                    and i == (self.frame.index.nlevels - 1):
-                lev3 = [x if x else '{}' for x in self.frame.columns.names]
-            else:
-                lev3 = [blank] * self.frame.columns.nlevels
-            if any(map(lambda x: False if x is None else True,
-                       self.frame.index.names)):
-                if lev.name:
-                    lev3.append(u'{name}'.format(name=lev.name))
-                else:
-                    lev3.append(lev.name)
-            current_idx_val = None
-            for level_idx in self.frame.index.labels[i]:
-                if ((previous_lev3 is None or
-                        previous_lev3[len(lev3)].isspace())
-                        and lev2[level_idx] == current_idx_val):
-                    # same index as above row and left index was the same
-                    lev3.append(blank)
-                else:
-                    # different value than above or left index different
-                    lev3.append(lev2[level_idx])
-                    current_idx_val = lev2[level_idx]
-            strcols.insert(i, lev3)
-            previous_lev3 = lev3
-        return strcols
-
-
-class HTMLFormatter(TableFormatter):
-
-    indent_delta = 2
-
-    def __init__(self, formatter, classes=None, max_rows=None, max_cols=None,
-                 notebook=False, border=None, table_id=None):
-        self.fmt = formatter
-        self.classes = classes
-
-        self.frame = self.fmt.frame
-        self.columns = self.fmt.tr_frame.columns
-        self.elements = []
-        self.bold_rows = self.fmt.kwds.get('bold_rows', False)
-        self.escape = self.fmt.kwds.get('escape', True)
-
-        self.max_rows = max_rows or len(self.fmt.frame)
-        self.max_cols = max_cols or len(self.fmt.columns)
-        self.show_dimensions = self.fmt.show_dimensions
-        self.is_truncated = (self.max_rows < len(self.fmt.frame) or
-                             self.max_cols < len(self.fmt.columns))
-        self.notebook = notebook
-        if border is None:
-            border = get_option('display.html.border')
-        self.border = border
-        self.table_id = table_id
-
-    def write(self, s, indent=0):
-        rs = pprint_thing(s)
-        self.elements.append(' ' * indent + rs)
-
-    def write_th(self, s, indent=0, tags=None):
-        if self.fmt.col_space is not None and self.fmt.col_space > 0:
-            tags = (tags or "")
-            tags += ('style="min-width: {colspace};"'
-                     .format(colspace=self.fmt.col_space))
-
-        return self._write_cell(s, kind='th', indent=indent, tags=tags)
-
-    def write_td(self, s, indent=0, tags=None):
-        return self._write_cell(s, kind='td', indent=indent, tags=tags)
-
-    def _write_cell(self, s, kind='td', indent=0, tags=None):
-        if tags is not None:
-            start_tag = '<{kind} {tags}>'.format(kind=kind, tags=tags)
-        else:
-            start_tag = '<{kind}>'.format(kind=kind)
-
-        if self.escape:
-            # escape & first to prevent double escaping of &
-            esc = OrderedDict([('&', r'&amp;'), ('<', r'&lt;'),
-                               ('>', r'&gt;')])
-        else:
-            esc = {}
-        rs = pprint_thing(s, escape_chars=esc).strip()
-        self.write(u'{start}{rs}</{kind}>'
-                   .format(start=start_tag, rs=rs, kind=kind), indent)
-
-    def write_tr(self, line, indent=0, indent_delta=4, header=False,
-                 align=None, tags=None, nindex_levels=0):
-        if tags is None:
-            tags = {}
-
-        if align is None:
-            self.write('<tr>', indent)
-        else:
-            self.write('<tr style="text-align: {align};">'
-                       .format(align=align), indent)
-        indent += indent_delta
-
-        for i, s in enumerate(line):
-            val_tag = tags.get(i, None)
-            if header or (self.bold_rows and i < nindex_levels):
-                self.write_th(s, indent, tags=val_tag)
-            else:
-                self.write_td(s, indent, tags=val_tag)
-
-        indent -= indent_delta
-        self.write('</tr>', indent)
-
-    def write_style(self):
-        # We use the "scoped" attribute here so that the desired
-        # style properties for the data frame are not then applied
-        # throughout the entire notebook.
-        template_first = """\
-            <style scoped>"""
-        template_last = """\
-            </style>"""
-        template_select = """\
-                .dataframe %s {
-                    %s: %s;
-                }"""
-        element_props = [('tbody tr th:only-of-type',
-                          'vertical-align',
-                          'middle'),
-                         ('tbody tr th',
-                          'vertical-align',
-                          'top')]
-        if isinstance(self.columns, MultiIndex):
-            element_props.append(('thead tr th',
-                                  'text-align',
-                                  'left'))
-            if all((self.fmt.has_index_names,
-                    self.fmt.index,
-                    self.fmt.show_index_names)):
-                element_props.append(('thead tr:last-of-type th',
-                                      'text-align',
-                                      'right'))
-        else:
-            element_props.append(('thead th',
-                                  'text-align',
-                                  'right'))
-        template_mid = '\n\n'.join(map(lambda t: template_select % t,
-                                       element_props))
-        template = dedent('\n'.join((template_first,
-                                     template_mid,
-                                     template_last)))
-        if self.notebook:
-            self.write(template)
-
-    def write_result(self, buf):
-        indent = 0
-        id_section = ""
-        frame = self.frame
-
-        _classes = ['dataframe']  # Default class.
-        use_mathjax = get_option("display.html.use_mathjax")
-        if not use_mathjax:
-            _classes.append('tex2jax_ignore')
-        if self.classes is not None:
-            if isinstance(self.classes, str):
-                self.classes = self.classes.split()
-            if not isinstance(self.classes, (list, tuple)):
-                raise AssertionError('classes must be list or tuple, not {typ}'
-                                     .format(typ=type(self.classes)))
-            _classes.extend(self.classes)
-
-        if self.notebook:
-            div_style = ''
-            try:
-                import IPython
-                if IPython.__version__ < LooseVersion('3.0.0'):
-                    div_style = ' style="max-width:1500px;overflow:auto;"'
-            except (ImportError, AttributeError):
-                pass
-
-            self.write('<div{style}>'.format(style=div_style))
-
-        self.write_style()
-
-        if self.table_id is not None:
-            id_section = ' id="{table_id}"'.format(table_id=self.table_id)
-        self.write('<table border="{border}" class="{cls}"{id_section}>'
-                   .format(border=self.border, cls=' '.join(_classes),
-                           id_section=id_section), indent)
-
-        indent += self.indent_delta
-        indent = self._write_header(indent)
-        indent = self._write_body(indent)
-
-        self.write('</table>', indent)
-        if self.should_show_dimensions:
-            by = chr(215) if compat.PY3 else unichr(215)  # ×
-            self.write(u('<p>{rows} rows {by} {cols} columns</p>')
-                       .format(rows=len(frame),
-                               by=by,
-                               cols=len(frame.columns)))
-
-        if self.notebook:
-            self.write('</div>')
-
-        _put_lines(buf, self.elements)
-
-    def _write_header(self, indent):
-        truncate_h = self.fmt.truncate_h
-        row_levels = self.frame.index.nlevels
-        if not self.fmt.header:
-            # write nothing
-            return indent
-
-        def _column_header():
-            if self.fmt.index:
-                row = [''] * (self.frame.index.nlevels - 1)
-            else:
-                row = []
-
-            if isinstance(self.columns, MultiIndex):
-                if self.fmt.has_column_names and self.fmt.index:
-                    row.append(single_column_table(self.columns.names))
-                else:
-                    row.append('')
-                style = "text-align: {just};".format(just=self.fmt.justify)
-                row.extend([single_column_table(c, self.fmt.justify, style)
-                            for c in self.columns])
-            else:
-                if self.fmt.index:
-                    row.append(self.columns.name or '')
-                row.extend(self.columns)
-            return row
-
-        self.write('<thead>', indent)
-        row = []
-
-        indent += self.indent_delta
-
-        if isinstance(self.columns, MultiIndex):
-            template = 'colspan="{span:d}" halign="left"'
-
-            if self.fmt.sparsify:
-                # GH3547
-                sentinel = com.sentinel_factory()
-            else:
-                sentinel = None
-            levels = self.columns.format(sparsify=sentinel, adjoin=False,
-                                         names=False)
-            level_lengths = get_level_lengths(levels, sentinel)
-            inner_lvl = len(level_lengths) - 1
-            for lnum, (records, values) in enumerate(zip(level_lengths,
-                                                         levels)):
-                if truncate_h:
-                    # modify the header lines
-                    ins_col = self.fmt.tr_col_num
-                    if self.fmt.sparsify:
-                        recs_new = {}
-                        # Increment tags after ... col.
-                        for tag, span in list(records.items()):
-                            if tag >= ins_col:
-                                recs_new[tag + 1] = span
-                            elif tag + span > ins_col:
-                                recs_new[tag] = span + 1
-                                if lnum == inner_lvl:
-                                    values = (values[:ins_col] + (u('...'),) +
-                                              values[ins_col:])
-                                else:
-                                    # sparse col headers do not receive a ...
-                                    values = (values[:ins_col] +
-                                              (values[ins_col - 1], ) +
-                                              values[ins_col:])
-                            else:
-                                recs_new[tag] = span
-                            # if ins_col lies between tags, all col headers
-                            # get ...
-                            if tag + span == ins_col:
-                                recs_new[ins_col] = 1
-                                values = (values[:ins_col] + (u('...'),) +
-                                          values[ins_col:])
-                        records = recs_new
-                        inner_lvl = len(level_lengths) - 1
-                        if lnum == inner_lvl:
-                            records[ins_col] = 1
-                    else:
-                        recs_new = {}
-                        for tag, span in list(records.items()):
-                            if tag >= ins_col:
-                                recs_new[tag + 1] = span
-                            else:
-                                recs_new[tag] = span
-                        recs_new[ins_col] = 1
-                        records = recs_new
-                        values = (values[:ins_col] + [u('...')] +
-                                  values[ins_col:])
-
-                name = self.columns.names[lnum]
-                row = [''] * (row_levels - 1) + ['' if name is None else
-                                                 pprint_thing(name)]
-
-                if row == [""] and self.fmt.index is False:
-                    row = []
-
-                tags = {}
-                j = len(row)
-                for i, v in enumerate(values):
-                    if i in records:
-                        if records[i] > 1:
-                            tags[j] = template.format(span=records[i])
-                    else:
-                        continue
-                    j += 1
-                    row.append(v)
-                self.write_tr(row, indent, self.indent_delta, tags=tags,
-                              header=True)
-        else:
-            col_row = _column_header()
-            align = self.fmt.justify
-
-            if truncate_h:
-                ins_col = row_levels + self.fmt.tr_col_num
-                col_row.insert(ins_col, '...')
-
-            self.write_tr(col_row, indent, self.indent_delta, header=True,
-                          align=align)
-
-        if all((self.fmt.has_index_names,
-                self.fmt.index,
-                self.fmt.show_index_names)):
-            row = ([x if x is not None else ''
-                    for x in self.frame.index.names] +
-                   [''] * min(len(self.columns), self.max_cols))
-            if truncate_h:
-                ins_col = row_levels + self.fmt.tr_col_num
-                row.insert(ins_col, '')
-            self.write_tr(row, indent, self.indent_delta, header=True)
-
-        indent -= self.indent_delta
-        self.write('</thead>', indent)
-
-        return indent
-
-    def _write_body(self, indent):
-        self.write('<tbody>', indent)
-        indent += self.indent_delta
-
-        fmt_values = {}
-        for i in range(min(len(self.columns), self.max_cols)):
-            fmt_values[i] = self.fmt._format_col(i)
-
-        # write values
-        if self.fmt.index:
-            if isinstance(self.frame.index, MultiIndex):
-                self._write_hierarchical_rows(fmt_values, indent)
-            else:
-                self._write_regular_rows(fmt_values, indent)
-        else:
-            for i in range(min(len(self.frame), self.max_rows)):
-                row = [fmt_values[j][i] for j in range(len(self.columns))]
-                self.write_tr(row, indent, self.indent_delta, tags=None)
-
-        indent -= self.indent_delta
-        self.write('</tbody>', indent)
-        indent -= self.indent_delta
-
-        return indent
-
-    def _write_regular_rows(self, fmt_values, indent):
-        truncate_h = self.fmt.truncate_h
-        truncate_v = self.fmt.truncate_v
-
-        ncols = len(self.fmt.tr_frame.columns)
-        nrows = len(self.fmt.tr_frame)
-        fmt = self.fmt._get_formatter('__index__')
-        if fmt is not None:
-            index_values = self.fmt.tr_frame.index.map(fmt)
-        else:
-            index_values = self.fmt.tr_frame.index.format()
-
-        row = []
-        for i in range(nrows):
-
-            if truncate_v and i == (self.fmt.tr_row_num):
-                str_sep_row = ['...' for ele in row]
-                self.write_tr(str_sep_row, indent, self.indent_delta,
-                              tags=None, nindex_levels=1)
-
-            row = []
-            row.append(index_values[i])
-            row.extend(fmt_values[j][i] for j in range(ncols))
-
-            if truncate_h:
-                dot_col_ix = self.fmt.tr_col_num + 1
-                row.insert(dot_col_ix, '...')
-            self.write_tr(row, indent, self.indent_delta, tags=None,
-                          nindex_levels=1)
-
-    def _write_hierarchical_rows(self, fmt_values, indent):
-        template = 'rowspan="{span}" valign="top"'
-
-        truncate_h = self.fmt.truncate_h
-        truncate_v = self.fmt.truncate_v
-        frame = self.fmt.tr_frame
-        ncols = len(frame.columns)
-        nrows = len(frame)
-        row_levels = self.frame.index.nlevels
-
-        idx_values = frame.index.format(sparsify=False, adjoin=False,
-                                        names=False)
-        idx_values = lzip(*idx_values)
-
-        if self.fmt.sparsify:
-            # GH3547
-            sentinel = com.sentinel_factory()
-            levels = frame.index.format(sparsify=sentinel, adjoin=False,
-                                        names=False)
-
-            level_lengths = get_level_lengths(levels, sentinel)
-            inner_lvl = len(level_lengths) - 1
-            if truncate_v:
-                # Insert ... row and adjust idx_values and
-                # level_lengths to take this into account.
-                ins_row = self.fmt.tr_row_num
-                inserted = False
-                for lnum, records in enumerate(level_lengths):
-                    rec_new = {}
-                    for tag, span in list(records.items()):
-                        if tag >= ins_row:
-                            rec_new[tag + 1] = span
-                        elif tag + span > ins_row:
-                            rec_new[tag] = span + 1
-
-                            # GH 14882 - Make sure insertion done once
-                            if not inserted:
-                                dot_row = list(idx_values[ins_row - 1])
-                                dot_row[-1] = u('...')
-                                idx_values.insert(ins_row, tuple(dot_row))
-                                inserted = True
-                            else:
-                                dot_row = list(idx_values[ins_row])
-                                dot_row[inner_lvl - lnum] = u('...')
-                                idx_values[ins_row] = tuple(dot_row)
-                        else:
-                            rec_new[tag] = span
-                        # If ins_row lies between tags, all cols idx cols
-                        # receive ...
-                        if tag + span == ins_row:
-                            rec_new[ins_row] = 1
-                            if lnum == 0:
-                                idx_values.insert(ins_row, tuple(
-                                    [u('...')] * len(level_lengths)))
-
-                            # GH 14882 - Place ... in correct level
-                            elif inserted:
-                                dot_row = list(idx_values[ins_row])
-                                dot_row[inner_lvl - lnum] = u('...')
-                                idx_values[ins_row] = tuple(dot_row)
-                    level_lengths[lnum] = rec_new
-
-                level_lengths[inner_lvl][ins_row] = 1
-                for ix_col in range(len(fmt_values)):
-                    fmt_values[ix_col].insert(ins_row, '...')
-                nrows += 1
-
-            for i in range(nrows):
-                row = []
-                tags = {}
-
-                sparse_offset = 0
-                j = 0
-                for records, v in zip(level_lengths, idx_values[i]):
-                    if i in records:
-                        if records[i] > 1:
-                            tags[j] = template.format(span=records[i])
-                    else:
-                        sparse_offset += 1
-                        continue
-
-                    j += 1
-                    row.append(v)
-
-                row.extend(fmt_values[j][i] for j in range(ncols))
-                if truncate_h:
-                    row.insert(row_levels - sparse_offset +
-                               self.fmt.tr_col_num, '...')
-                self.write_tr(row, indent, self.indent_delta, tags=tags,
-                              nindex_levels=len(levels) - sparse_offset)
-        else:
-            for i in range(len(frame)):
-                idx_values = list(zip(*frame.index.format(
-                    sparsify=False, adjoin=False, names=False)))
-                row = []
-                row.extend(idx_values[i])
-                row.extend(fmt_values[j][i] for j in range(ncols))
-                if truncate_h:
-                    row.insert(row_levels + self.fmt.tr_col_num, '...')
-                self.write_tr(row, indent, self.indent_delta, tags=None,
-                              nindex_levels=frame.index.nlevels)
-
-
-class CSVFormatter(object):
-
-    def __init__(self, obj, path_or_buf=None, sep=",", na_rep='',
-                 float_format=None, cols=None, header=True, index=True,
-                 index_label=None, mode='w', nanRep=None, encoding=None,
-                 compression=None, quoting=None, line_terminator='\n',
-                 chunksize=None, tupleize_cols=False, quotechar='"',
-                 date_format=None, doublequote=True, escapechar=None,
-                 decimal='.'):
-
-        self.obj = obj
-
-        if path_or_buf is None:
-            path_or_buf = StringIO()
-
-        self.path_or_buf = _expand_user(_stringify_path(path_or_buf))
-        self.sep = sep
-        self.na_rep = na_rep
-        self.float_format = float_format
-        self.decimal = decimal
-
-        self.header = header
-        self.index = index
-        self.index_label = index_label
-        self.mode = mode
-        self.encoding = encoding
-        self.compression = compression
-
-        if quoting is None:
-            quoting = csv.QUOTE_MINIMAL
-        self.quoting = quoting
-
-        if quoting == csv.QUOTE_NONE:
-            # prevents crash in _csv
-            quotechar = None
-        self.quotechar = quotechar
-
-        self.doublequote = doublequote
-        self.escapechar = escapechar
-
-        self.line_terminator = line_terminator
-
-        self.date_format = date_format
-
-        self.tupleize_cols = tupleize_cols
-        self.has_mi_columns = (isinstance(obj.columns, MultiIndex) and
-                               not self.tupleize_cols)
-
-        # validate mi options
-        if self.has_mi_columns:
-            if cols is not None:
-                raise TypeError("cannot specify cols with a MultiIndex on the "
-                                "columns")
-
-        if cols is not None:
-            if isinstance(cols, Index):
-                cols = cols.to_native_types(na_rep=na_rep,
-                                            float_format=float_format,
-                                            date_format=date_format,
-                                            quoting=self.quoting)
-            else:
-                cols = list(cols)
-            self.obj = self.obj.loc[:, cols]
-
-        # update columns to include possible multiplicity of dupes
-        # and make sure sure cols is just a list of labels
-        cols = self.obj.columns
-        if isinstance(cols, Index):
-            cols = cols.to_native_types(na_rep=na_rep,
-                                        float_format=float_format,
-                                        date_format=date_format,
-                                        quoting=self.quoting)
-        else:
-            cols = list(cols)
-
-        # save it
-        self.cols = cols
-
-        # preallocate data 2d list
-        self.blocks = self.obj._data.blocks
-        ncols = sum(b.shape[0] for b in self.blocks)
-        self.data = [None] * ncols
-
-        if chunksize is None:
-            chunksize = (100000 // (len(self.cols) or 1)) or 1
-        self.chunksize = int(chunksize)
-
-        self.data_index = obj.index
-        if (isinstance(self.data_index, (DatetimeIndex, PeriodIndex)) and
-                date_format is not None):
-            self.data_index = Index([x.strftime(date_format) if notna(x) else
-                                     '' for x in self.data_index])
-
-        self.nlevels = getattr(self.data_index, 'nlevels', 1)
-        if not index:
-            self.nlevels = 0
-
-    def save(self):
-        # create the writer & save
-        if self.encoding is None:
-            if compat.PY2:
-                encoding = 'ascii'
-            else:
-                encoding = 'utf-8'
-        else:
-            encoding = self.encoding
-
-        if hasattr(self.path_or_buf, 'write'):
-            f = self.path_or_buf
-            close = False
-        else:
-            f, handles = _get_handle(self.path_or_buf, self.mode,
-                                     encoding=encoding,
-                                     compression=self.compression)
-            close = True
-
-        try:
-            writer_kwargs = dict(lineterminator=self.line_terminator,
-                                 delimiter=self.sep, quoting=self.quoting,
-                                 doublequote=self.doublequote,
-                                 escapechar=self.escapechar,
-                                 quotechar=self.quotechar)
-            if encoding == 'ascii':
-                self.writer = csv.writer(f, **writer_kwargs)
-            else:
-                writer_kwargs['encoding'] = encoding
-                self.writer = UnicodeWriter(f, **writer_kwargs)
-
-            self._save()
-
-        finally:
-            if close:
-                f.close()
-
-    def _save_header(self):
-
-        writer = self.writer
-        obj = self.obj
-        index_label = self.index_label
-        cols = self.cols
-        has_mi_columns = self.has_mi_columns
-        header = self.header
-        encoded_labels = []
-
-        has_aliases = isinstance(header, (tuple, list, np.ndarray, Index))
-        if not (has_aliases or self.header):
-            return
-        if has_aliases:
-            if len(header) != len(cols):
-                raise ValueError(('Writing {ncols} cols but got {nalias} '
-                                 'aliases'.format(ncols=len(cols),
-                                                  nalias=len(header))))
-            else:
-                write_cols = header
-        else:
-            write_cols = cols
-
-        if self.index:
-            # should write something for index label
-            if index_label is not False:
-                if index_label is None:
-                    if isinstance(obj.index, MultiIndex):
-                        index_label = []
-                        for i, name in enumerate(obj.index.names):
-                            if name is None:
-                                name = ''
-                            index_label.append(name)
-                    else:
-                        index_label = obj.index.name
-                        if index_label is None:
-                            index_label = ['']
-                        else:
-                            index_label = [index_label]
-                elif not isinstance(index_label,
-                                    (list, tuple, np.ndarray, Index)):
-                    # given a string for a DF with Index
-                    index_label = [index_label]
-
-                encoded_labels = list(index_label)
-            else:
-                encoded_labels = []
-
-        if not has_mi_columns or has_aliases:
-            encoded_labels += list(write_cols)
-            writer.writerow(encoded_labels)
-        else:
-            # write out the mi
-            columns = obj.columns
-
-            # write out the names for each level, then ALL of the values for
-            # each level
-            for i in range(columns.nlevels):
-
-                # we need at least 1 index column to write our col names
-                col_line = []
-                if self.index:
-
-                    # name is the first column
-                    col_line.append(columns.names[i])
-
-                    if isinstance(index_label, list) and len(index_label) > 1:
-                        col_line.extend([''] * (len(index_label) - 1))
-
-                col_line.extend(columns._get_level_values(i))
-
-                writer.writerow(col_line)
-
-            # Write out the index line if it's not empty.
-            # Otherwise, we will print out an extraneous
-            # blank line between the mi and the data rows.
-            if encoded_labels and set(encoded_labels) != set(['']):
-                encoded_labels.extend([''] * len(columns))
-                writer.writerow(encoded_labels)
-
-    def _save(self):
-
-        self._save_header()
-
-        nrows = len(self.data_index)
-
-        # write in chunksize bites
-        chunksize = self.chunksize
-        chunks = int(nrows / chunksize) + 1
-
-        for i in range(chunks):
-            start_i = i * chunksize
-            end_i = min((i + 1) * chunksize, nrows)
-            if start_i >= end_i:
-                break
-
-            self._save_chunk(start_i, end_i)
-
-    def _save_chunk(self, start_i, end_i):
-
-        data_index = self.data_index
-
-        # create the data for a chunk
-        slicer = slice(start_i, end_i)
-        for i in range(len(self.blocks)):
-            b = self.blocks[i]
-            d = b.to_native_types(slicer=slicer, na_rep=self.na_rep,
-                                  float_format=self.float_format,
-                                  decimal=self.decimal,
-                                  date_format=self.date_format,
-                                  quoting=self.quoting)
-
-            for col_loc, col in zip(b.mgr_locs, d):
-                # self.data is a preallocated list
-                self.data[col_loc] = col
-
-        ix = data_index.to_native_types(slicer=slicer, na_rep=self.na_rep,
-                                        float_format=self.float_format,
-                                        decimal=self.decimal,
-                                        date_format=self.date_format,
-                                        quoting=self.quoting)
-
-        libwriters.write_csv_rows(self.data, ix, self.nlevels,
-                                  self.cols, self.writer)
-
-
-=======
->>>>>>> 92c29106
 # ----------------------------------------------------------------------
 # Array formatters
 
