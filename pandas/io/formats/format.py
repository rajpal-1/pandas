"""
Internal module for formatting output data in csv, html,
and latex files. This module also applies to display formatting.
"""

from contextlib import contextmanager
from csv import QUOTE_NONE, QUOTE_NONNUMERIC
from datetime import tzinfo
import decimal
from functools import partial
from io import StringIO
import math
import re
from shutil import get_terminal_size
from typing import (
    IO,
    TYPE_CHECKING,
    Any,
    Callable,
    Dict,
    Iterable,
    List,
    Mapping,
    Optional,
    Sequence,
    Tuple,
    Type,
    Union,
    cast,
)
from unicodedata import east_asian_width

import numpy as np

from pandas._config.config import get_option, set_option

from pandas._libs import lib
from pandas._libs.missing import NA
from pandas._libs.tslib import format_array_from_datetime
from pandas._libs.tslibs import NaT, Timedelta, Timestamp, iNaT
from pandas._libs.tslibs.nattype import NaTType
from pandas._typing import (
    CompressionOptions,
    FilePathOrBuffer,
    IndexLabel,
    Label,
    StorageOptions,
)

from pandas.core.dtypes.common import (
    is_categorical_dtype,
    is_complex_dtype,
    is_datetime64_dtype,
    is_datetime64tz_dtype,
    is_extension_array_dtype,
    is_float,
    is_float_dtype,
    is_integer,
    is_integer_dtype,
    is_list_like,
    is_numeric_dtype,
    is_scalar,
    is_timedelta64_dtype,
)
from pandas.core.dtypes.missing import isna, notna

from pandas.core.arrays.datetimes import DatetimeArray
from pandas.core.arrays.timedeltas import TimedeltaArray
from pandas.core.base import PandasObject
import pandas.core.common as com
from pandas.core.construction import extract_array
from pandas.core.indexes.api import Index, MultiIndex, PeriodIndex, ensure_index
from pandas.core.indexes.datetimes import DatetimeIndex
from pandas.core.indexes.timedeltas import TimedeltaIndex
from pandas.core.reshape.concat import concat

from pandas.io.common import stringify_path
from pandas.io.formats.printing import adjoin, justify, pprint_thing

if TYPE_CHECKING:
    from pandas import Categorical, DataFrame, Series

FormattersType = Union[
    List[Callable], Tuple[Callable, ...], Mapping[Union[str, int], Callable]
]
FloatFormatType = Union[str, Callable, "EngFormatter"]
ColspaceType = Mapping[Label, Union[str, int]]
ColspaceArgType = Union[
    str, int, Sequence[Union[str, int]], Mapping[Label, Union[str, int]]
]

common_docstring = """
        Parameters
        ----------
        buf : str, Path or StringIO-like, optional, default None
            Buffer to write to. If None, the output is returned as a string.
        columns : sequence, optional, default None
            The subset of columns to write. Writes all columns by default.
        col_space : %(col_space_type)s, optional
            %(col_space)s.
        header : %(header_type)s, optional
            %(header)s.
        index : bool, optional, default True
            Whether to print index (row) labels.
        na_rep : str, optional, default 'NaN'
            String representation of NAN to use.
        formatters : list, tuple or dict of one-param. functions, optional
            Formatter functions to apply to columns' elements by position or
            name.
            The result of each function must be a unicode string.
            List/tuple must be of length equal to the number of columns.
        float_format : one-parameter function, optional, default None
            Formatter function to apply to columns' elements if they are
            floats. The result of this function must be a unicode string.
        sparsify : bool, optional, default True
            Set to False for a DataFrame with a hierarchical index to print
            every multiindex key at each row.
        index_names : bool, optional, default True
            Prints the names of the indexes.
        justify : str, default None
            How to justify the column labels. If None uses the option from
            the print configuration (controlled by set_option), 'right' out
            of the box. Valid values are

            * left
            * right
            * center
            * justify
            * justify-all
            * start
            * end
            * inherit
            * match-parent
            * initial
            * unset.
        max_rows : int, optional
            Maximum number of rows to display in the console.
        min_rows : int, optional
            The number of rows to display in the console in a truncated repr
            (when number of rows is above `max_rows`).
        max_cols : int, optional
            Maximum number of columns to display in the console.
        show_dimensions : bool, default False
            Display DataFrame dimensions (number of rows by number of columns).
        decimal : str, default '.'
            Character recognized as decimal separator, e.g. ',' in Europe.
    """

_VALID_JUSTIFY_PARAMETERS = (
    "left",
    "right",
    "center",
    "justify",
    "justify-all",
    "start",
    "end",
    "inherit",
    "match-parent",
    "initial",
    "unset",
)

return_docstring = """
        Returns
        -------
        str or None
            If buf is None, returns the result as a string. Otherwise returns
            None.
    """


class CategoricalFormatter:
    def __init__(
        self,
        categorical: "Categorical",
        buf: Optional[IO[str]] = None,
        length: bool = True,
        na_rep: str = "NaN",
        footer: bool = True,
    ):
        self.categorical = categorical
        self.buf = buf if buf is not None else StringIO("")
        self.na_rep = na_rep
        self.length = length
        self.footer = footer
        self.quoting = QUOTE_NONNUMERIC

    def _get_footer(self) -> str:
        footer = ""

        if self.length:
            if footer:
                footer += ", "
            footer += f"Length: {len(self.categorical)}"

        level_info = self.categorical._repr_categories_info()

        # Levels are added in a newline
        if footer:
            footer += "\n"
        footer += level_info

        return str(footer)

    def _get_formatted_values(self) -> List[str]:
        return format_array(
            self.categorical._internal_get_values(),
            None,
            float_format=None,
            na_rep=self.na_rep,
            quoting=self.quoting,
        )

    def to_string(self) -> str:
        categorical = self.categorical

        if len(categorical) == 0:
            if self.footer:
                return self._get_footer()
            else:
                return ""

        fmt_values = self._get_formatted_values()

        fmt_values = [i.strip() for i in fmt_values]
        values = ", ".join(fmt_values)
        result = ["[" + values + "]"]
        if self.footer:
            footer = self._get_footer()
            if footer:
                result.append(footer)

        return str("\n".join(result))


class SeriesFormatter:
    def __init__(
        self,
        series: "Series",
        buf: Optional[IO[str]] = None,
        length: Union[bool, str] = True,
        header: bool = True,
        index: bool = True,
        na_rep: str = "NaN",
        name: bool = False,
        float_format: Optional[str] = None,
        dtype: bool = True,
        max_rows: Optional[int] = None,
        min_rows: Optional[int] = None,
    ):
        self.series = series
        self.buf = buf if buf is not None else StringIO()
        self.name = name
        self.na_rep = na_rep
        self.header = header
        self.length = length
        self.index = index
        self.max_rows = max_rows
        self.min_rows = min_rows

        if float_format is None:
            float_format = get_option("display.float_format")
        self.float_format = float_format
        self.dtype = dtype
        self.adj = get_adjustment()

        self._chk_truncate()

    def _chk_truncate(self) -> None:
        self.tr_row_num: Optional[int]

        min_rows = self.min_rows
        max_rows = self.max_rows
        # truncation determined by max_rows, actual truncated number of rows
        # used below by min_rows
        is_truncated_vertically = max_rows and (len(self.series) > max_rows)
        series = self.series
        if is_truncated_vertically:
            max_rows = cast(int, max_rows)
            if min_rows:
                # if min_rows is set (not None or 0), set max_rows to minimum
                # of both
                max_rows = min(min_rows, max_rows)
            if max_rows == 1:
                row_num = max_rows
                series = series.iloc[:max_rows]
            else:
                row_num = max_rows // 2
                series = concat((series.iloc[:row_num], series.iloc[-row_num:]))
            self.tr_row_num = row_num
        else:
            self.tr_row_num = None
        self.tr_series = series
        self.is_truncated_vertically = is_truncated_vertically

    def _get_footer(self) -> str:
        name = self.series.name
        footer = ""

        if getattr(self.series.index, "freq", None) is not None:
            assert isinstance(
                self.series.index, (DatetimeIndex, PeriodIndex, TimedeltaIndex)
            )
            footer += f"Freq: {self.series.index.freqstr}"

        if self.name is not False and name is not None:
            if footer:
                footer += ", "

            series_name = pprint_thing(name, escape_chars=("\t", "\r", "\n"))
            footer += f"Name: {series_name}"

        if self.length is True or (
            self.length == "truncate" and self.is_truncated_vertically
        ):
            if footer:
                footer += ", "
            footer += f"Length: {len(self.series)}"

        if self.dtype is not False and self.dtype is not None:
            dtype_name = getattr(self.tr_series.dtype, "name", None)
            if dtype_name:
                if footer:
                    footer += ", "
                footer += f"dtype: {pprint_thing(dtype_name)}"

        # level infos are added to the end and in a new line, like it is done
        # for Categoricals
        if is_categorical_dtype(self.tr_series.dtype):
            level_info = self.tr_series._values._repr_categories_info()
            if footer:
                footer += "\n"
            footer += level_info

        return str(footer)

    def _get_formatted_index(self) -> Tuple[List[str], bool]:
        index = self.tr_series.index

        if isinstance(index, MultiIndex):
            have_header = any(name for name in index.names)
            fmt_index = index.format(names=True)
        else:
            have_header = index.name is not None
            fmt_index = index.format(name=True)
        return fmt_index, have_header

    def _get_formatted_values(self) -> List[str]:
        return format_array(
            self.tr_series._values,
            None,
            float_format=self.float_format,
            na_rep=self.na_rep,
            leading_space=self.index,
        )

    def to_string(self) -> str:
        series = self.tr_series
        footer = self._get_footer()

        if len(series) == 0:
            return f"{type(self.series).__name__}([], {footer})"

        fmt_index, have_header = self._get_formatted_index()
        fmt_values = self._get_formatted_values()

        if self.is_truncated_vertically:
            n_header_rows = 0
            row_num = self.tr_row_num
            row_num = cast(int, row_num)
            width = self.adj.len(fmt_values[row_num - 1])
            if width > 3:
                dot_str = "..."
            else:
                dot_str = ".."
            # Series uses mode=center because it has single value columns
            # DataFrame uses mode=left
            dot_str = self.adj.justify([dot_str], width, mode="center")[0]
            fmt_values.insert(row_num + n_header_rows, dot_str)
            fmt_index.insert(row_num + 1, "")

        if self.index:
            result = self.adj.adjoin(3, *[fmt_index[1:], fmt_values])
        else:
            result = self.adj.adjoin(3, fmt_values)

        if self.header and have_header:
            result = fmt_index[0] + "\n" + result

        if footer:
            result += "\n" + footer

        return str("".join(result))


class TextAdjustment:
    def __init__(self):
        self.encoding = get_option("display.encoding")

    def len(self, text: str) -> int:
        return len(text)

    def justify(self, texts: Any, max_len: int, mode: str = "right") -> List[str]:
        return justify(texts, max_len, mode=mode)

    def adjoin(self, space: int, *lists, **kwargs) -> str:
        return adjoin(space, *lists, strlen=self.len, justfunc=self.justify, **kwargs)


class EastAsianTextAdjustment(TextAdjustment):
    def __init__(self):
        super().__init__()
        if get_option("display.unicode.ambiguous_as_wide"):
            self.ambiguous_width = 2
        else:
            self.ambiguous_width = 1

        # Definition of East Asian Width
        # https://unicode.org/reports/tr11/
        # Ambiguous width can be changed by option
        self._EAW_MAP = {"Na": 1, "N": 1, "W": 2, "F": 2, "H": 1}

    def len(self, text: str) -> int:
        """
        Calculate display width considering unicode East Asian Width
        """
        if not isinstance(text, str):
            return len(text)

        return sum(
            self._EAW_MAP.get(east_asian_width(c), self.ambiguous_width) for c in text
        )

    def justify(
        self, texts: Iterable[str], max_len: int, mode: str = "right"
    ) -> List[str]:
        # re-calculate padding space per str considering East Asian Width
        def _get_pad(t):
            return max_len - self.len(t) + len(t)

        if mode == "left":
            return [x.ljust(_get_pad(x)) for x in texts]
        elif mode == "center":
            return [x.center(_get_pad(x)) for x in texts]
        else:
            return [x.rjust(_get_pad(x)) for x in texts]


def get_adjustment() -> TextAdjustment:
    use_east_asian_width = get_option("display.unicode.east_asian_width")
    if use_east_asian_width:
        return EastAsianTextAdjustment()
    else:
        return TextAdjustment()


class DataFrameFormatter:
    """Class for processing dataframe formatting options and data."""

    __doc__ = __doc__ if __doc__ else ""
    __doc__ += common_docstring + return_docstring

    def __init__(
        self,
        frame: "DataFrame",
        columns: Optional[Sequence[str]] = None,
        col_space: Optional[ColspaceArgType] = None,
        header: Union[bool, Sequence[str]] = True,
        index: bool = True,
        na_rep: str = "NaN",
        formatters: Optional[FormattersType] = None,
        justify: Optional[str] = None,
        float_format: Optional[FloatFormatType] = None,
        sparsify: Optional[bool] = None,
        index_names: bool = True,
        max_rows: Optional[int] = None,
        min_rows: Optional[int] = None,
        max_cols: Optional[int] = None,
        show_dimensions: Union[bool, str] = False,
        decimal: str = ".",
        bold_rows: bool = False,
        escape: bool = True,
    ):
        self.frame = frame
        self.columns = self._initialize_columns(columns)
        self.col_space = self._initialize_colspace(col_space)
        self.header = header
        self.index = index
        self.na_rep = na_rep
        self.formatters = self._initialize_formatters(formatters)
        self.justify = self._initialize_justify(justify)
        self.float_format = float_format
        self.sparsify = self._initialize_sparsify(sparsify)
        self.show_index_names = index_names
        self.decimal = decimal
        self.bold_rows = bold_rows
        self.escape = escape
        self.max_rows = max_rows
        self.min_rows = min_rows
        self.max_cols = max_cols
        self.show_dimensions = show_dimensions

        self.max_cols_fitted = self._calc_max_cols_fitted()
        self.max_rows_fitted = self._calc_max_rows_fitted()

        self.tr_frame = self.frame
        self.truncate()
        self.adj = get_adjustment()

    def get_strcols(self) -> List[List[str]]:
        """
        Render a DataFrame to a list of columns (as lists of strings).
        """
        strcols = self._get_strcols_without_index()

        if self.index:
            str_index = self._get_formatted_index(self.tr_frame)
            strcols.insert(0, str_index)

        return strcols

    @property
    def should_show_dimensions(self) -> bool:
        return self.show_dimensions is True or (
            self.show_dimensions == "truncate" and self.is_truncated
        )

    @property
    def is_truncated(self) -> bool:
        return bool(self.is_truncated_horizontally or self.is_truncated_vertically)

    @property
    def is_truncated_horizontally(self) -> bool:
        return bool(self.max_cols_fitted and (len(self.columns) > self.max_cols_fitted))

    @property
    def is_truncated_vertically(self) -> bool:
        return bool(self.max_rows_fitted and (len(self.frame) > self.max_rows_fitted))

    @property
    def dimensions_info(self) -> str:
        return f"\n\n[{len(self.frame)} rows x {len(self.frame.columns)} columns]"

    @property
    def has_index_names(self) -> bool:
        return _has_names(self.frame.index)

    @property
    def has_column_names(self) -> bool:
        return _has_names(self.frame.columns)

    @property
    def show_row_idx_names(self) -> bool:
        return all((self.has_index_names, self.index, self.show_index_names))

    @property
    def show_col_idx_names(self) -> bool:
        return all((self.has_column_names, self.show_index_names, self.header))

    @property
    def max_rows_displayed(self) -> int:
        return min(self.max_rows or len(self.frame), len(self.frame))

    def _initialize_sparsify(self, sparsify: Optional[bool]) -> bool:
        if sparsify is None:
            return get_option("display.multi_sparse")
        return sparsify

    def _initialize_formatters(
        self, formatters: Optional[FormattersType]
    ) -> FormattersType:
        if formatters is None:
            return {}
        elif len(self.frame.columns) == len(formatters) or isinstance(formatters, dict):
            return formatters
        else:
            raise ValueError(
                f"Formatters length({len(formatters)}) should match "
                f"DataFrame number of columns({len(self.frame.columns)})"
            )

    def _initialize_justify(self, justify: Optional[str]) -> str:
        if justify is None:
            return get_option("display.colheader_justify")
        else:
            return justify

    def _initialize_columns(self, columns: Optional[Sequence[str]]) -> Index:
        if columns is not None:
            cols = ensure_index(columns)
            self.frame = self.frame[cols]
            return cols
        else:
            return self.frame.columns

    def _initialize_colspace(
        self, col_space: Optional[ColspaceArgType]
    ) -> ColspaceType:
        result: ColspaceType

        if col_space is None:
            result = {}
        elif isinstance(col_space, (int, str)):
            result = {"": col_space}
            result.update({column: col_space for column in self.frame.columns})
        elif isinstance(col_space, Mapping):
            for column in col_space.keys():
                if column not in self.frame.columns and column != "":
                    raise ValueError(
                        f"Col_space is defined for an unknown column: {column}"
                    )
            result = col_space
        else:
            if len(self.frame.columns) != len(col_space):
                raise ValueError(
                    f"Col_space length({len(col_space)}) should match "
                    f"DataFrame number of columns({len(self.frame.columns)})"
                )
            result = dict(zip(self.frame.columns, col_space))
        return result

    def _calc_max_cols_fitted(self) -> Optional[int]:
        """Number of columns fitting the screen."""
        if not self._is_in_terminal():
            return self.max_cols

        width, _ = get_terminal_size()
        if self._is_screen_narrow(width):
            return width
        else:
            return self.max_cols

    def _calc_max_rows_fitted(self) -> Optional[int]:
        """Number of rows with data fitting the screen."""
        if not self._is_in_terminal():
            return self.max_rows

        _, height = get_terminal_size()
        if self.max_rows == 0:
            # rows available to fill with actual data
            return height - self._get_number_of_auxillary_rows()

        max_rows: Optional[int]
        if self._is_screen_short(height):
            max_rows = height
        else:
            max_rows = self.max_rows

        if max_rows:
            if (len(self.frame) > max_rows) and self.min_rows:
                # if truncated, set max_rows showed to min_rows
                max_rows = min(self.min_rows, max_rows)
        return max_rows

    def _is_in_terminal(self) -> bool:
        """Check if the output is to be shown in terminal."""
        return bool(self.max_cols == 0 or self.max_rows == 0)

    def _is_screen_narrow(self, max_width) -> bool:
        return bool(self.max_cols == 0 and len(self.frame.columns) > max_width)

    def _is_screen_short(self, max_height) -> bool:
        return bool(self.max_rows == 0 and len(self.frame) > max_height)

    def _get_number_of_auxillary_rows(self) -> int:
        """Get number of rows occupied by prompt, dots and dimension info."""
        dot_row = 1
        prompt_row = 1
        num_rows = dot_row + prompt_row

        if self.show_dimensions:
            num_rows += len(self.dimensions_info.splitlines())

        if self.header:
            num_rows += 1

        return num_rows

    def truncate(self) -> None:
        """
        Check whether the frame should be truncated. If so, slice the frame up.
        """
        if self.is_truncated_horizontally:
            self._truncate_horizontally()

        if self.is_truncated_vertically:
            self._truncate_vertically()

    def _truncate_horizontally(self) -> None:
        """Remove columns, which are not to be displayed and adjust formatters.

        Attributes affected:
            - tr_frame
            - formatters
            - tr_col_num
        """
        assert self.max_cols_fitted is not None
        col_num = self.max_cols_fitted // 2
        if col_num >= 1:
            left = self.tr_frame.iloc[:, :col_num]
            right = self.tr_frame.iloc[:, -col_num:]
            self.tr_frame = concat((left, right), axis=1)

            # truncate formatter
            if isinstance(self.formatters, (list, tuple)):
                self.formatters = [
                    *self.formatters[:col_num],
                    *self.formatters[-col_num:],
                ]
        else:
            col_num = cast(int, self.max_cols)
            self.tr_frame = self.tr_frame.iloc[:, :col_num]
        self.tr_col_num = col_num

    def _truncate_vertically(self) -> None:
        """Remove rows, which are not to be displayed.

        Attributes affected:
            - tr_frame
            - tr_row_num
        """
        assert self.max_rows_fitted is not None
        row_num = self.max_rows_fitted // 2
        if row_num >= 1:
            head = self.tr_frame.iloc[:row_num, :]
            tail = self.tr_frame.iloc[-row_num:, :]
            self.tr_frame = concat((head, tail))
        else:
            row_num = cast(int, self.max_rows)
            self.tr_frame = self.tr_frame.iloc[:row_num, :]
        self.tr_row_num = row_num

    def _get_strcols_without_index(self) -> List[List[str]]:
        strcols: List[List[str]] = []

        if not is_list_like(self.header) and not self.header:
            for i, c in enumerate(self.tr_frame):
                fmt_values = self.format_col(i)
                fmt_values = _make_fixed_width(
                    strings=fmt_values,
                    justify=self.justify,
                    minimum=int(self.col_space.get(c, 0)),
                    adj=self.adj,
                )
                strcols.append(fmt_values)
            return strcols

        if is_list_like(self.header):
            # cast here since can't be bool if is_list_like
            self.header = cast(List[str], self.header)
            if len(self.header) != len(self.columns):
                raise ValueError(
                    f"Writing {len(self.columns)} cols "
                    f"but got {len(self.header)} aliases"
                )
            str_columns = [[label] for label in self.header]
        else:
            str_columns = self._get_formatted_column_labels(self.tr_frame)

        if self.show_row_idx_names:
            for x in str_columns:
                x.append("")

        for i, c in enumerate(self.tr_frame):
            cheader = str_columns[i]
            header_colwidth = max(
                int(self.col_space.get(c, 0)), *(self.adj.len(x) for x in cheader)
            )
            fmt_values = self.format_col(i)
            fmt_values = _make_fixed_width(
                fmt_values, self.justify, minimum=header_colwidth, adj=self.adj
            )

            max_len = max(max(self.adj.len(x) for x in fmt_values), header_colwidth)
            cheader = self.adj.justify(cheader, max_len, mode=self.justify)
            strcols.append(cheader + fmt_values)

        return strcols

<<<<<<< HEAD
    def format_col(self, i: int) -> List[str]:
=======
    def _get_strcols(self) -> List[List[str]]:
        strcols = self._get_strcols_without_index()

        str_index = self._get_formatted_index(self.tr_frame)
        if self.index:
            strcols.insert(0, str_index)

        return strcols

    def _to_str_columns(self) -> List[List[str]]:
        """
        Render a DataFrame to a list of columns (as lists of strings).
        """
        strcols = self._get_strcols()

        if self.is_truncated:
            strcols = self._insert_dot_separators(strcols)

        return strcols

    def _insert_dot_separators(self, strcols: List[List[str]]) -> List[List[str]]:
        str_index = self._get_formatted_index(self.tr_frame)
        index_length = len(str_index)

        if self.is_truncated_horizontally:
            strcols = self._insert_dot_separator_horizontal(strcols, index_length)

        if self.is_truncated_vertically:
            strcols = self._insert_dot_separator_vertical(strcols, index_length)

        return strcols

    def _insert_dot_separator_horizontal(
        self, strcols: List[List[str]], index_length: int
    ) -> List[List[str]]:
        strcols.insert(self.tr_col_num + 1, [" ..."] * index_length)
        return strcols

    def _insert_dot_separator_vertical(
        self, strcols: List[List[str]], index_length: int
    ) -> List[List[str]]:
        n_header_rows = index_length - len(self.tr_frame)
        row_num = self.tr_row_num
        for ix, col in enumerate(strcols):
            cwidth = self.adj.len(col[row_num])

            if self.is_truncated_horizontally:
                is_dot_col = ix == self.tr_col_num + 1
            else:
                is_dot_col = False

            if cwidth > 3 or is_dot_col:
                dots = "..."
            else:
                dots = ".."

            if ix == 0:
                dot_mode = "left"
            elif is_dot_col:
                cwidth = 4
                dot_mode = "right"
            else:
                dot_mode = "right"

            dot_str = self.adj.justify([dots], cwidth, mode=dot_mode)[0]
            col.insert(row_num + n_header_rows, dot_str)
        return strcols

    def write_result(self, buf: IO[str]) -> None:
        """
        Render a DataFrame to a console-friendly tabular output.
        """
        text = self._get_string_representation()

        buf.writelines(text)

        if self.should_show_dimensions:
            buf.write(self._dimensions_info)

    @property
    def _dimensions_info(self) -> str:
        return f"\n\n[{len(self.frame)} rows x {len(self.frame.columns)} columns]"

    def _get_string_representation(self) -> str:
        if self.frame.empty:
            info_line = (
                f"Empty {type(self.frame).__name__}\n"
                f"Columns: {pprint_thing(self.frame.columns)}\n"
                f"Index: {pprint_thing(self.frame.index)}"
            )
            return info_line

        strcols = self._to_str_columns()

        if self.line_width is None:
            # no need to wrap around just print the whole frame
            return self.adj.adjoin(1, *strcols)

        if self.max_cols is None or self.max_cols > 0:
            # need to wrap around
            return self._join_multiline(*strcols)

        # max_cols == 0. Try to fit frame to terminal
        return self._fit_strcols_to_terminal_width(strcols)

    def _fit_strcols_to_terminal_width(self, strcols) -> str:
        from pandas import Series

        lines = self.adj.adjoin(1, *strcols).split("\n")
        max_len = Series(lines).str.len().max()
        # plus truncate dot col
        width, _ = get_terminal_size()
        dif = max_len - width
        # '+ 1' to avoid too wide repr (GH PR #17023)
        adj_dif = dif + 1
        col_lens = Series([Series(ele).apply(len).max() for ele in strcols])
        n_cols = len(col_lens)
        counter = 0
        while adj_dif > 0 and n_cols > 1:
            counter += 1
            mid = int(round(n_cols / 2.0))
            mid_ix = col_lens.index[mid]
            col_len = col_lens[mid_ix]
            # adjoin adds one
            adj_dif -= col_len + 1
            col_lens = col_lens.drop(mid_ix)
            n_cols = len(col_lens)

        # subtract index column
        max_cols_fitted = n_cols - self.index
        # GH-21180. Ensure that we print at least two.
        max_cols_fitted = max(max_cols_fitted, 2)
        self.max_cols_fitted = max_cols_fitted

        # Call again _truncate to cut frame appropriately
        # and then generate string representation
        self._truncate()
        strcols = self._to_str_columns()
        return self.adj.adjoin(1, *strcols)

    def _join_multiline(self, *args) -> str:
        lwidth = self.line_width
        adjoin_width = 1
        strcols = list(args)
        if self.index:
            idx = strcols.pop(0)
            lwidth -= np.array([self.adj.len(x) for x in idx]).max() + adjoin_width

        col_widths = [
            np.array([self.adj.len(x) for x in col]).max() if len(col) > 0 else 0
            for col in strcols
        ]

        assert lwidth is not None
        col_bins = _binify(col_widths, lwidth)
        nbins = len(col_bins)

        if self.is_truncated_vertically:
            assert self.max_rows_fitted is not None
            nrows = self.max_rows_fitted + 1
        else:
            nrows = len(self.frame)

        str_lst = []
        start = 0
        for i, end in enumerate(col_bins):
            row = strcols[start:end]
            if self.index:
                row.insert(0, idx)
            if nbins > 1:
                if end <= len(strcols) and i < nbins - 1:
                    row.append([" \\"] + ["  "] * (nrows - 1))
                else:
                    row.append([" "] * nrows)
            str_lst.append(self.adj.adjoin(adjoin_width, *row))
            start = end
        return "\n\n".join(str_lst)

    def to_string(
        self,
        buf: Optional[FilePathOrBuffer[str]] = None,
        encoding: Optional[str] = None,
    ) -> Optional[str]:
        return self.get_result(buf=buf, encoding=encoding)

    def to_latex(
        self,
        buf: Optional[FilePathOrBuffer[str]] = None,
        column_format: Optional[str] = None,
        longtable: bool = False,
        encoding: Optional[str] = None,
        multicolumn: bool = False,
        multicolumn_format: Optional[str] = None,
        multirow: bool = False,
        caption: Optional[Union[str, Tuple[str, str]]] = None,
        label: Optional[str] = None,
        position: Optional[str] = None,
    ) -> Optional[str]:
        """
        Render a DataFrame to a LaTeX tabular/longtable environment output.
        """
        from pandas.io.formats.latex import LatexFormatter

        latex_formatter = LatexFormatter(
            self,
            longtable=longtable,
            column_format=column_format,
            multicolumn=multicolumn,
            multicolumn_format=multicolumn_format,
            multirow=multirow,
            caption=caption,
            label=label,
            position=position,
        )
        return latex_formatter.get_result(buf=buf, encoding=encoding)

    def _format_col(self, i: int) -> List[str]:
>>>>>>> de5349a4
        frame = self.tr_frame
        formatter = self._get_formatter(i)
        return format_array(
            frame.iloc[:, i]._values,
            formatter,
            float_format=self.float_format,
            na_rep=self.na_rep,
            space=self.col_space.get(frame.columns[i]),
            decimal=self.decimal,
            leading_space=self.index,
        )

    def _get_formatter(self, i: Union[str, int]) -> Optional[Callable]:
        if isinstance(self.formatters, (list, tuple)):
            if is_integer(i):
                i = cast(int, i)
                return self.formatters[i]
            else:
                return None
        else:
            if is_integer(i) and i not in self.columns:
                i = self.columns[i]
            return self.formatters.get(i, None)

    def _get_formatted_column_labels(self, frame: "DataFrame") -> List[List[str]]:
        from pandas.core.indexes.multi import sparsify_labels

        columns = frame.columns

        if isinstance(columns, MultiIndex):
            fmt_columns = columns.format(sparsify=False, adjoin=False)
            fmt_columns = list(zip(*fmt_columns))
            dtypes = self.frame.dtypes._values

            # if we have a Float level, they don't use leading space at all
            restrict_formatting = any(l.is_floating for l in columns.levels)
            need_leadsp = dict(zip(fmt_columns, map(is_numeric_dtype, dtypes)))

            def space_format(x, y):
                if (
                    y not in self.formatters
                    and need_leadsp[x]
                    and not restrict_formatting
                ):
                    return " " + y
                return y

            str_columns = list(
                zip(*[[space_format(x, y) for y in x] for x in fmt_columns])
            )
            if self.sparsify and len(str_columns):
                str_columns = sparsify_labels(str_columns)

            str_columns = [list(x) for x in zip(*str_columns)]
        else:
            fmt_columns = columns.format()
            dtypes = self.frame.dtypes
            need_leadsp = dict(zip(fmt_columns, map(is_numeric_dtype, dtypes)))
            str_columns = [
                [" " + x if not self._get_formatter(i) and need_leadsp[x] else x]
                for i, (col, x) in enumerate(zip(columns, fmt_columns))
            ]
        # self.str_columns = str_columns
        return str_columns

    def _get_formatted_index(self, frame: "DataFrame") -> List[str]:
        # Note: this is only used by to_string() and to_latex(), not by
        # to_html(). so safe to cast col_space here.
        col_space = {k: cast(int, v) for k, v in self.col_space.items()}
        index = frame.index
        columns = frame.columns
        fmt = self._get_formatter("__index__")

        if isinstance(index, MultiIndex):
            fmt_index = index.format(
                sparsify=self.sparsify,
                adjoin=False,
                names=self.show_row_idx_names,
                formatter=fmt,
            )
        else:
            fmt_index = [index.format(name=self.show_row_idx_names, formatter=fmt)]

        fmt_index = [
            tuple(
                _make_fixed_width(
                    list(x), justify="left", minimum=col_space.get("", 0), adj=self.adj
                )
            )
            for x in fmt_index
        ]

        adjoined = self.adj.adjoin(1, *fmt_index).split("\n")

        # empty space for columns
        if self.show_col_idx_names:
            col_header = [str(x) for x in self._get_column_name_list()]
        else:
            col_header = [""] * columns.nlevels

        if self.header:
            return col_header + adjoined
        else:
            return adjoined

    def _get_column_name_list(self) -> List[str]:
        names: List[str] = []
        columns = self.frame.columns
        if isinstance(columns, MultiIndex):
            names.extend("" if name is None else name for name in columns.names)
        else:
            names.append("" if columns.name is None else columns.name)
        return names


class DataFrameRenderer:
    """Class for creating dataframe output in multiple formats.

    Called in pandas.core.generic.NDFrame:
        - to_csv
        - to_latex

    Called in pandas.core.frame.DataFrame:
        - to_html
        - to_string

    Parameters
    ----------
    fmt : DataFrameFormatter
        Formatter with the formating options.
    """

    def __init__(self, fmt: DataFrameFormatter):
        self.fmt = fmt

    def to_latex(
        self,
        buf: Optional[FilePathOrBuffer[str]] = None,
        column_format: Optional[str] = None,
        longtable: bool = False,
        encoding: Optional[str] = None,
        multicolumn: bool = False,
        multicolumn_format: Optional[str] = None,
        multirow: bool = False,
        caption: Optional[str] = None,
        label: Optional[str] = None,
        position: Optional[str] = None,
    ) -> Optional[str]:
        """
        Render a DataFrame to a LaTeX tabular/longtable environment output.
        """
        from pandas.io.formats.latex import LatexFormatter

        latex_formatter = LatexFormatter(
            self.fmt,
            longtable=longtable,
            column_format=column_format,
            multicolumn=multicolumn,
            multicolumn_format=multicolumn_format,
            multirow=multirow,
            caption=caption,
            label=label,
            position=position,
        )
        string = latex_formatter.to_string()
        return save_to_buffer(string, buf=buf, encoding=encoding)

    def to_html(
        self,
        buf: Optional[FilePathOrBuffer[str]] = None,
        encoding: Optional[str] = None,
        classes: Optional[Union[str, List, Tuple]] = None,
        notebook: bool = False,
        border: Optional[int] = None,
        table_id: Optional[str] = None,
        render_links: bool = False,
    ) -> Optional[str]:
        """
        Render a DataFrame to a html table.

        Parameters
        ----------
        buf : str, Path or StringIO-like, optional, default None
            Buffer to write to. If None, the output is returned as a string.
        encoding : str, default “utf-8”
            Set character encoding.
        classes : str or list-like
            classes to include in the `class` attribute of the opening
            ``<table>`` tag, in addition to the default "dataframe".
        notebook : {True, False}, optional, default False
            Whether the generated HTML is for IPython Notebook.
        border : int
            A ``border=border`` attribute is included in the opening
            ``<table>`` tag. Default ``pd.options.display.html.border``.
        table_id : str, optional
            A css id is included in the opening `<table>` tag if specified.
        render_links : bool, default False
            Convert URLs to HTML links.
        """
        from pandas.io.formats.html import HTMLFormatter, NotebookFormatter

        Klass = NotebookFormatter if notebook else HTMLFormatter

        html_formatter = Klass(
            self.fmt,
            classes=classes,
            border=border,
            table_id=table_id,
            render_links=render_links,
        )
        string = html_formatter.to_string()
        return save_to_buffer(string, buf=buf, encoding=encoding)

    def to_string(
        self,
        buf: Optional[FilePathOrBuffer[str]] = None,
        encoding: Optional[str] = None,
        line_width: Optional[int] = None,
    ) -> Optional[str]:
        """
        Render a DataFrame to a console-friendly tabular output.

        Parameters
        ----------
        buf : str, Path or StringIO-like, optional, default None
            Buffer to write to. If None, the output is returned as a string.
        encoding: str, default “utf-8”
            Set character encoding.
        line_width : int, optional
            Width to wrap a line in characters.
        """
        from pandas.io.formats.string import StringFormatter

        string_formatter = StringFormatter(self.fmt, line_width=line_width)
        string = string_formatter.to_string()
        return save_to_buffer(string, buf=buf, encoding=encoding)

    def to_csv(
        self,
        path_or_buf: Optional[FilePathOrBuffer[str]] = None,
        encoding: Optional[str] = None,
        sep: str = ",",
        columns: Optional[Sequence[Label]] = None,
        index_label: Optional[IndexLabel] = None,
        mode: str = "w",
        compression: CompressionOptions = "infer",
        quoting: Optional[int] = None,
        quotechar: str = '"',
        line_terminator: Optional[str] = None,
        chunksize: Optional[int] = None,
        date_format: Optional[str] = None,
        doublequote: bool = True,
        escapechar: Optional[str] = None,
        errors: str = "strict",
        storage_options: StorageOptions = None,
    ) -> Optional[str]:
        """
        Render dataframe as comma-separated file.
        """
        from pandas.io.formats.csvs import CSVFormatter

        csv_formatter = CSVFormatter(
            path_or_buf=path_or_buf,
            line_terminator=line_terminator,
            sep=sep,
            encoding=encoding,
            errors=errors,
            compression=compression,
            quoting=quoting,
            cols=columns,
            index_label=index_label,
            mode=mode,
            chunksize=chunksize,
            quotechar=quotechar,
            date_format=date_format,
            doublequote=doublequote,
            escapechar=escapechar,
            storage_options=storage_options,
            formatter=self.fmt,
        )
        csv_formatter.save()

        if path_or_buf is None:
            assert isinstance(csv_formatter.path_or_buf, StringIO)
            return csv_formatter.path_or_buf.getvalue()

        return None


def save_to_buffer(
    string: str,
    buf: Optional[FilePathOrBuffer[str]] = None,
    encoding: Optional[str] = None,
) -> Optional[str]:
    """
    Perform serialization. Write to buf or return as string if buf is None.
    """
    with get_buffer(buf, encoding=encoding) as f:
        f.write(string)
        if buf is None:
            return f.getvalue()
        return None


@contextmanager
def get_buffer(buf: Optional[FilePathOrBuffer[str]], encoding: Optional[str] = None):
    """
    Context manager to open, yield and close buffer for filenames or Path-like
    objects, otherwise yield buf unchanged.
    """
    if buf is not None:
        buf = stringify_path(buf)
    else:
        buf = StringIO()

    if encoding is None:
        encoding = "utf-8"
    elif not isinstance(buf, str):
        raise ValueError("buf is not a file name and encoding is specified.")

    if hasattr(buf, "write"):
        yield buf
    elif isinstance(buf, str):
        with open(buf, "w", encoding=encoding, newline="") as f:
            # GH#30034 open instead of codecs.open prevents a file leak
            #  if we have an invalid encoding argument.
            # newline="" is needed to roundtrip correctly on
            #  windows test_to_latex_filename
            yield f
    else:
        raise TypeError("buf is not a file name and it has no write method")


# ----------------------------------------------------------------------
# Array formatters


def format_array(
    values: Any,
    formatter: Optional[Callable],
    float_format: Optional[FloatFormatType] = None,
    na_rep: str = "NaN",
    digits: Optional[int] = None,
    space: Optional[Union[str, int]] = None,
    justify: str = "right",
    decimal: str = ".",
    leading_space: Optional[bool] = True,
    quoting: Optional[int] = None,
) -> List[str]:
    """
    Format an array for printing.

    Parameters
    ----------
    values
    formatter
    float_format
    na_rep
    digits
    space
    justify
    decimal
    leading_space : bool, optional, default True
        Whether the array should be formatted with a leading space.
        When an array as a column of a Series or DataFrame, we do want
        the leading space to pad between columns.

        When formatting an Index subclass
        (e.g. IntervalIndex._format_native_types), we don't want the
        leading space since it should be left-aligned.

    Returns
    -------
    List[str]
    """
    fmt_klass: Type[GenericArrayFormatter]
    if is_datetime64_dtype(values.dtype):
        fmt_klass = Datetime64Formatter
    elif is_datetime64tz_dtype(values.dtype):
        fmt_klass = Datetime64TZFormatter
    elif is_timedelta64_dtype(values.dtype):
        fmt_klass = Timedelta64Formatter
    elif is_extension_array_dtype(values.dtype):
        fmt_klass = ExtensionArrayFormatter
    elif is_float_dtype(values.dtype) or is_complex_dtype(values.dtype):
        fmt_klass = FloatArrayFormatter
    elif is_integer_dtype(values.dtype):
        fmt_klass = IntArrayFormatter
    else:
        fmt_klass = GenericArrayFormatter

    if space is None:
        space = get_option("display.column_space")

    if float_format is None:
        float_format = get_option("display.float_format")

    if digits is None:
        digits = get_option("display.precision")

    fmt_obj = fmt_klass(
        values,
        digits=digits,
        na_rep=na_rep,
        float_format=float_format,
        formatter=formatter,
        space=space,
        justify=justify,
        decimal=decimal,
        leading_space=leading_space,
        quoting=quoting,
    )

    return fmt_obj.get_result()


class GenericArrayFormatter:
    def __init__(
        self,
        values: Any,
        digits: int = 7,
        formatter: Optional[Callable] = None,
        na_rep: str = "NaN",
        space: Union[str, int] = 12,
        float_format: Optional[FloatFormatType] = None,
        justify: str = "right",
        decimal: str = ".",
        quoting: Optional[int] = None,
        fixed_width: bool = True,
        leading_space: Optional[bool] = True,
    ):
        self.values = values
        self.digits = digits
        self.na_rep = na_rep
        self.space = space
        self.formatter = formatter
        self.float_format = float_format
        self.justify = justify
        self.decimal = decimal
        self.quoting = quoting
        self.fixed_width = fixed_width
        self.leading_space = leading_space

    def get_result(self) -> List[str]:
        fmt_values = self._format_strings()
        return _make_fixed_width(fmt_values, self.justify)

    def _format_strings(self) -> List[str]:
        if self.float_format is None:
            float_format = get_option("display.float_format")
            if float_format is None:
                precision = get_option("display.precision")
                float_format = lambda x: f"{x: .{precision:d}f}"
        else:
            float_format = self.float_format

        if self.formatter is not None:
            formatter = self.formatter
        else:
            quote_strings = self.quoting is not None and self.quoting != QUOTE_NONE
            formatter = partial(
                pprint_thing,
                escape_chars=("\t", "\r", "\n"),
                quote_strings=quote_strings,
            )

        def _format(x):
            if self.na_rep is not None and is_scalar(x) and isna(x):
                try:
                    # try block for np.isnat specifically
                    # determine na_rep if x is None or NaT-like
                    if x is None:
                        return "None"
                    elif x is NA:
                        return str(NA)
                    elif x is NaT or np.isnat(x):
                        return "NaT"
                except (TypeError, ValueError):
                    # np.isnat only handles datetime or timedelta objects
                    pass
                return self.na_rep
            elif isinstance(x, PandasObject):
                return str(x)
            else:
                # object dtype
                return str(formatter(x))

        vals = extract_array(self.values, extract_numpy=True)

        is_float_type = (
            lib.map_infer(vals, is_float)
            # vals may have 2 or more dimensions
            & np.all(notna(vals), axis=tuple(range(1, len(vals.shape))))
        )
        leading_space = self.leading_space
        if leading_space is None:
            leading_space = is_float_type.any()

        fmt_values = []
        for i, v in enumerate(vals):
            if not is_float_type[i] and leading_space:
                fmt_values.append(f" {_format(v)}")
            elif is_float_type[i]:
                fmt_values.append(float_format(v))
            else:
                if leading_space is False:
                    # False specifically, so that the default is
                    # to include a space if we get here.
                    tpl = "{v}"
                else:
                    tpl = " {v}"
                fmt_values.append(tpl.format(v=_format(v)))

        fmt_values = _trim_zeros_float(str_floats=fmt_values, decimal=".")

        return fmt_values


class FloatArrayFormatter(GenericArrayFormatter):
    def __init__(self, *args, **kwargs):
        super().__init__(*args, **kwargs)

        # float_format is expected to be a string
        # formatter should be used to pass a function
        if self.float_format is not None and self.formatter is None:
            # GH21625, GH22270
            self.fixed_width = False
            if callable(self.float_format):
                self.formatter = self.float_format
                self.float_format = None

    def _value_formatter(
        self,
        float_format: Optional[FloatFormatType] = None,
        threshold: Optional[Union[float, int]] = None,
    ) -> Callable:
        """Returns a function to be applied on each value to format it"""
        # the float_format parameter supersedes self.float_format
        if float_format is None:
            float_format = self.float_format

        # we are going to compose different functions, to first convert to
        # a string, then replace the decimal symbol, and finally chop according
        # to the threshold

        # when there is no float_format, we use str instead of '%g'
        # because str(0.0) = '0.0' while '%g' % 0.0 = '0'
        if float_format:

            def base_formatter(v):
                assert float_format is not None  # for mypy
                return float_format(value=v) if notna(v) else self.na_rep

        else:

            def base_formatter(v):
                return str(v) if notna(v) else self.na_rep

        if self.decimal != ".":

            def decimal_formatter(v):
                return base_formatter(v).replace(".", self.decimal, 1)

        else:
            decimal_formatter = base_formatter

        if threshold is None:
            return decimal_formatter

        def formatter(value):
            if notna(value):
                if abs(value) > threshold:
                    return decimal_formatter(value)
                else:
                    return decimal_formatter(0.0)
            else:
                return self.na_rep

        return formatter

    def get_result_as_array(self) -> np.ndarray:
        """
        Returns the float values converted into strings using
        the parameters given at initialisation, as a numpy array
        """
        if self.formatter is not None:
            return np.array([self.formatter(x) for x in self.values])

        if self.fixed_width:
            threshold = get_option("display.chop_threshold")
        else:
            threshold = None

        # if we have a fixed_width, we'll need to try different float_format
        def format_values_with(float_format):
            formatter = self._value_formatter(float_format, threshold)

            # default formatter leaves a space to the left when formatting
            # floats, must be consistent for left-justifying NaNs (GH #25061)
            if self.justify == "left":
                na_rep = " " + self.na_rep
            else:
                na_rep = self.na_rep

            # separate the wheat from the chaff
            values = self.values
            is_complex = is_complex_dtype(values)
            mask = isna(values)
            values = np.array(values, dtype="object")
            values[mask] = na_rep
            imask = (~mask).ravel()
            values.flat[imask] = np.array(
                [formatter(val) for val in values.ravel()[imask]]
            )

            if self.fixed_width:
                if is_complex:
                    result = _trim_zeros_complex(values, self.decimal)
                else:
                    result = _trim_zeros_float(values, self.decimal)
                return np.asarray(result, dtype="object")

            return values

        # There is a special default string when we are fixed-width
        # The default is otherwise to use str instead of a formatting string
        float_format: Optional[FloatFormatType]
        if self.float_format is None:
            if self.fixed_width:
                if self.leading_space is True:
                    fmt_str = "{value: .{digits:d}f}"
                else:
                    fmt_str = "{value:.{digits:d}f}"
                float_format = partial(fmt_str.format, digits=self.digits)
            else:
                float_format = self.float_format
        else:
            float_format = lambda value: self.float_format % value

        formatted_values = format_values_with(float_format)

        if not self.fixed_width:
            return formatted_values

        # we need do convert to engineering format if some values are too small
        # and would appear as 0, or if some values are too big and take too
        # much space

        if len(formatted_values) > 0:
            maxlen = max(len(x) for x in formatted_values)
            too_long = maxlen > self.digits + 6
        else:
            too_long = False

        with np.errstate(invalid="ignore"):
            abs_vals = np.abs(self.values)
            # this is pretty arbitrary for now
            # large values: more that 8 characters including decimal symbol
            # and first digit, hence > 1e6
            has_large_values = (abs_vals > 1e6).any()
            has_small_values = (
                (abs_vals < 10 ** (-self.digits)) & (abs_vals > 0)
            ).any()

        if has_small_values or (too_long and has_large_values):
            if self.leading_space is True:
                fmt_str = "{value: .{digits:d}e}"
            else:
                fmt_str = "{value:.{digits:d}e}"
            float_format = partial(fmt_str.format, digits=self.digits)
            formatted_values = format_values_with(float_format)

        return formatted_values

    def _format_strings(self) -> List[str]:
        # shortcut
        if self.formatter is not None:
            return [self.formatter(x) for x in self.values]

        return list(self.get_result_as_array())


class IntArrayFormatter(GenericArrayFormatter):
    def _format_strings(self) -> List[str]:
        if self.leading_space is False:
            formatter_str = lambda x: f"{x:d}".format(x=x)
        else:
            formatter_str = lambda x: f"{x: d}".format(x=x)
        formatter = self.formatter or formatter_str
        fmt_values = [formatter(x) for x in self.values]
        return fmt_values


class Datetime64Formatter(GenericArrayFormatter):
    def __init__(
        self,
        values: Union[np.ndarray, "Series", DatetimeIndex, DatetimeArray],
        nat_rep: str = "NaT",
        date_format: None = None,
        **kwargs,
    ):
        super().__init__(values, **kwargs)
        self.nat_rep = nat_rep
        self.date_format = date_format

    def _format_strings(self) -> List[str]:
        """ we by definition have DO NOT have a TZ """
        values = self.values

        if not isinstance(values, DatetimeIndex):
            values = DatetimeIndex(values)

        if self.formatter is not None and callable(self.formatter):
            return [self.formatter(x) for x in values]

        fmt_values = format_array_from_datetime(
            values.asi8.ravel(),
            format=get_format_datetime64_from_values(values, self.date_format),
            na_rep=self.nat_rep,
        ).reshape(values.shape)
        return fmt_values.tolist()


class ExtensionArrayFormatter(GenericArrayFormatter):
    def _format_strings(self) -> List[str]:
        values = extract_array(self.values, extract_numpy=True)

        formatter = values._formatter(boxed=True)

        if is_categorical_dtype(values.dtype):
            # Categorical is special for now, so that we can preserve tzinfo
            array = values._internal_get_values()
        else:
            array = np.asarray(values)

        fmt_values = format_array(
            array,
            formatter,
            float_format=self.float_format,
            na_rep=self.na_rep,
            digits=self.digits,
            space=self.space,
            justify=self.justify,
            leading_space=self.leading_space,
        )
        return fmt_values


def format_percentiles(
    percentiles: Union[
        np.ndarray, List[Union[int, float]], List[float], List[Union[str, float]]
    ]
) -> List[str]:
    """
    Outputs rounded and formatted percentiles.

    Parameters
    ----------
    percentiles : list-like, containing floats from interval [0,1]

    Returns
    -------
    formatted : list of strings

    Notes
    -----
    Rounding precision is chosen so that: (1) if any two elements of
    ``percentiles`` differ, they remain different after rounding
    (2) no entry is *rounded* to 0% or 100%.
    Any non-integer is always rounded to at least 1 decimal place.

    Examples
    --------
    Keeps all entries different after rounding:

    >>> format_percentiles([0.01999, 0.02001, 0.5, 0.666666, 0.9999])
    ['1.999%', '2.001%', '50%', '66.667%', '99.99%']

    No element is rounded to 0% or 100% (unless already equal to it).
    Duplicates are allowed:

    >>> format_percentiles([0, 0.5, 0.02001, 0.5, 0.666666, 0.9999])
    ['0%', '50%', '2.0%', '50%', '66.67%', '99.99%']
    """
    percentiles = np.asarray(percentiles)

    # It checks for np.NaN as well
    with np.errstate(invalid="ignore"):
        if (
            not is_numeric_dtype(percentiles)
            or not np.all(percentiles >= 0)
            or not np.all(percentiles <= 1)
        ):
            raise ValueError("percentiles should all be in the interval [0,1]")

    percentiles = 100 * percentiles
    int_idx = np.isclose(percentiles.astype(int), percentiles)

    if np.all(int_idx):
        out = percentiles.astype(int).astype(str)
        return [i + "%" for i in out]

    unique_pcts = np.unique(percentiles)
    to_begin = unique_pcts[0] if unique_pcts[0] > 0 else None
    to_end = 100 - unique_pcts[-1] if unique_pcts[-1] < 100 else None

    # Least precision that keeps percentiles unique after rounding
    prec = -np.floor(
        np.log10(np.min(np.ediff1d(unique_pcts, to_begin=to_begin, to_end=to_end)))
    ).astype(int)
    prec = max(1, prec)
    out = np.empty_like(percentiles, dtype=object)
    out[int_idx] = percentiles[int_idx].astype(int).astype(str)
    out[~int_idx] = percentiles[~int_idx].round(prec).astype(str)
    return [i + "%" for i in out]


def is_dates_only(
    values: Union[np.ndarray, DatetimeArray, Index, DatetimeIndex]
) -> bool:
    # return a boolean if we are only dates (and don't have a timezone)
    if not isinstance(values, Index):
        values = values.ravel()

    values = DatetimeIndex(values)
    if values.tz is not None:
        return False

    values_int = values.asi8
    consider_values = values_int != iNaT
    one_day_nanos = 86400 * 1e9
    even_days = (
        np.logical_and(consider_values, values_int % int(one_day_nanos) != 0).sum() == 0
    )
    if even_days:
        return True
    return False


def _format_datetime64(
    x: Union[NaTType, Timestamp], tz: Optional[tzinfo] = None, nat_rep: str = "NaT"
) -> str:
    if x is None or (is_scalar(x) and isna(x)):
        return nat_rep

    if tz is not None or not isinstance(x, Timestamp):
        if getattr(x, "tzinfo", None) is not None:
            x = Timestamp(x).tz_convert(tz)
        else:
            x = Timestamp(x).tz_localize(tz)

    return str(x)


def _format_datetime64_dateonly(
    x: Union[NaTType, Timestamp], nat_rep: str = "NaT", date_format: None = None
) -> str:
    if x is None or (is_scalar(x) and isna(x)):
        return nat_rep

    if not isinstance(x, Timestamp):
        x = Timestamp(x)

    if date_format:
        return x.strftime(date_format)
    else:
        return x._date_repr


def get_format_datetime64(
    is_dates_only: bool, nat_rep: str = "NaT", date_format: None = None
) -> Callable:

    if is_dates_only:
        return lambda x, tz=None: _format_datetime64_dateonly(
            x, nat_rep=nat_rep, date_format=date_format
        )
    else:
        return lambda x, tz=None: _format_datetime64(x, tz=tz, nat_rep=nat_rep)


def get_format_datetime64_from_values(
    values: Union[np.ndarray, DatetimeArray, DatetimeIndex], date_format: Optional[str]
) -> Optional[str]:
    """ given values and a date_format, return a string format """
    if isinstance(values, np.ndarray) and values.ndim > 1:
        # We don't actually care about the order of values, and DatetimeIndex
        #  only accepts 1D values
        values = values.ravel()

    ido = is_dates_only(values)
    if ido:
        return date_format or "%Y-%m-%d"
    return date_format


class Datetime64TZFormatter(Datetime64Formatter):
    def _format_strings(self) -> List[str]:
        """ we by definition have a TZ """
        values = self.values.astype(object)
        ido = is_dates_only(values)
        formatter = self.formatter or get_format_datetime64(
            ido, date_format=self.date_format
        )
        fmt_values = [formatter(x) for x in values]

        return fmt_values


class Timedelta64Formatter(GenericArrayFormatter):
    def __init__(
        self,
        values: Union[np.ndarray, TimedeltaIndex],
        nat_rep: str = "NaT",
        box: bool = False,
        **kwargs,
    ):
        super().__init__(values, **kwargs)
        self.nat_rep = nat_rep
        self.box = box

    def _format_strings(self) -> List[str]:
        formatter = self.formatter or get_format_timedelta64(
            self.values, nat_rep=self.nat_rep, box=self.box
        )
        return [formatter(x) for x in self.values]


def get_format_timedelta64(
    values: Union[np.ndarray, TimedeltaIndex, TimedeltaArray],
    nat_rep: str = "NaT",
    box: bool = False,
) -> Callable:
    """
    Return a formatter function for a range of timedeltas.
    These will all have the same format argument

    If box, then show the return in quotes
    """
    values_int = values.astype(np.int64)

    consider_values = values_int != iNaT

    one_day_nanos = 86400 * 1e9
    even_days = (
        np.logical_and(consider_values, values_int % one_day_nanos != 0).sum() == 0
    )

    if even_days:
        format = None
    else:
        format = "long"

    def _formatter(x):
        if x is None or (is_scalar(x) and isna(x)):
            return nat_rep

        if not isinstance(x, Timedelta):
            x = Timedelta(x)
        result = x._repr_base(format=format)
        if box:
            result = f"'{result}'"
        return result

    return _formatter


def _make_fixed_width(
    strings: List[str],
    justify: str = "right",
    minimum: Optional[int] = None,
    adj: Optional[TextAdjustment] = None,
) -> List[str]:

    if len(strings) == 0 or justify == "all":
        return strings

    if adj is None:
        adjustment = get_adjustment()
    else:
        adjustment = adj

    max_len = max(adjustment.len(x) for x in strings)

    if minimum is not None:
        max_len = max(minimum, max_len)

    conf_max = get_option("display.max_colwidth")
    if conf_max is not None and max_len > conf_max:
        max_len = conf_max

    def just(x: str) -> str:
        if conf_max is not None:
            if (conf_max > 3) & (adjustment.len(x) > max_len):
                x = x[: max_len - 3] + "..."
        return x

    strings = [just(x) for x in strings]
    result = adjustment.justify(strings, max_len, mode=justify)
    return result


def _trim_zeros_complex(str_complexes: np.ndarray, decimal: str = ".") -> List[str]:
    """
    Separates the real and imaginary parts from the complex number, and
    executes the _trim_zeros_float method on each of those.
    """
    trimmed = [
        "".join(_trim_zeros_float(re.split(r"([j+-])", x), decimal))
        for x in str_complexes
    ]

    # pad strings to the length of the longest trimmed string for alignment
    lengths = [len(s) for s in trimmed]
    max_length = max(lengths)
    padded = [
        s[: -((k - 1) // 2 + 1)]  # real part
        + (max_length - k) // 2 * "0"
        + s[-((k - 1) // 2 + 1) : -((k - 1) // 2)]  # + / -
        + s[-((k - 1) // 2) : -1]  # imaginary part
        + (max_length - k) // 2 * "0"
        + s[-1]
        for s, k in zip(trimmed, lengths)
    ]
    return padded


def _trim_zeros_float(
    str_floats: Union[np.ndarray, List[str]], decimal: str = "."
) -> List[str]:
    """
    Trims zeros, leaving just one before the decimal points if need be.
    """
    trimmed = str_floats
    number_regex = re.compile(fr"^\s*[\+-]?[0-9]+\{decimal}[0-9]*$")

    def is_number_with_decimal(x):
        return re.match(number_regex, x) is not None

    def should_trim(values: Union[np.ndarray, List[str]]) -> bool:
        """
        Determine if an array of strings should be trimmed.

        Returns True if all numbers containing decimals (defined by the
        above regular expression) within the array end in a zero, otherwise
        returns False.
        """
        numbers = [x for x in values if is_number_with_decimal(x)]
        return len(numbers) > 0 and all(x.endswith("0") for x in numbers)

    while should_trim(trimmed):
        trimmed = [x[:-1] if is_number_with_decimal(x) else x for x in trimmed]

    # leave one 0 after the decimal points if need be.
    result = [
        x + "0" if is_number_with_decimal(x) and x.endswith(decimal) else x
        for x in trimmed
    ]
    return result


def _has_names(index: Index) -> bool:
    if isinstance(index, MultiIndex):
        return com.any_not_none(*index.names)
    else:
        return index.name is not None


class EngFormatter:
    """
    Formats float values according to engineering format.

    Based on matplotlib.ticker.EngFormatter
    """

    # The SI engineering prefixes
    ENG_PREFIXES = {
        -24: "y",
        -21: "z",
        -18: "a",
        -15: "f",
        -12: "p",
        -9: "n",
        -6: "u",
        -3: "m",
        0: "",
        3: "k",
        6: "M",
        9: "G",
        12: "T",
        15: "P",
        18: "E",
        21: "Z",
        24: "Y",
    }

    def __init__(self, accuracy: Optional[int] = None, use_eng_prefix: bool = False):
        self.accuracy = accuracy
        self.use_eng_prefix = use_eng_prefix

    def __call__(self, num: Union[int, float]) -> str:
        """
        Formats a number in engineering notation, appending a letter
        representing the power of 1000 of the original number. Some examples:

        >>> format_eng(0)       # for self.accuracy = 0
        ' 0'

        >>> format_eng(1000000) # for self.accuracy = 1,
                                #     self.use_eng_prefix = True
        ' 1.0M'

        >>> format_eng("-1e-6") # for self.accuracy = 2
                                #     self.use_eng_prefix = False
        '-1.00E-06'

        @param num: the value to represent
        @type num: either a numeric value or a string that can be converted to
                   a numeric value (as per decimal.Decimal constructor)

        @return: engineering formatted string
        """
        dnum = decimal.Decimal(str(num))

        if decimal.Decimal.is_nan(dnum):
            return "NaN"

        if decimal.Decimal.is_infinite(dnum):
            return "inf"

        sign = 1

        if dnum < 0:  # pragma: no cover
            sign = -1
            dnum = -dnum

        if dnum != 0:
            pow10 = decimal.Decimal(int(math.floor(dnum.log10() / 3) * 3))
        else:
            pow10 = decimal.Decimal(0)

        pow10 = pow10.min(max(self.ENG_PREFIXES.keys()))
        pow10 = pow10.max(min(self.ENG_PREFIXES.keys()))
        int_pow10 = int(pow10)

        if self.use_eng_prefix:
            prefix = self.ENG_PREFIXES[int_pow10]
        else:
            if int_pow10 < 0:
                prefix = f"E-{-int_pow10:02d}"
            else:
                prefix = f"E+{int_pow10:02d}"

        mant = sign * dnum / (10 ** pow10)

        if self.accuracy is None:  # pragma: no cover
            format_str = "{mant: g}{prefix}"
        else:
            format_str = f"{{mant: .{self.accuracy:d}f}}{{prefix}}"

        formatted = format_str.format(mant=mant, prefix=prefix)

        return formatted


def set_eng_float_format(accuracy: int = 3, use_eng_prefix: bool = False) -> None:
    """
    Alter default behavior on how float is formatted in DataFrame.
    Format float in engineering format. By accuracy, we mean the number of
    decimal digits after the floating point.

    See also EngFormatter.
    """
    set_option("display.float_format", EngFormatter(accuracy, use_eng_prefix))
    set_option("display.column_space", max(12, accuracy + 9))


def get_level_lengths(
    levels: Any, sentinel: Union[bool, object, str] = ""
) -> List[Dict[int, int]]:
    """
    For each index in each level the function returns lengths of indexes.

    Parameters
    ----------
    levels : list of lists
        List of values on for level.
    sentinel : string, optional
        Value which states that no new index starts on there.

    Returns
    -------
    Returns list of maps. For each level returns map of indexes (key is index
    in row and value is length of index).
    """
    if len(levels) == 0:
        return []

    control = [True] * len(levels[0])

    result = []
    for level in levels:
        last_index = 0

        lengths = {}
        for i, key in enumerate(level):
            if control[i] and key == sentinel:
                pass
            else:
                control[i] = False
                lengths[last_index] = i - last_index
                last_index = i

        lengths[last_index] = len(level) - last_index

        result.append(lengths)

    return result


def buffer_put_lines(buf: IO[str], lines: List[str]) -> None:
    """
    Appends lines to a buffer.

    Parameters
    ----------
    buf
        The buffer to write to
    lines
        The lines to append.
    """
    if any(isinstance(x, str) for x in lines):
        lines = [str(x) for x in lines]
    buf.write("\n".join(lines))<|MERGE_RESOLUTION|>--- conflicted
+++ resolved
@@ -777,227 +777,7 @@
 
         return strcols
 
-<<<<<<< HEAD
     def format_col(self, i: int) -> List[str]:
-=======
-    def _get_strcols(self) -> List[List[str]]:
-        strcols = self._get_strcols_without_index()
-
-        str_index = self._get_formatted_index(self.tr_frame)
-        if self.index:
-            strcols.insert(0, str_index)
-
-        return strcols
-
-    def _to_str_columns(self) -> List[List[str]]:
-        """
-        Render a DataFrame to a list of columns (as lists of strings).
-        """
-        strcols = self._get_strcols()
-
-        if self.is_truncated:
-            strcols = self._insert_dot_separators(strcols)
-
-        return strcols
-
-    def _insert_dot_separators(self, strcols: List[List[str]]) -> List[List[str]]:
-        str_index = self._get_formatted_index(self.tr_frame)
-        index_length = len(str_index)
-
-        if self.is_truncated_horizontally:
-            strcols = self._insert_dot_separator_horizontal(strcols, index_length)
-
-        if self.is_truncated_vertically:
-            strcols = self._insert_dot_separator_vertical(strcols, index_length)
-
-        return strcols
-
-    def _insert_dot_separator_horizontal(
-        self, strcols: List[List[str]], index_length: int
-    ) -> List[List[str]]:
-        strcols.insert(self.tr_col_num + 1, [" ..."] * index_length)
-        return strcols
-
-    def _insert_dot_separator_vertical(
-        self, strcols: List[List[str]], index_length: int
-    ) -> List[List[str]]:
-        n_header_rows = index_length - len(self.tr_frame)
-        row_num = self.tr_row_num
-        for ix, col in enumerate(strcols):
-            cwidth = self.adj.len(col[row_num])
-
-            if self.is_truncated_horizontally:
-                is_dot_col = ix == self.tr_col_num + 1
-            else:
-                is_dot_col = False
-
-            if cwidth > 3 or is_dot_col:
-                dots = "..."
-            else:
-                dots = ".."
-
-            if ix == 0:
-                dot_mode = "left"
-            elif is_dot_col:
-                cwidth = 4
-                dot_mode = "right"
-            else:
-                dot_mode = "right"
-
-            dot_str = self.adj.justify([dots], cwidth, mode=dot_mode)[0]
-            col.insert(row_num + n_header_rows, dot_str)
-        return strcols
-
-    def write_result(self, buf: IO[str]) -> None:
-        """
-        Render a DataFrame to a console-friendly tabular output.
-        """
-        text = self._get_string_representation()
-
-        buf.writelines(text)
-
-        if self.should_show_dimensions:
-            buf.write(self._dimensions_info)
-
-    @property
-    def _dimensions_info(self) -> str:
-        return f"\n\n[{len(self.frame)} rows x {len(self.frame.columns)} columns]"
-
-    def _get_string_representation(self) -> str:
-        if self.frame.empty:
-            info_line = (
-                f"Empty {type(self.frame).__name__}\n"
-                f"Columns: {pprint_thing(self.frame.columns)}\n"
-                f"Index: {pprint_thing(self.frame.index)}"
-            )
-            return info_line
-
-        strcols = self._to_str_columns()
-
-        if self.line_width is None:
-            # no need to wrap around just print the whole frame
-            return self.adj.adjoin(1, *strcols)
-
-        if self.max_cols is None or self.max_cols > 0:
-            # need to wrap around
-            return self._join_multiline(*strcols)
-
-        # max_cols == 0. Try to fit frame to terminal
-        return self._fit_strcols_to_terminal_width(strcols)
-
-    def _fit_strcols_to_terminal_width(self, strcols) -> str:
-        from pandas import Series
-
-        lines = self.adj.adjoin(1, *strcols).split("\n")
-        max_len = Series(lines).str.len().max()
-        # plus truncate dot col
-        width, _ = get_terminal_size()
-        dif = max_len - width
-        # '+ 1' to avoid too wide repr (GH PR #17023)
-        adj_dif = dif + 1
-        col_lens = Series([Series(ele).apply(len).max() for ele in strcols])
-        n_cols = len(col_lens)
-        counter = 0
-        while adj_dif > 0 and n_cols > 1:
-            counter += 1
-            mid = int(round(n_cols / 2.0))
-            mid_ix = col_lens.index[mid]
-            col_len = col_lens[mid_ix]
-            # adjoin adds one
-            adj_dif -= col_len + 1
-            col_lens = col_lens.drop(mid_ix)
-            n_cols = len(col_lens)
-
-        # subtract index column
-        max_cols_fitted = n_cols - self.index
-        # GH-21180. Ensure that we print at least two.
-        max_cols_fitted = max(max_cols_fitted, 2)
-        self.max_cols_fitted = max_cols_fitted
-
-        # Call again _truncate to cut frame appropriately
-        # and then generate string representation
-        self._truncate()
-        strcols = self._to_str_columns()
-        return self.adj.adjoin(1, *strcols)
-
-    def _join_multiline(self, *args) -> str:
-        lwidth = self.line_width
-        adjoin_width = 1
-        strcols = list(args)
-        if self.index:
-            idx = strcols.pop(0)
-            lwidth -= np.array([self.adj.len(x) for x in idx]).max() + adjoin_width
-
-        col_widths = [
-            np.array([self.adj.len(x) for x in col]).max() if len(col) > 0 else 0
-            for col in strcols
-        ]
-
-        assert lwidth is not None
-        col_bins = _binify(col_widths, lwidth)
-        nbins = len(col_bins)
-
-        if self.is_truncated_vertically:
-            assert self.max_rows_fitted is not None
-            nrows = self.max_rows_fitted + 1
-        else:
-            nrows = len(self.frame)
-
-        str_lst = []
-        start = 0
-        for i, end in enumerate(col_bins):
-            row = strcols[start:end]
-            if self.index:
-                row.insert(0, idx)
-            if nbins > 1:
-                if end <= len(strcols) and i < nbins - 1:
-                    row.append([" \\"] + ["  "] * (nrows - 1))
-                else:
-                    row.append([" "] * nrows)
-            str_lst.append(self.adj.adjoin(adjoin_width, *row))
-            start = end
-        return "\n\n".join(str_lst)
-
-    def to_string(
-        self,
-        buf: Optional[FilePathOrBuffer[str]] = None,
-        encoding: Optional[str] = None,
-    ) -> Optional[str]:
-        return self.get_result(buf=buf, encoding=encoding)
-
-    def to_latex(
-        self,
-        buf: Optional[FilePathOrBuffer[str]] = None,
-        column_format: Optional[str] = None,
-        longtable: bool = False,
-        encoding: Optional[str] = None,
-        multicolumn: bool = False,
-        multicolumn_format: Optional[str] = None,
-        multirow: bool = False,
-        caption: Optional[Union[str, Tuple[str, str]]] = None,
-        label: Optional[str] = None,
-        position: Optional[str] = None,
-    ) -> Optional[str]:
-        """
-        Render a DataFrame to a LaTeX tabular/longtable environment output.
-        """
-        from pandas.io.formats.latex import LatexFormatter
-
-        latex_formatter = LatexFormatter(
-            self,
-            longtable=longtable,
-            column_format=column_format,
-            multicolumn=multicolumn,
-            multicolumn_format=multicolumn_format,
-            multirow=multirow,
-            caption=caption,
-            label=label,
-            position=position,
-        )
-        return latex_formatter.get_result(buf=buf, encoding=encoding)
-
-    def _format_col(self, i: int) -> List[str]:
->>>>>>> de5349a4
         frame = self.tr_frame
         formatter = self._get_formatter(i)
         return format_array(
