"""
Internal module for formatting output data in csv, html,
and latex files. This module also applies to display formatting.
"""

from contextlib import contextmanager
from csv import QUOTE_NONE, QUOTE_NONNUMERIC
from datetime import tzinfo
import decimal
from functools import partial
from io import StringIO
import math
import re
from shutil import get_terminal_size
from typing import (
    IO,
    TYPE_CHECKING,
    Any,
    Callable,
    Dict,
    Iterable,
    List,
    Mapping,
    Optional,
    Sequence,
    Tuple,
    Type,
    Union,
    cast,
)
from unicodedata import east_asian_width

import numpy as np

from pandas._config.config import get_option, set_option

from pandas._libs import lib
from pandas._libs.missing import NA
from pandas._libs.tslib import format_array_from_datetime
from pandas._libs.tslibs import NaT, Timedelta, Timestamp, iNaT
from pandas._libs.tslibs.nattype import NaTType
from pandas._typing import (
    ArrayLike,
    CompressionOptions,
    FilePathOrBuffer,
    FloatFormatType,
    IndexLabel,
    Label,
    StorageOptions,
)

from pandas.core.dtypes.common import (
    is_categorical_dtype,
    is_complex_dtype,
    is_datetime64_dtype,
    is_datetime64tz_dtype,
    is_extension_array_dtype,
    is_float,
    is_float_dtype,
    is_integer,
    is_integer_dtype,
    is_list_like,
    is_numeric_dtype,
    is_scalar,
    is_timedelta64_dtype,
)
from pandas.core.dtypes.missing import isna, notna

from pandas.core.arrays.datetimes import DatetimeArray
from pandas.core.arrays.timedeltas import TimedeltaArray
from pandas.core.base import PandasObject
import pandas.core.common as com
from pandas.core.construction import extract_array
from pandas.core.indexes.api import Index, MultiIndex, PeriodIndex, ensure_index
from pandas.core.indexes.datetimes import DatetimeIndex
from pandas.core.indexes.timedeltas import TimedeltaIndex
from pandas.core.reshape.concat import concat

from pandas.io.common import stringify_path
from pandas.io.formats.printing import adjoin, justify, pprint_thing

if TYPE_CHECKING:
    from pandas import Categorical, DataFrame, Series


FormattersType = Union[
    List[Callable], Tuple[Callable, ...], Mapping[Union[str, int], Callable]
]
ColspaceType = Mapping[Label, Union[str, int]]
ColspaceArgType = Union[
    str, int, Sequence[Union[str, int]], Mapping[Label, Union[str, int]]
]

common_docstring = """
        Parameters
        ----------
        buf : str, Path or StringIO-like, optional, default None
            Buffer to write to. If None, the output is returned as a string.
        columns : sequence, optional, default None
            The subset of columns to write. Writes all columns by default.
        col_space : %(col_space_type)s, optional
            %(col_space)s.
        header : %(header_type)s, optional
            %(header)s.
        index : bool, optional, default True
            Whether to print index (row) labels.
        na_rep : str, optional, default 'NaN'
            String representation of ``NaN`` to use.
        formatters : list, tuple or dict of one-param. functions, optional
            Formatter functions to apply to columns' elements by position or
            name.
            The result of each function must be a unicode string.
            List/tuple must be of length equal to the number of columns.
        float_format : one-parameter function, optional, default None
            Formatter function to apply to columns' elements if they are
            floats. This function must return a unicode string and will be
            applied only to the non-``NaN`` elements, with ``NaN`` being
            handled by ``na_rep``.

            .. versionchanged:: 1.2.0

        sparsify : bool, optional, default True
            Set to False for a DataFrame with a hierarchical index to print
            every multiindex key at each row.
        index_names : bool, optional, default True
            Prints the names of the indexes.
        justify : str, default None
            How to justify the column labels. If None uses the option from
            the print configuration (controlled by set_option), 'right' out
            of the box. Valid values are

            * left
            * right
            * center
            * justify
            * justify-all
            * start
            * end
            * inherit
            * match-parent
            * initial
            * unset.
        max_rows : int, optional
            Maximum number of rows to display in the console.
        min_rows : int, optional
            The number of rows to display in the console in a truncated repr
            (when number of rows is above `max_rows`).
        max_cols : int, optional
            Maximum number of columns to display in the console.
        show_dimensions : bool, default False
            Display DataFrame dimensions (number of rows by number of columns).
        decimal : str, default '.'
            Character recognized as decimal separator, e.g. ',' in Europe.
    """

_VALID_JUSTIFY_PARAMETERS = (
    "left",
    "right",
    "center",
    "justify",
    "justify-all",
    "start",
    "end",
    "inherit",
    "match-parent",
    "initial",
    "unset",
)

return_docstring = """
        Returns
        -------
        str or None
            If buf is None, returns the result as a string. Otherwise returns
            None.
    """


class CategoricalFormatter:
    def __init__(
        self,
        categorical: "Categorical",
        buf: Optional[IO[str]] = None,
        length: bool = True,
        na_rep: str = "NaN",
        footer: bool = True,
    ):
        self.categorical = categorical
        self.buf = buf if buf is not None else StringIO("")
        self.na_rep = na_rep
        self.length = length
        self.footer = footer
        self.quoting = QUOTE_NONNUMERIC

    def _get_footer(self) -> str:
        footer = ""

        if self.length:
            if footer:
                footer += ", "
            footer += f"Length: {len(self.categorical)}"

        level_info = self.categorical._repr_categories_info()

        # Levels are added in a newline
        if footer:
            footer += "\n"
        footer += level_info

        return str(footer)

    def _get_formatted_values(self) -> List[str]:
        return format_array(
            self.categorical._internal_get_values(),
            None,
            float_format=None,
            na_rep=self.na_rep,
            quoting=self.quoting,
        )

    def to_string(self) -> str:
        categorical = self.categorical

        if len(categorical) == 0:
            if self.footer:
                return self._get_footer()
            else:
                return ""

        fmt_values = self._get_formatted_values()

        fmt_values = [i.strip() for i in fmt_values]
        values = ", ".join(fmt_values)
        result = ["[" + values + "]"]
        if self.footer:
            footer = self._get_footer()
            if footer:
                result.append(footer)

        return str("\n".join(result))


class SeriesFormatter:
    def __init__(
        self,
        series: "Series",
        buf: Optional[IO[str]] = None,
        length: Union[bool, str] = True,
        header: bool = True,
        index: bool = True,
        na_rep: str = "NaN",
        name: bool = False,
        float_format: Optional[str] = None,
        dtype: bool = True,
        max_rows: Optional[int] = None,
        min_rows: Optional[int] = None,
    ):
        self.series = series
        self.buf = buf if buf is not None else StringIO()
        self.name = name
        self.na_rep = na_rep
        self.header = header
        self.length = length
        self.index = index
        self.max_rows = max_rows
        self.min_rows = min_rows

        if float_format is None:
            float_format = get_option("display.float_format")
        self.float_format = float_format
        self.dtype = dtype
        self.adj = get_adjustment()

        self._chk_truncate()

    def _chk_truncate(self) -> None:
        self.tr_row_num: Optional[int]

        min_rows = self.min_rows
        max_rows = self.max_rows
        # truncation determined by max_rows, actual truncated number of rows
        # used below by min_rows
        is_truncated_vertically = max_rows and (len(self.series) > max_rows)
        series = self.series
        if is_truncated_vertically:
            max_rows = cast(int, max_rows)
            if min_rows:
                # if min_rows is set (not None or 0), set max_rows to minimum
                # of both
                max_rows = min(min_rows, max_rows)
            if max_rows == 1:
                row_num = max_rows
                series = series.iloc[:max_rows]
            else:
                row_num = max_rows // 2
                series = concat((series.iloc[:row_num], series.iloc[-row_num:]))
            self.tr_row_num = row_num
        else:
            self.tr_row_num = None
        self.tr_series = series
        self.is_truncated_vertically = is_truncated_vertically

    def _get_footer(self) -> str:
        name = self.series.name
        footer = ""

        if getattr(self.series.index, "freq", None) is not None:
            assert isinstance(
                self.series.index, (DatetimeIndex, PeriodIndex, TimedeltaIndex)
            )
            footer += f"Freq: {self.series.index.freqstr}"

        if self.name is not False and name is not None:
            if footer:
                footer += ", "

            series_name = pprint_thing(name, escape_chars=("\t", "\r", "\n"))
            footer += f"Name: {series_name}"

        if self.length is True or (
            self.length == "truncate" and self.is_truncated_vertically
        ):
            if footer:
                footer += ", "
            footer += f"Length: {len(self.series)}"

        if self.dtype is not False and self.dtype is not None:
            dtype_name = getattr(self.tr_series.dtype, "name", None)
            if dtype_name:
                if footer:
                    footer += ", "
                footer += f"dtype: {pprint_thing(dtype_name)}"

        # level infos are added to the end and in a new line, like it is done
        # for Categoricals
        if is_categorical_dtype(self.tr_series.dtype):
            level_info = self.tr_series._values._repr_categories_info()
            if footer:
                footer += "\n"
            footer += level_info

        return str(footer)

    def _get_formatted_index(self) -> Tuple[List[str], bool]:
        index = self.tr_series.index

        if isinstance(index, MultiIndex):
            have_header = any(name for name in index.names)
            fmt_index = index.format(names=True)
        else:
            have_header = index.name is not None
            fmt_index = index.format(name=True)
        return fmt_index, have_header

    def _get_formatted_values(self) -> List[str]:
        return format_array(
            self.tr_series._values,
            None,
            float_format=self.float_format,
            na_rep=self.na_rep,
            leading_space=self.index,
        )

    def to_string(self) -> str:
        series = self.tr_series
        footer = self._get_footer()

        if len(series) == 0:
            return f"{type(self.series).__name__}([], {footer})"

        fmt_index, have_header = self._get_formatted_index()
        fmt_values = self._get_formatted_values()

        if self.is_truncated_vertically:
            n_header_rows = 0
            row_num = self.tr_row_num
            row_num = cast(int, row_num)
            width = self.adj.len(fmt_values[row_num - 1])
            if width > 3:
                dot_str = "..."
            else:
                dot_str = ".."
            # Series uses mode=center because it has single value columns
            # DataFrame uses mode=left
            dot_str = self.adj.justify([dot_str], width, mode="center")[0]
            fmt_values.insert(row_num + n_header_rows, dot_str)
            fmt_index.insert(row_num + 1, "")

        if self.index:
            result = self.adj.adjoin(3, *[fmt_index[1:], fmt_values])
        else:
            result = self.adj.adjoin(3, fmt_values)

        if self.header and have_header:
            result = fmt_index[0] + "\n" + result

        if footer:
            result += "\n" + footer

        return str("".join(result))


class TextAdjustment:
    def __init__(self):
        self.encoding = get_option("display.encoding")

    def len(self, text: str) -> int:
        return len(text)

    def justify(self, texts: Any, max_len: int, mode: str = "right") -> List[str]:
        return justify(texts, max_len, mode=mode)

    def adjoin(self, space: int, *lists, **kwargs) -> str:
        return adjoin(space, *lists, strlen=self.len, justfunc=self.justify, **kwargs)


class EastAsianTextAdjustment(TextAdjustment):
    def __init__(self):
        super().__init__()
        if get_option("display.unicode.ambiguous_as_wide"):
            self.ambiguous_width = 2
        else:
            self.ambiguous_width = 1

        # Definition of East Asian Width
        # https://unicode.org/reports/tr11/
        # Ambiguous width can be changed by option
        self._EAW_MAP = {"Na": 1, "N": 1, "W": 2, "F": 2, "H": 1}

    def len(self, text: str) -> int:
        """
        Calculate display width considering unicode East Asian Width
        """
        if not isinstance(text, str):
            return len(text)

        return sum(
            self._EAW_MAP.get(east_asian_width(c), self.ambiguous_width) for c in text
        )

    def justify(
        self, texts: Iterable[str], max_len: int, mode: str = "right"
    ) -> List[str]:
        # re-calculate padding space per str considering East Asian Width
        def _get_pad(t):
            return max_len - self.len(t) + len(t)

        if mode == "left":
            return [x.ljust(_get_pad(x)) for x in texts]
        elif mode == "center":
            return [x.center(_get_pad(x)) for x in texts]
        else:
            return [x.rjust(_get_pad(x)) for x in texts]


def get_adjustment() -> TextAdjustment:
    use_east_asian_width = get_option("display.unicode.east_asian_width")
    if use_east_asian_width:
        return EastAsianTextAdjustment()
    else:
        return TextAdjustment()


<<<<<<< HEAD
class TableFormatter:

    show_dimensions: Union[bool, str]
    formatters: FormattersType
    columns: Index
    tr_frame: "DataFrame"
    _is_truncated: bool

    @property
    def is_truncated(self) -> bool:
        return self._is_truncated

    @property
    def should_show_dimensions(self) -> bool:
        return self.show_dimensions is True or (
            self.show_dimensions == "truncate" and self.is_truncated
        )

    def _get_formatter(self, i: Union[str, int]) -> Optional[Callable]:
        if isinstance(self.formatters, (list, tuple)):
            if is_integer(i):
                i = cast(int, i)
                return self.formatters[i]
            else:
                return None
        else:
            if is_integer(i) and i not in self.columns:
                i = self.tr_frame.columns[i]
            return self.formatters.get(i, None)

    @contextmanager
    def get_buffer(
        self, buf: Optional[FilePathOrBuffer[str]], encoding: Optional[str] = None
    ):
        """
        Context manager to open, yield and close buffer for filenames or Path-like
        objects, otherwise yield buf unchanged.
        """
        if buf is not None:
            buf = stringify_path(buf)
        else:
            buf = StringIO()

        if encoding is None:
            encoding = "utf-8"
        elif not isinstance(buf, str):
            raise ValueError("buf is not a file name and encoding is specified.")

        if hasattr(buf, "write"):
            yield buf
        elif isinstance(buf, str):
            with open(buf, "w", encoding=encoding, newline="") as f:
                # GH#30034 open instead of codecs.open prevents a file leak
                #  if we have an invalid encoding argument.
                # newline="" is needed to roundtrip correctly on
                #  windows test_to_latex_filename
                yield f
        else:
            raise TypeError("buf is not a file name and it has no write method")

    def write_result(self, buf: IO[str]) -> None:
        """
        Write the result of serialization to buf.
        """
        raise AbstractMethodError(self)

    def get_result(
        self,
        buf: Optional[FilePathOrBuffer[str]] = None,
        encoding: Optional[str] = None,
    ) -> Optional[str]:
        """
        Perform serialization. Write to buf or return as string if buf is None.
        """
        with self.get_buffer(buf, encoding=encoding) as f:
            self.write_result(buf=f)
            if buf is None:
                return f.getvalue()
            return None


class DataFrameFormatter(TableFormatter):
    """
    Render a DataFrame

    self.to_string() : console-friendly tabular output
    self.to_html()   : html table
    self.to_latex()   : LaTeX tabular environment table

    """
=======
class DataFrameFormatter:
    """Class for processing dataframe formatting options and data."""
>>>>>>> b867e21d

    __doc__ = __doc__ if __doc__ else ""
    __doc__ += common_docstring + return_docstring

    def __init__(
        self,
        frame: "DataFrame",
        columns: Optional[Sequence[str]] = None,
        col_space: Optional[ColspaceArgType] = None,
        header: Union[bool, Sequence[str]] = True,
        index: bool = True,
        na_rep: str = "NaN",
        formatters: Optional[FormattersType] = None,
        justify: Optional[str] = None,
        float_format: Optional[FloatFormatType] = None,
        sparsify: Optional[bool] = None,
        index_names: bool = True,
        max_rows: Optional[int] = None,
        min_rows: Optional[int] = None,
        max_cols: Optional[int] = None,
        show_dimensions: Union[bool, str] = False,
        decimal: str = ".",
        bold_rows: bool = False,
        escape: bool = True,
    ):
        self.frame = frame
        self.columns = self._initialize_columns(columns)
        self.col_space = self._initialize_colspace(col_space)
        self.header = header
        self.index = index
        self.na_rep = na_rep
        self.formatters = self._initialize_formatters(formatters)
        self.justify = self._initialize_justify(justify)
        self.float_format = float_format
        self.sparsify = self._initialize_sparsify(sparsify)
        self.show_index_names = index_names
        self.decimal = decimal
        self.bold_rows = bold_rows
        self.escape = escape
        self.max_rows = max_rows
        self.min_rows = min_rows
        self.max_cols = max_cols
        self.show_dimensions = show_dimensions

        self.max_cols_fitted = self._calc_max_cols_fitted()
        self.max_rows_fitted = self._calc_max_rows_fitted()

        self.tr_frame = self.frame
        self.truncate()
        self.adj = get_adjustment()

    def get_strcols(self) -> List[List[str]]:
        """
        Render a DataFrame to a list of columns (as lists of strings).
        """
        strcols = self._get_strcols_without_index()

        if self.index:
            str_index = self._get_formatted_index(self.tr_frame)
            strcols.insert(0, str_index)

        return strcols

    @property
    def should_show_dimensions(self) -> bool:
        return self.show_dimensions is True or (
            self.show_dimensions == "truncate" and self.is_truncated
        )

    @property
    def is_truncated(self) -> bool:
        return bool(self.is_truncated_horizontally or self.is_truncated_vertically)

    @property
    def is_truncated_horizontally(self) -> bool:
        return bool(self.max_cols_fitted and (len(self.columns) > self.max_cols_fitted))

    @property
    def is_truncated_vertically(self) -> bool:
        return bool(self.max_rows_fitted and (len(self.frame) > self.max_rows_fitted))

    @property
    def dimensions_info(self) -> str:
        return f"\n\n[{len(self.frame)} rows x {len(self.frame.columns)} columns]"

    @property
    def has_index_names(self) -> bool:
        return _has_names(self.frame.index)

    @property
    def has_column_names(self) -> bool:
        return _has_names(self.frame.columns)

    @property
    def show_row_idx_names(self) -> bool:
        return all((self.has_index_names, self.index, self.show_index_names))

    @property
    def show_col_idx_names(self) -> bool:
        return all((self.has_column_names, self.show_index_names, self.header))

    @property
    def max_rows_displayed(self) -> int:
        return min(self.max_rows or len(self.frame), len(self.frame))

    def _initialize_sparsify(self, sparsify: Optional[bool]) -> bool:
        if sparsify is None:
            return get_option("display.multi_sparse")
        return sparsify

    def _initialize_formatters(
        self, formatters: Optional[FormattersType]
    ) -> FormattersType:
        if formatters is None:
            return {}
        elif len(self.frame.columns) == len(formatters) or isinstance(formatters, dict):
            return formatters
        else:
            raise ValueError(
                f"Formatters length({len(formatters)}) should match "
                f"DataFrame number of columns({len(self.frame.columns)})"
            )

    def _initialize_justify(self, justify: Optional[str]) -> str:
        if justify is None:
            return get_option("display.colheader_justify")
        else:
            return justify

    def _initialize_columns(self, columns: Optional[Sequence[str]]) -> Index:
        if columns is not None:
            cols = ensure_index(columns)
            self.frame = self.frame[cols]
            return cols
        else:
            return self.frame.columns

    def _initialize_colspace(
        self, col_space: Optional[ColspaceArgType]
    ) -> ColspaceType:
        result: ColspaceType

        if col_space is None:
            result = {}
        elif isinstance(col_space, (int, str)):
            result = {"": col_space}
            result.update({column: col_space for column in self.frame.columns})
        elif isinstance(col_space, Mapping):
            for column in col_space.keys():
                if column not in self.frame.columns and column != "":
                    raise ValueError(
                        f"Col_space is defined for an unknown column: {column}"
                    )
            result = col_space
        else:
            if len(self.frame.columns) != len(col_space):
                raise ValueError(
                    f"Col_space length({len(col_space)}) should match "
                    f"DataFrame number of columns({len(self.frame.columns)})"
                )
            result = dict(zip(self.frame.columns, col_space))
        return result

    def _calc_max_cols_fitted(self) -> Optional[int]:
        """Number of columns fitting the screen."""
        if not self._is_in_terminal():
            return self.max_cols

        width, _ = get_terminal_size()
        if self._is_screen_narrow(width):
            return width
        else:
            return self.max_cols

    def _calc_max_rows_fitted(self) -> Optional[int]:
        """Number of rows with data fitting the screen."""
        if not self._is_in_terminal():
            return self.max_rows

        _, height = get_terminal_size()
        if self.max_rows == 0:
            # rows available to fill with actual data
            return height - self._get_number_of_auxillary_rows()

        max_rows: Optional[int]
        if self._is_screen_short(height):
            max_rows = height
        else:
            max_rows = self.max_rows

        if max_rows:
            if (len(self.frame) > max_rows) and self.min_rows:
                # if truncated, set max_rows showed to min_rows
                max_rows = min(self.min_rows, max_rows)
        return max_rows

    def _is_in_terminal(self) -> bool:
        """Check if the output is to be shown in terminal."""
        return bool(self.max_cols == 0 or self.max_rows == 0)

    def _is_screen_narrow(self, max_width) -> bool:
        return bool(self.max_cols == 0 and len(self.frame.columns) > max_width)

    def _is_screen_short(self, max_height) -> bool:
        return bool(self.max_rows == 0 and len(self.frame) > max_height)

    def _get_number_of_auxillary_rows(self) -> int:
        """Get number of rows occupied by prompt, dots and dimension info."""
        dot_row = 1
        prompt_row = 1
        num_rows = dot_row + prompt_row

        if self.show_dimensions:
            num_rows += len(self.dimensions_info.splitlines())

        if self.header:
            num_rows += 1

        return num_rows

    def truncate(self) -> None:
        """
        Check whether the frame should be truncated. If so, slice the frame up.
        """
        if self.is_truncated_horizontally:
            self._truncate_horizontally()

        if self.is_truncated_vertically:
            self._truncate_vertically()

    def _truncate_horizontally(self) -> None:
        """Remove columns, which are not to be displayed and adjust formatters.

        Attributes affected:
            - tr_frame
            - formatters
            - tr_col_num
        """
        assert self.max_cols_fitted is not None
        col_num = self.max_cols_fitted // 2
        if col_num >= 1:
            left = self.tr_frame.iloc[:, :col_num]
            right = self.tr_frame.iloc[:, -col_num:]
            self.tr_frame = concat((left, right), axis=1)

            # truncate formatter
            if isinstance(self.formatters, (list, tuple)):
                self.formatters = [
                    *self.formatters[:col_num],
                    *self.formatters[-col_num:],
                ]
        else:
            col_num = cast(int, self.max_cols)
            self.tr_frame = self.tr_frame.iloc[:, :col_num]
        self.tr_col_num = col_num

    def _truncate_vertically(self) -> None:
        """Remove rows, which are not to be displayed.

        Attributes affected:
            - tr_frame
            - tr_row_num
        """
        assert self.max_rows_fitted is not None
        row_num = self.max_rows_fitted // 2
        if row_num >= 1:
            head = self.tr_frame.iloc[:row_num, :]
            tail = self.tr_frame.iloc[-row_num:, :]
            self.tr_frame = concat((head, tail))
        else:
            row_num = cast(int, self.max_rows)
            self.tr_frame = self.tr_frame.iloc[:row_num, :]
        self.tr_row_num = row_num

    def _get_strcols_without_index(self) -> List[List[str]]:
        strcols: List[List[str]] = []

        if not is_list_like(self.header) and not self.header:
            for i, c in enumerate(self.tr_frame):
                fmt_values = self.format_col(i)
                fmt_values = _make_fixed_width(
                    strings=fmt_values,
                    justify=self.justify,
                    minimum=int(self.col_space.get(c, 0)),
                    adj=self.adj,
                )
                strcols.append(fmt_values)
            return strcols

        if is_list_like(self.header):
            # cast here since can't be bool if is_list_like
            self.header = cast(List[str], self.header)
            if len(self.header) != len(self.columns):
                raise ValueError(
                    f"Writing {len(self.columns)} cols "
                    f"but got {len(self.header)} aliases"
                )
            str_columns = [[label] for label in self.header]
        else:
            str_columns = self._get_formatted_column_labels(self.tr_frame)

        if self.show_row_idx_names:
            for x in str_columns:
                x.append("")

        for i, c in enumerate(self.tr_frame):
            cheader = str_columns[i]
            header_colwidth = max(
                int(self.col_space.get(c, 0)), *(self.adj.len(x) for x in cheader)
            )
            fmt_values = self.format_col(i)
            fmt_values = _make_fixed_width(
                fmt_values, self.justify, minimum=header_colwidth, adj=self.adj
            )

            max_len = max(max(self.adj.len(x) for x in fmt_values), header_colwidth)
            cheader = self.adj.justify(cheader, max_len, mode=self.justify)
            strcols.append(cheader + fmt_values)

        return strcols

    def format_col(self, i: int) -> List[str]:
        frame = self.tr_frame
        formatter = self._get_formatter(i)
        return format_array(
            frame.iloc[:, i]._values,
            formatter,
            float_format=self.float_format,
            na_rep=self.na_rep,
            space=self.col_space.get(frame.columns[i]),
            decimal=self.decimal,
            leading_space=self.index,
        )

    def _get_formatter(self, i: Union[str, int]) -> Optional[Callable]:
        if isinstance(self.formatters, (list, tuple)):
            if is_integer(i):
                i = cast(int, i)
                return self.formatters[i]
            else:
                return None
        else:
            if is_integer(i) and i not in self.columns:
                i = self.columns[i]
            return self.formatters.get(i, None)

    def _get_formatted_column_labels(self, frame: "DataFrame") -> List[List[str]]:
        from pandas.core.indexes.multi import sparsify_labels

        columns = frame.columns

        if isinstance(columns, MultiIndex):
            fmt_columns = columns.format(sparsify=False, adjoin=False)
            fmt_columns = list(zip(*fmt_columns))
            dtypes = self.frame.dtypes._values

            # if we have a Float level, they don't use leading space at all
            restrict_formatting = any(l.is_floating for l in columns.levels)
            need_leadsp = dict(zip(fmt_columns, map(is_numeric_dtype, dtypes)))

            def space_format(x, y):
                if (
                    y not in self.formatters
                    and need_leadsp[x]
                    and not restrict_formatting
                ):
                    return " " + y
                return y

            str_columns = list(
                zip(*[[space_format(x, y) for y in x] for x in fmt_columns])
            )
            if self.sparsify and len(str_columns):
                str_columns = sparsify_labels(str_columns)

            str_columns = [list(x) for x in zip(*str_columns)]
        else:
            fmt_columns = columns.format()
            dtypes = self.frame.dtypes
            need_leadsp = dict(zip(fmt_columns, map(is_numeric_dtype, dtypes)))
            str_columns = [
                [" " + x if not self._get_formatter(i) and need_leadsp[x] else x]
                for i, (col, x) in enumerate(zip(columns, fmt_columns))
            ]
        # self.str_columns = str_columns
        return str_columns

    def _get_formatted_index(self, frame: "DataFrame") -> List[str]:
        # Note: this is only used by to_string() and to_latex(), not by
        # to_html(). so safe to cast col_space here.
        col_space = {k: cast(int, v) for k, v in self.col_space.items()}
        index = frame.index
        columns = frame.columns
        fmt = self._get_formatter("__index__")

        if isinstance(index, MultiIndex):
            fmt_index = index.format(
                sparsify=self.sparsify,
                adjoin=False,
                names=self.show_row_idx_names,
                formatter=fmt,
            )
        else:
            fmt_index = [index.format(name=self.show_row_idx_names, formatter=fmt)]

        fmt_index = [
            tuple(
                _make_fixed_width(
                    list(x), justify="left", minimum=col_space.get("", 0), adj=self.adj
                )
            )
            for x in fmt_index
        ]

        adjoined = self.adj.adjoin(1, *fmt_index).split("\n")

        # empty space for columns
        if self.show_col_idx_names:
            col_header = [str(x) for x in self._get_column_name_list()]
        else:
            col_header = [""] * columns.nlevels

        if self.header:
            return col_header + adjoined
        else:
            return adjoined

    def _get_column_name_list(self) -> List[str]:
        names: List[str] = []
        columns = self.frame.columns
        if isinstance(columns, MultiIndex):
            names.extend("" if name is None else name for name in columns.names)
        else:
            names.append("" if columns.name is None else columns.name)
        return names


class DataFrameRenderer:
    """Class for creating dataframe output in multiple formats.

    Called in pandas.core.generic.NDFrame:
        - to_csv
        - to_latex

    Called in pandas.core.frame.DataFrame:
        - to_html
        - to_string

    Parameters
    ----------
    fmt : DataFrameFormatter
        Formatter with the formating options.
    """

    def __init__(self, fmt: DataFrameFormatter):
        self.fmt = fmt

    def to_latex(
        self,
        buf: Optional[FilePathOrBuffer[str]] = None,
        column_format: Optional[str] = None,
        longtable: bool = False,
        encoding: Optional[str] = None,
        multicolumn: bool = False,
        multicolumn_format: Optional[str] = None,
        multirow: bool = False,
        caption: Optional[str] = None,
        label: Optional[str] = None,
        position: Optional[str] = None,
    ) -> Optional[str]:
        """
        Render a DataFrame to a LaTeX tabular/longtable environment output.
        """
        from pandas.io.formats.latex import LatexFormatter

        latex_formatter = LatexFormatter(
            self.fmt,
            longtable=longtable,
            column_format=column_format,
            multicolumn=multicolumn,
            multicolumn_format=multicolumn_format,
            multirow=multirow,
            caption=caption,
            label=label,
            position=position,
        )
        string = latex_formatter.to_string()
        return save_to_buffer(string, buf=buf, encoding=encoding)

    def to_html(
        self,
        buf: Optional[FilePathOrBuffer[str]] = None,
        encoding: Optional[str] = None,
        classes: Optional[Union[str, List, Tuple]] = None,
        notebook: bool = False,
        border: Optional[int] = None,
        table_id: Optional[str] = None,
        render_links: bool = False,
    ) -> Optional[str]:
        """
        Render a DataFrame to a html table.

        Parameters
        ----------
        buf : str, Path or StringIO-like, optional, default None
            Buffer to write to. If None, the output is returned as a string.
        encoding : str, default “utf-8”
            Set character encoding.
        classes : str or list-like
            classes to include in the `class` attribute of the opening
            ``<table>`` tag, in addition to the default "dataframe".
        notebook : {True, False}, optional, default False
            Whether the generated HTML is for IPython Notebook.
        border : int
            A ``border=border`` attribute is included in the opening
            ``<table>`` tag. Default ``pd.options.display.html.border``.
        table_id : str, optional
            A css id is included in the opening `<table>` tag if specified.
        render_links : bool, default False
            Convert URLs to HTML links.
        """
        from pandas.io.formats.html import HTMLFormatter, NotebookFormatter

        Klass = NotebookFormatter if notebook else HTMLFormatter

        html_formatter = Klass(
            self.fmt,
            classes=classes,
            border=border,
            table_id=table_id,
            render_links=render_links,
        )
        string = html_formatter.to_string()
        return save_to_buffer(string, buf=buf, encoding=encoding)

    def to_string(
        self,
        buf: Optional[FilePathOrBuffer[str]] = None,
        encoding: Optional[str] = None,
        line_width: Optional[int] = None,
    ) -> Optional[str]:
        """
        Render a DataFrame to a console-friendly tabular output.

        Parameters
        ----------
        buf : str, Path or StringIO-like, optional, default None
            Buffer to write to. If None, the output is returned as a string.
        encoding: str, default “utf-8”
            Set character encoding.
        line_width : int, optional
            Width to wrap a line in characters.
        """
        from pandas.io.formats.string import StringFormatter

        string_formatter = StringFormatter(self.fmt, line_width=line_width)
        string = string_formatter.to_string()
        return save_to_buffer(string, buf=buf, encoding=encoding)

    def to_csv(
        self,
        path_or_buf: Optional[FilePathOrBuffer[str]] = None,
        encoding: Optional[str] = None,
        sep: str = ",",
        columns: Optional[Sequence[Label]] = None,
        index_label: Optional[IndexLabel] = None,
        mode: str = "w",
        compression: CompressionOptions = "infer",
        quoting: Optional[int] = None,
        quotechar: str = '"',
        line_terminator: Optional[str] = None,
        chunksize: Optional[int] = None,
        date_format: Optional[str] = None,
        doublequote: bool = True,
        escapechar: Optional[str] = None,
        errors: str = "strict",
        storage_options: StorageOptions = None,
    ) -> Optional[str]:
        """
        Render dataframe as comma-separated file.
        """
        from pandas.io.formats.csvs import CSVFormatter

        csv_formatter = CSVFormatter(
            path_or_buf=path_or_buf,
            line_terminator=line_terminator,
            sep=sep,
            encoding=encoding,
            errors=errors,
            compression=compression,
            quoting=quoting,
            cols=columns,
            index_label=index_label,
            mode=mode,
            chunksize=chunksize,
            quotechar=quotechar,
            date_format=date_format,
            doublequote=doublequote,
            escapechar=escapechar,
            storage_options=storage_options,
            formatter=self.fmt,
        )
        csv_formatter.save()

        if path_or_buf is None:
            assert isinstance(csv_formatter.path_or_buf, StringIO)
            return csv_formatter.path_or_buf.getvalue()

        return None


def save_to_buffer(
    string: str,
    buf: Optional[FilePathOrBuffer[str]] = None,
    encoding: Optional[str] = None,
) -> Optional[str]:
    """
    Perform serialization. Write to buf or return as string if buf is None.
    """
    with get_buffer(buf, encoding=encoding) as f:
        f.write(string)
        if buf is None:
            return f.getvalue()
        return None


@contextmanager
def get_buffer(buf: Optional[FilePathOrBuffer[str]], encoding: Optional[str] = None):
    """
    Context manager to open, yield and close buffer for filenames or Path-like
    objects, otherwise yield buf unchanged.
    """
    if buf is not None:
        buf = stringify_path(buf)
    else:
        buf = StringIO()

    if encoding is None:
        encoding = "utf-8"
    elif not isinstance(buf, str):
        raise ValueError("buf is not a file name and encoding is specified.")

    if hasattr(buf, "write"):
        yield buf
    elif isinstance(buf, str):
        with open(buf, "w", encoding=encoding, newline="") as f:
            # GH#30034 open instead of codecs.open prevents a file leak
            #  if we have an invalid encoding argument.
            # newline="" is needed to roundtrip correctly on
            #  windows test_to_latex_filename
            yield f
    else:
        raise TypeError("buf is not a file name and it has no write method")


# ----------------------------------------------------------------------
# Array formatters


def format_array(
    values: Any,
    formatter: Optional[Callable],
    float_format: Optional[FloatFormatType] = None,
    na_rep: str = "NaN",
    digits: Optional[int] = None,
    space: Optional[Union[str, int]] = None,
    justify: str = "right",
    decimal: str = ".",
    leading_space: Optional[bool] = True,
    quoting: Optional[int] = None,
) -> List[str]:
    """
    Format an array for printing.

    Parameters
    ----------
    values
    formatter
    float_format
    na_rep
    digits
    space
    justify
    decimal
    leading_space : bool, optional, default True
        Whether the array should be formatted with a leading space.
        When an array as a column of a Series or DataFrame, we do want
        the leading space to pad between columns.

        When formatting an Index subclass
        (e.g. IntervalIndex._format_native_types), we don't want the
        leading space since it should be left-aligned.

    Returns
    -------
    List[str]
    """
    fmt_klass: Type[GenericArrayFormatter]
    if is_datetime64_dtype(values.dtype):
        fmt_klass = Datetime64Formatter
    elif is_datetime64tz_dtype(values.dtype):
        fmt_klass = Datetime64TZFormatter
    elif is_timedelta64_dtype(values.dtype):
        fmt_klass = Timedelta64Formatter
    elif is_extension_array_dtype(values.dtype):
        fmt_klass = ExtensionArrayFormatter
    elif is_float_dtype(values.dtype) or is_complex_dtype(values.dtype):
        fmt_klass = FloatArrayFormatter
    elif is_integer_dtype(values.dtype):
        fmt_klass = IntArrayFormatter
    else:
        fmt_klass = GenericArrayFormatter

    if space is None:
        space = get_option("display.column_space")

    if float_format is None:
        float_format = get_option("display.float_format")

    if digits is None:
        digits = get_option("display.precision")

    fmt_obj = fmt_klass(
        values,
        digits=digits,
        na_rep=na_rep,
        float_format=float_format,
        formatter=formatter,
        space=space,
        justify=justify,
        decimal=decimal,
        leading_space=leading_space,
        quoting=quoting,
    )

    return fmt_obj.get_result()


class GenericArrayFormatter:
    def __init__(
        self,
        values: Any,
        digits: int = 7,
        formatter: Optional[Callable] = None,
        na_rep: str = "NaN",
        space: Union[str, int] = 12,
        float_format: Optional[FloatFormatType] = None,
        justify: str = "right",
        decimal: str = ".",
        quoting: Optional[int] = None,
        fixed_width: bool = True,
        leading_space: Optional[bool] = True,
    ):
        self.values = values
        self.digits = digits
        self.na_rep = na_rep
        self.space = space
        self.formatter = formatter
        self.float_format = float_format
        self.justify = justify
        self.decimal = decimal
        self.quoting = quoting
        self.fixed_width = fixed_width
        self.leading_space = leading_space

    def get_result(self) -> List[str]:
        fmt_values = self._format_strings()
        return _make_fixed_width(fmt_values, self.justify)

    def _format_strings(self) -> List[str]:
        if self.float_format is None:
            float_format = get_option("display.float_format")
            if float_format is None:
                precision = get_option("display.precision")
                float_format = lambda x: f"{x: .{precision:d}f}"
        else:
            float_format = self.float_format

        if self.formatter is not None:
            formatter = self.formatter
        else:
            quote_strings = self.quoting is not None and self.quoting != QUOTE_NONE
            formatter = partial(
                pprint_thing,
                escape_chars=("\t", "\r", "\n"),
                quote_strings=quote_strings,
            )

        def _format(x):
            if self.na_rep is not None and is_scalar(x) and isna(x):
                try:
                    # try block for np.isnat specifically
                    # determine na_rep if x is None or NaT-like
                    if x is None:
                        return "None"
                    elif x is NA:
                        return str(NA)
                    elif x is NaT or np.isnat(x):
                        return "NaT"
                except (TypeError, ValueError):
                    # np.isnat only handles datetime or timedelta objects
                    pass
                return self.na_rep
            elif isinstance(x, PandasObject):
                return str(x)
            else:
                # object dtype
                return str(formatter(x))

        vals = extract_array(self.values, extract_numpy=True)

        is_float_type = (
            lib.map_infer(vals, is_float)
            # vals may have 2 or more dimensions
            & np.all(notna(vals), axis=tuple(range(1, len(vals.shape))))
        )
        leading_space = self.leading_space
        if leading_space is None:
            leading_space = is_float_type.any()

        fmt_values = []
        for i, v in enumerate(vals):
            if not is_float_type[i] and leading_space:
                fmt_values.append(f" {_format(v)}")
            elif is_float_type[i]:
                fmt_values.append(float_format(v))
            else:
                if leading_space is False:
                    # False specifically, so that the default is
                    # to include a space if we get here.
                    tpl = "{v}"
                else:
                    tpl = " {v}"
                fmt_values.append(tpl.format(v=_format(v)))

        fmt_values = _trim_zeros_float(str_floats=fmt_values, decimal=".")

        return fmt_values


class FloatArrayFormatter(GenericArrayFormatter):
    def __init__(self, *args, **kwargs):
        super().__init__(*args, **kwargs)

        # float_format is expected to be a string
        # formatter should be used to pass a function
        if self.float_format is not None and self.formatter is None:
            # GH21625, GH22270
            self.fixed_width = False
            if callable(self.float_format):
                self.formatter = self.float_format
                self.float_format = None

    def _value_formatter(
        self,
        float_format: Optional[FloatFormatType] = None,
        threshold: Optional[Union[float, int]] = None,
    ) -> Callable:
        """Returns a function to be applied on each value to format it"""
        # the float_format parameter supersedes self.float_format
        if float_format is None:
            float_format = self.float_format

        # we are going to compose different functions, to first convert to
        # a string, then replace the decimal symbol, and finally chop according
        # to the threshold

        # when there is no float_format, we use str instead of '%g'
        # because str(0.0) = '0.0' while '%g' % 0.0 = '0'
        if float_format:

            def base_formatter(v):
                assert float_format is not None  # for mypy
                return float_format(value=v) if notna(v) else self.na_rep

        else:

            def base_formatter(v):
                return str(v) if notna(v) else self.na_rep

        if self.decimal != ".":

            def decimal_formatter(v):
                return base_formatter(v).replace(".", self.decimal, 1)

        else:
            decimal_formatter = base_formatter

        if threshold is None:
            return decimal_formatter

        def formatter(value):
            if notna(value):
                if abs(value) > threshold:
                    return decimal_formatter(value)
                else:
                    return decimal_formatter(0.0)
            else:
                return self.na_rep

        return formatter

    def get_result_as_array(self) -> np.ndarray:
        """
        Returns the float values converted into strings using
        the parameters given at initialisation, as a numpy array
        """

        def format_with_na_rep(values: ArrayLike, formatter: Callable, na_rep: str):
            mask = isna(values)
            formatted = np.array(
                [
                    formatter(val) if not m else na_rep
                    for val, m in zip(values.ravel(), mask.ravel())
                ]
            ).reshape(values.shape)
            return formatted

        if self.formatter is not None:
            return format_with_na_rep(self.values, self.formatter, self.na_rep)

        if self.fixed_width:
            threshold = get_option("display.chop_threshold")
        else:
            threshold = None

        # if we have a fixed_width, we'll need to try different float_format
        def format_values_with(float_format):
            formatter = self._value_formatter(float_format, threshold)

            # default formatter leaves a space to the left when formatting
            # floats, must be consistent for left-justifying NaNs (GH #25061)
            if self.justify == "left":
                na_rep = " " + self.na_rep
            else:
                na_rep = self.na_rep

            # separate the wheat from the chaff
            values = self.values
            is_complex = is_complex_dtype(values)
            values = format_with_na_rep(values, formatter, na_rep)

            if self.fixed_width:
                if is_complex:
                    result = _trim_zeros_complex(values, self.decimal)
                else:
                    result = _trim_zeros_float(values, self.decimal)
                return np.asarray(result, dtype="object")

            return values

        # There is a special default string when we are fixed-width
        # The default is otherwise to use str instead of a formatting string
        float_format: Optional[FloatFormatType]
        if self.float_format is None:
            if self.fixed_width:
                if self.leading_space is True:
                    fmt_str = "{value: .{digits:d}f}"
                else:
                    fmt_str = "{value:.{digits:d}f}"
                float_format = partial(fmt_str.format, digits=self.digits)
            else:
                float_format = self.float_format
        else:
            float_format = lambda value: self.float_format % value

        formatted_values = format_values_with(float_format)

        if not self.fixed_width:
            return formatted_values

        # we need do convert to engineering format if some values are too small
        # and would appear as 0, or if some values are too big and take too
        # much space

        if len(formatted_values) > 0:
            maxlen = max(len(x) for x in formatted_values)
            too_long = maxlen > self.digits + 6
        else:
            too_long = False

        with np.errstate(invalid="ignore"):
            abs_vals = np.abs(self.values)
            # this is pretty arbitrary for now
            # large values: more that 8 characters including decimal symbol
            # and first digit, hence > 1e6
            has_large_values = (abs_vals > 1e6).any()
            has_small_values = (
                (abs_vals < 10 ** (-self.digits)) & (abs_vals > 0)
            ).any()

        if has_small_values or (too_long and has_large_values):
            if self.leading_space is True:
                fmt_str = "{value: .{digits:d}e}"
            else:
                fmt_str = "{value:.{digits:d}e}"
            float_format = partial(fmt_str.format, digits=self.digits)
            formatted_values = format_values_with(float_format)

        return formatted_values

    def _format_strings(self) -> List[str]:
        return list(self.get_result_as_array())


class IntArrayFormatter(GenericArrayFormatter):
    def _format_strings(self) -> List[str]:
        if self.leading_space is False:
            formatter_str = lambda x: f"{x:d}".format(x=x)
        else:
            formatter_str = lambda x: f"{x: d}".format(x=x)
        formatter = self.formatter or formatter_str
        fmt_values = [formatter(x) for x in self.values]
        return fmt_values


class Datetime64Formatter(GenericArrayFormatter):
    def __init__(
        self,
        values: Union[np.ndarray, "Series", DatetimeIndex, DatetimeArray],
        nat_rep: str = "NaT",
        date_format: None = None,
        **kwargs,
    ):
        super().__init__(values, **kwargs)
        self.nat_rep = nat_rep
        self.date_format = date_format

    def _format_strings(self) -> List[str]:
        """ we by definition have DO NOT have a TZ """
        values = self.values

        if not isinstance(values, DatetimeIndex):
            values = DatetimeIndex(values)

        if self.formatter is not None and callable(self.formatter):
            return [self.formatter(x) for x in values]

        fmt_values = format_array_from_datetime(
            values.asi8.ravel(),
            format=get_format_datetime64_from_values(values, self.date_format),
            na_rep=self.nat_rep,
        ).reshape(values.shape)
        return fmt_values.tolist()


class ExtensionArrayFormatter(GenericArrayFormatter):
    def _format_strings(self) -> List[str]:
        values = extract_array(self.values, extract_numpy=True)

        formatter = values._formatter(boxed=True)

        if is_categorical_dtype(values.dtype):
            # Categorical is special for now, so that we can preserve tzinfo
            array = values._internal_get_values()
        else:
            array = np.asarray(values)

        fmt_values = format_array(
            array,
            formatter,
            float_format=self.float_format,
            na_rep=self.na_rep,
            digits=self.digits,
            space=self.space,
            justify=self.justify,
            leading_space=self.leading_space,
        )
        return fmt_values


def format_percentiles(
    percentiles: Union[
        np.ndarray, List[Union[int, float]], List[float], List[Union[str, float]]
    ]
) -> List[str]:
    """
    Outputs rounded and formatted percentiles.

    Parameters
    ----------
    percentiles : list-like, containing floats from interval [0,1]

    Returns
    -------
    formatted : list of strings

    Notes
    -----
    Rounding precision is chosen so that: (1) if any two elements of
    ``percentiles`` differ, they remain different after rounding
    (2) no entry is *rounded* to 0% or 100%.
    Any non-integer is always rounded to at least 1 decimal place.

    Examples
    --------
    Keeps all entries different after rounding:

    >>> format_percentiles([0.01999, 0.02001, 0.5, 0.666666, 0.9999])
    ['1.999%', '2.001%', '50%', '66.667%', '99.99%']

    No element is rounded to 0% or 100% (unless already equal to it).
    Duplicates are allowed:

    >>> format_percentiles([0, 0.5, 0.02001, 0.5, 0.666666, 0.9999])
    ['0%', '50%', '2.0%', '50%', '66.67%', '99.99%']
    """
    percentiles = np.asarray(percentiles)

    # It checks for np.NaN as well
    with np.errstate(invalid="ignore"):
        if (
            not is_numeric_dtype(percentiles)
            or not np.all(percentiles >= 0)
            or not np.all(percentiles <= 1)
        ):
            raise ValueError("percentiles should all be in the interval [0,1]")

    percentiles = 100 * percentiles
    int_idx = np.isclose(percentiles.astype(int), percentiles)

    if np.all(int_idx):
        out = percentiles.astype(int).astype(str)
        return [i + "%" for i in out]

    unique_pcts = np.unique(percentiles)
    to_begin = unique_pcts[0] if unique_pcts[0] > 0 else None
    to_end = 100 - unique_pcts[-1] if unique_pcts[-1] < 100 else None

    # Least precision that keeps percentiles unique after rounding
    prec = -np.floor(
        np.log10(np.min(np.ediff1d(unique_pcts, to_begin=to_begin, to_end=to_end)))
    ).astype(int)
    prec = max(1, prec)
    out = np.empty_like(percentiles, dtype=object)
    out[int_idx] = percentiles[int_idx].astype(int).astype(str)
    out[~int_idx] = percentiles[~int_idx].round(prec).astype(str)
    return [i + "%" for i in out]


def is_dates_only(
    values: Union[np.ndarray, DatetimeArray, Index, DatetimeIndex]
) -> bool:
    # return a boolean if we are only dates (and don't have a timezone)
    if not isinstance(values, Index):
        values = values.ravel()

    values = DatetimeIndex(values)
    if values.tz is not None:
        return False

    values_int = values.asi8
    consider_values = values_int != iNaT
    one_day_nanos = 86400 * 1e9
    even_days = (
        np.logical_and(consider_values, values_int % int(one_day_nanos) != 0).sum() == 0
    )
    if even_days:
        return True
    return False


def _format_datetime64(
    x: Union[NaTType, Timestamp], tz: Optional[tzinfo] = None, nat_rep: str = "NaT"
) -> str:
    if x is None or (is_scalar(x) and isna(x)):
        return nat_rep

    if tz is not None or not isinstance(x, Timestamp):
        if getattr(x, "tzinfo", None) is not None:
            x = Timestamp(x).tz_convert(tz)
        else:
            x = Timestamp(x).tz_localize(tz)

    return str(x)


def _format_datetime64_dateonly(
    x: Union[NaTType, Timestamp], nat_rep: str = "NaT", date_format: None = None
) -> str:
    if x is None or (is_scalar(x) and isna(x)):
        return nat_rep

    if not isinstance(x, Timestamp):
        x = Timestamp(x)

    if date_format:
        return x.strftime(date_format)
    else:
        return x._date_repr


def get_format_datetime64(
    is_dates_only: bool, nat_rep: str = "NaT", date_format: None = None
) -> Callable:

    if is_dates_only:
        return lambda x, tz=None: _format_datetime64_dateonly(
            x, nat_rep=nat_rep, date_format=date_format
        )
    else:
        return lambda x, tz=None: _format_datetime64(x, tz=tz, nat_rep=nat_rep)


def get_format_datetime64_from_values(
    values: Union[np.ndarray, DatetimeArray, DatetimeIndex], date_format: Optional[str]
) -> Optional[str]:
    """ given values and a date_format, return a string format """
    if isinstance(values, np.ndarray) and values.ndim > 1:
        # We don't actually care about the order of values, and DatetimeIndex
        #  only accepts 1D values
        values = values.ravel()

    ido = is_dates_only(values)
    if ido:
        return date_format or "%Y-%m-%d"
    return date_format


class Datetime64TZFormatter(Datetime64Formatter):
    def _format_strings(self) -> List[str]:
        """ we by definition have a TZ """
        values = self.values.astype(object)
        ido = is_dates_only(values)
        formatter = self.formatter or get_format_datetime64(
            ido, date_format=self.date_format
        )
        fmt_values = [formatter(x) for x in values]

        return fmt_values


class Timedelta64Formatter(GenericArrayFormatter):
    def __init__(
        self,
        values: Union[np.ndarray, TimedeltaIndex],
        nat_rep: str = "NaT",
        box: bool = False,
        **kwargs,
    ):
        super().__init__(values, **kwargs)
        self.nat_rep = nat_rep
        self.box = box

    def _format_strings(self) -> List[str]:
        formatter = self.formatter or get_format_timedelta64(
            self.values, nat_rep=self.nat_rep, box=self.box
        )
        return [formatter(x) for x in self.values]


def get_format_timedelta64(
    values: Union[np.ndarray, TimedeltaIndex, TimedeltaArray],
    nat_rep: str = "NaT",
    box: bool = False,
) -> Callable:
    """
    Return a formatter function for a range of timedeltas.
    These will all have the same format argument

    If box, then show the return in quotes
    """
    values_int = values.astype(np.int64)

    consider_values = values_int != iNaT

    one_day_nanos = 86400 * 1e9
    even_days = (
        np.logical_and(consider_values, values_int % one_day_nanos != 0).sum() == 0
    )

    if even_days:
        format = None
    else:
        format = "long"

    def _formatter(x):
        if x is None or (is_scalar(x) and isna(x)):
            return nat_rep

        if not isinstance(x, Timedelta):
            x = Timedelta(x)
        result = x._repr_base(format=format)
        if box:
            result = f"'{result}'"
        return result

    return _formatter


def _make_fixed_width(
    strings: List[str],
    justify: str = "right",
    minimum: Optional[int] = None,
    adj: Optional[TextAdjustment] = None,
) -> List[str]:

    if len(strings) == 0 or justify == "all":
        return strings

    if adj is None:
        adjustment = get_adjustment()
    else:
        adjustment = adj

    max_len = max(adjustment.len(x) for x in strings)

    if minimum is not None:
        max_len = max(minimum, max_len)

    conf_max = get_option("display.max_colwidth")
    if conf_max is not None and max_len > conf_max:
        max_len = conf_max

    def just(x: str) -> str:
        if conf_max is not None:
            if (conf_max > 3) & (adjustment.len(x) > max_len):
                x = x[: max_len - 3] + "..."
        return x

    strings = [just(x) for x in strings]
    result = adjustment.justify(strings, max_len, mode=justify)
    return result


def _trim_zeros_complex(str_complexes: np.ndarray, decimal: str = ".") -> List[str]:
    """
    Separates the real and imaginary parts from the complex number, and
    executes the _trim_zeros_float method on each of those.
    """
    trimmed = [
        "".join(_trim_zeros_float(re.split(r"([j+-])", x), decimal))
        for x in str_complexes
    ]

    # pad strings to the length of the longest trimmed string for alignment
    lengths = [len(s) for s in trimmed]
    max_length = max(lengths)
    padded = [
        s[: -((k - 1) // 2 + 1)]  # real part
        + (max_length - k) // 2 * "0"
        + s[-((k - 1) // 2 + 1) : -((k - 1) // 2)]  # + / -
        + s[-((k - 1) // 2) : -1]  # imaginary part
        + (max_length - k) // 2 * "0"
        + s[-1]
        for s, k in zip(trimmed, lengths)
    ]
    return padded


def _trim_zeros_float(
    str_floats: Union[np.ndarray, List[str]], decimal: str = "."
) -> List[str]:
    """
    Trims zeros, leaving just one before the decimal points if need be.
    """
    trimmed = str_floats
    number_regex = re.compile(fr"^\s*[\+-]?[0-9]+\{decimal}[0-9]*$")

    def is_number_with_decimal(x):
        return re.match(number_regex, x) is not None

    def should_trim(values: Union[np.ndarray, List[str]]) -> bool:
        """
        Determine if an array of strings should be trimmed.

        Returns True if all numbers containing decimals (defined by the
        above regular expression) within the array end in a zero, otherwise
        returns False.
        """
        numbers = [x for x in values if is_number_with_decimal(x)]
        return len(numbers) > 0 and all(x.endswith("0") for x in numbers)

    while should_trim(trimmed):
        trimmed = [x[:-1] if is_number_with_decimal(x) else x for x in trimmed]

    # leave one 0 after the decimal points if need be.
    result = [
        x + "0" if is_number_with_decimal(x) and x.endswith(decimal) else x
        for x in trimmed
    ]
    return result


def _has_names(index: Index) -> bool:
    if isinstance(index, MultiIndex):
        return com.any_not_none(*index.names)
    else:
        return index.name is not None


class EngFormatter:
    """
    Formats float values according to engineering format.

    Based on matplotlib.ticker.EngFormatter
    """

    # The SI engineering prefixes
    ENG_PREFIXES = {
        -24: "y",
        -21: "z",
        -18: "a",
        -15: "f",
        -12: "p",
        -9: "n",
        -6: "u",
        -3: "m",
        0: "",
        3: "k",
        6: "M",
        9: "G",
        12: "T",
        15: "P",
        18: "E",
        21: "Z",
        24: "Y",
    }

    def __init__(self, accuracy: Optional[int] = None, use_eng_prefix: bool = False):
        self.accuracy = accuracy
        self.use_eng_prefix = use_eng_prefix

    def __call__(self, num: Union[int, float]) -> str:
        """
        Formats a number in engineering notation, appending a letter
        representing the power of 1000 of the original number. Some examples:

        >>> format_eng(0)       # for self.accuracy = 0
        ' 0'

        >>> format_eng(1000000) # for self.accuracy = 1,
                                #     self.use_eng_prefix = True
        ' 1.0M'

        >>> format_eng("-1e-6") # for self.accuracy = 2
                                #     self.use_eng_prefix = False
        '-1.00E-06'

        @param num: the value to represent
        @type num: either a numeric value or a string that can be converted to
                   a numeric value (as per decimal.Decimal constructor)

        @return: engineering formatted string
        """
        dnum = decimal.Decimal(str(num))

        if decimal.Decimal.is_nan(dnum):
            return "NaN"

        if decimal.Decimal.is_infinite(dnum):
            return "inf"

        sign = 1

        if dnum < 0:  # pragma: no cover
            sign = -1
            dnum = -dnum

        if dnum != 0:
            pow10 = decimal.Decimal(int(math.floor(dnum.log10() / 3) * 3))
        else:
            pow10 = decimal.Decimal(0)

        pow10 = pow10.min(max(self.ENG_PREFIXES.keys()))
        pow10 = pow10.max(min(self.ENG_PREFIXES.keys()))
        int_pow10 = int(pow10)

        if self.use_eng_prefix:
            prefix = self.ENG_PREFIXES[int_pow10]
        else:
            if int_pow10 < 0:
                prefix = f"E-{-int_pow10:02d}"
            else:
                prefix = f"E+{int_pow10:02d}"

        mant = sign * dnum / (10 ** pow10)

        if self.accuracy is None:  # pragma: no cover
            format_str = "{mant: g}{prefix}"
        else:
            format_str = f"{{mant: .{self.accuracy:d}f}}{{prefix}}"

        formatted = format_str.format(mant=mant, prefix=prefix)

        return formatted


def set_eng_float_format(accuracy: int = 3, use_eng_prefix: bool = False) -> None:
    """
    Alter default behavior on how float is formatted in DataFrame.
    Format float in engineering format. By accuracy, we mean the number of
    decimal digits after the floating point.

    See also EngFormatter.
    """
    set_option("display.float_format", EngFormatter(accuracy, use_eng_prefix))
    set_option("display.column_space", max(12, accuracy + 9))


def get_level_lengths(
    levels: Any, sentinel: Union[bool, object, str] = ""
) -> List[Dict[int, int]]:
    """
    For each index in each level the function returns lengths of indexes.

    Parameters
    ----------
    levels : list of lists
        List of values on for level.
    sentinel : string, optional
        Value which states that no new index starts on there.

    Returns
    -------
    Returns list of maps. For each level returns map of indexes (key is index
    in row and value is length of index).
    """
    if len(levels) == 0:
        return []

    control = [True] * len(levels[0])

    result = []
    for level in levels:
        last_index = 0

        lengths = {}
        for i, key in enumerate(level):
            if control[i] and key == sentinel:
                pass
            else:
                control[i] = False
                lengths[last_index] = i - last_index
                last_index = i

        lengths[last_index] = len(level) - last_index

        result.append(lengths)

    return result


def buffer_put_lines(buf: IO[str], lines: List[str]) -> None:
    """
    Appends lines to a buffer.

    Parameters
    ----------
    buf
        The buffer to write to
    lines
        The lines to append.
    """
    if any(isinstance(x, str) for x in lines):
        lines = [str(x) for x in lines]
    buf.write("\n".join(lines))<|MERGE_RESOLUTION|>--- conflicted
+++ resolved
@@ -461,101 +461,8 @@
         return TextAdjustment()
 
 
-<<<<<<< HEAD
-class TableFormatter:
-
-    show_dimensions: Union[bool, str]
-    formatters: FormattersType
-    columns: Index
-    tr_frame: "DataFrame"
-    _is_truncated: bool
-
-    @property
-    def is_truncated(self) -> bool:
-        return self._is_truncated
-
-    @property
-    def should_show_dimensions(self) -> bool:
-        return self.show_dimensions is True or (
-            self.show_dimensions == "truncate" and self.is_truncated
-        )
-
-    def _get_formatter(self, i: Union[str, int]) -> Optional[Callable]:
-        if isinstance(self.formatters, (list, tuple)):
-            if is_integer(i):
-                i = cast(int, i)
-                return self.formatters[i]
-            else:
-                return None
-        else:
-            if is_integer(i) and i not in self.columns:
-                i = self.tr_frame.columns[i]
-            return self.formatters.get(i, None)
-
-    @contextmanager
-    def get_buffer(
-        self, buf: Optional[FilePathOrBuffer[str]], encoding: Optional[str] = None
-    ):
-        """
-        Context manager to open, yield and close buffer for filenames or Path-like
-        objects, otherwise yield buf unchanged.
-        """
-        if buf is not None:
-            buf = stringify_path(buf)
-        else:
-            buf = StringIO()
-
-        if encoding is None:
-            encoding = "utf-8"
-        elif not isinstance(buf, str):
-            raise ValueError("buf is not a file name and encoding is specified.")
-
-        if hasattr(buf, "write"):
-            yield buf
-        elif isinstance(buf, str):
-            with open(buf, "w", encoding=encoding, newline="") as f:
-                # GH#30034 open instead of codecs.open prevents a file leak
-                #  if we have an invalid encoding argument.
-                # newline="" is needed to roundtrip correctly on
-                #  windows test_to_latex_filename
-                yield f
-        else:
-            raise TypeError("buf is not a file name and it has no write method")
-
-    def write_result(self, buf: IO[str]) -> None:
-        """
-        Write the result of serialization to buf.
-        """
-        raise AbstractMethodError(self)
-
-    def get_result(
-        self,
-        buf: Optional[FilePathOrBuffer[str]] = None,
-        encoding: Optional[str] = None,
-    ) -> Optional[str]:
-        """
-        Perform serialization. Write to buf or return as string if buf is None.
-        """
-        with self.get_buffer(buf, encoding=encoding) as f:
-            self.write_result(buf=f)
-            if buf is None:
-                return f.getvalue()
-            return None
-
-
-class DataFrameFormatter(TableFormatter):
-    """
-    Render a DataFrame
-
-    self.to_string() : console-friendly tabular output
-    self.to_html()   : html table
-    self.to_latex()   : LaTeX tabular environment table
-
-    """
-=======
 class DataFrameFormatter:
     """Class for processing dataframe formatting options and data."""
->>>>>>> b867e21d
 
     __doc__ = __doc__ if __doc__ else ""
     __doc__ += common_docstring + return_docstring
@@ -899,7 +806,7 @@
                 return None
         else:
             if is_integer(i) and i not in self.columns:
-                i = self.columns[i]
+                i = self.tr_frame.columns[i]
             return self.formatters.get(i, None)
 
     def _get_formatted_column_labels(self, frame: "DataFrame") -> List[List[str]]:
