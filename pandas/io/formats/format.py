"""
Internal module for formatting output data in csv, html,
and latex files. This module also applies to display formatting.
"""

from contextlib import contextmanager
from csv import QUOTE_NONE, QUOTE_NONNUMERIC
from datetime import tzinfo
import decimal
from functools import partial
from io import StringIO
import math
import re
from shutil import get_terminal_size
from typing import (
    IO,
    TYPE_CHECKING,
    Any,
    Callable,
    Dict,
    Iterable,
    List,
    Mapping,
    Optional,
    Sequence,
    Tuple,
    Type,
    Union,
    cast,
)
from unicodedata import east_asian_width

import numpy as np

from pandas._config.config import get_option, set_option

from pandas._libs import lib
from pandas._libs.missing import NA
from pandas._libs.tslib import format_array_from_datetime
from pandas._libs.tslibs import NaT, Timedelta, Timestamp, iNaT
from pandas._libs.tslibs.nattype import NaTType
from pandas._typing import FilePathOrBuffer, Label
from pandas.errors import AbstractMethodError

from pandas.core.dtypes.common import (
    is_categorical_dtype,
    is_complex_dtype,
    is_datetime64_dtype,
    is_datetime64tz_dtype,
    is_extension_array_dtype,
    is_float,
    is_float_dtype,
    is_integer,
    is_integer_dtype,
    is_list_like,
    is_numeric_dtype,
    is_scalar,
    is_timedelta64_dtype,
)
from pandas.core.dtypes.missing import isna, notna

from pandas.core.arrays.datetimes import DatetimeArray
from pandas.core.arrays.timedeltas import TimedeltaArray
from pandas.core.base import PandasObject
import pandas.core.common as com
from pandas.core.construction import extract_array
from pandas.core.indexes.api import Index, MultiIndex, PeriodIndex, ensure_index
from pandas.core.indexes.datetimes import DatetimeIndex
from pandas.core.indexes.timedeltas import TimedeltaIndex
from pandas.core.reshape.concat import concat

from pandas.io.common import stringify_path
from pandas.io.formats.printing import adjoin, justify, pprint_thing

if TYPE_CHECKING:
    from pandas import Categorical, DataFrame, Series

FormattersType = Union[
    List[Callable], Tuple[Callable, ...], Mapping[Union[str, int], Callable]
]
FloatFormatType = Union[str, Callable, "EngFormatter"]
ColspaceType = Mapping[Label, Union[str, int]]
ColspaceArgType = Union[
    str, int, Sequence[Union[str, int]], Mapping[Label, Union[str, int]]
]

common_docstring = """
        Parameters
        ----------
        buf : str, Path or StringIO-like, optional, default None
            Buffer to write to. If None, the output is returned as a string.
        columns : sequence, optional, default None
            The subset of columns to write. Writes all columns by default.
        col_space : %(col_space_type)s, optional
            %(col_space)s.
        header : %(header_type)s, optional
            %(header)s.
        index : bool, optional, default True
            Whether to print index (row) labels.
        na_rep : str, optional, default 'NaN'
            String representation of NAN to use.
        formatters : list, tuple or dict of one-param. functions, optional
            Formatter functions to apply to columns' elements by position or
            name.
            The result of each function must be a unicode string.
            List/tuple must be of length equal to the number of columns.
        float_format : one-parameter function, optional, default None
            Formatter function to apply to columns' elements if they are
            floats. The result of this function must be a unicode string.
        sparsify : bool, optional, default True
            Set to False for a DataFrame with a hierarchical index to print
            every multiindex key at each row.
        index_names : bool, optional, default True
            Prints the names of the indexes.
        justify : str, default None
            How to justify the column labels. If None uses the option from
            the print configuration (controlled by set_option), 'right' out
            of the box. Valid values are

            * left
            * right
            * center
            * justify
            * justify-all
            * start
            * end
            * inherit
            * match-parent
            * initial
            * unset.
        max_rows : int, optional
            Maximum number of rows to display in the console.
        min_rows : int, optional
            The number of rows to display in the console in a truncated repr
            (when number of rows is above `max_rows`).
        max_cols : int, optional
            Maximum number of columns to display in the console.
        show_dimensions : bool, default False
            Display DataFrame dimensions (number of rows by number of columns).
        decimal : str, default '.'
            Character recognized as decimal separator, e.g. ',' in Europe.
    """

_VALID_JUSTIFY_PARAMETERS = (
    "left",
    "right",
    "center",
    "justify",
    "justify-all",
    "start",
    "end",
    "inherit",
    "match-parent",
    "initial",
    "unset",
)

return_docstring = """
        Returns
        -------
        str or None
            If buf is None, returns the result as a string. Otherwise returns
            None.
    """


class CategoricalFormatter:
    def __init__(
        self,
        categorical: "Categorical",
        buf: Optional[IO[str]] = None,
        length: bool = True,
        na_rep: str = "NaN",
        footer: bool = True,
    ):
        self.categorical = categorical
        self.buf = buf if buf is not None else StringIO("")
        self.na_rep = na_rep
        self.length = length
        self.footer = footer
        self.quoting = QUOTE_NONNUMERIC

    def _get_footer(self) -> str:
        footer = ""

        if self.length:
            if footer:
                footer += ", "
            footer += f"Length: {len(self.categorical)}"

        level_info = self.categorical._repr_categories_info()

        # Levels are added in a newline
        if footer:
            footer += "\n"
        footer += level_info

        return str(footer)

    def _get_formatted_values(self) -> List[str]:
        return format_array(
            self.categorical._internal_get_values(),
            None,
            float_format=None,
            na_rep=self.na_rep,
            quoting=self.quoting,
        )

    def to_string(self) -> str:
        categorical = self.categorical

        if len(categorical) == 0:
            if self.footer:
                return self._get_footer()
            else:
                return ""

        fmt_values = self._get_formatted_values()

        fmt_values = [i.strip() for i in fmt_values]
        values = ", ".join(fmt_values)
        result = ["[" + values + "]"]
        if self.footer:
            footer = self._get_footer()
            if footer:
                result.append(footer)

        return str("\n".join(result))


class SeriesFormatter:
    def __init__(
        self,
        series: "Series",
        buf: Optional[IO[str]] = None,
        length: Union[bool, str] = True,
        header: bool = True,
        index: bool = True,
        na_rep: str = "NaN",
        name: bool = False,
        float_format: Optional[str] = None,
        dtype: bool = True,
        max_rows: Optional[int] = None,
        min_rows: Optional[int] = None,
    ):
        self.series = series
        self.buf = buf if buf is not None else StringIO()
        self.name = name
        self.na_rep = na_rep
        self.header = header
        self.length = length
        self.index = index
        self.max_rows = max_rows
        self.min_rows = min_rows

        if float_format is None:
            float_format = get_option("display.float_format")
        self.float_format = float_format
        self.dtype = dtype
        self.adj = get_adjustment()

        self._chk_truncate()

    def _chk_truncate(self) -> None:
        self.tr_row_num: Optional[int]

        min_rows = self.min_rows
        max_rows = self.max_rows
        # truncation determined by max_rows, actual truncated number of rows
        # used below by min_rows
        is_truncated_vertically = max_rows and (len(self.series) > max_rows)
        series = self.series
        if is_truncated_vertically:
            max_rows = cast(int, max_rows)
            if min_rows:
                # if min_rows is set (not None or 0), set max_rows to minimum
                # of both
                max_rows = min(min_rows, max_rows)
            if max_rows == 1:
                row_num = max_rows
                series = series.iloc[:max_rows]
            else:
                row_num = max_rows // 2
                series = concat((series.iloc[:row_num], series.iloc[-row_num:]))
            self.tr_row_num = row_num
        else:
            self.tr_row_num = None
        self.tr_series = series
        self.is_truncated_vertically = is_truncated_vertically

    def _get_footer(self) -> str:
        name = self.series.name
        footer = ""

        if getattr(self.series.index, "freq", None) is not None:
            assert isinstance(
                self.series.index, (DatetimeIndex, PeriodIndex, TimedeltaIndex)
            )
            footer += f"Freq: {self.series.index.freqstr}"

        if self.name is not False and name is not None:
            if footer:
                footer += ", "

            series_name = pprint_thing(name, escape_chars=("\t", "\r", "\n"))
            footer += f"Name: {series_name}"

        if self.length is True or (
            self.length == "truncate" and self.is_truncated_vertically
        ):
            if footer:
                footer += ", "
            footer += f"Length: {len(self.series)}"

        if self.dtype is not False and self.dtype is not None:
            dtype_name = getattr(self.tr_series.dtype, "name", None)
            if dtype_name:
                if footer:
                    footer += ", "
                footer += f"dtype: {pprint_thing(dtype_name)}"

        # level infos are added to the end and in a new line, like it is done
        # for Categoricals
        if is_categorical_dtype(self.tr_series.dtype):
            level_info = self.tr_series._values._repr_categories_info()
            if footer:
                footer += "\n"
            footer += level_info

        return str(footer)

    def _get_formatted_index(self) -> Tuple[List[str], bool]:
        index = self.tr_series.index

        if isinstance(index, MultiIndex):
            have_header = any(name for name in index.names)
            fmt_index = index.format(names=True)
        else:
            have_header = index.name is not None
            fmt_index = index.format(name=True)
        return fmt_index, have_header

    def _get_formatted_values(self) -> List[str]:
        return format_array(
            self.tr_series._values,
            None,
            float_format=self.float_format,
            na_rep=self.na_rep,
            leading_space=self.index,
        )

    def to_string(self) -> str:
        series = self.tr_series
        footer = self._get_footer()

        if len(series) == 0:
            return f"{type(self.series).__name__}([], {footer})"

        fmt_index, have_header = self._get_formatted_index()
        fmt_values = self._get_formatted_values()

        if self.is_truncated_vertically:
            n_header_rows = 0
            row_num = self.tr_row_num
            row_num = cast(int, row_num)
            width = self.adj.len(fmt_values[row_num - 1])
            if width > 3:
                dot_str = "..."
            else:
                dot_str = ".."
            # Series uses mode=center because it has single value columns
            # DataFrame uses mode=left
            dot_str = self.adj.justify([dot_str], width, mode="center")[0]
            fmt_values.insert(row_num + n_header_rows, dot_str)
            fmt_index.insert(row_num + 1, "")

        if self.index:
            result = self.adj.adjoin(3, *[fmt_index[1:], fmt_values])
        else:
            result = self.adj.adjoin(3, fmt_values)

        if self.header and have_header:
            result = fmt_index[0] + "\n" + result

        if footer:
            result += "\n" + footer

        return str("".join(result))


class TextAdjustment:
    def __init__(self):
        self.encoding = get_option("display.encoding")

    def len(self, text: str) -> int:
        return len(text)

    def justify(self, texts: Any, max_len: int, mode: str = "right") -> List[str]:
        return justify(texts, max_len, mode=mode)

    def adjoin(self, space: int, *lists, **kwargs) -> str:
        return adjoin(space, *lists, strlen=self.len, justfunc=self.justify, **kwargs)


class EastAsianTextAdjustment(TextAdjustment):
    def __init__(self):
        super().__init__()
        if get_option("display.unicode.ambiguous_as_wide"):
            self.ambiguous_width = 2
        else:
            self.ambiguous_width = 1

        # Definition of East Asian Width
        # https://unicode.org/reports/tr11/
        # Ambiguous width can be changed by option
        self._EAW_MAP = {"Na": 1, "N": 1, "W": 2, "F": 2, "H": 1}

    def len(self, text: str) -> int:
        """
        Calculate display width considering unicode East Asian Width
        """
        if not isinstance(text, str):
            return len(text)

        return sum(
            self._EAW_MAP.get(east_asian_width(c), self.ambiguous_width) for c in text
        )

    def justify(
        self, texts: Iterable[str], max_len: int, mode: str = "right"
    ) -> List[str]:
        # re-calculate padding space per str considering East Asian Width
        def _get_pad(t):
            return max_len - self.len(t) + len(t)

        if mode == "left":
            return [x.ljust(_get_pad(x)) for x in texts]
        elif mode == "center":
            return [x.center(_get_pad(x)) for x in texts]
        else:
            return [x.rjust(_get_pad(x)) for x in texts]


def get_adjustment() -> TextAdjustment:
    use_east_asian_width = get_option("display.unicode.east_asian_width")
    if use_east_asian_width:
        return EastAsianTextAdjustment()
    else:
        return TextAdjustment()


class TableFormatter:

    show_dimensions: Union[bool, str]
    formatters: FormattersType
    columns: Index
    _is_truncated: bool

    @property
    def is_truncated(self) -> bool:
        return self._is_truncated

    @property
    def should_show_dimensions(self) -> bool:
        return self.show_dimensions is True or (
            self.show_dimensions == "truncate" and self.is_truncated
        )

    def _get_formatter(self, i: Union[str, int]) -> Optional[Callable]:
        if isinstance(self.formatters, (list, tuple)):
            if is_integer(i):
                i = cast(int, i)
                return self.formatters[i]
            else:
                return None
        else:
            if is_integer(i) and i not in self.columns:
                i = self.columns[i]
            return self.formatters.get(i, None)

    @contextmanager
    def get_buffer(
        self, buf: Optional[FilePathOrBuffer[str]], encoding: Optional[str] = None
    ):
        """
        Context manager to open, yield and close buffer for filenames or Path-like
        objects, otherwise yield buf unchanged.
        """
        if buf is not None:
            buf = stringify_path(buf)
        else:
            buf = StringIO()

        if encoding is None:
            encoding = "utf-8"
        elif not isinstance(buf, str):
            raise ValueError("buf is not a file name and encoding is specified.")

        if hasattr(buf, "write"):
            yield buf
        elif isinstance(buf, str):
            with open(buf, "w", encoding=encoding, newline="") as f:
                # GH#30034 open instead of codecs.open prevents a file leak
                #  if we have an invalid encoding argument.
                # newline="" is needed to roundtrip correctly on
                #  windows test_to_latex_filename
                yield f
        else:
            raise TypeError("buf is not a file name and it has no write method")

    def write_result(self, buf: IO[str]) -> None:
        """
        Write the result of serialization to buf.
        """
        raise AbstractMethodError(self)

    def get_result(
        self,
        buf: Optional[FilePathOrBuffer[str]] = None,
        encoding: Optional[str] = None,
    ) -> Optional[str]:
        """
        Perform serialization. Write to buf or return as string if buf is None.
        """
        with self.get_buffer(buf, encoding=encoding) as f:
            self.write_result(buf=f)
            if buf is None:
                return f.getvalue()
            return None


class DataFrameFormatter(TableFormatter):
    """
    Render a DataFrame

    self.to_string() : console-friendly tabular output
    self.to_html()   : html table
    self.to_latex()   : LaTeX tabular environment table

    """

    __doc__ = __doc__ if __doc__ else ""
    __doc__ += common_docstring + return_docstring

    def __init__(
        self,
        frame: "DataFrame",
        columns: Optional[Sequence[str]] = None,
        col_space: Optional[ColspaceArgType] = None,
        header: Union[bool, Sequence[str]] = True,
        index: bool = True,
        na_rep: str = "NaN",
        formatters: Optional[FormattersType] = None,
        justify: Optional[str] = None,
        float_format: Optional[FloatFormatType] = None,
        sparsify: Optional[bool] = None,
        index_names: bool = True,
        line_width: Optional[int] = None,
        max_rows: Optional[int] = None,
        min_rows: Optional[int] = None,
        max_cols: Optional[int] = None,
        show_dimensions: Union[bool, str] = False,
        decimal: str = ".",
        table_id: Optional[str] = None,
        render_links: bool = False,
        bold_rows: bool = False,
        escape: bool = True,
    ):
        self.frame = frame
        self.show_index_names = index_names
        self.sparsify = self._initialize_sparsify(sparsify)
        self.float_format = float_format
        self.formatters = self._initialize_formatters(formatters)
        self.na_rep = na_rep
        self.decimal = decimal
        self.col_space = self._initialize_colspace(col_space)
        self.header = header
        self.index = index
        self.line_width = line_width
        self.max_rows = max_rows
        self.min_rows = min_rows
        self.max_cols = max_cols
        self.show_dimensions = show_dimensions
        self.table_id = table_id
        self.render_links = render_links
        self.justify = self._initialize_justify(justify)
        self.bold_rows = bold_rows
        self.escape = escape
        self.columns = self._initialize_columns(columns)

        self.max_cols_fitted = self._calc_max_cols_fitted()
        self.max_rows_fitted = self._calc_max_rows_fitted()

        self.tr_frame = self.frame
        self._truncate()
        self.adj = get_adjustment()

    def _initialize_sparsify(self, sparsify: Optional[bool]) -> bool:
        if sparsify is None:
            return get_option("display.multi_sparse")
        return sparsify

    def _initialize_formatters(
        self, formatters: Optional[FormattersType]
    ) -> FormattersType:
        if formatters is None:
            return {}
        elif len(self.frame.columns) == len(formatters) or isinstance(formatters, dict):
            return formatters
        else:
            raise ValueError(
                f"Formatters length({len(formatters)}) should match "
                f"DataFrame number of columns({len(self.frame.columns)})"
            )

    def _initialize_justify(self, justify: Optional[str]) -> str:
        if justify is None:
            return get_option("display.colheader_justify")
        else:
            return justify

    def _initialize_columns(self, columns: Optional[Sequence[str]]) -> Index:
        if columns is not None:
            cols = ensure_index(columns)
            self.frame = self.frame[cols]
            return cols
        else:
            return self.frame.columns

    def _initialize_colspace(
        self, col_space: Optional[ColspaceArgType]
    ) -> ColspaceType:
        result: ColspaceType

        if col_space is None:
            result = {}
        elif isinstance(col_space, (int, str)):
            result = {"": col_space}
            result.update({column: col_space for column in self.frame.columns})
        elif isinstance(col_space, Mapping):
            for column in col_space.keys():
                if column not in self.frame.columns and column != "":
                    raise ValueError(
                        f"Col_space is defined for an unknown column: {column}"
                    )
            result = col_space
        else:
            if len(self.frame.columns) != len(col_space):
                raise ValueError(
                    f"Col_space length({len(col_space)}) should match "
                    f"DataFrame number of columns({len(self.frame.columns)})"
                )
            result = dict(zip(self.frame.columns, col_space))
        return result

    @property
    def max_rows_displayed(self) -> int:
        return min(self.max_rows or len(self.frame), len(self.frame))

    def _calc_max_cols_fitted(self) -> Optional[int]:
        """Number of columns fitting the screen."""
        if not self._is_in_terminal():
            return self.max_cols

        width, _ = get_terminal_size()
        if self._is_screen_narrow(width):
            return width
        else:
            return self.max_cols

    def _calc_max_rows_fitted(self) -> Optional[int]:
        """Number of rows with data fitting the screen."""
        if not self._is_in_terminal():
            return self.max_rows

        _, height = get_terminal_size()
        if self.max_rows == 0:
            # rows available to fill with actual data
            return height - self._get_number_of_auxillary_rows()

        max_rows: Optional[int]
        if self._is_screen_short(height):
            max_rows = height
        else:
            max_rows = self.max_rows

        if max_rows:
            if (len(self.frame) > max_rows) and self.min_rows:
                # if truncated, set max_rows showed to min_rows
                max_rows = min(self.min_rows, max_rows)
        return max_rows

    def _is_in_terminal(self) -> bool:
        """Check if the output is to be shown in terminal."""
        return bool(self.max_cols == 0 or self.max_rows == 0)

    def _is_screen_narrow(self, max_width) -> bool:
        return bool(self.max_cols == 0 and len(self.frame.columns) > max_width)

    def _is_screen_short(self, max_height) -> bool:
        return bool(self.max_rows == 0 and len(self.frame) > max_height)

    def _get_number_of_auxillary_rows(self) -> int:
        """Get number of rows occupied by prompt, dots and dimension info."""
        dot_row = 1
        prompt_row = 1
        num_rows = dot_row + prompt_row

        if self.show_dimensions:
            num_rows += len(self._dimensions_info.splitlines())

        if self.header:
            num_rows += 1

        return num_rows

    @property
    def is_truncated_horizontally(self) -> bool:
        return bool(self.max_cols_fitted and (len(self.columns) > self.max_cols_fitted))

    @property
    def is_truncated_vertically(self) -> bool:
        return bool(self.max_rows_fitted and (len(self.frame) > self.max_rows_fitted))

    @property
    def is_truncated(self) -> bool:
        return bool(self.is_truncated_horizontally or self.is_truncated_vertically)

    def _truncate(self) -> None:
        """
        Check whether the frame should be truncated. If so, slice the frame up.
        """
        if self.is_truncated_horizontally:
            self._truncate_horizontally()

        if self.is_truncated_vertically:
            self._truncate_vertically()

    def _truncate_horizontally(self) -> None:
        """Remove columns, which are not to be displayed and adjust formatters.

        Attributes affected:
            - tr_frame
            - formatters
            - tr_col_num
        """
        assert self.max_cols_fitted is not None
        col_num = self.max_cols_fitted // 2
        if col_num >= 1:
            left = self.tr_frame.iloc[:, :col_num]
            right = self.tr_frame.iloc[:, -col_num:]
            self.tr_frame = concat((left, right), axis=1)

            # truncate formatter
            if isinstance(self.formatters, (list, tuple)):
                self.formatters = [
                    *self.formatters[:col_num],
                    *self.formatters[-col_num:],
                ]
        else:
            col_num = cast(int, self.max_cols)
            self.tr_frame = self.tr_frame.iloc[:, :col_num]
        self.tr_col_num = col_num

    def _truncate_vertically(self) -> None:
        """Remove rows, which are not to be displayed.

        Attributes affected:
            - tr_frame
            - tr_row_num
        """
        assert self.max_rows_fitted is not None
        row_num = self.max_rows_fitted // 2
        if row_num >= 1:
            head = self.tr_frame.iloc[:row_num, :]
            tail = self.tr_frame.iloc[-row_num:, :]
            self.tr_frame = concat((head, tail))
        else:
            row_num = cast(int, self.max_rows)
            self.tr_frame = self.tr_frame.iloc[:row_num, :]
        self.tr_row_num = row_num

    def _get_strcols_without_index(self) -> List[List[str]]:
        strcols: List[List[str]] = []

        if not is_list_like(self.header) and not self.header:
            for i, c in enumerate(self.tr_frame):
                fmt_values = self._format_col(i)
                fmt_values = _make_fixed_width(
                    strings=fmt_values,
                    justify=self.justify,
                    minimum=int(self.col_space.get(c, 0)),
                    adj=self.adj,
                )
                strcols.append(fmt_values)
            return strcols

        if is_list_like(self.header):
            # cast here since can't be bool if is_list_like
            self.header = cast(List[str], self.header)
            if len(self.header) != len(self.columns):
                raise ValueError(
                    f"Writing {len(self.columns)} cols "
                    f"but got {len(self.header)} aliases"
                )
            str_columns = [[label] for label in self.header]
        else:
            str_columns = self._get_formatted_column_labels(self.tr_frame)

        if self.show_row_idx_names:
            for x in str_columns:
                x.append("")

        for i, c in enumerate(self.tr_frame):
            cheader = str_columns[i]
            header_colwidth = max(
                int(self.col_space.get(c, 0)), *(self.adj.len(x) for x in cheader)
            )
            fmt_values = self._format_col(i)
            fmt_values = _make_fixed_width(
                fmt_values, self.justify, minimum=header_colwidth, adj=self.adj
            )

            max_len = max(max(self.adj.len(x) for x in fmt_values), header_colwidth)
            cheader = self.adj.justify(cheader, max_len, mode=self.justify)
            strcols.append(cheader + fmt_values)

        return strcols

    def _get_strcols(self) -> List[List[str]]:
        strcols = self._get_strcols_without_index()

        str_index = self._get_formatted_index(self.tr_frame)
        if self.index:
            strcols.insert(0, str_index)

        return strcols

    def _to_str_columns(self) -> List[List[str]]:
        """
        Render a DataFrame to a list of columns (as lists of strings).
        """
        strcols = self._get_strcols()

        if self.is_truncated:
            strcols = self._insert_dot_separators(strcols)

        return strcols

    def _insert_dot_separators(self, strcols: List[List[str]]) -> List[List[str]]:
        str_index = self._get_formatted_index(self.tr_frame)
        index_length = len(str_index)

        if self.is_truncated_horizontally:
            strcols = self._insert_dot_separator_horizontal(strcols, index_length)

        if self.is_truncated_vertically:
            strcols = self._insert_dot_separator_vertical(strcols, index_length)

        return strcols

    def _insert_dot_separator_horizontal(
        self, strcols: List[List[str]], index_length: int
    ) -> List[List[str]]:
        strcols.insert(self.tr_col_num + 1, [" ..."] * index_length)
        return strcols

    def _insert_dot_separator_vertical(
        self, strcols: List[List[str]], index_length: int
    ) -> List[List[str]]:
        n_header_rows = index_length - len(self.tr_frame)
        row_num = self.tr_row_num
        for ix, col in enumerate(strcols):
            cwidth = self.adj.len(col[row_num])

            if self.is_truncated_horizontally:
                is_dot_col = ix == self.tr_col_num + 1
            else:
                is_dot_col = False

            if cwidth > 3 or is_dot_col:
                dots = "..."
            else:
                dots = ".."

            if ix == 0:
                dot_mode = "left"
            elif is_dot_col:
                cwidth = 4
                dot_mode = "right"
            else:
                dot_mode = "right"

            dot_str = self.adj.justify([dots], cwidth, mode=dot_mode)[0]
            col.insert(row_num + n_header_rows, dot_str)
        return strcols

    def write_result(self, buf: IO[str]) -> None:
        """
        Render a DataFrame to a console-friendly tabular output.
        """
        text = self._get_string_representation()

        buf.writelines(text)

        if self.should_show_dimensions:
            buf.write(self._dimensions_info)

    @property
    def _dimensions_info(self) -> str:
        return f"\n\n[{len(self.frame)} rows x {len(self.frame.columns)} columns]"

    def _get_string_representation(self) -> str:
        if self.frame.empty:
            info_line = (
                f"Empty {type(self.frame).__name__}\n"
                f"Columns: {pprint_thing(self.frame.columns)}\n"
                f"Index: {pprint_thing(self.frame.index)}"
            )
            return info_line

        strcols = self._to_str_columns()

        if self.line_width is None:
            # no need to wrap around just print the whole frame
            return self.adj.adjoin(1, *strcols)

        if self.max_cols is None or self.max_cols > 0:
            # need to wrap around
            return self._join_multiline(*strcols)

        # max_cols == 0. Try to fit frame to terminal
        return self._fit_strcols_to_terminal_width(strcols)

    def _fit_strcols_to_terminal_width(self, strcols) -> str:
        from pandas import Series

        lines = self.adj.adjoin(1, *strcols).split("\n")
        max_len = Series(lines).str.len().max()
        # plus truncate dot col
        width, _ = get_terminal_size()
        dif = max_len - width
        # '+ 1' to avoid too wide repr (GH PR #17023)
        adj_dif = dif + 1
        col_lens = Series([Series(ele).apply(len).max() for ele in strcols])
        n_cols = len(col_lens)
        counter = 0
        while adj_dif > 0 and n_cols > 1:
            counter += 1
            mid = int(round(n_cols / 2.0))
            mid_ix = col_lens.index[mid]
            col_len = col_lens[mid_ix]
            # adjoin adds one
            adj_dif -= col_len + 1
            col_lens = col_lens.drop(mid_ix)
            n_cols = len(col_lens)

        # subtract index column
        max_cols_fitted = n_cols - self.index
        # GH-21180. Ensure that we print at least two.
        max_cols_fitted = max(max_cols_fitted, 2)
        self.max_cols_fitted = max_cols_fitted

        # Call again _truncate to cut frame appropriately
        # and then generate string representation
        self._truncate()
        strcols = self._to_str_columns()
        return self.adj.adjoin(1, *strcols)

    def _join_multiline(self, *args) -> str:
        lwidth = self.line_width
        adjoin_width = 1
        strcols = list(args)
        if self.index:
            idx = strcols.pop(0)
            lwidth -= np.array([self.adj.len(x) for x in idx]).max() + adjoin_width

        col_widths = [
            np.array([self.adj.len(x) for x in col]).max() if len(col) > 0 else 0
            for col in strcols
        ]

        assert lwidth is not None
        col_bins = _binify(col_widths, lwidth)
        nbins = len(col_bins)

        if self.is_truncated_vertically:
            assert self.max_rows_fitted is not None
            nrows = self.max_rows_fitted + 1
        else:
            nrows = len(self.frame)

        str_lst = []
        start = 0
        for i, end in enumerate(col_bins):
            row = strcols[start:end]
            if self.index:
                row.insert(0, idx)
            if nbins > 1:
                if end <= len(strcols) and i < nbins - 1:
                    row.append([" \\"] + ["  "] * (nrows - 1))
                else:
                    row.append([" "] * nrows)
            str_lst.append(self.adj.adjoin(adjoin_width, *row))
            start = end
        return "\n\n".join(str_lst)

    def to_string(
        self,
        buf: Optional[FilePathOrBuffer[str]] = None,
        encoding: Optional[str] = None,
    ) -> Optional[str]:
        return self.get_result(buf=buf, encoding=encoding)

    def to_latex(
        self,
        buf: Optional[FilePathOrBuffer[str]] = None,
        column_format: Optional[str] = None,
        longtable: bool = False,
        encoding: Optional[str] = None,
        multicolumn: bool = False,
        multicolumn_format: Optional[str] = None,
        multirow: bool = False,
        caption: Optional[str] = None,
        label: Optional[str] = None,
        position: Optional[str] = None,
    ) -> Optional[str]:
        """
        Render a DataFrame to a LaTeX tabular/longtable environment output.
        """
        from pandas.io.formats.latex import LatexFormatter

        latex_formatter = LatexFormatter(
            self,
            longtable=longtable,
            column_format=column_format,
            multicolumn=multicolumn,
            multicolumn_format=multicolumn_format,
            multirow=multirow,
            caption=caption,
            label=label,
            position=position,
        )
        return latex_formatter.get_result(buf=buf, encoding=encoding)

    def _format_col(self, i: int) -> List[str]:
        frame = self.tr_frame
        formatter = self._get_formatter(i)
        return format_array(
            frame.iloc[:, i]._values,
            formatter,
            float_format=self.float_format,
            na_rep=self.na_rep,
            space=self.col_space.get(frame.columns[i]),
            decimal=self.decimal,
            leading_space=self.index,
        )

    def to_html(
        self,
        buf: Optional[FilePathOrBuffer[str]] = None,
        encoding: Optional[str] = None,
        classes: Optional[Union[str, List, Tuple]] = None,
        notebook: bool = False,
        border: Optional[int] = None,
    ) -> Optional[str]:
        """
        Render a DataFrame to a html table.

        Parameters
        ----------
        classes : str or list-like
            classes to include in the `class` attribute of the opening
            ``<table>`` tag, in addition to the default "dataframe".
        notebook : {True, False}, optional, default False
            Whether the generated HTML is for IPython Notebook.
        border : int
            A ``border=border`` attribute is included in the opening
            ``<table>`` tag. Default ``pd.options.display.html.border``.
        """
        from pandas.io.formats.html import HTMLFormatter, NotebookFormatter

        Klass = NotebookFormatter if notebook else HTMLFormatter
        return Klass(self, classes=classes, border=border).get_result(
            buf=buf, encoding=encoding
        )

    def _get_formatted_column_labels(self, frame: "DataFrame") -> List[List[str]]:
        from pandas.core.indexes.multi import sparsify_labels

        columns = frame.columns

        if isinstance(columns, MultiIndex):
            fmt_columns = columns.format(sparsify=False, adjoin=False)
            fmt_columns = list(zip(*fmt_columns))
            dtypes = self.frame.dtypes._values

            # if we have a Float level, they don't use leading space at all
            restrict_formatting = any(l.is_floating for l in columns.levels)
            need_leadsp = dict(zip(fmt_columns, map(is_numeric_dtype, dtypes)))

            def space_format(x, y):
                if (
                    y not in self.formatters
                    and need_leadsp[x]
                    and not restrict_formatting
                ):
                    return " " + y
                return y

            str_columns = list(
                zip(*[[space_format(x, y) for y in x] for x in fmt_columns])
            )
            if self.sparsify and len(str_columns):
                str_columns = sparsify_labels(str_columns)

            str_columns = [list(x) for x in zip(*str_columns)]
        else:
            fmt_columns = columns.format()
            dtypes = self.frame.dtypes
            need_leadsp = dict(zip(fmt_columns, map(is_numeric_dtype, dtypes)))
            str_columns = [
                [" " + x if not self._get_formatter(i) and need_leadsp[x] else x]
                for i, (col, x) in enumerate(zip(columns, fmt_columns))
            ]
        # self.str_columns = str_columns
        return str_columns

    @property
    def has_index_names(self) -> bool:
        return _has_names(self.frame.index)

    @property
    def has_column_names(self) -> bool:
        return _has_names(self.frame.columns)

    @property
    def show_row_idx_names(self) -> bool:
        return all((self.has_index_names, self.index, self.show_index_names))

    @property
    def show_col_idx_names(self) -> bool:
        return all((self.has_column_names, self.show_index_names, self.header))

    def _get_formatted_index(self, frame: "DataFrame") -> List[str]:
        # Note: this is only used by to_string() and to_latex(), not by
        # to_html(). so safe to cast col_space here.
        col_space = {k: cast(int, v) for k, v in self.col_space.items()}
        index = frame.index
        columns = frame.columns
        fmt = self._get_formatter("__index__")

        if isinstance(index, MultiIndex):
            fmt_index = index.format(
                sparsify=self.sparsify,
                adjoin=False,
                names=self.show_row_idx_names,
                formatter=fmt,
            )
        else:
            fmt_index = [index.format(name=self.show_row_idx_names, formatter=fmt)]

        fmt_index = [
            tuple(
                _make_fixed_width(
                    list(x), justify="left", minimum=col_space.get("", 0), adj=self.adj
                )
            )
            for x in fmt_index
        ]

        adjoined = self.adj.adjoin(1, *fmt_index).split("\n")

        # empty space for columns
        if self.show_col_idx_names:
            col_header = [str(x) for x in self._get_column_name_list()]
        else:
            col_header = [""] * columns.nlevels

        if self.header:
            return col_header + adjoined
        else:
            return adjoined

    def _get_column_name_list(self) -> List[str]:
        names: List[str] = []
        columns = self.frame.columns
        if isinstance(columns, MultiIndex):
            names.extend("" if name is None else name for name in columns.names)
        else:
            names.append("" if columns.name is None else columns.name)
        return names


# ----------------------------------------------------------------------
# Array formatters


def format_array(
    values: Any,
    formatter: Optional[Callable],
    float_format: Optional[FloatFormatType] = None,
    na_rep: str = "NaN",
    digits: Optional[int] = None,
    space: Optional[Union[str, int]] = None,
    justify: str = "right",
    decimal: str = ".",
    leading_space: Optional[bool] = True,
    quoting: Optional[int] = None,
) -> List[str]:
    """
    Format an array for printing.

    Parameters
    ----------
    values
    formatter
    float_format
    na_rep
    digits
    space
    justify
    decimal
    leading_space : bool, optional, default True
        Whether the array should be formatted with a leading space.
        When an array as a column of a Series or DataFrame, we do want
        the leading space to pad between columns.

        When formatting an Index subclass
        (e.g. IntervalIndex._format_native_types), we don't want the
        leading space since it should be left-aligned.

    Returns
    -------
    List[str]
    """
    fmt_klass: Type[GenericArrayFormatter]
    if is_datetime64_dtype(values.dtype):
        fmt_klass = Datetime64Formatter
    elif is_datetime64tz_dtype(values.dtype):
        fmt_klass = Datetime64TZFormatter
    elif is_timedelta64_dtype(values.dtype):
        fmt_klass = Timedelta64Formatter
    elif is_extension_array_dtype(values.dtype):
        fmt_klass = ExtensionArrayFormatter
    elif is_float_dtype(values.dtype) or is_complex_dtype(values.dtype):
        fmt_klass = FloatArrayFormatter
    elif is_integer_dtype(values.dtype):
        fmt_klass = IntArrayFormatter
    else:
        fmt_klass = GenericArrayFormatter

    if space is None:
        space = get_option("display.column_space")

    if float_format is None:
        float_format = get_option("display.float_format")

    if digits is None:
        digits = get_option("display.precision")

    fmt_obj = fmt_klass(
        values,
        digits=digits,
        na_rep=na_rep,
        float_format=float_format,
        formatter=formatter,
        space=space,
        justify=justify,
        decimal=decimal,
        leading_space=leading_space,
        quoting=quoting,
    )

    return fmt_obj.get_result()


class GenericArrayFormatter:
    def __init__(
        self,
        values: Any,
        digits: int = 7,
        formatter: Optional[Callable] = None,
        na_rep: str = "NaN",
        space: Union[str, int] = 12,
        float_format: Optional[FloatFormatType] = None,
        justify: str = "right",
        decimal: str = ".",
        quoting: Optional[int] = None,
        fixed_width: bool = True,
        leading_space: Optional[bool] = True,
    ):
        self.values = values
        self.digits = digits
        self.na_rep = na_rep
        self.space = space
        self.formatter = formatter
        self.float_format = float_format
        self.justify = justify
        self.decimal = decimal
        self.quoting = quoting
        self.fixed_width = fixed_width
        self.leading_space = leading_space

    def get_result(self) -> List[str]:
        fmt_values = self._format_strings()
        return _make_fixed_width(fmt_values, self.justify)

    def _format_strings(self) -> List[str]:
        if self.float_format is None:
            float_format = get_option("display.float_format")
            if float_format is None:
                precision = get_option("display.precision")
                float_format = lambda x: f"{x: .{precision:d}g}"
        else:
            float_format = self.float_format

        if self.formatter is not None:
            formatter = self.formatter
        else:
            quote_strings = self.quoting is not None and self.quoting != QUOTE_NONE
            formatter = partial(
                pprint_thing,
                escape_chars=("\t", "\r", "\n"),
                quote_strings=quote_strings,
            )

        def _format(x):
            if self.na_rep is not None and is_scalar(x) and isna(x):
                try:
                    # try block for np.isnat specifically
                    # determine na_rep if x is None or NaT-like
                    if x is None:
                        return "None"
                    elif x is NA:
                        return str(NA)
                    elif x is NaT or np.isnat(x):
                        return "NaT"
                except (TypeError, ValueError):
                    # np.isnat only handles datetime or timedelta objects
                    pass
                return self.na_rep
            elif isinstance(x, PandasObject):
                return str(x)
            else:
                # object dtype
                return str(formatter(x))

        vals = extract_array(self.values, extract_numpy=True)

        is_float_type = (
            lib.map_infer(vals, is_float)
            # vals may have 2 or more dimensions
            & np.all(notna(vals), axis=tuple(range(1, len(vals.shape))))
        )
        leading_space = self.leading_space
        if leading_space is None:
            leading_space = is_float_type.any()

        fmt_values = []
        for i, v in enumerate(vals):
            if not is_float_type[i] and leading_space:
                fmt_values.append(f" {_format(v)}")
            elif is_float_type[i]:
                fmt_values.append(float_format(v))
            else:
                if leading_space is False:
                    # False specifically, so that the default is
                    # to include a space if we get here.
                    tpl = "{v}"
                else:
                    tpl = " {v}"
                fmt_values.append(tpl.format(v=_format(v)))

        return fmt_values


class FloatArrayFormatter(GenericArrayFormatter):
    def __init__(self, *args, **kwargs):
        super().__init__(*args, **kwargs)

        # float_format is expected to be a string
        # formatter should be used to pass a function
        if self.float_format is not None and self.formatter is None:
            # GH21625, GH22270
            self.fixed_width = False
            if callable(self.float_format):
                self.formatter = self.float_format
                self.float_format = None

    def _value_formatter(
        self,
        float_format: Optional[FloatFormatType] = None,
        threshold: Optional[Union[float, int]] = None,
    ) -> Callable:
        """Returns a function to be applied on each value to format it"""
        # the float_format parameter supersedes self.float_format
        if float_format is None:
            float_format = self.float_format

        # we are going to compose different functions, to first convert to
        # a string, then replace the decimal symbol, and finally chop according
        # to the threshold

        # when there is no float_format, we use str instead of '%g'
        # because str(0.0) = '0.0' while '%g' % 0.0 = '0'
        if float_format:

            def base_formatter(v):
<<<<<<< HEAD
                # pandas\io\formats\format.py:1410: error: "str" not callable
                # [operator]

                # pandas\io\formats\format.py:1410: error: Unexpected keyword
                # argument "value" for "__call__" of "EngFormatter"  [call-arg]

                # pandas\io\formats\format.py:1410: error: "None" not callable
                # [misc]
                return (
                    float_format(value=v)  # type: ignore[operator,call-arg,misc]
                    if notna(v)
                    else self.na_rep
                )
=======
                assert float_format is not None  # for mypy
                return float_format(value=v) if notna(v) else self.na_rep
>>>>>>> a1e53046

        else:

            def base_formatter(v):
                return str(v) if notna(v) else self.na_rep

        if self.decimal != ".":

            def decimal_formatter(v):
                return base_formatter(v).replace(".", self.decimal, 1)

        else:
            decimal_formatter = base_formatter

        if threshold is None:
            return decimal_formatter

        def formatter(value):
            if notna(value):
                if abs(value) > threshold:
                    return decimal_formatter(value)
                else:
                    return decimal_formatter(0.0)
            else:
                return self.na_rep

        return formatter

    def get_result_as_array(self) -> np.ndarray:
        """
        Returns the float values converted into strings using
        the parameters given at initialisation, as a numpy array
        """
        if self.formatter is not None:
            return np.array([self.formatter(x) for x in self.values])

        if self.fixed_width:
            threshold = get_option("display.chop_threshold")
        else:
            threshold = None

        # if we have a fixed_width, we'll need to try different float_format
        def format_values_with(float_format):
            formatter = self._value_formatter(float_format, threshold)

            # default formatter leaves a space to the left when formatting
            # floats, must be consistent for left-justifying NaNs (GH #25061)
            if self.justify == "left":
                na_rep = " " + self.na_rep
            else:
                na_rep = self.na_rep

            # separate the wheat from the chaff
            values = self.values
            is_complex = is_complex_dtype(values)
            mask = isna(values)
            values = np.array(values, dtype="object")
            values[mask] = na_rep
            imask = (~mask).ravel()
            values.flat[imask] = np.array(
                [formatter(val) for val in values.ravel()[imask]]
            )

            if self.fixed_width:
                if is_complex:
                    result = _trim_zeros_complex(values, self.decimal, na_rep)
                else:
                    result = _trim_zeros_float(values, self.decimal, na_rep)
                return np.asarray(result, dtype="object")

            return values

        # There is a special default string when we are fixed-width
        # The default is otherwise to use str instead of a formatting string
        float_format: Optional[FloatFormatType]
        if self.float_format is None:
            if self.fixed_width:
                if self.leading_space is True:
                    fmt_str = "{value: .{digits:d}f}"
                else:
                    fmt_str = "{value:.{digits:d}f}"
                float_format = partial(fmt_str.format, digits=self.digits)
            else:
                float_format = self.float_format
        else:
            float_format = lambda value: self.float_format % value

        formatted_values = format_values_with(float_format)

        if not self.fixed_width:
            return formatted_values

        # we need do convert to engineering format if some values are too small
        # and would appear as 0, or if some values are too big and take too
        # much space

        if len(formatted_values) > 0:
            maxlen = max(len(x) for x in formatted_values)
            too_long = maxlen > self.digits + 6
        else:
            too_long = False

        with np.errstate(invalid="ignore"):
            abs_vals = np.abs(self.values)
            # this is pretty arbitrary for now
            # large values: more that 8 characters including decimal symbol
            # and first digit, hence > 1e6
            has_large_values = (abs_vals > 1e6).any()
            has_small_values = (
                (abs_vals < 10 ** (-self.digits)) & (abs_vals > 0)
            ).any()

        if has_small_values or (too_long and has_large_values):
            if self.leading_space is True:
                fmt_str = "{value: .{digits:d}e}"
            else:
                fmt_str = "{value:.{digits:d}e}"
            float_format = partial(fmt_str.format, digits=self.digits)
            formatted_values = format_values_with(float_format)

        return formatted_values

    def _format_strings(self) -> List[str]:
        # shortcut
        if self.formatter is not None:
            return [self.formatter(x) for x in self.values]

        return list(self.get_result_as_array())


class IntArrayFormatter(GenericArrayFormatter):
    def _format_strings(self) -> List[str]:
        if self.leading_space is False:
            formatter_str = lambda x: f"{x:d}".format(x=x)
        else:
            formatter_str = lambda x: f"{x: d}".format(x=x)
        formatter = self.formatter or formatter_str
        fmt_values = [formatter(x) for x in self.values]
        return fmt_values


class Datetime64Formatter(GenericArrayFormatter):
    def __init__(
        self,
        values: Union[np.ndarray, "Series", DatetimeIndex, DatetimeArray],
        nat_rep: str = "NaT",
        date_format: None = None,
        **kwargs,
    ):
        super().__init__(values, **kwargs)
        self.nat_rep = nat_rep
        self.date_format = date_format

    def _format_strings(self) -> List[str]:
        """ we by definition have DO NOT have a TZ """
        values = self.values

        if not isinstance(values, DatetimeIndex):
            values = DatetimeIndex(values)

        if self.formatter is not None and callable(self.formatter):
            return [self.formatter(x) for x in values]

        fmt_values = format_array_from_datetime(
            values.asi8.ravel(),
            format=get_format_datetime64_from_values(values, self.date_format),
            na_rep=self.nat_rep,
        ).reshape(values.shape)
        return fmt_values.tolist()


class ExtensionArrayFormatter(GenericArrayFormatter):
    def _format_strings(self) -> List[str]:
        values = extract_array(self.values, extract_numpy=True)

        formatter = values._formatter(boxed=True)

        if is_categorical_dtype(values.dtype):
            # Categorical is special for now, so that we can preserve tzinfo
            array = values._internal_get_values()
        else:
            array = np.asarray(values)

        fmt_values = format_array(
            array,
            formatter,
            float_format=self.float_format,
            na_rep=self.na_rep,
            digits=self.digits,
            space=self.space,
            justify=self.justify,
            leading_space=self.leading_space,
        )
        return fmt_values


def format_percentiles(
    percentiles: Union[
        np.ndarray, List[Union[int, float]], List[float], List[Union[str, float]]
    ]
) -> List[str]:
    """
    Outputs rounded and formatted percentiles.

    Parameters
    ----------
    percentiles : list-like, containing floats from interval [0,1]

    Returns
    -------
    formatted : list of strings

    Notes
    -----
    Rounding precision is chosen so that: (1) if any two elements of
    ``percentiles`` differ, they remain different after rounding
    (2) no entry is *rounded* to 0% or 100%.
    Any non-integer is always rounded to at least 1 decimal place.

    Examples
    --------
    Keeps all entries different after rounding:

    >>> format_percentiles([0.01999, 0.02001, 0.5, 0.666666, 0.9999])
    ['1.999%', '2.001%', '50%', '66.667%', '99.99%']

    No element is rounded to 0% or 100% (unless already equal to it).
    Duplicates are allowed:

    >>> format_percentiles([0, 0.5, 0.02001, 0.5, 0.666666, 0.9999])
    ['0%', '50%', '2.0%', '50%', '66.67%', '99.99%']
    """
    percentiles = np.asarray(percentiles)

    # It checks for np.NaN as well
    with np.errstate(invalid="ignore"):
        if (
            not is_numeric_dtype(percentiles)
            or not np.all(percentiles >= 0)
            or not np.all(percentiles <= 1)
        ):
            raise ValueError("percentiles should all be in the interval [0,1]")

    percentiles = 100 * percentiles
    int_idx = np.isclose(percentiles.astype(int), percentiles)

    if np.all(int_idx):
        out = percentiles.astype(int).astype(str)
        return [i + "%" for i in out]

    unique_pcts = np.unique(percentiles)
    to_begin = unique_pcts[0] if unique_pcts[0] > 0 else None
    to_end = 100 - unique_pcts[-1] if unique_pcts[-1] < 100 else None

    # Least precision that keeps percentiles unique after rounding
    prec = -np.floor(
        np.log10(np.min(np.ediff1d(unique_pcts, to_begin=to_begin, to_end=to_end)))
    ).astype(int)
    prec = max(1, prec)
    out = np.empty_like(percentiles, dtype=object)
    out[int_idx] = percentiles[int_idx].astype(int).astype(str)
    out[~int_idx] = percentiles[~int_idx].round(prec).astype(str)
    return [i + "%" for i in out]


def is_dates_only(
    values: Union[np.ndarray, DatetimeArray, Index, DatetimeIndex]
) -> bool:
    # return a boolean if we are only dates (and don't have a timezone)
    if not isinstance(values, Index):
        values = values.ravel()

    values = DatetimeIndex(values)
    if values.tz is not None:
        return False

    values_int = values.asi8
    consider_values = values_int != iNaT
    one_day_nanos = 86400 * 1e9
    even_days = (
        np.logical_and(consider_values, values_int % int(one_day_nanos) != 0).sum() == 0
    )
    if even_days:
        return True
    return False


def _format_datetime64(
    x: Union[NaTType, Timestamp], tz: Optional[tzinfo] = None, nat_rep: str = "NaT"
) -> str:
    if x is None or (is_scalar(x) and isna(x)):
        return nat_rep

    if tz is not None or not isinstance(x, Timestamp):
        if getattr(x, "tzinfo", None) is not None:
            x = Timestamp(x).tz_convert(tz)
        else:
            x = Timestamp(x).tz_localize(tz)

    return str(x)


def _format_datetime64_dateonly(
    x: Union[NaTType, Timestamp], nat_rep: str = "NaT", date_format: None = None
) -> str:
    if x is None or (is_scalar(x) and isna(x)):
        return nat_rep

    if not isinstance(x, Timestamp):
        x = Timestamp(x)

    if date_format:
        return x.strftime(date_format)
    else:
        return x._date_repr


def get_format_datetime64(
    is_dates_only: bool, nat_rep: str = "NaT", date_format: None = None
) -> Callable:

    if is_dates_only:
        return lambda x, tz=None: _format_datetime64_dateonly(
            x, nat_rep=nat_rep, date_format=date_format
        )
    else:
        return lambda x, tz=None: _format_datetime64(x, tz=tz, nat_rep=nat_rep)


def get_format_datetime64_from_values(
    values: Union[np.ndarray, DatetimeArray, DatetimeIndex], date_format: Optional[str]
) -> Optional[str]:
    """ given values and a date_format, return a string format """
    if isinstance(values, np.ndarray) and values.ndim > 1:
        # We don't actually care about the order of values, and DatetimeIndex
        #  only accepts 1D values
        values = values.ravel()

    ido = is_dates_only(values)
    if ido:
        return date_format or "%Y-%m-%d"
    return date_format


class Datetime64TZFormatter(Datetime64Formatter):
    def _format_strings(self) -> List[str]:
        """ we by definition have a TZ """
        values = self.values.astype(object)
        ido = is_dates_only(values)
        formatter = self.formatter or get_format_datetime64(
            ido, date_format=self.date_format
        )
        fmt_values = [formatter(x) for x in values]

        return fmt_values


class Timedelta64Formatter(GenericArrayFormatter):
    def __init__(
        self,
        values: Union[np.ndarray, TimedeltaIndex],
        nat_rep: str = "NaT",
        box: bool = False,
        **kwargs,
    ):
        super().__init__(values, **kwargs)
        self.nat_rep = nat_rep
        self.box = box

    def _format_strings(self) -> List[str]:
        formatter = self.formatter or get_format_timedelta64(
            self.values, nat_rep=self.nat_rep, box=self.box
        )
        return [formatter(x) for x in self.values]


def get_format_timedelta64(
    values: Union[np.ndarray, TimedeltaIndex, TimedeltaArray],
    nat_rep: str = "NaT",
    box: bool = False,
) -> Callable:
    """
    Return a formatter function for a range of timedeltas.
    These will all have the same format argument

    If box, then show the return in quotes
    """
    values_int = values.astype(np.int64)

    consider_values = values_int != iNaT

    one_day_nanos = 86400 * 1e9
    even_days = (
        np.logical_and(consider_values, values_int % one_day_nanos != 0).sum() == 0
    )

    if even_days:
        format = None
    else:
        format = "long"

    def _formatter(x):
        if x is None or (is_scalar(x) and isna(x)):
            return nat_rep

        if not isinstance(x, Timedelta):
            x = Timedelta(x)
        result = x._repr_base(format=format)
        if box:
            result = f"'{result}'"
        return result

    return _formatter


def _make_fixed_width(
    strings: List[str],
    justify: str = "right",
    minimum: Optional[int] = None,
    adj: Optional[TextAdjustment] = None,
) -> List[str]:

    if len(strings) == 0 or justify == "all":
        return strings

    if adj is None:
        adj = get_adjustment()

    max_len = max(adj.len(x) for x in strings)

    if minimum is not None:
        max_len = max(minimum, max_len)

    conf_max = get_option("display.max_colwidth")
    if conf_max is not None and max_len > conf_max:
        max_len = conf_max

    def just(x):
        if conf_max is not None:
            # pandas\io\formats\format.py:1850: error: Item "None" of
            # "Optional[TextAdjustment]" has no attribute "len"  [union-attr]
            if (conf_max > 3) & (adj.len(x) > max_len):  # type: ignore[union-attr]
                x = x[: max_len - 3] + "..."
        return x

    strings = [just(x) for x in strings]
    result = adj.justify(strings, max_len, mode=justify)
    return result


def _trim_zeros_complex(
    str_complexes: np.ndarray, decimal: str = ".", na_rep: str = "NaN"
) -> List[str]:
    """
    Separates the real and imaginary parts from the complex number, and
    executes the _trim_zeros_float method on each of those.
    """
    return [
        "".join(_trim_zeros_float(re.split(r"([j+-])", x), decimal, na_rep))
        for x in str_complexes
    ]


def _trim_zeros_float(
    str_floats: Union[np.ndarray, List[str]], decimal: str = ".", na_rep: str = "NaN"
) -> List[str]:
    """
    Trims zeros, leaving just one before the decimal points if need be.
    """
    trimmed = str_floats

    def _is_number(x):
        return x != na_rep and not x.endswith("inf")

    def _cond(values):
        finite = [x for x in values if _is_number(x)]
        has_decimal = [decimal in x for x in finite]

        return (
            len(finite) > 0
            and all(has_decimal)
            and all(x.endswith("0") for x in finite)
            and not (any(("e" in x) or ("E" in x) for x in finite))
        )

    while _cond(trimmed):
        trimmed = [x[:-1] if _is_number(x) else x for x in trimmed]

    # leave one 0 after the decimal points if need be.
    return [x + "0" if x.endswith(decimal) and _is_number(x) else x for x in trimmed]


def _has_names(index: Index) -> bool:
    if isinstance(index, MultiIndex):
        return com.any_not_none(*index.names)
    else:
        return index.name is not None


class EngFormatter:
    """
    Formats float values according to engineering format.

    Based on matplotlib.ticker.EngFormatter
    """

    # The SI engineering prefixes
    ENG_PREFIXES = {
        -24: "y",
        -21: "z",
        -18: "a",
        -15: "f",
        -12: "p",
        -9: "n",
        -6: "u",
        -3: "m",
        0: "",
        3: "k",
        6: "M",
        9: "G",
        12: "T",
        15: "P",
        18: "E",
        21: "Z",
        24: "Y",
    }

    def __init__(self, accuracy: Optional[int] = None, use_eng_prefix: bool = False):
        self.accuracy = accuracy
        self.use_eng_prefix = use_eng_prefix

    def __call__(self, num: Union[int, float]) -> str:
        """
        Formats a number in engineering notation, appending a letter
        representing the power of 1000 of the original number. Some examples:

        >>> format_eng(0)       # for self.accuracy = 0
        ' 0'

        >>> format_eng(1000000) # for self.accuracy = 1,
                                #     self.use_eng_prefix = True
        ' 1.0M'

        >>> format_eng("-1e-6") # for self.accuracy = 2
                                #     self.use_eng_prefix = False
        '-1.00E-06'

        @param num: the value to represent
        @type num: either a numeric value or a string that can be converted to
                   a numeric value (as per decimal.Decimal constructor)

        @return: engineering formatted string
        """
        dnum = decimal.Decimal(str(num))

        if decimal.Decimal.is_nan(dnum):
            return "NaN"

        if decimal.Decimal.is_infinite(dnum):
            return "inf"

        sign = 1

        if dnum < 0:  # pragma: no cover
            sign = -1
            dnum = -dnum

        if dnum != 0:
            pow10 = decimal.Decimal(int(math.floor(dnum.log10() / 3) * 3))
        else:
            pow10 = decimal.Decimal(0)

        pow10 = pow10.min(max(self.ENG_PREFIXES.keys()))
        pow10 = pow10.max(min(self.ENG_PREFIXES.keys()))
        int_pow10 = int(pow10)

        if self.use_eng_prefix:
            prefix = self.ENG_PREFIXES[int_pow10]
        else:
            if int_pow10 < 0:
                prefix = f"E-{-int_pow10:02d}"
            else:
                prefix = f"E+{int_pow10:02d}"

        mant = sign * dnum / (10 ** pow10)

        if self.accuracy is None:  # pragma: no cover
            format_str = "{mant: g}{prefix}"
        else:
            format_str = f"{{mant: .{self.accuracy:d}f}}{{prefix}}"

        formatted = format_str.format(mant=mant, prefix=prefix)

        return formatted


def set_eng_float_format(accuracy: int = 3, use_eng_prefix: bool = False) -> None:
    """
    Alter default behavior on how float is formatted in DataFrame.
    Format float in engineering format. By accuracy, we mean the number of
    decimal digits after the floating point.

    See also EngFormatter.
    """
    set_option("display.float_format", EngFormatter(accuracy, use_eng_prefix))
    set_option("display.column_space", max(12, accuracy + 9))


def _binify(cols: List[int], line_width: int) -> List[int]:
    adjoin_width = 1
    bins = []
    curr_width = 0
    i_last_column = len(cols) - 1
    for i, w in enumerate(cols):
        w_adjoined = w + adjoin_width
        curr_width += w_adjoined
        if i_last_column == i:
            wrap = curr_width + 1 > line_width and i > 0
        else:
            wrap = curr_width + 2 > line_width and i > 0
        if wrap:
            bins.append(i)
            curr_width = w_adjoined

    bins.append(len(cols))
    return bins


def get_level_lengths(
    levels: Any, sentinel: Union[bool, object, str] = ""
) -> List[Dict[int, int]]:
    """
    For each index in each level the function returns lengths of indexes.

    Parameters
    ----------
    levels : list of lists
        List of values on for level.
    sentinel : string, optional
        Value which states that no new index starts on there.

    Returns
    -------
    Returns list of maps. For each level returns map of indexes (key is index
    in row and value is length of index).
    """
    if len(levels) == 0:
        return []

    control = [True] * len(levels[0])

    result = []
    for level in levels:
        last_index = 0

        lengths = {}
        for i, key in enumerate(level):
            if control[i] and key == sentinel:
                pass
            else:
                control[i] = False
                lengths[last_index] = i - last_index
                last_index = i

        lengths[last_index] = len(level) - last_index

        result.append(lengths)

    return result


def buffer_put_lines(buf: IO[str], lines: List[str]) -> None:
    """
    Appends lines to a buffer.

    Parameters
    ----------
    buf
        The buffer to write to
    lines
        The lines to append.
    """
    if any(isinstance(x, str) for x in lines):
        lines = [str(x) for x in lines]
    buf.write("\n".join(lines))<|MERGE_RESOLUTION|>--- conflicted
+++ resolved
@@ -1407,24 +1407,8 @@
         if float_format:
 
             def base_formatter(v):
-<<<<<<< HEAD
-                # pandas\io\formats\format.py:1410: error: "str" not callable
-                # [operator]
-
-                # pandas\io\formats\format.py:1410: error: Unexpected keyword
-                # argument "value" for "__call__" of "EngFormatter"  [call-arg]
-
-                # pandas\io\formats\format.py:1410: error: "None" not callable
-                # [misc]
-                return (
-                    float_format(value=v)  # type: ignore[operator,call-arg,misc]
-                    if notna(v)
-                    else self.na_rep
-                )
-=======
                 assert float_format is not None  # for mypy
                 return float_format(value=v) if notna(v) else self.na_rep
->>>>>>> a1e53046
 
         else:
 
