from __future__ import annotations

from collections import defaultdict
from functools import partial
import re
from typing import (
    Any,
    Callable,
    DefaultDict,
    Dict,
    List,
    Optional,
    Sequence,
    Tuple,
    TypedDict,
    Union,
)
from uuid import uuid4

import numpy as np

from pandas._config import get_option

from pandas._libs import lib
from pandas._typing import Level
from pandas.compat._optional import import_optional_dependency

from pandas.core.dtypes.generic import ABCSeries

from pandas import (
    DataFrame,
    Index,
    IndexSlice,
    MultiIndex,
    Series,
    isna,
)
from pandas.api.types import is_list_like
import pandas.core.common as com

jinja2 = import_optional_dependency("jinja2", extra="DataFrame.style requires jinja2.")
from markupsafe import escape as escape_html  # markupsafe is jinja2 dependency

BaseFormatter = Union[str, Callable]
ExtFormatter = Union[BaseFormatter, Dict[Any, Optional[BaseFormatter]]]
CSSPair = Tuple[str, Union[str, int, float]]
CSSList = List[CSSPair]
CSSProperties = Union[str, CSSList]


class CSSDict(TypedDict):
    selector: str
    props: CSSProperties


CSSStyles = List[CSSDict]
Subset = Union[slice, Sequence, Index]


def _gl01_adjust(obj: Any) -> Any:
    """Adjust docstrings for Numpydoc GLO1."""
    obj.__doc__ = "\n" + obj.__doc__
    return obj


class StylerRenderer:
    """
    Base class to process rendering a Styler with a specified jinja2 template.
    """

    loader = _gl01_adjust(jinja2.PackageLoader("pandas", "io/formats/templates"))
    env = _gl01_adjust(jinja2.Environment(loader=loader, trim_blocks=True))
    template_html = _gl01_adjust(env.get_template("html.tpl"))
    template_html_table = _gl01_adjust(env.get_template("html_table.tpl"))
    template_html_style = _gl01_adjust(env.get_template("html_style.tpl"))
    template_latex = _gl01_adjust(env.get_template("latex.tpl"))

    def __init__(
        self,
        data: DataFrame | Series,
        uuid: str | None = None,
        uuid_len: int = 5,
        table_styles: CSSStyles | None = None,
        table_attributes: str | None = None,
        caption: str | tuple | None = None,
        cell_ids: bool = True,
        precision: int | None = None,
    ):

        # validate ordered args
        if isinstance(data, Series):
            data = data.to_frame()
        if not isinstance(data, DataFrame):
            raise TypeError("``data`` must be a Series or DataFrame")
        self.data: DataFrame = data
        self.index: Index = data.index
        self.columns: Index = data.columns
        if not isinstance(uuid_len, int) or not uuid_len >= 0:
            raise TypeError("``uuid_len`` must be an integer in range [0, 32].")
        self.uuid = uuid or uuid4().hex[: min(32, uuid_len)]
        self.uuid_len = len(self.uuid)
        self.table_styles = table_styles
        self.table_attributes = table_attributes
        self.caption = caption
        self.cell_ids = cell_ids
        self.css = {
            "row_heading": "row_heading",
            "col_heading": "col_heading",
            "index_name": "index_name",
            "col": "col",
            "row": "row",
            "col_trim": "col_trim",
            "row_trim": "row_trim",
            "level": "level",
            "data": "data",
            "blank": "blank",
        }

        # add rendering variables
        self.hide_index_names: bool = False
        self.hide_column_names: bool = False
        self.hide_index_: list = [False] * self.index.nlevels
        self.hide_columns_: list = [False] * self.columns.nlevels
        self.hidden_rows: Sequence[int] = []  # sequence for specific hidden rows/cols
        self.hidden_columns: Sequence[int] = []
        self.ctx: DefaultDict[tuple[int, int], CSSList] = defaultdict(list)
        self.ctx_index: DefaultDict[tuple[int, int], CSSList] = defaultdict(list)
        self.ctx_columns: DefaultDict[tuple[int, int], CSSList] = defaultdict(list)
        self.cell_context: DefaultDict[tuple[int, int], str] = defaultdict(str)
        self._todo: list[tuple[Callable, tuple, dict]] = []
        self.tooltips: Tooltips | None = None
        precision = (
            get_option("styler.format.precision") if precision is None else precision
        )
        self._display_funcs: DefaultDict[  # maps (row, col) -> format func
            tuple[int, int], Callable[[Any], str]
        ] = defaultdict(lambda: partial(_default_formatter, precision=precision))
        self._display_funcs_index: DefaultDict[  # maps (row, level) -> format func
            tuple[int, int], Callable[[Any], str]
        ] = defaultdict(lambda: partial(_default_formatter, precision=precision))
        self._display_funcs_columns: DefaultDict[  # maps (level, col) -> format func
            tuple[int, int], Callable[[Any], str]
        ] = defaultdict(lambda: partial(_default_formatter, precision=precision))

    def _render_html(
        self,
        sparse_index: bool,
        sparse_columns: bool,
        max_rows: int | None = None,
        max_cols: int | None = None,
        **kwargs,
    ) -> str:
        """
        Renders the ``Styler`` including all applied styles to HTML.
        Generates a dict with necessary kwargs passed to jinja2 template.
        """
        self._compute()
        # TODO: namespace all the pandas keys
        d = self._translate(sparse_index, sparse_columns, max_rows, max_cols)
        d.update(kwargs)
        return self.template_html.render(
            **d,
            html_table_tpl=self.template_html_table,
            html_style_tpl=self.template_html_style,
        )

    def _render_latex(
        self, sparse_index: bool, sparse_columns: bool, clines: str | None, **kwargs
    ) -> str:
        """
        Render a Styler in latex format
        """
        self._compute()

        d = self._translate(sparse_index, sparse_columns, blank="")
        self._translate_latex(d, clines=clines)

        self.template_latex.globals["parse_wrap"] = _parse_latex_table_wrapping
        self.template_latex.globals["parse_table"] = _parse_latex_table_styles
        self.template_latex.globals["parse_cell"] = _parse_latex_cell_styles
        self.template_latex.globals["parse_header"] = _parse_latex_header_span

        d.update(kwargs)
        return self.template_latex.render(**d)

    def _compute(self):
        """
        Execute the style functions built up in `self._todo`.

        Relies on the conventions that all style functions go through
        .apply or .applymap. The append styles to apply as tuples of

        (application method, *args, **kwargs)
        """
        self.ctx.clear()
        self.ctx_index.clear()
        self.ctx_columns.clear()
        r = self
        for func, args, kwargs in self._todo:
            r = func(self)(*args, **kwargs)
        return r

    def _translate(
        self,
        sparse_index: bool,
        sparse_cols: bool,
        max_rows: int | None = None,
        max_cols: int | None = None,
        blank: str = "&nbsp;",
    ):
        """
        Process Styler data and settings into a dict for template rendering.

        Convert data and settings from ``Styler`` attributes such as ``self.data``,
        ``self.tooltips`` including applying any methods in ``self._todo``.

        Parameters
        ----------
        sparse_index : bool
            Whether to sparsify the index or print all hierarchical index elements.
            Upstream defaults are typically to `pandas.options.styler.sparse.index`.
        sparse_cols : bool
            Whether to sparsify the columns or print all hierarchical column elements.
            Upstream defaults are typically to `pandas.options.styler.sparse.columns`.
        blank : str
            Entry to top-left blank cells.
        max_rows, max_cols : int, optional
            Specific max rows and cols. max_elements always take precedence in render.

        Returns
        -------
        d : dict
            The following structure: {uuid, table_styles, caption, head, body,
            cellstyle, table_attributes}
        """
        self.css["blank_value"] = blank

        # construct render dict
        d = {
            "uuid": self.uuid,
            "table_styles": format_table_styles(self.table_styles or []),
            "caption": self.caption,
        }

        max_elements = get_option("styler.render.max_elements")
        max_rows = max_rows if max_rows else get_option("styler.render.max_rows")
        max_cols = max_cols if max_cols else get_option("styler.render.max_columns")
        max_rows, max_cols = _get_trimming_maximums(
            len(self.data.index),
            len(self.data.columns),
            max_elements,
            max_rows,
            max_cols,
        )

        self.cellstyle_map_columns: DefaultDict[
            tuple[CSSPair, ...], list[str]
        ] = defaultdict(list)
        head = self._translate_header(sparse_cols, max_cols)
        d.update({"head": head})

        # for sparsifying a MultiIndex and for use with latex clines
        idx_lengths = _get_level_lengths(
            self.index, sparse_index, max_rows, self.hidden_rows
        )
        d.update({"index_lengths": idx_lengths})

        self.cellstyle_map: DefaultDict[tuple[CSSPair, ...], list[str]] = defaultdict(
            list
        )
        self.cellstyle_map_index: DefaultDict[
            tuple[CSSPair, ...], list[str]
        ] = defaultdict(list)
        body = self._translate_body(idx_lengths, max_rows, max_cols)
        d.update({"body": body})

        ctx_maps = {
            "cellstyle": "cellstyle_map",
            "cellstyle_index": "cellstyle_map_index",
            "cellstyle_columns": "cellstyle_map_columns",
        }  # add the cell_ids styles map to the render dictionary in right format
        for k, attr in ctx_maps.items():
            map = [
                {"props": list(props), "selectors": selectors}
                for props, selectors in getattr(self, attr).items()
            ]
            d.update({k: map})

        table_attr = self.table_attributes
        if not get_option("styler.html.mathjax"):
            table_attr = table_attr or ""
            if 'class="' in table_attr:
                table_attr = table_attr.replace('class="', 'class="tex2jax_ignore ')
            else:
                table_attr += ' class="tex2jax_ignore"'
        d.update({"table_attributes": table_attr})

        if self.tooltips:
            d = self.tooltips._translate(self, d)

        return d

    def _translate_header(self, sparsify_cols: bool, max_cols: int):
        """
        Build each <tr> within table <head> as a list

        Using the structure:
             +----------------------------+---------------+---------------------------+
             |  index_blanks ...          | column_name_0 |  column_headers (level_0) |
          1) |       ..                   |       ..      |             ..            |
             |  index_blanks ...          | column_name_n |  column_headers (level_n) |
             +----------------------------+---------------+---------------------------+
          2) |  index_names (level_0 to level_n) ...      | column_blanks ...         |
             +----------------------------+---------------+---------------------------+

        Parameters
        ----------
        sparsify_cols : bool
            Whether column_headers section will add colspan attributes (>1) to elements.
        max_cols : int
            Maximum number of columns to render. If exceeded will contain `...` filler.

        Returns
        -------
        head : list
            The associated HTML elements needed for template rendering.
        """
        # for sparsifying a MultiIndex
        col_lengths = _get_level_lengths(
            self.columns, sparsify_cols, max_cols, self.hidden_columns
        )

        clabels = self.data.columns.tolist()
        if self.data.columns.nlevels == 1:
            clabels = [[x] for x in clabels]
        clabels = list(zip(*clabels))

        head = []
        # 1) column headers
        for r, hide in enumerate(self.hide_columns_):
            if hide or not clabels:
                continue
            else:
                header_row = self._generate_col_header_row(
                    (r, clabels), max_cols, col_lengths
                )
                head.append(header_row)

        # 2) index names
        if (
            self.data.index.names
            and com.any_not_none(*self.data.index.names)
            and not all(self.hide_index_)
            and not self.hide_index_names
        ):
            index_names_row = self._generate_index_names_row(
                clabels, max_cols, col_lengths
            )
            head.append(index_names_row)

        return head

    def _generate_col_header_row(self, iter: tuple, max_cols: int, col_lengths: dict):
        """
        Generate the row containing column headers:

         +----------------------------+---------------+---------------------------+
         |  index_blanks ...          | column_name_i |  column_headers (level_i) |
         +----------------------------+---------------+---------------------------+

        Parameters
        ----------
        iter : tuple
            Looping variables from outer scope
        max_cols : int
            Permissible number of columns
        col_lenths :
            c

        Returns
        -------
        list of elements
        """

        r, clabels = iter

        # number of index blanks is governed by number of hidden index levels
        index_blanks = [
            _element("th", self.css["blank"], self.css["blank_value"], True)
        ] * (self.index.nlevels - sum(self.hide_index_) - 1)

        name = self.data.columns.names[r]
        column_name = [
            _element(
                "th",
                (
                    f"{self.css['blank']} {self.css['level']}{r}"
                    if name is None
                    else f"{self.css['index_name']} {self.css['level']}{r}"
                ),
                name
                if (name is not None and not self.hide_column_names)
                else self.css["blank_value"],
                not all(self.hide_index_),
            )
        ]

        column_headers, visible_col_count = [], 0
        for c, value in enumerate(clabels[r]):
            header_element_visible = _is_visible(c, r, col_lengths)
            if header_element_visible:
                visible_col_count += col_lengths.get((r, c), 0)
            if visible_col_count > max_cols:
                # add an extra column with `...` value to indicate trimming
                column_headers.append(
                    _element(
                        "th",
                        (
                            f"{self.css['col_heading']} {self.css['level']}{r} "
                            f"{self.css['col_trim']}"
                        ),
                        "...",
                        True,
                        attributes="",
                    )
                )
                break

            header_element = _element(
                "th",
                (
                    f"{self.css['col_heading']} {self.css['level']}{r} "
                    f"{self.css['col']}{c}"
                ),
                value,
                header_element_visible,
                display_value=self._display_funcs_columns[(r, c)](value),
                attributes=(
                    f'colspan="{col_lengths.get((r, c), 0)}"'
                    if col_lengths.get((r, c), 0) > 1
                    else ""
                ),
            )

            if self.cell_ids:
                header_element["id"] = f"{self.css['level']}{r}_{self.css['col']}{c}"
            if (
                header_element_visible
                and (r, c) in self.ctx_columns
                and self.ctx_columns[r, c]
            ):
                header_element["id"] = f"{self.css['level']}{r}_{self.css['col']}{c}"
                self.cellstyle_map_columns[tuple(self.ctx_columns[r, c])].append(
                    f"{self.css['level']}{r}_{self.css['col']}{c}"
                )

            column_headers.append(header_element)

        return index_blanks + column_name + column_headers

    def _generate_index_names_row(self, iter: tuple, max_cols: int, col_lengths: dict):
        """
        Generate the row containing index names

         +----------------------------+---------------+---------------------------+
         |  index_names (level_0 to level_n) ...      | column_blanks ...         |
         +----------------------------+---------------+---------------------------+

        Parameters
        ----------
        iter : tuple
            Looping variables from outer scope
        max_cols : int
            Permissible number of columns

        Returns
        -------
        list of elements
        """

        clabels = iter

        index_names = [
            _element(
                "th",
                f"{self.css['index_name']} {self.css['level']}{c}",
                self.css["blank_value"] if name is None else name,
                not self.hide_index_[c],
            )
            for c, name in enumerate(self.data.index.names)
        ]

        column_blanks, visible_col_count = [], 0
        if clabels:
            last_level = self.columns.nlevels - 1  # use last level since never sparsed
            for c, value in enumerate(clabels[last_level]):
                header_element_visible = _is_visible(c, last_level, col_lengths)
                if header_element_visible:
                    visible_col_count += 1
                if visible_col_count > max_cols:
                    column_blanks.append(
                        _element(
                            "th",
                            (
                                f"{self.css['blank']} {self.css['col']}{c} "
                                f"{self.css['col_trim']}"
                            ),
                            self.css["blank_value"],
                            True,
                            attributes="",
                        )
                    )
                    break

                column_blanks.append(
                    _element(
                        "th",
                        f"{self.css['blank']} {self.css['col']}{c}",
                        self.css["blank_value"],
                        c not in self.hidden_columns,
                    )
                )

        return index_names + column_blanks

    def _translate_body(self, idx_lengths: dict, max_rows: int, max_cols: int):
        """
        Build each <tr> within table <body> as a list

        Use the following structure:
          +--------------------------------------------+---------------------------+
          |  index_header_0    ...    index_header_n   |  data_by_column   ...     |
          +--------------------------------------------+---------------------------+

        Also add elements to the cellstyle_map for more efficient grouped elements in
        <style></style> block

        Parameters
        ----------
        sparsify_index : bool
            Whether index_headers section will add rowspan attributes (>1) to elements.

        Returns
        -------
        body : list
            The associated HTML elements needed for template rendering.
        """
        rlabels = self.data.index.tolist()
        if not isinstance(self.data.index, MultiIndex):
            rlabels = [[x] for x in rlabels]

        body, row_count = [], 0
        for r, row_tup in [
            z for z in enumerate(self.data.itertuples()) if z[0] not in self.hidden_rows
        ]:
            row_count += 1
            if row_count > max_rows:  # used only to add a '...' trimmed row:
                trimmed_row = self._generate_trimmed_row(max_cols)
                body.append(trimmed_row)
                break
            body_row = self._generate_body_row(
                (r, row_tup, rlabels), max_cols, idx_lengths
            )
            body.append(body_row)
        return body

    def _generate_trimmed_row(self, max_cols: int) -> list:
        """
        When a render has too many rows we generate a trimming row containing "..."

        Parameters
        ----------
        max_cols : int
            Number of permissible columns

        Returns
        -------
        list of elements
        """
        index_headers = [
            _element(
                "th",
                (
                    f"{self.css['row_heading']} {self.css['level']}{c} "
                    f"{self.css['row_trim']}"
                ),
                "...",
                not self.hide_index_[c],
                attributes="",
            )
            for c in range(self.data.index.nlevels)
        ]

        data, visible_col_count = [], 0
        for c, _ in enumerate(self.columns):
            data_element_visible = c not in self.hidden_columns
            if data_element_visible:
                visible_col_count += 1
            if visible_col_count > max_cols:
                data.append(
                    _element(
                        "td",
                        (
                            f"{self.css['data']} {self.css['row_trim']} "
                            f"{self.css['col_trim']}"
                        ),
                        "...",
                        True,
                        attributes="",
                    )
                )
                break

            data.append(
                _element(
                    "td",
                    f"{self.css['data']} {self.css['col']}{c} {self.css['row_trim']}",
                    "...",
                    data_element_visible,
                    attributes="",
                )
            )

        return index_headers + data

    def _generate_body_row(
        self,
        iter: tuple,
        max_cols: int,
        idx_lengths: dict,
    ):
        """
        Generate a regular row for the body section of appropriate format.

          +--------------------------------------------+---------------------------+
          |  index_header_0    ...    index_header_n   |  data_by_column   ...     |
          +--------------------------------------------+---------------------------+

        Parameters
        ----------
        iter : tuple
            Iterable from outer scope: row number, row data tuple, row index labels.
        max_cols : int
            Number of permissible columns.
        idx_lengths : dict
            A map of the sparsification structure of the index

        Returns
        -------
            list of elements
        """
        r, row_tup, rlabels = iter

        index_headers = []
        for c, value in enumerate(rlabels[r]):
            header_element_visible = (
                _is_visible(r, c, idx_lengths) and not self.hide_index_[c]
            )
            header_element = _element(
                "th",
                (
                    f"{self.css['row_heading']} {self.css['level']}{c} "
                    f"{self.css['row']}{r}"
                ),
                value,
                header_element_visible,
                display_value=self._display_funcs_index[(r, c)](value),
                attributes=(
                    f'rowspan="{idx_lengths.get((c, r), 0)}"'
                    if idx_lengths.get((c, r), 0) > 1
                    else ""
                ),
            )

            if self.cell_ids:
                header_element[
                    "id"
                ] = f"{self.css['level']}{c}_{self.css['row']}{r}"  # id is given
            if (
                header_element_visible
                and (r, c) in self.ctx_index
                and self.ctx_index[r, c]
            ):
                # always add id if a style is specified
                header_element["id"] = f"{self.css['level']}{c}_{self.css['row']}{r}"
                self.cellstyle_map_index[tuple(self.ctx_index[r, c])].append(
                    f"{self.css['level']}{c}_{self.css['row']}{r}"
                )

            index_headers.append(header_element)

        data, visible_col_count = [], 0
        for c, value in enumerate(row_tup[1:]):
            data_element_visible = (
                c not in self.hidden_columns and r not in self.hidden_rows
            )
            if data_element_visible:
                visible_col_count += 1
            if visible_col_count > max_cols:
                data.append(
                    _element(
                        "td",
                        (
                            f"{self.css['data']} {self.css['row']}{r} "
                            f"{self.css['col_trim']}"
                        ),
                        "...",
                        True,
                        attributes="",
                    )
                )
                break

            # add custom classes from cell context
            cls = ""
            if (r, c) in self.cell_context:
                cls = " " + self.cell_context[r, c]

            data_element = _element(
                "td",
                (
                    f"{self.css['data']} {self.css['row']}{r} "
                    f"{self.css['col']}{c}{cls}"
                ),
                value,
                data_element_visible,
                attributes="",
                display_value=self._display_funcs[(r, c)](value),
            )

            if self.cell_ids:
                data_element["id"] = f"{self.css['row']}{r}_{self.css['col']}{c}"
            if data_element_visible and (r, c) in self.ctx and self.ctx[r, c]:
                # always add id if needed due to specified style
                data_element["id"] = f"{self.css['row']}{r}_{self.css['col']}{c}"
                self.cellstyle_map[tuple(self.ctx[r, c])].append(
                    f"{self.css['row']}{r}_{self.css['col']}{c}"
                )

            data.append(data_element)

        return index_headers + data

    def _translate_latex(self, d: dict, clines: str | None) -> None:
        r"""
        Post-process the default render dict for the LaTeX template format.

        Processing items included are:
          - Remove hidden columns from the non-headers part of the body.
          - Place cellstyles directly in td cells rather than use cellstyle_map.
          - Remove hidden indexes or reinsert missing th elements if part of multiindex
            or multirow sparsification (so that \multirow and \multicol work correctly).
        """
        index_levels = self.index.nlevels
<<<<<<< HEAD
        visible_index_levels = index_levels - sum(self.hide_index_)
        d["head"] = [
            [
                {**col, "cellstyle": self.ctx_columns[r, c - visible_index_levels]}
=======
        visible_index_level_n = index_levels - sum(self.hide_index_)
        d["head"] = [
            [
                {**col, "cellstyle": self.ctx_columns[r, c - visible_index_level_n]}
>>>>>>> 47081ff1
                for c, col in enumerate(row)
                if col["is_visible"]
            ]
            for r, row in enumerate(d["head"])
        ]
        body = []
        for r, row in zip(
            [r for r in range(len(self.data.index)) if r not in self.hidden_rows],
            d["body"],
        ):
            # note: cannot enumerate d["body"] because rows were dropped if hidden
            # during _translate_body so must zip to acquire the true r-index associated
            # with the ctx obj which contains the cell styles.
            if all(self.hide_index_):
                row_body_headers = []
            else:
                row_body_headers = [
                    {
                        **col,
                        "display_value": col["display_value"]
                        if col["is_visible"]
                        else "",
                        "cellstyle": self.ctx_index[r, c],
                    }
                    for c, col in enumerate(row[:index_levels])
                    if (col["type"] == "th" and not self.hide_index_[c])
                ]

            row_body_cells = [
                {**col, "cellstyle": self.ctx[r, c]}
                for c, col in enumerate(row[index_levels:])
                if (col["is_visible"] and col["type"] == "td")
            ]

            body.append(row_body_headers + row_body_cells)
        d["body"] = body

        # clines are determined from info on index_lengths and hidden_rows and input
        # to a dict defining which row clines should be added in the template.
<<<<<<< HEAD
        if clines is not None and (
            not ("data" in clines or "index" in clines)
            or not ("all" in clines or "skip-last" in clines)
        ):
            raise AttributeError(
                f"`clines` value of {clines} is invalid. Should"
                f"contain either 'index' or 'data' for determining the"
                f"line endpoint, and either 'all' or 'skip-last' to "
                f"determine the index levels applied, e.g. 'all;data'"
=======
        if clines not in [
            None,
            "all;data",
            "all;index",
            "skip-last;data",
            "skip-last;index",
        ]:
            raise ValueError(
                f"`clines` value of {clines} is invalid. Should either be None or one "
                f"of 'all;data', 'all;index', 'skip-last;data', 'skip-last;index'."
>>>>>>> 47081ff1
            )
        elif clines is not None:
            data_len = len(row_body_cells) if "data" in clines else 0

            d["clines"] = defaultdict(list)
<<<<<<< HEAD
            visible_row_indexes = [
                r for r in range(len(self.data.index)) if r not in self.hidden_rows
            ]
            visible_index_levels = [
=======
            visible_row_indexes: list[int] = [
                r for r in range(len(self.data.index)) if r not in self.hidden_rows
            ]
            visible_index_levels: list[int] = [
>>>>>>> 47081ff1
                i for i in range(index_levels) if not self.hide_index_[i]
            ]
            for rn, r in enumerate(visible_row_indexes):
                for lvln, lvl in enumerate(visible_index_levels):
                    if lvl == index_levels - 1 and "skip-last" in clines:
                        continue
                    idx_len = d["index_lengths"].get((lvl, r), None)
                    if idx_len is not None:  # i.e. not a sparsified entry
                        d["clines"][rn + idx_len].append(
                            f"\\cline{{{lvln+1}-{len(visible_index_levels)+data_len}}}"
                        )

    def format(
        self,
        formatter: ExtFormatter | None = None,
        subset: Subset | None = None,
        na_rep: str | None = None,
        precision: int | None = None,
        decimal: str = ".",
        thousands: str | None = None,
        escape: str | None = None,
        hyperlinks: str | None = None,
    ) -> StylerRenderer:
        r"""
        Format the text display value of cells.

        Parameters
        ----------
        formatter : str, callable, dict or None
            Object to define how values are displayed. See notes.
        subset : label, array-like, IndexSlice, optional
            A valid 2d input to `DataFrame.loc[<subset>]`, or, in the case of a 1d input
            or single key, to `DataFrame.loc[:, <subset>]` where the columns are
            prioritised, to limit ``data`` to *before* applying the function.
        na_rep : str, optional
            Representation for missing values.
            If ``na_rep`` is None, no special formatting is applied.

            .. versionadded:: 1.0.0

        precision : int, optional
            Floating point precision to use for display purposes, if not determined by
            the specified ``formatter``.

            .. versionadded:: 1.3.0

        decimal : str, default "."
            Character used as decimal separator for floats, complex and integers.

            .. versionadded:: 1.3.0

        thousands : str, optional, default None
            Character used as thousands separator for floats, complex and integers.

            .. versionadded:: 1.3.0

        escape : str, optional
            Use 'html' to replace the characters ``&``, ``<``, ``>``, ``'``, and ``"``
            in cell display string with HTML-safe sequences.
            Use 'latex' to replace the characters ``&``, ``%``, ``$``, ``#``, ``_``,
            ``{``, ``}``, ``~``, ``^``, and ``\`` in the cell display string with
            LaTeX-safe sequences.
            Escaping is done before ``formatter``.

            .. versionadded:: 1.3.0

        hyperlinks : {"html", "latex"}, optional
            Convert string patterns containing https://, http://, ftp:// or www. to
            HTML <a> tags as clickable URL hyperlinks if "html", or LaTeX \href
            commands if "latex".

            .. versionadded:: 1.4.0

        Returns
        -------
        self : Styler

        Notes
        -----
        This method assigns a formatting function, ``formatter``, to each cell in the
        DataFrame. If ``formatter`` is ``None``, then the default formatter is used.
        If a callable then that function should take a data value as input and return
        a displayable representation, such as a string. If ``formatter`` is
        given as a string this is assumed to be a valid Python format specification
        and is wrapped to a callable as ``string.format(x)``. If a ``dict`` is given,
        keys should correspond to column names, and values should be string or
        callable, as above.

        The default formatter currently expresses floats and complex numbers with the
        pandas display precision unless using the ``precision`` argument here. The
        default formatter does not adjust the representation of missing values unless
        the ``na_rep`` argument is used.

        The ``subset`` argument defines which region to apply the formatting function
        to. If the ``formatter`` argument is given in dict form but does not include
        all columns within the subset then these columns will have the default formatter
        applied. Any columns in the formatter dict excluded from the subset will
        be ignored.

        When using a ``formatter`` string the dtypes must be compatible, otherwise a
        `ValueError` will be raised.

        When instantiating a Styler, default formatting can be applied be setting the
        ``pandas.options``:

          - ``styler.format.formatter``: default None.
          - ``styler.format.na_rep``: default None.
          - ``styler.format.precision``: default 6.
          - ``styler.format.decimal``: default ".".
          - ``styler.format.thousands``: default None.
          - ``styler.format.escape``: default None.

        Examples
        --------
        Using ``na_rep`` and ``precision`` with the default ``formatter``

        >>> df = pd.DataFrame([[np.nan, 1.0, 'A'], [2.0, np.nan, 3.0]])
        >>> df.style.format(na_rep='MISS', precision=3)  # doctest: +SKIP
                0       1       2
        0    MISS   1.000       A
        1   2.000    MISS   3.000

        Using a ``formatter`` specification on consistent column dtypes

        >>> df.style.format('{:.2f}', na_rep='MISS', subset=[0,1])  # doctest: +SKIP
                0      1          2
        0    MISS   1.00          A
        1    2.00   MISS   3.000000

        Using the default ``formatter`` for unspecified columns

        >>> df.style.format({0: '{:.2f}', 1: '£ {:.1f}'}, na_rep='MISS', precision=1)
        ...  # doctest: +SKIP
                 0      1     2
        0    MISS   £ 1.0     A
        1    2.00    MISS   3.0

        Multiple ``na_rep`` or ``precision`` specifications under the default
        ``formatter``.

        >>> df.style.format(na_rep='MISS', precision=1, subset=[0])
        ...     .format(na_rep='PASS', precision=2, subset=[1, 2])  # doctest: +SKIP
                0      1      2
        0    MISS   1.00      A
        1     2.0   PASS   3.00

        Using a callable ``formatter`` function.

        >>> func = lambda s: 'STRING' if isinstance(s, str) else 'FLOAT'
        >>> df.style.format({0: '{:.1f}', 2: func}, precision=4, na_rep='MISS')
        ...  # doctest: +SKIP
                0        1        2
        0    MISS   1.0000   STRING
        1     2.0     MISS    FLOAT

        Using a ``formatter`` with HTML ``escape`` and ``na_rep``.

        >>> df = pd.DataFrame([['<div></div>', '"A&B"', None]])
        >>> s = df.style.format(
        ...     '<a href="a.com/{0}">{0}</a>', escape="html", na_rep="NA"
        ...     )
        >>> s.to_html()  # doctest: +SKIP
        ...
        <td .. ><a href="a.com/&lt;div&gt;&lt;/div&gt;">&lt;div&gt;&lt;/div&gt;</a></td>
        <td .. ><a href="a.com/&#34;A&amp;B&#34;">&#34;A&amp;B&#34;</a></td>
        <td .. >NA</td>
        ...

        Using a ``formatter`` with LaTeX ``escape``.

        >>> df = pd.DataFrame([["123"], ["~ ^"], ["$%#"]])
        >>> df.style.format("\\textbf{{{}}}", escape="latex").to_latex()
        ...  # doctest: +SKIP
        \begin{tabular}{ll}
        {} & {0} \\
        0 & \textbf{123} \\
        1 & \textbf{\textasciitilde \space \textasciicircum } \\
        2 & \textbf{\$\%\#} \\
        \end{tabular}
        """
        if all(
            (
                formatter is None,
                subset is None,
                precision is None,
                decimal == ".",
                thousands is None,
                na_rep is None,
                escape is None,
                hyperlinks is None,
            )
        ):
            self._display_funcs.clear()
            return self  # clear the formatter / revert to default and avoid looping

        subset = slice(None) if subset is None else subset
        subset = non_reducing_slice(subset)
        data = self.data.loc[subset]

        if not isinstance(formatter, dict):
            formatter = {col: formatter for col in data.columns}

        cis = self.columns.get_indexer_for(data.columns)
        ris = self.index.get_indexer_for(data.index)
        for ci in cis:
            format_func = _maybe_wrap_formatter(
                formatter.get(self.columns[ci]),
                na_rep=na_rep,
                precision=precision,
                decimal=decimal,
                thousands=thousands,
                escape=escape,
                hyperlinks=hyperlinks,
            )
            for ri in ris:
                self._display_funcs[(ri, ci)] = format_func

        return self

    def format_index(
        self,
        formatter: ExtFormatter | None = None,
        axis: int | str = 0,
        level: Level | list[Level] | None = None,
        na_rep: str | None = None,
        precision: int | None = None,
        decimal: str = ".",
        thousands: str | None = None,
        escape: str | None = None,
        hyperlinks: str | None = None,
    ) -> StylerRenderer:
        r"""
        Format the text display value of index labels or column headers.

        .. versionadded:: 1.4.0

        Parameters
        ----------
        formatter : str, callable, dict or None
            Object to define how values are displayed. See notes.
        axis : {0, "index", 1, "columns"}
            Whether to apply the formatter to the index or column headers.
        level : int, str, list
            The level(s) over which to apply the generic formatter.
        na_rep : str, optional
            Representation for missing values.
            If ``na_rep`` is None, no special formatting is applied.
        precision : int, optional
            Floating point precision to use for display purposes, if not determined by
            the specified ``formatter``.
        decimal : str, default "."
            Character used as decimal separator for floats, complex and integers.
        thousands : str, optional, default None
            Character used as thousands separator for floats, complex and integers.
        escape : str, optional
            Use 'html' to replace the characters ``&``, ``<``, ``>``, ``'``, and ``"``
            in cell display string with HTML-safe sequences.
            Use 'latex' to replace the characters ``&``, ``%``, ``$``, ``#``, ``_``,
            ``{``, ``}``, ``~``, ``^``, and ``\`` in the cell display string with
            LaTeX-safe sequences.
            Escaping is done before ``formatter``.
        hyperlinks : {"html", "latex"}, optional
            Convert string patterns containing https://, http://, ftp:// or www. to
            HTML <a> tags as clickable URL hyperlinks if "html", or LaTeX \href
            commands if "latex".

        Returns
        -------
        self : Styler

        Notes
        -----
        This method assigns a formatting function, ``formatter``, to each level label
        in the DataFrame's index or column headers. If ``formatter`` is ``None``,
        then the default formatter is used.
        If a callable then that function should take a label value as input and return
        a displayable representation, such as a string. If ``formatter`` is
        given as a string this is assumed to be a valid Python format specification
        and is wrapped to a callable as ``string.format(x)``. If a ``dict`` is given,
        keys should correspond to MultiIndex level numbers or names, and values should
        be string or callable, as above.

        The default formatter currently expresses floats and complex numbers with the
        pandas display precision unless using the ``precision`` argument here. The
        default formatter does not adjust the representation of missing values unless
        the ``na_rep`` argument is used.

        The ``level`` argument defines which levels of a MultiIndex to apply the
        method to. If the ``formatter`` argument is given in dict form but does
        not include all levels within the level argument then these unspecified levels
        will have the default formatter applied. Any levels in the formatter dict
        specifically excluded from the level argument will be ignored.

        When using a ``formatter`` string the dtypes must be compatible, otherwise a
        `ValueError` will be raised.

        Examples
        --------
        Using ``na_rep`` and ``precision`` with the default ``formatter``

        >>> df = pd.DataFrame([[1, 2, 3]], columns=[2.0, np.nan, 4.0])
        >>> df.style.format_index(axis=1, na_rep='MISS', precision=3)  # doctest: +SKIP
            2.000    MISS   4.000
        0       1       2       3

        Using a ``formatter`` specification on consistent dtypes in a level

        >>> df.style.format_index('{:.2f}', axis=1, na_rep='MISS')  # doctest: +SKIP
             2.00   MISS    4.00
        0       1      2       3

        Using the default ``formatter`` for unspecified levels

        >>> df = pd.DataFrame([[1, 2, 3]],
        ...     columns=pd.MultiIndex.from_arrays([["a", "a", "b"],[2, np.nan, 4]]))
        >>> df.style.format_index({0: lambda v: upper(v)}, axis=1, precision=1)
        ...  # doctest: +SKIP
                       A       B
              2.0    nan     4.0
        0       1      2       3

        Using a callable ``formatter`` function.

        >>> func = lambda s: 'STRING' if isinstance(s, str) else 'FLOAT'
        >>> df.style.format_index(func, axis=1, na_rep='MISS')
        ...  # doctest: +SKIP
                  STRING  STRING
            FLOAT   MISS   FLOAT
        0       1      2       3

        Using a ``formatter`` with HTML ``escape`` and ``na_rep``.

        >>> df = pd.DataFrame([[1, 2, 3]], columns=['"A"', 'A&B', None])
        >>> s = df.style.format_index('$ {0}', axis=1, escape="html", na_rep="NA")
        ...  # doctest: +SKIP
        <th .. >$ &#34;A&#34;</th>
        <th .. >$ A&amp;B</th>
        <th .. >NA</td>
        ...

        Using a ``formatter`` with LaTeX ``escape``.

        >>> df = pd.DataFrame([[1, 2, 3]], columns=["123", "~", "$%#"])
        >>> df.style.format_index("\\textbf{{{}}}", escape="latex", axis=1).to_latex()
        ...  # doctest: +SKIP
        \begin{tabular}{lrrr}
        {} & {\textbf{123}} & {\textbf{\textasciitilde }} & {\textbf{\$\%\#}} \\
        0 & 1 & 2 & 3 \\
        \end{tabular}
        """
        axis = self.data._get_axis_number(axis)
        if axis == 0:
            display_funcs_, obj = self._display_funcs_index, self.index
        else:
            display_funcs_, obj = self._display_funcs_columns, self.columns
        levels_ = refactor_levels(level, obj)

        if all(
            (
                formatter is None,
                level is None,
                precision is None,
                decimal == ".",
                thousands is None,
                na_rep is None,
                escape is None,
                hyperlinks is None,
            )
        ):
            display_funcs_.clear()
            return self  # clear the formatter / revert to default and avoid looping

        if not isinstance(formatter, dict):
            formatter = {level: formatter for level in levels_}
        else:
            formatter = {
                obj._get_level_number(level): formatter_
                for level, formatter_ in formatter.items()
            }

        for lvl in levels_:
            format_func = _maybe_wrap_formatter(
                formatter.get(lvl),
                na_rep=na_rep,
                precision=precision,
                decimal=decimal,
                thousands=thousands,
                escape=escape,
                hyperlinks=hyperlinks,
            )

            for idx in [(i, lvl) if axis == 0 else (lvl, i) for i in range(len(obj))]:
                display_funcs_[idx] = format_func

        return self


def _element(
    html_element: str,
    html_class: str,
    value: Any,
    is_visible: bool,
    **kwargs,
) -> dict:
    """
    Template to return container with information for a <td></td> or <th></th> element.
    """
    if "display_value" not in kwargs:
        kwargs["display_value"] = value
    return {
        "type": html_element,
        "value": value,
        "class": html_class,
        "is_visible": is_visible,
        **kwargs,
    }


def _get_trimming_maximums(
    rn,
    cn,
    max_elements,
    max_rows=None,
    max_cols=None,
    scaling_factor=0.8,
) -> tuple[int, int]:
    """
    Recursively reduce the number of rows and columns to satisfy max elements.

    Parameters
    ----------
    rn, cn : int
        The number of input rows / columns
    max_elements : int
        The number of allowable elements
    max_rows, max_cols : int, optional
        Directly specify an initial maximum rows or columns before compression.
    scaling_factor : float
        Factor at which to reduce the number of rows / columns to fit.

    Returns
    -------
    rn, cn : tuple
        New rn and cn values that satisfy the max_elements constraint
    """

    def scale_down(rn, cn):
        if cn >= rn:
            return rn, int(cn * scaling_factor)
        else:
            return int(rn * scaling_factor), cn

    if max_rows:
        rn = max_rows if rn > max_rows else rn
    if max_cols:
        cn = max_cols if cn > max_cols else cn

    while rn * cn > max_elements:
        rn, cn = scale_down(rn, cn)

    return rn, cn


def _get_level_lengths(
    index: Index,
    sparsify: bool,
    max_index: int,
    hidden_elements: Sequence[int] | None = None,
):
    """
    Given an index, find the level length for each element.

    Parameters
    ----------
    index : Index
        Index or columns to determine lengths of each element
    sparsify : bool
        Whether to hide or show each distinct element in a MultiIndex
    max_index : int
        The maximum number of elements to analyse along the index due to trimming
    hidden_elements : sequence of int
        Index positions of elements hidden from display in the index affecting
        length

    Returns
    -------
    Dict :
        Result is a dictionary of (level, initial_position): span
    """
    if isinstance(index, MultiIndex):
        levels = index.format(sparsify=lib.no_default, adjoin=False)
    else:
        levels = index.format()

    if hidden_elements is None:
        hidden_elements = []

    lengths = {}
    if not isinstance(index, MultiIndex):
        for i, value in enumerate(levels):
            if i not in hidden_elements:
                lengths[(0, i)] = 1
        return lengths

    for i, lvl in enumerate(levels):
        visible_row_count = 0  # used to break loop due to display trimming
        for j, row in enumerate(lvl):
            if visible_row_count > max_index:
                break
            if not sparsify:
                # then lengths will always equal 1 since no aggregation.
                if j not in hidden_elements:
                    lengths[(i, j)] = 1
                    visible_row_count += 1
            elif (row is not lib.no_default) and (j not in hidden_elements):
                # this element has not been sparsified so must be the start of section
                last_label = j
                lengths[(i, last_label)] = 1
                visible_row_count += 1
            elif row is not lib.no_default:
                # even if the above is hidden, keep track of it in case length > 1 and
                # later elements are visible
                last_label = j
                lengths[(i, last_label)] = 0
            elif j not in hidden_elements:
                # then element must be part of sparsified section and is visible
                visible_row_count += 1
                if visible_row_count > max_index:
                    break  # do not add a length since the render trim limit reached
                if lengths[(i, last_label)] == 0:
                    # if previous iteration was first-of-section but hidden then offset
                    last_label = j
                    lengths[(i, last_label)] = 1
                else:
                    # else add to previous iteration
                    lengths[(i, last_label)] += 1

    non_zero_lengths = {
        element: length for element, length in lengths.items() if length >= 1
    }

    return non_zero_lengths


def _is_visible(idx_row, idx_col, lengths) -> bool:
    """
    Index -> {(idx_row, idx_col): bool}).
    """
    return (idx_col, idx_row) in lengths


def format_table_styles(styles: CSSStyles) -> CSSStyles:
    """
    looks for multiple CSS selectors and separates them:
    [{'selector': 'td, th', 'props': 'a:v;'}]
        ---> [{'selector': 'td', 'props': 'a:v;'},
              {'selector': 'th', 'props': 'a:v;'}]
    """
    return [
        {"selector": selector, "props": css_dict["props"]}
        for css_dict in styles
        for selector in css_dict["selector"].split(",")
    ]


def _default_formatter(x: Any, precision: int, thousands: bool = False) -> Any:
    """
    Format the display of a value

    Parameters
    ----------
    x : Any
        Input variable to be formatted
    precision : Int
        Floating point precision used if ``x`` is float or complex.
    thousands : bool, default False
        Whether to group digits with thousands separated with ",".

    Returns
    -------
    value : Any
        Matches input type, or string if input is float or complex or int with sep.
    """
    if isinstance(x, (float, complex)):
        return f"{x:,.{precision}f}" if thousands else f"{x:.{precision}f}"
    elif isinstance(x, int):
        return f"{x:,.0f}" if thousands else f"{x:.0f}"
    return x


def _wrap_decimal_thousands(
    formatter: Callable, decimal: str, thousands: str | None
) -> Callable:
    """
    Takes a string formatting function and wraps logic to deal with thousands and
    decimal parameters, in the case that they are non-standard and that the input
    is a (float, complex, int).
    """

    def wrapper(x):
        if isinstance(x, (float, complex, int)):
            if decimal != "." and thousands is not None and thousands != ",":
                return (
                    formatter(x)
                    .replace(",", "§_§-")  # rare string to avoid "," <-> "." clash.
                    .replace(".", decimal)
                    .replace("§_§-", thousands)
                )
            elif decimal != "." and (thousands is None or thousands == ","):
                return formatter(x).replace(".", decimal)
            elif decimal == "." and thousands is not None and thousands != ",":
                return formatter(x).replace(",", thousands)
        return formatter(x)

    return wrapper


def _str_escape(x, escape):
    """if escaping: only use on str, else return input"""
    if isinstance(x, str):
        if escape == "html":
            return escape_html(x)
        elif escape == "latex":
            return _escape_latex(x)
        else:
            raise ValueError(
                f"`escape` only permitted in {{'html', 'latex'}}, got {escape}"
            )
    return x


def _render_href(x, format):
    """uses regex to detect a common URL pattern and converts to href tag in format."""
    if isinstance(x, str):
        if format == "html":
            href = '<a href="{0}" target="_blank">{0}</a>'
        elif format == "latex":
            href = r"\href{{{0}}}{{{0}}}"
        else:
            raise ValueError("``hyperlinks`` format can only be 'html' or 'latex'")
        pat = r"(https?:\/\/|ftp:\/\/|www.)[\w/\-?=%.]+\.[\w/\-&?=%.]+"
        return re.sub(pat, lambda m: href.format(m.group(0)), x)
    return x


def _maybe_wrap_formatter(
    formatter: BaseFormatter | None = None,
    na_rep: str | None = None,
    precision: int | None = None,
    decimal: str = ".",
    thousands: str | None = None,
    escape: str | None = None,
    hyperlinks: str | None = None,
) -> Callable:
    """
    Allows formatters to be expressed as str, callable or None, where None returns
    a default formatting function. wraps with na_rep, and precision where they are
    available.
    """
    # Get initial func from input string, input callable, or from default factory
    if isinstance(formatter, str):
        func_0 = lambda x: formatter.format(x)
    elif callable(formatter):
        func_0 = formatter
    elif formatter is None:
        precision = (
            get_option("styler.format.precision") if precision is None else precision
        )
        func_0 = partial(
            _default_formatter, precision=precision, thousands=(thousands is not None)
        )
    else:
        raise TypeError(f"'formatter' expected str or callable, got {type(formatter)}")

    # Replace chars if escaping
    if escape is not None:
        func_1 = lambda x: func_0(_str_escape(x, escape=escape))
    else:
        func_1 = func_0

    # Replace decimals and thousands if non-standard inputs detected
    if decimal != "." or (thousands is not None and thousands != ","):
        func_2 = _wrap_decimal_thousands(func_1, decimal=decimal, thousands=thousands)
    else:
        func_2 = func_1

    # Render links
    if hyperlinks is not None:
        func_3 = lambda x: func_2(_render_href(x, format=hyperlinks))
    else:
        func_3 = func_2

    # Replace missing values if na_rep
    if na_rep is None:
        return func_3
    else:
        return lambda x: na_rep if isna(x) else func_3(x)


def non_reducing_slice(slice_: Subset):
    """
    Ensure that a slice doesn't reduce to a Series or Scalar.

    Any user-passed `subset` should have this called on it
    to make sure we're always working with DataFrames.
    """
    # default to column slice, like DataFrame
    # ['A', 'B'] -> IndexSlices[:, ['A', 'B']]
    kinds = (ABCSeries, np.ndarray, Index, list, str)
    if isinstance(slice_, kinds):
        slice_ = IndexSlice[:, slice_]

    def pred(part) -> bool:
        """
        Returns
        -------
        bool
            True if slice does *not* reduce,
            False if `part` is a tuple.
        """
        # true when slice does *not* reduce, False when part is a tuple,
        # i.e. MultiIndex slice
        if isinstance(part, tuple):
            # GH#39421 check for sub-slice:
            return any((isinstance(s, slice) or is_list_like(s)) for s in part)
        else:
            return isinstance(part, slice) or is_list_like(part)

    if not is_list_like(slice_):
        if not isinstance(slice_, slice):
            # a 1-d slice, like df.loc[1]
            slice_ = [[slice_]]
        else:
            # slice(a, b, c)
            slice_ = [slice_]  # to tuplize later
    else:
        # error: Item "slice" of "Union[slice, Sequence[Any]]" has no attribute
        # "__iter__" (not iterable) -> is specifically list_like in conditional
        slice_ = [p if pred(p) else [p] for p in slice_]  # type: ignore[union-attr]
    return tuple(slice_)


def maybe_convert_css_to_tuples(style: CSSProperties) -> CSSList:
    """
    Convert css-string to sequence of tuples format if needed.
    'color:red; border:1px solid black;' -> [('color', 'red'),
                                             ('border','1px solid red')]
    """
    if isinstance(style, str):
        s = style.split(";")
        try:
            return [
                (x.split(":")[0].strip(), x.split(":")[1].strip())
                for x in s
                if x.strip() != ""
            ]
        except IndexError:
            raise ValueError(
                "Styles supplied as string must follow CSS rule formats, "
                f"for example 'attr: val;'. '{style}' was given."
            )
    return style


def refactor_levels(
    level: Level | list[Level] | None,
    obj: Index,
) -> list[int]:
    """
    Returns a consistent levels arg for use in ``hide_index`` or ``hide_columns``.

    Parameters
    ----------
    level : int, str, list
        Original ``level`` arg supplied to above methods.
    obj:
        Either ``self.index`` or ``self.columns``

    Returns
    -------
    list : refactored arg with a list of levels to hide
    """
    if level is None:
        levels_: list[int] = list(range(obj.nlevels))
    elif isinstance(level, int):
        levels_ = [level]
    elif isinstance(level, str):
        levels_ = [obj._get_level_number(level)]
    elif isinstance(level, list):
        levels_ = [
            obj._get_level_number(lev) if not isinstance(lev, int) else lev
            for lev in level
        ]
    else:
        raise ValueError("`level` must be of type `int`, `str` or list of such")
    return levels_


class Tooltips:
    """
    An extension to ``Styler`` that allows for and manipulates tooltips on hover
    of ``<td>`` cells in the HTML result.

    Parameters
    ----------
    css_name: str, default "pd-t"
        Name of the CSS class that controls visualisation of tooltips.
    css_props: list-like, default; see Notes
        List of (attr, value) tuples defining properties of the CSS class.
    tooltips: DataFrame, default empty
        DataFrame of strings aligned with underlying Styler data for tooltip
        display.

    Notes
    -----
    The default properties for the tooltip CSS class are:

        - visibility: hidden
        - position: absolute
        - z-index: 1
        - background-color: black
        - color: white
        - transform: translate(-20px, -20px)

    Hidden visibility is a key prerequisite to the hover functionality, and should
    always be included in any manual properties specification.
    """

    def __init__(
        self,
        css_props: CSSProperties = [
            ("visibility", "hidden"),
            ("position", "absolute"),
            ("z-index", 1),
            ("background-color", "black"),
            ("color", "white"),
            ("transform", "translate(-20px, -20px)"),
        ],
        css_name: str = "pd-t",
        tooltips: DataFrame = DataFrame(),
    ):
        self.class_name = css_name
        self.class_properties = css_props
        self.tt_data = tooltips
        self.table_styles: CSSStyles = []

    @property
    def _class_styles(self):
        """
        Combine the ``_Tooltips`` CSS class name and CSS properties to the format
        required to extend the underlying ``Styler`` `table_styles` to allow
        tooltips to render in HTML.

        Returns
        -------
        styles : List
        """
        return [
            {
                "selector": f".{self.class_name}",
                "props": maybe_convert_css_to_tuples(self.class_properties),
            }
        ]

    def _pseudo_css(self, uuid: str, name: str, row: int, col: int, text: str):
        """
        For every table data-cell that has a valid tooltip (not None, NaN or
        empty string) must create two pseudo CSS entries for the specific
        <td> element id which are added to overall table styles:
        an on hover visibility change and a content change
        dependent upon the user's chosen display string.

        For example:
            [{"selector": "T__row1_col1:hover .pd-t",
             "props": [("visibility", "visible")]},
            {"selector": "T__row1_col1 .pd-t::after",
             "props": [("content", "Some Valid Text String")]}]

        Parameters
        ----------
        uuid: str
            The uuid of the Styler instance
        name: str
            The css-name of the class used for styling tooltips
        row : int
            The row index of the specified tooltip string data
        col : int
            The col index of the specified tooltip string data
        text : str
            The textual content of the tooltip to be displayed in HTML.

        Returns
        -------
        pseudo_css : List
        """
        selector_id = "#T_" + uuid + "_row" + str(row) + "_col" + str(col)
        return [
            {
                "selector": selector_id + f":hover .{name}",
                "props": [("visibility", "visible")],
            },
            {
                "selector": selector_id + f" .{name}::after",
                "props": [("content", f'"{text}"')],
            },
        ]

    def _translate(self, styler: StylerRenderer, d: dict):
        """
        Mutate the render dictionary to allow for tooltips:

        - Add ``<span>`` HTML element to each data cells ``display_value``. Ignores
          headers.
        - Add table level CSS styles to control pseudo classes.

        Parameters
        ----------
        styler_data : DataFrame
            Underlying ``Styler`` DataFrame used for reindexing.
        uuid : str
            The underlying ``Styler`` uuid for CSS id.
        d : dict
            The dictionary prior to final render

        Returns
        -------
        render_dict : Dict
        """
        self.tt_data = self.tt_data.reindex_like(styler.data)
        if self.tt_data.empty:
            return d

        name = self.class_name
        mask = (self.tt_data.isna()) | (self.tt_data.eq(""))  # empty string = no ttip
        self.table_styles = [
            style
            for sublist in [
                self._pseudo_css(styler.uuid, name, i, j, str(self.tt_data.iloc[i, j]))
                for i in range(len(self.tt_data.index))
                for j in range(len(self.tt_data.columns))
                if not (
                    mask.iloc[i, j]
                    or i in styler.hidden_rows
                    or j in styler.hidden_columns
                )
            ]
            for style in sublist
        ]

        if self.table_styles:
            # add span class to every cell only if at least 1 non-empty tooltip
            for row in d["body"]:
                for item in row:
                    if item["type"] == "td":
                        item["display_value"] = (
                            str(item["display_value"])
                            + f'<span class="{self.class_name}"></span>'
                        )
            d["table_styles"].extend(self._class_styles)
            d["table_styles"].extend(self.table_styles)

        return d


def _parse_latex_table_wrapping(table_styles: CSSStyles, caption: str | None) -> bool:
    """
    Indicate whether LaTeX {tabular} should be wrapped with a {table} environment.

    Parses the `table_styles` and detects any selectors which must be included outside
    of {tabular}, i.e. indicating that wrapping must occur, and therefore return True,
    or if a caption exists and requires similar.
    """
    IGNORED_WRAPPERS = ["toprule", "midrule", "bottomrule", "column_format"]
    # ignored selectors are included with {tabular} so do not need wrapping
    return (
        table_styles is not None
        and any(d["selector"] not in IGNORED_WRAPPERS for d in table_styles)
    ) or caption is not None


def _parse_latex_table_styles(table_styles: CSSStyles, selector: str) -> str | None:
    """
    Return the first 'props' 'value' from ``tables_styles`` identified by ``selector``.

    Examples
    --------
    >>> table_styles = [{'selector': 'foo', 'props': [('attr','value')]},
    ...                 {'selector': 'bar', 'props': [('attr', 'overwritten')]},
    ...                 {'selector': 'bar', 'props': [('a1', 'baz'), ('a2', 'ignore')]}]
    >>> _parse_latex_table_styles(table_styles, selector='bar')
    'baz'

    Notes
    -----
    The replacement of "§" with ":" is to avoid the CSS problem where ":" has structural
    significance and cannot be used in LaTeX labels, but is often required by them.
    """
    for style in table_styles[::-1]:  # in reverse for most recently applied style
        if style["selector"] == selector:
            return str(style["props"][0][1]).replace("§", ":")
    return None


def _parse_latex_cell_styles(
    latex_styles: CSSList, display_value: str, convert_css: bool = False
) -> str:
    r"""
    Mutate the ``display_value`` string including LaTeX commands from ``latex_styles``.

    This method builds a recursive latex chain of commands based on the
    CSSList input, nested around ``display_value``.

    If a CSS style is given as ('<command>', '<options>') this is translated to
    '\<command><options>{display_value}', and this value is treated as the
    display value for the next iteration.

    The most recent style forms the inner component, for example for styles:
    `[('c1', 'o1'), ('c2', 'o2')]` this returns: `\c1o1{\c2o2{display_value}}`

    Sometimes latex commands have to be wrapped with curly braces in different ways:
    We create some parsing flags to identify the different behaviours:

     - `--rwrap`        : `\<command><options>{<display_value>}`
     - `--wrap`         : `{\<command><options> <display_value>}`
     - `--nowrap`       : `\<command><options> <display_value>`
     - `--lwrap`        : `{\<command><options>} <display_value>`
     - `--dwrap`        : `{\<command><options>}{<display_value>}`

    For example for styles:
    `[('c1', 'o1--wrap'), ('c2', 'o2')]` this returns: `{\c1o1 \c2o2{display_value}}
    """
    if convert_css:
        latex_styles = _parse_latex_css_conversion(latex_styles)
    for (command, options) in latex_styles[::-1]:  # in reverse for most recent style
        formatter = {
            "--wrap": f"{{\\{command}--to_parse {display_value}}}",
            "--nowrap": f"\\{command}--to_parse {display_value}",
            "--lwrap": f"{{\\{command}--to_parse}} {display_value}",
            "--rwrap": f"\\{command}--to_parse{{{display_value}}}",
            "--dwrap": f"{{\\{command}--to_parse}}{{{display_value}}}",
        }
        display_value = f"\\{command}{options} {display_value}"
        for arg in ["--nowrap", "--wrap", "--lwrap", "--rwrap", "--dwrap"]:
            if arg in str(options):
                display_value = formatter[arg].replace(
                    "--to_parse", _parse_latex_options_strip(value=options, arg=arg)
                )
                break  # only ever one purposeful entry
    return display_value


def _parse_latex_header_span(
    cell: dict[str, Any],
    multirow_align: str,
    multicol_align: str,
    wrap: bool = False,
    convert_css: bool = False,
) -> str:
    r"""
    Refactor the cell `display_value` if a 'colspan' or 'rowspan' attribute is present.

    'rowspan' and 'colspan' do not occur simultaneouly. If they are detected then
    the `display_value` is altered to a LaTeX `multirow` or `multicol` command
    respectively, with the appropriate cell-span.

    ``wrap`` is used to enclose the `display_value` in braces which is needed for
    column headers using an siunitx package.

    Requires the package {multirow}, whereas multicol support is usually built in
    to the {tabular} environment.

    Examples
    --------
    >>> cell = {'cellstyle': '', 'display_value':'text', 'attributes': 'colspan="3"'}
    >>> _parse_latex_header_span(cell, 't', 'c')
    '\\multicolumn{3}{c}{text}'
    """
    display_val = _parse_latex_cell_styles(
        cell["cellstyle"], cell["display_value"], convert_css
    )
    if "attributes" in cell:
        attrs = cell["attributes"]
        if 'colspan="' in attrs:
            colspan = attrs[attrs.find('colspan="') + 9 :]  # len('colspan="') = 9
            colspan = int(colspan[: colspan.find('"')])
            if "naive-l" == multicol_align:
                out = f"{{{display_val}}}" if wrap else f"{display_val}"
                blanks = " & {}" if wrap else " &"
                return out + blanks * (colspan - 1)
            elif "naive-r" == multicol_align:
                out = f"{{{display_val}}}" if wrap else f"{display_val}"
                blanks = "{} & " if wrap else "& "
                return blanks * (colspan - 1) + out
            return f"\\multicolumn{{{colspan}}}{{{multicol_align}}}{{{display_val}}}"
        elif 'rowspan="' in attrs:
            if multirow_align == "naive":
                return display_val
            rowspan = attrs[attrs.find('rowspan="') + 9 :]
            rowspan = int(rowspan[: rowspan.find('"')])
            return f"\\multirow[{multirow_align}]{{{rowspan}}}{{*}}{{{display_val}}}"
    if wrap:
        return f"{{{display_val}}}"
    else:
        return display_val


def _parse_latex_options_strip(value: str | int | float, arg: str) -> str:
    """
    Strip a css_value which may have latex wrapping arguments, css comment identifiers,
    and whitespaces, to a valid string for latex options parsing.

    For example: 'red /* --wrap */  ' --> 'red'
    """
    return str(value).replace(arg, "").replace("/*", "").replace("*/", "").strip()


def _parse_latex_css_conversion(styles: CSSList) -> CSSList:
    """
    Convert CSS (attribute,value) pairs to equivalent LaTeX (command,options) pairs.

    Ignore conversion if tagged with `--latex` option, skipped if no conversion found.
    """

    def font_weight(value, arg):
        if value == "bold" or value == "bolder":
            return "bfseries", f"{arg}"
        return None

    def font_style(value, arg):
        if value == "italic":
            return "itshape", f"{arg}"
        elif value == "oblique":
            return "slshape", f"{arg}"
        return None

    def color(value, user_arg, command, comm_arg):
        """
        CSS colors have 5 formats to process:

         - 6 digit hex code: "#ff23ee"     --> [HTML]{FF23EE}
         - 3 digit hex code: "#f0e"        --> [HTML]{FF00EE}
         - rgba: rgba(128, 255, 0, 0.5)    --> [rgb]{0.502, 1.000, 0.000}
         - rgb: rgb(128, 255, 0,)          --> [rbg]{0.502, 1.000, 0.000}
         - string: red                     --> {red}

        Additionally rgb or rgba can be expressed in % which is also parsed.
        """
        arg = user_arg if user_arg != "" else comm_arg

        if value[0] == "#" and len(value) == 7:  # color is hex code
            return command, f"[HTML]{{{value[1:].upper()}}}{arg}"
        if value[0] == "#" and len(value) == 4:  # color is short hex code
            val = f"{value[1].upper()*2}{value[2].upper()*2}{value[3].upper()*2}"
            return command, f"[HTML]{{{val}}}{arg}"
        elif value[:3] == "rgb":  # color is rgb or rgba
            r = re.findall("(?<=\\()[0-9\\s%]+(?=,)", value)[0].strip()
            r = float(r[:-1]) / 100 if "%" in r else int(r) / 255
            g = re.findall("(?<=,)[0-9\\s%]+(?=,)", value)[0].strip()
            g = float(g[:-1]) / 100 if "%" in g else int(g) / 255
            if value[3] == "a":  # color is rgba
                b = re.findall("(?<=,)[0-9\\s%]+(?=,)", value)[1].strip()
            else:  # color is rgb
                b = re.findall("(?<=,)[0-9\\s%]+(?=\\))", value)[0].strip()
            b = float(b[:-1]) / 100 if "%" in b else int(b) / 255
            return command, f"[rgb]{{{r:.3f}, {g:.3f}, {b:.3f}}}{arg}"
        else:
            return command, f"{{{value}}}{arg}"  # color is likely string-named

    CONVERTED_ATTRIBUTES: dict[str, Callable] = {
        "font-weight": font_weight,
        "background-color": partial(color, command="cellcolor", comm_arg="--lwrap"),
        "color": partial(color, command="color", comm_arg=""),
        "font-style": font_style,
    }

    latex_styles: CSSList = []
    for (attribute, value) in styles:
        if isinstance(value, str) and "--latex" in value:
            # return the style without conversion but drop '--latex'
            latex_styles.append((attribute, value.replace("--latex", "")))
        if attribute in CONVERTED_ATTRIBUTES.keys():
            arg = ""
            for x in ["--wrap", "--nowrap", "--lwrap", "--dwrap", "--rwrap"]:
                if x in str(value):
                    arg, value = x, _parse_latex_options_strip(value, x)
                    break
            latex_style = CONVERTED_ATTRIBUTES[attribute](value, arg)
            if latex_style is not None:
                latex_styles.extend([latex_style])
    return latex_styles


def _escape_latex(s):
    r"""
    Replace the characters ``&``, ``%``, ``$``, ``#``, ``_``, ``{``, ``}``,
    ``~``, ``^``, and ``\`` in the string with LaTeX-safe sequences.

    Use this if you need to display text that might contain such characters in LaTeX.

    Parameters
    ----------
    s : str
        Input to be escaped

    Return
    ------
    str :
        Escaped string
    """
    return (
        s.replace("\\", "ab2§=§8yz")  # rare string for final conversion: avoid \\ clash
        .replace("ab2§=§8yz ", "ab2§=§8yz\\space ")  # since \backslash gobbles spaces
        .replace("&", "\\&")
        .replace("%", "\\%")
        .replace("$", "\\$")
        .replace("#", "\\#")
        .replace("_", "\\_")
        .replace("{", "\\{")
        .replace("}", "\\}")
        .replace("~ ", "~\\space ")  # since \textasciitilde gobbles spaces
        .replace("~", "\\textasciitilde ")
        .replace("^ ", "^\\space ")  # since \textasciicircum gobbles spaces
        .replace("^", "\\textasciicircum ")
        .replace("ab2§=§8yz", "\\textbackslash ")
    )<|MERGE_RESOLUTION|>--- conflicted
+++ resolved
@@ -752,17 +752,10 @@
             or multirow sparsification (so that \multirow and \multicol work correctly).
         """
         index_levels = self.index.nlevels
-<<<<<<< HEAD
-        visible_index_levels = index_levels - sum(self.hide_index_)
-        d["head"] = [
-            [
-                {**col, "cellstyle": self.ctx_columns[r, c - visible_index_levels]}
-=======
         visible_index_level_n = index_levels - sum(self.hide_index_)
         d["head"] = [
             [
                 {**col, "cellstyle": self.ctx_columns[r, c - visible_index_level_n]}
->>>>>>> 47081ff1
                 for c, col in enumerate(row)
                 if col["is_visible"]
             ]
@@ -802,17 +795,6 @@
 
         # clines are determined from info on index_lengths and hidden_rows and input
         # to a dict defining which row clines should be added in the template.
-<<<<<<< HEAD
-        if clines is not None and (
-            not ("data" in clines or "index" in clines)
-            or not ("all" in clines or "skip-last" in clines)
-        ):
-            raise AttributeError(
-                f"`clines` value of {clines} is invalid. Should"
-                f"contain either 'index' or 'data' for determining the"
-                f"line endpoint, and either 'all' or 'skip-last' to "
-                f"determine the index levels applied, e.g. 'all;data'"
-=======
         if clines not in [
             None,
             "all;data",
@@ -823,23 +805,15 @@
             raise ValueError(
                 f"`clines` value of {clines} is invalid. Should either be None or one "
                 f"of 'all;data', 'all;index', 'skip-last;data', 'skip-last;index'."
->>>>>>> 47081ff1
             )
         elif clines is not None:
             data_len = len(row_body_cells) if "data" in clines else 0
 
             d["clines"] = defaultdict(list)
-<<<<<<< HEAD
-            visible_row_indexes = [
-                r for r in range(len(self.data.index)) if r not in self.hidden_rows
-            ]
-            visible_index_levels = [
-=======
             visible_row_indexes: list[int] = [
                 r for r in range(len(self.data.index)) if r not in self.hidden_rows
             ]
             visible_index_levels: list[int] = [
->>>>>>> 47081ff1
                 i for i in range(index_levels) if not self.hide_index_[i]
             ]
             for rn, r in enumerate(visible_row_indexes):
