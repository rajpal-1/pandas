--- conflicted
+++ resolved
@@ -6,11 +6,8 @@
 
 from pandas._typing import Dtype, FrameOrSeries
 
-<<<<<<< HEAD
 from pandas.core.dtypes.generic import ABCSeries
 
-=======
->>>>>>> c7bc3429
 from pandas.core.indexes.api import Index
 
 from pandas.io.formats import format as fmt
@@ -46,60 +43,6 @@
     return str(s)[:space].ljust(space)
 
 
-<<<<<<< HEAD
-class Info:
-    """
-    Print a concise summary of a %(klass)s.
-
-    This method prints information about a %(klass)s including
-    the index dtype%(type_sub)s, non-null values and memory usage.
-
-    Parameters
-    ----------
-    data : %(klass)s
-        %(klass)s to print information about.
-    verbose : bool, optional
-        Whether to print the full summary. By default, the setting in
-        ``pandas.options.display.max_info_columns`` is followed.
-    buf : writable buffer, defaults to sys.stdout
-        Where to send the output. By default, the output is printed to
-        sys.stdout. Pass a writable buffer if you need to further process
-        the output.
-    %(max_cols_sub)s
-    memory_usage : bool, str, optional
-        Specifies whether total memory usage of the %(klass)s
-        elements (including the index) should be displayed. By default,
-        this follows the ``pandas.options.display.memory_usage`` setting.
-
-        True always show memory usage. False never shows memory usage.
-        A value of 'deep' is equivalent to "True with deep introspection".
-        Memory usage is shown in human-readable units (base-2
-        representation). Without deep introspection a memory estimation is
-        made based in column dtype and number of rows assuming values
-        consume the same memory amount for corresponding dtypes. With deep
-        memory introspection, a real memory usage calculation is performed
-        at the cost of computational resources.
-    null_counts : bool, optional
-        Whether to show the non-null counts. By default, this is shown
-        only if the %(klass)s is smaller than
-        ``pandas.options.display.max_info_rows`` and
-        ``pandas.options.display.max_info_columns``. A value of True always
-        shows the counts, and False never shows the counts.
-
-    Returns
-    -------
-    None
-        This method prints a summary of a %(klass)s and returns None.
-
-    See Also
-    --------
-    %(see_also_sub)s
-
-    Examples
-    --------
-    %(examples_sub)s
-    """
-=======
 def _sizeof_fmt(num: Union[int, float], size_qualifier: str) -> str:
     """
     Return size in human readable format.
@@ -342,43 +285,6 @@
     ) -> None:
         col_count = len(ids)
         lines.append(f"Data columns (total {col_count} columns):")
->>>>>>> c7bc3429
-
-    def __init__(
-        self,
-        data: FrameOrSeries,
-        verbose: Optional[bool] = None,
-        buf: Optional[IO[str]] = None,
-        max_cols: Optional[int] = None,
-        memory_usage: Optional[Union[bool, str]] = None,
-        null_counts: Optional[bool] = None,
-    ):
-        if buf is None:  # pragma: no cover
-            buf = sys.stdout
-        if memory_usage is None:
-            memory_usage = get_option("display.memory_usage")
-
-        self.data = data
-        self.verbose = verbose
-        self.buf = buf
-        self.max_cols = max_cols
-        self.memory_usage = memory_usage
-        self.null_counts = null_counts
-
-    def _get_mem_usage(self, deep: bool) -> int:
-        raise NotImplementedError
-
-    def _get_ids_and_dtypes(self) -> Tuple["Index", "Series"]:
-        raise NotImplementedError
-
-    def _verbose_repr(self, lines, ids, dtypes, show_counts):
-        raise NotImplementedError
-
-    def _non_verbose_repr(self, lines, ids):
-        raise NotImplementedError
-
-    def get_info(self) -> None:
-        lines = []
 
         lines.append(str(type(self.data)))
         lines.append(self.data.index._summary())
@@ -443,141 +349,11 @@
             lines.append(f"memory usage: {_sizeof_fmt(mem_usage, size_qualifier)}\n")
         fmt.buffer_put_lines(self.buf, lines)
 
-
-class DataFrameInfo(Info):
-    def _get_mem_usage(self, deep: bool) -> int:
-        """
-        Get DataFrame's memory usage in bytes.
-
-        Parameters
-        ----------
-        deep : bool
-            If True, introspect the data deeply by interrogating object dtypes
-            for system-level memory consumption, and include it in the returned
-            values.
-
-        Returns
-        -------
-        mem_usage : int
-            Object's total memory usage in bytes.
-        """
-        return self.data.memory_usage(index=True, deep=deep).sum()
-
-    def _get_ids_and_dtypes(self) -> Tuple["Index", "Series"]:
-        """
-        Get DataFrame's column names and dtypes.
-
-        Returns
-        -------
-        ids : Index
-            DataFrame's column names.
-        dtypes : Series
-            Dtype of each of the DataFrame's columns.
-        """
-        return self.data.columns, self.data.dtypes
-
-    def _verbose_repr(
-        self, lines: List[str], ids: "Index", dtypes: "Series", show_counts: bool
-    ) -> None:
-        """
-        Display name, non-null count (optionally), and dtype for each column.
-
-        Parameters
-        ----------
-        lines : List[str]
-            Lines that will contain `info` representation.
-        ids : Index
-            The DataFrame's column names.
-        dtypes : Series
-            The DataFrame's columns' dtypes.
-        show_counts : bool
-            If True, count of non-NA cells for each column will be appended to `lines`.
-        """
-        id_head = " # "
-        column_head = "Column"
-        col_space = 2
-        col_count = len(ids)
-
-        max_col = max(len(pprint_thing(k)) for k in ids)
-        len_column = len(pprint_thing(column_head))
-        space = max(max_col, len_column) + col_space
-
-        max_id = len(pprint_thing(col_count))
-        len_id = len(pprint_thing(id_head))
-        space_num = max(max_id, len_id) + col_space
-
-        header = _put_str(id_head, space_num)
-
-        lines.append(f"Data columns (total {col_count} columns):")
-        len_column = len(pprint_thing(column_head))
-        header = _put_str(id_head, space_num) + _put_str(column_head, space)
-
-        if show_counts:
-            counts = self.data.count()
-            if col_count != len(counts):  # pragma: no cover
-                raise AssertionError(
-                    f"Columns must equal counts ({col_count} != {len(counts)})"
-                )
-            count_header = "Non-Null Count"
-            len_count = len(count_header)
-            non_null = " non-null"
-            max_count = max(len(pprint_thing(k)) for k in counts) + len(non_null)
-            space_count = max(len_count, max_count) + col_space
-            count_temp = "{count}" + non_null
-        else:
-            count_header = ""
-            space_count = len(count_header)
-            len_count = space_count
-            count_temp = "{count}"
-
-        dtype_header = "Dtype"
-        len_dtype = len(dtype_header)
-        max_dtypes = max(len(pprint_thing(k)) for k in dtypes)
-        space_dtype = max(len_dtype, max_dtypes)
-        header += _put_str(count_header, space_count) + _put_str(
-            dtype_header, space_dtype
-        )
-
-        lines.append(header)
-        lines.append(
-            _put_str("-" * len_id, space_num)
-            + _put_str("-" * len_column, space)
-            + _put_str("-" * len_count, space_count)
-            + _put_str("-" * len_dtype, space_dtype)
-        )
-
-        for i, col in enumerate(ids):
-            dtype = dtypes[i]
-            col = pprint_thing(col)
-
-            line_no = _put_str(f" {i}", space_num)
-            count = ""
-            if show_counts:
-                count = counts[i]
-
-            lines.append(
-                line_no
-                + _put_str(col, space)
-                + _put_str(count_temp.format(count=count), space_count)
-                + _put_str(dtype, space_dtype)
-            )
-
-<<<<<<< HEAD
-    def _non_verbose_repr(self, lines: List[str], ids: "Series") -> None:
-        """
-        Append short summary of columns' names to `lines`.
-
-        Parameters
-        ----------
-        lines : List[str]
-            Lines that will contain `info` representation.
-        ids : Index
-            The DataFrame's column names.
-        """
+    def _non_verbose_repr(self, lines: List[str], ids: "Index") -> None:
         lines.append(ids._summary(name="Columns"))
 
 
-class SeriesInfo(Info):
+class SeriesInfo(BaseInfo):
     def _get_mem_usage(self, deep: bool) -> int:
         """
         Get Series' memory usage in bytes.
@@ -667,8 +443,4 @@
         )
 
     def _non_verbose_repr(self, lines, ids):
-        pass
-=======
-    def _non_verbose_repr(self, lines: List[str], ids: "Index") -> None:
-        lines.append(ids._summary(name="Columns"))
->>>>>>> c7bc3429
+        pass