--- conflicted
+++ resolved
@@ -48,13 +48,8 @@
         self.na_rep = self.fmt.na_rep
         self.decimal = self.fmt.decimal
         if isinstance(self.fmt.col_space, int):
-<<<<<<< HEAD
-            self.fmt.col_space = ('{colspace}px'
-                                  .format(colspace=self.fmt.col_space))
+            self.fmt.col_space = "{colspace}px".format(colspace=self.fmt.col_space)
         self.col_space = self.fmt.col_space
-=======
-            self.fmt.col_space = "{colspace}px".format(colspace=self.fmt.col_space)
->>>>>>> 2efb6071
 
     @property
     def show_row_idx_names(self):
@@ -366,13 +361,7 @@
         self.write("</thead>", indent)
 
     def _get_formatted_values(self):
-<<<<<<< HEAD
         return {i: self._format_col(i) for i in range(self.ncols)}
-=======
-        with option_context("display.max_colwidth", 999999):
-            fmt_values = {i: self.fmt._format_col(i) for i in range(self.ncols)}
-        return fmt_values
->>>>>>> 2efb6071
 
     def _write_body(self, indent):
         self.write("<tbody>", indent)
