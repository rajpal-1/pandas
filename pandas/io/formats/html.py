--- conflicted
+++ resolved
@@ -41,7 +41,7 @@
             border = get_option('display.html.border')
         self.border = border
         self.table_id = table_id
-<<<<<<< HEAD
+        self.render_links = render_links
         # see gh-22579
         # Column misalignment also occurs for
         # a standard index when the columns index is named.
@@ -51,9 +51,6 @@
         self.show_col_idx_names = all((self.fmt.has_column_names,
                                       self.fmt.show_index_names,
                                       self.fmt.header))
-=======
-        self.render_links = render_links
->>>>>>> 2f6d682a
 
     @property
     def is_truncated(self):
