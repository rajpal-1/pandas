--- conflicted
+++ resolved
@@ -8,13 +8,9 @@
 from collections import OrderedDict
 from textwrap import dedent
 
-<<<<<<< HEAD
 from pandas._config import get_option
 
-from pandas.compat import lzip, map, range, u, unichr, zip
-=======
 from pandas.compat import lzip, u, unichr
->>>>>>> 6e0f9a97
 
 from pandas.core.dtypes.generic import ABCMultiIndex
 
