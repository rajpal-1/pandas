"""
Module for formatting output data into CSV files.
"""

import csv as csvlib
from io import StringIO, TextIOWrapper
import os
from typing import Hashable, List, Optional, Sequence, Union
import warnings

import numpy as np

from pandas._libs import writers as libwriters
from pandas._typing import CompressionOptions, FilePathOrBuffer, StorageOptions

from pandas.core.dtypes.generic import (
    ABCDatetimeIndex,
    ABCIndexClass,
    ABCMultiIndex,
    ABCPeriodIndex,
)
from pandas.core.dtypes.missing import notna

from pandas.io.common import (
    get_compression_method,
    get_filepath_or_buffer,
    get_handle,
    infer_compression,
)


class CSVFormatter:
    def __init__(
        self,
        obj,
        path_or_buf: Optional[FilePathOrBuffer[str]] = None,
        sep: str = ",",
        na_rep: str = "",
        float_format: Optional[str] = None,
        cols=None,
        header: Union[bool, Sequence[Hashable]] = True,
        index: bool = True,
        index_label: Optional[Union[bool, Hashable, Sequence[Hashable]]] = None,
        mode: str = "w",
        encoding: Optional[str] = None,
        errors: str = "strict",
        compression: CompressionOptions = "infer",
        quoting: Optional[int] = None,
        line_terminator="\n",
        chunksize: Optional[int] = None,
        quotechar='"',
        date_format: Optional[str] = None,
        doublequote: bool = True,
        escapechar: Optional[str] = None,
        decimal=".",
        storage_options: StorageOptions = None,
    ):
        self.obj = obj

        if path_or_buf is None:
            path_or_buf = StringIO()

<<<<<<< HEAD
        self.path_or_buf, _, _, self.should_close = get_filepath_or_buffer(
=======
        # Extract compression mode as given, if dict
        compression, self.compression_args = get_compression_method(compression)
        self.compression = infer_compression(path_or_buf, compression)

        ioargs = get_filepath_or_buffer(
>>>>>>> 9ad63636
            path_or_buf,
            encoding=encoding,
            compression=self.compression,
            mode=mode,
            storage_options=storage_options,
        )
        self.path_or_buf = ioargs.filepath_or_buffer
        self.should_close = ioargs.should_close
        self.mode = ioargs.mode

        self.sep = sep
        self.na_rep = na_rep
        self.float_format = float_format
        self.decimal = decimal

        self.header = header
        self.index = index
        self.index_label = index_label
<<<<<<< HEAD
        self.mode = mode
        self.encoding = encoding or "utf-8"
        self.errors = errors
        self.compression = compression
        self.quoting = quoting or csvlib.QUOTE_MINIMAL
=======
        if encoding is None:
            encoding = "utf-8"
        self.encoding = encoding
        self.errors = errors

        if quoting is None:
            quoting = csvlib.QUOTE_MINIMAL
        self.quoting = quoting

        if quoting == csvlib.QUOTE_NONE:
            # prevents crash in _csv
            quotechar = None
>>>>>>> 9ad63636
        self.quotechar = quotechar
        self.doublequote = doublequote
        self.escapechar = escapechar
        self.line_terminator = line_terminator or os.linesep
        self.date_format = date_format
        self.cols = cols
        self.chunksize = chunksize

        # preallocate data 2d list
        ncols = self.obj.shape[-1]
        self.data = [None] * ncols

    @property
    def index_label(self):
        return self._index_label

    @index_label.setter
    def index_label(self, index_label) -> None:
        # should write something for index label
        if index_label is not False:
            if index_label is None:
                index_label = self._get_index_label_from_obj()
            elif not isinstance(index_label, (list, tuple, np.ndarray, ABCIndexClass)):
                # given a string for a DF with Index
                index_label = [index_label]
        self._index_label = index_label

    def _get_index_label_from_obj(self) -> List[str]:
        if isinstance(self.obj.index, ABCMultiIndex):
            return self._get_index_label_multiindex()
        else:
            return self._get_index_label_regular()

    def _get_index_label_multiindex(self) -> List[str]:
        return [name or "" for name in self.obj.index.names]

    def _get_index_label_regular(self) -> List[str]:
        index_label = self.obj.index.name
        return [""] if index_label is None else [index_label]

    @property
    def quotechar(self):
        if self.quoting != csvlib.QUOTE_NONE:
            # prevents crash in _csv
            return self._quotechar

    @quotechar.setter
    def quotechar(self, quotechar):
        self._quotechar = quotechar

    @property
    def has_mi_columns(self):
        return isinstance(self.obj.columns, ABCMultiIndex)

    @property
    def cols(self):
        return self._cols

    @cols.setter
    def cols(self, cols):
        # validate mi options
        if self.has_mi_columns:
            if cols is not None:
                msg = "cannot specify cols with a MultiIndex on the columns"
                raise TypeError(msg)

        if cols is not None:
            if isinstance(cols, ABCIndexClass):
                cols = cols.to_native_types(
                    na_rep=self.na_rep,
                    float_format=self.float_format,
                    date_format=self.date_format,
                    quoting=self.quoting,
                )
            else:
                cols = list(cols)
            self.obj = self.obj.loc[:, cols]

        # update columns to include possible multiplicity of dupes
        # and make sure sure cols is just a list of labels
        cols = self.obj.columns
        if isinstance(cols, ABCIndexClass):
            cols = cols.to_native_types(
                na_rep=self.na_rep,
                float_format=self.float_format,
                date_format=self.date_format,
                quoting=self.quoting,
            )
        else:
            cols = list(cols)

        self._cols = cols

    @property
    def chunksize(self):
        return self._chunksize

    @chunksize.setter
    def chunksize(self, chunksize):
        if chunksize is None:
            chunksize = (100000 // (len(self.cols) or 1)) or 1
        self._chunksize = int(chunksize)

    @property
    def data_index(self):
        data_index = self.obj.index
        if (
            isinstance(data_index, (ABCDatetimeIndex, ABCPeriodIndex))
            and self.date_format is not None
        ):
            from pandas import Index

            data_index = Index(
                [x.strftime(self.date_format) if notna(x) else "" for x in data_index]
            )
        return data_index

    @property
    def nlevels(self):
        if self.index:
            return getattr(self.data_index, "nlevels", 1)
        else:
            return 0

    @property
    def compression(self):
        return self._compression

    @compression.setter
    def compression(self, compression):
        # Extract compression mode as given, if dict
        compression, self.compression_args = get_compression_method(compression)

        compression = infer_compression(self.path_or_buf, compression)

        # GH21227 internal compression is not used for non-binary handles.
        if compression and hasattr(self.path_or_buf, "write") and "b" not in self.mode:
            warnings.warn(
                "compression has no effect when passing a non-binary object as input.",
                RuntimeWarning,
                stacklevel=2,
            )
            compression = None

        self._compression = compression

    @property
    def _has_aliases(self):
        return isinstance(self.header, (tuple, list, np.ndarray, ABCIndexClass))

    @property
    def _need_to_save_header(self):
        return self._has_aliases or self.header

    @property
    def write_cols(self):
        if self._has_aliases:
            if len(self.header) != len(self.cols):
                raise ValueError(
                    f"Writing {len(self.cols)} cols but got {len(self.header)} aliases"
                )
            else:
                return self.header
        else:
            return self.cols

    @property
    def encoded_labels(self) -> List[str]:
        encoded_labels: List[str] = []

        if self.index and self.index_label:
            encoded_labels = list(self.index_label)

        if not self.has_mi_columns or self._has_aliases:
            encoded_labels += list(self.write_cols)

        return encoded_labels

    def save(self) -> None:
        """
        Create the writer & save.
        """
        # get a handle or wrap an existing handle to take care of 1) compression and
        # 2) text -> byte conversion
        f, handles = get_handle(
            self.path_or_buf,
            self.mode,
            encoding=self.encoding,
            errors=self.errors,
            compression=dict(self.compression_args, method=self.compression),
        )

        try:
            # Note: self.encoding is irrelevant here
            self.writer = csvlib.writer(
                f,
                lineterminator=self.line_terminator,
                delimiter=self.sep,
                quoting=self.quoting,
                doublequote=self.doublequote,
                escapechar=self.escapechar,
                quotechar=self.quotechar,
            )

            self._save()

        finally:
            if self.should_close:
                f.close()
            elif (
                isinstance(f, TextIOWrapper)
                and not f.closed
                and f != self.path_or_buf
                and hasattr(self.path_or_buf, "write")
            ):
                # get_handle uses TextIOWrapper for non-binary handles. TextIOWrapper
                # closes the wrapped handle if it is not detached.
                f.flush()  # make sure everything is written
                f.detach()  # makes f unusable
                del f
            elif f != self.path_or_buf:
                f.close()
            for _fh in handles:
                _fh.close()

    def _save(self) -> None:
        if self._need_to_save_header:
            self._save_header()
        self._save_body()

    def _save_header(self) -> None:
        if not self.has_mi_columns or self._has_aliases:
            self.writer.writerow(self.encoded_labels)
        else:
            for row in self._generate_multiindex_header_rows():
                self.writer.writerow(row)

    def _generate_multiindex_header_rows(self):
        columns = self.obj.columns
        for i in range(columns.nlevels):
            # we need at least 1 index column to write our col names
            col_line = []
            if self.index:
                # name is the first column
                col_line.append(columns.names[i])

                if isinstance(self.index_label, list) and len(self.index_label) > 1:
                    col_line.extend([""] * (len(self.index_label) - 1))

            col_line.extend(columns._get_level_values(i))
            yield col_line

        # Write out the index line if it's not empty.
        # Otherwise, we will print out an extraneous
        # blank line between the mi and the data rows.
        if self.encoded_labels and set(self.encoded_labels) != {""}:
            yield self.encoded_labels + [""] * len(columns)

    def _save_body(self) -> None:
        nrows = len(self.data_index)
        chunks = int(nrows / self.chunksize) + 1
        for i in range(chunks):
            start_i = i * self.chunksize
            end_i = min(start_i + self.chunksize, nrows)
            if start_i >= end_i:
                break
            self._save_chunk(start_i, end_i)

    def _save_chunk(self, start_i: int, end_i: int) -> None:
        # create the data for a chunk
        slicer = slice(start_i, end_i)

        df = self.obj.iloc[slicer]

        for block in df._mgr.blocks:
            d = block.to_native_types(
                na_rep=self.na_rep,
                float_format=self.float_format,
                decimal=self.decimal,
                date_format=self.date_format,
                quoting=self.quoting,
            )

            for col_loc, col in zip(block.mgr_locs, d):
                # self.data is a preallocated list
                self.data[col_loc] = col

        ix = self.data_index.to_native_types(
            slicer=slicer,
            na_rep=self.na_rep,
            float_format=self.float_format,
            decimal=self.decimal,
            date_format=self.date_format,
            quoting=self.quoting,
        )

        libwriters.write_csv_rows(self.data, ix, self.nlevels, self.cols, self.writer)<|MERGE_RESOLUTION|>--- conflicted
+++ resolved
@@ -60,15 +60,11 @@
         if path_or_buf is None:
             path_or_buf = StringIO()
 
-<<<<<<< HEAD
-        self.path_or_buf, _, _, self.should_close = get_filepath_or_buffer(
-=======
         # Extract compression mode as given, if dict
         compression, self.compression_args = get_compression_method(compression)
         self.compression = infer_compression(path_or_buf, compression)
 
         ioargs = get_filepath_or_buffer(
->>>>>>> 9ad63636
             path_or_buf,
             encoding=encoding,
             compression=self.compression,
@@ -79,34 +75,25 @@
         self.should_close = ioargs.should_close
         self.mode = ioargs.mode
 
+        # GH21227 internal compression is not used for non-binary handles.
+        if compression and hasattr(self.path_or_buf, "write") and "b" not in self.mode:
+            warnings.warn(
+                "compression has no effect when passing a non-binary object as input.",
+                RuntimeWarning,
+                stacklevel=2,
+            )
+            compression = None
+
         self.sep = sep
         self.na_rep = na_rep
         self.float_format = float_format
         self.decimal = decimal
-
         self.header = header
         self.index = index
         self.index_label = index_label
-<<<<<<< HEAD
-        self.mode = mode
         self.encoding = encoding or "utf-8"
         self.errors = errors
-        self.compression = compression
         self.quoting = quoting or csvlib.QUOTE_MINIMAL
-=======
-        if encoding is None:
-            encoding = "utf-8"
-        self.encoding = encoding
-        self.errors = errors
-
-        if quoting is None:
-            quoting = csvlib.QUOTE_MINIMAL
-        self.quoting = quoting
-
-        if quoting == csvlib.QUOTE_NONE:
-            # prevents crash in _csv
-            quotechar = None
->>>>>>> 9ad63636
         self.quotechar = quotechar
         self.doublequote = doublequote
         self.escapechar = escapechar
@@ -230,28 +217,6 @@
             return getattr(self.data_index, "nlevels", 1)
         else:
             return 0
-
-    @property
-    def compression(self):
-        return self._compression
-
-    @compression.setter
-    def compression(self, compression):
-        # Extract compression mode as given, if dict
-        compression, self.compression_args = get_compression_method(compression)
-
-        compression = infer_compression(self.path_or_buf, compression)
-
-        # GH21227 internal compression is not used for non-binary handles.
-        if compression and hasattr(self.path_or_buf, "write") and "b" not in self.mode:
-            warnings.warn(
-                "compression has no effect when passing a non-binary object as input.",
-                RuntimeWarning,
-                stacklevel=2,
-            )
-            compression = None
-
-        self._compression = compression
 
     @property
     def _has_aliases(self):
