--- conflicted
+++ resolved
@@ -1523,15 +1523,9 @@
     return non_zero_lengths
 
 
-<<<<<<< HEAD
 def _maybe_wrap_formatter(formatter, na_rep):
-    if is_string_like(formatter):
+    if isinstance(formatter, str):
         formatter_func = lambda x: formatter.format(x)
-=======
-def _maybe_wrap_formatter(formatter):
-    if isinstance(formatter, str):
-        return lambda x: formatter.format(x)
->>>>>>> 6498bc1e
     elif callable(formatter):
         formatter_func = formatter
     else:
@@ -1543,7 +1537,7 @@
 
     if na_rep is None:
         return formatter_func
-    elif is_string_like(na_rep):
+    elif isinstance(na_rep, str):
         return lambda x: na_rep if pd.isna(x) else formatter_func(x)
     else:
         msg = "Expected a string, got {na_rep} instead".format(na_rep=na_rep)
