--- conflicted
+++ resolved
@@ -1516,7 +1516,6 @@
         Using `MultiIndex` columns and a `classes` `DataFrame` as a subset of the
         underlying,
 
-<<<<<<< HEAD
         >>> df = pd.DataFrame(
         ...     [[1, 2], [3, 4]],
         ...     index=["a", "b"],
@@ -1525,12 +1524,6 @@
         >>> classes = pd.DataFrame(
         ...     ["min-val"], index=["a"], columns=[["level0"], ["level1a"]]
         ... )
-=======
-        >>> df = pd.DataFrame([[1, 2], [3, 4]], index=["a", "b"],
-        ...                   columns=[["level0", "level0"], ["level1a", "level1b"]])
-        >>> classes = pd.DataFrame(["min-val"], index=["a"],
-        ...                        columns=[["level0"], ["level1a"]])
->>>>>>> 1af10305
         >>> df.style.set_td_classes(classes)  # doctest: +SKIP
 
         Form of the output with new additional css classes,
