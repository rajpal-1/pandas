--- conflicted
+++ resolved
@@ -522,22 +522,18 @@
             column. Defaults to ``pandas.options.styler.sparse.columns`` value.
         multirow_align : {"c", "t", "b", "naive"}, optional
             If sparsifying hierarchical MultiIndexes whether to align text centrally,
-<<<<<<< HEAD
-            at the top or bottom. If not given defaults to
-            ``pandas.options.styler.latex.multirow_align``
-        multicol_align : {"r", "c", "l", "naive-l", "naive-r"}, optional
-=======
             at the top or bottom using the multirow package. If not given defaults to
             ``pandas.options.styler.latex.multirow_align``. If "naive" is given renders
             without multirow.
 
             .. versionchanged:: 1.4.0
-        multicol_align : {"r", "c", "l"}, optional
->>>>>>> 73c473dc
+        multicol_align : {"r", "c", "l", "naive-l", "naive-r"}, optional
             If sparsifying hierarchical MultiIndex columns whether to align text at
             the left, centrally, or at the right. If not given defaults to
             ``pandas.options.styler.latex.multicol_align``. If a naive option is
             given renders without multicol.
+
+            .. versionchanged:: 1.4.0
         siunitx : bool, default False
             Set to ``True`` to structure LaTeX compatible with the {siunitx} package.
         environment : str, optional
