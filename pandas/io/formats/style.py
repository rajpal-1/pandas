--- conflicted
+++ resolved
@@ -206,7 +206,6 @@
         """
         return self.render()
 
-<<<<<<< HEAD
     def set_tooltips(self, ttips: DataFrame) -> "Styler":
         """
         Add string based tooltips that will appear in the `Styler` HTML result. These
@@ -302,14 +301,11 @@
             self.tooltips.class_name = name
         return self
 
-    @doc(NDFrame.to_excel, klass="Styler")
-=======
     @doc(
         NDFrame.to_excel,
         klass="Styler",
         storage_options=generic._shared_docs["storage_options"],
     )
->>>>>>> bbffcb95
     def to_excel(
         self,
         excel_writer,
