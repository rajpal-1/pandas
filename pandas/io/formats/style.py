"""
Module for applying conditional formatting to DataFrames and Series.
"""
from __future__ import annotations

from contextlib import contextmanager
import copy
from functools import partial
import operator
from typing import (
    Any,
    Callable,
    Hashable,
    Sequence,
)
import warnings

import numpy as np

from pandas._typing import (
    Axis,
    FrameOrSeries,
    FrameOrSeriesUnion,
    IndexLabel,
    Scalar,
)
from pandas.compat._optional import import_optional_dependency
from pandas.util._decorators import doc

import pandas as pd
from pandas.api.types import is_list_like
from pandas.core import generic
import pandas.core.common as com
from pandas.core.frame import (
    DataFrame,
    Series,
)
from pandas.core.generic import NDFrame

jinja2 = import_optional_dependency("jinja2", extra="DataFrame.style requires jinja2.")

from pandas.io.formats.style_render import (
    CSSProperties,
    CSSStyles,
    StylerRenderer,
    Tooltips,
    maybe_convert_css_to_tuples,
    non_reducing_slice,
)

try:
    from matplotlib import colors
    import matplotlib.pyplot as plt

    has_mpl = True
except ImportError:
    has_mpl = False
    no_mpl_message = "{0} requires matplotlib."


@contextmanager
def _mpl(func: Callable):
    if has_mpl:
        yield plt, colors
    else:
        raise ImportError(no_mpl_message.format(func.__name__))


class Styler(StylerRenderer):
    """
    Helps style a DataFrame or Series according to the data with HTML and CSS.

    Parameters
    ----------
    data : Series or DataFrame
        Data to be styled - either a Series or DataFrame.
    precision : int
        Precision to round floats to, defaults to pd.options.display.precision.
    table_styles : list-like, default None
        List of {selector: (attr, value)} dicts; see Notes.
    uuid : str, default None
        A unique identifier to avoid CSS collisions; generated automatically.
    caption : str, default None
        Caption to attach to the table.
    table_attributes : str, default None
        Items that show up in the opening ``<table>`` tag
        in addition to automatic (by default) id.
    cell_ids : bool, default True
        If True, each cell will have an ``id`` attribute in their HTML tag.
        The ``id`` takes the form ``T_<uuid>_row<num_row>_col<num_col>``
        where ``<uuid>`` is the unique identifier, ``<num_row>`` is the row
        number and ``<num_col>`` is the column number.
    na_rep : str, optional
        Representation for missing values.
        If ``na_rep`` is None, no special formatting is applied.

        .. versionadded:: 1.0.0

    uuid_len : int, default 5
        If ``uuid`` is not specified, the length of the ``uuid`` to randomly generate
        expressed in hex characters, in range [0, 32].

        .. versionadded:: 1.2.0

    escape : bool, default False
        Replace the characters ``&``, ``<``, ``>``, ``'``, and ``"`` in cell display
        strings with HTML-safe sequences.

        ... versionadded:: 1.3.0

    Attributes
    ----------
    env : Jinja2 jinja2.Environment
    template : Jinja2 Template
    loader : Jinja2 Loader

    See Also
    --------
    DataFrame.style : Return a Styler object containing methods for building
        a styled HTML representation for the DataFrame.

    Notes
    -----
    Most styling will be done by passing style functions into
    ``Styler.apply`` or ``Styler.applymap``. Style functions should
    return values with strings containing CSS ``'attr: value'`` that will
    be applied to the indicated cells.

    If using in the Jupyter notebook, Styler has defined a ``_repr_html_``
    to automatically render itself. Otherwise call Styler.render to get
    the generated HTML.

    CSS classes are attached to the generated HTML

    * Index and Column names include ``index_name`` and ``level<k>``
      where `k` is its level in a MultiIndex
    * Index label cells include

      * ``row_heading``
      * ``row<n>`` where `n` is the numeric position of the row
      * ``level<k>`` where `k` is the level in a MultiIndex

    * Column label cells include
      * ``col_heading``
      * ``col<n>`` where `n` is the numeric position of the column
      * ``level<k>`` where `k` is the level in a MultiIndex

    * Blank cells include ``blank``
    * Data cells include ``data``
    """

    def __init__(
        self,
        data: FrameOrSeriesUnion,
        precision: int | None = None,
        table_styles: CSSStyles | None = None,
        uuid: str | None = None,
        caption: str | None = None,
        table_attributes: str | None = None,
        cell_ids: bool = True,
        na_rep: str | None = None,
        uuid_len: int = 5,
        escape: bool = False,
    ):
        super().__init__(
            data=data,
            uuid=uuid,
            uuid_len=uuid_len,
            table_styles=table_styles,
            table_attributes=table_attributes,
            caption=caption,
            cell_ids=cell_ids,
        )

        # validate ordered args
        self.precision = precision  # can be removed on set_precision depr cycle
        self.na_rep = na_rep  # can be removed on set_na_rep depr cycle
        self.format(formatter=None, precision=precision, na_rep=na_rep, escape=escape)

    def _repr_html_(self) -> str:
        """
        Hooks into Jupyter notebook rich display system.
        """
        return self.render()

    def set_tooltips(
        self,
        ttips: DataFrame,
        props: CSSProperties | None = None,
        css_class: str | None = None,
    ) -> Styler:
        """
        Set the DataFrame of strings on ``Styler`` generating ``:hover`` tooltips.

        These string based tooltips are only applicable to ``<td>`` HTML elements,
        and cannot be used for column or index headers.

        .. versionadded:: 1.3.0

        Parameters
        ----------
        ttips : DataFrame
            DataFrame containing strings that will be translated to tooltips, mapped
            by identical column and index values that must exist on the underlying
            Styler data. None, NaN values, and empty strings will be ignored and
            not affect the rendered HTML.
        props : list-like or str, optional
            List of (attr, value) tuples or a valid CSS string. If ``None`` adopts
            the internal default values described in notes.
        css_class : str, optional
            Name of the tooltip class used in CSS, should conform to HTML standards.
            Only useful if integrating tooltips with external CSS. If ``None`` uses the
            internal default value 'pd-t'.

        Returns
        -------
        self : Styler

        Notes
        -----
        Tooltips are created by adding `<span class="pd-t"></span>` to each data cell
        and then manipulating the table level CSS to attach pseudo hover and pseudo
        after selectors to produce the required the results.

        The default properties for the tooltip CSS class are:

        - visibility: hidden
        - position: absolute
        - z-index: 1
        - background-color: black
        - color: white
        - transform: translate(-20px, -20px)

        The property 'visibility: hidden;' is a key prerequisite to the hover
        functionality, and should always be included in any manual properties
        specification, using the ``props`` argument.

        Tooltips are not designed to be efficient, and can add large amounts of
        additional HTML for larger tables, since they also require that ``cell_ids``
        is forced to `True`.

        Examples
        --------
        Basic application

        >>> df = pd.DataFrame(data=[[0, 1], [2, 3]])
        >>> ttips = pd.DataFrame(
        ...    data=[["Min", ""], [np.nan, "Max"]], columns=df.columns, index=df.index
        ... )
        >>> s = df.style.set_tooltips(ttips).render()

        Optionally controlling the tooltip visual display

        >>> df.style.set_tooltips(ttips, css_class='tt-add', props=[
        ...     ('visibility', 'hidden'),
        ...     ('position', 'absolute'),
        ...     ('z-index', 1)])
        >>> df.style.set_tooltips(ttips, css_class='tt-add',
        ...     props='visibility:hidden; position:absolute; z-index:1;')
        """
        if not self.cell_ids:
            # tooltips not optimised for individual cell check. requires reasonable
            # redesign and more extensive code for a feature that might be rarely used.
            raise NotImplementedError(
                "Tooltips can only render with 'cell_ids' is True."
            )
        if self.tooltips is None:  # create a default instance if necessary
            self.tooltips = Tooltips()
        self.tooltips.tt_data = ttips
        if props:
            self.tooltips.class_properties = props
        if css_class:
            self.tooltips.class_name = css_class

        return self

    @doc(
        NDFrame.to_excel,
        klass="Styler",
        storage_options=generic._shared_docs["storage_options"],
    )
    def to_excel(
        self,
        excel_writer,
        sheet_name: str = "Sheet1",
        na_rep: str = "",
        float_format: str | None = None,
        columns: Sequence[Hashable] | None = None,
        header: Sequence[Hashable] | bool = True,
        index: bool = True,
        index_label: IndexLabel | None = None,
        startrow: int = 0,
        startcol: int = 0,
        engine: str | None = None,
        merge_cells: bool = True,
        encoding: str | None = None,
        inf_rep: str = "inf",
        verbose: bool = True,
        freeze_panes: tuple[int, int] | None = None,
    ) -> None:

        from pandas.io.formats.excel import ExcelFormatter

        formatter = ExcelFormatter(
            self,
            na_rep=na_rep,
            cols=columns,
            header=header,
            float_format=float_format,
            index=index,
            index_label=index_label,
            merge_cells=merge_cells,
            inf_rep=inf_rep,
        )
        formatter.write(
            excel_writer,
            sheet_name=sheet_name,
            startrow=startrow,
            startcol=startcol,
            freeze_panes=freeze_panes,
            engine=engine,
        )

    def set_td_classes(self, classes: DataFrame) -> Styler:
        """
        Set the DataFrame of strings added to the ``class`` attribute of ``<td>``
        HTML elements.

        Parameters
        ----------
        classes : DataFrame
            DataFrame containing strings that will be translated to CSS classes,
            mapped by identical column and index key values that must exist on the
            underlying Styler data. None, NaN values, and empty strings will
            be ignored and not affect the rendered HTML.

        Returns
        -------
        self : Styler

        See Also
        --------
        Styler.set_table_styles: Set the table styles included within the ``<style>``
            HTML element.
        Styler.set_table_attributes: Set the table attributes added to the ``<table>``
            HTML element.

        Notes
        -----
        Can be used in combination with ``Styler.set_table_styles`` to define an
        internal CSS solution without reference to external CSS files.

        Examples
        --------
        >>> df = pd.DataFrame(data=[[1, 2, 3], [4, 5, 6]], columns=["A", "B", "C"])
        >>> classes = pd.DataFrame([
        ...     ["min-val red", "", "blue"],
        ...     ["red", None, "blue max-val"]
        ... ], index=df.index, columns=df.columns)
        >>> df.style.set_td_classes(classes)

        Using `MultiIndex` columns and a `classes` `DataFrame` as a subset of the
        underlying,

        >>> df = pd.DataFrame([[1,2],[3,4]], index=["a", "b"],
        ...     columns=[["level0", "level0"], ["level1a", "level1b"]])
        >>> classes = pd.DataFrame(["min-val"], index=["a"],
        ...     columns=[["level0"],["level1a"]])
        >>> df.style.set_td_classes(classes)

        Form of the output with new additional css classes,

        >>> df = pd.DataFrame([[1]])
        >>> css = pd.DataFrame([["other-class"]])
        >>> s = Styler(df, uuid="_", cell_ids=False).set_td_classes(css)
        >>> s.hide_index().render()
        '<style type="text/css"></style>'
        '<table id="T__">'
        '  <thead>'
        '    <tr><th class="col_heading level0 col0" >0</th></tr>'
        '  </thead>'
        '  <tbody>'
        '    <tr><td class="data row0 col0 other-class" >1</td></tr>'
        '  </tbody>'
        '</table>'
        """
        classes = classes.reindex_like(self.data)

        for r, row_tup in enumerate(classes.itertuples()):
            for c, value in enumerate(row_tup[1:]):
                if not (pd.isna(value) or value == ""):
                    self.cell_context[(r, c)] = str(value)

        return self

    def _update_ctx(self, attrs: DataFrame) -> None:
        """
        Update the state of the ``Styler`` for data cells.

        Collects a mapping of {index_label: [('<property>', '<value>'), ..]}.

        Parameters
        ----------
        attrs : DataFrame
            should contain strings of '<property>: <value>;<prop2>: <val2>'
            Whitespace shouldn't matter and the final trailing ';' shouldn't
            matter.
        """
        for cn in attrs.columns:
            for rn, c in attrs[[cn]].itertuples():
                if not c:
                    continue
                css_list = maybe_convert_css_to_tuples(c)
                i, j = self.index.get_loc(rn), self.columns.get_loc(cn)
                self.ctx[(i, j)].extend(css_list)

    def _copy(self, deepcopy: bool = False) -> Styler:
        styler = Styler(
            self.data,
            precision=self.precision,
            caption=self.caption,
            table_attributes=self.table_attributes,
            cell_ids=self.cell_ids,
            na_rep=self.na_rep,
        )

        styler.uuid = self.uuid
        styler.hidden_index = self.hidden_index

        if deepcopy:
            styler.ctx = copy.deepcopy(self.ctx)
            styler._todo = copy.deepcopy(self._todo)
            styler.table_styles = copy.deepcopy(self.table_styles)
            styler.hidden_columns = copy.copy(self.hidden_columns)
            styler.cell_context = copy.deepcopy(self.cell_context)
            styler.tooltips = copy.deepcopy(self.tooltips)
        else:
            styler.ctx = self.ctx
            styler._todo = self._todo
            styler.table_styles = self.table_styles
            styler.hidden_columns = self.hidden_columns
            styler.cell_context = self.cell_context
            styler.tooltips = self.tooltips

        return styler

    def __copy__(self) -> Styler:
        """
        Deep copy by default.
        """
        return self._copy(deepcopy=False)

    def __deepcopy__(self, memo) -> Styler:
        return self._copy(deepcopy=True)

    def clear(self) -> None:
        """
        Reset the ``Styler``, removing any previously applied styles.

        Returns None.
        """
        self.ctx.clear()
        self.tooltips = None
        self.cell_context.clear()
        self._todo.clear()

        self.hidden_index = False
        self.hidden_columns = []
        # self.format and self.table_styles may be dependent on user
        # input in self.__init__()

    def _apply(
        self,
        func: Callable[..., Styler],
        axis: Axis | None = 0,
        subset=None,
        **kwargs,
    ) -> Styler:
        subset = slice(None) if subset is None else subset
        subset = non_reducing_slice(subset)
        data = self.data.loc[subset]
        if axis is not None:
            result = data.apply(func, axis=axis, result_type="expand", **kwargs)
            result.columns = data.columns
        else:
            result = func(data, **kwargs)
            if not isinstance(result, DataFrame):
                if not isinstance(result, np.ndarray):
                    raise TypeError(
                        f"Function {repr(func)} must return a DataFrame or ndarray "
                        f"when passed to `Styler.apply` with axis=None"
                    )
                if not (data.shape == result.shape):
                    raise ValueError(
                        f"Function {repr(func)} returned ndarray with wrong shape.\n"
                        f"Result has shape: {result.shape}\n"
                        f"Expected shape: {data.shape}"
                    )
                result = DataFrame(result, index=data.index, columns=data.columns)
            elif not (
                result.index.equals(data.index) and result.columns.equals(data.columns)
            ):
                raise ValueError(
                    f"Result of {repr(func)} must have identical "
                    f"index and columns as the input"
                )

        if result.shape != data.shape:
            raise ValueError(
                f"Function {repr(func)} returned the wrong shape.\n"
                f"Result has shape: {result.shape}\n"
                f"Expected shape:   {data.shape}"
            )
        self._update_ctx(result)
        return self

    def apply(
        self,
        func: Callable[..., Styler],
        axis: Axis | None = 0,
        subset=None,
        **kwargs,
    ) -> Styler:
        """
        Apply a CSS-styling function column-wise, row-wise, or table-wise.

        Updates the HTML representation with the result.

        Parameters
        ----------
        func : function
            ``func`` should take a Series if ``axis`` in [0,1] and return an object
            of same length, also with identical index if the object is a Series.
            ``func`` should take a DataFrame if ``axis`` is ``None`` and return either
            an ndarray with the same shape or a DataFrame with identical columns and
            index.

            .. versionchanged:: 1.3.0

        axis : {0 or 'index', 1 or 'columns', None}, default 0
            Apply to each column (``axis=0`` or ``'index'``), to each row
            (``axis=1`` or ``'columns'``), or to the entire DataFrame at once
            with ``axis=None``.
        subset : IndexSlice
            A valid indexer to limit ``data`` to *before* applying the
            function. Consider using a pandas.IndexSlice.
        **kwargs : dict
            Pass along to ``func``.

        Returns
        -------
        self : Styler

        See Also
        --------
        Styler.where: Apply CSS-styles based on a conditional function elementwise.
        Styler.applymap: Apply a CSS-styling function elementwise.

        Notes
        -----
        The elements of the output of ``func`` should be CSS styles as strings, in the
        format 'attribute: value; attribute2: value2; ...' or,
        if nothing is to be applied to that element, an empty string or ``None``.

        This is similar to ``DataFrame.apply``, except that ``axis=None``
        applies the function to the entire DataFrame at once,
        rather than column-wise or row-wise.

        Examples
        --------
        >>> def highlight_max(x, color):
        ...     return np.where(x == np.nanmax(x.to_numpy()), f"color: {color};", None)
        >>> df = pd.DataFrame(np.random.randn(5, 2))
        >>> df.style.apply(highlight_max, color='red')
        >>> df.style.apply(highlight_max, color='blue', axis=1)
        >>> df.style.apply(highlight_max, color='green', axis=None)
        """
        self._todo.append(
            (lambda instance: getattr(instance, "_apply"), (func, axis, subset), kwargs)
        )
        return self

    def _applymap(self, func: Callable, subset=None, **kwargs) -> Styler:
        func = partial(func, **kwargs)  # applymap doesn't take kwargs?
        if subset is None:
            subset = pd.IndexSlice[:]
        subset = non_reducing_slice(subset)
        result = self.data.loc[subset].applymap(func)
        self._update_ctx(result)
        return self

    def applymap(self, func: Callable, subset=None, **kwargs) -> Styler:
        """
        Apply a CSS-styling function elementwise.

        Updates the HTML representation with the result.

        Parameters
        ----------
        func : function
            ``func`` should take a scalar and return a scalar.
        subset : IndexSlice
            A valid indexer to limit ``data`` to *before* applying the
            function. Consider using a pandas.IndexSlice.
        **kwargs : dict
            Pass along to ``func``.

        Returns
        -------
        self : Styler

        See Also
        --------
        Styler.where: Apply CSS-styles based on a conditional function elementwise.
        Styler.apply: Apply a CSS-styling function column-wise, row-wise, or table-wise.

        Notes
        -----
        The elements of the output of ``func`` should be CSS styles as strings, in the
        format 'attribute: value; attribute2: value2; ...' or,
        if nothing is to be applied to that element, an empty string or ``None``.

        Examples
        --------
        >>> def color_negative(v, color):
        ...     return f"color: {color};" if v < 0 else None
        >>> df = pd.DataFrame(np.random.randn(5, 2))
        >>> df.style.applymap(color_negative, color='red')
        """
        self._todo.append(
            (lambda instance: getattr(instance, "_applymap"), (func, subset), kwargs)
        )
        return self

    def where(
        self,
        cond: Callable,
        value: str,
        other: str | None = None,
        subset=None,
        **kwargs,
    ) -> Styler:
        """
        Apply CSS-styles based on a conditional function elementwise.

        Updates the HTML representation with a style which is
        selected in accordance with the return value of a function.

        Parameters
        ----------
        cond : callable
            ``cond`` should take a scalar, and optional keyword arguments, and return
            a boolean.
        value : str
            Applied when ``cond`` returns true.
        other : str
            Applied when ``cond`` returns false.
        subset : IndexSlice
            A valid indexer to limit ``data`` to *before* applying the
            function. Consider using a pandas.IndexSlice.
        **kwargs : dict
            Pass along to ``cond``.

        Returns
        -------
        self : Styler

        See Also
        --------
        Styler.applymap: Apply a CSS-styling function elementwise.
        Styler.apply: Apply a CSS-styling function column-wise, row-wise, or table-wise.

        Examples
        --------
        >>> def cond(v):
        ...     return v > 1 and v != 4
        >>> df = pd.DataFrame([[1, 2], [3, 4]])
        >>> df.style.where(cond, value='color:red;', other='font-size:2em;')
        """
        if other is None:
            other = ""

        return self.applymap(
            lambda val: value if cond(val, **kwargs) else other,
            subset=subset,
        )

    def set_precision(self, precision: int) -> StylerRenderer:
        """
        Set the precision used to display values.

        .. deprecated:: 1.3.0

        Parameters
        ----------
        precision : int

        Returns
        -------
        self : Styler

        Notes
        -----
        This method is deprecated see `Styler.format`.
        """
        warnings.warn(
            "this method is deprecated in favour of `Styler.format(precision=..)`",
            FutureWarning,
            stacklevel=2,
        )
        self.precision = precision
        return self.format(precision=precision, na_rep=self.na_rep)

    def set_table_attributes(self, attributes: str) -> Styler:
        """
        Set the table attributes added to the ``<table>`` HTML element.

        These are items in addition to automatic (by default) ``id`` attribute.

        Parameters
        ----------
        attributes : str

        Returns
        -------
        self : Styler

        See Also
        --------
        Styler.set_table_styles: Set the table styles included within the ``<style>``
            HTML element.
        Styler.set_td_classes: Set the DataFrame of strings added to the ``class``
            attribute of ``<td>`` HTML elements.

        Examples
        --------
        >>> df = pd.DataFrame(np.random.randn(10, 4))
        >>> df.style.set_table_attributes('class="pure-table"')
        # ... <table class="pure-table"> ...
        """
        self.table_attributes = attributes
        return self

    def export(self) -> list[tuple[Callable, tuple, dict]]:
        """
        Export the styles applied to the current ``Styler``.

        Can be applied to a second Styler with ``Styler.use``.

        Returns
        -------
        styles : list

        See Also
        --------
        Styler.use: Set the styles on the current ``Styler``.
        """
        return self._todo

    def use(self, styles: list[tuple[Callable, tuple, dict]]) -> Styler:
        """
        Set the styles on the current ``Styler``.

        Possibly uses styles from ``Styler.export``.

        Parameters
        ----------
        styles : list
            List of style functions.

        Returns
        -------
        self : Styler

        See Also
        --------
        Styler.export : Export the styles to applied to the current ``Styler``.
        """
        self._todo.extend(styles)
        return self

    def set_uuid(self, uuid: str) -> Styler:
        """
        Set the uuid applied to ``id`` attributes of HTML elements.

        Parameters
        ----------
        uuid : str

        Returns
        -------
        self : Styler

        Notes
        -----
        Almost all HTML elements within the table, and including the ``<table>`` element
        are assigned ``id`` attributes. The format is ``T_uuid_<extra>`` where
        ``<extra>`` is typically a more specific identifier, such as ``row1_col2``.
        """
        self.uuid = uuid
        return self

    def set_caption(self, caption: str) -> Styler:
        """
        Set the text added to a ``<caption>`` HTML element.

        Parameters
        ----------
        caption : str

        Returns
        -------
        self : Styler
        """
        self.caption = caption
        return self

    def set_table_styles(
        self,
        table_styles: dict[Any, CSSStyles] | CSSStyles,
        axis: int = 0,
        overwrite: bool = True,
    ) -> Styler:
        """
        Set the table styles included within the ``<style>`` HTML element.

        This function can be used to style the entire table, columns, rows or
        specific HTML selectors.

        Parameters
        ----------
        table_styles : list or dict
            If supplying a list, each individual table_style should be a
            dictionary with ``selector`` and ``props`` keys. ``selector``
            should be a CSS selector that the style will be applied to
            (automatically prefixed by the table's UUID) and ``props``
            should be a list of tuples with ``(attribute, value)``.
            If supplying a dict, the dict keys should correspond to
            column names or index values, depending upon the specified
            `axis` argument. These will be mapped to row or col CSS
            selectors. MultiIndex values as dict keys should be
            in their respective tuple form. The dict values should be
            a list as specified in the form with CSS selectors and
            props that will be applied to the specified row or column.

            .. versionchanged:: 1.2.0

        axis : {0 or 'index', 1 or 'columns', None}, default 0
            Apply to each column (``axis=0`` or ``'index'``), to each row
            (``axis=1`` or ``'columns'``). Only used if `table_styles` is
            dict.

            .. versionadded:: 1.2.0

        overwrite : bool, default True
            Styles are replaced if `True`, or extended if `False`. CSS
            rules are preserved so most recent styles set will dominate
            if selectors intersect.

            .. versionadded:: 1.2.0

        Returns
        -------
        self : Styler

        See Also
        --------
        Styler.set_td_classes: Set the DataFrame of strings added to the ``class``
            attribute of ``<td>`` HTML elements.
        Styler.set_table_attributes: Set the table attributes added to the ``<table>``
            HTML element.

        Examples
        --------
        >>> df = pd.DataFrame(np.random.randn(10, 4),
        ...                   columns=['A', 'B', 'C', 'D'])
        >>> df.style.set_table_styles(
        ...     [{'selector': 'tr:hover',
        ...       'props': [('background-color', 'yellow')]}]
        ... )

        Or with CSS strings

        >>> df.style.set_table_styles(
        ...     [{'selector': 'tr:hover',
        ...       'props': 'background-color: yellow; font-size: 1em;']}]
        ... )

        Adding column styling by name

        >>> df.style.set_table_styles({
        ...     'A': [{'selector': '',
        ...            'props': [('color', 'red')]}],
        ...     'B': [{'selector': 'td',
        ...            'props': 'color: blue;']}]
        ... }, overwrite=False)

        Adding row styling

        >>> df.style.set_table_styles({
        ...     0: [{'selector': 'td:hover',
        ...          'props': [('font-size', '25px')]}]
        ... }, axis=1, overwrite=False)
        """
        if isinstance(table_styles, dict):
            if axis in [0, "index"]:
                obj, idf = self.data.columns, ".col"
            else:
                obj, idf = self.data.index, ".row"

            table_styles = [
                {
                    "selector": str(s["selector"]) + idf + str(obj.get_loc(key)),
                    "props": maybe_convert_css_to_tuples(s["props"]),
                }
                for key, styles in table_styles.items()
                for s in styles
            ]
        else:
            table_styles = [
                {
                    "selector": s["selector"],
                    "props": maybe_convert_css_to_tuples(s["props"]),
                }
                for s in table_styles
            ]

        if not overwrite and self.table_styles is not None:
            self.table_styles.extend(table_styles)
        else:
            self.table_styles = table_styles
        return self

    def set_na_rep(self, na_rep: str) -> StylerRenderer:
        """
        Set the missing data representation on a ``Styler``.

        .. versionadded:: 1.0.0

        .. deprecated:: 1.3.0

        Parameters
        ----------
        na_rep : str

        Returns
        -------
        self : Styler

        Notes
        -----
        This method is deprecated. See `Styler.format()`
        """
        warnings.warn(
            "this method is deprecated in favour of `Styler.format(na_rep=..)`",
            FutureWarning,
            stacklevel=2,
        )
        self.na_rep = na_rep
        return self.format(na_rep=na_rep, precision=self.precision)

    def hide_index(self) -> Styler:
        """
        Hide any indices from rendering.

        Returns
        -------
        self : Styler
        """
        self.hidden_index = True
        return self

    def hide_columns(self, subset) -> Styler:
        """
        Hide columns from rendering.

        Parameters
        ----------
        subset : IndexSlice
            An argument to ``DataFrame.loc`` that identifies which columns
            are hidden.

        Returns
        -------
        self : Styler
        """
        subset = non_reducing_slice(subset)
        hidden_df = self.data.loc[subset]
        hcols = self.columns.get_indexer_for(hidden_df.columns)
        # error: Incompatible types in assignment (expression has type
        # "ndarray", variable has type "Sequence[int]")
        self.hidden_columns = hcols  # type: ignore[assignment]
        return self

    # -----------------------------------------------------------------------
    # A collection of "builtin" styles
    # -----------------------------------------------------------------------

    def background_gradient(
        self,
        cmap="PuBu",
        low: float = 0,
        high: float = 0,
        axis: Axis | None = 0,
        subset=None,
        text_color_threshold: float = 0.408,
        vmin: float | None = None,
        vmax: float | None = None,
        gmap: Sequence | None = None,
    ) -> Styler:
        """
        Color the background in a gradient style.

        The background color is determined according
        to the data in each column, row or frame, or by a given
        gradient map. Requires matplotlib.

        Parameters
        ----------
        cmap : str or colormap
            Matplotlib colormap.
        low : float
            Compress the color range at the low end. This is a multiple of the data
            range to extend below the minimum; good values usually in [0, 1],
            defaults to 0.
        high : float
            Compress the color range at the high end. This is a multiple of the data
            range to extend above the maximum; good values usually in [0, 1],
            defaults to 0.
        axis : {0 or 'index', 1 or 'columns', None}, default 0
            Apply to each column (``axis=0`` or ``'index'``), to each row
            (``axis=1`` or ``'columns'``), or to the entire DataFrame at once
            with ``axis=None``.
        subset : IndexSlice
            A valid slice for ``data`` to limit the style application to.
        text_color_threshold : float or int
            Luminance threshold for determining text color in [0, 1]. Facilitates text
            visibility across varying background colors. All text is dark if 0, and
            light if 1, defaults to 0.408.

            .. versionadded:: 0.24.0

        vmin : float, optional
            Minimum data value that corresponds to colormap minimum value.
            If not specified the minimum value of the data (or gmap) will be used.

            .. versionadded:: 1.0.0

        vmax : float, optional
            Maximum data value that corresponds to colormap maximum value.
            If not specified the maximum value of the data (or gmap) will be used.

            .. versionadded:: 1.0.0

        gmap : array-like, optional
            Gradient map for determining the background colors. If not supplied
            will use the underlying data from rows, columns or frame. If given as an
            ndarray or list-like must be an identical shape to the underlying data
            considering ``axis`` and ``subset``. If given as DataFrame or Series must
            have same index and column labels considering ``axis`` and ``subset``.
            If supplied, ``vmin`` and ``vmax`` should be given relative to this
            gradient map.

            .. versionadded:: 1.3.0

        Returns
        -------
        self : Styler

        Notes
        -----
        When using ``low`` and ``high`` the range
        of the gradient, given by the data if ``gmap`` is not given or by ``gmap``,
        is extended at the low end effectively by
        `map.min - low * map.range` and at the high end by
        `map.max + high * map.range` before the colors are normalized and determined.

        If combining with ``vmin`` and ``vmax`` the `map.min`, `map.max` and
        `map.range` are replaced by values according to the values derived from
        ``vmin`` and ``vmax``.

        This method will preselect numeric columns and ignore non-numeric columns
        unless a ``gmap`` is supplied in which case no preselection occurs.

        Examples
        --------
        >>> df = pd.DataFrame({
        ...          'City': ['Stockholm', 'Oslo', 'Copenhagen'],
        ...          'Temp (c)': [21.6, 22.4, 24.5],
        ...          'Rain (mm)': [5.0, 13.3, 0.0],
        ...          'Wind (m/s)': [3.2, 3.1, 6.7]
        ... })

        Shading the values column-wise, with ``axis=0``, preselecting numeric columns

        >>> df.style.background_gradient(axis=0)

        .. figure:: ../../_static/style/bg_ax0.png

        Shading all values collectively using ``axis=None``

        >>> df.style.background_gradient(axis=None)

        .. figure:: ../../_static/style/bg_axNone.png

        Compress the color map from the both ``low`` and ``high`` ends

        >>> df.style.background_gradient(axis=None, low=0.75, high=1.0)

        .. figure:: ../../_static/style/bg_axNone_lowhigh.png

        Manually setting ``vmin`` and ``vmax`` gradient thresholds

        >>> df.style.background_gradient(axis=None, vmin=6.7, vmax=21.6)

        .. figure:: ../../_static/style/bg_axNone_vminvmax.png

        Setting a ``gmap`` and applying to all columns with another ``cmap``

        >>> df.style.background_gradient(axis=0, gmap=df['Temp (c)'], cmap='YlOrRd')

        .. figure:: ../../_static/style/bg_gmap.png

        Setting the gradient map for a dataframe (i.e. ``axis=None``), we need to
        explicitly state ``subset`` to match the ``gmap`` shape

        >>> gmap = np.array([[1,2,3], [2,3,4], [3,4,5]])
        >>> df.style.background_gradient(axis=None, gmap=gmap,
        ...     cmap='YlOrRd', subset=['Temp (c)', 'Rain (mm)', 'Wind (m/s)']
        ... )

        .. figure:: ../../_static/style/bg_axNone_gmap.png
        """
        if subset is None and gmap is None:
            subset = self.data.select_dtypes(include=np.number).columns

        self.apply(
            _background_gradient,
            cmap=cmap,
            subset=subset,
            axis=axis,
            low=low,
            high=high,
            text_color_threshold=text_color_threshold,
            vmin=vmin,
            vmax=vmax,
            gmap=gmap,
        )
        return self

    def set_properties(self, subset=None, **kwargs) -> Styler:
        """
        Set defined CSS-properties to each ``<td>`` HTML element within the given
        subset.

        Parameters
        ----------
        subset : IndexSlice
            A valid slice for ``data`` to limit the style application to.
        **kwargs : dict
            A dictionary of property, value pairs to be set for each cell.

        Returns
        -------
        self : Styler

        Notes
        -----
        This is a convenience methods which wraps the :meth:`Styler.applymap` calling a
        function returning the CSS-properties independently of the data.

        Examples
        --------
        >>> df = pd.DataFrame(np.random.randn(10, 4))
        >>> df.style.set_properties(color="white", align="right")
        >>> df.style.set_properties(**{'background-color': 'yellow'})
        """
        values = "".join(f"{p}: {v};" for p, v in kwargs.items())
        return self.applymap(lambda x: values, subset=subset)

    @staticmethod
    def _bar(
        s,
        align: str,
        colors: list[str],
        width: float = 100,
        vmin: float | None = None,
        vmax: float | None = None,
    ):
        """
        Draw bar chart in dataframe cells.
        """
        # Get input value range.
        smin = np.nanmin(s.to_numpy()) if vmin is None else vmin
        smax = np.nanmax(s.to_numpy()) if vmax is None else vmax
        if align == "mid":
            smin = min(0, smin)
            smax = max(0, smax)
        elif align == "zero":
            # For "zero" mode, we want the range to be symmetrical around zero.
            smax = max(abs(smin), abs(smax))
            smin = -smax
        # Transform to percent-range of linear-gradient
        normed = width * (s.to_numpy(dtype=float) - smin) / (smax - smin + 1e-12)
        zero = -width * smin / (smax - smin + 1e-12)

        def css_bar(start: float, end: float, color: str) -> str:
            """
            Generate CSS code to draw a bar from start to end.
            """
            css = "width: 10em; height: 80%;"
            if end > start:
                css += "background: linear-gradient(90deg,"
                if start > 0:
                    css += f" transparent {start:.1f}%, {color} {start:.1f}%, "
                e = min(end, width)
                css += f"{color} {e:.1f}%, transparent {e:.1f}%)"
            return css

        def css(x):
            if pd.isna(x):
                return ""

            # avoid deprecated indexing `colors[x > zero]`
            color = colors[1] if x > zero else colors[0]

            if align == "left":
                return css_bar(0, x, color)
            else:
                return css_bar(min(x, zero), max(x, zero), color)

        if s.ndim == 1:
            return [css(x) for x in normed]
        else:
            return DataFrame(
                [[css(x) for x in row] for row in normed],
                index=s.index,
                columns=s.columns,
            )

    def bar(
        self,
        subset=None,
        axis: Axis | None = 0,
        color="#d65f5f",
        width: float = 100,
        align: str = "left",
        vmin: float | None = None,
        vmax: float | None = None,
    ) -> Styler:
        """
        Draw bar chart in the cell backgrounds.

        Parameters
        ----------
        subset : IndexSlice, optional
            A valid slice for `data` to limit the style application to.
        axis : {0 or 'index', 1 or 'columns', None}, default 0
            Apply to each column (``axis=0`` or ``'index'``), to each row
            (``axis=1`` or ``'columns'``), or to the entire DataFrame at once
            with ``axis=None``.
        color : str or 2-tuple/list
            If a str is passed, the color is the same for both
            negative and positive numbers. If 2-tuple/list is used, the
            first element is the color_negative and the second is the
            color_positive (eg: ['#d65f5f', '#5fba7d']).
        width : float, default 100
            A number between 0 or 100. The largest value will cover `width`
            percent of the cell's width.
        align : {'left', 'zero',' mid'}, default 'left'
            How to align the bars with the cells.

            - 'left' : the min value starts at the left of the cell.
            - 'zero' : a value of zero is located at the center of the cell.
            - 'mid' : the center of the cell is at (max-min)/2, or
              if values are all negative (positive) the zero is aligned
              at the right (left) of the cell.
        vmin : float, optional
            Minimum bar value, defining the left hand limit
            of the bar drawing range, lower values are clipped to `vmin`.
            When None (default): the minimum value of the data will be used.

            .. versionadded:: 0.24.0

        vmax : float, optional
            Maximum bar value, defining the right hand limit
            of the bar drawing range, higher values are clipped to `vmax`.
            When None (default): the maximum value of the data will be used.

            .. versionadded:: 0.24.0

        Returns
        -------
        self : Styler
        """
        if align not in ("left", "zero", "mid"):
            raise ValueError("`align` must be one of {'left', 'zero',' mid'}")

        if not (is_list_like(color)):
            color = [color, color]
        elif len(color) == 1:
            color = [color[0], color[0]]
        elif len(color) > 2:
            raise ValueError(
                "`color` must be string or a list-like "
                "of length 2: [`color_neg`, `color_pos`] "
                "(eg: color=['#d65f5f', '#5fba7d'])"
            )

        if subset is None:
            subset = self.data.select_dtypes(include=np.number).columns

        self.apply(
            self._bar,
            subset=subset,
            axis=axis,
            align=align,
            colors=color,
            width=width,
            vmin=vmin,
            vmax=vmax,
        )

        return self

    def highlight_null(
        self,
        null_color: str = "red",
        subset: IndexLabel | None = None,
        props: str | None = None,
    ) -> Styler:
        """
        Highlight missing values with a style.

        Parameters
        ----------
        null_color : str, default 'red'
        subset : label or list of labels, default None
            A valid slice for ``data`` to limit the style application to.

            .. versionadded:: 1.1.0

        props : str, default None
            CSS properties to use for highlighting. If ``props`` is given, ``color``
            is not used.

            .. versionadded:: 1.3.0

        Returns
        -------
        self : Styler

        See Also
        --------
        Styler.highlight_max: Highlight the maximum with a style.
        Styler.highlight_min: Highlight the minimum with a style.
        Styler.highlight_between: Highlight a defined range with a style.
        """

        def f(data: DataFrame, props: str) -> np.ndarray:
            return np.where(pd.isna(data).to_numpy(), props, "")

        if props is None:
            props = f"background-color: {null_color};"
        # error: Argument 1 to "apply" of "Styler" has incompatible type
        # "Callable[[DataFrame, str], ndarray]"; expected "Callable[..., Styler]"
        return self.apply(
            f, axis=None, subset=subset, props=props  # type: ignore[arg-type]
        )

    def highlight_max(
        self,
        subset: IndexLabel | None = None,
        color: str = "yellow",
        axis: Axis | None = 0,
        props: str | None = None,
    ) -> Styler:
        """
        Highlight the maximum with a style.

        Parameters
        ----------
        subset : IndexSlice, default None
            A valid slice for ``data`` to limit the style application to.
        color : str, default 'yellow'
            Background color to use for highlighting.
        axis : {0 or 'index', 1 or 'columns', None}, default 0
            Apply to each column (``axis=0`` or ``'index'``), to each row
            (``axis=1`` or ``'columns'``), or to the entire DataFrame at once
            with ``axis=None``.
        props : str, default None
            CSS properties to use for highlighting. If ``props`` is given, ``color``
            is not used.

            .. versionadded:: 1.3.0

        Returns
        -------
        self : Styler

        See Also
        --------
        Styler.highlight_null: Highlight missing values with a style.
        Styler.highlight_min: Highlight the minimum with a style.
        Styler.highlight_between: Highlight a defined range with a style.
        """

        def f(data: FrameOrSeries, props: str) -> np.ndarray:
            return np.where(data == np.nanmax(data.to_numpy()), props, "")

        if props is None:
            props = f"background-color: {color};"
        # error: Argument 1 to "apply" of "Styler" has incompatible type
        # "Callable[[FrameOrSeries, str], ndarray]"; expected "Callable[..., Styler]"
        return self.apply(
            f, axis=axis, subset=subset, props=props  # type: ignore[arg-type]
        )

    def highlight_min(
        self,
        subset: IndexLabel | None = None,
        color: str = "yellow",
        axis: Axis | None = 0,
        props: str | None = None,
    ) -> Styler:
        """
        Highlight the minimum with a style.

        Parameters
        ----------
        subset : IndexSlice, default None
            A valid slice for ``data`` to limit the style application to.
        color : str, default 'yellow'
            Background color to use for highlighting.
        axis : {0 or 'index', 1 or 'columns', None}, default 0
            Apply to each column (``axis=0`` or ``'index'``), to each row
            (``axis=1`` or ``'columns'``), or to the entire DataFrame at once
            with ``axis=None``.
        props : str, default None
            CSS properties to use for highlighting. If ``props`` is given, ``color``
            is not used.

            .. versionadded:: 1.3.0

        Returns
        -------
        self : Styler

        See Also
        --------
        Styler.highlight_null: Highlight missing values with a style.
        Styler.highlight_max: Highlight the maximum with a style.
        Styler.highlight_between: Highlight a defined range with a style.
        """

        def f(data: FrameOrSeries, props: str) -> np.ndarray:
            return np.where(data == np.nanmin(data.to_numpy()), props, "")

        if props is None:
            props = f"background-color: {color};"
        # error: Argument 1 to "apply" of "Styler" has incompatible type
        # "Callable[[FrameOrSeries, str], ndarray]"; expected "Callable[..., Styler]"
        return self.apply(
            f, axis=axis, subset=subset, props=props  # type: ignore[arg-type]
        )

    def highlight_between(
        self,
        subset: IndexLabel | None = None,
        color: str = "yellow",
        axis: Axis | None = 0,
        left: Scalar | Sequence | None = None,
        right: Scalar | Sequence | None = None,
        inclusive: str = "both",
        props: str | None = None,
    ) -> Styler:
        """
        Highlight a defined range with a style.

        .. versionadded:: 1.3.0

        Parameters
        ----------
        subset : IndexSlice, default None
            A valid slice for ``data`` to limit the style application to.
        color : str, default 'yellow'
            Background color to use for highlighting.
        axis : {0 or 'index', 1 or 'columns', None}, default 0
            If ``left`` or ``right`` given as sequence, axis along which to apply those
            boundaries. See examples.
        left : scalar or datetime-like, or sequence or array-like, default None
            Left bound for defining the range.
        right : scalar or datetime-like, or sequence or array-like, default None
            Right bound for defining the range.
        inclusive : {'both', 'neither', 'left', 'right'}
            Identify whether bounds are closed or open.
        props : str, default None
            CSS properties to use for highlighting. If ``props`` is given, ``color``
            is not used.

        Returns
        -------
        self : Styler

        See Also
        --------
        Styler.highlight_null: Highlight missing values with a style.
        Styler.highlight_max: Highlight the maximum with a style.
        Styler.highlight_min: Highlight the minimum with a style.

        Notes
        -----
        If ``left`` is ``None`` only the right bound is applied.
        If ``right`` is ``None`` only the left bound is applied. If both are ``None``
        all values are highlighted.

        ``axis`` is only needed if ``left`` or ``right`` are provided as a sequence or
        an array-like object for aligning the shapes. If ``left`` and ``right`` are
        both scalars then all ``axis`` inputs will give the same result.

        This function only works with compatible ``dtypes``. For example a datetime-like
        region can only use equivalent datetime-like ``left`` and ``right`` arguments.
        Use ``subset`` to control regions which have multiple ``dtypes``.

        Examples
        --------
        Basic usage

        >>> df = pd.DataFrame({
        ...     'One': [1.2, 1.6, 1.5],
        ...     'Two': [2.9, 2.1, 2.5],
        ...     'Three': [3.1, 3.2, 3.8],
        ... })
        >>> df.style.highlight_between(left=2.1, right=2.9)

        .. figure:: ../../_static/style/hbetw_basic.png

        Using a range input sequnce along an ``axis``, in this case setting a ``left``
        and ``right`` for each column individually

        >>> df.style.highlight_between(left=[1.4, 2.4, 3.4], right=[1.6, 2.6, 3.6],
        ...     axis=1, color="#fffd75")

        .. figure:: ../../_static/style/hbetw_seq.png

        Using ``axis=None`` and providing the ``left`` argument as an array that
        matches the input DataFrame, with a constant ``right``

        >>> df.style.highlight_between(left=[[2,2,3],[2,2,3],[3,3,3]], right=3.5,
        ...     axis=None, color="#fffd75")

        .. figure:: ../../_static/style/hbetw_axNone.png

        Using ``props`` instead of default background coloring

        >>> df.style.highlight_between(left=1.5, right=3.5,
        ...     props='font-weight:bold;color:#e83e8c')

        .. figure:: ../../_static/style/hbetw_props.png
        """
<<<<<<< HEAD

        if props is None:
            props = f"background-color: {color};"
        return self.apply(
            _highlight_between,  # type: ignore[arg-type]
            axis=axis,
            subset=subset,
            props=props,
            left=left,
            right=right,
            inclusive=inclusive,
        )

    def highlight_quantile(
        self,
        subset: IndexLabel | None = None,
        color: str = "yellow",
        axis: Axis | None = 0,
        q_left: float = 0.0,
        q_right: float = 1.0,
        interpolation: str = "linear",
        inclusive: str = "both",
        props: str | None = None,
    ) -> Styler:
        """
        Highlight values defined by a quantile with a style.

        .. versionadded:: 1.3.0

        Parameters
        ----------
        subset : IndexSlice, default None
            A valid slice for ``data`` to limit the style application to.
        color : str, default 'yellow'
            Background color to use for highlighting
        axis : {0 or 'index', 1 or 'columns', None}, default 0
            Axis along which to determine and highlight quantiles. If ``None`` quantiles
            are measured over the entire DataFrame. See examples.
        q_left : float, default 0
            Left bound, in [0, q_right), for the target quantile range.
        q_right : float, default 1
            Right bound, in (q_left, 1], for the target quantile range.
        interpolation : {‘linear’, ‘lower’, ‘higher’, ‘midpoint’, ‘nearest’}
            Argument passed to ``numpy.quantile`` for quantile estimation.
        inclusive : {'both', 'neither', 'left', 'right'}
            Identify whether quantile bounds are closed or open.
        props : str, default None
            CSS properties to use for highlighting. If ``props`` is given, ``color``
            is not used.

        Returns
        -------
        self : Styler

        See Also
        --------
        Styler.highlight_null: Highlight missing values with a style.
        Styler.highlight_max: Highlight the maximum with a style.
        Styler.highlight_min: Highlight the minimum with a style.
        Styler.highlight_between: Highlight a defined range with a style.

        Notes
        -----
        This function does not work with ``str``, ``Timedelta`` or ``Timestamp`` dtypes.

        Examples
        --------
        Using ``axis=None`` and apply a quantile to all collective data

        >>> df = pd.DataFrame(np.arange(10).reshape(2,5) + 1)
        >>> df.style.highlight_quantile(axis=None, q_left=0.8, color="#fffd75")

        .. figure:: ../../_static/style/hq_axNone.png

        Or highlight quantiles row-wise or column-wise, in this case by row-wise

        >>> df.style.highlight_quantile(axis=1, q_left=0.8, color="#fffd75")

        .. figure:: ../../_static/style/hq_ax1.png
        Use ``props`` instead of default background coloring

        >>> df.style.highlight_quantile(axis=None, q_left=0.2, q_right=0.8,
        ...     props='font-weight:bold;color:#e83e8c')

        .. figure:: ../../_static/style/hq_props.png
        """
        subset_ = slice(None) if subset is None else subset
        subset_ = non_reducing_slice(subset_)
        data = self.data.loc[subset_]

        q = np.nanquantile(
            data.to_numpy(), [q_left, q_right], axis=axis, interpolation=interpolation
        )
        # after quantile is found along axis, e.g. along rows,
        # applying the calculated quantile to alternate axis, e.g. to each column
        if axis in [0, 1]:
            axis = 1 - axis

        if props is None:
            props = f"background-color: {color};"
        return self.apply(
            _highlight_between,
=======
        if props is None:
            props = f"background-color: {color};"
        return self.apply(
            _highlight_between,  # type: ignore[arg-type]
>>>>>>> b4e95661
            axis=axis,
            subset=subset,
            props=props,
            left=q[0],
            right=q[1],
            inclusive=inclusive,
        )

    @classmethod
    def from_custom_template(cls, searchpath, name):
        """
        Factory function for creating a subclass of ``Styler``.

        Uses a custom template and Jinja environment.

        Parameters
        ----------
        searchpath : str or list
            Path or paths of directories containing the templates.
        name : str
            Name of your custom template to use for rendering.

        Returns
        -------
        MyStyler : subclass of Styler
            Has the correct ``env`` and ``template`` class attributes set.
        """
        loader = jinja2.ChoiceLoader([jinja2.FileSystemLoader(searchpath), cls.loader])

        # mypy doesn't like dynamically-defined classes
        # error: Variable "cls" is not valid as a type
        # error: Invalid base class "cls"
        class MyStyler(cls):  # type:ignore[valid-type,misc]
            env = jinja2.Environment(loader=loader)
            template_html = env.get_template(name)

        return MyStyler

    def pipe(self, func: Callable, *args, **kwargs):
        """
        Apply ``func(self, *args, **kwargs)``, and return the result.

        .. versionadded:: 0.24.0

        Parameters
        ----------
        func : function
            Function to apply to the Styler.  Alternatively, a
            ``(callable, keyword)`` tuple where ``keyword`` is a string
            indicating the keyword of ``callable`` that expects the Styler.
        *args : optional
            Arguments passed to `func`.
        **kwargs : optional
            A dictionary of keyword arguments passed into ``func``.

        Returns
        -------
        object :
            The value returned by ``func``.

        See Also
        --------
        DataFrame.pipe : Analogous method for DataFrame.
        Styler.apply : Apply a CSS-styling function column-wise, row-wise, or
            table-wise.

        Notes
        -----
        Like :meth:`DataFrame.pipe`, this method can simplify the
        application of several user-defined functions to a styler.  Instead
        of writing:

        .. code-block:: python

            f(g(df.style.set_precision(3), arg1=a), arg2=b, arg3=c)

        users can write:

        .. code-block:: python

            (df.style.set_precision(3)
               .pipe(g, arg1=a)
               .pipe(f, arg2=b, arg3=c))

        In particular, this allows users to define functions that take a
        styler object, along with other parameters, and return the styler after
        making styling changes (such as calling :meth:`Styler.apply` or
        :meth:`Styler.set_properties`).  Using ``.pipe``, these user-defined
        style "transformations" can be interleaved with calls to the built-in
        Styler interface.

        Examples
        --------
        >>> def format_conversion(styler):
        ...     return (styler.set_properties(**{'text-align': 'right'})
        ...                   .format({'conversion': '{:.1%}'}))

        The user-defined ``format_conversion`` function above can be called
        within a sequence of other style modifications:

        >>> df = pd.DataFrame({'trial': list(range(5)),
        ...                    'conversion': [0.75, 0.85, np.nan, 0.7, 0.72]})
        >>> (df.style
        ...    .highlight_min(subset=['conversion'], color='yellow')
        ...    .pipe(format_conversion)
        ...    .set_caption("Results with minimum conversion highlighted."))
        """
        return com.pipe(self, func, *args, **kwargs)


def _validate_apply_axis_arg(
    arg: FrameOrSeries | Sequence | np.ndarray,
    arg_name: str,
    dtype: Any | None,
    data: FrameOrSeries,
) -> np.ndarray:
    """
    For the apply-type methods, ``axis=None`` creates ``data`` as DataFrame, and for
    ``axis=[1,0]`` it creates a Series. Where ``arg`` is expected as an element
    of some operator with ``data`` we must make sure that the two are compatible shapes,
    or raise.

    Parameters
    ----------
    arg : sequence, Series or DataFrame
        the user input arg
    arg_name : string
        name of the arg for use in error messages
    dtype : numpy dtype, optional
        forced numpy dtype if given
    data : Series or DataFrame
        underling subset of Styler data on which operations are performed

    Returns
    -------
    ndarray
    """
    dtype = {"dtype": dtype} if dtype else {}
    # raise if input is wrong for axis:
    if isinstance(arg, Series) and isinstance(data, DataFrame):
        raise ValueError(
            f"'{arg_name}' is a Series but underlying data for operations "
            f"is a DataFrame since 'axis=None'"
        )
    elif isinstance(arg, DataFrame) and isinstance(data, Series):
        raise ValueError(
            f"'{arg_name}' is a DataFrame but underlying data for "
            f"operations is a Series with 'axis in [0,1]'"
        )
    elif isinstance(arg, (Series, DataFrame)):  # align indx / cols to data
        arg = arg.reindex_like(data, method=None).to_numpy(**dtype)
    else:
        arg = np.asarray(arg, **dtype)
        assert isinstance(arg, np.ndarray)  # mypy requirement
        if arg.shape != data.shape:  # check valid input
            raise ValueError(
                f"supplied '{arg_name}' is not correct shape for data over "
                f"selected 'axis': got {arg.shape}, "
                f"expected {data.shape}"
            )
    return arg


def _background_gradient(
    data,
    cmap="PuBu",
    low: float = 0,
    high: float = 0,
    text_color_threshold: float = 0.408,
    vmin: float | None = None,
    vmax: float | None = None,
    gmap: Sequence | np.ndarray | FrameOrSeries | None = None,
):
    """
    Color background in a range according to the data or a gradient map
    """
    if gmap is None:  # the data is used the gmap
        gmap = data.to_numpy(dtype=float)
    else:  # else validate gmap against the underlying data
        gmap = _validate_apply_axis_arg(gmap, "gmap", float, data)

    with _mpl(Styler.background_gradient) as (plt, colors):
        smin = np.nanmin(gmap) if vmin is None else vmin
        smax = np.nanmax(gmap) if vmax is None else vmax
        rng = smax - smin
        # extend lower / upper bounds, compresses color range
        norm = colors.Normalize(smin - (rng * low), smax + (rng * high))
        rgbas = plt.cm.get_cmap(cmap)(norm(gmap))

        def relative_luminance(rgba) -> float:
            """
            Calculate relative luminance of a color.

            The calculation adheres to the W3C standards
            (https://www.w3.org/WAI/GL/wiki/Relative_luminance)

            Parameters
            ----------
            color : rgb or rgba tuple

            Returns
            -------
            float
                The relative luminance as a value from 0 to 1
            """
            r, g, b = (
                x / 12.92 if x <= 0.04045 else ((x + 0.055) / 1.055) ** 2.4
                for x in rgba[:3]
            )
            return 0.2126 * r + 0.7152 * g + 0.0722 * b

        def css(rgba) -> str:
            dark = relative_luminance(rgba) < text_color_threshold
            text_color = "#f1f1f1" if dark else "#000000"
            return f"background-color: {colors.rgb2hex(rgba)};color: {text_color};"

        if data.ndim == 1:
            return [css(rgba) for rgba in rgbas]
        else:
            return DataFrame(
                [[css(rgba) for rgba in row] for row in rgbas],
                index=data.index,
                columns=data.columns,
            )


def _highlight_between(
    data: FrameOrSeries,
    props: str,
    left: Scalar | Sequence | np.ndarray | FrameOrSeries | None = None,
    right: Scalar | Sequence | np.ndarray | FrameOrSeries | None = None,
    inclusive: bool | str = True,
) -> np.ndarray:
    """
<<<<<<< HEAD
    Calculate an array with css props based on the data values and the range boundaries
=======
    Return an array of css props based on condition of data values within given range.
>>>>>>> b4e95661
    """
    if np.iterable(left) and not isinstance(left, str):
        left = _validate_apply_axis_arg(
            left, "left", None, data  # type: ignore[arg-type]
        )
<<<<<<< HEAD
=======

>>>>>>> b4e95661
    if np.iterable(right) and not isinstance(right, str):
        right = _validate_apply_axis_arg(
            right, "right", None, data  # type: ignore[arg-type]
        )

    # get ops with correct boundary attribution
    if inclusive == "both":
        ops = (operator.ge, operator.le)
    elif inclusive == "neither":
        ops = (operator.gt, operator.lt)
    elif inclusive == "left":
        ops = (operator.ge, operator.lt)
    elif inclusive == "right":
        ops = (operator.gt, operator.le)
    else:
        raise ValueError(
            f"'inclusive' values can be 'both', 'left', 'right', or 'neither' "
            f"got {inclusive}"
        )

    g_left = (
        ops[0](data, left)
        if left is not None
        else np.full(data.shape, True, dtype=bool)
    )
    l_right = (
        ops[1](data, right)
        if right is not None
        else np.full(data.shape, True, dtype=bool)
    )
    return np.where(g_left & l_right, props, "")<|MERGE_RESOLUTION|>--- conflicted
+++ resolved
@@ -1558,8 +1558,6 @@
 
         .. figure:: ../../_static/style/hbetw_props.png
         """
-<<<<<<< HEAD
-
         if props is None:
             props = f"background-color: {color};"
         return self.apply(
@@ -1602,7 +1600,7 @@
         q_right : float, default 1
             Right bound, in (q_left, 1], for the target quantile range.
         interpolation : {‘linear’, ‘lower’, ‘higher’, ‘midpoint’, ‘nearest’}
-            Argument passed to ``numpy.quantile`` for quantile estimation.
+            Argument passed to ``numpy.nanquantile`` for quantile estimation.
         inclusive : {'both', 'neither', 'left', 'right'}
             Identify whether quantile bounds are closed or open.
         props : str, default None
@@ -1661,12 +1659,6 @@
             props = f"background-color: {color};"
         return self.apply(
             _highlight_between,
-=======
-        if props is None:
-            props = f"background-color: {color};"
-        return self.apply(
-            _highlight_between,  # type: ignore[arg-type]
->>>>>>> b4e95661
             axis=axis,
             subset=subset,
             props=props,
@@ -1901,20 +1893,13 @@
     inclusive: bool | str = True,
 ) -> np.ndarray:
     """
-<<<<<<< HEAD
-    Calculate an array with css props based on the data values and the range boundaries
-=======
     Return an array of css props based on condition of data values within given range.
->>>>>>> b4e95661
     """
     if np.iterable(left) and not isinstance(left, str):
         left = _validate_apply_axis_arg(
             left, "left", None, data  # type: ignore[arg-type]
         )
-<<<<<<< HEAD
-=======
-
->>>>>>> b4e95661
+
     if np.iterable(right) and not isinstance(right, str):
         right = _validate_apply_axis_arg(
             right, "right", None, data  # type: ignore[arg-type]
