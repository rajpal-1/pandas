--- conflicted
+++ resolved
@@ -1254,7 +1254,6 @@
         )
         return self
 
-<<<<<<< HEAD
     @doc(
         background_gradient,
         name="text",
@@ -1269,7 +1268,7 @@
         low: float = 0,
         high: float = 0,
         axis: Axis | None = 0,
-        subset=None,
+        subset: Subset | None = None,
         vmin: float | None = None,
         vmax: float | None = None,
         gmap: Sequence | None = None,
@@ -1290,10 +1289,7 @@
             text_only=True,
         )
 
-    def set_properties(self, subset=None, **kwargs) -> Styler:
-=======
     def set_properties(self, subset: Subset | None = None, **kwargs) -> Styler:
->>>>>>> 671cf86a
         """
         Set defined CSS-properties to each ``<td>`` HTML element within the given
         subset.
