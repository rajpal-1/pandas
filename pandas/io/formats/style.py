--- conflicted
+++ resolved
@@ -1200,13 +1200,8 @@
 
         See Also
         --------
-<<<<<<< HEAD
-        Styler.applymap_header: Apply a CSS-styling function to headers elementwise.
-        Styler.apply_header: Apply a CSS-styling function to headers level-wise.
-=======
         Styler.applymap_index: Apply a CSS-styling function to headers elementwise.
         Styler.apply_index: Apply a CSS-styling function to headers level-wise.
->>>>>>> 860ff03e
         Styler.applymap: Apply a CSS-styling function elementwise.
 
         Notes
@@ -1250,19 +1245,11 @@
         )
         return self
 
-<<<<<<< HEAD
-    def _apply_header(
-        self,
-        func: Callable[..., Styler],
-        axis: int | str = 0,
-        levels: list[int] | int | None = None,
-=======
     def _apply_index(
         self,
         func: Callable[..., Styler],
         axis: int | str = 0,
         level: Level | list[Level] | None = None,
->>>>>>> 860ff03e
         method: str = "apply",
         **kwargs,
     ) -> Styler:
@@ -1275,16 +1262,8 @@
                 f"`axis` must be one of 0, 1, 'index', 'columns', got {axis}"
             )
 
-<<<<<<< HEAD
-        if isinstance(obj, pd.MultiIndex) and levels is not None:
-            levels = [levels] if isinstance(levels, int) else levels
-            data = DataFrame(obj.to_list()).loc[:, levels]
-        else:
-            data = DataFrame(obj.to_list())
-=======
         levels_ = _refactor_levels(level, obj)
         data = DataFrame(obj.to_list()).loc[:, levels_]
->>>>>>> 860ff03e
 
         if method == "apply":
             result = data.apply(func, axis=0, **kwargs)
@@ -1307,19 +1286,11 @@
         ret='np.where(s == "B", "background-color: yellow;", "")',
         ret2='["background-color: yellow;" if "x" in v else "" for v in s]',
     )
-<<<<<<< HEAD
-    def apply_header(
-        self,
-        func: Callable[..., Styler],
-        axis: int | str = 0,
-        levels: list[int] | int | None = None,
-=======
     def apply_index(
         self,
         func: Callable[..., Styler],
         axis: int | str = 0,
         level: Level | list[Level] | None = None,
->>>>>>> 860ff03e
         **kwargs,
     ) -> Styler:
         """
@@ -1335,11 +1306,7 @@
             ``func`` should {func}.
         axis : {axis}
             The headers over which to apply the function.
-<<<<<<< HEAD
-        levels : int, list of ints, optional
-=======
         level : int, str, list, optional
->>>>>>> 860ff03e
             If index is MultiIndex the level(s) over which to apply the function.
         **kwargs : dict
             Pass along to ``func``.
@@ -1350,11 +1317,7 @@
 
         See Also
         --------
-<<<<<<< HEAD
-        Styler.{alt}_header: Apply a CSS-styling function to headers {altwise}.
-=======
         Styler.{alt}_index: Apply a CSS-styling function to headers {altwise}.
->>>>>>> 860ff03e
         Styler.apply: Apply a CSS-styling function column-wise, row-wise, or table-wise.
         Styler.applymap: Apply a CSS-styling function elementwise.
 
@@ -1371,11 +1334,7 @@
         >>> df = pd.DataFrame([[1,2], [3,4]], index=["A", "B"])
         >>> def color_b(s):
         ...     return {ret}
-<<<<<<< HEAD
-        >>> df.style.{this}_header(color_b)
-=======
         >>> df.style.{this}_index(color_b)  # doctest: +SKIP
->>>>>>> 860ff03e
 
         .. figure:: ../../_static/style/appmaphead1.png
 
@@ -1385,35 +1344,22 @@
         >>> df = pd.DataFrame([np.arange(8)], columns=midx)
         >>> def highlight_x({var}):
         ...     return {ret2}
-<<<<<<< HEAD
-        >>> df.style.{this}_header(highlight_x, axis="columns", levels=[0, 2])
-=======
         >>> df.style.{this}_index(highlight_x, axis="columns", level=[0, 2])
         ...  # doctest: +SKIP
->>>>>>> 860ff03e
 
         .. figure:: ../../_static/style/appmaphead2.png
         """
         self._todo.append(
             (
-<<<<<<< HEAD
-                lambda instance: getattr(instance, "_apply_header"),
-                (func, axis, levels, "apply"),
-=======
                 lambda instance: getattr(instance, "_apply_index"),
                 (func, axis, level, "apply"),
->>>>>>> 860ff03e
                 kwargs,
             )
         )
         return self
 
     @doc(
-<<<<<<< HEAD
-        apply_header,
-=======
         apply_index,
->>>>>>> 860ff03e
         this="applymap",
         wise="elementwise",
         alt="apply",
@@ -1426,30 +1372,17 @@
         ret='"background-color: yellow;" if v == "B" else None',
         ret2='"background-color: yellow;" if "x" in v else None',
     )
-<<<<<<< HEAD
-    def applymap_header(
-        self,
-        func: Callable[..., Styler],
-        axis: int | str = 0,
-        levels: list[int] | int | None = None,
-=======
     def applymap_index(
         self,
         func: Callable[..., Styler],
         axis: int | str = 0,
         level: Level | list[Level] | None = None,
->>>>>>> 860ff03e
         **kwargs,
     ) -> Styler:
         self._todo.append(
             (
-<<<<<<< HEAD
-                lambda instance: getattr(instance, "_apply_header"),
-                (func, axis, levels, "applymap"),
-=======
                 lambda instance: getattr(instance, "_apply_index"),
                 (func, axis, level, "applymap"),
->>>>>>> 860ff03e
                 kwargs,
             )
         )
@@ -1491,13 +1424,8 @@
 
         See Also
         --------
-<<<<<<< HEAD
-        Styler.applymap_header: Apply a CSS-styling function to headers elementwise.
-        Styler.apply_header: Apply a CSS-styling function to headers level-wise.
-=======
         Styler.applymap_index: Apply a CSS-styling function to headers elementwise.
         Styler.apply_index: Apply a CSS-styling function to headers level-wise.
->>>>>>> 860ff03e
         Styler.apply: Apply a CSS-styling function column-wise, row-wise, or table-wise.
 
         Notes
