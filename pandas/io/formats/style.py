"""
Module for applying conditional formatting to DataFrames and Series.
"""
from __future__ import annotations

from contextlib import contextmanager
import copy
from functools import partial
import operator
from typing import (
    Any,
    Callable,
    Hashable,
    Sequence,
)
import warnings

import numpy as np

from pandas._config import get_option

from pandas._typing import (
    Axis,
    FilePathOrBuffer,
    FrameOrSeries,
    IndexLabel,
    Scalar,
)
from pandas.compat._optional import import_optional_dependency
from pandas.util._decorators import doc

import pandas as pd
from pandas import (
    IndexSlice,
    RangeIndex,
)
from pandas.api.types import is_list_like
from pandas.core import generic
import pandas.core.common as com
from pandas.core.frame import (
    DataFrame,
    Series,
)
from pandas.core.generic import NDFrame

from pandas.io.formats.format import save_to_buffer

jinja2 = import_optional_dependency("jinja2", extra="DataFrame.style requires jinja2.")

from pandas.io.formats.style_render import (
    CSSProperties,
    CSSStyles,
    StylerRenderer,
    Subset,
    Tooltips,
    maybe_convert_css_to_tuples,
    non_reducing_slice,
)

try:
    from matplotlib import colors
    import matplotlib.pyplot as plt

    has_mpl = True
except ImportError:
    has_mpl = False
    no_mpl_message = "{0} requires matplotlib."


@contextmanager
def _mpl(func: Callable):
    if has_mpl:
        yield plt, colors
    else:
        raise ImportError(no_mpl_message.format(func.__name__))


class Styler(StylerRenderer):
    r"""
    Helps style a DataFrame or Series according to the data with HTML and CSS.

    Parameters
    ----------
    data : Series or DataFrame
        Data to be styled - either a Series or DataFrame.
    precision : int
        Precision to round floats to, defaults to pd.options.display.precision.
    table_styles : list-like, default None
        List of {selector: (attr, value)} dicts; see Notes.
    uuid : str, default None
        A unique identifier to avoid CSS collisions; generated automatically.
    caption : str, tuple, default None
        String caption to attach to the table. Tuple only used for LaTeX dual captions.
    table_attributes : str, default None
        Items that show up in the opening ``<table>`` tag
        in addition to automatic (by default) id.
    cell_ids : bool, default True
        If True, each cell will have an ``id`` attribute in their HTML tag.
        The ``id`` takes the form ``T_<uuid>_row<num_row>_col<num_col>``
        where ``<uuid>`` is the unique identifier, ``<num_row>`` is the row
        number and ``<num_col>`` is the column number.
    na_rep : str, optional
        Representation for missing values.
        If ``na_rep`` is None, no special formatting is applied.

        .. versionadded:: 1.0.0

    uuid_len : int, default 5
        If ``uuid`` is not specified, the length of the ``uuid`` to randomly generate
        expressed in hex characters, in range [0, 32].

        .. versionadded:: 1.2.0

    decimal : str, default "."
        Character used as decimal separator for floats, complex and integers

        .. versionadded:: 1.3.0

    thousands : str, optional, default None
        Character used as thousands separator for floats, complex and integers

        .. versionadded:: 1.3.0

    escape : str, optional
        Use 'html' to replace the characters ``&``, ``<``, ``>``, ``'``, and ``"``
        in cell display string with HTML-safe sequences.
        Use 'latex' to replace the characters ``&``, ``%``, ``$``, ``#``, ``_``,
        ``{``, ``}``, ``~``, ``^``, and ``\`` in the cell display string with
        LaTeX-safe sequences.

        .. versionadded:: 1.3.0

    Attributes
    ----------
    env : Jinja2 jinja2.Environment
    template : Jinja2 Template
    loader : Jinja2 Loader

    See Also
    --------
    DataFrame.style : Return a Styler object containing methods for building
        a styled HTML representation for the DataFrame.

    Notes
    -----
    Most styling will be done by passing style functions into
    ``Styler.apply`` or ``Styler.applymap``. Style functions should
    return values with strings containing CSS ``'attr: value'`` that will
    be applied to the indicated cells.

    If using in the Jupyter notebook, Styler has defined a ``_repr_html_``
    to automatically render itself. Otherwise call Styler.to_html to get
    the generated HTML.

    CSS classes are attached to the generated HTML

    * Index and Column names include ``index_name`` and ``level<k>``
      where `k` is its level in a MultiIndex
    * Index label cells include

      * ``row_heading``
      * ``row<n>`` where `n` is the numeric position of the row
      * ``level<k>`` where `k` is the level in a MultiIndex

    * Column label cells include
      * ``col_heading``
      * ``col<n>`` where `n` is the numeric position of the column
      * ``level<k>`` where `k` is the level in a MultiIndex

    * Blank cells include ``blank``
    * Data cells include ``data``
    """

    def __init__(
        self,
        data: DataFrame | Series,
        precision: int | None = None,
        table_styles: CSSStyles | None = None,
        uuid: str | None = None,
        caption: str | tuple | None = None,
        table_attributes: str | None = None,
        cell_ids: bool = True,
        na_rep: str | None = None,
        uuid_len: int = 5,
        decimal: str = ".",
        thousands: str | None = None,
        escape: str | None = None,
    ):
        super().__init__(
            data=data,
            uuid=uuid,
            uuid_len=uuid_len,
            table_styles=table_styles,
            table_attributes=table_attributes,
            caption=caption,
            cell_ids=cell_ids,
        )

        # validate ordered args
        self.precision = precision  # can be removed on set_precision depr cycle
        self.na_rep = na_rep  # can be removed on set_na_rep depr cycle
        self.format(
            formatter=None,
            precision=precision,
            na_rep=na_rep,
            escape=escape,
            decimal=decimal,
            thousands=thousands,
        )

    def _repr_html_(self) -> str:
        """
        Hooks into Jupyter notebook rich display system.
        """
        return self.to_html()

    def render(
        self,
        sparse_index: bool | None = None,
        sparse_columns: bool | None = None,
        **kwargs,
    ) -> str:
        """
        Render the ``Styler`` including all applied styles to HTML.

        .. deprecated:: 1.4.0

        Parameters
        ----------
        sparse_index : bool, optional
            Whether to sparsify the display of a hierarchical index. Setting to False
            will display each explicit level element in a hierarchical key for each row.
            Defaults to ``pandas.options.styler.sparse.index`` value.
        sparse_columns : bool, optional
            Whether to sparsify the display of a hierarchical index. Setting to False
            will display each explicit level element in a hierarchical key for each row.
            Defaults to ``pandas.options.styler.sparse.columns`` value.
        **kwargs
            Any additional keyword arguments are passed
            through to ``self.template.render``.
            This is useful when you need to provide
            additional variables for a custom template.

        Returns
        -------
        rendered : str
            The rendered HTML.

        Notes
        -----
        This method is deprecated in favour of ``Styler.to_html``.

        Styler objects have defined the ``_repr_html_`` method
        which automatically calls ``self.to_html()`` when it's the
        last item in a Notebook cell.

        When calling ``Styler.render()`` directly, wrap the result in
        ``IPython.display.HTML`` to view the rendered HTML in the notebook.

        Pandas uses the following keys in render. Arguments passed
        in ``**kwargs`` take precedence, so think carefully if you want
        to override them:

        * head
        * cellstyle
        * body
        * uuid
        * table_styles
        * caption
        * table_attributes
        """
        warnings.warn(
            "this method is deprecated in favour of `Styler.to_html()`",
            FutureWarning,
            stacklevel=2,
        )
        if sparse_index is None:
            sparse_index = get_option("styler.sparse.index")
        if sparse_columns is None:
            sparse_columns = get_option("styler.sparse.columns")
        return self._render_html(sparse_index, sparse_columns, **kwargs)

    def set_tooltips(
        self,
        ttips: DataFrame,
        props: CSSProperties | None = None,
        css_class: str | None = None,
    ) -> Styler:
        """
        Set the DataFrame of strings on ``Styler`` generating ``:hover`` tooltips.

        These string based tooltips are only applicable to ``<td>`` HTML elements,
        and cannot be used for column or index headers.

        .. versionadded:: 1.3.0

        Parameters
        ----------
        ttips : DataFrame
            DataFrame containing strings that will be translated to tooltips, mapped
            by identical column and index values that must exist on the underlying
            Styler data. None, NaN values, and empty strings will be ignored and
            not affect the rendered HTML.
        props : list-like or str, optional
            List of (attr, value) tuples or a valid CSS string. If ``None`` adopts
            the internal default values described in notes.
        css_class : str, optional
            Name of the tooltip class used in CSS, should conform to HTML standards.
            Only useful if integrating tooltips with external CSS. If ``None`` uses the
            internal default value 'pd-t'.

        Returns
        -------
        self : Styler

        Notes
        -----
        Tooltips are created by adding `<span class="pd-t"></span>` to each data cell
        and then manipulating the table level CSS to attach pseudo hover and pseudo
        after selectors to produce the required the results.

        The default properties for the tooltip CSS class are:

        - visibility: hidden
        - position: absolute
        - z-index: 1
        - background-color: black
        - color: white
        - transform: translate(-20px, -20px)

        The property 'visibility: hidden;' is a key prerequisite to the hover
        functionality, and should always be included in any manual properties
        specification, using the ``props`` argument.

        Tooltips are not designed to be efficient, and can add large amounts of
        additional HTML for larger tables, since they also require that ``cell_ids``
        is forced to `True`.

        Examples
        --------
        Basic application

        >>> df = pd.DataFrame(data=[[0, 1], [2, 3]])
        >>> ttips = pd.DataFrame(
        ...    data=[["Min", ""], [np.nan, "Max"]], columns=df.columns, index=df.index
        ... )
        >>> s = df.style.set_tooltips(ttips).to_html()

        Optionally controlling the tooltip visual display

        >>> df.style.set_tooltips(ttips, css_class='tt-add', props=[
        ...     ('visibility', 'hidden'),
        ...     ('position', 'absolute'),
        ...     ('z-index', 1)])  # doctest: +SKIP
        >>> df.style.set_tooltips(ttips, css_class='tt-add',
        ...     props='visibility:hidden; position:absolute; z-index:1;')
        ... # doctest: +SKIP
        """
        if not self.cell_ids:
            # tooltips not optimised for individual cell check. requires reasonable
            # redesign and more extensive code for a feature that might be rarely used.
            raise NotImplementedError(
                "Tooltips can only render with 'cell_ids' is True."
            )
        if not ttips.index.is_unique or not ttips.columns.is_unique:
            raise KeyError(
                "Tooltips render only if `ttips` has unique index and columns."
            )
        if self.tooltips is None:  # create a default instance if necessary
            self.tooltips = Tooltips()
        self.tooltips.tt_data = ttips
        if props:
            self.tooltips.class_properties = props
        if css_class:
            self.tooltips.class_name = css_class

        return self

    @doc(
        NDFrame.to_excel,
        klass="Styler",
        storage_options=generic._shared_docs["storage_options"],
    )
    def to_excel(
        self,
        excel_writer,
        sheet_name: str = "Sheet1",
        na_rep: str = "",
        float_format: str | None = None,
        columns: Sequence[Hashable] | None = None,
        header: Sequence[Hashable] | bool = True,
        index: bool = True,
        index_label: IndexLabel | None = None,
        startrow: int = 0,
        startcol: int = 0,
        engine: str | None = None,
        merge_cells: bool = True,
        encoding: str | None = None,
        inf_rep: str = "inf",
        verbose: bool = True,
        freeze_panes: tuple[int, int] | None = None,
    ) -> None:

        from pandas.io.formats.excel import ExcelFormatter

        formatter = ExcelFormatter(
            self,
            na_rep=na_rep,
            cols=columns,
            header=header,
            float_format=float_format,
            index=index,
            index_label=index_label,
            merge_cells=merge_cells,
            inf_rep=inf_rep,
        )
        formatter.write(
            excel_writer,
            sheet_name=sheet_name,
            startrow=startrow,
            startcol=startcol,
            freeze_panes=freeze_panes,
            engine=engine,
        )

    def to_latex(
        self,
        buf: FilePathOrBuffer[str] | None = None,
        *,
        column_format: str | None = None,
        position: str | None = None,
        position_float: str | None = None,
        hrules: bool = False,
        label: str | None = None,
        caption: str | tuple | None = None,
        sparse_index: bool | None = None,
        sparse_columns: bool | None = None,
        multirow_align: str = "c",
        multicol_align: str = "r",
        siunitx: bool = False,
        environment: str | None = None,
        encoding: str | None = None,
        convert_css: bool = False,
    ):
        r"""
        Write Styler to a file, buffer or string in LaTeX format.

        .. versionadded:: 1.3.0

        Parameters
        ----------
        buf : str, Path, or StringIO-like, optional, default None
            Buffer to write to. If ``None``, the output is returned as a string.
        column_format : str, optional
            The LaTeX column specification placed in location:

            \\begin{tabular}{<column_format>}

            Defaults to 'l' for index and
            non-numeric data columns, and, for numeric data columns,
            to 'r' by default, or 'S' if ``siunitx`` is ``True``.
        position : str, optional
            The LaTeX positional argument (e.g. 'h!') for tables, placed in location:

            \\begin{table}[<position>]
        position_float : {"centering", "raggedleft", "raggedright"}, optional
            The LaTeX float command placed in location:

            \\begin{table}[<position>]

            \\<position_float>

            Cannot be used if ``environment`` is "longtable".
        hrules : bool, default False
            Set to `True` to add \\toprule, \\midrule and \\bottomrule from the
            {booktabs} LaTeX package.
        label : str, optional
            The LaTeX label included as: \\label{<label>}.
            This is used with \\ref{<label>} in the main .tex file.
        caption : str, tuple, optional
            If string, the LaTeX table caption included as: \\caption{<caption>}.
            If tuple, i.e ("full caption", "short caption"), the caption included
            as: \\caption[<caption[1]>]{<caption[0]>}.
        sparse_index : bool, optional
            Whether to sparsify the display of a hierarchical index. Setting to False
            will display each explicit level element in a hierarchical key for each row.
            Defaults to ``pandas.options.styler.sparse.index`` value.
        sparse_columns : bool, optional
            Whether to sparsify the display of a hierarchical index. Setting to False
            will display each explicit level element in a hierarchical key for each
            column. Defaults to ``pandas.options.styler.sparse.columns`` value.
        multirow_align : {"c", "t", "b"}
            If sparsifying hierarchical MultiIndexes whether to align text centrally,
            at the top or bottom.
        multicol_align : {"r", "c", "l"}
            If sparsifying hierarchical MultiIndex columns whether to align text at
            the left, centrally, or at the right.
        siunitx : bool, default False
            Set to ``True`` to structure LaTeX compatible with the {siunitx} package.
        environment : str, optional
            If given, the environment that will replace 'table' in ``\\begin{table}``.
            If 'longtable' is specified then a more suitable template is
            rendered.

            .. versionadded:: 1.4.0
        encoding : str, default "utf-8"
            Character encoding setting.
        convert_css : bool, default False
            Convert simple cell-styles from CSS to LaTeX format. Any CSS not found in
            conversion table is dropped. A style can be forced by adding option
            `--latex`. See notes.

        Returns
        -------
        str or None
            If `buf` is None, returns the result as a string. Otherwise returns `None`.

        See Also
        --------
        Styler.format: Format the text display value of cells.

        Notes
        -----
        **Latex Packages**

        For the following features we recommend the following LaTeX inclusions:

        ===================== ==========================================================
        Feature               Inclusion
        ===================== ==========================================================
        sparse columns        none: included within default {tabular} environment
        sparse rows           \\usepackage{multirow}
        hrules                \\usepackage{booktabs}
        colors                \\usepackage[table]{xcolor}
        siunitx               \\usepackage{siunitx}
        bold (with siunitx)   | \\usepackage{etoolbox}
                              | \\robustify\\bfseries
                              | \\sisetup{detect-all = true}  *(within {document})*
        italic (with siunitx) | \\usepackage{etoolbox}
                              | \\robustify\\itshape
                              | \\sisetup{detect-all = true}  *(within {document})*
        environment           \\usepackage{longtable} if arg is "longtable"
                              | or any other relevant environment package
        ===================== ==========================================================

        **Cell Styles**

        LaTeX styling can only be rendered if the accompanying styling functions have
        been constructed with appropriate LaTeX commands. All styling
        functionality is built around the concept of a CSS ``(<attribute>, <value>)``
        pair (see `Table Visualization <../../user_guide/style.ipynb>`_), and this
        should be replaced by a LaTeX
        ``(<command>, <options>)`` approach. Each cell will be styled individually
        using nested LaTeX commands with their accompanied options.

        For example the following code will highlight and bold a cell in HTML-CSS:

        >>> df = pd.DataFrame([[1,2], [3,4]])
        >>> s = df.style.highlight_max(axis=None,
        ...                            props='background-color:red; font-weight:bold;')
        >>> s.to_html()  # doctest: +SKIP

        The equivalent using LaTeX only commands is the following:

        >>> s = df.style.highlight_max(axis=None,
        ...                            props='cellcolor:{red}; bfseries: ;')
        >>> s.to_latex()  # doctest: +SKIP

        Internally these structured LaTeX ``(<command>, <options>)`` pairs
        are translated to the
        ``display_value`` with the default structure:
        ``\<command><options> <display_value>``.
        Where there are multiple commands the latter is nested recursively, so that
        the above example highlighed cell is rendered as
        ``\cellcolor{red} \bfseries 4``.

        Occasionally this format does not suit the applied command, or
        combination of LaTeX packages that is in use, so additional flags can be
        added to the ``<options>``, within the tuple, to result in different
        positions of required braces (the **default** being the same as ``--nowrap``):

        =================================== ============================================
        Tuple Format                           Output Structure
        =================================== ============================================
        (<command>,<options>)               \\<command><options> <display_value>
        (<command>,<options> ``--nowrap``)  \\<command><options> <display_value>
        (<command>,<options> ``--rwrap``)   \\<command><options>{<display_value>}
        (<command>,<options> ``--wrap``)    {\\<command><options> <display_value>}
        (<command>,<options> ``--lwrap``)   {\\<command><options>} <display_value>
        (<command>,<options> ``--dwrap``)   {\\<command><options>}{<display_value>}
        =================================== ============================================

        For example the `textbf` command for font-weight
        should always be used with `--rwrap` so ``('textbf', '--rwrap')`` will render a
        working cell, wrapped with braces, as ``\textbf{<display_value>}``.

        A more comprehensive example is as follows:

        >>> df = pd.DataFrame([[1, 2.2, "dogs"], [3, 4.4, "cats"], [2, 6.6, "cows"]],
        ...                   index=["ix1", "ix2", "ix3"],
        ...                   columns=["Integers", "Floats", "Strings"])
        >>> s = df.style.highlight_max(
        ...     props='cellcolor:[HTML]{FFFF00}; color:{red};'
        ...           'textit:--rwrap; textbf:--rwrap;'
        ... )
        >>> s.to_latex()  # doctest: +SKIP

        .. figure:: ../../_static/style/latex_1.png

        **Table Styles**

        Internally Styler uses its ``table_styles`` object to parse the
        ``column_format``, ``position``, ``position_float``, and ``label``
        input arguments. These arguments are added to table styles in the format:

        .. code-block:: python

            set_table_styles([
                {"selector": "column_format", "props": f":{column_format};"},
                {"selector": "position", "props": f":{position};"},
                {"selector": "position_float", "props": f":{position_float};"},
                {"selector": "label", "props": f":{{{label.replace(':','§')}}};"}
            ], overwrite=False)

        Exception is made for the ``hrules`` argument which, in fact, controls all three
        commands: ``toprule``, ``bottomrule`` and ``midrule`` simultaneously. Instead of
        setting ``hrules`` to ``True``, it is also possible to set each
        individual rule definition, by manually setting the ``table_styles``,
        for example below we set a regular ``toprule``, set an ``hline`` for
        ``bottomrule`` and exclude the ``midrule``:

        .. code-block:: python

            set_table_styles([
                {'selector': 'toprule', 'props': ':toprule;'},
                {'selector': 'bottomrule', 'props': ':hline;'},
            ], overwrite=False)

        If other ``commands`` are added to table styles they will be detected, and
        positioned immediately above the '\\begin{tabular}' command. For example to
        add odd and even row coloring, from the {colortbl} package, in format
        ``\rowcolors{1}{pink}{red}``, use:

        .. code-block:: python

            set_table_styles([
                {'selector': 'rowcolors', 'props': ':{1}{pink}{red};'}
            ], overwrite=False)

        A more comprehensive example using these arguments is as follows:

        >>> df.columns = pd.MultiIndex.from_tuples([
        ...     ("Numeric", "Integers"),
        ...     ("Numeric", "Floats"),
        ...     ("Non-Numeric", "Strings")
        ... ])
        >>> df.index = pd.MultiIndex.from_tuples([
        ...     ("L0", "ix1"), ("L0", "ix2"), ("L1", "ix3")
        ... ])
        >>> s = df.style.highlight_max(
        ...     props='cellcolor:[HTML]{FFFF00}; color:{red}; itshape:; bfseries:;'
        ... )
        >>> s.to_latex(
        ...     column_format="rrrrr", position="h", position_float="centering",
        ...     hrules=True, label="table:5", caption="Styled LaTeX Table",
        ...     multirow_align="t", multicol_align="r"
        ... )  # doctest: +SKIP

        .. figure:: ../../_static/style/latex_2.png

        **Formatting**

        To format values :meth:`Styler.format` should be used prior to calling
        `Styler.to_latex`, as well as other methods such as :meth:`Styler.hide_index`
        or :meth:`Styler.hide_columns`, for example:

        >>> s.clear()
        >>> s.table_styles = []
        >>> s.caption = None
        >>> s.format({
        ...    ("Numeric", "Integers"): '\${}',
        ...    ("Numeric", "Floats"): '{:.3f}',
        ...    ("Non-Numeric", "Strings"): str.upper
        ... })  # doctest: +SKIP
                        Numeric      Non-Numeric
                  Integers   Floats    Strings
        L0    ix1       $1   2.200      DOGS
              ix2       $3   4.400      CATS
        L1    ix3       $2   6.600      COWS

        >>> s.to_latex()  # doctest: +SKIP
        \begin{tabular}{llrrl}
        {} & {} & \multicolumn{2}{r}{Numeric} & {Non-Numeric} \\
        {} & {} & {Integers} & {Floats} & {Strings} \\
        \multirow[c]{2}{*}{L0} & ix1 & \\$1 & 2.200 & DOGS \\
         & ix2 & \$3 & 4.400 & CATS \\
        L1 & ix3 & \$2 & 6.600 & COWS \\
        \end{tabular}

        **CSS Conversion**

        This method can convert a Styler constructured with HTML-CSS to LaTeX using
        the following limited conversions.

        ================== ==================== ============= ==========================
        CSS Attribute      CSS value            LaTeX Command LaTeX Options
        ================== ==================== ============= ==========================
        font-weight        | bold               | bfseries
                           | bolder             | bfseries
        font-style         | italic             | itshape
                           | oblique            | slshape
        background-color   | red                cellcolor     | {red}--lwrap
                           | #fe01ea                          | [HTML]{FE01EA}--lwrap
                           | #f0e                             | [HTML]{FF00EE}--lwrap
                           | rgb(128,255,0)                   | [rgb]{0.5,1,0}--lwrap
                           | rgba(128,0,0,0.5)                | [rgb]{0.5,0,0}--lwrap
                           | rgb(25%,255,50%)                 | [rgb]{0.25,1,0.5}--lwrap
        color              | red                color         | {red}
                           | #fe01ea                          | [HTML]{FE01EA}
                           | #f0e                             | [HTML]{FF00EE}
                           | rgb(128,255,0)                   | [rgb]{0.5,1,0}
                           | rgba(128,0,0,0.5)                | [rgb]{0.5,0,0}
                           | rgb(25%,255,50%)                 | [rgb]{0.25,1,0.5}
        ================== ==================== ============= ==========================

        It is also possible to add user-defined LaTeX only styles to a HTML-CSS Styler
        using the ``--latex`` flag, and to add LaTeX parsing options that the
        converter will detect within a CSS-comment.

        >>> df = pd.DataFrame([[1]])
        >>> df.style.set_properties(
        ...     **{"font-weight": "bold /* --dwrap */", "Huge": "--latex--rwrap"}
        ... ).to_latex(convert_css=True)  # doctest: +SKIP
        \begin{tabular}{lr}
        {} & {0} \\
        0 & {\bfseries}{\Huge{1}} \\
        \end{tabular}
        """
        obj = self._copy(deepcopy=True)  # manipulate table_styles on obj, not self

        table_selectors = (
            [style["selector"] for style in self.table_styles]
            if self.table_styles is not None
            else []
        )

        if column_format is not None:
            # add more recent setting to table_styles
            obj.set_table_styles(
                [{"selector": "column_format", "props": f":{column_format}"}],
                overwrite=False,
            )
        elif "column_format" in table_selectors:
            pass  # adopt what has been previously set in table_styles
        else:
            # create a default: set float, complex, int cols to 'r' ('S'), index to 'l'
            _original_columns = self.data.columns
            self.data.columns = RangeIndex(stop=len(self.data.columns))
            numeric_cols = self.data._get_numeric_data().columns.to_list()
            self.data.columns = _original_columns
            column_format = "" if self.hide_index_ else "l" * self.data.index.nlevels
            for ci, _ in enumerate(self.data.columns):
                if ci not in self.hidden_columns:
                    column_format += (
                        ("r" if not siunitx else "S") if ci in numeric_cols else "l"
                    )
            obj.set_table_styles(
                [{"selector": "column_format", "props": f":{column_format}"}],
                overwrite=False,
            )

        if position:
            obj.set_table_styles(
                [{"selector": "position", "props": f":{position}"}],
                overwrite=False,
            )

        if position_float:
            if environment == "longtable":
                raise ValueError(
                    "`position_float` cannot be used in 'longtable' `environment`"
                )
            if position_float not in ["raggedright", "raggedleft", "centering"]:
                raise ValueError(
                    f"`position_float` should be one of "
                    f"'raggedright', 'raggedleft', 'centering', "
                    f"got: '{position_float}'"
                )
            obj.set_table_styles(
                [{"selector": "position_float", "props": f":{position_float}"}],
                overwrite=False,
            )

        if hrules:
            obj.set_table_styles(
                [
                    {"selector": "toprule", "props": ":toprule"},
                    {"selector": "midrule", "props": ":midrule"},
                    {"selector": "bottomrule", "props": ":bottomrule"},
                ],
                overwrite=False,
            )

        if label:
            obj.set_table_styles(
                [{"selector": "label", "props": f":{{{label.replace(':', '§')}}}"}],
                overwrite=False,
            )

        if caption:
            obj.set_caption(caption)

        if sparse_index is None:
            sparse_index = get_option("styler.sparse.index")
        if sparse_columns is None:
            sparse_columns = get_option("styler.sparse.columns")

        latex = obj._render_latex(
            sparse_index=sparse_index,
            sparse_columns=sparse_columns,
            multirow_align=multirow_align,
            multicol_align=multicol_align,
            environment=environment,
            convert_css=convert_css,
        )

        return save_to_buffer(latex, buf=buf, encoding=encoding)

    def to_html(
        self,
        buf: FilePathOrBuffer[str] | None = None,
        *,
        table_uuid: str | None = None,
        table_attributes: str | None = None,
        sparse_index: bool | None = None,
        sparse_columns: bool | None = None,
        encoding: str | None = None,
        doctype_html: bool = False,
        exclude_styles: bool = False,
        **kwargs,
    ):
        """
        Write Styler to a file, buffer or string in HTML-CSS format.

        .. versionadded:: 1.3.0

        Parameters
        ----------
        buf : str, Path, or StringIO-like, optional, default None
            Buffer to write to. If ``None``, the output is returned as a string.
        table_uuid : str, optional
            Id attribute assigned to the <table> HTML element in the format:

            ``<table id="T_<table_uuid>" ..>``

            If not given uses Styler's initially assigned value.
        table_attributes : str, optional
            Attributes to assign within the `<table>` HTML element in the format:

            ``<table .. <table_attributes> >``

            If not given defaults to Styler's preexisting value.
        sparse_index : bool, optional
            Whether to sparsify the display of a hierarchical index. Setting to False
            will display each explicit level element in a hierarchical key for each row.
            Defaults to ``pandas.options.styler.sparse.index`` value.

            .. versionadded:: 1.4.0
        sparse_columns : bool, optional
            Whether to sparsify the display of a hierarchical index. Setting to False
            will display each explicit level element in a hierarchical key for each
            column. Defaults to ``pandas.options.styler.sparse.columns`` value.

            .. versionadded:: 1.4.0
        encoding : str, optional
            Character encoding setting for file output, and HTML meta tags,
            defaults to "utf-8" if None.
        doctype_html : bool, default False
            Whether to output a fully structured HTML file including all
            HTML elements, or just the core ``<style>`` and ``<table>`` elements.
        exclude_styles : bool, default False
            Whether to include the ``<style>`` element and all associated element
            ``class`` and ``id`` identifiers, or solely the ``<table>`` element without
            styling identifiers.
        **kwargs
            Any additional keyword arguments are passed through to the jinj2
            ``self.template.render`` process. This is useful when you need to provide
            additional variables for a custom template.

        Returns
        -------
        str or None
            If `buf` is None, returns the result as a string. Otherwise returns `None`.

        See Also
        --------
        DataFrame.to_html: Write a DataFrame to a file, buffer or string in HTML format.
        """
        if table_uuid:
            self.set_uuid(table_uuid)

        if table_attributes:
            self.set_table_attributes(table_attributes)

        if sparse_index is None:
            sparse_index = get_option("styler.sparse.index")
        if sparse_columns is None:
            sparse_columns = get_option("styler.sparse.columns")

        # Build HTML string..
        html = self._render_html(
            sparse_index=sparse_index,
            sparse_columns=sparse_columns,
            exclude_styles=exclude_styles,
            encoding=encoding if encoding else "utf-8",
            doctype_html=doctype_html,
            **kwargs,
        )

        return save_to_buffer(
            html, buf=buf, encoding=(encoding if buf is not None else None)
        )

    def set_td_classes(self, classes: DataFrame) -> Styler:
        """
        Set the DataFrame of strings added to the ``class`` attribute of ``<td>``
        HTML elements.

        Parameters
        ----------
        classes : DataFrame
            DataFrame containing strings that will be translated to CSS classes,
            mapped by identical column and index key values that must exist on the
            underlying Styler data. None, NaN values, and empty strings will
            be ignored and not affect the rendered HTML.

        Returns
        -------
        self : Styler

        See Also
        --------
        Styler.set_table_styles: Set the table styles included within the ``<style>``
            HTML element.
        Styler.set_table_attributes: Set the table attributes added to the ``<table>``
            HTML element.

        Notes
        -----
        Can be used in combination with ``Styler.set_table_styles`` to define an
        internal CSS solution without reference to external CSS files.

        Examples
        --------
        >>> df = pd.DataFrame(data=[[1, 2, 3], [4, 5, 6]], columns=["A", "B", "C"])
        >>> classes = pd.DataFrame([
        ...     ["min-val red", "", "blue"],
        ...     ["red", None, "blue max-val"]
        ... ], index=df.index, columns=df.columns)
        >>> df.style.set_td_classes(classes)  # doctest: +SKIP

        Using `MultiIndex` columns and a `classes` `DataFrame` as a subset of the
        underlying,

        >>> df = pd.DataFrame([[1,2],[3,4]], index=["a", "b"],
        ...     columns=[["level0", "level0"], ["level1a", "level1b"]])
        >>> classes = pd.DataFrame(["min-val"], index=["a"],
        ...     columns=[["level0"],["level1a"]])
        >>> df.style.set_td_classes(classes)  # doctest: +SKIP

        Form of the output with new additional css classes,

        >>> df = pd.DataFrame([[1]])
        >>> css = pd.DataFrame([["other-class"]])
        >>> s = Styler(df, uuid="_", cell_ids=False).set_td_classes(css)
<<<<<<< HEAD
        >>> s.hide_index().to_html()
=======
        >>> s.hide_index().render()  # doctest: +SKIP
>>>>>>> a5f8c9a0
        '<style type="text/css"></style>'
        '<table id="T__">'
        '  <thead>'
        '    <tr><th class="col_heading level0 col0" >0</th></tr>'
        '  </thead>'
        '  <tbody>'
        '    <tr><td class="data row0 col0 other-class" >1</td></tr>'
        '  </tbody>'
        '</table>'
        """
        if not classes.index.is_unique or not classes.columns.is_unique:
            raise KeyError(
                "Classes render only if `classes` has unique index and columns."
            )
        classes = classes.reindex_like(self.data)

        for r, row_tup in enumerate(classes.itertuples()):
            for c, value in enumerate(row_tup[1:]):
                if not (pd.isna(value) or value == ""):
                    self.cell_context[(r, c)] = str(value)

        return self

    def _update_ctx(self, attrs: DataFrame) -> None:
        """
        Update the state of the ``Styler`` for data cells.

        Collects a mapping of {index_label: [('<property>', '<value>'), ..]}.

        Parameters
        ----------
        attrs : DataFrame
            should contain strings of '<property>: <value>;<prop2>: <val2>'
            Whitespace shouldn't matter and the final trailing ';' shouldn't
            matter.
        """
        if not self.index.is_unique or not self.columns.is_unique:
            raise KeyError(
                "`Styler.apply` and `.applymap` are not compatible "
                "with non-unique index or columns."
            )

        for cn in attrs.columns:
            for rn, c in attrs[[cn]].itertuples():
                if not c:
                    continue
                css_list = maybe_convert_css_to_tuples(c)
                i, j = self.index.get_loc(rn), self.columns.get_loc(cn)
                self.ctx[(i, j)].extend(css_list)

    def _copy(self, deepcopy: bool = False) -> Styler:
        """
        Copies a Styler, allowing for deepcopy or shallow copy

        Copying a Styler aims to recreate a new Styler object which contains the same
        data and styles as the original.

        Data dependent attributes [copied and NOT exported]:
          - formatting (._display_funcs)
          - hidden index values or column values (.hidden_rows, .hidden_columns)
          - tooltips
          - cell_context (cell css classes)
          - ctx (cell css styles)
          - caption

        Non-data dependent attributes [copied and exported]:
          - hidden index state and hidden columns state (.hide_index_, .hide_columns_)
          - table_attributes
          - table_styles
          - applied styles (_todo)

        """
        # GH 40675
        styler = Styler(
            self.data,  # populates attributes 'data', 'columns', 'index' as shallow
            uuid_len=self.uuid_len,
        )
        shallow = [  # simple string or boolean immutables
            "hide_index_",
            "hide_columns_",
            "table_attributes",
            "cell_ids",
            "caption",
        ]
        deep = [  # nested lists or dicts
            "_display_funcs",
            "hidden_rows",
            "hidden_columns",
            "ctx",
            "cell_context",
            "_todo",
            "table_styles",
            "tooltips",
        ]

        for attr in shallow:
            setattr(styler, attr, getattr(self, attr))

        for attr in deep:
            val = getattr(self, attr)
            setattr(styler, attr, copy.deepcopy(val) if deepcopy else val)

        return styler

    def __copy__(self) -> Styler:
        return self._copy(deepcopy=False)

    def __deepcopy__(self, memo) -> Styler:
        return self._copy(deepcopy=True)

    def clear(self) -> None:
        """
        Reset the ``Styler``, removing any previously applied styles.

        Returns None.
        """
        # create default GH 40675
        clean_copy = Styler(self.data, uuid=self.uuid)
        clean_attrs = [a for a in clean_copy.__dict__ if not callable(a)]
        self_attrs = [a for a in self.__dict__ if not callable(a)]  # maybe more attrs
        for attr in clean_attrs:
            setattr(self, attr, getattr(clean_copy, attr))
        for attr in set(self_attrs).difference(clean_attrs):
            delattr(self, attr)

    def _apply(
        self,
        func: Callable[..., Styler],
        axis: Axis | None = 0,
        subset: Subset | None = None,
        **kwargs,
    ) -> Styler:
        subset = slice(None) if subset is None else subset
        subset = non_reducing_slice(subset)
        data = self.data.loc[subset]
        if axis is not None:
            result = data.apply(func, axis=axis, result_type="expand", **kwargs)
            result.columns = data.columns
        else:
            result = func(data, **kwargs)
            if not isinstance(result, DataFrame):
                if not isinstance(result, np.ndarray):
                    raise TypeError(
                        f"Function {repr(func)} must return a DataFrame or ndarray "
                        f"when passed to `Styler.apply` with axis=None"
                    )
                if not (data.shape == result.shape):
                    raise ValueError(
                        f"Function {repr(func)} returned ndarray with wrong shape.\n"
                        f"Result has shape: {result.shape}\n"
                        f"Expected shape: {data.shape}"
                    )
                result = DataFrame(result, index=data.index, columns=data.columns)
            elif not (
                result.index.equals(data.index) and result.columns.equals(data.columns)
            ):
                raise ValueError(
                    f"Result of {repr(func)} must have identical "
                    f"index and columns as the input"
                )

        if result.shape != data.shape:
            raise ValueError(
                f"Function {repr(func)} returned the wrong shape.\n"
                f"Result has shape: {result.shape}\n"
                f"Expected shape:   {data.shape}"
            )
        self._update_ctx(result)
        return self

    def apply(
        self,
        func: Callable[..., Styler],
        axis: Axis | None = 0,
        subset: Subset | None = None,
        **kwargs,
    ) -> Styler:
        """
        Apply a CSS-styling function column-wise, row-wise, or table-wise.

        Updates the HTML representation with the result.

        Parameters
        ----------
        func : function
            ``func`` should take a Series if ``axis`` in [0,1] and return an object
            of same length, also with identical index if the object is a Series.
            ``func`` should take a DataFrame if ``axis`` is ``None`` and return either
            an ndarray with the same shape or a DataFrame with identical columns and
            index.

            .. versionchanged:: 1.3.0

        axis : {0 or 'index', 1 or 'columns', None}, default 0
            Apply to each column (``axis=0`` or ``'index'``), to each row
            (``axis=1`` or ``'columns'``), or to the entire DataFrame at once
            with ``axis=None``.
        subset : label, array-like, IndexSlice, optional
            A valid 2d input to `DataFrame.loc[<subset>]`, or, in the case of a 1d input
            or single key, to `DataFrame.loc[:, <subset>]` where the columns are
            prioritised, to limit ``data`` to *before* applying the function.
        **kwargs : dict
            Pass along to ``func``.

        Returns
        -------
        self : Styler

        See Also
        --------
        Styler.applymap: Apply a CSS-styling function elementwise.

        Notes
        -----
        The elements of the output of ``func`` should be CSS styles as strings, in the
        format 'attribute: value; attribute2: value2; ...' or,
        if nothing is to be applied to that element, an empty string or ``None``.

        This is similar to ``DataFrame.apply``, except that ``axis=None``
        applies the function to the entire DataFrame at once,
        rather than column-wise or row-wise.

        Examples
        --------
        >>> def highlight_max(x, color):
        ...     return np.where(x == np.nanmax(x.to_numpy()), f"color: {color};", None)
        >>> df = pd.DataFrame(np.random.randn(5, 2), columns=["A", "B"])
        >>> df.style.apply(highlight_max, color='red')  # doctest: +SKIP
        >>> df.style.apply(highlight_max, color='blue', axis=1)  # doctest: +SKIP
        >>> df.style.apply(highlight_max, color='green', axis=None)  # doctest: +SKIP

        Using ``subset`` to restrict application to a single column or multiple columns

        >>> df.style.apply(highlight_max, color='red', subset="A")
        ...  # doctest: +SKIP
        >>> df.style.apply(highlight_max, color='red', subset=["A", "B"])
        ...  # doctest: +SKIP

        Using a 2d input to ``subset`` to select rows in addition to columns

        >>> df.style.apply(highlight_max, color='red', subset=([0,1,2], slice(None)))
        ...  # doctest: +SKIP
        >>> df.style.apply(highlight_max, color='red', subset=(slice(0,5,2), "A"))
        ...  # doctest: +SKIP

        See `Table Visualization <../../user_guide/style.ipynb>`_ user guide for
        more details.
        """
        self._todo.append(
            (lambda instance: getattr(instance, "_apply"), (func, axis, subset), kwargs)
        )
        return self

    def _applymap(
        self, func: Callable, subset: Subset | None = None, **kwargs
    ) -> Styler:
        func = partial(func, **kwargs)  # applymap doesn't take kwargs?
        if subset is None:
            subset = IndexSlice[:]
        subset = non_reducing_slice(subset)
        result = self.data.loc[subset].applymap(func)
        self._update_ctx(result)
        return self

    def applymap(
        self, func: Callable, subset: Subset | None = None, **kwargs
    ) -> Styler:
        """
        Apply a CSS-styling function elementwise.

        Updates the HTML representation with the result.

        Parameters
        ----------
        func : function
            ``func`` should take a scalar and return a scalar.
        subset : label, array-like, IndexSlice, optional
            A valid 2d input to `DataFrame.loc[<subset>]`, or, in the case of a 1d input
            or single key, to `DataFrame.loc[:, <subset>]` where the columns are
            prioritised, to limit ``data`` to *before* applying the function.
        **kwargs : dict
            Pass along to ``func``.

        Returns
        -------
        self : Styler

        See Also
        --------
        Styler.apply: Apply a CSS-styling function column-wise, row-wise, or table-wise.

        Notes
        -----
        The elements of the output of ``func`` should be CSS styles as strings, in the
        format 'attribute: value; attribute2: value2; ...' or,
        if nothing is to be applied to that element, an empty string or ``None``.

        Examples
        --------
        >>> def color_negative(v, color):
        ...     return f"color: {color};" if v < 0 else None
        >>> df = pd.DataFrame(np.random.randn(5, 2), columns=["A", "B"])
        >>> df.style.applymap(color_negative, color='red')  # doctest: +SKIP

        Using ``subset`` to restrict application to a single column or multiple columns

        >>> df.style.applymap(color_negative, color='red', subset="A")
        ...  # doctest: +SKIP
        >>> df.style.applymap(color_negative, color='red', subset=["A", "B"])
        ...  # doctest: +SKIP

        Using a 2d input to ``subset`` to select rows in addition to columns

        >>> df.style.applymap(color_negative, color='red',
        ...  subset=([0,1,2], slice(None)))  # doctest: +SKIP
        >>> df.style.applymap(color_negative, color='red', subset=(slice(0,5,2), "A"))
        ...  # doctest: +SKIP

        See `Table Visualization <../../user_guide/style.ipynb>`_ user guide for
        more details.
        """
        self._todo.append(
            (lambda instance: getattr(instance, "_applymap"), (func, subset), kwargs)
        )
        return self

    def where(
        self,
        cond: Callable,
        value: str,
        other: str | None = None,
        subset: Subset | None = None,
        **kwargs,
    ) -> Styler:
        """
        Apply CSS-styles based on a conditional function elementwise.

        .. deprecated:: 1.3.0

        Updates the HTML representation with a style which is
        selected in accordance with the return value of a function.

        Parameters
        ----------
        cond : callable
            ``cond`` should take a scalar, and optional keyword arguments, and return
            a boolean.
        value : str
            Applied when ``cond`` returns true.
        other : str
            Applied when ``cond`` returns false.
        subset : label, array-like, IndexSlice, optional
            A valid 2d input to `DataFrame.loc[<subset>]`, or, in the case of a 1d input
            or single key, to `DataFrame.loc[:, <subset>]` where the columns are
            prioritised, to limit ``data`` to *before* applying the function.
        **kwargs : dict
            Pass along to ``cond``.

        Returns
        -------
        self : Styler

        See Also
        --------
        Styler.applymap: Apply a CSS-styling function elementwise.
        Styler.apply: Apply a CSS-styling function column-wise, row-wise, or table-wise.

        Notes
        -----
        This method is deprecated.

        This method is a convenience wrapper for :meth:`Styler.applymap`, which we
        recommend using instead.

        The example:

        >>> df = pd.DataFrame([[1, 2], [3, 4]])
        >>> def cond(v, limit=4):
        ...     return v > 1 and v != limit
        >>> df.style.where(cond, value='color:green;', other='color:red;')
        ...  # doctest: +SKIP

        should be refactored to:

        >>> def style_func(v, value, other, limit=4):
        ...     cond = v > 1 and v != limit
        ...     return value if cond else other
        >>> df.style.applymap(style_func, value='color:green;', other='color:red;')
        ...  # doctest: +SKIP
        """
        warnings.warn(
            "this method is deprecated in favour of `Styler.applymap()`",
            FutureWarning,
            stacklevel=2,
        )

        if other is None:
            other = ""

        return self.applymap(
            lambda val: value if cond(val, **kwargs) else other,
            subset=subset,
        )

    def set_precision(self, precision: int) -> StylerRenderer:
        """
        Set the precision used to display values.

        .. deprecated:: 1.3.0

        Parameters
        ----------
        precision : int

        Returns
        -------
        self : Styler

        Notes
        -----
        This method is deprecated see `Styler.format`.
        """
        warnings.warn(
            "this method is deprecated in favour of `Styler.format(precision=..)`",
            FutureWarning,
            stacklevel=2,
        )
        self.precision = precision
        return self.format(precision=precision, na_rep=self.na_rep)

    def set_table_attributes(self, attributes: str) -> Styler:
        """
        Set the table attributes added to the ``<table>`` HTML element.

        These are items in addition to automatic (by default) ``id`` attribute.

        Parameters
        ----------
        attributes : str

        Returns
        -------
        self : Styler

        See Also
        --------
        Styler.set_table_styles: Set the table styles included within the ``<style>``
            HTML element.
        Styler.set_td_classes: Set the DataFrame of strings added to the ``class``
            attribute of ``<td>`` HTML elements.

        Examples
        --------
        >>> df = pd.DataFrame(np.random.randn(10, 4))
        >>> df.style.set_table_attributes('class="pure-table"')  # doctest: +SKIP
        # ... <table class="pure-table"> ...
        """
        self.table_attributes = attributes
        return self

    def export(self) -> list[tuple[Callable, tuple, dict]]:
        """
        Export the styles applied to the current ``Styler``.

        Can be applied to a second Styler with ``Styler.use``.

        Returns
        -------
        styles : list

        See Also
        --------
        Styler.use: Set the styles on the current ``Styler``.
        """
        return self._todo

    def use(self, styles: list[tuple[Callable, tuple, dict]]) -> Styler:
        """
        Set the styles on the current ``Styler``.

        Possibly uses styles from ``Styler.export``.

        Parameters
        ----------
        styles : list
            List of style functions.

        Returns
        -------
        self : Styler

        See Also
        --------
        Styler.export : Export the styles to applied to the current ``Styler``.
        """
        self._todo.extend(styles)
        return self

    def set_uuid(self, uuid: str) -> Styler:
        """
        Set the uuid applied to ``id`` attributes of HTML elements.

        Parameters
        ----------
        uuid : str

        Returns
        -------
        self : Styler

        Notes
        -----
        Almost all HTML elements within the table, and including the ``<table>`` element
        are assigned ``id`` attributes. The format is ``T_uuid_<extra>`` where
        ``<extra>`` is typically a more specific identifier, such as ``row1_col2``.
        """
        self.uuid = uuid
        return self

    def set_caption(self, caption: str | tuple) -> Styler:
        """
        Set the text added to a ``<caption>`` HTML element.

        Parameters
        ----------
        caption : str, tuple
            For HTML output either the string input is used or the first element of the
            tuple. For LaTeX the string input provides a caption and the additional
            tuple input allows for full captions and short captions, in that order.

        Returns
        -------
        self : Styler
        """
        self.caption = caption
        return self

    def set_sticky(
        self,
        axis: Axis = 0,
        pixel_size: int | None = None,
        levels: list[int] | None = None,
    ) -> Styler:
        """
        Add CSS to permanently display the index or column headers in a scrolling frame.

        Parameters
        ----------
        axis : {0 or 'index', 1 or 'columns', None}, default 0
            Whether to make the index or column headers sticky.
        pixel_size : int, optional
            Required to configure the width of index cells or the height of column
            header cells when sticking a MultiIndex (or with a named Index).
            Defaults to 75 and 25 respectively.
        levels : list of int
            If ``axis`` is a MultiIndex the specific levels to stick. If ``None`` will
            stick all levels.

        Returns
        -------
        self : Styler

        Notes
        -----
        This method uses the CSS 'position: sticky;' property to display. It is
        designed to work with visible axes, therefore both:

          - `styler.set_sticky(axis="index").hide_index()`
          - `styler.set_sticky(axis="columns").hide_columns()`

        may produce strange behaviour due to CSS controls with missing elements.
        """
        if axis in [0, "index"]:
            axis, obj, tag, pos = 0, self.data.index, "tbody", "left"
            pixel_size = 75 if not pixel_size else pixel_size
        elif axis in [1, "columns"]:
            axis, obj, tag, pos = 1, self.data.columns, "thead", "top"
            pixel_size = 25 if not pixel_size else pixel_size
        else:
            raise ValueError("`axis` must be one of {0, 1, 'index', 'columns'}")

        if not isinstance(obj, pd.MultiIndex):
            # handling MultiIndexes requires different CSS
            props = "position:sticky; background-color:white;"

            if axis == 1:
                # stick the first <tr> of <head> and, if index names, the second <tr>
                # if self._hide_columns then no <thead><tr> here will exist: no conflict
                styles: CSSStyles = [
                    {
                        "selector": "thead tr:first-child",
                        "props": props + "top:0px; z-index:2;",
                    }
                ]
                if not self.index.names[0] is None:
                    styles[0]["props"] = (
                        props + f"top:0px; z-index:2; height:{pixel_size}px;"
                    )
                    styles.append(
                        {
                            "selector": "thead tr:nth-child(2)",
                            "props": props
                            + f"top:{pixel_size}px; z-index:2; height:{pixel_size}px; ",
                        }
                    )
            else:
                # stick the first <th> of each <tr> in both <thead> and <tbody>
                # if self._hide_index then no <th> will exist in <tbody>: no conflict
                # but <th> will exist in <thead>: conflict with initial element
                styles = [
                    {
                        "selector": "tr th:first-child",
                        "props": props + "left:0px; z-index:1;",
                    }
                ]

            return self.set_table_styles(styles, overwrite=False)

        else:
            range_idx = list(range(obj.nlevels))

        levels = sorted(levels) if levels else range_idx
        for i, level in enumerate(levels):
            self.set_table_styles(
                [
                    {
                        "selector": f"{tag} th.level{level}",
                        "props": f"position: sticky; "
                        f"{pos}: {i * pixel_size}px; "
                        f"{f'height: {pixel_size}px; ' if axis == 1 else ''}"
                        f"{f'min-width: {pixel_size}px; ' if axis == 0 else ''}"
                        f"{f'max-width: {pixel_size}px; ' if axis == 0 else ''}"
                        f"background-color: white;",
                    }
                ],
                overwrite=False,
            )

        return self

    def set_table_styles(
        self,
        table_styles: dict[Any, CSSStyles] | CSSStyles,
        axis: int = 0,
        overwrite: bool = True,
    ) -> Styler:
        """
        Set the table styles included within the ``<style>`` HTML element.

        This function can be used to style the entire table, columns, rows or
        specific HTML selectors.

        Parameters
        ----------
        table_styles : list or dict
            If supplying a list, each individual table_style should be a
            dictionary with ``selector`` and ``props`` keys. ``selector``
            should be a CSS selector that the style will be applied to
            (automatically prefixed by the table's UUID) and ``props``
            should be a list of tuples with ``(attribute, value)``.
            If supplying a dict, the dict keys should correspond to
            column names or index values, depending upon the specified
            `axis` argument. These will be mapped to row or col CSS
            selectors. MultiIndex values as dict keys should be
            in their respective tuple form. The dict values should be
            a list as specified in the form with CSS selectors and
            props that will be applied to the specified row or column.

            .. versionchanged:: 1.2.0

        axis : {0 or 'index', 1 or 'columns', None}, default 0
            Apply to each column (``axis=0`` or ``'index'``), to each row
            (``axis=1`` or ``'columns'``). Only used if `table_styles` is
            dict.

            .. versionadded:: 1.2.0

        overwrite : bool, default True
            Styles are replaced if `True`, or extended if `False`. CSS
            rules are preserved so most recent styles set will dominate
            if selectors intersect.

            .. versionadded:: 1.2.0

        Returns
        -------
        self : Styler

        See Also
        --------
        Styler.set_td_classes: Set the DataFrame of strings added to the ``class``
            attribute of ``<td>`` HTML elements.
        Styler.set_table_attributes: Set the table attributes added to the ``<table>``
            HTML element.

        Examples
        --------
        >>> df = pd.DataFrame(np.random.randn(10, 4),
        ...                   columns=['A', 'B', 'C', 'D'])
        >>> df.style.set_table_styles(
        ...     [{'selector': 'tr:hover',
        ...       'props': [('background-color', 'yellow')]}]
        ... )  # doctest: +SKIP

        Or with CSS strings

        >>> df.style.set_table_styles(
        ...     [{'selector': 'tr:hover',
        ...       'props': 'background-color: yellow; font-size: 1em;'}]
        ... )  # doctest: +SKIP

        Adding column styling by name

        >>> df.style.set_table_styles({
        ...     'A': [{'selector': '',
        ...            'props': [('color', 'red')]}],
        ...     'B': [{'selector': 'td',
        ...            'props': 'color: blue;'}]
        ... }, overwrite=False)  # doctest: +SKIP

        Adding row styling

        >>> df.style.set_table_styles({
        ...     0: [{'selector': 'td:hover',
        ...          'props': [('font-size', '25px')]}]
        ... }, axis=1, overwrite=False)  # doctest: +SKIP

        See `Table Visualization <../../user_guide/style.ipynb>`_ user guide for
        more details.
        """
        if isinstance(table_styles, dict):
            if axis in [0, "index"]:
                obj, idf = self.data.columns, ".col"
            else:
                obj, idf = self.data.index, ".row"

            table_styles = [
                {
                    "selector": str(s["selector"]) + idf + str(idx),
                    "props": maybe_convert_css_to_tuples(s["props"]),
                }
                for key, styles in table_styles.items()
                for idx in obj.get_indexer_for([key])
                for s in styles
            ]
        else:
            table_styles = [
                {
                    "selector": s["selector"],
                    "props": maybe_convert_css_to_tuples(s["props"]),
                }
                for s in table_styles
            ]

        if not overwrite and self.table_styles is not None:
            self.table_styles.extend(table_styles)
        else:
            self.table_styles = table_styles
        return self

    def set_na_rep(self, na_rep: str) -> StylerRenderer:
        """
        Set the missing data representation on a ``Styler``.

        .. versionadded:: 1.0.0

        .. deprecated:: 1.3.0

        Parameters
        ----------
        na_rep : str

        Returns
        -------
        self : Styler

        Notes
        -----
        This method is deprecated. See `Styler.format()`
        """
        warnings.warn(
            "this method is deprecated in favour of `Styler.format(na_rep=..)`",
            FutureWarning,
            stacklevel=2,
        )
        self.na_rep = na_rep
        return self.format(na_rep=na_rep, precision=self.precision)

    def hide_index(self, subset: Subset | None = None) -> Styler:
        """
        Hide the entire index, or specific keys in the index from rendering.

        This method has dual functionality:

          - if ``subset`` is ``None`` then the entire index will be hidden whilst
            displaying all data-rows.
          - if a ``subset`` is given then those specific rows will be hidden whilst the
            index itself remains visible.

        .. versionchanged:: 1.3.0

        Parameters
        ----------
        subset : label, array-like, IndexSlice, optional
            A valid 1d input or single key along the index axis within
            `DataFrame.loc[<subset>, :]`, to limit ``data`` to *before* applying
            the function.

        Returns
        -------
        self : Styler

        See Also
        --------
        Styler.hide_columns: Hide the entire column headers row, or specific columns.

        Examples
        --------
        Simple application hiding specific rows:

        >>> df = pd.DataFrame([[1,2], [3,4], [5,6]], index=["a", "b", "c"])
        >>> df.style.hide_index(["a", "b"])  # doctest: +SKIP
             0    1
        c    5    6

        Hide the index and retain the data values:

        >>> midx = pd.MultiIndex.from_product([["x", "y"], ["a", "b", "c"]])
        >>> df = pd.DataFrame(np.random.randn(6,6), index=midx, columns=midx)
        >>> df.style.format("{:.1f}").hide_index()  # doctest: +SKIP
                         x                    y
           a      b      c      a      b      c
         0.1    0.0    0.4    1.3    0.6   -1.4
         0.7    1.0    1.3    1.5   -0.0   -0.2
         1.4   -0.8    1.6   -0.2   -0.4   -0.3
         0.4    1.0   -0.2   -0.8   -1.2    1.1
        -0.6    1.2    1.8    1.9    0.3    0.3
         0.8    0.5   -0.3    1.2    2.2   -0.8

        Hide specific rows but retain the index:

        >>> df.style.format("{:.1f}").hide_index(subset=(slice(None), ["a", "c"]))
        ...   # doctest: +SKIP
                                 x                    y
                   a      b      c      a      b      c
        x   b    0.7    1.0    1.3    1.5   -0.0   -0.2
        y   b   -0.6    1.2    1.8    1.9    0.3    0.3

        Hide specific rows and the index:

        >>> df.style.format("{:.1f}").hide_index(
        ...     subset=(slice(None), ["a", "c"])).hide_index()  # doctest: +SKIP
                         x                    y
           a      b      c      a      b      c
         0.7    1.0    1.3    1.5   -0.0   -0.2
        -0.6    1.2    1.8    1.9    0.3    0.3
        """
        if subset is None:
            self.hide_index_ = True
        else:
            subset_ = IndexSlice[subset, :]  # new var so mypy reads not Optional
            subset = non_reducing_slice(subset_)
            hide = self.data.loc[subset]
            hrows = self.index.get_indexer_for(hide.index)
            # error: Incompatible types in assignment (expression has type
            # "ndarray", variable has type "Sequence[int]")
            self.hidden_rows = hrows  # type: ignore[assignment]
        return self

    def hide_columns(self, subset: Subset | None = None) -> Styler:
        """
        Hide the column headers or specific keys in the columns from rendering.

        This method has dual functionality:

          - if ``subset`` is ``None`` then the entire column headers row will be hidden
            whilst the data-values remain visible.
          - if a ``subset`` is given then those specific columns, including the
            data-values will be hidden, whilst the column headers row remains visible.

        .. versionchanged:: 1.3.0

        Parameters
        ----------
        subset : label, array-like, IndexSlice, optional
            A valid 1d input or single key along the columns axis within
            `DataFrame.loc[:, <subset>]`, to limit ``data`` to *before* applying
            the function.

        Returns
        -------
        self : Styler

        See Also
        --------
        Styler.hide_index: Hide the entire index, or specific keys in the index.

        Examples
        --------
        Simple application hiding specific columns:

        >>> df = pd.DataFrame([[1, 2, 3], [4, 5, 6]], columns=["a", "b", "c"])
        >>> df.style.hide_columns(["a", "b"])  # doctest: +SKIP
             c
        0    3
        1    6

        Hide column headers and retain the data values:

        >>> midx = pd.MultiIndex.from_product([["x", "y"], ["a", "b", "c"]])
        >>> df = pd.DataFrame(np.random.randn(6,6), index=midx, columns=midx)
        >>> df.style.format("{:.1f}").hide_columns()  # doctest: +SKIP
        x   a    0.1    0.0    0.4    1.3    0.6   -1.4
            b    0.7    1.0    1.3    1.5   -0.0   -0.2
            c    1.4   -0.8    1.6   -0.2   -0.4   -0.3
        y   a    0.4    1.0   -0.2   -0.8   -1.2    1.1
            b   -0.6    1.2    1.8    1.9    0.3    0.3
            c    0.8    0.5   -0.3    1.2    2.2   -0.8

        Hide specific columns but retain the column headers:

        >>> df.style.format("{:.1f}").hide_columns(subset=(slice(None), ["a", "c"]))
        ...   # doctest: +SKIP
                   x      y
                   b      b
        x   a    0.0    0.6
            b    1.0   -0.0
            c   -0.8   -0.4
        y   a    1.0   -1.2
            b    1.2    0.3
            c    0.5    2.2

        Hide specific columns and the column headers:

        >>> df.style.format("{:.1f}").hide_columns(
        ...    subset=(slice(None), ["a", "c"])).hide_columns()  # doctest: +SKIP
        x   a    0.0    0.6
            b    1.0   -0.0
            c   -0.8   -0.4
        y   a    1.0   -1.2
            b    1.2    0.3
            c    0.5    2.2
        """
        if subset is None:
            self.hide_columns_ = True
        else:
            subset_ = IndexSlice[:, subset]  # new var so mypy reads not Optional
            subset = non_reducing_slice(subset_)
            hide = self.data.loc[subset]
            hcols = self.columns.get_indexer_for(hide.columns)
            # error: Incompatible types in assignment (expression has type
            # "ndarray", variable has type "Sequence[int]")
            self.hidden_columns = hcols  # type: ignore[assignment]
        return self

    # -----------------------------------------------------------------------
    # A collection of "builtin" styles
    # -----------------------------------------------------------------------

    @doc(
        name="background",
        alt="text",
        image_prefix="bg",
        axis="{0 or 'index', 1 or 'columns', None}",
        text_threshold="",
    )
    def background_gradient(
        self,
        cmap="PuBu",
        low: float = 0,
        high: float = 0,
        axis: Axis | None = 0,
        subset: Subset | None = None,
        text_color_threshold: float = 0.408,
        vmin: float | None = None,
        vmax: float | None = None,
        gmap: Sequence | None = None,
    ) -> Styler:
        """
        Color the {name} in a gradient style.

        The {name} color is determined according
        to the data in each column, row or frame, or by a given
        gradient map. Requires matplotlib.

        Parameters
        ----------
        cmap : str or colormap
            Matplotlib colormap.
        low : float
            Compress the color range at the low end. This is a multiple of the data
            range to extend below the minimum; good values usually in [0, 1],
            defaults to 0.
        high : float
            Compress the color range at the high end. This is a multiple of the data
            range to extend above the maximum; good values usually in [0, 1],
            defaults to 0.
        axis : {axis}, default 0
            Apply to each column (``axis=0`` or ``'index'``), to each row
            (``axis=1`` or ``'columns'``), or to the entire DataFrame at once
            with ``axis=None``.
        subset : label, array-like, IndexSlice, optional
            A valid 2d input to `DataFrame.loc[<subset>]`, or, in the case of a 1d input
            or single key, to `DataFrame.loc[:, <subset>]` where the columns are
            prioritised, to limit ``data`` to *before* applying the function.
        text_color_threshold : float or int
            {text_threshold}
            Luminance threshold for determining text color in [0, 1]. Facilitates text
            visibility across varying background colors. All text is dark if 0, and
            light if 1, defaults to 0.408.
        vmin : float, optional
            Minimum data value that corresponds to colormap minimum value.
            If not specified the minimum value of the data (or gmap) will be used.

            .. versionadded:: 1.0.0

        vmax : float, optional
            Maximum data value that corresponds to colormap maximum value.
            If not specified the maximum value of the data (or gmap) will be used.

            .. versionadded:: 1.0.0

        gmap : array-like, optional
            Gradient map for determining the {name} colors. If not supplied
            will use the underlying data from rows, columns or frame. If given as an
            ndarray or list-like must be an identical shape to the underlying data
            considering ``axis`` and ``subset``. If given as DataFrame or Series must
            have same index and column labels considering ``axis`` and ``subset``.
            If supplied, ``vmin`` and ``vmax`` should be given relative to this
            gradient map.

            .. versionadded:: 1.3.0

        Returns
        -------
        self : Styler

        See Also
        --------
        Styler.{alt}_gradient: Color the {alt} in a gradient style.

        Notes
        -----
        When using ``low`` and ``high`` the range
        of the gradient, given by the data if ``gmap`` is not given or by ``gmap``,
        is extended at the low end effectively by
        `map.min - low * map.range` and at the high end by
        `map.max + high * map.range` before the colors are normalized and determined.

        If combining with ``vmin`` and ``vmax`` the `map.min`, `map.max` and
        `map.range` are replaced by values according to the values derived from
        ``vmin`` and ``vmax``.

        This method will preselect numeric columns and ignore non-numeric columns
        unless a ``gmap`` is supplied in which case no preselection occurs.

        Examples
        --------
        >>> df = pd.DataFrame(columns=["City", "Temp (c)", "Rain (mm)", "Wind (m/s)"],
        ...                   data=[["Stockholm", 21.6, 5.0, 3.2],
        ...                         ["Oslo", 22.4, 13.3, 3.1],
        ...                         ["Copenhagen", 24.5, 0.0, 6.7]])

        Shading the values column-wise, with ``axis=0``, preselecting numeric columns

        >>> df.style.{name}_gradient(axis=0)  # doctest: +SKIP

        .. figure:: ../../_static/style/{image_prefix}_ax0.png

        Shading all values collectively using ``axis=None``

        >>> df.style.{name}_gradient(axis=None)  # doctest: +SKIP

        .. figure:: ../../_static/style/{image_prefix}_axNone.png

        Compress the color map from the both ``low`` and ``high`` ends

        >>> df.style.{name}_gradient(axis=None, low=0.75, high=1.0)  # doctest: +SKIP

        .. figure:: ../../_static/style/{image_prefix}_axNone_lowhigh.png

        Manually setting ``vmin`` and ``vmax`` gradient thresholds

        >>> df.style.{name}_gradient(axis=None, vmin=6.7, vmax=21.6)  # doctest: +SKIP

        .. figure:: ../../_static/style/{image_prefix}_axNone_vminvmax.png

        Setting a ``gmap`` and applying to all columns with another ``cmap``

        >>> df.style.{name}_gradient(axis=0, gmap=df['Temp (c)'], cmap='YlOrRd')
        ...  # doctest: +SKIP

        .. figure:: ../../_static/style/{image_prefix}_gmap.png

        Setting the gradient map for a dataframe (i.e. ``axis=None``), we need to
        explicitly state ``subset`` to match the ``gmap`` shape

        >>> gmap = np.array([[1,2,3], [2,3,4], [3,4,5]])
        >>> df.style.{name}_gradient(axis=None, gmap=gmap,
        ...     cmap='YlOrRd', subset=['Temp (c)', 'Rain (mm)', 'Wind (m/s)']
        ... )  # doctest: +SKIP

        .. figure:: ../../_static/style/{image_prefix}_axNone_gmap.png
        """
        if subset is None and gmap is None:
            subset = self.data.select_dtypes(include=np.number).columns

        self.apply(
            _background_gradient,
            cmap=cmap,
            subset=subset,
            axis=axis,
            low=low,
            high=high,
            text_color_threshold=text_color_threshold,
            vmin=vmin,
            vmax=vmax,
            gmap=gmap,
        )
        return self

    @doc(
        background_gradient,
        name="text",
        alt="background",
        image_prefix="tg",
        axis="{0 or 'index', 1 or 'columns', None}",
        text_threshold="This argument is ignored (only used in `background_gradient`).",
    )
    def text_gradient(
        self,
        cmap="PuBu",
        low: float = 0,
        high: float = 0,
        axis: Axis | None = 0,
        subset: Subset | None = None,
        vmin: float | None = None,
        vmax: float | None = None,
        gmap: Sequence | None = None,
    ) -> Styler:
        if subset is None and gmap is None:
            subset = self.data.select_dtypes(include=np.number).columns

        return self.apply(
            _background_gradient,
            cmap=cmap,
            subset=subset,
            axis=axis,
            low=low,
            high=high,
            vmin=vmin,
            vmax=vmax,
            gmap=gmap,
            text_only=True,
        )

    def set_properties(self, subset: Subset | None = None, **kwargs) -> Styler:
        """
        Set defined CSS-properties to each ``<td>`` HTML element within the given
        subset.

        Parameters
        ----------
        subset : label, array-like, IndexSlice, optional
            A valid 2d input to `DataFrame.loc[<subset>]`, or, in the case of a 1d input
            or single key, to `DataFrame.loc[:, <subset>]` where the columns are
            prioritised, to limit ``data`` to *before* applying the function.
        **kwargs : dict
            A dictionary of property, value pairs to be set for each cell.

        Returns
        -------
        self : Styler

        Notes
        -----
        This is a convenience methods which wraps the :meth:`Styler.applymap` calling a
        function returning the CSS-properties independently of the data.

        Examples
        --------
        >>> df = pd.DataFrame(np.random.randn(10, 4))
        >>> df.style.set_properties(color="white", align="right")  # doctest: +SKIP
        >>> df.style.set_properties(**{'background-color': 'yellow'})  # doctest: +SKIP

        See `Table Visualization <../../user_guide/style.ipynb>`_ user guide for
        more details.
        """
        values = "".join([f"{p}: {v};" for p, v in kwargs.items()])
        return self.applymap(lambda x: values, subset=subset)

    def bar(
        self,
        subset: Subset | None = None,
        axis: Axis | None = 0,
        *,
        color="#d65f5f",
        width: float = 100,
        height: float = 100,
        align: str | float | int | Callable = "mid",
        vmin: float | None = None,
        vmax: float | None = None,
        props: str = "width: 10em;",
    ) -> Styler:
        """
        Draw bar chart in the cell backgrounds.

        .. versionchanged:: 1.4.0

        Parameters
        ----------
        subset : label, array-like, IndexSlice, optional
            A valid 2d input to `DataFrame.loc[<subset>]`, or, in the case of a 1d input
            or single key, to `DataFrame.loc[:, <subset>]` where the columns are
            prioritised, to limit ``data`` to *before* applying the function.
        axis : {0 or 'index', 1 or 'columns', None}, default 0
            Apply to each column (``axis=0`` or ``'index'``), to each row
            (``axis=1`` or ``'columns'``), or to the entire DataFrame at once
            with ``axis=None``.
        color : str or 2-tuple/list
            If a str is passed, the color is the same for both
            negative and positive numbers. If 2-tuple/list is used, the
            first element is the color_negative and the second is the
            color_positive (eg: ['#d65f5f', '#5fba7d']).
        width : float, default 100
            The percentage of the cell, measured from the left, in which to draw the
            bars, in [0, 100].
        height : float, default 100
            The percentage height of the bar in the cell, centrally aligned, in [0,100].

            .. versionadded:: 1.4.0
        align : str, int, float, callable, default 'mid'
            How to align the bars within the cells relative to a width adjusted center.
            If string must be one of:

            - 'left' : bars are drawn rightwards from the minimum data value.
            - 'right' : bars are drawn leftwards from the maximum data value.
            - 'zero' : a value of zero is located at the center of the cell.
            - 'mid' : a value of (max-min)/2 is located at the center of the cell,
              or if all values are negative (positive) the zero is
              aligned at the right (left) of the cell.
            - 'mean' : the mean value of the data is located at the center of the cell.

            If a float or integer is given this will indicate the center of the cell.

            If a callable should take a 1d or 2d array and return a scalar.

            .. versionchanged:: 1.4.0

        vmin : float, optional
            Minimum bar value, defining the left hand limit
            of the bar drawing range, lower values are clipped to `vmin`.
            When None (default): the minimum value of the data will be used.
        vmax : float, optional
            Maximum bar value, defining the right hand limit
            of the bar drawing range, higher values are clipped to `vmax`.
            When None (default): the maximum value of the data will be used.
        props : str, optional
            The base CSS of the cell that is extended to add the bar chart. Defaults to
            `"width: 10em;"`

            .. versionadded:: 1.4.0

        Returns
        -------
        self : Styler
        """
        if not (is_list_like(color)):
            color = [color, color]
        elif len(color) == 1:
            color = [color[0], color[0]]
        elif len(color) > 2:
            raise ValueError(
                "`color` must be string or a list-like "
                "of length 2: [`color_neg`, `color_pos`] "
                "(eg: color=['#d65f5f', '#5fba7d'])"
            )

        if not (0 <= width <= 100):
            raise ValueError(f"`width` must be a value in [0, 100], got {width}")
        elif not (0 <= height <= 100):
            raise ValueError(f"`height` must be a value in [0, 100], got {height}")

        if subset is None:
            subset = self.data.select_dtypes(include=np.number).columns

        self.apply(
            _bar,
            subset=subset,
            axis=axis,
            align=align,
            colors=color,
            width=width / 100,
            height=height / 100,
            vmin=vmin,
            vmax=vmax,
            base_css=props,
        )

        return self

    def highlight_null(
        self,
        null_color: str = "red",
        subset: Subset | None = None,
        props: str | None = None,
    ) -> Styler:
        """
        Highlight missing values with a style.

        Parameters
        ----------
        null_color : str, default 'red'
        subset : label, array-like, IndexSlice, optional
            A valid 2d input to `DataFrame.loc[<subset>]`, or, in the case of a 1d input
            or single key, to `DataFrame.loc[:, <subset>]` where the columns are
            prioritised, to limit ``data`` to *before* applying the function.

            .. versionadded:: 1.1.0

        props : str, default None
            CSS properties to use for highlighting. If ``props`` is given, ``color``
            is not used.

            .. versionadded:: 1.3.0

        Returns
        -------
        self : Styler

        See Also
        --------
        Styler.highlight_max: Highlight the maximum with a style.
        Styler.highlight_min: Highlight the minimum with a style.
        Styler.highlight_between: Highlight a defined range with a style.
        Styler.highlight_quantile: Highlight values defined by a quantile with a style.
        """

        def f(data: DataFrame, props: str) -> np.ndarray:
            return np.where(pd.isna(data).to_numpy(), props, "")

        if props is None:
            props = f"background-color: {null_color};"
        # error: Argument 1 to "apply" of "Styler" has incompatible type
        # "Callable[[DataFrame, str], ndarray]"; expected "Callable[..., Styler]"
        return self.apply(
            f, axis=None, subset=subset, props=props  # type: ignore[arg-type]
        )

    def highlight_max(
        self,
        subset: Subset | None = None,
        color: str = "yellow",
        axis: Axis | None = 0,
        props: str | None = None,
    ) -> Styler:
        """
        Highlight the maximum with a style.

        Parameters
        ----------
        subset : label, array-like, IndexSlice, optional
            A valid 2d input to `DataFrame.loc[<subset>]`, or, in the case of a 1d input
            or single key, to `DataFrame.loc[:, <subset>]` where the columns are
            prioritised, to limit ``data`` to *before* applying the function.
        color : str, default 'yellow'
            Background color to use for highlighting.
        axis : {0 or 'index', 1 or 'columns', None}, default 0
            Apply to each column (``axis=0`` or ``'index'``), to each row
            (``axis=1`` or ``'columns'``), or to the entire DataFrame at once
            with ``axis=None``.
        props : str, default None
            CSS properties to use for highlighting. If ``props`` is given, ``color``
            is not used.

            .. versionadded:: 1.3.0

        Returns
        -------
        self : Styler

        See Also
        --------
        Styler.highlight_null: Highlight missing values with a style.
        Styler.highlight_min: Highlight the minimum with a style.
        Styler.highlight_between: Highlight a defined range with a style.
        Styler.highlight_quantile: Highlight values defined by a quantile with a style.
        """

        def f(data: FrameOrSeries, props: str) -> np.ndarray:
            return np.where(data == np.nanmax(data.to_numpy()), props, "")

        if props is None:
            props = f"background-color: {color};"
        # error: Argument 1 to "apply" of "Styler" has incompatible type
        # "Callable[[FrameOrSeries, str], ndarray]"; expected "Callable[..., Styler]"
        return self.apply(
            f, axis=axis, subset=subset, props=props  # type: ignore[arg-type]
        )

    def highlight_min(
        self,
        subset: Subset | None = None,
        color: str = "yellow",
        axis: Axis | None = 0,
        props: str | None = None,
    ) -> Styler:
        """
        Highlight the minimum with a style.

        Parameters
        ----------
        subset : label, array-like, IndexSlice, optional
            A valid 2d input to `DataFrame.loc[<subset>]`, or, in the case of a 1d input
            or single key, to `DataFrame.loc[:, <subset>]` where the columns are
            prioritised, to limit ``data`` to *before* applying the function.
        color : str, default 'yellow'
            Background color to use for highlighting.
        axis : {0 or 'index', 1 or 'columns', None}, default 0
            Apply to each column (``axis=0`` or ``'index'``), to each row
            (``axis=1`` or ``'columns'``), or to the entire DataFrame at once
            with ``axis=None``.
        props : str, default None
            CSS properties to use for highlighting. If ``props`` is given, ``color``
            is not used.

            .. versionadded:: 1.3.0

        Returns
        -------
        self : Styler

        See Also
        --------
        Styler.highlight_null: Highlight missing values with a style.
        Styler.highlight_max: Highlight the maximum with a style.
        Styler.highlight_between: Highlight a defined range with a style.
        Styler.highlight_quantile: Highlight values defined by a quantile with a style.
        """

        def f(data: FrameOrSeries, props: str) -> np.ndarray:
            return np.where(data == np.nanmin(data.to_numpy()), props, "")

        if props is None:
            props = f"background-color: {color};"
        # error: Argument 1 to "apply" of "Styler" has incompatible type
        # "Callable[[FrameOrSeries, str], ndarray]"; expected "Callable[..., Styler]"
        return self.apply(
            f, axis=axis, subset=subset, props=props  # type: ignore[arg-type]
        )

    def highlight_between(
        self,
        subset: Subset | None = None,
        color: str = "yellow",
        axis: Axis | None = 0,
        left: Scalar | Sequence | None = None,
        right: Scalar | Sequence | None = None,
        inclusive: str = "both",
        props: str | None = None,
    ) -> Styler:
        """
        Highlight a defined range with a style.

        .. versionadded:: 1.3.0

        Parameters
        ----------
        subset : label, array-like, IndexSlice, optional
            A valid 2d input to `DataFrame.loc[<subset>]`, or, in the case of a 1d input
            or single key, to `DataFrame.loc[:, <subset>]` where the columns are
            prioritised, to limit ``data`` to *before* applying the function.
        color : str, default 'yellow'
            Background color to use for highlighting.
        axis : {0 or 'index', 1 or 'columns', None}, default 0
            If ``left`` or ``right`` given as sequence, axis along which to apply those
            boundaries. See examples.
        left : scalar or datetime-like, or sequence or array-like, default None
            Left bound for defining the range.
        right : scalar or datetime-like, or sequence or array-like, default None
            Right bound for defining the range.
        inclusive : {'both', 'neither', 'left', 'right'}
            Identify whether bounds are closed or open.
        props : str, default None
            CSS properties to use for highlighting. If ``props`` is given, ``color``
            is not used.

        Returns
        -------
        self : Styler

        See Also
        --------
        Styler.highlight_null: Highlight missing values with a style.
        Styler.highlight_max: Highlight the maximum with a style.
        Styler.highlight_min: Highlight the minimum with a style.
        Styler.highlight_quantile: Highlight values defined by a quantile with a style.

        Notes
        -----
        If ``left`` is ``None`` only the right bound is applied.
        If ``right`` is ``None`` only the left bound is applied. If both are ``None``
        all values are highlighted.

        ``axis`` is only needed if ``left`` or ``right`` are provided as a sequence or
        an array-like object for aligning the shapes. If ``left`` and ``right`` are
        both scalars then all ``axis`` inputs will give the same result.

        This function only works with compatible ``dtypes``. For example a datetime-like
        region can only use equivalent datetime-like ``left`` and ``right`` arguments.
        Use ``subset`` to control regions which have multiple ``dtypes``.

        Examples
        --------
        Basic usage

        >>> df = pd.DataFrame({
        ...     'One': [1.2, 1.6, 1.5],
        ...     'Two': [2.9, 2.1, 2.5],
        ...     'Three': [3.1, 3.2, 3.8],
        ... })
        >>> df.style.highlight_between(left=2.1, right=2.9)  # doctest: +SKIP

        .. figure:: ../../_static/style/hbetw_basic.png

        Using a range input sequnce along an ``axis``, in this case setting a ``left``
        and ``right`` for each column individually

        >>> df.style.highlight_between(left=[1.4, 2.4, 3.4], right=[1.6, 2.6, 3.6],
        ...     axis=1, color="#fffd75")  # doctest: +SKIP

        .. figure:: ../../_static/style/hbetw_seq.png

        Using ``axis=None`` and providing the ``left`` argument as an array that
        matches the input DataFrame, with a constant ``right``

        >>> df.style.highlight_between(left=[[2,2,3],[2,2,3],[3,3,3]], right=3.5,
        ...     axis=None, color="#fffd75")  # doctest: +SKIP

        .. figure:: ../../_static/style/hbetw_axNone.png

        Using ``props`` instead of default background coloring

        >>> df.style.highlight_between(left=1.5, right=3.5,
        ...     props='font-weight:bold;color:#e83e8c')  # doctest: +SKIP

        .. figure:: ../../_static/style/hbetw_props.png
        """
        if props is None:
            props = f"background-color: {color};"
        return self.apply(
            _highlight_between,  # type: ignore[arg-type]
            axis=axis,
            subset=subset,
            props=props,
            left=left,
            right=right,
            inclusive=inclusive,
        )

    def highlight_quantile(
        self,
        subset: Subset | None = None,
        color: str = "yellow",
        axis: Axis | None = 0,
        q_left: float = 0.0,
        q_right: float = 1.0,
        interpolation: str = "linear",
        inclusive: str = "both",
        props: str | None = None,
    ) -> Styler:
        """
        Highlight values defined by a quantile with a style.

        .. versionadded:: 1.3.0

        Parameters
        ----------
        subset : label, array-like, IndexSlice, optional
            A valid 2d input to `DataFrame.loc[<subset>]`, or, in the case of a 1d input
            or single key, to `DataFrame.loc[:, <subset>]` where the columns are
            prioritised, to limit ``data`` to *before* applying the function.
        color : str, default 'yellow'
            Background color to use for highlighting
        axis : {0 or 'index', 1 or 'columns', None}, default 0
            Axis along which to determine and highlight quantiles. If ``None`` quantiles
            are measured over the entire DataFrame. See examples.
        q_left : float, default 0
            Left bound, in [0, q_right), for the target quantile range.
        q_right : float, default 1
            Right bound, in (q_left, 1], for the target quantile range.
        interpolation : {‘linear’, ‘lower’, ‘higher’, ‘midpoint’, ‘nearest’}
            Argument passed to ``Series.quantile`` or ``DataFrame.quantile`` for
            quantile estimation.
        inclusive : {'both', 'neither', 'left', 'right'}
            Identify whether quantile bounds are closed or open.
        props : str, default None
            CSS properties to use for highlighting. If ``props`` is given, ``color``
            is not used.

        Returns
        -------
        self : Styler

        See Also
        --------
        Styler.highlight_null: Highlight missing values with a style.
        Styler.highlight_max: Highlight the maximum with a style.
        Styler.highlight_min: Highlight the minimum with a style.
        Styler.highlight_between: Highlight a defined range with a style.

        Notes
        -----
        This function does not work with ``str`` dtypes.

        Examples
        --------
        Using ``axis=None`` and apply a quantile to all collective data

        >>> df = pd.DataFrame(np.arange(10).reshape(2,5) + 1)
        >>> df.style.highlight_quantile(axis=None, q_left=0.8, color="#fffd75")
        ...  # doctest: +SKIP

        .. figure:: ../../_static/style/hq_axNone.png

        Or highlight quantiles row-wise or column-wise, in this case by row-wise

        >>> df.style.highlight_quantile(axis=1, q_left=0.8, color="#fffd75")
        ...  # doctest: +SKIP

        .. figure:: ../../_static/style/hq_ax1.png

        Use ``props`` instead of default background coloring

        >>> df.style.highlight_quantile(axis=None, q_left=0.2, q_right=0.8,
        ...     props='font-weight:bold;color:#e83e8c')  # doctest: +SKIP

        .. figure:: ../../_static/style/hq_props.png
        """
        subset_ = slice(None) if subset is None else subset
        subset_ = non_reducing_slice(subset_)
        data = self.data.loc[subset_]

        # after quantile is found along axis, e.g. along rows,
        # applying the calculated quantile to alternate axis, e.g. to each column
        kwargs = {"q": [q_left, q_right], "interpolation": interpolation}
        if axis in [0, "index"]:
            q = data.quantile(axis=axis, numeric_only=False, **kwargs)
            axis_apply: int | None = 1
        elif axis in [1, "columns"]:
            q = data.quantile(axis=axis, numeric_only=False, **kwargs)
            axis_apply = 0
        else:  # axis is None
            q = Series(data.to_numpy().ravel()).quantile(**kwargs)
            axis_apply = None

        if props is None:
            props = f"background-color: {color};"
        return self.apply(
            _highlight_between,  # type: ignore[arg-type]
            axis=axis_apply,
            subset=subset,
            props=props,
            left=q.iloc[0],
            right=q.iloc[1],
            inclusive=inclusive,
        )

    @classmethod
    def from_custom_template(
        cls, searchpath, html_table: str | None = None, html_style: str | None = None
    ):
        """
        Factory function for creating a subclass of ``Styler``.

        Uses custom templates and Jinja environment.

        .. versionchanged:: 1.3.0

        Parameters
        ----------
        searchpath : str or list
            Path or paths of directories containing the templates.
        html_table : str
            Name of your custom template to replace the html_table template.

            .. versionadded:: 1.3.0

        html_style : str
            Name of your custom template to replace the html_style template.

            .. versionadded:: 1.3.0

        Returns
        -------
        MyStyler : subclass of Styler
            Has the correct ``env``,``template_html``, ``template_html_table`` and
            ``template_html_style`` class attributes set.
        """
        loader = jinja2.ChoiceLoader([jinja2.FileSystemLoader(searchpath), cls.loader])

        # mypy doesn't like dynamically-defined classes
        # error: Variable "cls" is not valid as a type
        # error: Invalid base class "cls"
        class MyStyler(cls):  # type:ignore[valid-type,misc]
            env = jinja2.Environment(loader=loader)
            if html_table:
                template_html_table = env.get_template(html_table)
            if html_style:
                template_html_style = env.get_template(html_style)

        return MyStyler

    def pipe(self, func: Callable, *args, **kwargs):
        """
        Apply ``func(self, *args, **kwargs)``, and return the result.

        Parameters
        ----------
        func : function
            Function to apply to the Styler.  Alternatively, a
            ``(callable, keyword)`` tuple where ``keyword`` is a string
            indicating the keyword of ``callable`` that expects the Styler.
        *args : optional
            Arguments passed to `func`.
        **kwargs : optional
            A dictionary of keyword arguments passed into ``func``.

        Returns
        -------
        object :
            The value returned by ``func``.

        See Also
        --------
        DataFrame.pipe : Analogous method for DataFrame.
        Styler.apply : Apply a CSS-styling function column-wise, row-wise, or
            table-wise.

        Notes
        -----
        Like :meth:`DataFrame.pipe`, this method can simplify the
        application of several user-defined functions to a styler.  Instead
        of writing:

        .. code-block:: python

            f(g(df.style.set_precision(3), arg1=a), arg2=b, arg3=c)

        users can write:

        .. code-block:: python

            (df.style.set_precision(3)
               .pipe(g, arg1=a)
               .pipe(f, arg2=b, arg3=c))

        In particular, this allows users to define functions that take a
        styler object, along with other parameters, and return the styler after
        making styling changes (such as calling :meth:`Styler.apply` or
        :meth:`Styler.set_properties`).  Using ``.pipe``, these user-defined
        style "transformations" can be interleaved with calls to the built-in
        Styler interface.

        Examples
        --------
        >>> def format_conversion(styler):
        ...     return (styler.set_properties(**{'text-align': 'right'})
        ...                   .format({'conversion': '{:.1%}'}))

        The user-defined ``format_conversion`` function above can be called
        within a sequence of other style modifications:

        >>> df = pd.DataFrame({'trial': list(range(5)),
        ...                    'conversion': [0.75, 0.85, np.nan, 0.7, 0.72]})
        >>> (df.style
        ...    .highlight_min(subset=['conversion'], color='yellow')
        ...    .pipe(format_conversion)
        ...    .set_caption("Results with minimum conversion highlighted."))
        ...  # doctest: +SKIP

        .. figure:: ../../_static/style/df_pipe.png
        """
        return com.pipe(self, func, *args, **kwargs)


def _validate_apply_axis_arg(
    arg: FrameOrSeries | Sequence | np.ndarray,
    arg_name: str,
    dtype: Any | None,
    data: FrameOrSeries,
) -> np.ndarray:
    """
    For the apply-type methods, ``axis=None`` creates ``data`` as DataFrame, and for
    ``axis=[1,0]`` it creates a Series. Where ``arg`` is expected as an element
    of some operator with ``data`` we must make sure that the two are compatible shapes,
    or raise.

    Parameters
    ----------
    arg : sequence, Series or DataFrame
        the user input arg
    arg_name : string
        name of the arg for use in error messages
    dtype : numpy dtype, optional
        forced numpy dtype if given
    data : Series or DataFrame
        underling subset of Styler data on which operations are performed

    Returns
    -------
    ndarray
    """
    dtype = {"dtype": dtype} if dtype else {}
    # raise if input is wrong for axis:
    if isinstance(arg, Series) and isinstance(data, DataFrame):
        raise ValueError(
            f"'{arg_name}' is a Series but underlying data for operations "
            f"is a DataFrame since 'axis=None'"
        )
    elif isinstance(arg, DataFrame) and isinstance(data, Series):
        raise ValueError(
            f"'{arg_name}' is a DataFrame but underlying data for "
            f"operations is a Series with 'axis in [0,1]'"
        )
    elif isinstance(arg, (Series, DataFrame)):  # align indx / cols to data
        arg = arg.reindex_like(data, method=None).to_numpy(**dtype)
    else:
        arg = np.asarray(arg, **dtype)
        assert isinstance(arg, np.ndarray)  # mypy requirement
        if arg.shape != data.shape:  # check valid input
            raise ValueError(
                f"supplied '{arg_name}' is not correct shape for data over "
                f"selected 'axis': got {arg.shape}, "
                f"expected {data.shape}"
            )
    return arg


def _background_gradient(
    data,
    cmap="PuBu",
    low: float = 0,
    high: float = 0,
    text_color_threshold: float = 0.408,
    vmin: float | None = None,
    vmax: float | None = None,
    gmap: Sequence | np.ndarray | FrameOrSeries | None = None,
    text_only: bool = False,
):
    """
    Color background in a range according to the data or a gradient map
    """
    if gmap is None:  # the data is used the gmap
        gmap = data.to_numpy(dtype=float)
    else:  # else validate gmap against the underlying data
        gmap = _validate_apply_axis_arg(gmap, "gmap", float, data)

    with _mpl(Styler.background_gradient) as (plt, colors):
        smin = np.nanmin(gmap) if vmin is None else vmin
        smax = np.nanmax(gmap) if vmax is None else vmax
        rng = smax - smin
        # extend lower / upper bounds, compresses color range
        norm = colors.Normalize(smin - (rng * low), smax + (rng * high))
        rgbas = plt.cm.get_cmap(cmap)(norm(gmap))

        def relative_luminance(rgba) -> float:
            """
            Calculate relative luminance of a color.

            The calculation adheres to the W3C standards
            (https://www.w3.org/WAI/GL/wiki/Relative_luminance)

            Parameters
            ----------
            color : rgb or rgba tuple

            Returns
            -------
            float
                The relative luminance as a value from 0 to 1
            """
            r, g, b = (
                x / 12.92 if x <= 0.04045 else ((x + 0.055) / 1.055) ** 2.4
                for x in rgba[:3]
            )
            return 0.2126 * r + 0.7152 * g + 0.0722 * b

        def css(rgba, text_only) -> str:
            if not text_only:
                dark = relative_luminance(rgba) < text_color_threshold
                text_color = "#f1f1f1" if dark else "#000000"
                return f"background-color: {colors.rgb2hex(rgba)};color: {text_color};"
            else:
                return f"color: {colors.rgb2hex(rgba)};"

        if data.ndim == 1:
            return [css(rgba, text_only) for rgba in rgbas]
        else:
            return DataFrame(
                [[css(rgba, text_only) for rgba in row] for row in rgbas],
                index=data.index,
                columns=data.columns,
            )


def _highlight_between(
    data: FrameOrSeries,
    props: str,
    left: Scalar | Sequence | np.ndarray | FrameOrSeries | None = None,
    right: Scalar | Sequence | np.ndarray | FrameOrSeries | None = None,
    inclusive: bool | str = True,
) -> np.ndarray:
    """
    Return an array of css props based on condition of data values within given range.
    """
    if np.iterable(left) and not isinstance(left, str):
        left = _validate_apply_axis_arg(
            left, "left", None, data  # type: ignore[arg-type]
        )

    if np.iterable(right) and not isinstance(right, str):
        right = _validate_apply_axis_arg(
            right, "right", None, data  # type: ignore[arg-type]
        )

    # get ops with correct boundary attribution
    if inclusive == "both":
        ops = (operator.ge, operator.le)
    elif inclusive == "neither":
        ops = (operator.gt, operator.lt)
    elif inclusive == "left":
        ops = (operator.ge, operator.lt)
    elif inclusive == "right":
        ops = (operator.gt, operator.le)
    else:
        raise ValueError(
            f"'inclusive' values can be 'both', 'left', 'right', or 'neither' "
            f"got {inclusive}"
        )

    g_left = (
        ops[0](data, left)
        if left is not None
        else np.full(data.shape, True, dtype=bool)
    )
    l_right = (
        ops[1](data, right)
        if right is not None
        else np.full(data.shape, True, dtype=bool)
    )
    return np.where(g_left & l_right, props, "")


def _bar(
    data: FrameOrSeries,
    align: str | float | int | Callable,
    colors: list[str],
    width: float,
    height: float,
    vmin: float | None,
    vmax: float | None,
    base_css: str,
):
    """
    Draw bar chart in data cells using HTML CSS linear gradient.

    Parameters
    ----------
    data : Series or DataFrame
        Underling subset of Styler data on which operations are performed.
    align : str in {"left", "right", "mid", "zero", "mean"}, int, float, callable
        Method for how bars are structured or scalar value of centre point.
    colors : list-like of str
        Two listed colors as string in valid CSS.
    width : float in [0,1]
        The percentage of the cell, measured from left, where drawn bars will reside.
    height : float in [0,1]
        The percentage of the cell's height where drawn bars will reside, centrally
        aligned.
    vmin : float, optional
        Overwrite the minimum value of the window.
    vmax : float, optional
        Overwrite the maximum value of the window.
    base_css : str
        Additional CSS that is included in the cell before bars are drawn.
    """

    def css_bar(start: float, end: float, color: str) -> str:
        """
        Generate CSS code to draw a bar from start to end in a table cell.

        Uses linear-gradient.

        Parameters
        ----------
        start : float
            Relative positional start of bar coloring in [0,1]
        end : float
            Relative positional end of the bar coloring in [0,1]
        color : str
            CSS valid color to apply.

        Returns
        -------
        str : The CSS applicable to the cell.

        Notes
        -----
        Uses ``base_css`` from outer scope.
        """
        cell_css = base_css
        if end > start:
            cell_css += "background: linear-gradient(90deg,"
            if start > 0:
                cell_css += f" transparent {start*100:.1f}%, {color} {start*100:.1f}%,"
            cell_css += f" {color} {end*100:.1f}%, transparent {end*100:.1f}%)"
        return cell_css

    def css_calc(x, left: float, right: float, align: str):
        """
        Return the correct CSS for bar placement based on calculated values.

        Parameters
        ----------
        x : float
            Value which determines the bar placement.
        left : float
            Value marking the left side of calculation, usually minimum of data.
        right : float
            Value marking the right side of the calculation, usually maximum of data
            (left < right).
        align : {"left", "right", "zero", "mid"}
            How the bars will be positioned.
            "left", "right", "zero" can be used with any values for ``left``, ``right``.
            "mid" can only be used where ``left <= 0`` and ``right >= 0``.
            "zero" is used to specify a center when all values ``x``, ``left``,
            ``right`` are translated, e.g. by say a mean or median.

        Returns
        -------
        str : Resultant CSS with linear gradient.

        Notes
        -----
        Uses ``colors``, ``width`` and ``height`` from outer scope.
        """
        if pd.isna(x):
            return base_css

        color = colors[0] if x < 0 else colors[1]
        x = left if x < left else x
        x = right if x > right else x  # trim data if outside of the window

        start: float = 0
        end: float = 1

        if align == "left":
            # all proportions are measured from the left side between left and right
            end = (x - left) / (right - left)

        elif align == "right":
            # all proportions are measured from the right side between left and right
            start = (x - left) / (right - left)

        else:
            z_frac: float = 0.5  # location of zero based on the left-right range
            if align == "zero":
                # all proportions are measured from the center at zero
                limit: float = max(abs(left), abs(right))
                left, right = -limit, limit
            elif align == "mid":
                # bars drawn from zero either leftwards or rightwards with center at mid
                mid: float = (left + right) / 2
                z_frac = (
                    -mid / (right - left) + 0.5 if mid < 0 else -left / (right - left)
                )

            if x < 0:
                start, end = (x - left) / (right - left), z_frac
            else:
                start, end = z_frac, (x - left) / (right - left)

        ret = css_bar(start * width, end * width, color)
        if height < 1 and "background: linear-gradient(" in ret:
            return (
                ret + f" no-repeat center; background-size: 100% {height * 100:.1f}%;"
            )
        else:
            return ret

    values = data.to_numpy()
    left = np.nanmin(values) if vmin is None else vmin
    right = np.nanmax(values) if vmax is None else vmax
    z: float = 0  # adjustment to translate data

    if align == "mid":
        if left >= 0:  # "mid" is documented to act as "left" if all values positive
            align, left = "left", 0 if vmin is None else vmin
        elif right <= 0:  # "mid" is documented to act as "right" if all values negative
            align, right = "right", 0 if vmax is None else vmax
    elif align == "mean":
        z, align = np.nanmean(values), "zero"
    elif callable(align):
        z, align = align(values), "zero"
    elif isinstance(align, (float, int)):
        z, align = float(align), "zero"
    elif not (align == "left" or align == "right" or align == "zero"):
        raise ValueError(
            "`align` should be in {'left', 'right', 'mid', 'mean', 'zero'} or be a "
            "value defining the center line or a callable that returns a float"
        )

    assert isinstance(align, str)  # mypy: should now be in [left, right, mid, zero]
    if data.ndim == 1:
        return [css_calc(x - z, left - z, right - z, align) for x in values]
    else:
        return DataFrame(
            [
                [css_calc(x - z, left - z, right - z, align) for x in row]
                for row in values
            ],
            index=data.index,
            columns=data.columns,
        )<|MERGE_RESOLUTION|>--- conflicted
+++ resolved
@@ -973,11 +973,7 @@
         >>> df = pd.DataFrame([[1]])
         >>> css = pd.DataFrame([["other-class"]])
         >>> s = Styler(df, uuid="_", cell_ids=False).set_td_classes(css)
-<<<<<<< HEAD
-        >>> s.hide_index().to_html()
-=======
-        >>> s.hide_index().render()  # doctest: +SKIP
->>>>>>> a5f8c9a0
+        >>> s.hide_index().to_html()  # doctest: +SKIP
         '<style type="text/css"></style>'
         '<table id="T__">'
         '  <thead>'
