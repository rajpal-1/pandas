from __future__ import annotations

from collections import defaultdict
from copy import copy
import csv
import datetime
from enum import Enum
import itertools
from typing import (
    Any,
    Callable,
    DefaultDict,
    Hashable,
    Iterable,
    Mapping,
    Sequence,
    cast,
    final,
    overload,
)
import warnings

import numpy as np

import pandas._libs.lib as lib
import pandas._libs.ops as libops
import pandas._libs.parsers as parsers
from pandas._libs.parsers import STR_NA_VALUES
from pandas._libs.tslibs import parsing
from pandas._typing import (
    ArrayLike,
    DtypeArg,
    FilePath,
    ReadCsvBuffer,
)
from pandas.errors import (
    ParserError,
    ParserWarning,
)
from pandas.util._exceptions import find_stack_level

from pandas.core.dtypes.cast import astype_nansafe
from pandas.core.dtypes.common import (
    ensure_object,
    ensure_str,
    is_bool_dtype,
    is_categorical_dtype,
    is_dict_like,
    is_dtype_equal,
    is_extension_array_dtype,
    is_integer,
    is_integer_dtype,
    is_list_like,
    is_object_dtype,
    is_scalar,
    is_string_dtype,
    pandas_dtype,
)
from pandas.core.dtypes.dtypes import CategoricalDtype
from pandas.core.dtypes.missing import isna

from pandas import DataFrame
from pandas.core import algorithms
from pandas.core.arrays import Categorical
from pandas.core.indexes.api import (
    Index,
    MultiIndex,
    ensure_index_from_sequences,
)
from pandas.core.series import Series
from pandas.core.tools import datetimes as tools

from pandas.io.common import (
    IOHandles,
    get_handle,
)
from pandas.io.date_converters import generic_parser

parser_defaults = {
    "delimiter": None,
    "escapechar": None,
    "quotechar": '"',
    "quoting": csv.QUOTE_MINIMAL,
    "doublequote": True,
    "skipinitialspace": False,
    "lineterminator": None,
    "header": "infer",
    "index_col": None,
    "names": None,
    "prefix": None,
    "skiprows": None,
    "skipfooter": 0,
    "nrows": None,
    "na_values": None,
    "keep_default_na": True,
    "true_values": None,
    "false_values": None,
    "converters": None,
    "dtype": None,
    "cache_dates": True,
    "thousands": None,
    "comment": None,
    "decimal": ".",
    # 'engine': 'c',
    "parse_dates": False,
    "keep_date_col": False,
    "dayfirst": False,
    "date_parser": None,
    "usecols": None,
    # 'iterator': False,
    "chunksize": None,
    "verbose": False,
    "encoding": None,
    "squeeze": None,
    "compression": None,
    "mangle_dupe_cols": True,
    "infer_datetime_format": False,
    "skip_blank_lines": True,
    "encoding_errors": "strict",
    "on_bad_lines": "error",
    "error_bad_lines": None,
    "warn_bad_lines": None,
}


class ParserBase:
    class BadLineHandleMethod(Enum):
        ERROR = 0
        WARN = 1
        SKIP = 2

    _implicit_index: bool = False
    _first_chunk: bool

    def __init__(self, kwds):

        self.names = kwds.get("names")
        self.orig_names: list | None = None
        self.prefix = kwds.pop("prefix", None)

        self.index_col = kwds.get("index_col", None)
        self.unnamed_cols: set = set()
        self.index_names: list | None = None
        self.col_names = None

        self.parse_dates = _validate_parse_dates_arg(kwds.pop("parse_dates", False))
        self._parse_date_cols: Iterable = []
        self.date_parser = kwds.pop("date_parser", None)
        self.dayfirst = kwds.pop("dayfirst", False)
        self.keep_date_col = kwds.pop("keep_date_col", False)

        self.na_values = kwds.get("na_values")
        self.na_fvalues = kwds.get("na_fvalues")
        self.na_filter = kwds.get("na_filter", False)
        self.keep_default_na = kwds.get("keep_default_na", True)

        self.dtype = copy(kwds.get("dtype", None))

        self.true_values = kwds.get("true_values")
        self.false_values = kwds.get("false_values")
        self.mangle_dupe_cols = kwds.get("mangle_dupe_cols", True)
        self.infer_datetime_format = kwds.pop("infer_datetime_format", False)
        self.cache_dates = kwds.pop("cache_dates", True)

        self._date_conv = _make_date_converter(
            date_parser=self.date_parser,
            dayfirst=self.dayfirst,
            infer_datetime_format=self.infer_datetime_format,
            cache_dates=self.cache_dates,
        )

        # validate header options for mi
        self.header = kwds.get("header")
        if isinstance(self.header, (list, tuple, np.ndarray)):
            if not all(map(is_integer, self.header)):
                raise ValueError("header must be integer or list of integers")
            if any(i < 0 for i in self.header):
                raise ValueError(
                    "cannot specify multi-index header with negative integers"
                )
            if kwds.get("usecols"):
                raise ValueError(
                    "cannot specify usecols when specifying a multi-index header"
                )
            if kwds.get("names"):
                raise ValueError(
                    "cannot specify names when specifying a multi-index header"
                )

            # validate index_col that only contains integers
            if self.index_col is not None:
                is_sequence = isinstance(self.index_col, (list, tuple, np.ndarray))
                if not (
                    is_sequence
                    and all(map(is_integer, self.index_col))
                    or is_integer(self.index_col)
                ):
                    raise ValueError(
                        "index_col must only contain row numbers "
                        "when specifying a multi-index header"
                    )
        elif self.header is not None:
            # GH 27394
            if self.prefix is not None:
                raise ValueError(
                    "Argument prefix must be None if argument header is not None"
                )
            # GH 16338
            elif not is_integer(self.header):
                raise ValueError("header must be integer or list of integers")
            # GH 27779
            elif self.header < 0:
                raise ValueError(
                    "Passing negative integer to header is invalid. "
                    "For no header, use header=None instead"
                )

        self._name_processed = False

        self._first_chunk = True

        self.usecols, self.usecols_dtype = self._validate_usecols_arg(kwds["usecols"])

        self.handles: IOHandles[str] | None = None

        # Fallback to error to pass a sketchy test(test_override_set_noconvert_columns)
        # Normally, this arg would get pre-processed earlier on
        self.on_bad_lines = kwds.get("on_bad_lines", self.BadLineHandleMethod.ERROR)

    def _open_handles(
        self,
        src: FilePath | ReadCsvBuffer[bytes] | ReadCsvBuffer[str],
        kwds: dict[str, Any],
    ) -> None:
        """
        Let the readers open IOHandles after they are done with their potential raises.
        """
        self.handles = get_handle(
            src,
            "r",
            encoding=kwds.get("encoding", None),
            compression=kwds.get("compression", None),
            memory_map=kwds.get("memory_map", False),
            storage_options=kwds.get("storage_options", None),
            errors=kwds.get("encoding_errors", "strict"),
        )

<<<<<<< HEAD
    def _validate_parse_dates_presence(self, columns: Sequence[Hashable]) -> None:
=======
    def _validate_parse_dates_presence(self, columns: list[str]) -> Iterable:
>>>>>>> 040f2364
        """
        Check if parse_dates are in columns.

        If user has provided names for parse_dates, check if those columns
        are available.

        Parameters
        ----------
        columns : list
            List of names of the dataframe.

        Returns
        -------
        The names of the columns which will get parsed later if a dict or list
        is given as specification.

        Raises
        ------
        ValueError
            If column to parse_date is not in dataframe.

        """
        cols_needed: Iterable
        if is_dict_like(self.parse_dates):
            cols_needed = itertools.chain(*self.parse_dates.values())
        elif is_list_like(self.parse_dates):
            # a column in parse_dates could be represented
            # ColReference = Union[int, str]
            # DateGroups = List[ColReference]
            # ParseDates = Union[DateGroups, List[DateGroups],
            #     Dict[ColReference, DateGroups]]
            cols_needed = itertools.chain.from_iterable(
                col if is_list_like(col) and not isinstance(col, tuple) else [col]
                for col in self.parse_dates
            )
        else:
            cols_needed = []

        cols_needed = list(cols_needed)

        # get only columns that are references using names (str), not by index
        missing_cols = ", ".join(
            sorted(
                {
                    col
                    for col in cols_needed
                    if isinstance(col, str) and col not in columns
                }
            )
        )
        if missing_cols:
            raise ValueError(
                f"Missing column provided to 'parse_dates': '{missing_cols}'"
            )
        # Convert positions to actual column names
        return [
            col if (isinstance(col, str) or col in columns) else columns[col]
            for col in cols_needed
        ]

    def close(self):
        if self.handles is not None:
            self.handles.close()

    @final
    @property
    def _has_complex_date_col(self) -> bool:
        return isinstance(self.parse_dates, dict) or (
            isinstance(self.parse_dates, list)
            and len(self.parse_dates) > 0
            and isinstance(self.parse_dates[0], list)
        )

    @final
    def _should_parse_dates(self, i: int) -> bool:
        if isinstance(self.parse_dates, bool):
            return self.parse_dates
        else:
            if self.index_names is not None:
                name = self.index_names[i]
            else:
                name = None
            j = i if self.index_col is None else self.index_col[i]

            if is_scalar(self.parse_dates):
                return (j == self.parse_dates) or (
                    name is not None and name == self.parse_dates
                )
            else:
                return (j in self.parse_dates) or (
                    name is not None and name in self.parse_dates
                )

    @final
    def _extract_multi_indexer_columns(
        self,
        header,
        index_names: list | None,
        passed_names: bool = False,
    ):
        """
        Extract and return the names, index_names, col_names if the column
        names are a MultiIndex.

        Parameters
        ----------
        header: list of lists
            The header rows
        index_names: list, optional
            The names of the future index
        passed_names: bool, default False
            A flag specifying if names where passed

        """
        if len(header) < 2:
            return header[0], index_names, None, passed_names

        # the names are the tuples of the header that are not the index cols
        # 0 is the name of the index, assuming index_col is a list of column
        # numbers
        ic = self.index_col
        if ic is None:
            ic = []

        if not isinstance(ic, (list, tuple, np.ndarray)):
            ic = [ic]
        sic = set(ic)

        # clean the index_names
        index_names = header.pop(-1)
        index_names, _, _ = self._clean_index_names(
            index_names, self.index_col, self.unnamed_cols
        )

        # extract the columns
        field_count = len(header[0])

        # check if header lengths are equal
        if not all(len(header_iter) == field_count for header_iter in header[1:]):
            raise ParserError("Header rows must have an equal number of columns.")

        def extract(r):
            return tuple(r[i] for i in range(field_count) if i not in sic)

        columns = list(zip(*(extract(r) for r in header)))
        names = ic + columns

        # If we find unnamed columns all in a single
        # level, then our header was too long.
        for n in range(len(columns[0])):
            if all(ensure_str(col[n]) in self.unnamed_cols for col in columns):
                header = ",".join([str(x) for x in self.header])
                raise ParserError(
                    f"Passed header=[{header}] are too many rows "
                    "for this multi_index of columns"
                )

        # Clean the column names (if we have an index_col).
        if len(ic):
            col_names = [
                r[0] if ((r[0] is not None) and r[0] not in self.unnamed_cols) else None
                for r in header
            ]
        else:
            col_names = [None] * len(header)

        passed_names = True

        return names, index_names, col_names, passed_names

    @final
    def _maybe_dedup_names(self, names: Sequence[Hashable]) -> Sequence[Hashable]:
        # see gh-7160 and gh-9424: this helps to provide
        # immediate alleviation of the duplicate names
        # issue and appears to be satisfactory to users,
        # but ultimately, not needing to butcher the names
        # would be nice!
        if self.mangle_dupe_cols:
            names = list(names)  # so we can index
            counts: DefaultDict[Hashable, int] = defaultdict(int)
            is_potential_mi = _is_potential_multi_index(names, self.index_col)

            for i, col in enumerate(names):
                cur_count = counts[col]

                while cur_count > 0:
                    counts[col] = cur_count + 1

                    if is_potential_mi:
                        # for mypy
                        assert isinstance(col, tuple)
                        col = col[:-1] + (f"{col[-1]}.{cur_count}",)
                    else:
                        col = f"{col}.{cur_count}"
                    cur_count = counts[col]

                names[i] = col
                counts[col] = cur_count + 1

        return names

    @final
    def _maybe_make_multi_index_columns(self, columns, col_names=None):
        # possibly create a column mi here
        if _is_potential_multi_index(columns):
            columns = MultiIndex.from_tuples(columns, names=col_names)
        return columns

    @final
    def _make_index(self, data, alldata, columns, indexnamerow=False):
        if not is_index_col(self.index_col) or not self.index_col:
            index = None

        elif not self._has_complex_date_col:
            index = self._get_simple_index(alldata, columns)
            index = self._agg_index(index)
        elif self._has_complex_date_col:
            if not self._name_processed:
                (self.index_names, _, self.index_col) = self._clean_index_names(
                    list(columns), self.index_col, self.unnamed_cols
                )
                self._name_processed = True
            index = self._get_complex_date_index(data, columns)
            index = self._agg_index(index, try_parse_dates=False)

        # add names for the index
        if indexnamerow:
            coffset = len(indexnamerow) - len(columns)
            assert index is not None
            index = index.set_names(indexnamerow[:coffset])

        # maybe create a mi on the columns
        columns = self._maybe_make_multi_index_columns(columns, self.col_names)

        return index, columns

    @final
    def _get_simple_index(self, data, columns):
        def ix(col):
            if not isinstance(col, str):
                return col
            raise ValueError(f"Index {col} invalid")

        to_remove = []
        index = []
        for idx in self.index_col:
            i = ix(idx)
            to_remove.append(i)
            index.append(data[i])

        # remove index items from content and columns, don't pop in
        # loop
        for i in sorted(to_remove, reverse=True):
            data.pop(i)
            if not self._implicit_index:
                columns.pop(i)

        return index

    @final
    def _get_complex_date_index(self, data, col_names):
        def _get_name(icol):
            if isinstance(icol, str):
                return icol

            if col_names is None:
                raise ValueError(f"Must supply column order to use {icol!s} as index")

            for i, c in enumerate(col_names):
                if i == icol:
                    return c

        to_remove = []
        index = []
        for idx in self.index_col:
            name = _get_name(idx)
            to_remove.append(name)
            index.append(data[name])

        # remove index items from content and columns, don't pop in
        # loop
        for c in sorted(to_remove, reverse=True):
            data.pop(c)
            col_names.remove(c)

        return index

    def _clean_mapping(self, mapping):
        """converts col numbers to names"""
        if not isinstance(mapping, dict):
            return mapping
        clean = {}
        for col, v in mapping.items():
            # for mypy
            assert self.orig_names is not None
            if isinstance(col, int) and col not in self.orig_names:
                col = self.orig_names[col]
            clean[col] = v
        return clean

    @final
    def _agg_index(self, index, try_parse_dates: bool = True) -> Index:
        arrays = []

        for i, arr in enumerate(index):

            if try_parse_dates and self._should_parse_dates(i):
                arr = self._date_conv(arr)

            if self.na_filter:
                col_na_values = self.na_values
                col_na_fvalues = self.na_fvalues
            else:
                col_na_values = set()
                col_na_fvalues = set()

            if isinstance(self.na_values, dict):
                assert self.index_names is not None
                col_name = self.index_names[i]
                if col_name is not None:
                    col_na_values, col_na_fvalues = _get_na_values(
                        col_name, self.na_values, self.na_fvalues, self.keep_default_na
                    )

            clean_dtypes = self._clean_mapping(self.dtype)

            cast_type = None
            if isinstance(clean_dtypes, dict) and self.index_names is not None:
                cast_type = clean_dtypes.get(self.index_names[i], None)

            try_num_bool = not (cast_type and is_string_dtype(cast_type))

            arr, _ = self._infer_types(
                arr, col_na_values | col_na_fvalues, try_num_bool
            )
            arrays.append(arr)

        names = self.index_names
        index = ensure_index_from_sequences(arrays, names)

        return index

    @final
    def _convert_to_ndarrays(
        self,
        dct: Mapping,
        na_values,
        na_fvalues,
        verbose: bool = False,
        converters=None,
        dtypes=None,
    ):
        result = {}
        for c, values in dct.items():
            conv_f = None if converters is None else converters.get(c, None)
            if isinstance(dtypes, dict):
                cast_type = dtypes.get(c, None)
            else:
                # single dtype or None
                cast_type = dtypes

            if self.na_filter:
                col_na_values, col_na_fvalues = _get_na_values(
                    c, na_values, na_fvalues, self.keep_default_na
                )
            else:
                col_na_values, col_na_fvalues = set(), set()

            if c in self._parse_date_cols:
                # GH#26203 Do not convert columns which get converted to dates
                # but replace nans to ensure to_datetime works
                mask = algorithms.isin(values, set(col_na_values) | col_na_fvalues)
                np.putmask(values, mask, np.nan)
                result[c] = values
                continue

            if conv_f is not None:
                # conv_f applied to data before inference
                if cast_type is not None:
                    warnings.warn(
                        (
                            "Both a converter and dtype were specified "
                            f"for column {c} - only the converter will be used."
                        ),
                        ParserWarning,
                        stacklevel=find_stack_level(),
                    )

                try:
                    values = lib.map_infer(values, conv_f)
                except ValueError:
                    # error: Argument 2 to "isin" has incompatible type "List[Any]";
                    # expected "Union[Union[ExtensionArray, ndarray], Index, Series]"
                    mask = algorithms.isin(
                        values, list(na_values)  # type: ignore[arg-type]
                    ).view(np.uint8)
                    values = lib.map_infer_mask(values, conv_f, mask)

                cvals, na_count = self._infer_types(
                    values, set(col_na_values) | col_na_fvalues, try_num_bool=False
                )
            else:
                is_ea = is_extension_array_dtype(cast_type)
                is_str_or_ea_dtype = is_ea or is_string_dtype(cast_type)
                # skip inference if specified dtype is object
                # or casting to an EA
                try_num_bool = not (cast_type and is_str_or_ea_dtype)

                # general type inference and conversion
                cvals, na_count = self._infer_types(
                    values, set(col_na_values) | col_na_fvalues, try_num_bool
                )

                # type specified in dtype param or cast_type is an EA
                if cast_type and (
                    not is_dtype_equal(cvals, cast_type)
                    or is_extension_array_dtype(cast_type)
                ):
                    if not is_ea and na_count > 0:
                        try:
                            if is_bool_dtype(cast_type):
                                raise ValueError(
                                    f"Bool column has NA values in column {c}"
                                )
                        except (AttributeError, TypeError):
                            # invalid input to is_bool_dtype
                            pass
                    cast_type = pandas_dtype(cast_type)
                    cvals = self._cast_types(cvals, cast_type, c)

            result[c] = cvals
            if verbose and na_count:
                print(f"Filled {na_count} NA values in column {c!s}")
        return result

    @final
    def _set_noconvert_dtype_columns(
        self, col_indices: list[int], names: Sequence[Hashable]
    ) -> set[int]:
        """
        Set the columns that should not undergo dtype conversions.

        Currently, any column that is involved with date parsing will not
        undergo such conversions. If usecols is specified, the positions of the columns
        not to cast is relative to the usecols not to all columns.

        Parameters
        ----------
        col_indices: The indices specifying order and positions of the columns
        names: The column names which order is corresponding with the order
               of col_indices

        Returns
        -------
        A set of integers containing the positions of the columns not to convert.
        """
        usecols: list[int] | list[str] | None
        noconvert_columns = set()
        if self.usecols_dtype == "integer":
            # A set of integers will be converted to a list in
            # the correct order every single time.
            usecols = sorted(self.usecols)
        elif callable(self.usecols) or self.usecols_dtype not in ("empty", None):
            # The names attribute should have the correct columns
            # in the proper order for indexing with parse_dates.
            usecols = col_indices
        else:
            # Usecols is empty.
            usecols = None

        def _set(x) -> int:
            if usecols is not None and is_integer(x):
                x = usecols[x]

            if not is_integer(x):
                x = col_indices[names.index(x)]

            return x

        if isinstance(self.parse_dates, list):
            for val in self.parse_dates:
                if isinstance(val, list):
                    for k in val:
                        noconvert_columns.add(_set(k))
                else:
                    noconvert_columns.add(_set(val))

        elif isinstance(self.parse_dates, dict):
            for val in self.parse_dates.values():
                if isinstance(val, list):
                    for k in val:
                        noconvert_columns.add(_set(k))
                else:
                    noconvert_columns.add(_set(val))

        elif self.parse_dates:
            if isinstance(self.index_col, list):
                for k in self.index_col:
                    noconvert_columns.add(_set(k))
            elif self.index_col is not None:
                noconvert_columns.add(_set(self.index_col))

        return noconvert_columns

    def _infer_types(self, values, na_values, try_num_bool=True):
        """
        Infer types of values, possibly casting

        Parameters
        ----------
        values : ndarray
        na_values : set
        try_num_bool : bool, default try
           try to cast values to numeric (first preference) or boolean

        Returns
        -------
        converted : ndarray
        na_count : int
        """
        na_count = 0
        if issubclass(values.dtype.type, (np.number, np.bool_)):
            # If our array has numeric dtype, we don't have to check for strings in isin
            na_values = np.array([val for val in na_values if not isinstance(val, str)])
            mask = algorithms.isin(values, na_values)
            na_count = mask.astype("uint8", copy=False).sum()
            if na_count > 0:
                if is_integer_dtype(values):
                    values = values.astype(np.float64)
                np.putmask(values, mask, np.nan)
            return values, na_count

        if try_num_bool and is_object_dtype(values.dtype):
            # exclude e.g DatetimeIndex here
            try:
                result, _ = lib.maybe_convert_numeric(values, na_values, False)
            except (ValueError, TypeError):
                # e.g. encountering datetime string gets ValueError
                #  TypeError can be raised in floatify
                result = values
                na_count = parsers.sanitize_objects(result, na_values)
            else:
                na_count = isna(result).sum()
        else:
            result = values
            if values.dtype == np.object_:
                na_count = parsers.sanitize_objects(values, na_values)

        if result.dtype == np.object_ and try_num_bool:
            result, _ = libops.maybe_convert_bool(
                np.asarray(values),
                true_values=self.true_values,
                false_values=self.false_values,
            )

        return result, na_count

    def _cast_types(self, values, cast_type, column):
        """
        Cast values to specified type

        Parameters
        ----------
        values : ndarray
        cast_type : string or np.dtype
           dtype to cast values to
        column : string
            column name - used only for error reporting

        Returns
        -------
        converted : ndarray
        """
        if is_categorical_dtype(cast_type):
            known_cats = (
                isinstance(cast_type, CategoricalDtype)
                and cast_type.categories is not None
            )

            if not is_object_dtype(values) and not known_cats:
                # TODO: this is for consistency with
                # c-parser which parses all categories
                # as strings

                values = astype_nansafe(values, np.dtype(str))

            cats = Index(values).unique().dropna()
            values = Categorical._from_inferred_categories(
                cats, cats.get_indexer(values), cast_type, true_values=self.true_values
            )

        # use the EA's implementation of casting
        elif is_extension_array_dtype(cast_type):
            # ensure cast_type is an actual dtype and not a string
            cast_type = pandas_dtype(cast_type)
            array_type = cast_type.construct_array_type()
            try:
                if is_bool_dtype(cast_type):
                    return array_type._from_sequence_of_strings(
                        values,
                        dtype=cast_type,
                        true_values=self.true_values,
                        false_values=self.false_values,
                    )
                else:
                    return array_type._from_sequence_of_strings(values, dtype=cast_type)
            except NotImplementedError as err:
                raise NotImplementedError(
                    f"Extension Array: {array_type} must implement "
                    "_from_sequence_of_strings in order to be used in parser methods"
                ) from err

        else:
            try:
                values = astype_nansafe(values, cast_type, copy=True, skipna=True)
            except ValueError as err:
                raise ValueError(
                    f"Unable to convert column {column} to type {cast_type}"
                ) from err
        return values

    @overload
    def _do_date_conversions(
        self,
        names: Index,
        data: DataFrame,
    ) -> tuple[Sequence[Hashable] | Index, DataFrame]:
        ...

    @overload
    def _do_date_conversions(
        self,
        names: Sequence[Hashable],
        data: Mapping[Hashable, ArrayLike],
    ) -> tuple[Sequence[Hashable], Mapping[Hashable, ArrayLike]]:
        ...

    def _do_date_conversions(
        self,
        names: Sequence[Hashable] | Index,
        data: Mapping[Hashable, ArrayLike] | DataFrame,
    ) -> tuple[Sequence[Hashable] | Index, Mapping[Hashable, ArrayLike] | DataFrame]:
        # returns data, columns

        if self.parse_dates is not None:
            data, names = _process_date_conversion(
                data,
                self._date_conv,
                self.parse_dates,
                self.index_col,
                self.index_names,
                names,
                keep_date_col=self.keep_date_col,
            )

        return names, data

    def _check_data_length(
        self,
        columns: Sequence[Hashable],
        data: Sequence[ArrayLike],
    ) -> None:
        """Checks if length of data is equal to length of column names.

        One set of trailing commas is allowed. self.index_col not False
        results in a ParserError previously when lengths do not match.

        Parameters
        ----------
        columns: list of column names
        data: list of array-likes containing the data column-wise.
        """
        if not self.index_col and len(columns) != len(data) and columns:
            if len(columns) == len(data) - 1 and np.all(
                (is_object_dtype(data[-1]) and data[-1] == "") | isna(data[-1])
            ):
                return
            warnings.warn(
                "Length of header or names does not match length of data. This leads "
                "to a loss of data with index_col=False.",
                ParserWarning,
                stacklevel=find_stack_level(),
            )

    def _evaluate_usecols(self, usecols, names):
        """
        Check whether or not the 'usecols' parameter
        is a callable.  If so, enumerates the 'names'
        parameter and returns a set of indices for
        each entry in 'names' that evaluates to True.
        If not a callable, returns 'usecols'.
        """
        if callable(usecols):
            return {i for i, name in enumerate(names) if usecols(name)}
        return usecols

    def _validate_usecols_names(self, usecols, names):
        """
        Validates that all usecols are present in a given
        list of names. If not, raise a ValueError that
        shows what usecols are missing.

        Parameters
        ----------
        usecols : iterable of usecols
            The columns to validate are present in names.
        names : iterable of names
            The column names to check against.

        Returns
        -------
        usecols : iterable of usecols
            The `usecols` parameter if the validation succeeds.

        Raises
        ------
        ValueError : Columns were missing. Error message will list them.
        """
        missing = [c for c in usecols if c not in names]
        if len(missing) > 0:
            raise ValueError(
                f"Usecols do not match columns, columns expected but not found: "
                f"{missing}"
            )

        return usecols

    def _validate_usecols_arg(self, usecols):
        """
        Validate the 'usecols' parameter.

        Checks whether or not the 'usecols' parameter contains all integers
        (column selection by index), strings (column by name) or is a callable.
        Raises a ValueError if that is not the case.

        Parameters
        ----------
        usecols : list-like, callable, or None
            List of columns to use when parsing or a callable that can be used
            to filter a list of table columns.

        Returns
        -------
        usecols_tuple : tuple
            A tuple of (verified_usecols, usecols_dtype).

            'verified_usecols' is either a set if an array-like is passed in or
            'usecols' if a callable or None is passed in.

            'usecols_dtype` is the inferred dtype of 'usecols' if an array-like
            is passed in or None if a callable or None is passed in.
        """
        msg = (
            "'usecols' must either be list-like of all strings, all unicode, "
            "all integers or a callable."
        )
        if usecols is not None:
            if callable(usecols):
                return usecols, None

            if not is_list_like(usecols):
                # see gh-20529
                #
                # Ensure it is iterable container but not string.
                raise ValueError(msg)

            usecols_dtype = lib.infer_dtype(usecols, skipna=False)

            if usecols_dtype not in ("empty", "integer", "string"):
                raise ValueError(msg)

            usecols = set(usecols)

            return usecols, usecols_dtype
        return usecols, None

    def _clean_index_names(self, columns, index_col, unnamed_cols):
        if not is_index_col(index_col):
            return None, columns, index_col

        columns = list(columns)

        # In case of no rows and multiindex columns we have to set index_names to
        # list of Nones GH#38292
        if not columns:
            return [None] * len(index_col), columns, index_col

        cp_cols = list(columns)
        index_names: list[str | int | None] = []

        # don't mutate
        index_col = list(index_col)

        for i, c in enumerate(index_col):
            if isinstance(c, str):
                index_names.append(c)
                for j, name in enumerate(cp_cols):
                    if name == c:
                        index_col[i] = j
                        columns.remove(name)
                        break
            else:
                name = cp_cols[c]
                columns.remove(name)
                index_names.append(name)

        # Only clean index names that were placeholders.
        for i, name in enumerate(index_names):
            if isinstance(name, str) and name in unnamed_cols:
                index_names[i] = None

        return index_names, columns, index_col

    def _get_empty_meta(
        self, columns, index_col, index_names, dtype: DtypeArg | None = None
    ):
        columns = list(columns)

        # Convert `dtype` to a defaultdict of some kind.
        # This will enable us to write `dtype[col_name]`
        # without worrying about KeyError issues later on.
        if not is_dict_like(dtype):
            # if dtype == None, default will be object.
            default_dtype = dtype or object
            # error: Argument 1 to "defaultdict" has incompatible type "Callable[[],
            # Union[ExtensionDtype, str, dtype[Any], Type[object], Dict[Hashable,
            # Union[ExtensionDtype, Union[str, dtype[Any]], Type[str], Type[float],
            # Type[int], Type[complex], Type[bool], Type[object]]]]]"; expected
            # "Optional[Callable[[], Union[ExtensionDtype, str, dtype[Any],
            # Type[object]]]]"
            # error: Incompatible return value type (got "Union[ExtensionDtype, str,
            # dtype[Any], Type[object], Dict[Hashable, Union[ExtensionDtype, Union[str,
            # dtype[Any]], Type[str], Type[float], Type[int], Type[complex], Type[bool],
            # Type[object]]]]", expected "Union[ExtensionDtype, str, dtype[Any],
            # Type[object]]")
            dtype = defaultdict(
                lambda: default_dtype  # type: ignore[arg-type, return-value]
            )
        else:
            dtype = cast(dict, dtype)
            dtype = defaultdict(
                lambda: object,
                {columns[k] if is_integer(k) else k: v for k, v in dtype.items()},
            )

        # Even though we have no data, the "index" of the empty DataFrame
        # could for example still be an empty MultiIndex. Thus, we need to
        # check whether we have any index columns specified, via either:
        #
        # 1) index_col (column indices)
        # 2) index_names (column names)
        #
        # Both must be non-null to ensure a successful construction. Otherwise,
        # we have to create a generic empty Index.
        if (index_col is None or index_col is False) or index_names is None:
            index = Index([])
        else:
            data = [Series([], dtype=dtype[name]) for name in index_names]
            index = ensure_index_from_sequences(data, names=index_names)
            index_col.sort()

            for i, n in enumerate(index_col):
                columns.pop(n - i)

        col_dict = {col_name: Series([], dtype=dtype[col_name]) for col_name in columns}

        return index, columns, col_dict


def _make_date_converter(
    date_parser=None, dayfirst=False, infer_datetime_format=False, cache_dates=True
):
    def converter(*date_cols):
        if date_parser is None:
            strs = parsing.concat_date_cols(date_cols)

            try:
                return tools.to_datetime(
                    ensure_object(strs),
                    utc=None,
                    dayfirst=dayfirst,
                    errors="ignore",
                    infer_datetime_format=infer_datetime_format,
                    cache=cache_dates,
                ).to_numpy()

            except ValueError:
                return tools.to_datetime(
                    parsing.try_parse_dates(strs, dayfirst=dayfirst), cache=cache_dates
                )
        else:
            try:
                result = tools.to_datetime(
                    date_parser(*date_cols), errors="ignore", cache=cache_dates
                )
                if isinstance(result, datetime.datetime):
                    raise Exception("scalar parser")
                return result
            except Exception:
                try:
                    return tools.to_datetime(
                        parsing.try_parse_dates(
                            parsing.concat_date_cols(date_cols),
                            parser=date_parser,
                            dayfirst=dayfirst,
                        ),
                        errors="ignore",
                    )
                except Exception:
                    return generic_parser(date_parser, *date_cols)

    return converter


def _process_date_conversion(
    data_dict,
    converter: Callable,
    parse_spec,
    index_col,
    index_names,
    columns,
    keep_date_col: bool = False,
):
    def _isindex(colspec):
        return (isinstance(index_col, list) and colspec in index_col) or (
            isinstance(index_names, list) and colspec in index_names
        )

    new_cols = []
    new_data = {}

    orig_names = columns
    columns = list(columns)

    date_cols = set()

    if parse_spec is None or isinstance(parse_spec, bool):
        return data_dict, columns

    if isinstance(parse_spec, list):
        # list of column lists
        for colspec in parse_spec:
            if is_scalar(colspec) or isinstance(colspec, tuple):
                if isinstance(colspec, int) and colspec not in data_dict:
                    colspec = orig_names[colspec]
                if _isindex(colspec):
                    continue
                # Pyarrow engine returns Series which we need to convert to
                # numpy array before converter, its a no-op for other parsers
                data_dict[colspec] = converter(np.asarray(data_dict[colspec]))
            else:
                new_name, col, old_names = _try_convert_dates(
                    converter, colspec, data_dict, orig_names
                )
                if new_name in data_dict:
                    raise ValueError(f"New date column already in dict {new_name}")
                new_data[new_name] = col
                new_cols.append(new_name)
                date_cols.update(old_names)

    elif isinstance(parse_spec, dict):
        # dict of new name to column list
        for new_name, colspec in parse_spec.items():
            if new_name in data_dict:
                raise ValueError(f"Date column {new_name} already in dict")

            _, col, old_names = _try_convert_dates(
                converter, colspec, data_dict, orig_names
            )

            new_data[new_name] = col

            # If original column can be converted to date we keep the converted values
            # This can only happen if values are from single column
            if len(colspec) == 1:
                new_data[colspec[0]] = col

            new_cols.append(new_name)
            date_cols.update(old_names)

    data_dict.update(new_data)
    new_cols.extend(columns)

    if not keep_date_col:
        for c in list(date_cols):
            data_dict.pop(c)
            new_cols.remove(c)

    return data_dict, new_cols


def _try_convert_dates(parser: Callable, colspec, data_dict, columns):
    colset = set(columns)
    colnames = []

    for c in colspec:
        if c in colset:
            colnames.append(c)
        elif isinstance(c, int) and c not in columns:
            colnames.append(columns[c])
        else:
            colnames.append(c)

    new_name: tuple | str
    if all(isinstance(x, tuple) for x in colnames):
        new_name = tuple(map("_".join, zip(*colnames)))
    else:
        new_name = "_".join([str(x) for x in colnames])
    to_parse = [np.asarray(data_dict[c]) for c in colnames if c in data_dict]

    new_col = parser(*to_parse)
    return new_name, new_col, colnames


def _get_na_values(col, na_values, na_fvalues, keep_default_na):
    """
    Get the NaN values for a given column.

    Parameters
    ----------
    col : str
        The name of the column.
    na_values : array-like, dict
        The object listing the NaN values as strings.
    na_fvalues : array-like, dict
        The object listing the NaN values as floats.
    keep_default_na : bool
        If `na_values` is a dict, and the column is not mapped in the
        dictionary, whether to return the default NaN values or the empty set.

    Returns
    -------
    nan_tuple : A length-two tuple composed of

        1) na_values : the string NaN values for that column.
        2) na_fvalues : the float NaN values for that column.
    """
    if isinstance(na_values, dict):
        if col in na_values:
            return na_values[col], na_fvalues[col]
        else:
            if keep_default_na:
                return STR_NA_VALUES, set()

            return set(), set()
    else:
        return na_values, na_fvalues


def _is_potential_multi_index(
    columns, index_col: bool | Sequence[int] | None = None
) -> bool:
    """
    Check whether or not the `columns` parameter
    could be converted into a MultiIndex.

    Parameters
    ----------
    columns : array-like
        Object which may or may not be convertible into a MultiIndex
    index_col : None, bool or list, optional
        Column or columns to use as the (possibly hierarchical) index

    Returns
    -------
    bool : Whether or not columns could become a MultiIndex
    """
    if index_col is None or isinstance(index_col, bool):
        index_col = []

    return bool(
        len(columns)
        and not isinstance(columns, MultiIndex)
        and all(isinstance(c, tuple) for c in columns if c not in list(index_col))
    )


def _validate_parse_dates_arg(parse_dates):
    """
    Check whether or not the 'parse_dates' parameter
    is a non-boolean scalar. Raises a ValueError if
    that is the case.
    """
    msg = (
        "Only booleans, lists, and dictionaries are accepted "
        "for the 'parse_dates' parameter"
    )

    if parse_dates is not None:
        if is_scalar(parse_dates):
            if not lib.is_bool(parse_dates):
                raise TypeError(msg)

        elif not isinstance(parse_dates, (list, dict)):
            raise TypeError(msg)

    return parse_dates


def is_index_col(col) -> bool:
    return col is not None and col is not False<|MERGE_RESOLUTION|>--- conflicted
+++ resolved
@@ -245,11 +245,7 @@
             errors=kwds.get("encoding_errors", "strict"),
         )
 
-<<<<<<< HEAD
-    def _validate_parse_dates_presence(self, columns: Sequence[Hashable]) -> None:
-=======
-    def _validate_parse_dates_presence(self, columns: list[str]) -> Iterable:
->>>>>>> 040f2364
+    def _validate_parse_dates_presence(self, columns: Sequence[Hashable]) -> Iterable:
         """
         Check if parse_dates are in columns.
 
