"""
Module contains tools for processing files into DataFrames or other objects
"""
from __future__ import annotations

from collections import abc
import csv
import sys
from textwrap import fill
from types import TracebackType
from typing import (
    IO,
    Any,
    Callable,
    Hashable,
    Literal,
    NamedTuple,
    Sequence,
    overload,
)
import warnings

import numpy as np

from pandas._libs import lib
from pandas._libs.parsers import STR_NA_VALUES
from pandas._typing import (
    CompressionOptions,
    CSVEngine,
    DtypeArg,
    FilePath,
    IndexLabel,
    ReadCsvBuffer,
    StorageOptions,
)
from pandas.errors import (
    AbstractMethodError,
    ParserWarning,
)
from pandas.util._decorators import (
    Appender,
    deprecate_kwarg,
)
from pandas.util._exceptions import find_stack_level

from pandas.core.dtypes.common import (
    is_file_like,
    is_float,
    is_integer,
    is_list_like,
)

from pandas.core.frame import DataFrame
from pandas.core.indexes.api import RangeIndex
from pandas.core.shared_docs import _shared_docs

from pandas.io.common import (
    IOHandles,
    get_handle,
    stringify_path,
    validate_header_arg,
)
from pandas.io.parsers.arrow_parser_wrapper import ArrowParserWrapper
from pandas.io.parsers.base_parser import (
    ParserBase,
    is_index_col,
    parser_defaults,
)
from pandas.io.parsers.c_parser_wrapper import CParserWrapper
from pandas.io.parsers.python_parser import (
    FixedWidthFieldParser,
    PythonParser,
)

_doc_read_csv_and_table = (
    r"""
{summary}

Also supports optionally iterating or breaking of the file
into chunks.

Additional help can be found in the online docs for
`IO Tools <https://pandas.pydata.org/pandas-docs/stable/user_guide/io.html>`_.

Parameters
----------
filepath_or_buffer : str, path object or file-like object
    Any valid string path is acceptable. The string could be a URL. Valid
    URL schemes include http, ftp, s3, gs, and file. For file URLs, a host is
    expected. A local file could be: file://localhost/path/to/table.csv.

    If you want to pass in a path object, pandas accepts any ``os.PathLike``.

    By file-like object, we refer to objects with a ``read()`` method, such as
    a file handle (e.g. via builtin ``open`` function) or ``StringIO``.
sep : str, default {_default_sep}
    Delimiter to use. If sep is None, the C engine cannot automatically detect
    the separator, but the Python parsing engine can, meaning the latter will
    be used and automatically detect the separator by Python's builtin sniffer
    tool, ``csv.Sniffer``. In addition, separators longer than 1 character and
    different from ``'\s+'`` will be interpreted as regular expressions and
    will also force the use of the Python parsing engine. Note that regex
    delimiters are prone to ignoring quoted data. Regex example: ``'\r\t'``.
delimiter : str, default ``None``
    Alias for sep.
header : int, list of int, None, default 'infer'
    Row number(s) to use as the column names, and the start of the
    data.  Default behavior is to infer the column names: if no names
    are passed the behavior is identical to ``header=0`` and column
    names are inferred from the first line of the file, if column
    names are passed explicitly then the behavior is identical to
    ``header=None``. Explicitly pass ``header=0`` to be able to
    replace existing names. The header can be a list of integers that
    specify row locations for a multi-index on the columns
    e.g. [0,1,3]. Intervening rows that are not specified will be
    skipped (e.g. 2 in this example is skipped). Note that this
    parameter ignores commented lines and empty lines if
    ``skip_blank_lines=True``, so ``header=0`` denotes the first line of
    data rather than the first line of the file.
names : array-like, optional
    List of column names to use. If the file contains a header row,
    then you should explicitly pass ``header=0`` to override the column names.
    Duplicates in this list are not allowed.
index_col : int, str, sequence of int / str, or False, optional, default ``None``
  Column(s) to use as the row labels of the ``DataFrame``, either given as
  string name or column index. If a sequence of int / str is given, a
  MultiIndex is used.

  Note: ``index_col=False`` can be used to force pandas to *not* use the first
  column as the index, e.g. when you have a malformed file with delimiters at
  the end of each line.
usecols : list-like or callable, optional
    Return a subset of the columns. If list-like, all elements must either
    be positional (i.e. integer indices into the document columns) or strings
    that correspond to column names provided either by the user in `names` or
    inferred from the document header row(s). If ``names`` are given, the document
    header row(s) are not taken into account. For example, a valid list-like
    `usecols` parameter would be ``[0, 1, 2]`` or ``['foo', 'bar', 'baz']``.
    Element order is ignored, so ``usecols=[0, 1]`` is the same as ``[1, 0]``.
    To instantiate a DataFrame from ``data`` with element order preserved use
    ``pd.read_csv(data, usecols=['foo', 'bar'])[['foo', 'bar']]`` for columns
    in ``['foo', 'bar']`` order or
    ``pd.read_csv(data, usecols=['foo', 'bar'])[['bar', 'foo']]``
    for ``['bar', 'foo']`` order.

    If callable, the callable function will be evaluated against the column
    names, returning names where the callable function evaluates to True. An
    example of a valid callable argument would be ``lambda x: x.upper() in
    ['AAA', 'BBB', 'DDD']``. Using this parameter results in much faster
    parsing time and lower memory usage.
mangle_dupe_cols : bool, default True
    Duplicate columns will be specified as 'X', 'X.1', ...'X.N', rather than
    'X'...'X'. Passing in False will cause data to be overwritten if there
    are duplicate names in the columns.

    .. deprecated:: 1.5.0
        Not implemented, and a new argument to specify the pattern for the
        names of duplicated columns will be added instead
dtype : Type name or dict of column -> type, optional
    Data type for data or columns. E.g. {{'a': np.float64, 'b': np.int32,
    'c': 'Int64'}}
    Use `str` or `object` together with suitable `na_values` settings
    to preserve and not interpret dtype.
    If converters are specified, they will be applied INSTEAD
    of dtype conversion.

    .. versionadded:: 1.5.0

        Support for defaultdict was added. Specify a defaultdict as input where
        the default determines the dtype of the columns which are not explicitly
        listed.
engine : {{'c', 'python', 'pyarrow'}}, optional
    Parser engine to use. The C and pyarrow engines are faster, while the python engine
    is currently more feature-complete. Multithreading is currently only supported by
    the pyarrow engine.

    .. versionadded:: 1.4.0

        The "pyarrow" engine was added as an *experimental* engine, and some features
        are unsupported, or may not work correctly, with this engine.
converters : dict, optional
    Dict of functions for converting values in certain columns. Keys can either
    be integers or column labels.
true_values : list, optional
    Values to consider as True in addition to case-insensitive variants of "True".
false_values : list, optional
    Values to consider as False in addition to case-insensitive variants of "False".
skipinitialspace : bool, default False
    Skip spaces after delimiter.
skiprows : list-like, int or callable, optional
    Line numbers to skip (0-indexed) or number of lines to skip (int)
    at the start of the file.

    If callable, the callable function will be evaluated against the row
    indices, returning True if the row should be skipped and False otherwise.
    An example of a valid callable argument would be ``lambda x: x in [0, 2]``.
skipfooter : int, default 0
    Number of lines at bottom of file to skip (Unsupported with engine='c').
nrows : int, optional
    Number of rows of file to read. Useful for reading pieces of large files.
na_values : scalar, str, list-like, or dict, optional
    Additional strings to recognize as NA/NaN. If dict passed, specific
    per-column NA values.  By default the following values are interpreted as
    NaN: '"""
    + fill("', '".join(sorted(STR_NA_VALUES)), 70, subsequent_indent="    ")
    + """'.
keep_default_na : bool, default True
    Whether or not to include the default NaN values when parsing the data.
    Depending on whether `na_values` is passed in, the behavior is as follows:

    * If `keep_default_na` is True, and `na_values` are specified, `na_values`
      is appended to the default NaN values used for parsing.
    * If `keep_default_na` is True, and `na_values` are not specified, only
      the default NaN values are used for parsing.
    * If `keep_default_na` is False, and `na_values` are specified, only
      the NaN values specified `na_values` are used for parsing.
    * If `keep_default_na` is False, and `na_values` are not specified, no
      strings will be parsed as NaN.

    Note that if `na_filter` is passed in as False, the `keep_default_na` and
    `na_values` parameters will be ignored.
na_filter : bool, default True
    Detect missing value markers (empty strings and the value of na_values). In
    data without any NAs, passing na_filter=False can improve the performance
    of reading a large file.
verbose : bool, default False
    Indicate number of NA values placed in non-numeric columns.
skip_blank_lines : bool, default True
    If True, skip over blank lines rather than interpreting as NaN values.
parse_dates : bool or list of int or names or list of lists or dict, \
default False
    The behavior is as follows:

    * boolean. If True -> try parsing the index.
    * list of int or names. e.g. If [1, 2, 3] -> try parsing columns 1, 2, 3
      each as a separate date column.
    * list of lists. e.g.  If [[1, 3]] -> combine columns 1 and 3 and parse as
      a single date column.
    * dict, e.g. {{'foo' : [1, 3]}} -> parse columns 1, 3 as date and call
      result 'foo'

    If a column or index cannot be represented as an array of datetimes,
    say because of an unparsable value or a mixture of timezones, the column
    or index will be returned unaltered as an object data type. For
    non-standard datetime parsing, use ``pd.to_datetime`` after
    ``pd.read_csv``. To parse an index or column with a mixture of timezones,
    specify ``date_parser`` to be a partially-applied
    :func:`pandas.to_datetime` with ``utc=True``. See
    :ref:`io.csv.mixed_timezones` for more.

    Note: A fast-path exists for iso8601-formatted dates.
infer_datetime_format : bool, default False
    If True and `parse_dates` is enabled, pandas will attempt to infer the
    format of the datetime strings in the columns, and if it can be inferred,
    switch to a faster method of parsing them. In some cases this can increase
    the parsing speed by 5-10x.
keep_date_col : bool, default False
    If True and `parse_dates` specifies combining multiple columns then
    keep the original columns.
date_parser : function, optional
    Function to use for converting a sequence of string columns to an array of
    datetime instances. The default uses ``dateutil.parser.parser`` to do the
    conversion. Pandas will try to call `date_parser` in three different ways,
    advancing to the next if an exception occurs: 1) Pass one or more arrays
    (as defined by `parse_dates`) as arguments; 2) concatenate (row-wise) the
    string values from the columns defined by `parse_dates` into a single array
    and pass that; and 3) call `date_parser` once for each row using one or
    more strings (corresponding to the columns defined by `parse_dates`) as
    arguments.
dayfirst : bool, default False
    DD/MM format dates, international and European format.
cache_dates : bool, default True
    If True, use a cache of unique, converted dates to apply the datetime
    conversion. May produce significant speed-up when parsing duplicate
    date strings, especially ones with timezone offsets.

    .. versionadded:: 0.25.0
iterator : bool, default False
    Return TextFileReader object for iteration or getting chunks with
    ``get_chunk()``.

    .. versionchanged:: 1.2

       ``TextFileReader`` is a context manager.
chunksize : int, optional
    Return TextFileReader object for iteration.
    See the `IO Tools docs
    <https://pandas.pydata.org/pandas-docs/stable/io.html#io-chunking>`_
    for more information on ``iterator`` and ``chunksize``.

    .. versionchanged:: 1.2

       ``TextFileReader`` is a context manager.
{decompression_options}

    .. versionchanged:: 1.4.0 Zstandard support.

thousands : str, optional
    Thousands separator.
decimal : str, default '.'
    Character to recognize as decimal point (e.g. use ',' for European data).
lineterminator : str (length 1), optional
    Character to break file into lines. Only valid with C parser.
quotechar : str (length 1), optional
    The character used to denote the start and end of a quoted item. Quoted
    items can include the delimiter and it will be ignored.
quoting : int or csv.QUOTE_* instance, default 0
    Control field quoting behavior per ``csv.QUOTE_*`` constants. Use one of
    QUOTE_MINIMAL (0), QUOTE_ALL (1), QUOTE_NONNUMERIC (2) or QUOTE_NONE (3).
doublequote : bool, default ``True``
   When quotechar is specified and quoting is not ``QUOTE_NONE``, indicate
   whether or not to interpret two consecutive quotechar elements INSIDE a
   field as a single ``quotechar`` element.
escapechar : str (length 1), optional
    One-character string used to escape other characters.
comment : str, optional
    Indicates remainder of line should not be parsed. If found at the beginning
    of a line, the line will be ignored altogether. This parameter must be a
    single character. Like empty lines (as long as ``skip_blank_lines=True``),
    fully commented lines are ignored by the parameter `header` but not by
    `skiprows`. For example, if ``comment='#'``, parsing
    ``#empty\\na,b,c\\n1,2,3`` with ``header=0`` will result in 'a,b,c' being
    treated as the header.
encoding : str, optional
    Encoding to use for UTF when reading/writing (ex. 'utf-8'). `List of Python
    standard encodings
    <https://docs.python.org/3/library/codecs.html#standard-encodings>`_ .

    .. versionchanged:: 1.2

       When ``encoding`` is ``None``, ``errors="replace"`` is passed to
       ``open()``. Otherwise, ``errors="strict"`` is passed to ``open()``.
       This behavior was previously only the case for ``engine="python"``.

    .. versionchanged:: 1.3.0

       ``encoding_errors`` is a new argument. ``encoding`` has no longer an
       influence on how encoding errors are handled.

encoding_errors : str, optional, default "strict"
    How encoding errors are treated. `List of possible values
    <https://docs.python.org/3/library/codecs.html#error-handlers>`_ .

    .. versionadded:: 1.3.0

dialect : str or csv.Dialect, optional
    If provided, this parameter will override values (default or not) for the
    following parameters: `delimiter`, `doublequote`, `escapechar`,
    `skipinitialspace`, `quotechar`, and `quoting`. If it is necessary to
    override values, a ParserWarning will be issued. See csv.Dialect
    documentation for more details.
on_bad_lines : {{'error', 'warn', 'skip'}} or callable, default 'error'
    Specifies what to do upon encountering a bad line (a line with too many fields).
    Allowed values are :

        - 'error', raise an Exception when a bad line is encountered.
        - 'warn', raise a warning when a bad line is encountered and skip that line.
        - 'skip', skip bad lines without raising or warning when they are encountered.

    .. versionadded:: 1.3.0

    .. versionadded:: 1.4.0

        - callable, function with signature
          ``(bad_line: list[str]) -> list[str] | None`` that will process a single
          bad line. ``bad_line`` is a list of strings split by the ``sep``.
          If the function returns ``None``, the bad line will be ignored.
          If the function returns a new list of strings with more elements than
          expected, a ``ParserWarning`` will be emitted while dropping extra elements.
          Only supported when ``engine="python"``

delim_whitespace : bool, default False
    Specifies whether or not whitespace (e.g. ``' '`` or ``'\t'``) will be
    used as the sep. Equivalent to setting ``sep='\\s+'``. If this option
    is set to True, nothing should be passed in for the ``delimiter``
    parameter.
low_memory : bool, default True
    Internally process the file in chunks, resulting in lower memory use
    while parsing, but possibly mixed type inference.  To ensure no mixed
    types either set False, or specify the type with the `dtype` parameter.
    Note that the entire file is read into a single DataFrame regardless,
    use the `chunksize` or `iterator` parameter to return the data in chunks.
    (Only valid with C parser).
memory_map : bool, default False
    If a filepath is provided for `filepath_or_buffer`, map the file object
    directly onto memory and access the data directly from there. Using this
    option can improve performance because there is no longer any I/O overhead.
float_precision : str, optional
    Specifies which converter the C engine should use for floating-point
    values. The options are ``None`` or 'high' for the ordinary converter,
    'legacy' for the original lower precision pandas converter, and
    'round_trip' for the round-trip converter.

    .. versionchanged:: 1.2

{storage_options}

    .. versionadded:: 1.2

use_nullable_dtypes : bool = False
    Whether or not to use nullable dtypes as default when reading data. If
    set to True, nullable dtypes are used for all dtypes that have a nullable
    implementation, even if no nulls are present.

    .. versionadded:: 2.0

Returns
-------
DataFrame or TextFileReader
    A comma-separated values (csv) file is returned as two-dimensional
    data structure with labeled axes.

See Also
--------
DataFrame.to_csv : Write DataFrame to a comma-separated values (csv) file.
read_csv : Read a comma-separated values (csv) file into DataFrame.
read_fwf : Read a table of fixed-width formatted lines into DataFrame.

Examples
--------
>>> pd.{func_name}('data.csv')  # doctest: +SKIP
"""
)


_c_parser_defaults = {
    "delim_whitespace": False,
    "na_filter": True,
    "low_memory": True,
    "memory_map": False,
    "float_precision": None,
}

_fwf_defaults = {"colspecs": "infer", "infer_nrows": 100, "widths": None}

_c_unsupported = {"skipfooter"}
_python_unsupported = {"low_memory", "float_precision"}
_pyarrow_unsupported = {
    "skipfooter",
    "float_precision",
    "chunksize",
    "comment",
    "nrows",
    "thousands",
    "memory_map",
    "dialect",
    "on_bad_lines",
    "delim_whitespace",
    "quoting",
    "lineterminator",
    "converters",
    "decimal",
    "iterator",
    "dayfirst",
    "infer_datetime_format",
    "verbose",
    "skipinitialspace",
    "low_memory",
}


class _DeprecationConfig(NamedTuple):
    default_value: Any
    msg: str | None


@overload
def validate_integer(name, val: None, min_val: int = ...) -> None:
    ...


@overload
def validate_integer(name, val: float, min_val: int = ...) -> int:
    ...


@overload
def validate_integer(name, val: int | None, min_val: int = ...) -> int | None:
    ...


def validate_integer(name, val: int | float | None, min_val: int = 0) -> int | None:
    """
    Checks whether the 'name' parameter for parsing is either
    an integer OR float that can SAFELY be cast to an integer
    without losing accuracy. Raises a ValueError if that is
    not the case.

    Parameters
    ----------
    name : str
        Parameter name (used for error reporting)
    val : int or float
        The value to check
    min_val : int
        Minimum allowed value (val < min_val will result in a ValueError)
    """
    if val is None:
        return val

    msg = f"'{name:s}' must be an integer >={min_val:d}"
    if is_float(val):
        if int(val) != val:
            raise ValueError(msg)
        val = int(val)
    elif not (is_integer(val) and val >= min_val):
        raise ValueError(msg)

    return int(val)


def _validate_names(names: Sequence[Hashable] | None) -> None:
    """
    Raise ValueError if the `names` parameter contains duplicates or has an
    invalid data type.

    Parameters
    ----------
    names : array-like or None
        An array containing a list of the names used for the output DataFrame.

    Raises
    ------
    ValueError
        If names are not unique or are not ordered (e.g. set).
    """
    if names is not None:
        if len(names) != len(set(names)):
            raise ValueError("Duplicate names are not allowed.")
        if not (
            is_list_like(names, allow_sets=False) or isinstance(names, abc.KeysView)
        ):
            raise ValueError("Names should be an ordered collection.")


def _read(
    filepath_or_buffer: FilePath | ReadCsvBuffer[bytes] | ReadCsvBuffer[str], kwds
) -> DataFrame | TextFileReader:
    """Generic reader of line files."""
    # if we pass a date_parser and parse_dates=False, we should not parse the
    # dates GH#44366
    if kwds.get("parse_dates", None) is None:
        if kwds.get("date_parser", None) is None:
            kwds["parse_dates"] = False
        else:
            kwds["parse_dates"] = True

    # Extract some of the arguments (pass chunksize on).
    iterator = kwds.get("iterator", False)
    chunksize = kwds.get("chunksize", None)
    if kwds.get("engine") == "pyarrow":
        if iterator:
            raise ValueError(
                "The 'iterator' option is not supported with the 'pyarrow' engine"
            )

        if chunksize is not None:
            raise ValueError(
                "The 'chunksize' option is not supported with the 'pyarrow' engine"
            )
    else:
        chunksize = validate_integer("chunksize", chunksize, 1)

    nrows = kwds.get("nrows", None)

    # Check for duplicates in names.
    _validate_names(kwds.get("names", None))

    # Create the parser.
    parser = TextFileReader(filepath_or_buffer, **kwds)

    if chunksize or iterator:
        return parser

    with parser:
        return parser.read(nrows)


# iterator=True -> TextFileReader
@overload
def read_csv(
    filepath_or_buffer: FilePath | ReadCsvBuffer[bytes] | ReadCsvBuffer[str],
    *,
    sep: str | None | lib.NoDefault = ...,
    delimiter: str | None | lib.NoDefault = ...,
    header: int | Sequence[int] | None | Literal["infer"] = ...,
    names: Sequence[Hashable] | None | lib.NoDefault = ...,
    index_col: IndexLabel | Literal[False] | None = ...,
    usecols=...,
    mangle_dupe_cols: bool = ...,
    dtype: DtypeArg | None = ...,
    engine: CSVEngine | None = ...,
    converters=...,
    true_values=...,
    false_values=...,
    skipinitialspace: bool = ...,
    skiprows=...,
    skipfooter: int = ...,
    nrows: int | None = ...,
    na_values=...,
    keep_default_na: bool = ...,
    na_filter: bool = ...,
    verbose: bool = ...,
    skip_blank_lines: bool = ...,
    parse_dates: bool | Sequence[Hashable] | None = ...,
    infer_datetime_format: bool = ...,
    keep_date_col: bool = ...,
    date_parser=...,
    dayfirst: bool = ...,
    cache_dates: bool = ...,
    iterator: Literal[True],
    chunksize: int | None = ...,
    compression: CompressionOptions = ...,
    thousands: str | None = ...,
    decimal: str = ...,
    lineterminator: str | None = ...,
    quotechar: str = ...,
    quoting: int = ...,
    doublequote: bool = ...,
    escapechar: str | None = ...,
    comment: str | None = ...,
    encoding: str | None = ...,
    encoding_errors: str | None = ...,
    dialect: str | csv.Dialect | None = ...,
    on_bad_lines=...,
    delim_whitespace: bool = ...,
    low_memory=...,
    memory_map: bool = ...,
    float_precision: Literal["high", "legacy"] | None = ...,
    storage_options: StorageOptions = ...,
    use_nullable_dtypes: bool = ...,
) -> TextFileReader:
    ...


# chunksize=int -> TextFileReader
@overload
def read_csv(
    filepath_or_buffer: FilePath | ReadCsvBuffer[bytes] | ReadCsvBuffer[str],
    *,
    sep: str | None | lib.NoDefault = ...,
    delimiter: str | None | lib.NoDefault = ...,
    header: int | Sequence[int] | None | Literal["infer"] = ...,
    names: Sequence[Hashable] | None | lib.NoDefault = ...,
    index_col: IndexLabel | Literal[False] | None = ...,
    usecols=...,
    mangle_dupe_cols: bool = ...,
    dtype: DtypeArg | None = ...,
    engine: CSVEngine | None = ...,
    converters=...,
    true_values=...,
    false_values=...,
    skipinitialspace: bool = ...,
    skiprows=...,
    skipfooter: int = ...,
    nrows: int | None = ...,
    na_values=...,
    keep_default_na: bool = ...,
    na_filter: bool = ...,
    verbose: bool = ...,
    skip_blank_lines: bool = ...,
    parse_dates: bool | Sequence[Hashable] | None = ...,
    infer_datetime_format: bool = ...,
    keep_date_col: bool = ...,
    date_parser=...,
    dayfirst: bool = ...,
    cache_dates: bool = ...,
    iterator: bool = ...,
    chunksize: int,
    compression: CompressionOptions = ...,
    thousands: str | None = ...,
    decimal: str = ...,
    lineterminator: str | None = ...,
    quotechar: str = ...,
    quoting: int = ...,
    doublequote: bool = ...,
    escapechar: str | None = ...,
    comment: str | None = ...,
    encoding: str | None = ...,
    encoding_errors: str | None = ...,
    dialect: str | csv.Dialect | None = ...,
    on_bad_lines=...,
    delim_whitespace: bool = ...,
    low_memory=...,
    memory_map: bool = ...,
    float_precision: Literal["high", "legacy"] | None = ...,
    storage_options: StorageOptions = ...,
    use_nullable_dtypes: bool = ...,
) -> TextFileReader:
    ...


# default case -> DataFrame
@overload
def read_csv(
    filepath_or_buffer: FilePath | ReadCsvBuffer[bytes] | ReadCsvBuffer[str],
    *,
    sep: str | None | lib.NoDefault = ...,
    delimiter: str | None | lib.NoDefault = ...,
    header: int | Sequence[int] | None | Literal["infer"] = ...,
    names: Sequence[Hashable] | None | lib.NoDefault = ...,
    index_col: IndexLabel | Literal[False] | None = ...,
    usecols=...,
    mangle_dupe_cols: bool = ...,
    dtype: DtypeArg | None = ...,
    engine: CSVEngine | None = ...,
    converters=...,
    true_values=...,
    false_values=...,
    skipinitialspace: bool = ...,
    skiprows=...,
    skipfooter: int = ...,
    nrows: int | None = ...,
    na_values=...,
    keep_default_na: bool = ...,
    na_filter: bool = ...,
    verbose: bool = ...,
    skip_blank_lines: bool = ...,
    parse_dates: bool | Sequence[Hashable] | None = ...,
    infer_datetime_format: bool = ...,
    keep_date_col: bool = ...,
    date_parser=...,
    dayfirst: bool = ...,
    cache_dates: bool = ...,
    iterator: Literal[False] = ...,
    chunksize: None = ...,
    compression: CompressionOptions = ...,
    thousands: str | None = ...,
    decimal: str = ...,
    lineterminator: str | None = ...,
    quotechar: str = ...,
    quoting: int = ...,
    doublequote: bool = ...,
    escapechar: str | None = ...,
    comment: str | None = ...,
    encoding: str | None = ...,
    encoding_errors: str | None = ...,
    dialect: str | csv.Dialect | None = ...,
    on_bad_lines=...,
    delim_whitespace: bool = ...,
    low_memory=...,
    memory_map: bool = ...,
    float_precision: Literal["high", "legacy"] | None = ...,
    storage_options: StorageOptions = ...,
    use_nullable_dtypes: bool = ...,
) -> DataFrame:
    ...


# Unions -> DataFrame | TextFileReader
@overload
def read_csv(
    filepath_or_buffer: FilePath | ReadCsvBuffer[bytes] | ReadCsvBuffer[str],
    *,
    sep: str | None | lib.NoDefault = ...,
    delimiter: str | None | lib.NoDefault = ...,
    header: int | Sequence[int] | None | Literal["infer"] = ...,
    names: Sequence[Hashable] | None | lib.NoDefault = ...,
    index_col: IndexLabel | Literal[False] | None = ...,
    usecols=...,
    mangle_dupe_cols: bool = ...,
    dtype: DtypeArg | None = ...,
    engine: CSVEngine | None = ...,
    converters=...,
    true_values=...,
    false_values=...,
    skipinitialspace: bool = ...,
    skiprows=...,
    skipfooter: int = ...,
    nrows: int | None = ...,
    na_values=...,
    keep_default_na: bool = ...,
    na_filter: bool = ...,
    verbose: bool = ...,
    skip_blank_lines: bool = ...,
    parse_dates: bool | Sequence[Hashable] | None = ...,
    infer_datetime_format: bool = ...,
    keep_date_col: bool = ...,
    date_parser=...,
    dayfirst: bool = ...,
    cache_dates: bool = ...,
    iterator: bool = ...,
    chunksize: int | None = ...,
    compression: CompressionOptions = ...,
    thousands: str | None = ...,
    decimal: str = ...,
    lineterminator: str | None = ...,
    quotechar: str = ...,
    quoting: int = ...,
    doublequote: bool = ...,
    escapechar: str | None = ...,
    comment: str | None = ...,
    encoding: str | None = ...,
    encoding_errors: str | None = ...,
    dialect: str | csv.Dialect | None = ...,
    on_bad_lines=...,
    delim_whitespace: bool = ...,
    low_memory=...,
    memory_map: bool = ...,
    float_precision: Literal["high", "legacy"] | None = ...,
    storage_options: StorageOptions = ...,
    use_nullable_dtypes: bool = ...,
) -> DataFrame | TextFileReader:
    ...


@deprecate_kwarg(old_arg_name="mangle_dupe_cols", new_arg_name=None)
@Appender(
    _doc_read_csv_and_table.format(
        func_name="read_csv",
        summary="Read a comma-separated values (csv) file into DataFrame.",
        _default_sep="','",
        storage_options=_shared_docs["storage_options"],
        decompression_options=_shared_docs["decompression_options"]
        % "filepath_or_buffer",
    )
)
def read_csv(
    filepath_or_buffer: FilePath | ReadCsvBuffer[bytes] | ReadCsvBuffer[str],
    *,
    sep: str | None | lib.NoDefault = lib.no_default,
    delimiter: str | None | lib.NoDefault = None,
    # Column and Index Locations and Names
    header: int | Sequence[int] | None | Literal["infer"] = "infer",
    names: Sequence[Hashable] | None | lib.NoDefault = lib.no_default,
    index_col: IndexLabel | Literal[False] | None = None,
    usecols=None,
    mangle_dupe_cols: bool = True,
    # General Parsing Configuration
    dtype: DtypeArg | None = None,
    engine: CSVEngine | None = None,
    converters=None,
    true_values=None,
    false_values=None,
    skipinitialspace: bool = False,
    skiprows=None,
    skipfooter: int = 0,
    nrows: int | None = None,
    # NA and Missing Data Handling
    na_values=None,
    keep_default_na: bool = True,
    na_filter: bool = True,
    verbose: bool = False,
    skip_blank_lines: bool = True,
    # Datetime Handling
    parse_dates: bool | Sequence[Hashable] | None = None,
    infer_datetime_format: bool = False,
    keep_date_col: bool = False,
    date_parser=None,
    dayfirst: bool = False,
    cache_dates: bool = True,
    # Iteration
    iterator: bool = False,
    chunksize: int | None = None,
    # Quoting, Compression, and File Format
    compression: CompressionOptions = "infer",
    thousands: str | None = None,
    decimal: str = ".",
    lineterminator: str | None = None,
    quotechar: str = '"',
    quoting: int = csv.QUOTE_MINIMAL,
    doublequote: bool = True,
    escapechar: str | None = None,
    comment: str | None = None,
    encoding: str | None = None,
    encoding_errors: str | None = "strict",
    dialect: str | csv.Dialect | None = None,
    # Error Handling
    # TODO(2.0): set on_bad_lines to "error".
    # See _refine_defaults_read comment for why we do this.
    on_bad_lines=None,
    # Internal
    delim_whitespace: bool = False,
    low_memory=_c_parser_defaults["low_memory"],
    memory_map: bool = False,
    float_precision: Literal["high", "legacy"] | None = None,
    storage_options: StorageOptions = None,
    use_nullable_dtypes: bool = False,
) -> DataFrame | TextFileReader:
    # locals() should never be modified
    kwds = locals().copy()
    del kwds["filepath_or_buffer"]
    del kwds["sep"]

    kwds_defaults = _refine_defaults_read(
        dialect,
        delimiter,
        delim_whitespace,
        engine,
        sep,
        on_bad_lines,
        names,
        defaults={"delimiter": ","},
    )
    kwds.update(kwds_defaults)

    return _read(filepath_or_buffer, kwds)


# iterator=True -> TextFileReader
@overload
def read_table(
    filepath_or_buffer: FilePath | ReadCsvBuffer[bytes] | ReadCsvBuffer[str],
    *,
    sep: str | None | lib.NoDefault = ...,
    delimiter: str | None | lib.NoDefault = ...,
    header: int | Sequence[int] | None | Literal["infer"] = ...,
    names: Sequence[Hashable] | None | lib.NoDefault = ...,
    index_col: IndexLabel | Literal[False] | None = ...,
    usecols=...,
    mangle_dupe_cols: bool = ...,
    dtype: DtypeArg | None = ...,
    engine: CSVEngine | None = ...,
    converters=...,
    true_values=...,
    false_values=...,
    skipinitialspace: bool = ...,
    skiprows=...,
    skipfooter: int = ...,
    nrows: int | None = ...,
    na_values=...,
    keep_default_na: bool = ...,
    na_filter: bool = ...,
    verbose: bool = ...,
    skip_blank_lines: bool = ...,
    parse_dates: bool | Sequence[Hashable] = ...,
    infer_datetime_format: bool = ...,
    keep_date_col: bool = ...,
    date_parser=...,
    dayfirst: bool = ...,
    cache_dates: bool = ...,
    iterator: Literal[True],
    chunksize: int | None = ...,
    compression: CompressionOptions = ...,
    thousands: str | None = ...,
    decimal: str = ...,
    lineterminator: str | None = ...,
    quotechar: str = ...,
    quoting: int = ...,
    doublequote: bool = ...,
    escapechar: str | None = ...,
    comment: str | None = ...,
    encoding: str | None = ...,
    encoding_errors: str | None = ...,
    dialect: str | csv.Dialect | None = ...,
    on_bad_lines=...,
    delim_whitespace: bool = ...,
    low_memory=...,
    memory_map: bool = ...,
    float_precision: str | None = ...,
    storage_options: StorageOptions = ...,
    use_nullable_dtypes: bool = ...,
) -> TextFileReader:
    ...


# chunksize=int -> TextFileReader
@overload
def read_table(
    filepath_or_buffer: FilePath | ReadCsvBuffer[bytes] | ReadCsvBuffer[str],
    *,
    sep: str | None | lib.NoDefault = ...,
    delimiter: str | None | lib.NoDefault = ...,
    header: int | Sequence[int] | None | Literal["infer"] = ...,
    names: Sequence[Hashable] | None | lib.NoDefault = ...,
    index_col: IndexLabel | Literal[False] | None = ...,
    usecols=...,
    mangle_dupe_cols: bool = ...,
    dtype: DtypeArg | None = ...,
    engine: CSVEngine | None = ...,
    converters=...,
    true_values=...,
    false_values=...,
    skipinitialspace: bool = ...,
    skiprows=...,
    skipfooter: int = ...,
    nrows: int | None = ...,
    na_values=...,
    keep_default_na: bool = ...,
    na_filter: bool = ...,
    verbose: bool = ...,
    skip_blank_lines: bool = ...,
    parse_dates: bool | Sequence[Hashable] = ...,
    infer_datetime_format: bool = ...,
    keep_date_col: bool = ...,
    date_parser=...,
    dayfirst: bool = ...,
    cache_dates: bool = ...,
    iterator: bool = ...,
    chunksize: int,
    compression: CompressionOptions = ...,
    thousands: str | None = ...,
    decimal: str = ...,
    lineterminator: str | None = ...,
    quotechar: str = ...,
    quoting: int = ...,
    doublequote: bool = ...,
    escapechar: str | None = ...,
    comment: str | None = ...,
    encoding: str | None = ...,
    encoding_errors: str | None = ...,
    dialect: str | csv.Dialect | None = ...,
    on_bad_lines=...,
    delim_whitespace: bool = ...,
    low_memory=...,
    memory_map: bool = ...,
    float_precision: str | None = ...,
    storage_options: StorageOptions = ...,
    use_nullable_dtypes: bool = ...,
) -> TextFileReader:
    ...


# default -> DataFrame
@overload
def read_table(
    filepath_or_buffer: FilePath | ReadCsvBuffer[bytes] | ReadCsvBuffer[str],
    *,
    sep: str | None | lib.NoDefault = ...,
    delimiter: str | None | lib.NoDefault = ...,
    header: int | Sequence[int] | None | Literal["infer"] = ...,
    names: Sequence[Hashable] | None | lib.NoDefault = ...,
    index_col: IndexLabel | Literal[False] | None = ...,
    usecols=...,
    mangle_dupe_cols: bool = ...,
    dtype: DtypeArg | None = ...,
    engine: CSVEngine | None = ...,
    converters=...,
    true_values=...,
    false_values=...,
    skipinitialspace: bool = ...,
    skiprows=...,
    skipfooter: int = ...,
    nrows: int | None = ...,
    na_values=...,
    keep_default_na: bool = ...,
    na_filter: bool = ...,
    verbose: bool = ...,
    skip_blank_lines: bool = ...,
    parse_dates: bool | Sequence[Hashable] = ...,
    infer_datetime_format: bool = ...,
    keep_date_col: bool = ...,
    date_parser=...,
    dayfirst: bool = ...,
    cache_dates: bool = ...,
    iterator: Literal[False] = ...,
    chunksize: None = ...,
    compression: CompressionOptions = ...,
    thousands: str | None = ...,
    decimal: str = ...,
    lineterminator: str | None = ...,
    quotechar: str = ...,
    quoting: int = ...,
    doublequote: bool = ...,
    escapechar: str | None = ...,
    comment: str | None = ...,
    encoding: str | None = ...,
    encoding_errors: str | None = ...,
    dialect: str | csv.Dialect | None = ...,
    on_bad_lines=...,
    delim_whitespace: bool = ...,
    low_memory=...,
    memory_map: bool = ...,
    float_precision: str | None = ...,
    storage_options: StorageOptions = ...,
    use_nullable_dtypes: bool = ...,
) -> DataFrame:
    ...


# Unions -> DataFrame | TextFileReader
@overload
def read_table(
    filepath_or_buffer: FilePath | ReadCsvBuffer[bytes] | ReadCsvBuffer[str],
    *,
    sep: str | None | lib.NoDefault = ...,
    delimiter: str | None | lib.NoDefault = ...,
    header: int | Sequence[int] | None | Literal["infer"] = ...,
    names: Sequence[Hashable] | None | lib.NoDefault = ...,
    index_col: IndexLabel | Literal[False] | None = ...,
    usecols=...,
    mangle_dupe_cols: bool = ...,
    dtype: DtypeArg | None = ...,
    engine: CSVEngine | None = ...,
    converters=...,
    true_values=...,
    false_values=...,
    skipinitialspace: bool = ...,
    skiprows=...,
    skipfooter: int = ...,
    nrows: int | None = ...,
    na_values=...,
    keep_default_na: bool = ...,
    na_filter: bool = ...,
    verbose: bool = ...,
    skip_blank_lines: bool = ...,
    parse_dates: bool | Sequence[Hashable] = ...,
    infer_datetime_format: bool = ...,
    keep_date_col: bool = ...,
    date_parser=...,
    dayfirst: bool = ...,
    cache_dates: bool = ...,
    iterator: bool = ...,
    chunksize: int | None = ...,
    compression: CompressionOptions = ...,
    thousands: str | None = ...,
    decimal: str = ...,
    lineterminator: str | None = ...,
    quotechar: str = ...,
    quoting: int = ...,
    doublequote: bool = ...,
    escapechar: str | None = ...,
    comment: str | None = ...,
    encoding: str | None = ...,
    encoding_errors: str | None = ...,
    dialect: str | csv.Dialect | None = ...,
    on_bad_lines=...,
    delim_whitespace: bool = ...,
    low_memory=...,
    memory_map: bool = ...,
    float_precision: str | None = ...,
    storage_options: StorageOptions = ...,
    use_nullable_dtypes: bool = ...,
) -> DataFrame | TextFileReader:
    ...


@deprecate_kwarg(old_arg_name="mangle_dupe_cols", new_arg_name=None)
@Appender(
    _doc_read_csv_and_table.format(
        func_name="read_table",
        summary="Read general delimited file into DataFrame.",
        _default_sep=r"'\\t' (tab-stop)",
        storage_options=_shared_docs["storage_options"],
        decompression_options=_shared_docs["decompression_options"]
        % "filepath_or_buffer",
    )
)
def read_table(
    filepath_or_buffer: FilePath | ReadCsvBuffer[bytes] | ReadCsvBuffer[str],
    *,
    sep: str | None | lib.NoDefault = lib.no_default,
    delimiter: str | None | lib.NoDefault = None,
    # Column and Index Locations and Names
    header: int | Sequence[int] | None | Literal["infer"] = "infer",
    names: Sequence[Hashable] | None | lib.NoDefault = lib.no_default,
    index_col: IndexLabel | Literal[False] | None = None,
    usecols=None,
    mangle_dupe_cols: bool = True,
    # General Parsing Configuration
    dtype: DtypeArg | None = None,
    engine: CSVEngine | None = None,
    converters=None,
    true_values=None,
    false_values=None,
    skipinitialspace: bool = False,
    skiprows=None,
    skipfooter: int = 0,
    nrows: int | None = None,
    # NA and Missing Data Handling
    na_values=None,
    keep_default_na: bool = True,
    na_filter: bool = True,
    verbose: bool = False,
    skip_blank_lines: bool = True,
    # Datetime Handling
    parse_dates: bool | Sequence[Hashable] = False,
    infer_datetime_format: bool = False,
    keep_date_col: bool = False,
    date_parser=None,
    dayfirst: bool = False,
    cache_dates: bool = True,
    # Iteration
    iterator: bool = False,
    chunksize: int | None = None,
    # Quoting, Compression, and File Format
    compression: CompressionOptions = "infer",
    thousands: str | None = None,
    decimal: str = ".",
    lineterminator: str | None = None,
    quotechar: str = '"',
    quoting: int = csv.QUOTE_MINIMAL,
    doublequote: bool = True,
    escapechar: str | None = None,
    comment: str | None = None,
    encoding: str | None = None,
    encoding_errors: str | None = "strict",
    dialect: str | csv.Dialect | None = None,
    # Error Handling
    # TODO(2.0): set on_bad_lines to "error".
    # See _refine_defaults_read comment for why we do this.
    on_bad_lines=None,
    # Internal
    delim_whitespace: bool = False,
    low_memory=_c_parser_defaults["low_memory"],
    memory_map: bool = False,
    float_precision: str | None = None,
    storage_options: StorageOptions = None,
    use_nullable_dtypes: bool = False,
) -> DataFrame | TextFileReader:
    # locals() should never be modified
    kwds = locals().copy()
    del kwds["filepath_or_buffer"]
    del kwds["sep"]

    kwds_defaults = _refine_defaults_read(
        dialect,
        delimiter,
        delim_whitespace,
        engine,
        sep,
        on_bad_lines,
        names,
        defaults={"delimiter": "\t"},
    )
    kwds.update(kwds_defaults)

    return _read(filepath_or_buffer, kwds)


def read_fwf(
    filepath_or_buffer: FilePath | ReadCsvBuffer[bytes] | ReadCsvBuffer[str],
    *,
    colspecs: Sequence[tuple[int, int]] | str | None = "infer",
    widths: Sequence[int] | None = None,
    infer_nrows: int = 100,
    **kwds,
) -> DataFrame | TextFileReader:
    r"""
    Read a table of fixed-width formatted lines into DataFrame.

    Also supports optionally iterating or breaking of the file
    into chunks.

    Additional help can be found in the `online docs for IO Tools
    <https://pandas.pydata.org/pandas-docs/stable/user_guide/io.html>`_.

    Parameters
    ----------
    filepath_or_buffer : str, path object, or file-like object
        String, path object (implementing ``os.PathLike[str]``), or file-like
        object implementing a text ``read()`` function.The string could be a URL.
        Valid URL schemes include http, ftp, s3, and file. For file URLs, a host is
        expected. A local file could be:
        ``file://localhost/path/to/table.csv``.
    colspecs : list of tuple (int, int) or 'infer'. optional
        A list of tuples giving the extents of the fixed-width
        fields of each line as half-open intervals (i.e.,  [from, to[ ).
        String value 'infer' can be used to instruct the parser to try
        detecting the column specifications from the first 100 rows of
        the data which are not being skipped via skiprows (default='infer').
    widths : list of int, optional
        A list of field widths which can be used instead of 'colspecs' if
        the intervals are contiguous.
    infer_nrows : int, default 100
        The number of rows to consider when letting the parser determine the
        `colspecs`.
    **kwds : optional
        Optional keyword arguments can be passed to ``TextFileReader``.

    Returns
    -------
    DataFrame or TextFileReader
        A comma-separated values (csv) file is returned as two-dimensional
        data structure with labeled axes.

    See Also
    --------
    DataFrame.to_csv : Write DataFrame to a comma-separated values (csv) file.
    read_csv : Read a comma-separated values (csv) file into DataFrame.

    Examples
    --------
    >>> pd.read_fwf('data.csv')  # doctest: +SKIP
    """
    # Check input arguments.
    if colspecs is None and widths is None:
        raise ValueError("Must specify either colspecs or widths")
    elif colspecs not in (None, "infer") and widths is not None:
        raise ValueError("You must specify only one of 'widths' and 'colspecs'")

    # Compute 'colspecs' from 'widths', if specified.
    if widths is not None:
        colspecs, col = [], 0
        for w in widths:
            colspecs.append((col, col + w))
            col += w

    # for mypy
    assert colspecs is not None

    # GH#40830
    # Ensure length of `colspecs` matches length of `names`
    names = kwds.get("names")
    if names is not None:
        if len(names) != len(colspecs) and colspecs != "infer":
            # need to check len(index_col) as it might contain
            # unnamed indices, in which case it's name is not required
            len_index = 0
            if kwds.get("index_col") is not None:
                index_col: Any = kwds.get("index_col")
                if index_col is not False:
                    if not is_list_like(index_col):
                        len_index = 1
                    else:
                        len_index = len(index_col)
            if kwds.get("usecols") is None and len(names) + len_index != len(colspecs):
                # If usecols is used colspec may be longer than names
                raise ValueError("Length of colspecs must match length of names")

    kwds["colspecs"] = colspecs
    kwds["infer_nrows"] = infer_nrows
    kwds["engine"] = "python-fwf"
    return _read(filepath_or_buffer, kwds)


class TextFileReader(abc.Iterator):
    """

    Passed dialect overrides any of the related parser options

    """

    def __init__(
        self,
        f: FilePath | ReadCsvBuffer[bytes] | ReadCsvBuffer[str] | list,
        engine: CSVEngine | None = None,
        **kwds,
    ) -> None:
        if engine is not None:
            engine_specified = True
        else:
            engine = "python"
            engine_specified = False
        self.engine = engine
        self._engine_specified = kwds.get("engine_specified", engine_specified)

        _validate_skipfooter(kwds)

        dialect = _extract_dialect(kwds)
        if dialect is not None:
            if engine == "pyarrow":
                raise ValueError(
                    "The 'dialect' option is not supported with the 'pyarrow' engine"
                )
            kwds = _merge_with_dialect_properties(dialect, kwds)

        if kwds.get("header", "infer") == "infer":
            kwds["header"] = 0 if kwds.get("names") is None else None

        self.orig_options = kwds

        # miscellanea
        self._currow = 0

        options = self._get_options_with_defaults(engine)
        options["storage_options"] = kwds.get("storage_options", None)

        self.chunksize = options.pop("chunksize", None)
        self.nrows = options.pop("nrows", None)

        self._check_file_or_buffer(f, engine)
        self.options, self.engine = self._clean_options(options, engine)

        if "has_index_names" in kwds:
            self.options["has_index_names"] = kwds["has_index_names"]

        self.handles: IOHandles | None = None
        self._engine = self._make_engine(f, self.engine)

    def close(self) -> None:
        if self.handles is not None:
            self.handles.close()
        self._engine.close()

    def _get_options_with_defaults(self, engine: CSVEngine) -> dict[str, Any]:
        kwds = self.orig_options

        options = {}
        default: object | None

        for argname, default in parser_defaults.items():
            value = kwds.get(argname, default)

            # see gh-12935
            if (
                engine == "pyarrow"
                and argname in _pyarrow_unsupported
                and value != default
                and value != getattr(value, "value", default)
            ):
                raise ValueError(
                    f"The {repr(argname)} option is not supported with the "
                    f"'pyarrow' engine"
                )
            elif argname == "mangle_dupe_cols" and value is False:
                # GH12935
                raise ValueError("Setting mangle_dupe_cols=False is not supported yet")
            else:
                options[argname] = value

        for argname, default in _c_parser_defaults.items():
            if argname in kwds:
                value = kwds[argname]

                if engine != "c" and value != default:
                    if "python" in engine and argname not in _python_unsupported:
                        pass
                    else:
                        raise ValueError(
                            f"The {repr(argname)} option is not supported with the "
                            f"{repr(engine)} engine"
                        )
            else:
                value = default
            options[argname] = value

        if engine == "python-fwf":
            for argname, default in _fwf_defaults.items():
                options[argname] = kwds.get(argname, default)

        return options

    def _check_file_or_buffer(self, f, engine: CSVEngine) -> None:
        # see gh-16530
        if is_file_like(f) and engine != "c" and not hasattr(f, "__iter__"):
            # The C engine doesn't need the file-like to have the "__iter__"
            # attribute. However, the Python engine needs "__iter__(...)"
            # when iterating through such an object, meaning it
            # needs to have that attribute
            raise ValueError(
                "The 'python' engine cannot iterate through this file buffer."
            )

    def _clean_options(
        self, options: dict[str, Any], engine: CSVEngine
    ) -> tuple[dict[str, Any], CSVEngine]:
        result = options.copy()

        fallback_reason = None

        # C engine not supported yet
        if engine == "c":
            if options["skipfooter"] > 0:
                fallback_reason = "the 'c' engine does not support skipfooter"
                engine = "python"

        sep = options["delimiter"]
        delim_whitespace = options["delim_whitespace"]

        if sep is None and not delim_whitespace:
            if engine in ("c", "pyarrow"):
                fallback_reason = (
                    f"the '{engine}' engine does not support "
                    "sep=None with delim_whitespace=False"
                )
                engine = "python"
        elif sep is not None and len(sep) > 1:
            if engine == "c" and sep == r"\s+":
                result["delim_whitespace"] = True
                del result["delimiter"]
            elif engine not in ("python", "python-fwf"):
                # wait until regex engine integrated
                fallback_reason = (
                    f"the '{engine}' engine does not support "
                    "regex separators (separators > 1 char and "
                    r"different from '\s+' are interpreted as regex)"
                )
                engine = "python"
        elif delim_whitespace:
            if "python" in engine:
                result["delimiter"] = r"\s+"
        elif sep is not None:
            encodeable = True
            encoding = sys.getfilesystemencoding() or "utf-8"
            try:
                if len(sep.encode(encoding)) > 1:
                    encodeable = False
            except UnicodeDecodeError:
                encodeable = False
            if not encodeable and engine not in ("python", "python-fwf"):
                fallback_reason = (
                    f"the separator encoded in {encoding} "
                    f"is > 1 char long, and the '{engine}' engine "
                    "does not support such separators"
                )
                engine = "python"

        quotechar = options["quotechar"]
        if quotechar is not None and isinstance(quotechar, (str, bytes)):
            if (
                len(quotechar) == 1
                and ord(quotechar) > 127
                and engine not in ("python", "python-fwf")
            ):
                fallback_reason = (
                    "ord(quotechar) > 127, meaning the "
                    "quotechar is larger than one byte, "
                    f"and the '{engine}' engine does not support such quotechars"
                )
                engine = "python"

        if fallback_reason and self._engine_specified:
            raise ValueError(fallback_reason)

        if engine == "c":
            for arg in _c_unsupported:
                del result[arg]

        if "python" in engine:
            for arg in _python_unsupported:
                if fallback_reason and result[arg] != _c_parser_defaults[arg]:
                    raise ValueError(
                        "Falling back to the 'python' engine because "
                        f"{fallback_reason}, but this causes {repr(arg)} to be "
                        "ignored as it is not supported by the 'python' engine."
                    )
                del result[arg]

        if fallback_reason:
            warnings.warn(
                (
                    "Falling back to the 'python' engine because "
                    f"{fallback_reason}; you can avoid this warning by specifying "
                    "engine='python'."
                ),
                ParserWarning,
                stacklevel=find_stack_level(),
            )

        index_col = options["index_col"]
        names = options["names"]
        converters = options["converters"]
        na_values = options["na_values"]
        skiprows = options["skiprows"]

        validate_header_arg(options["header"])

<<<<<<< HEAD
=======
        for arg, depr_default in _deprecated_defaults.items():
            parser_default = _c_parser_defaults.get(arg, parser_defaults[arg])
            if result.get(arg, depr_default) != depr_default.default_value:
                msg = (
                    f"The {arg} argument has been deprecated and will be "
                    f"removed in a future version. {depr_default.msg}\n\n"
                )
                warnings.warn(msg, FutureWarning, stacklevel=find_stack_level())
            else:
                result[arg] = parser_default

>>>>>>> 3370c817
        if index_col is True:
            raise ValueError("The value of index_col couldn't be 'True'")
        if is_index_col(index_col):
            if not isinstance(index_col, (list, tuple, np.ndarray)):
                index_col = [index_col]
        result["index_col"] = index_col

        names = list(names) if names is not None else names

        # type conversion-related
        if converters is not None:
            if not isinstance(converters, dict):
                raise TypeError(
                    "Type converters must be a dict or subclass, "
                    f"input was a {type(converters).__name__}"
                )
        else:
            converters = {}

        # Converting values to NA
        keep_default_na = options["keep_default_na"]
        na_values, na_fvalues = _clean_na_values(na_values, keep_default_na)

        # handle skiprows; this is internally handled by the
        # c-engine, so only need for python and pyarrow parsers
        if engine == "pyarrow":
            if not is_integer(skiprows) and skiprows is not None:
                # pyarrow expects skiprows to be passed as an integer
                raise ValueError(
                    "skiprows argument must be an integer when using "
                    "engine='pyarrow'"
                )
        else:
            if is_integer(skiprows):
                skiprows = list(range(skiprows))
            if skiprows is None:
                skiprows = set()
            elif not callable(skiprows):
                skiprows = set(skiprows)

        # put stuff back
        result["names"] = names
        result["converters"] = converters
        result["na_values"] = na_values
        result["na_fvalues"] = na_fvalues
        result["skiprows"] = skiprows

        return result, engine

    def __next__(self) -> DataFrame:
        try:
            return self.get_chunk()
        except StopIteration:
            self.close()
            raise

    def _make_engine(
        self,
        f: FilePath | ReadCsvBuffer[bytes] | ReadCsvBuffer[str] | list | IO,
        engine: CSVEngine = "c",
    ) -> ParserBase:
        mapping: dict[str, type[ParserBase]] = {
            "c": CParserWrapper,
            "python": PythonParser,
            "pyarrow": ArrowParserWrapper,
            "python-fwf": FixedWidthFieldParser,
        }
        if engine not in mapping:
            raise ValueError(
                f"Unknown engine: {engine} (valid options are {mapping.keys()})"
            )
        if not isinstance(f, list):
            # open file here
            is_text = True
            mode = "r"
            if engine == "pyarrow":
                is_text = False
                mode = "rb"
            elif (
                engine == "c"
                and self.options.get("encoding", "utf-8") == "utf-8"
                and isinstance(stringify_path(f), str)
            ):
                # c engine can decode utf-8 bytes, adding TextIOWrapper makes
                # the c-engine especially for memory_map=True far slower
                is_text = False
                if "b" not in mode:
                    mode += "b"
            self.handles = get_handle(
                f,
                mode,
                encoding=self.options.get("encoding", None),
                compression=self.options.get("compression", None),
                memory_map=self.options.get("memory_map", False),
                is_text=is_text,
                errors=self.options.get("encoding_errors", "strict"),
                storage_options=self.options.get("storage_options", None),
            )
            assert self.handles is not None
            f = self.handles.handle

        elif engine != "python":
            msg = f"Invalid file path or buffer object type: {type(f)}"
            raise ValueError(msg)

        try:
            return mapping[engine](f, **self.options)
        except Exception:
            if self.handles is not None:
                self.handles.close()
            raise

    def _failover_to_python(self) -> None:
        raise AbstractMethodError(self)

    def read(self, nrows: int | None = None) -> DataFrame:
        if self.engine == "pyarrow":
            try:
                # error: "ParserBase" has no attribute "read"
                df = self._engine.read()  # type: ignore[attr-defined]
            except Exception:
                self.close()
                raise
        else:
            nrows = validate_integer("nrows", nrows)
            try:
                # error: "ParserBase" has no attribute "read"
                (
                    index,
                    columns,
                    col_dict,
                ) = self._engine.read(  # type: ignore[attr-defined]
                    nrows
                )
            except Exception:
                self.close()
                raise

            if index is None:
                if col_dict:
                    # Any column is actually fine:
                    new_rows = len(next(iter(col_dict.values())))
                    index = RangeIndex(self._currow, self._currow + new_rows)
                else:
                    new_rows = 0
            else:
                new_rows = len(index)

            df = DataFrame(col_dict, columns=columns, index=index)

            self._currow += new_rows
        return df

    def get_chunk(self, size: int | None = None) -> DataFrame:
        if size is None:
            size = self.chunksize
        if self.nrows is not None:
            if self._currow >= self.nrows:
                raise StopIteration
            size = min(size, self.nrows - self._currow)
        return self.read(nrows=size)

    def __enter__(self) -> TextFileReader:
        return self

    def __exit__(
        self,
        exc_type: type[BaseException] | None,
        exc_value: BaseException | None,
        traceback: TracebackType | None,
    ) -> None:
        self.close()


def TextParser(*args, **kwds) -> TextFileReader:
    """
    Converts lists of lists/tuples into DataFrames with proper type inference
    and optional (e.g. string to datetime) conversion. Also enables iterating
    lazily over chunks of large files

    Parameters
    ----------
    data : file-like object or list
    delimiter : separator character to use
    dialect : str or csv.Dialect instance, optional
        Ignored if delimiter is longer than 1 character
    names : sequence, default
    header : int, default 0
        Row to use to parse column labels. Defaults to the first row. Prior
        rows will be discarded
    index_col : int or list, optional
        Column or columns to use as the (possibly hierarchical) index
    has_index_names: bool, default False
        True if the cols defined in index_col have an index name and are
        not in the header.
    na_values : scalar, str, list-like, or dict, optional
        Additional strings to recognize as NA/NaN.
    keep_default_na : bool, default True
    thousands : str, optional
        Thousands separator
    comment : str, optional
        Comment out remainder of line
    parse_dates : bool, default False
    keep_date_col : bool, default False
    date_parser : function, optional
    skiprows : list of integers
        Row numbers to skip
    skipfooter : int
        Number of line at bottom of file to skip
    converters : dict, optional
        Dict of functions for converting values in certain columns. Keys can
        either be integers or column labels, values are functions that take one
        input argument, the cell (not column) content, and return the
        transformed content.
    encoding : str, optional
        Encoding to use for UTF when reading/writing (ex. 'utf-8')
    infer_datetime_format: bool, default False
        If True and `parse_dates` is True for a column, try to infer the
        datetime format based on the first datetime string. If the format
        can be inferred, there often will be a large parsing speed-up.
    float_precision : str, optional
        Specifies which converter the C engine should use for floating-point
        values. The options are `None` or `high` for the ordinary converter,
        `legacy` for the original lower precision pandas converter, and
        `round_trip` for the round-trip converter.

        .. versionchanged:: 1.2
    """
    kwds["engine"] = "python"
    return TextFileReader(*args, **kwds)


def _clean_na_values(na_values, keep_default_na: bool = True):
    na_fvalues: set | dict
    if na_values is None:
        if keep_default_na:
            na_values = STR_NA_VALUES
        else:
            na_values = set()
        na_fvalues = set()
    elif isinstance(na_values, dict):
        old_na_values = na_values.copy()
        na_values = {}  # Prevent aliasing.

        # Convert the values in the na_values dictionary
        # into array-likes for further use. This is also
        # where we append the default NaN values, provided
        # that `keep_default_na=True`.
        for k, v in old_na_values.items():
            if not is_list_like(v):
                v = [v]

            if keep_default_na:
                v = set(v) | STR_NA_VALUES

            na_values[k] = v
        na_fvalues = {k: _floatify_na_values(v) for k, v in na_values.items()}
    else:
        if not is_list_like(na_values):
            na_values = [na_values]
        na_values = _stringify_na_values(na_values)
        if keep_default_na:
            na_values = na_values | STR_NA_VALUES

        na_fvalues = _floatify_na_values(na_values)

    return na_values, na_fvalues


def _floatify_na_values(na_values):
    # create float versions of the na_values
    result = set()
    for v in na_values:
        try:
            v = float(v)
            if not np.isnan(v):
                result.add(v)
        except (TypeError, ValueError, OverflowError):
            pass
    return result


def _stringify_na_values(na_values):
    """return a stringified and numeric for these values"""
    result: list[str | float] = []
    for x in na_values:
        result.append(str(x))
        result.append(x)
        try:
            v = float(x)

            # we are like 999 here
            if v == int(v):
                v = int(v)
                result.append(f"{v}.0")
                result.append(str(v))

            result.append(v)
        except (TypeError, ValueError, OverflowError):
            pass
        try:
            result.append(int(x))
        except (TypeError, ValueError, OverflowError):
            pass
    return set(result)


def _refine_defaults_read(
    dialect: str | csv.Dialect | None,
    delimiter: str | None | lib.NoDefault,
    delim_whitespace: bool,
    engine: CSVEngine | None,
    sep: str | None | lib.NoDefault,
    on_bad_lines: str | Callable | None,
    names: Sequence[Hashable] | None | lib.NoDefault,
    defaults: dict[str, Any],
):
    """Validate/refine default values of input parameters of read_csv, read_table.

    Parameters
    ----------
    dialect : str or csv.Dialect
        If provided, this parameter will override values (default or not) for the
        following parameters: `delimiter`, `doublequote`, `escapechar`,
        `skipinitialspace`, `quotechar`, and `quoting`. If it is necessary to
        override values, a ParserWarning will be issued. See csv.Dialect
        documentation for more details.
    delimiter : str or object
        Alias for sep.
    delim_whitespace : bool
        Specifies whether or not whitespace (e.g. ``' '`` or ``'\t'``) will be
        used as the sep. Equivalent to setting ``sep='\\s+'``. If this option
        is set to True, nothing should be passed in for the ``delimiter``
        parameter.
    engine : {{'c', 'python'}}
        Parser engine to use. The C engine is faster while the python engine is
        currently more feature-complete.
    sep : str or object
        A delimiter provided by the user (str) or a sentinel value, i.e.
        pandas._libs.lib.no_default.
    on_bad_lines : str, callable or None
        An option for handling bad lines or a sentinel value(None).
    names : array-like, optional
        List of column names to use. If the file contains a header row,
        then you should explicitly pass ``header=0`` to override the column names.
        Duplicates in this list are not allowed.
    defaults: dict
        Default values of input parameters.

    Returns
    -------
    kwds : dict
        Input parameters with correct values.

    Raises
    ------
    ValueError :
        If a delimiter was specified with ``sep`` (or ``delimiter``) and
        ``delim_whitespace=True``.
    """
    # fix types for sep, delimiter to Union(str, Any)
    delim_default = defaults["delimiter"]
    kwds: dict[str, Any] = {}
    # gh-23761
    #
    # When a dialect is passed, it overrides any of the overlapping
    # parameters passed in directly. We don't want to warn if the
    # default parameters were passed in (since it probably means
    # that the user didn't pass them in explicitly in the first place).
    #
    # "delimiter" is the annoying corner case because we alias it to
    # "sep" before doing comparison to the dialect values later on.
    # Thus, we need a flag to indicate that we need to "override"
    # the comparison to dialect values by checking if default values
    # for BOTH "delimiter" and "sep" were provided.
    if dialect is not None:
        kwds["sep_override"] = delimiter is None and (
            sep is lib.no_default or sep == delim_default
        )

    if delimiter and (sep is not lib.no_default):
        raise ValueError("Specified a sep and a delimiter; you can only specify one.")

    kwds["names"] = None if names is lib.no_default else names

    # Alias sep -> delimiter.
    if delimiter is None:
        delimiter = sep

    if delim_whitespace and (delimiter is not lib.no_default):
        raise ValueError(
            "Specified a delimiter with both sep and "
            "delim_whitespace=True; you can only specify one."
        )

    if delimiter == "\n":
        raise ValueError(
            r"Specified \n as separator or delimiter. This forces the python engine "
            "which does not accept a line terminator. Hence it is not allowed to use "
            "the line terminator as separator.",
        )

    if delimiter is lib.no_default:
        # assign default separator value
        kwds["delimiter"] = delim_default
    else:
        kwds["delimiter"] = delimiter

    if engine is not None:
        kwds["engine_specified"] = True
    else:
        kwds["engine"] = "c"
        kwds["engine_specified"] = False

    # Alias on_bad_lines to "error" on_bad_lines is not set.
    # on_bad_lines is defaulted to None
    # so we can tell if it is set (this is why this hack exists).
    if on_bad_lines is not None:
        if on_bad_lines == "error":
            kwds["on_bad_lines"] = ParserBase.BadLineHandleMethod.ERROR
        elif on_bad_lines == "warn":
            kwds["on_bad_lines"] = ParserBase.BadLineHandleMethod.WARN
        elif on_bad_lines == "skip":
            kwds["on_bad_lines"] = ParserBase.BadLineHandleMethod.SKIP
        elif callable(on_bad_lines):
            if engine != "python":
                raise ValueError(
                    "on_bad_line can only be a callable function if engine='python'"
                )
            kwds["on_bad_lines"] = on_bad_lines
        else:
            raise ValueError(f"Argument {on_bad_lines} is invalid for on_bad_lines")
    else:
        kwds["on_bad_lines"] = ParserBase.BadLineHandleMethod.ERROR

    return kwds


def _extract_dialect(kwds: dict[str, Any]) -> csv.Dialect | None:
    """
    Extract concrete csv dialect instance.

    Returns
    -------
    csv.Dialect or None
    """
    if kwds.get("dialect") is None:
        return None

    dialect = kwds["dialect"]
    if dialect in csv.list_dialects():
        dialect = csv.get_dialect(dialect)

    _validate_dialect(dialect)

    return dialect


MANDATORY_DIALECT_ATTRS = (
    "delimiter",
    "doublequote",
    "escapechar",
    "skipinitialspace",
    "quotechar",
    "quoting",
)


def _validate_dialect(dialect: csv.Dialect) -> None:
    """
    Validate csv dialect instance.

    Raises
    ------
    ValueError
        If incorrect dialect is provided.
    """
    for param in MANDATORY_DIALECT_ATTRS:
        if not hasattr(dialect, param):
            raise ValueError(f"Invalid dialect {dialect} provided")


def _merge_with_dialect_properties(
    dialect: csv.Dialect,
    defaults: dict[str, Any],
) -> dict[str, Any]:
    """
    Merge default kwargs in TextFileReader with dialect parameters.

    Parameters
    ----------
    dialect : csv.Dialect
        Concrete csv dialect. See csv.Dialect documentation for more details.
    defaults : dict
        Keyword arguments passed to TextFileReader.

    Returns
    -------
    kwds : dict
        Updated keyword arguments, merged with dialect parameters.
    """
    kwds = defaults.copy()

    for param in MANDATORY_DIALECT_ATTRS:
        dialect_val = getattr(dialect, param)

        parser_default = parser_defaults[param]
        provided = kwds.get(param, parser_default)

        # Messages for conflicting values between the dialect
        # instance and the actual parameters provided.
        conflict_msgs = []

        # Don't warn if the default parameter was passed in,
        # even if it conflicts with the dialect (gh-23761).
        if provided not in (parser_default, dialect_val):
            msg = (
                f"Conflicting values for '{param}': '{provided}' was "
                f"provided, but the dialect specifies '{dialect_val}'. "
                "Using the dialect-specified value."
            )

            # Annoying corner case for not warning about
            # conflicts between dialect and delimiter parameter.
            # Refer to the outer "_read_" function for more info.
            if not (param == "delimiter" and kwds.pop("sep_override", False)):
                conflict_msgs.append(msg)

        if conflict_msgs:
            warnings.warn(
                "\n\n".join(conflict_msgs), ParserWarning, stacklevel=find_stack_level()
            )
        kwds[param] = dialect_val
    return kwds


def _validate_skipfooter(kwds: dict[str, Any]) -> None:
    """
    Check whether skipfooter is compatible with other kwargs in TextFileReader.

    Parameters
    ----------
    kwds : dict
        Keyword arguments passed to TextFileReader.

    Raises
    ------
    ValueError
        If skipfooter is not compatible with other parameters.
    """
    if kwds.get("skipfooter"):
        if kwds.get("iterator") or kwds.get("chunksize"):
            raise ValueError("'skipfooter' not supported for iteration")
        if kwds.get("nrows"):
            raise ValueError("'skipfooter' not supported with 'nrows'")<|MERGE_RESOLUTION|>--- conflicted
+++ resolved
@@ -1536,20 +1536,6 @@
 
         validate_header_arg(options["header"])
 
-<<<<<<< HEAD
-=======
-        for arg, depr_default in _deprecated_defaults.items():
-            parser_default = _c_parser_defaults.get(arg, parser_defaults[arg])
-            if result.get(arg, depr_default) != depr_default.default_value:
-                msg = (
-                    f"The {arg} argument has been deprecated and will be "
-                    f"removed in a future version. {depr_default.msg}\n\n"
-                )
-                warnings.warn(msg, FutureWarning, stacklevel=find_stack_level())
-            else:
-                result[arg] = parser_default
-
->>>>>>> 3370c817
         if index_col is True:
             raise ValueError("The value of index_col couldn't be 'True'")
         if is_index_col(index_col):
