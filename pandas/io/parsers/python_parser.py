--- conflicted
+++ resolved
@@ -903,15 +903,10 @@
         self.buf = []
 
     def _get_index_name(
-<<<<<<< HEAD
-        self, columns: abc.Sequence[abc.Hashable]
+        self,
     ) -> tuple[
         abc.Sequence[abc.Hashable] | None, list[abc.Hashable], list[abc.Hashable]
     ]:
-=======
-        self,
-    ) -> tuple[Sequence[Hashable] | None, list[Hashable], list[Hashable]]:
->>>>>>> 4f14b456
         """
         Try several cases to get lines:
 
@@ -923,7 +918,7 @@
         1 lists index columns and row 0 lists normal columns.
         2) Get index from the columns if it was listed.
         """
-        columns: Sequence[Hashable] = self.orig_names
+        columns: abc.Sequence[abc.Hashable] = self.orig_names
         orig_names = list(columns)
         columns = list(columns)
 
