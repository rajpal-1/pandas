--- conflicted
+++ resolved
@@ -1093,6 +1093,7 @@
             # the key is not a valid store, re-raising KeyError
             raise
         except AssertionError:
+            # surface any assertion errors for e.g. debugging
             raise
         except Exception:
             # In tests we get here with ClosedFileError, TypeError, and
@@ -1522,6 +1523,7 @@
                             keys.append(pprint_thing(s.pathname or k))
                             values.append(pprint_thing(s or "invalid_HDFStore node"))
                     except AssertionError:
+                        # surface any assertion errors for e.g. debugging
                         raise
                     except Exception as detail:
                         keys.append(k)
@@ -2380,16 +2382,9 @@
         self.set_data(block.values)
 
     def set_atom_data(self, block):
-<<<<<<< HEAD
-        kind = block.dtype.name
-        self.kind = kind
-        self.typ = self.get_atom_data(block.shape, kind=kind)
-        self.set_data(block.values.astype(self.typ.type, copy=False))
-=======
         self.kind = block.dtype.name
-        self.typ = self.get_atom_data(block)
+        self.typ = self.get_atom_data(block.shape, kind=block.dtype.name)
         self.set_data(block.values)
->>>>>>> c0f6428b
 
     def set_atom_categorical(self, block):
         # currently only supports a 1-D categorical
@@ -2398,26 +2393,21 @@
         values = block.values
         codes = values.codes
 
-        self.dtype = codes.dtype.name
         if values.ndim > 1:
             raise NotImplementedError("only support 1-d categoricals")
 
-        assert self.dtype.startswith("int"), self.dtype
+        assert codes.dtype.name.startswith("int"), codes.dtype.name
 
         # write the codes; must be in a block shape
         self.ordered = values.ordered
-<<<<<<< HEAD
         self.typ = self.get_atom_data(block.shape, kind=codes.dtype.name)
-        self.set_data(codes, self.dtype)
-=======
-        self.typ = self.get_atom_data(block, kind=codes.dtype.name)
         self.set_data(block.values)
->>>>>>> c0f6428b
 
         # write the categories
         self.meta = "category"
         self.metadata = np.array(block.values.categories, copy=False).ravel()
         assert self.kind == "integer", self.kind
+        assert self.dtype == codes.dtype.name, codes.dtype.name
 
     def get_atom_datetime64(self, block):
         return _tables().Int64Col(shape=block.shape[0])
