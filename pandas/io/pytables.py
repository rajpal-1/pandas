"""
High level interface to PyTables for reading and writing pandas data structures
to disk
"""

import copy
from datetime import date, datetime
from distutils.version import LooseVersion
import itertools
import os
import re
import time
import warnings

import numpy as np

from pandas._config import config, get_option

from pandas._libs import lib, writers as libwriters
from pandas._libs.tslibs import timezones
from pandas.compat import lrange
from pandas.errors import PerformanceWarning

from pandas.core.dtypes.common import (
    ensure_object, is_categorical_dtype, is_datetime64_dtype,
    is_datetime64tz_dtype, is_list_like, is_timedelta64_dtype)
from pandas.core.dtypes.missing import array_equivalent

from pandas import (
    DataFrame, DatetimeIndex, Index, Int64Index, MultiIndex, PeriodIndex,
    Series, SparseDataFrame, SparseSeries, TimedeltaIndex, concat, isna,
    to_datetime)
from pandas.core.arrays.categorical import Categorical
from pandas.core.arrays.sparse import BlockIndex, IntIndex
from pandas.core.base import StringMixin
import pandas.core.common as com
from pandas.core.computation.pytables import Expr, maybe_expression
from pandas.core.index import ensure_index
from pandas.core.internals import BlockManager, _block_shape, make_block

<<<<<<< HEAD
from tables.exceptions import NoSuchNodeError, NodeError

from pandas._libs import tslib, algos, lib

from distutils.version import LooseVersion
=======
from pandas.io.common import _stringify_path
from pandas.io.formats.printing import adjoin, pprint_thing
>>>>>>> 872a23bc

# versioning attribute
_version = '0.15.2'

# encoding
_default_encoding = 'UTF-8'


def _ensure_decoded(s):
    """ if we have bytes, decode them to unicode """
    if isinstance(s, np.bytes_):
        s = s.decode('UTF-8')
    return s


def _ensure_encoding(encoding):
    # set the encoding if we need
    if encoding is None:
        encoding = _default_encoding

    return encoding


def _ensure_str(name):
    """
    Ensure that an index / column name is a str (python 3); otherwise they
    may be np.string dtype. Non-string dtypes are passed through unchanged.

    https://github.com/pandas-dev/pandas/issues/13492
    """
    if isinstance(name, str):
        name = str(name)
    return name


Term = Expr


def _ensure_term(where, scope_level):
    """
    ensure that the where is a Term or a list of Term
    this makes sure that we are capturing the scope of variables
    that are passed
    create the terms here with a frame_level=2 (we are 2 levels down)
    """

    # only consider list/tuple here as an ndarray is automatically a coordinate
    # list
    level = scope_level + 1
    if isinstance(where, (list, tuple)):
        wlist = []
        for w in filter(lambda x: x is not None, where):
            if not maybe_expression(w):
                wlist.append(w)
            else:
                wlist.append(Term(w, scope_level=level))
        where = wlist
    elif maybe_expression(where):
        where = Term(where, scope_level=level)
    return where


class PossibleDataLossError(Exception):
    pass


class ClosedFileError(Exception):
    pass


class IncompatibilityWarning(Warning):
    pass


incompatibility_doc = """
where criteria is being ignored as this version [%s] is too old (or
not-defined), read the file in and write it out to a new file to upgrade (with
the copy_to method)
"""


class AttributeConflictWarning(Warning):
    pass


attribute_conflict_doc = """
the [%s] attribute of the existing index is [%s] which conflicts with the new
[%s], resetting the attribute to None
"""


class DuplicateWarning(Warning):
    pass


duplicate_doc = """
duplicate entries in table, taking most recently appended
"""

performance_doc = """
your performance may suffer as PyTables will pickle object types that it cannot
map directly to c-types [inferred_type->%s,key->%s] [items->%s]
"""

# formats
_FORMAT_MAP = {
    'f': 'fixed',
    'fixed': 'fixed',
    't': 'table',
    'table': 'table',
}

format_deprecate_doc = """
the table keyword has been deprecated
use the format='fixed(f)|table(t)' keyword instead
  fixed(f) : specifies the Fixed format
             and is the default for put operations
  table(t) : specifies the Table format
             and is the default for append operations
"""

# map object types
_TYPE_MAP = {

    Series: 'series',
    SparseSeries: 'sparse_series',
    DataFrame: 'frame',
    SparseDataFrame: 'sparse_frame',
}

# storer class map
_STORER_MAP = {
    'Series': 'LegacySeriesFixed',
    'DataFrame': 'LegacyFrameFixed',
    'DataMatrix': 'LegacyFrameFixed',
    'series': 'SeriesFixed',
    'sparse_series': 'SparseSeriesFixed',
    'frame': 'FrameFixed',
    'sparse_frame': 'SparseFrameFixed',
}

# table class map
_TABLE_MAP = {
    'generic_table': 'GenericTable',
    'appendable_series': 'AppendableSeriesTable',
    'appendable_multiseries': 'AppendableMultiSeriesTable',
    'appendable_frame': 'AppendableFrameTable',
    'appendable_multiframe': 'AppendableMultiFrameTable',
    'worm': 'WORMTable',
}

# axes map
_AXES_MAP = {
    DataFrame: [0],
}

# register our configuration options
dropna_doc = """
: boolean
    drop ALL nan rows when appending to a table
"""
format_doc = """
: format
    default format writing format, if None, then
    put will default to 'fixed' and append will default to 'table'
"""

with config.config_prefix('io.hdf'):
    config.register_option('dropna_table', False, dropna_doc,
                           validator=config.is_bool)
    config.register_option(
        'default_format', None, format_doc,
        validator=config.is_one_of_factory(['fixed', 'table', None])
    )

# oh the troubles to reduce import time
_table_mod = None
_table_file_open_policy_is_strict = False


def _tables():
    global _table_mod
    global _table_file_open_policy_is_strict
    if _table_mod is None:
        import tables
        _table_mod = tables

        # version requirements
        if LooseVersion(tables.__version__) < LooseVersion('3.0.0'):
            raise ImportError("PyTables version >= 3.0.0 is required")

        # set the file open policy
        # return the file open policy; this changes as of pytables 3.1
        # depending on the HDF5 version
        try:
            _table_file_open_policy_is_strict = (
                tables.file._FILE_OPEN_POLICY == 'strict')
        except AttributeError:
            pass

    return _table_mod

# interface to/from ###


def to_hdf(path_or_buf, key, value, mode=None, complevel=None, complib=None,
           append=None, **kwargs):
    """ store this object, close it if we opened it """

    if append:
        f = lambda store: store.append(key, value, **kwargs)
    else:
        f = lambda store: store.put(key, value, **kwargs)

    path_or_buf = _stringify_path(path_or_buf)
    if isinstance(path_or_buf, str):
        with HDFStore(path_or_buf, mode=mode, complevel=complevel,
                      complib=complib) as store:
            f(store)
    else:
        f(path_or_buf)


def read_hdf(path_or_buf, key=None, mode='r', **kwargs):
    """
    Read from the store, close it if we opened it.

    Retrieve pandas object stored in file, optionally based on where
    criteria

    Parameters
    ----------
    path_or_buf : string, buffer or path object
        Path to the file to open, or an open :class:`pandas.HDFStore` object.
        Supports any object implementing the ``__fspath__`` protocol.
        This includes :class:`pathlib.Path` and py._path.local.LocalPath
        objects.

        .. versionadded:: 0.19.0 support for pathlib, py.path.
        .. versionadded:: 0.21.0 support for __fspath__ protocol.

    key : object, optional
        The group identifier in the store. Can be omitted if the HDF file
        contains a single pandas object.
    mode : {'r', 'r+', 'a'}, optional
        Mode to use when opening the file. Ignored if path_or_buf is a
        :class:`pandas.HDFStore`. Default is 'r'.
    where : list, optional
        A list of Term (or convertible) objects.
    start : int, optional
        Row number to start selection.
    stop  : int, optional
        Row number to stop selection.
    columns : list, optional
        A list of columns names to return.
    iterator : bool, optional
        Return an iterator object.
    chunksize : int, optional
        Number of rows to include in an iteration when using an iterator.
    errors : str, default 'strict'
        Specifies how encoding and decoding errors are to be handled.
        See the errors argument for :func:`open` for a full list
        of options.
    **kwargs
        Additional keyword arguments passed to HDFStore.

    Returns
    -------
    item : object
        The selected object. Return type depends on the object stored.

    See Also
    --------
    DataFrame.to_hdf : Write a HDF file from a DataFrame.
    HDFStore : Low-level access to HDF files.

    Examples
    --------
    >>> df = pd.DataFrame([[1, 1.0, 'a']], columns=['x', 'y', 'z'])
    >>> df.to_hdf('./store.h5', 'data')
    >>> reread = pd.read_hdf('./store.h5')
    """

    if mode not in ['r', 'r+', 'a']:
        raise ValueError('mode {0} is not allowed while performing a read. '
                         'Allowed modes are r, r+ and a.'.format(mode))
    # grab the scope
    if 'where' in kwargs:
        kwargs['where'] = _ensure_term(kwargs['where'], scope_level=1)

    if isinstance(path_or_buf, HDFStore):
        if not path_or_buf.is_open:
            raise IOError('The HDFStore must be open for reading.')

        store = path_or_buf
        auto_close = False
    else:
        path_or_buf = _stringify_path(path_or_buf)
        if not isinstance(path_or_buf, str):
            raise NotImplementedError('Support for generic buffers has not '
                                      'been implemented.')
        try:
            exists = os.path.exists(path_or_buf)

        # if filepath is too long
        except (TypeError, ValueError):
            exists = False

        if not exists:
            raise FileNotFoundError(
                'File {path} does not exist'.format(path=path_or_buf))

        store = HDFStore(path_or_buf, mode=mode, **kwargs)
        # can't auto open/close if we are using an iterator
        # so delegate to the iterator
        auto_close = True

    try:
        if key is None:
            groups = store.groups()
            if len(groups) == 0:
                raise ValueError('No dataset in HDF5 file.')
            candidate_only_group = groups[0]

            # For the HDF file to have only one dataset, all other groups
            # should then be metadata groups for that candidate group. (This
            # assumes that the groups() method enumerates parent groups
            # before their children.)
            for group_to_check in groups[1:]:
                if not _is_metadata_of(group_to_check, candidate_only_group):
                    raise ValueError('key must be provided when HDF5 file '
                                     'contains multiple datasets.')
            key = candidate_only_group._v_pathname
        return store.select(key, auto_close=auto_close, **kwargs)
    except (ValueError, TypeError, KeyError):
        # if there is an error, close the store
        try:
            store.close()
        except AttributeError:
            pass

        raise


def _is_metadata_of(group, parent_group):
    """Check if a given group is a metadata group for a given parent_group."""
    if group._v_depth <= parent_group._v_depth:
        return False

    current = group
    while current._v_depth > 1:
        parent = current._v_parent
        if parent == parent_group and current._v_name == 'meta':
            return True
        current = current._v_parent
    return False


class HDFStore(StringMixin):

    """
    Dict-like IO interface for storing pandas objects in PyTables
    either Fixed or Table format.

    Parameters
    ----------
    path : string
        File path to HDF5 file
    mode : {'a', 'w', 'r', 'r+'}, default 'a'

        ``'r'``
            Read-only; no data can be modified.
        ``'w'``
            Write; a new file is created (an existing file with the same
            name would be deleted).
        ``'a'``
            Append; an existing file is opened for reading and writing,
            and if the file does not exist it is created.
        ``'r+'``
            It is similar to ``'a'``, but the file must already exist.
    complevel : int, 0-9, default None
            Specifies a compression level for data.
            A value of 0 disables compression.
    complib : {'zlib', 'lzo', 'bzip2', 'blosc'}, default 'zlib'
            Specifies the compression library to be used.
            As of v0.20.2 these additional compressors for Blosc are supported
            (default if no compressor specified: 'blosc:blosclz'):
            {'blosc:blosclz', 'blosc:lz4', 'blosc:lz4hc', 'blosc:snappy',
             'blosc:zlib', 'blosc:zstd'}.
            Specifying a compression library which is not available issues
            a ValueError.
    fletcher32 : bool, default False
            If applying compression use the fletcher32 checksum

    Examples
    --------
    >>> bar = pd.DataFrame(np.random.randn(10, 4))
    >>> store = pd.HDFStore('test.h5')
    >>> store['foo'] = bar   # write to HDF5
    >>> bar = store['foo']   # retrieve
    >>> store.close()
    """

    def __init__(self, path, mode=None, complevel=None, complib=None,
                 fletcher32=False, **kwargs):

        if 'format' in kwargs:
            raise ValueError('format is not a defined argument for HDFStore')

        try:
            import tables  # noqa
        except ImportError as ex:  # pragma: no cover
            raise ImportError('HDFStore requires PyTables, "{ex!s}" problem '
                              'importing'.format(ex=ex))

        if complib is not None and complib not in tables.filters.all_complibs:
            raise ValueError(
                "complib only supports {libs} compression.".format(
                    libs=tables.filters.all_complibs))

        if complib is None and complevel is not None:
            complib = tables.filters.default_complib

        self._path = _stringify_path(path)
        if mode is None:
            mode = 'a'
        self._mode = mode
        self._handle = None
        self._complevel = complevel if complevel else 0
        self._complib = complib
        self._fletcher32 = fletcher32
        self._filters = None
        self.open(mode=mode, **kwargs)

    def __fspath__(self):
        return self._path

    @property
    def root(self):
        """ return the root node """
        self._check_if_open()
        return self._handle.root

    @property
    def filename(self):
        return self._path

    def __getitem__(self, key):
        return self.get(key)

    def __setitem__(self, key, value):
        self.put(key, value)

    def __delitem__(self, key):
        return self.remove(key)

    def __getattr__(self, name):
        """ allow attribute access to get stores """
        try:
            return self.get(name)
        except (KeyError, ClosedFileError):
            pass
        raise AttributeError(
            "'{object}' object has no attribute '{name}'".format(
                object=type(self).__name__, name=name))

    def __contains__(self, key):
        """ check for existence of this key
              can match the exact pathname or the pathnm w/o the leading '/'
              """
        node = self.get_node(key)
        if node is not None:
            name = node._v_pathname
            if name == key or name[1:] == key:
                return True
        return False

    def __len__(self):
        return len(self.groups())

    def __unicode__(self):
        return '{type}\nFile path: {path}\n'.format(
            type=type(self), path=pprint_thing(self._path))

    def __enter__(self):
        return self

    def __exit__(self, exc_type, exc_value, traceback):
        self.close()

    def keys(self):
        """
        Return a (potentially unordered) list of the keys corresponding to the
        objects stored in the HDFStore. These are ABSOLUTE path-names (e.g.
        have the leading '/'
        """
        return [n._v_pathname for n in self.groups()]

    def __iter__(self):
        return iter(self.keys())

    def items(self):
        """
        iterate on key->group
        """
        for g in self.groups():
            yield g._v_pathname, g

    iteritems = items

    def open(self, mode='a', **kwargs):
        """
        Open the file in the specified mode

        Parameters
        ----------
        mode : {'a', 'w', 'r', 'r+'}, default 'a'
            See HDFStore docstring or tables.open_file for info about modes
        """
        tables = _tables()

        if self._mode != mode:

            # if we are changing a write mode to read, ok
            if self._mode in ['a', 'w'] and mode in ['r', 'r+']:
                pass
            elif mode in ['w']:

                # this would truncate, raise here
                if self.is_open:
                    raise PossibleDataLossError(
                        "Re-opening the file [{0}] with mode [{1}] "
                        "will delete the current file!"
                        .format(self._path, self._mode)
                    )

            self._mode = mode

        # close and reopen the handle
        if self.is_open:
            self.close()

        if self._complevel and self._complevel > 0:
            self._filters = _tables().Filters(self._complevel, self._complib,
                                              fletcher32=self._fletcher32)

        try:
            self._handle = tables.open_file(self._path, self._mode, **kwargs)
        except (IOError) as e:  # pragma: no cover
            if 'can not be written' in str(e):
                print(
                    'Opening {path} in read-only mode'.format(path=self._path))
                self._handle = tables.open_file(self._path, 'r', **kwargs)
            else:
                raise

        except (ValueError) as e:

            # trap PyTables >= 3.1 FILE_OPEN_POLICY exception
            # to provide an updated message
            if 'FILE_OPEN_POLICY' in str(e):
                e = ValueError(
                    "PyTables [{version}] no longer supports opening multiple "
                    "files\n"
                    "even in read-only mode on this HDF5 version "
                    "[{hdf_version}]. You can accept this\n"
                    "and not open the same file multiple times at once,\n"
                    "upgrade the HDF5 version, or downgrade to PyTables 3.0.0 "
                    "which allows\n"
                    "files to be opened multiple times at once\n"
                    .format(version=tables.__version__,
                            hdf_version=tables.get_hdf5_version()))

            raise e

        except (Exception) as e:

            # trying to read from a non-existent file causes an error which
            # is not part of IOError, make it one
            if self._mode == 'r' and 'Unable to open/create file' in str(e):
                raise IOError(str(e))
            raise

    def close(self):
        """
        Close the PyTables file handle
        """
        if self._handle is not None:
            self._handle.close()
        self._handle = None

    @property
    def is_open(self):
        """
        return a boolean indicating whether the file is open
        """
        if self._handle is None:
            return False
        return bool(self._handle.isopen)

    def flush(self, fsync=False):
        """
        Force all buffered modifications to be written to disk.

        Parameters
        ----------
        fsync : bool (default False)
          call ``os.fsync()`` on the file handle to force writing to disk.

        Notes
        -----
        Without ``fsync=True``, flushing may not guarantee that the OS writes
        to disk. With fsync, the operation will block until the OS claims the
        file has been written; however, other caching layers may still
        interfere.
        """
        if self._handle is not None:
            self._handle.flush()
            if fsync:
                try:
                    os.fsync(self._handle.fileno())
                except OSError:
                    pass

    def get(self, key):
        """
        Retrieve pandas object stored in file

        Parameters
        ----------
        key : object

        Returns
        -------
        obj : same type as object stored in file
        """
        group = self.get_node(key)
        if group is None:
            raise KeyError('No object named {key} in the file'.format(key=key))
        return self._read_group(group)

    def select(self, key, where=None, start=None, stop=None, columns=None,
               iterator=False, chunksize=None, auto_close=False, **kwargs):
        """
        Retrieve pandas object stored in file, optionally based on where
        criteria

        Parameters
        ----------
        key : object
        where : list of Term (or convertible) objects, optional
        start : integer (defaults to None), row number to start selection
        stop  : integer (defaults to None), row number to stop selection
        columns : a list of columns that if not None, will limit the return
            columns
        iterator : boolean, return an iterator, default False
        chunksize : nrows to include in iteration, return an iterator
        auto_close : boolean, should automatically close the store when
            finished, default is False

        Returns
        -------
        The selected object
        """
        group = self.get_node(key)
        if group is None:
            raise KeyError('No object named {key} in the file'.format(key=key))

        # create the storer and axes
        where = _ensure_term(where, scope_level=1)
        s = self._create_storer(group)
        s.infer_axes()

        # function to call on iteration
        def func(_start, _stop, _where):
            return s.read(start=_start, stop=_stop,
                          where=_where,
                          columns=columns)

        # create the iterator
        it = TableIterator(self, s, func, where=where, nrows=s.nrows,
                           start=start, stop=stop, iterator=iterator,
                           chunksize=chunksize, auto_close=auto_close)

        return it.get_result()

    def select_as_coordinates(
            self, key, where=None, start=None, stop=None, **kwargs):
        """
        return the selection as an Index

        Parameters
        ----------
        key : object
        where : list of Term (or convertible) objects, optional
        start : integer (defaults to None), row number to start selection
        stop  : integer (defaults to None), row number to stop selection
        """
        where = _ensure_term(where, scope_level=1)
        return self.get_storer(key).read_coordinates(where=where, start=start,
                                                     stop=stop, **kwargs)

    def select_column(self, key, column, **kwargs):
        """
        return a single column from the table. This is generally only useful to
        select an indexable

        Parameters
        ----------
        key : object
        column: the column of interest

        Exceptions
        ----------
        raises KeyError if the column is not found (or key is not a valid
            store)
        raises ValueError if the column can not be extracted individually (it
            is part of a data block)

        """
        return self.get_storer(key).read_column(column=column, **kwargs)

    def select_as_multiple(self, keys, where=None, selector=None, columns=None,
                           start=None, stop=None, iterator=False,
                           chunksize=None, auto_close=False, **kwargs):
        """ Retrieve pandas objects from multiple tables

        Parameters
        ----------
        keys : a list of the tables
        selector : the table to apply the where criteria (defaults to keys[0]
            if not supplied)
        columns : the columns I want back
        start : integer (defaults to None), row number to start selection
        stop  : integer (defaults to None), row number to stop selection
        iterator : boolean, return an iterator, default False
        chunksize : nrows to include in iteration, return an iterator

        Exceptions
        ----------
        raises KeyError if keys or selector is not found or keys is empty
        raises TypeError if keys is not a list or tuple
        raises ValueError if the tables are not ALL THE SAME DIMENSIONS
        """

        # default to single select
        where = _ensure_term(where, scope_level=1)
        if isinstance(keys, (list, tuple)) and len(keys) == 1:
            keys = keys[0]
        if isinstance(keys, str):
            return self.select(key=keys, where=where, columns=columns,
                               start=start, stop=stop, iterator=iterator,
                               chunksize=chunksize, **kwargs)

        if not isinstance(keys, (list, tuple)):
            raise TypeError("keys must be a list/tuple")

        if not len(keys):
            raise ValueError("keys must have a non-zero length")

        if selector is None:
            selector = keys[0]

        # collect the tables
        tbls = [self.get_storer(k) for k in keys]
        s = self.get_storer(selector)

        # validate rows
        nrows = None
        for t, k in itertools.chain([(s, selector)], zip(tbls, keys)):
            if t is None:
                raise KeyError("Invalid table [{key}]".format(key=k))
            if not t.is_table:
                raise TypeError(
                    "object [{obj}] is not a table, and cannot be used in all "
                    "select as multiple".format(obj=t.pathname)
                )

            if nrows is None:
                nrows = t.nrows
            elif t.nrows != nrows:
                raise ValueError(
                    "all tables must have exactly the same nrows!")

        # axis is the concentation axes
        axis = list({t.non_index_axes[0][0] for t in tbls})[0]

        def func(_start, _stop, _where):

            # retrieve the objs, _where is always passed as a set of
            # coordinates here
            objs = [t.read(where=_where, columns=columns, start=_start,
                           stop=_stop, **kwargs) for t in tbls]

            # concat and return
            return concat(objs, axis=axis,
                          verify_integrity=False)._consolidate()

        # create the iterator
        it = TableIterator(self, s, func, where=where, nrows=nrows,
                           start=start, stop=stop, iterator=iterator,
                           chunksize=chunksize, auto_close=auto_close)

        return it.get_result(coordinates=True)

    def put(self, key, value, format=None, append=False, **kwargs):
        """
        Store object in HDFStore

        Parameters
        ----------
        key      : object
        value    : {Series, DataFrame}
        format   : 'fixed(f)|table(t)', default is 'fixed'
            fixed(f) : Fixed format
                       Fast writing/reading. Not-appendable, nor searchable
            table(t) : Table format
                       Write as a PyTables Table structure which may perform
                       worse but allow more flexible operations like searching
                       / selecting subsets of the data
        append   : boolean, default False
            This will force Table format, append the input data to the
            existing.
        data_columns : list of columns to create as data columns, or True to
            use all columns. See
            `here <http://pandas.pydata.org/pandas-docs/stable/io.html#query-via-data-columns>`__ # noqa
        encoding : default None, provide an encoding for strings
        dropna   : boolean, default False, do not write an ALL nan row to
            the store settable by the option 'io.hdf.dropna_table'
        """
        if format is None:
            format = get_option("io.hdf.default_format") or 'fixed'
        kwargs = self._validate_format(format, kwargs)
        self._write_to_group(key, value, append=append, **kwargs)

    def remove(self, key, where=None, start=None, stop=None):
        """
        Remove pandas object partially by specifying the where condition

        Parameters
        ----------
        key : string
            Node to remove or delete rows from
        where : list of Term (or convertible) objects, optional
        start : integer (defaults to None), row number to start selection
        stop  : integer (defaults to None), row number to stop selection

        Returns
        -------
        number of rows removed (or None if not a Table)

        Exceptions
        ----------
        raises KeyError if key is not a valid store

        """
        where = _ensure_term(where, scope_level=1)
        try:
            s = self.get_storer(key)
        except KeyError:
            # the key is not a valid store, re-raising KeyError
            raise
        except Exception:

            if where is not None:
                raise ValueError(
                    "trying to remove a node with a non-None where clause!")

            # we are actually trying to remove a node (with children)
            s = self.get_node(key)
            if s is not None:
                s._f_remove(recursive=True)
                return None

        # remove the node
        if com._all_none(where, start, stop):
            s.group._f_remove(recursive=True)

        # delete from the table
        else:
            if not s.is_table:
                raise ValueError(
                    'can only remove with where on objects written as tables')
            return s.delete(where=where, start=start, stop=stop)

    def append(self, key, value, format=None, append=True, columns=None,
               dropna=None, **kwargs):
        """
        Append to Table in file. Node must already exist and be Table
        format.

        Parameters
        ----------
        key : object
        value : {Series, DataFrame}
        format : 'table' is the default
            table(t) : table format
                       Write as a PyTables Table structure which may perform
                       worse but allow more flexible operations like searching
                       / selecting subsets of the data
        append       : boolean, default True, append the input data to the
            existing
        data_columns :  list of columns, or True, default None
            List of columns to create as indexed data columns for on-disk
            queries, or True to use all columns. By default only the axes
            of the object are indexed. See `here
            <http://pandas.pydata.org/pandas-docs/stable/io.html#query-via-data-columns>`__.
        min_itemsize : dict of columns that specify minimum string sizes
        nan_rep      : string to use as string nan represenation
        chunksize    : size to chunk the writing
        expectedrows : expected TOTAL row size of this table
        encoding     : default None, provide an encoding for strings
        dropna       : boolean, default False, do not write an ALL nan row to
            the store settable by the option 'io.hdf.dropna_table'

        Notes
        -----
        Does *not* check if data being appended overlaps with existing
        data in the table, so be careful
        """
        if columns is not None:
            raise TypeError("columns is not a supported keyword in append, "
                            "try data_columns")

        if dropna is None:
            dropna = get_option("io.hdf.dropna_table")
        if format is None:
            format = get_option("io.hdf.default_format") or 'table'
        kwargs = self._validate_format(format, kwargs)
        self._write_to_group(key, value, append=append, dropna=dropna,
                             **kwargs)

    def append_to_multiple(self, d, value, selector, data_columns=None,
                           axes=None, dropna=False, **kwargs):
        """
        Append to multiple tables

        Parameters
        ----------
        d : a dict of table_name to table_columns, None is acceptable as the
            values of one node (this will get all the remaining columns)
        value : a pandas object
        selector : a string that designates the indexable table; all of its
            columns will be designed as data_columns, unless data_columns is
            passed, in which case these are used
        data_columns : list of columns to create as data columns, or True to
            use all columns
        dropna : if evaluates to True, drop rows from all tables if any single
                 row in each table has all NaN. Default False.

        Notes
        -----
        axes parameter is currently not accepted

        """
        if axes is not None:
            raise TypeError("axes is currently not accepted as a parameter to"
                            " append_to_multiple; you can create the "
                            "tables independently instead")

        if not isinstance(d, dict):
            raise ValueError(
                "append_to_multiple must have a dictionary specified as the "
                "way to split the value"
            )

        if selector not in d:
            raise ValueError(
                "append_to_multiple requires a selector that is in passed dict"
            )

        # figure out the splitting axis (the non_index_axis)
        axis = list(set(range(value.ndim)) - set(_AXES_MAP[type(value)]))[0]

        # figure out how to split the value
        remain_key = None
        remain_values = []
        for k, v in d.items():
            if v is None:
                if remain_key is not None:
                    raise ValueError(
                        "append_to_multiple can only have one value in d that "
                        "is None"
                    )
                remain_key = k
            else:
                remain_values.extend(v)
        if remain_key is not None:
            ordered = value.axes[axis]
            ordd = ordered.difference(Index(remain_values))
            ordd = sorted(ordered.get_indexer(ordd))
            d[remain_key] = ordered.take(ordd)

        # data_columns
        if data_columns is None:
            data_columns = d[selector]

        # ensure rows are synchronized across the tables
        if dropna:
            idxs = (value[cols].dropna(how='all').index for cols in d.values())
            valid_index = next(idxs)
            for index in idxs:
                valid_index = valid_index.intersection(index)
            value = value.loc[valid_index]

        # append
        for k, v in d.items():
            dc = data_columns if k == selector else None

            # compute the val
            val = value.reindex(v, axis=axis)

            self.append(k, val, data_columns=dc, **kwargs)

    def create_table_index(self, key, **kwargs):
        """ Create a pytables index on the table
        Parameters
        ----------
        key : object (the node to index)

        Exceptions
        ----------
        raises if the node is not a table

        """

        # version requirements
        _tables()
        s = self.get_storer(key)
        if s is None:
            return

        if not s.is_table:
            raise TypeError(
                "cannot create table index on a Fixed format store")
        s.create_index(**kwargs)

    def groups(self):
        """return a list of all the top-level nodes (that are not themselves a
        pandas storage object)
        """
        _tables()
        self._check_if_open()
        return [
            g for g in self._handle.walk_groups()
            if (not isinstance(g, _table_mod.link.Link) and
                (getattr(g._v_attrs, 'pandas_type', None) or
                 getattr(g, 'table', None) or
                (isinstance(g, _table_mod.table.Table) and
                 g._v_name != 'table')))
        ]

    def walk(self, where="/"):
        """ Walk the pytables group hierarchy for pandas objects

        This generator will yield the group path, subgroups and pandas object
        names for each group.
        Any non-pandas PyTables objects that are not a group will be ignored.

        The `where` group itself is listed first (preorder), then each of its
        child groups (following an alphanumerical order) is also traversed,
        following the same procedure.

        .. versionadded:: 0.24.0

        Parameters
        ----------
        where : str, optional
            Group where to start walking.
            If not supplied, the root group is used.

        Yields
        ------
        path : str
            Full path to a group (without trailing '/')
        groups : list of str
            names of the groups contained in `path`
        leaves : list of str
            names of the pandas objects contained in `path`
        """
        _tables()
        self._check_if_open()
        for g in self._handle.walk_groups(where):
            if getattr(g._v_attrs, 'pandas_type', None) is not None:
                continue

            groups = []
            leaves = []
            for child in g._v_children.values():
                pandas_type = getattr(child._v_attrs, 'pandas_type', None)
                if pandas_type is None:
                    if isinstance(child, _table_mod.group.Group):
                        groups.append(child._v_name)
                else:
                    leaves.append(child._v_name)

            yield (g._v_pathname.rstrip('/'), groups, leaves)

    def get_node(self, key):
        """ return the node with the key or None if it does not exist """
        self._check_if_open()
        try:
            if not key.startswith('/'):
                key = '/' + key
            return self._handle.get_node(self.root, key)
        except _table_mod.exceptions.NoSuchNodeError:
            return None

    def get_storer(self, key):
        """ return the storer object for a key, raise if not in the file """
        group = self.get_node(key)
        if group is None:
            raise KeyError('No object named {key} in the file'.format(key=key))

        s = self._create_storer(group)
        s.infer_axes()
        return s

    def copy(self, file, mode='w', propindexes=True, keys=None, complib=None,
             complevel=None, fletcher32=False, overwrite=True):
        """ copy the existing store to a new file, upgrading in place

            Parameters
            ----------
            propindexes: restore indexes in copied file (defaults to True)
            keys       : list of keys to include in the copy (defaults to all)
            overwrite  : overwrite (remove and replace) existing nodes in the
                new store (default is True)
            mode, complib, complevel, fletcher32 same as in HDFStore.__init__

            Returns
            -------
            open file handle of the new store

        """
        new_store = HDFStore(
            file,
            mode=mode,
            complib=complib,
            complevel=complevel,
            fletcher32=fletcher32)
        if keys is None:
            keys = list(self.keys())
        if not isinstance(keys, (tuple, list)):
            keys = [keys]
        for k in keys:
            s = self.get_storer(k)
            if s is not None:

                if k in new_store:
                    if overwrite:
                        new_store.remove(k)

                data = self.select(k)
                if s.is_table:

                    index = False
                    if propindexes:
                        index = [a.name for a in s.axes if a.is_indexed]
                    new_store.append(
                        k, data, index=index,
                        data_columns=getattr(s, 'data_columns', None),
                        encoding=s.encoding
                    )
                else:
                    new_store.put(k, data, encoding=s.encoding)

        return new_store

    def info(self):
        """
        Print detailed information on the store.

        .. versionadded:: 0.21.0
        """
        output = '{type}\nFile path: {path}\n'.format(
            type=type(self), path=pprint_thing(self._path))
        if self.is_open:
            lkeys = sorted(list(self.keys()))
            if len(lkeys):
                keys = []
                values = []

                for k in lkeys:
                    try:
                        s = self.get_storer(k)
                        if s is not None:
                            keys.append(pprint_thing(s.pathname or k))
                            values.append(
                                pprint_thing(s or 'invalid_HDFStore node'))
                    except Exception as detail:
                        keys.append(k)
                        values.append(
                            "[invalid_HDFStore node: {detail}]".format(
                                detail=pprint_thing(detail)))

                output += adjoin(12, keys, values)
            else:
                output += 'Empty'
        else:
            output += "File is CLOSED"

        return output

    # private methods ######
    def _check_if_open(self):
        if not self.is_open:
            raise ClosedFileError("{0} file is not open!".format(self._path))

    def _validate_format(self, format, kwargs):
        """ validate / deprecate formats; return the new kwargs """
        kwargs = kwargs.copy()

        # validate
        try:
            kwargs['format'] = _FORMAT_MAP[format.lower()]
        except KeyError:
            raise TypeError("invalid HDFStore format specified [{0}]"
                            .format(format))

        return kwargs

    def _create_storer(self, group, format=None, value=None, append=False,
                       **kwargs):
        """ return a suitable class to operate """

        def error(t):
            raise TypeError(
                "cannot properly create the storer for: [{t}] [group->"
                "{group},value->{value},format->{format},append->{append},"
                "kwargs->{kwargs}]".format(t=t, group=group,
                                           value=type(value), format=format,
                                           append=append, kwargs=kwargs))

        pt = _ensure_decoded(getattr(group._v_attrs, 'pandas_type', None))
        tt = _ensure_decoded(getattr(group._v_attrs, 'table_type', None))

        # infer the pt from the passed value
        if pt is None:
            if value is None:

                _tables()
                if (getattr(group, 'table', None) or
                        isinstance(group, _table_mod.table.Table)):
                    pt = 'frame_table'
                    tt = 'generic_table'
                else:
                    raise TypeError(
                        "cannot create a storer if the object is not existing "
                        "nor a value are passed")
            else:

                try:
                    pt = _TYPE_MAP[type(value)]
                except KeyError:
                    error('_TYPE_MAP')

                # we are actually a table
                if format == 'table':
                    pt += '_table'

        # a storer node
        if 'table' not in pt:
            try:
                return globals()[_STORER_MAP[pt]](self, group, **kwargs)
            except KeyError:
                error('_STORER_MAP')

        # existing node (and must be a table)
        if tt is None:

            # if we are a writer, determine the tt
            if value is not None:

                if pt == 'series_table':
                    index = getattr(value, 'index', None)
                    if index is not None:
                        if index.nlevels == 1:
                            tt = 'appendable_series'
                        elif index.nlevels > 1:
                            tt = 'appendable_multiseries'
                elif pt == 'frame_table':
                    index = getattr(value, 'index', None)
                    if index is not None:
                        if index.nlevels == 1:
                            tt = 'appendable_frame'
                        elif index.nlevels > 1:
                            tt = 'appendable_multiframe'
                elif pt == 'wide_table':
                    tt = 'appendable_panel'
                elif pt == 'ndim_table':
                    tt = 'appendable_ndim'

            else:

                # distiguish between a frame/table
                tt = 'legacy_panel'
                try:
                    fields = group.table._v_attrs.fields
                    if len(fields) == 1 and fields[0] == 'value':
                        tt = 'legacy_frame'
                except IndexError:
                    pass

        try:
            return globals()[_TABLE_MAP[tt]](self, group, **kwargs)
        except KeyError:
            error('_TABLE_MAP')

    def _write_to_group(self, key, value, format, index=True, append=False,
                        complib=None, encoding=None, **kwargs):
        group = self.get_node(key)

        # remove the node if we are not appending
        if group is not None and not append:
            self._handle.remove_node(group, recursive=True)
            group = None

        # we don't want to store a table node at all if are object is 0-len
        # as there are not dtypes
        if getattr(value, 'empty', None) and (format == 'table' or append):
            return

        if group is None:
            paths = key.split('/')

            # recursively create the groups
            path = '/'
            for p in paths:
                if not len(p):
                    continue
                new_path = path
                if not path.endswith('/'):
                    new_path += '/'
                new_path += p
                group = self.get_node(new_path)
                if group is None:
                    group = self._handle.create_group(path, p)
                path = new_path

        s = self._create_storer(group, format, value, append=append,
                                encoding=encoding, **kwargs)
        if append:
            # raise if we are trying to append to a Fixed format,
            #       or a table that exists (and we are putting)
            if (not s.is_table or
                    (s.is_table and format == 'fixed' and s.is_exists)):
                raise ValueError('Can only append to Tables')
            if not s.is_exists:
                s.set_object_info()
        else:
            s.set_object_info()

        if not s.is_table and complib:
            raise ValueError(
                'Compression not supported on Fixed format stores'
            )

        # write the object
        s.write(obj=value, append=append, complib=complib, **kwargs)

        if s.is_table and index:
            s.create_index(columns=index)

    def _read_group(self, group, **kwargs):
        s = self._create_storer(group)
        s.infer_axes()
        return s.read(**kwargs)


class TableIterator(object):

    """ define the iteration interface on a table

        Parameters
        ----------

        store : the reference store
        s     : the referred storer
        func  : the function to execute the query
        where : the where of the query
        nrows : the rows to iterate on
        start : the passed start value (default is None)
        stop  : the passed stop value (default is None)
        iterator : boolean, whether to use the default iterator
        chunksize : the passed chunking value (default is 50000)
        auto_close : boolean, automatically close the store at the end of
            iteration, default is False
        kwargs : the passed kwargs
        """

    def __init__(self, store, s, func, where, nrows, start=None, stop=None,
                 iterator=False, chunksize=None, auto_close=False):
        self.store = store
        self.s = s
        self.func = func
        self.where = where

        # set start/stop if they are not set if we are a table
        if self.s.is_table:
            if nrows is None:
                nrows = 0
            if start is None:
                start = 0
            if stop is None:
                stop = nrows
            stop = min(nrows, stop)

        self.nrows = nrows
        self.start = start
        self.stop = stop

        self.coordinates = None
        if iterator or chunksize is not None:
            if chunksize is None:
                chunksize = 100000
            self.chunksize = int(chunksize)
        else:
            self.chunksize = None

        self.auto_close = auto_close

    def __iter__(self):

        # iterate
        current = self.start
        while current < self.stop:

            stop = min(current + self.chunksize, self.stop)
            value = self.func(None, None, self.coordinates[current:stop])
            current = stop
            if value is None or not len(value):
                continue

            yield value

        self.close()

    def close(self):
        if self.auto_close:
            self.store.close()

    def get_result(self, coordinates=False):

        #  return the actual iterator
        if self.chunksize is not None:
            if not self.s.is_table:
                raise TypeError(
                    "can only use an iterator or chunksize on a table")

            self.coordinates = self.s.read_coordinates(where=self.where)

            return self

        # if specified read via coordinates (necessary for multiple selections
        if coordinates:
            where = self.s.read_coordinates(where=self.where, start=self.start,
                                            stop=self.stop)
        else:
            where = self.where

        # directly return the result
        results = self.func(self.start, self.stop, where)
        self.close()
        return results


class IndexCol(StringMixin):

    """ an index column description class

        Parameters
        ----------

        axis   : axis which I reference
        values : the ndarray like converted values
        kind   : a string description of this type
        typ    : the pytables type
        pos    : the position in the pytables

        """
    is_an_indexable = True
    is_data_indexable = True
    _info_fields = ['freq', 'tz', 'index_name']

    def __init__(self, values=None, kind=None, typ=None, cname=None,
                 itemsize=None, name=None, axis=None, kind_attr=None,
                 pos=None, freq=None, tz=None, index_name=None, **kwargs):
        self.values = values
        self.kind = kind
        self.typ = typ
        self.itemsize = itemsize
        self.name = name
        self.cname = cname
        self.kind_attr = kind_attr
        self.axis = axis
        self.pos = pos
        self.freq = freq
        self.tz = tz
        self.index_name = index_name
        self.table = None
        self.meta = None
        self.metadata = None

        if name is not None:
            self.set_name(name, kind_attr)
        if pos is not None:
            self.set_pos(pos)

    def set_name(self, name, kind_attr=None):
        """ set the name of this indexer """
        self.name = name
        self.kind_attr = kind_attr or "{name}_kind".format(name=name)
        if self.cname is None:
            self.cname = name

        return self

    def set_axis(self, axis):
        """ set the axis over which I index """
        self.axis = axis

        return self

    def set_pos(self, pos):
        """ set the position of this column in the Table """
        self.pos = pos
        if pos is not None and self.typ is not None:
            self.typ._v_pos = pos
        return self

    def set_table(self, table):
        self.table = table
        return self

    def __unicode__(self):
        temp = tuple(
            map(pprint_thing,
                    (self.name,
                     self.cname,
                     self.axis,
                     self.pos,
                     self.kind)))
        return ','.join(("{key}->{value}".format(key=key, value=value)
                         for key, value in zip(
            ['name', 'cname', 'axis', 'pos', 'kind'], temp)))

    def __eq__(self, other):
        """ compare 2 col items """
        return all(getattr(self, a, None) == getattr(other, a, None)
                   for a in ['name', 'cname', 'axis', 'pos'])

    def __ne__(self, other):
        return not self.__eq__(other)

    @property
    def is_indexed(self):
        """ return whether I am an indexed column """
        try:
            return getattr(self.table.cols, self.cname).is_indexed
        except AttributeError:
            False

    def copy(self):
        new_self = copy.copy(self)
        return new_self

    def infer(self, handler):
        """infer this column from the table: create and return a new object"""
        table = handler.table
        new_self = self.copy()
        new_self._handle = handler._handle
        new_self.set_table(table)
        new_self.get_attr()
        new_self.read_metadata(handler)
        return new_self

    def convert(self, values, nan_rep, encoding, errors):
        """ set the values from this selection: take = take ownership """

        # values is a recarray
        if values.dtype.fields is not None:
            values = values[self.cname]

        values = _maybe_convert(values, self.kind, encoding, errors)

        kwargs = dict()
        if self.freq is not None:
            kwargs['freq'] = _ensure_decoded(self.freq)
        if self.index_name is not None:
            kwargs['name'] = _ensure_decoded(self.index_name)
        # making an Index instance could throw a number of different errors
        try:
            self.values = Index(values, **kwargs)
        except Exception:  # noqa: E722

            # if the output freq is different that what we recorded,
            # it should be None (see also 'doc example part 2')
            if 'freq' in kwargs:
                kwargs['freq'] = None
            self.values = Index(values, **kwargs)

        self.values = _set_tz(self.values, self.tz)

        return self

    def take_data(self):
        """ return the values & release the memory """
        self.values, values = None, self.values
        return values

    @property
    def attrs(self):
        return self.table._v_attrs

    @property
    def description(self):
        return self.table.description

    @property
    def col(self):
        """ return my current col description """
        return getattr(self.description, self.cname, None)

    @property
    def cvalues(self):
        """ return my cython values """
        return self.values

    @property
    def handle(self):
        return self._handle

    def __iter__(self):
        return iter(self.values)

    def maybe_set_size(self, min_itemsize=None):
        """ maybe set a string col itemsize:
               min_itemsize can be an integer or a dict with this columns name
               with an integer size """
        if _ensure_decoded(self.kind) == 'string':

            if isinstance(min_itemsize, dict):
                min_itemsize = min_itemsize.get(self.name)

            if min_itemsize is not None and self.typ.itemsize < min_itemsize:
                self.typ = _tables(
                ).StringCol(itemsize=min_itemsize, pos=self.pos)

    def validate(self, handler, append):
        self.validate_names()

    def validate_names(self):
        pass

<<<<<<< HEAD
    def validate_and_set(self, handler, append, **kwargs):
        self._handle = handler._handle
=======
    def validate_and_set(self, handler, append):
>>>>>>> 872a23bc
        self.set_table(handler.table)
        self.validate_col()
        self.validate_attr(append)
        self.validate_metadata(handler)
        self.write_metadata(handler)
        self.set_attr()

    def validate_col(self, itemsize=None):
        """ validate this column: return the compared against itemsize """

        # validate this column for string truncation (or reset to the max size)
        if _ensure_decoded(self.kind) == 'string':
            c = self.col
            if c is not None:
                if itemsize is None:
                    itemsize = self.itemsize
                if c.itemsize < itemsize:
                    raise ValueError(
                        "Trying to store a string with len [{itemsize}] in "
                        "[{cname}] column but\nthis column has a limit of "
                        "[{c_itemsize}]!\nConsider using min_itemsize to "
                        "preset the sizes on these columns".format(
                            itemsize=itemsize, cname=self.cname,
                            c_itemsize=c.itemsize))
                return c.itemsize

        return None

    def validate_attr(self, append):
        # check for backwards incompatibility
        if append:
            existing_kind = getattr(self.attrs, self.kind_attr, None)
            if existing_kind is not None and existing_kind != self.kind:
                raise TypeError(
                    "incompatible kind in col [{existing} - "
                    "{self_kind}]".format(
                        existing=existing_kind, self_kind=self.kind))

    def update_info(self, info):
        """ set/update the info for this indexable with the key/value
            if there is a conflict raise/warn as needed """

        for key in self._info_fields:

            value = getattr(self, key, None)
            idx = _get_info(info, self.name)

            existing_value = idx.get(key)
            if key in idx and value is not None and existing_value != value:

                # frequency/name just warn
                if key in ['freq', 'index_name']:
                    ws = attribute_conflict_doc % (key, existing_value, value)
                    warnings.warn(ws, AttributeConflictWarning, stacklevel=6)

                    # reset
                    idx[key] = None
                    setattr(self, key, None)

                else:
                    raise ValueError(
                        "invalid info for [{name}] for [{key}], "
                        "existing_value [{existing_value}] conflicts with "
                        "new value [{value}]".format(
                            name=self.name, key=key,
                            existing_value=existing_value, value=value))
            else:
                if value is not None or existing_value is not None:
                    idx[key] = value

        return self

    def set_info(self, info):
        """ set my state from the passed info """
        idx = info.get(self.name)
        if idx is not None:
            self.__dict__.update(idx)

    def get_attr(self):
        """ set the kind for this column """
        self.kind = getattr(self.attrs, self.kind_attr, None)

    def set_attr(self):
        """ set the kind for this column """
        setattr(self.attrs, self.kind_attr, self.kind)

    def read_metadata(self, handler):
        """ retrieve the metadata for this columns """
        self.metadata = handler.read_metadata(self.cname)

    def validate_metadata(self, handler):
        """ validate that kind=category does not change the categories """
        if self.meta == 'category':
            new_metadata = self.metadata
            cur_metadata = handler.read_metadata(self.cname)
            if (new_metadata is not None and cur_metadata is not None and
                    not array_equivalent(new_metadata, cur_metadata)):
                raise ValueError("cannot append a categorical with "
                                 "different categories to the existing")

    def write_metadata(self, handler):
        """ set the meta data """
        if self.metadata is not None:
            handler.write_metadata(self.cname, self.metadata)


class GenericIndexCol(IndexCol):

    """ an index which is not represented in the data of the table """

    @property
    def is_indexed(self):
        return False

    def convert(self, values, nan_rep, encoding, errors):
        """ set the values from this selection: take = take ownership """

        self.values = Int64Index(np.arange(self.table.nrows))
        return self

    def get_attr(self):
        pass

    def set_attr(self):
        pass


class DataCol(IndexCol):

    """ a data holding column, by definition this is not indexable

        Parameters
        ----------

        data   : the actual data
        cname  : the column name in the table to hold the data (typically
                 values)
        meta   : a string description of the metadata
        metadata : the actual metadata
        """
    is_an_indexable = False
    is_data_indexable = False
    _info_fields = ['tz', 'ordered']

    @classmethod
    def create_for_block(
            cls, i=None, name=None, cname=None, version=None, **kwargs):
        """ return a new datacol with the block i """

        if cname is None:
            cname = name or 'values_block_{idx}'.format(idx=i)
        if name is None:
            name = cname

        # prior to 0.10.1, we named values blocks like: values_block_0 an the
        # name values_0
        try:
            if version[0] == 0 and version[1] <= 10 and version[2] == 0:
                m = re.search(r"values_block_(\d+)", name)
                if m:
                    name = "values_{group}".format(group=m.groups()[0])
        except IndexError:
            pass

        return cls(name=name, cname=cname, **kwargs)

    def __init__(self, values=None, kind=None, typ=None,
                 cname=None, data=None, meta=None, metadata=None,
                 block=None, **kwargs):
        super(DataCol, self).__init__(values=values, kind=kind, typ=typ,
                                      cname=cname, **kwargs)
        self.dtype = None
        self.dtype_attr = '{name}_dtype'.format(name=self.name)
        self.meta = meta
        self.meta_attr = '{name}_meta'.format(name=self.name)
        self.set_data(data)
        self.set_metadata(metadata)

    def __unicode__(self):
        temp = tuple(
            map(pprint_thing,
                    (self.name,
                     self.cname,
                     self.dtype,
                     self.kind,
                     self.shape)))
        return ','.join(("{key}->{value}".format(key=key, value=value)
                         for key, value in zip(
            ['name', 'cname', 'dtype', 'kind', 'shape'], temp)))

    def __eq__(self, other):
        """ compare 2 col items """
        return all(getattr(self, a, None) == getattr(other, a, None)
                   for a in ['name', 'cname', 'dtype', 'pos'])

    def set_data(self, data, dtype=None):
        self.data = data
        if data is not None:
            if dtype is not None:
                self.dtype = dtype
                self.set_kind()
            elif self.dtype is None:
                self.dtype = data.dtype.name
                self.set_kind()

    def take_data(self):
        """ return the data & release the memory """
        self.data, data = None, self.data
        return data

    def set_metadata(self, metadata):
        """ record the metadata """
        if metadata is not None:
            metadata = np.array(metadata, copy=False).ravel()
        self.metadata = metadata

    def set_kind(self):
        # set my kind if we can

        if self.dtype is not None:
            dtype = _ensure_decoded(self.dtype)

            if dtype.startswith('string') or dtype.startswith('bytes'):
                self.kind = 'string'
            elif dtype.startswith('float'):
                self.kind = 'float'
            elif dtype.startswith('complex'):
                self.kind = 'complex'
            elif dtype.startswith('int') or dtype.startswith('uint'):
                self.kind = 'integer'
            elif dtype.startswith('date'):
                self.kind = 'datetime'
            elif dtype.startswith('timedelta'):
                self.kind = 'timedelta'
            elif dtype.startswith('bool'):
                self.kind = 'bool'
            else:
                raise AssertionError(
                    "cannot interpret dtype of [{dtype}] in [{obj}]".format(
                        dtype=dtype, obj=self))

            # set my typ if we need
            if self.typ is None:
                self.typ = getattr(self.description, self.cname, None)

    def set_atom(self, block, block_items, existing_col, min_itemsize,
                 nan_rep, info, encoding=None, errors='strict'):
        """ create and setup my atom from the block b """

        self.values = list(block_items)

        # short-cut certain block types
        if block.is_categorical:
            return self.set_atom_categorical(block, items=block_items,
                                             info=info)
        elif block.is_datetimetz:
            return self.set_atom_datetime64tz(block, info=info)
        elif block.is_datetime:
            return self.set_atom_datetime64(block)
        elif block.is_timedelta:
            return self.set_atom_timedelta64(block)
        elif block.is_complex:
            return self.set_atom_complex(block)

        dtype = block.dtype.name
        inferred_type = lib.infer_dtype(block.values, skipna=False)

        if inferred_type == 'date':
            raise TypeError(
                "[date] is not implemented as a table column")
        elif inferred_type == 'datetime':
            # after 8260
            # this only would be hit for a mutli-timezone dtype
            # which is an error

            raise TypeError(
                "too many timezones in this block, create separate "
                "data columns"
            )
        elif inferred_type == 'unicode':
            raise TypeError(
                "[unicode] is not implemented as a table column")

        # this is basically a catchall; if say a datetime64 has nans then will
        # end up here ###
        elif inferred_type == 'string' or dtype == 'object':
            self.set_atom_string(
                block, block_items,
                existing_col,
                min_itemsize,
                nan_rep,
                encoding,
                errors)

        # set as a data block
        else:
            self.set_atom_data(block)

    def get_atom_string(self, block, itemsize):
        return _tables().StringCol(itemsize=itemsize, shape=block.shape[0])

    def set_atom_string(self, block, block_items, existing_col, min_itemsize,
                        nan_rep, encoding, errors):
        # fill nan items with myself, don't disturb the blocks by
        # trying to downcast
        block = block.fillna(nan_rep, downcast=False)
        if isinstance(block, list):
            block = block[0]
        data = block.values

        # see if we have a valid string type
        inferred_type = lib.infer_dtype(data.ravel(), skipna=False)
        if inferred_type != 'string':

            # we cannot serialize this data, so report an exception on a column
            # by column basis
            for i, item in enumerate(block_items):

                col = block.iget(i)
                inferred_type = lib.infer_dtype(col.ravel(), skipna=False)
                if inferred_type != 'string':
                    raise TypeError(
                        "Cannot serialize the column [{item}] because\n"
                        "its data contents are [{type}] object dtype".format(
                            item=item, type=inferred_type)
                    )

        # itemsize is the maximum length of a string (along any dimension)
        data_converted = _convert_string_array(data, encoding, errors)
        itemsize = data_converted.itemsize

        # specified min_itemsize?
        if isinstance(min_itemsize, dict):
            min_itemsize = int(min_itemsize.get(
                self.name) or min_itemsize.get('values') or 0)
        itemsize = max(min_itemsize or 0, itemsize)

        # check for column in the values conflicts
        if existing_col is not None:
            eci = existing_col.validate_col(itemsize)
            if eci > itemsize:
                itemsize = eci

        self.itemsize = itemsize
        self.kind = 'string'
        self.typ = self.get_atom_string(block, itemsize)
        self.set_data(data_converted.astype(
            '|S{size}'.format(size=itemsize), copy=False))

    def get_atom_coltype(self, kind=None):
        """ return the PyTables column class for this column """
        if kind is None:
            kind = self.kind
        if self.kind.startswith('uint'):
            col_name = "UInt{name}Col".format(name=kind[4:])
        else:
            col_name = "{name}Col".format(name=kind.capitalize())

        return getattr(_tables(), col_name)

    def get_atom_data(self, block, kind=None):
        return self.get_atom_coltype(kind=kind)(shape=block.shape[0])

    def set_atom_complex(self, block):
        self.kind = block.dtype.name
        itemsize = int(self.kind.split('complex')[-1]) // 8
        self.typ = _tables().ComplexCol(
            itemsize=itemsize, shape=block.shape[0])
        self.set_data(block.values.astype(self.typ.type, copy=False))

    def set_atom_data(self, block):
        self.kind = block.dtype.name
        self.typ = self.get_atom_data(block)
        self.set_data(block.values.astype(self.typ.type, copy=False))

    def set_atom_categorical(self, block, items, info=None, values=None):
        # currently only supports a 1-D categorical
        # in a 1-D block

        values = block.values
        codes = values.codes
        self.kind = 'integer'
        self.dtype = codes.dtype.name
        if values.ndim > 1:
            raise NotImplementedError("only support 1-d categoricals")
        if len(items) > 1:
            raise NotImplementedError("only support single block categoricals")

        # write the codes; must be in a block shape
        self.ordered = values.ordered
        self.typ = self.get_atom_data(block, kind=codes.dtype.name)
        self.set_data(_block_shape(codes))

        # write the categories
        self.meta = 'category'
        self.set_metadata(block.values.categories)

        # update the info
        self.update_info(info)

    def get_atom_datetime64(self, block):
        return _tables().Int64Col(shape=block.shape[0])

    def set_atom_datetime64(self, block, values=None):
        self.kind = 'datetime64'
        self.typ = self.get_atom_datetime64(block)
        if values is None:
            values = block.values.view('i8')
        self.set_data(values, 'datetime64')

    def set_atom_datetime64tz(self, block, info, values=None):

        if values is None:
            values = block.values

        # convert this column to i8 in UTC, and save the tz
        values = values.asi8.reshape(block.shape)

        # store a converted timezone
        self.tz = _get_tz(block.values.tz)
        self.update_info(info)

        self.kind = 'datetime64'
        self.typ = self.get_atom_datetime64(block)
        self.set_data(values, 'datetime64')

    def get_atom_timedelta64(self, block):
        return _tables().Int64Col(shape=block.shape[0])

    def set_atom_timedelta64(self, block, values=None):
        self.kind = 'timedelta64'
        self.typ = self.get_atom_timedelta64(block)
        if values is None:
            values = block.values.view('i8')
        self.set_data(values, 'timedelta64')

    @property
    def shape(self):
        return getattr(self.data, 'shape', None)

    @property
    def cvalues(self):
        """ return my cython values """
        return self.data

    def validate_attr(self, append):
        """validate that we have the same order as the existing & same dtype"""
        if append:
            existing_fields = getattr(self.attrs, self.kind_attr, None)
            if (existing_fields is not None and
                    existing_fields != list(self.values)):
                raise ValueError("appended items do not match existing items"
                                 " in table!")

            existing_dtype = getattr(self.attrs, self.dtype_attr, None)
            if (existing_dtype is not None and
                    existing_dtype != self.dtype):
                raise ValueError("appended items dtype do not match existing "
                                 "items dtype in table!")

    def convert(self, values, nan_rep, encoding, errors):
        """set the data from this selection (and convert to the correct dtype
        if we can)
        """

        # values is a recarray
        if values.dtype.fields is not None:
            values = values[self.cname]

        self.set_data(values)

        # use the meta if needed
        meta = _ensure_decoded(self.meta)

        # convert to the correct dtype
        if self.dtype is not None:
            dtype = _ensure_decoded(self.dtype)

            # reverse converts
            if dtype == 'datetime64':

                # recreate with tz if indicated
                self.data = _set_tz(self.data, self.tz, coerce=True)

            elif dtype == 'timedelta64':
                self.data = np.asarray(self.data, dtype='m8[ns]')
            elif dtype == 'date':
                try:
                    self.data = np.asarray(
                        [date.fromordinal(v) for v in self.data], dtype=object)
                except ValueError:
                    self.data = np.asarray(
                        [date.fromtimestamp(v) for v in self.data],
                        dtype=object)
            elif dtype == 'datetime':
                self.data = np.asarray(
                    [datetime.fromtimestamp(v) for v in self.data],
                    dtype=object)

            elif meta == 'category':

                # we have a categorical
                categories = self.metadata
                codes = self.data.ravel()

                # if we have stored a NaN in the categories
                # then strip it; in theory we could have BOTH
                # -1s in the codes and nulls :<
                if categories is None:
                    # Handle case of NaN-only categorical columns in which case
                    # the categories are an empty array; when this is stored,
                    # pytables cannot write a zero-len array, so on readback
                    # the categories would be None and `read_hdf()` would fail.
                    categories = Index([], dtype=np.float64)
                else:
                    mask = isna(categories)
                    if mask.any():
                        categories = categories[~mask]
                        codes[codes != -1] -= mask.astype(int).cumsum().values

                self.data = Categorical.from_codes(codes,
                                                   categories=categories,
                                                   ordered=self.ordered)

            else:

                try:
                    self.data = self.data.astype(dtype, copy=False)
                except TypeError:
                    self.data = self.data.astype('O', copy=False)

        # convert nans / decode
        if _ensure_decoded(self.kind) == 'string':
            self.data = _unconvert_string_array(
                self.data, nan_rep=nan_rep, encoding=encoding, errors=errors)

        return self

    def get_attr(self):
<<<<<<< HEAD
        """ get the data for this colummn """
        # reading tables prior to 0.x.x
=======
        """ get the data for this column """
>>>>>>> 872a23bc
        self.values = getattr(self.attrs, self.kind_attr, None)

        if self.values is None:
            try:
                data = self.handle.get_node(self.attrs._v_node._v_parent,
                                            self.kind_attr)[:]
                data = np.array(data, dtype='object')
                if len(data.shape) > 1 and data.shape[1] > 1: # multiIndex
                    self.values = list(map(tuple, data.tolist()))
                else:
                    self.values = data.tolist()
            except NoSuchNodeError:
                pass

        self.dtype = getattr(self.attrs, self.dtype_attr, None)
        self.meta = getattr(self.attrs, self.meta_attr, None)
        self.set_kind()

    def set_attr(self):
<<<<<<< HEAD
        """ set the data for this colummn """
        group, key = self.attrs._v_node._v_parent, self.kind_attr
        if key in group:
            self.handle.remove_node(group, key)

        vlarray = self.handle.create_vlarray(group, key,
                                             _tables().ObjectAtom())
        for fld in self.values:
            vlarray.append(fld)

=======
        """ set the data for this column """
        setattr(self.attrs, self.kind_attr, self.values)
>>>>>>> 872a23bc
        setattr(self.attrs, self.meta_attr, self.meta)
        if self.dtype is not None:
            setattr(self.attrs, self.dtype_attr, self.dtype)


class DataIndexableCol(DataCol):

    """ represent a data column that can be indexed """
    is_data_indexable = True

    def validate_names(self):
        if not Index(self.values).is_object():
            raise ValueError("cannot have non-object label DataIndexableCol")

    def get_atom_string(self, block, itemsize):
        return _tables().StringCol(itemsize=itemsize)

    def get_atom_data(self, block, kind=None):
        return self.get_atom_coltype(kind=kind)()

    def get_atom_datetime64(self, block):
        return _tables().Int64Col()

    def get_atom_timedelta64(self, block):
        return _tables().Int64Col()


class GenericDataIndexableCol(DataIndexableCol):

    """ represent a generic pytables data column """

    def get_attr(self):
        pass


class Fixed(StringMixin):

    """ represent an object in my store
        facilitate read/write of various types of objects
        this is an abstract base class

        Parameters
        ----------

        parent : my parent HDFStore
        group  : the group node where the table resides
        """
    pandas_kind = None
    obj_type = None
    ndim = None
    is_table = False

    def __init__(self, parent, group, encoding=None, errors='strict',
                 **kwargs):
        self.parent = parent
        self.group = group
        self.encoding = _ensure_encoding(encoding)
        self.errors = errors
        self.set_version()

    @property
    def is_old_version(self):
        return (self.version[0] <= 0 and self.version[1] <= 10 and
                self.version[2] < 1)

    def set_version(self):
        """ compute and set our version """
        version = _ensure_decoded(
            getattr(self.group._v_attrs, 'pandas_version', None))
        try:
            self.version = tuple(int(x) for x in version.split('.'))
            if len(self.version) == 2:
                self.version = self.version + (0,)
        except AttributeError:
            self.version = (0, 0, 0)

    @property
    def pandas_type(self):
        return _ensure_decoded(getattr(self.group._v_attrs,
                                       'pandas_type', None))

    @property
    def format_type(self):
        return 'fixed'

    def __unicode__(self):
        """ return a pretty representation of myself """
        self.infer_axes()
        s = self.shape
        if s is not None:
            if isinstance(s, (list, tuple)):
                s = "[{shape}]".format(
                    shape=','.join(pprint_thing(x) for x in s))
            return "{type:12.12} (shape->{shape})".format(
                type=self.pandas_type, shape=s)
        return self.pandas_type

    def set_object_info(self):
        """ set my pandas type & version """
        self.attrs.pandas_type = str(self.pandas_kind)
        self.attrs.pandas_version = str(_version)
        self.set_version()

    def copy(self):
        new_self = copy.copy(self)
        return new_self

    @property
    def storage_obj_type(self):
        return self.obj_type

    @property
    def shape(self):
        return self.nrows

    @property
    def pathname(self):
        return self.group._v_pathname

    @property
    def _handle(self):
        return self.parent._handle

    @property
    def _filters(self):
        return self.parent._filters

    @property
    def _complevel(self):
        return self.parent._complevel

    @property
    def _fletcher32(self):
        return self.parent._fletcher32

    @property
    def _complib(self):
        return self.parent._complib

    @property
    def attrs(self):
        return self.group._v_attrs

    def set_attrs(self):
        """ set our object attributes """
        pass

    def get_attrs(self):
        """ get our object attributes """
        pass

    @property
    def storable(self):
        """ return my storable """
        return self.group

    @property
    def is_exists(self):
        return False

    @property
    def nrows(self):
        return getattr(self.storable, 'nrows', None)

    def validate(self, other):
        """ validate against an existing storable """
        if other is None:
            return
        return True

    def validate_version(self, where=None):
        """ are we trying to operate on an old version? """
        return True

    def infer_axes(self):
        """ infer the axes of my storer
              return a boolean indicating if we have a valid storer or not """

        s = self.storable
        if s is None:
            return False
        self.get_attrs()
        return True

    def read(self, **kwargs):
        raise NotImplementedError(
            "cannot read on an abstract storer: subclasses should implement")

    def write(self, **kwargs):
        raise NotImplementedError(
            "cannot write on an abstract storer: sublcasses should implement")

    def delete(self, where=None, start=None, stop=None, **kwargs):
        """
        support fully deleting the node in its entirety (only) - where
        specification must be None
        """
        if com._all_none(where, start, stop):
            self._handle.remove_node(self.group, recursive=True)
            return None

        raise TypeError("cannot delete on an abstract storer")


class GenericFixed(Fixed):

    """ a generified fixed version """
    _index_type_map = {DatetimeIndex: 'datetime', PeriodIndex: 'period'}
    _reverse_index_map = {v: k for k, v in _index_type_map.items()}
    attributes = []

    # indexer helpders
    def _class_to_alias(self, cls):
        return self._index_type_map.get(cls, '')

    def _alias_to_class(self, alias):
        if isinstance(alias, type):  # pragma: no cover
            # compat: for a short period of time master stored types
            return alias
        return self._reverse_index_map.get(alias, Index)

    def _get_index_factory(self, klass):
        if klass == DatetimeIndex:
            def f(values, freq=None, tz=None):
                # data are already in UTC, localize and convert if tz present
                result = DatetimeIndex._simple_new(values.values, name=None,
                                                   freq=freq)
                if tz is not None:
                    result = result.tz_localize('UTC').tz_convert(tz)
                return result
            return f
        elif klass == PeriodIndex:
            def f(values, freq=None, tz=None):
                return PeriodIndex._simple_new(values, name=None, freq=freq)
            return f

        return klass

    def validate_read(self, kwargs):
        """
        remove table keywords from kwargs and return
        raise if any keywords are passed which are not-None
        """
        kwargs = copy.copy(kwargs)

        columns = kwargs.pop('columns', None)
        if columns is not None:
            raise TypeError("cannot pass a column specification when reading "
                            "a Fixed format store. this store must be "
                            "selected in its entirety")
        where = kwargs.pop('where', None)
        if where is not None:
            raise TypeError("cannot pass a where specification when reading "
                            "from a Fixed format store. this store must be "
                            "selected in its entirety")
        return kwargs

    @property
    def is_exists(self):
        return True

    def set_attrs(self):
        """ set our object attributes """
        self.attrs.encoding = self.encoding
        self.attrs.errors = self.errors

    def get_attrs(self):
        """ retrieve our attributes """
        self.encoding = _ensure_encoding(getattr(self.attrs, 'encoding', None))
        self.errors = _ensure_decoded(getattr(self.attrs, 'errors', 'strict'))
        for n in self.attributes:
            setattr(self, n, _ensure_decoded(getattr(self.attrs, n, None)))

    def write(self, obj, **kwargs):
        self.set_attrs()

    def read_array(self, key, start=None, stop=None):
        """ read an array for the specified node (off of group """
        import tables
        node = getattr(self.group, key)
        attrs = node._v_attrs

        transposed = getattr(attrs, 'transposed', False)

        if isinstance(node, tables.VLArray):
            ret = node[0][start:stop]
        else:
            dtype = getattr(attrs, 'value_type', None)
            shape = getattr(attrs, 'shape', None)

            if shape is not None:
                # length 0 axis
                ret = np.empty(shape, dtype=dtype)
            else:
                ret = node[start:stop]

            if dtype == 'datetime64':

                # reconstruct a timezone if indicated
                ret = _set_tz(ret, getattr(attrs, 'tz', None), coerce=True)

            elif dtype == 'timedelta64':
                ret = np.asarray(ret, dtype='m8[ns]')

        if transposed:
            return ret.T
        else:
            return ret

    def read_index(self, key, **kwargs):
        variety = _ensure_decoded(
            getattr(self.attrs, '{key}_variety'.format(key=key)))

        if variety == 'multi':
            return self.read_multi_index(key, **kwargs)
        elif variety == 'block':
            return self.read_block_index(key, **kwargs)
        elif variety == 'sparseint':
            return self.read_sparse_intindex(key, **kwargs)
        elif variety == 'regular':
            _, index = self.read_index_node(getattr(self.group, key), **kwargs)
            return index
        else:  # pragma: no cover
            raise TypeError(
                'unrecognized index variety: {variety}'.format(
                    variety=variety))

    def write_index(self, key, index):
        if isinstance(index, MultiIndex):
            setattr(self.attrs, '{key}_variety'.format(key=key), 'multi')
            self.write_multi_index(key, index)
        elif isinstance(index, BlockIndex):
            setattr(self.attrs, '{key}_variety'.format(key=key), 'block')
            self.write_block_index(key, index)
        elif isinstance(index, IntIndex):
            setattr(self.attrs, '{key}_variety'.format(key=key), 'sparseint')
            self.write_sparse_intindex(key, index)
        else:
            setattr(self.attrs, '{key}_variety'.format(key=key), 'regular')
            converted = _convert_index(index, self.encoding, self.errors,
                                       self.format_type).set_name('index')

            self.write_array(key, converted.values)

            node = getattr(self.group, key)
            node._v_attrs.kind = converted.kind
            node._v_attrs.name = index.name

            if isinstance(index, (DatetimeIndex, PeriodIndex)):
                node._v_attrs.index_class = self._class_to_alias(type(index))

            if hasattr(index, 'freq'):
                node._v_attrs.freq = index.freq

            if hasattr(index, 'tz') and index.tz is not None:
                node._v_attrs.tz = _get_tz(index.tz)

    def write_block_index(self, key, index):
        self.write_array('{key}_blocs'.format(key=key), index.blocs)
        self.write_array('{key}_blengths'.format(key=key), index.blengths)
        setattr(self.attrs, '{key}_length'.format(key=key), index.length)

    def read_block_index(self, key, **kwargs):
        length = getattr(self.attrs, '{key}_length'.format(key=key))
        blocs = self.read_array('{key}_blocs'.format(key=key), **kwargs)
        blengths = self.read_array('{key}_blengths'.format(key=key), **kwargs)
        return BlockIndex(length, blocs, blengths)

    def write_sparse_intindex(self, key, index):
        self.write_array('{key}_indices'.format(key=key), index.indices)
        setattr(self.attrs, '{key}_length'.format(key=key), index.length)

    def read_sparse_intindex(self, key, **kwargs):
        length = getattr(self.attrs, '{key}_length'.format(key=key))
        indices = self.read_array('{key}_indices'.format(key=key), **kwargs)
        return IntIndex(length, indices)

    def write_multi_index(self, key, index):
        setattr(self.attrs, '{key}_nlevels'.format(key=key), index.nlevels)

        for i, (lev, level_codes, name) in enumerate(zip(index.levels,
                                                         index.codes,
                                                         index.names)):
            # write the level
            level_key = '{key}_level{idx}'.format(key=key, idx=i)
            conv_level = _convert_index(lev, self.encoding, self.errors,
                                        self.format_type).set_name(level_key)
            self.write_array(level_key, conv_level.values)
            node = getattr(self.group, level_key)
            node._v_attrs.kind = conv_level.kind
            node._v_attrs.name = name

            # write the name
            setattr(node._v_attrs, '{key}_name{name}'.format(
                key=key, name=name), name)

            # write the labels
            label_key = '{key}_label{idx}'.format(key=key, idx=i)
            self.write_array(label_key, level_codes)

    def read_multi_index(self, key, **kwargs):
        nlevels = getattr(self.attrs, '{key}_nlevels'.format(key=key))

        levels = []
        codes = []
        names = []
        for i in range(nlevels):
            level_key = '{key}_level{idx}'.format(key=key, idx=i)
            name, lev = self.read_index_node(getattr(self.group, level_key),
                                             **kwargs)
            levels.append(lev)
            names.append(name)

            label_key = '{key}_label{idx}'.format(key=key, idx=i)
            level_codes = self.read_array(label_key, **kwargs)
            codes.append(level_codes)

        return MultiIndex(levels=levels, codes=codes, names=names,
                          verify_integrity=True)

    def read_index_node(self, node, start=None, stop=None):
        data = node[start:stop]
        # If the index was an empty array write_array_empty() will
        # have written a sentinel. Here we relace it with the original.
        if ('shape' in node._v_attrs and
                self._is_empty_array(getattr(node._v_attrs, 'shape'))):
            data = np.empty(getattr(node._v_attrs, 'shape'),
                            dtype=getattr(node._v_attrs, 'value_type'))
        kind = _ensure_decoded(node._v_attrs.kind)
        name = None

        if 'name' in node._v_attrs:
            name = _ensure_str(node._v_attrs.name)
            name = _ensure_decoded(name)

        index_class = self._alias_to_class(_ensure_decoded(
            getattr(node._v_attrs, 'index_class', '')))
        factory = self._get_index_factory(index_class)

        kwargs = {}
        if 'freq' in node._v_attrs:
            kwargs['freq'] = node._v_attrs['freq']

        if 'tz' in node._v_attrs:
            kwargs['tz'] = node._v_attrs['tz']

        if kind in ('date', 'datetime'):
            index = factory(_unconvert_index(data, kind,
                                             encoding=self.encoding,
                                             errors=self.errors),
                            dtype=object, **kwargs)
        else:
            index = factory(_unconvert_index(data, kind,
                                             encoding=self.encoding,
                                             errors=self.errors), **kwargs)

        index.name = name

        return name, index

    def write_array_empty(self, key, value):
        """ write a 0-len array """

        # ugly hack for length 0 axes
        arr = np.empty((1,) * value.ndim)
        self._handle.create_array(self.group, key, arr)
        getattr(self.group, key)._v_attrs.value_type = str(value.dtype)
        getattr(self.group, key)._v_attrs.shape = value.shape

    def _is_empty_array(self, shape):
        """Returns true if any axis is zero length."""
        return any(x == 0 for x in shape)

    def write_array(self, key, value, items=None):
        if key in self.group:
            self._handle.remove_node(self.group, key)

        # Transform needed to interface with pytables row/col notation
        empty_array = self._is_empty_array(value.shape)
        transposed = False

        if is_categorical_dtype(value):
            raise NotImplementedError('Cannot store a category dtype in '
                                      'a HDF5 dataset that uses format='
                                      '"fixed". Use format="table".')
        if not empty_array:
            if hasattr(value, 'T'):
                # ExtensionArrays (1d) may not have transpose.
                value = value.T
                transposed = True

        if self._filters is not None:
            atom = None
            try:
                # get the atom for this datatype
                atom = _tables().Atom.from_dtype(value.dtype)
            except ValueError:
                pass

            if atom is not None:
                # create an empty chunked array and fill it from value
                if not empty_array:
                    ca = self._handle.create_carray(self.group, key, atom,
                                                    value.shape,
                                                    filters=self._filters)
                    ca[:] = value
                    getattr(self.group, key)._v_attrs.transposed = transposed

                else:
                    self.write_array_empty(key, value)

                return

        if value.dtype.type == np.object_:

            # infer the type, warn if we have a non-string type here (for
            # performance)
            inferred_type = lib.infer_dtype(value.ravel(), skipna=False)
            if empty_array:
                pass
            elif inferred_type == 'string':
                pass
            else:
                try:
                    items = list(items)
                except TypeError:
                    pass
                ws = performance_doc % (inferred_type, key, items)
                warnings.warn(ws, PerformanceWarning, stacklevel=7)

            vlarr = self._handle.create_vlarray(self.group, key,
                                                _tables().ObjectAtom())
            vlarr.append(value)
        else:
            if empty_array:
                self.write_array_empty(key, value)
            else:
                if is_datetime64_dtype(value.dtype):
                    self._handle.create_array(
                        self.group, key, value.view('i8'))
                    getattr(
                        self.group, key)._v_attrs.value_type = 'datetime64'
                elif is_datetime64tz_dtype(value.dtype):
                    # store as UTC
                    # with a zone
                    self._handle.create_array(self.group, key,
                                              value.asi8)

                    node = getattr(self.group, key)
                    node._v_attrs.tz = _get_tz(value.tz)
                    node._v_attrs.value_type = 'datetime64'
                elif is_timedelta64_dtype(value.dtype):
                    self._handle.create_array(
                        self.group, key, value.view('i8'))
                    getattr(
                        self.group, key)._v_attrs.value_type = 'timedelta64'
                else:
                    self._handle.create_array(self.group, key, value)

        getattr(self.group, key)._v_attrs.transposed = transposed


class LegacyFixed(GenericFixed):

    def read_index_legacy(self, key, start=None, stop=None):
        node = getattr(self.group, key)
        data = node[start:stop]
        kind = node._v_attrs.kind
        return _unconvert_index_legacy(data, kind, encoding=self.encoding,
                                       errors=self.errors)


class LegacySeriesFixed(LegacyFixed):

    def read(self, **kwargs):
        kwargs = self.validate_read(kwargs)
        index = self.read_index_legacy('index')
        values = self.read_array('values')
        return Series(values, index=index)


class LegacyFrameFixed(LegacyFixed):

    def read(self, **kwargs):
        kwargs = self.validate_read(kwargs)
        index = self.read_index_legacy('index')
        columns = self.read_index_legacy('columns')
        values = self.read_array('values')
        return DataFrame(values, index=index, columns=columns)


class SeriesFixed(GenericFixed):
    pandas_kind = 'series'
    attributes = ['name']

    @property
    def shape(self):
        try:
            return len(getattr(self.group, 'values')),
        except (TypeError, AttributeError):
            return None

    def read(self, **kwargs):
        kwargs = self.validate_read(kwargs)
        index = self.read_index('index', **kwargs)
        values = self.read_array('values', **kwargs)
        return Series(values, index=index, name=self.name)

    def write(self, obj, **kwargs):
        super(SeriesFixed, self).write(obj, **kwargs)
        self.write_index('index', obj.index)
        self.write_array('values', obj.values)
        self.attrs.name = obj.name


class SparseFixed(GenericFixed):

    def validate_read(self, kwargs):
        """
        we don't support start, stop kwds in Sparse
        """
        kwargs = super(SparseFixed, self).validate_read(kwargs)
        if 'start' in kwargs or 'stop' in kwargs:
            raise NotImplementedError("start and/or stop are not supported "
                                      "in fixed Sparse reading")
        return kwargs


class SparseSeriesFixed(SparseFixed):
    pandas_kind = 'sparse_series'
    attributes = ['name', 'fill_value', 'kind']

    def read(self, **kwargs):
        kwargs = self.validate_read(kwargs)
        index = self.read_index('index')
        sp_values = self.read_array('sp_values')
        sp_index = self.read_index('sp_index')
        return SparseSeries(sp_values, index=index, sparse_index=sp_index,
                            kind=self.kind or 'block',
                            fill_value=self.fill_value,
                            name=self.name)

    def write(self, obj, **kwargs):
        super(SparseSeriesFixed, self).write(obj, **kwargs)
        self.write_index('index', obj.index)
        self.write_index('sp_index', obj.sp_index)
        self.write_array('sp_values', obj.sp_values)
        self.attrs.name = obj.name
        self.attrs.fill_value = obj.fill_value
        self.attrs.kind = obj.kind


class SparseFrameFixed(SparseFixed):
    pandas_kind = 'sparse_frame'
    attributes = ['default_kind', 'default_fill_value']

    def read(self, **kwargs):
        kwargs = self.validate_read(kwargs)
        columns = self.read_index('columns')
        sdict = {}
        for c in columns:
            key = 'sparse_series_{columns}'.format(columns=c)
            s = SparseSeriesFixed(self.parent, getattr(self.group, key))
            s.infer_axes()
            sdict[c] = s.read()
        return SparseDataFrame(sdict, columns=columns,
                               default_kind=self.default_kind,
                               default_fill_value=self.default_fill_value)

    def write(self, obj, **kwargs):
        """ write it as a collection of individual sparse series """
        super(SparseFrameFixed, self).write(obj, **kwargs)
        for name, ss in obj.items():
            key = 'sparse_series_{name}'.format(name=name)
            if key not in self.group._v_children:
                node = self._handle.create_group(self.group, key)
            else:
                node = getattr(self.group, key)
            s = SparseSeriesFixed(self.parent, node)
            s.write(ss)
        self.attrs.default_fill_value = obj.default_fill_value
        self.attrs.default_kind = obj.default_kind
        self.write_index('columns', obj.columns)


class BlockManagerFixed(GenericFixed):
    attributes = ['ndim', 'nblocks']
    is_shape_reversed = False

    @property
    def shape(self):
        try:
            ndim = self.ndim

            # items
            items = 0
            for i in range(self.nblocks):
                node = getattr(self.group, 'block{idx}_items'.format(idx=i))
                shape = getattr(node, 'shape', None)
                if shape is not None:
                    items += shape[0]

            # data shape
            node = getattr(self.group, 'block0_values')
            shape = getattr(node, 'shape', None)
            if shape is not None:
                shape = list(shape[0:(ndim - 1)])
            else:
                shape = []

            shape.append(items)

            # hacky - this works for frames, but is reversed for panels
            if self.is_shape_reversed:
                shape = shape[::-1]

            return shape
        except AttributeError:
            return None

    def read(self, start=None, stop=None, **kwargs):
        # start, stop applied to rows, so 0th axis only

        kwargs = self.validate_read(kwargs)
        select_axis = self.obj_type()._get_block_manager_axis(0)

        axes = []
        for i in range(self.ndim):

            _start, _stop = (start, stop) if i == select_axis else (None, None)
            ax = self.read_index('axis{idx}'.format(
                idx=i), start=_start, stop=_stop)
            axes.append(ax)

        items = axes[0]
        blocks = []
        for i in range(self.nblocks):

            blk_items = self.read_index('block{idx}_items'.format(idx=i))
            values = self.read_array('block{idx}_values'.format(idx=i),
                                     start=_start, stop=_stop)
            blk = make_block(values,
                             placement=items.get_indexer(blk_items))
            blocks.append(blk)

        return self.obj_type(BlockManager(blocks, axes))

    def write(self, obj, **kwargs):
        super(BlockManagerFixed, self).write(obj, **kwargs)
        data = obj._data
        if not data.is_consolidated():
            data = data.consolidate()

        self.attrs.ndim = data.ndim
        for i, ax in enumerate(data.axes):
            if i == 0:
                if not ax.is_unique:
                    raise ValueError(
                        "Columns index has to be unique for fixed format")
            self.write_index('axis{idx}'.format(idx=i), ax)

        # Supporting mixed-type DataFrame objects...nontrivial
        self.attrs.nblocks = len(data.blocks)
        for i, blk in enumerate(data.blocks):
            # I have no idea why, but writing values before items fixed #2299
            blk_items = data.items.take(blk.mgr_locs)
            self.write_array('block{idx}_values'.format(idx=i),
                             blk.values, items=blk_items)
            self.write_index('block{idx}_items'.format(idx=i), blk_items)


class FrameFixed(BlockManagerFixed):
    pandas_kind = 'frame'
    obj_type = DataFrame


class Table(Fixed):

    """ represent a table:
          facilitate read/write of various types of tables

        Attrs in Table Node
        -------------------
        These are attributes that are store in the main table node, they are
        necessary to recreate these tables when read back in.

        index_axes    : a list of tuples of the (original indexing axis and
            index column)
        non_index_axes: a list of tuples of the (original index axis and
            columns on a non-indexing axis)
        values_axes   : a list of the columns which comprise the data of this
            table
        data_columns  : a list of the columns that we are allowing indexing
            (these become single columns in values_axes), or True to force all
            columns
        nan_rep       : the string to use for nan representations for string
            objects
        levels        : the names of levels
        metadata      : the names of the metadata columns

        """
    pandas_kind = 'wide_table'
    table_type = None
    levels = 1
    is_table = True
    is_shape_reversed = False

    def __init__(self, *args, **kwargs):
        super(Table, self).__init__(*args, **kwargs)
        self.index_axes = []
        self.non_index_axes = []
        self.values_axes = []
        self.data_columns = []
        self.metadata = []
        self.info = dict()
        self.nan_rep = None
        self.selection = None

    @property
    def table_type_short(self):
        return self.table_type.split('_')[0]

    @property
    def format_type(self):
        return 'table'

    def __unicode__(self):
        """ return a pretty representatgion of myself """
        self.infer_axes()
        dc = ",dc->[{columns}]".format(columns=(','.join(
            self.data_columns) if len(self.data_columns) else ''))

        ver = ''
        if self.is_old_version:
            ver = "[{version}]".format(
                version='.'.join(str(x) for x in self.version))

        return (
            "{pandas_type:12.12}{ver} (typ->{table_type},nrows->{nrows},"
            "ncols->{ncols},indexers->[{index_axes}]{dc})".format(
                pandas_type=self.pandas_type, ver=ver,
                table_type=self.table_type_short, nrows=self.nrows,
                ncols=self.ncols,
                index_axes=(','.join(a.name for a in self.index_axes)), dc=dc
            ))

    def __getitem__(self, c):
        """ return the axis for c """
        for a in self.axes:
            if c == a.name:
                return a
        return None

    def validate(self, other):
        """ validate against an existing table """
        if other is None:
            return

        if other.table_type != self.table_type:
            raise TypeError(
                "incompatible table_type with existing "
                "[{other} - {self}]".format(
                    other=other.table_type, self=self.table_type))

        for c in ['index_axes', 'non_index_axes', 'values_axes']:
            sv = getattr(self, c, None)
            ov = getattr(other, c, None)
            if sv != ov:

                # show the error for the specific axes
                for i, sax in enumerate(sv):
                    oax = ov[i]
                    if sax != oax:
                        raise ValueError(
                            "invalid combinate of [{c}] on appending data "
                            "[{sax}] vs current table [{oax}]".format(
                                c=c, sax=sax, oax=oax))

                # should never get here
                raise Exception(
                    "invalid combinate of [{c}] on appending data [{sv}] vs "
                    "current table [{ov}]".format(c=c, sv=sv, ov=ov))

    @property
    def is_multi_index(self):
        """the levels attribute is 1 or a list in the case of a multi-index"""
        return isinstance(self.levels, list)

    def validate_metadata(self, existing):
        """ create / validate metadata """
        self.metadata = [
            c.name for c in self.values_axes if c.metadata is not None]

    def validate_multiindex(self, obj):
        """validate that we can store the multi-index; reset and return the
        new object
        """
        levels = [l if l is not None else "level_{0}".format(i)
                  for i, l in enumerate(obj.index.names)]
        try:
            return obj.reset_index(), levels
        except ValueError:
            raise ValueError("duplicate names/columns in the multi-index when "
                             "storing as a table")

    @property
    def nrows_expected(self):
        """ based on our axes, compute the expected nrows """
        return np.prod([i.cvalues.shape[0] for i in self.index_axes])

    @property
    def is_exists(self):
        """ has this table been created """
        return 'table' in self.group

    @property
    def storable(self):
        return getattr(self.group, 'table', None)

    @property
    def table(self):
        """ return the table group (this is my storable) """
        return self.storable

    @property
    def dtype(self):
        return self.table.dtype

    @property
    def description(self):
        return self.table.description

    @property
    def axes(self):
        return itertools.chain(self.index_axes, self.values_axes)

    @property
    def ncols(self):
        """ the number of total columns in the values axes """
        return sum(len(a.values) for a in self.values_axes)

    @property
    def is_transposed(self):
        return False

    @property
    def data_orientation(self):
        """return a tuple of my permutated axes, non_indexable at the front"""
        return tuple(itertools.chain([int(a[0]) for a in self.non_index_axes],
                                     [int(a.axis) for a in self.index_axes]))

    def queryables(self):
        """ return a dict of the kinds allowable columns for this object """

        # compute the values_axes queryables
        return dict(
            [(a.cname, a) for a in self.index_axes] +
            [(self.storage_obj_type._AXIS_NAMES[axis], None)
             for axis, values in self.non_index_axes] +
            [(v.cname, v) for v in self.values_axes
             if v.name in set(self.data_columns)]
        )

    def index_cols(self):
        """ return a list of my index cols """
        return [(i.axis, i.cname) for i in self.index_axes]

    def values_cols(self):
        """ return a list of my values cols """
        return [i.cname for i in self.values_axes]

    def _get_metadata_path(self, key):
        """ return the metadata pathname for this key """
        return "{group}/meta/{key}/meta".format(group=self.group._v_pathname,
                                                key=key)

    def write_metadata(self, key, values):
        """
        write out a meta data array to the key as a fixed-format Series

        Parameters
        ----------
        key : string
        values : ndarray

        """
        values = Series(values)
        self.parent.put(self._get_metadata_path(key), values, format='table',
                        encoding=self.encoding, errors=self.errors,
                        nan_rep=self.nan_rep)

    def read_metadata(self, key):
        """ return the meta data array for this key """
        if getattr(getattr(self.group, 'meta', None), key, None) is not None:
            return self.parent.select(self._get_metadata_path(key))
        return None

    def set_info(self):
        """ update our table index info """
        self.attrs.info = self.info

    def set_non_index_axes(self):
        """ Write the axes to carrays """
        group = self.attrs._v_node

        def f(dim, flds):
            key = "non_index_axes_%d" % dim
            if key in group:
                self.handle.remove_node(group, key)

            vlarray = self._handle.create_vlarray(group, key,
                                                   _tables().ObjectAtom())
            for fld in flds:
                vlarray.append(fld)
            return dim, key

        replacement = [f(dim, flds) for dim, flds in self.non_index_axes]
        self.attrs.non_index_axes = replacement

    def get_non_index_axes(self):
        """Load the non-index axes from their carrays. This is a pass-through
        for tables stored prior to v0.xx"""
        def f(dim, flds):
            if isinstance(flds, string_types):
                flds = self._handle.get_node(self.attrs._v_node, flds)[:]
                flds = np.array(flds, dtype='object')
                if len(flds.shape) > 1 and flds.shape[1] > 1:
                    flds = list(map(tuple, flds.tolist()))
                else:
                    flds = flds.tolist()
                return dim, flds
            else:
                return dim, flds #if not a string presumably pre v17 list
        non_index_axes = getattr(self.attrs, 'non_index_axes', [])
        new = [f(dim, flds) for dim, flds in non_index_axes]
        return new

    def set_attrs(self):
        """ set our table type & indexables """
        self.attrs.table_type = str(self.table_type)
        self.attrs.index_cols = self.index_cols()
        self.attrs.values_cols = self.values_cols()
        self.set_non_index_axes()
        self.attrs.data_columns = self.data_columns
        self.attrs.nan_rep = self.nan_rep
        self.attrs.encoding = self.encoding
        self.attrs.errors = self.errors
        self.attrs.levels = self.levels
        self.attrs.metadata = self.metadata
        self.set_info()

    def get_attrs(self):
        """ retrieve our attributes """
        self.data_columns = getattr(
            self.attrs, 'data_columns', None) or []
        self.info = getattr(
            self.attrs, 'info', None) or dict()
        self.nan_rep = getattr(self.attrs, 'nan_rep', None)
        self.encoding = _ensure_encoding(
            getattr(self.attrs, 'encoding', None))
        self.errors = _ensure_decoded(getattr(self.attrs, 'errors', 'strict'))
        self.levels = getattr(
            self.attrs, 'levels', None) or []
        self.index_axes = [
            a.infer(self) for a in self.indexables if a.is_an_indexable
        ]
        self.values_axes = [
            a.infer(self) for a in self.indexables if not a.is_an_indexable
        ]
        self.metadata = getattr(
            self.attrs, 'metadata', None) or []
        self.non_index_axes = self.get_non_index_axes()

    def validate_version(self, where=None):
        """ are we trying to operate on an old version? """
        if where is not None:
            if (self.version[0] <= 0 and self.version[1] <= 10 and
                    self.version[2] < 1):
                ws = incompatibility_doc % '.'.join(
                    [str(x) for x in self.version])
                warnings.warn(ws, IncompatibilityWarning)

    def validate_min_itemsize(self, min_itemsize):
        """validate the min_itemisze doesn't contain items that are not in the
        axes this needs data_columns to be defined
        """
        if min_itemsize is None:
            return
        if not isinstance(min_itemsize, dict):
            return

        q = self.queryables()
        for k, v in min_itemsize.items():

            # ok, apply generally
            if k == 'values':
                continue
            if k not in q:
                raise ValueError(
                    "min_itemsize has the key [{key}] which is not an axis or "
                    "data_column".format(key=k))

    @property
    def indexables(self):
        """ create/cache the indexables if they don't exist """
        if self._indexables is None:

            self._indexables = []

            # index columns
            self._indexables.extend([
                IndexCol(name=name, axis=axis, pos=i)
                for i, (axis, name) in enumerate(self.attrs.index_cols)
            ])

            # values columns
            dc = set(self.data_columns)
            base_pos = len(self._indexables)

            def f(i, c):
                klass = DataCol
                if c in dc:
                    klass = DataIndexableCol
                return klass.create_for_block(i=i, name=c, pos=base_pos + i,
                                              version=self.version)

            self._indexables.extend(
                [f(i, c) for i, c in enumerate(self.attrs.values_cols)])

        return self._indexables

    def create_index(self, columns=None, optlevel=None, kind=None):
        """
        Create a pytables index on the specified columns
          note: cannot index Time64Col() or ComplexCol currently;
          PyTables must be >= 3.0

        Parameters
        ----------
        columns : False (don't create an index), True (create all columns
            index), None or list_like (the indexers to index)
        optlevel: optimization level (defaults to 6)
        kind    : kind of index (defaults to 'medium')

        Exceptions
        ----------
        raises if the node is not a table

        """

        if not self.infer_axes():
            return
        if columns is False:
            return

        # index all indexables and data_columns
        if columns is None or columns is True:
            columns = [a.cname for a in self.axes if a.is_data_indexable]
        if not isinstance(columns, (tuple, list)):
            columns = [columns]

        kw = dict()
        if optlevel is not None:
            kw['optlevel'] = optlevel
        if kind is not None:
            kw['kind'] = kind

        table = self.table
        for c in columns:
            v = getattr(table.cols, c, None)
            if v is not None:

                # remove the index if the kind/optlevel have changed
                if v.is_indexed:
                    index = v.index
                    cur_optlevel = index.optlevel
                    cur_kind = index.kind

                    if kind is not None and cur_kind != kind:
                        v.remove_index()
                    else:
                        kw['kind'] = cur_kind

                    if optlevel is not None and cur_optlevel != optlevel:
                        v.remove_index()
                    else:
                        kw['optlevel'] = cur_optlevel

                # create the index
                if not v.is_indexed:
                    if v.type.startswith('complex'):
                        raise TypeError(
                            'Columns containing complex values can be stored '
                            'but cannot'
                            ' be indexed when using table format. Either use '
                            'fixed format, set index=False, or do not include '
                            'the columns containing complex values to '
                            'data_columns when initializing the table.')
                    v.create_index(**kw)

    def read_axes(self, where, **kwargs):
        """create and return the axes sniffed from the table: return boolean
        for success
        """

        # validate the version
        self.validate_version(where)

        # infer the data kind
        if not self.infer_axes():
            return False

        # create the selection
        self.selection = Selection(self, where=where, **kwargs)
        values = self.selection.select()

        # convert the data
        for a in self.axes:
            a.set_info(self.info)
            a.convert(values, nan_rep=self.nan_rep, encoding=self.encoding,
                      errors=self.errors)

        return True

    def get_object(self, obj):
        """ return the data for this obj """
        return obj

    def validate_data_columns(self, data_columns, min_itemsize):
        """take the input data_columns and min_itemize and create a data
        columns spec
        """

        if not len(self.non_index_axes):
            return []

        axis, axis_labels = self.non_index_axes[0]
        info = self.info.get(axis, dict())
        if info.get('type') == 'MultiIndex' and data_columns:
            raise ValueError("cannot use a multi-index on axis [{0}] with "
                             "data_columns {1}".format(axis, data_columns))

        # evaluate the passed data_columns, True == use all columns
        # take only valide axis labels
        if data_columns is True:
            data_columns = list(axis_labels)
        elif data_columns is None:
            data_columns = []

        # if min_itemsize is a dict, add the keys (exclude 'values')
        if isinstance(min_itemsize, dict):

            existing_data_columns = set(data_columns)
            data_columns.extend([
                k for k in min_itemsize.keys()
                if k != 'values' and k not in existing_data_columns
            ])

        # return valid columns in the order of our axis
        return [c for c in data_columns if c in axis_labels]

    def create_axes(self, axes, obj, validate=True, nan_rep=None,
                    data_columns=None, min_itemsize=None, **kwargs):
        """ create and return the axes
        leagcy tables create an indexable column, indexable index,
        non-indexable fields

            Parameters:
            -----------
            axes: a list of the axes in order to create (names or numbers of
                the axes)
            obj : the object to create axes on
            validate: validate the obj against an existing object already
                written
            min_itemsize: a dict of the min size for a column in bytes
            nan_rep : a values to use for string column nan_rep
            encoding : the encoding for string values
            data_columns : a list of columns that we want to create separate to
                allow indexing (or True will force all columns)

        """

        # set the default axes if needed
        if axes is None:
            try:
                axes = _AXES_MAP[type(obj)]
            except KeyError:
                raise TypeError(
                    "cannot properly create the storer for: [group->{group},"
                    "value->{value}]".format(
                        group=self.group._v_name, value=type(obj)))

        # map axes to numbers
        axes = [obj._get_axis_number(a) for a in axes]

        # do we have an existing table (if so, use its axes & data_columns)
        if self.infer_axes():
            existing_table = self.copy()
            existing_table.infer_axes()
            axes = [a.axis for a in existing_table.index_axes]
            data_columns = existing_table.data_columns
            nan_rep = existing_table.nan_rep
            self.encoding = existing_table.encoding
            self.errors = existing_table.errors
            self.info = copy.copy(existing_table.info)
        else:
            existing_table = None

        # currently support on ndim-1 axes
        if len(axes) != self.ndim - 1:
            raise ValueError(
                "currently only support ndim-1 indexers in an AppendableTable")

        # create according to the new data
        self.non_index_axes = []
        self.data_columns = []

        # nan_representation
        if nan_rep is None:
            nan_rep = 'nan'

        self.nan_rep = nan_rep

        # create axes to index and non_index
        index_axes_map = dict()
        for i, a in enumerate(obj.axes):

            if i in axes:
                name = obj._AXIS_NAMES[i]
                index_axes_map[i] = _convert_index(
                    a, self.encoding, self.errors, self.format_type
                ).set_name(name).set_axis(i)
            else:

                # we might be able to change the axes on the appending data if
                # necessary
                append_axis = list(a)
                if existing_table is not None:
                    indexer = len(self.non_index_axes)
                    exist_axis = existing_table.non_index_axes[indexer][1]
                    if not array_equivalent(np.array(append_axis),
                                            np.array(exist_axis)):

                        # ahah! -> reindex
                        if array_equivalent(np.array(sorted(append_axis)),
                                            np.array(sorted(exist_axis))):
                            append_axis = exist_axis

                # the non_index_axes info
                info = _get_info(self.info, i)
                info['names'] = list(a.names)
                info['type'] = a.__class__.__name__

                #self.non_index_axes.append((i, a))
                self.non_index_axes.append((i, append_axis))

        # set axis positions (based on the axes)
        self.index_axes = [
            index_axes_map[a].set_pos(j).update_info(self.info)
            for j, a in enumerate(axes)
        ]
        j = len(self.index_axes)

        # check for column conflicts
        for a in self.axes:
            a.maybe_set_size(min_itemsize=min_itemsize)

        # reindex by our non_index_axes & compute data_columns
        for a in self.non_index_axes:
            obj = _reindex_axis(obj, a[0], a[1])

        def get_blk_items(mgr, blocks):
            return [mgr.items.take(blk.mgr_locs) for blk in blocks]

        # figure out data_columns and get out blocks
        block_obj = self.get_object(obj)._consolidate()
        blocks = block_obj._data.blocks
        blk_items = get_blk_items(block_obj._data, blocks)
        if len(self.non_index_axes):
            axis, axis_labels = self.non_index_axes[0]
            data_columns = self.validate_data_columns(
                data_columns, min_itemsize)
            if len(data_columns):
                mgr = block_obj.reindex(
                    Index(axis_labels).difference(Index(data_columns)),
                    axis=axis
                )._data

                blocks = list(mgr.blocks)
                blk_items = get_blk_items(mgr, blocks)
                for c in data_columns:
                    mgr = block_obj.reindex([c], axis=axis)._data
                    blocks.extend(mgr.blocks)
                    blk_items.extend(get_blk_items(mgr, mgr.blocks))

        # reorder the blocks in the same order as the existing_table if we can
        if existing_table is not None:
            by_items = {tuple(b_items.tolist()): (b, b_items)
                        for b, b_items in zip(blocks, blk_items)}
            new_blocks = []
            new_blk_items = []
            for ea in existing_table.values_axes:
                items = tuple(ea.values)
                try:
                    b, b_items = by_items.pop(items)
                    new_blocks.append(b)
                    new_blk_items.append(b_items)
                except (IndexError, KeyError):
                    raise ValueError(
                        "cannot match existing table structure for [{items}] "
                        "on appending data".format(
                            items=(','.join(pprint_thing(item) for
                                            item in items))))
            blocks = new_blocks
            blk_items = new_blk_items

        # add my values
        self.values_axes = []
        for i, (b, b_items) in enumerate(zip(blocks, blk_items)):

            # shape of the data column are the indexable axes
            klass = DataCol
            name = None

            # we have a data_column
            if (data_columns and len(b_items) == 1 and
                    b_items[0] in data_columns):
                klass = DataIndexableCol
                name = b_items[0]
                self.data_columns.append(name)

            # make sure that we match up the existing columns
            # if we have an existing table
            if existing_table is not None and validate:
                try:
                    existing_col = existing_table.values_axes[i]
                except (IndexError, KeyError):
                    raise ValueError(
                        "Incompatible appended table [{blocks}]"
                        "with existing table [{table}]".format(
                            blocks=blocks,
                            table=existing_table.values_axes))
            else:
                existing_col = None

            try:
                col = klass.create_for_block(
                    i=i, name=name, version=self.version)
                col.set_atom(block=b, block_items=b_items,
                             existing_col=existing_col,
                             min_itemsize=min_itemsize,
                             nan_rep=nan_rep,
                             encoding=self.encoding,
                             errors=self.errors,
                             info=self.info)
                col.set_pos(j)

                self.values_axes.append(col)
            except (NotImplementedError, ValueError, TypeError) as e:
                raise e
            except Exception as detail:
                raise Exception(
                    "cannot find the correct atom type -> "
                    "[dtype->{name},items->{items}] {detail!s}".format(
                        name=b.dtype.name, items=b_items, detail=detail))
            j += 1

        # validate our min_itemsize
        self.validate_min_itemsize(min_itemsize)

        # validate our metadata
        self.validate_metadata(existing_table)

        # validate the axes if we have an existing table
        if validate:
            self.validate(existing_table)

    def process_axes(self, obj, columns=None):
        """ process axes filters """

        # make a copy to avoid side effects
        if columns is not None:
            columns = list(columns)

        # make sure to include levels if we have them
        if columns is not None and self.is_multi_index:
            for n in self.levels:
                if n not in columns:
                    columns.insert(0, n)

        # reorder by any non_index_axes & limit to the select columns
        for axis, labels in self.non_index_axes:
            obj = _reindex_axis(obj, axis, labels, columns)

        # apply the selection filters (but keep in the same order)
        if self.selection.filter is not None:
            for field, op, filt in self.selection.filter.format():

                def process_filter(field, filt):

                    for axis_name in obj._AXIS_NAMES.values():
                        axis_number = obj._get_axis_number(axis_name)
                        axis_values = obj._get_axis(axis_name)

                        # see if the field is the name of an axis
                        if field == axis_name:

                            # if we have a multi-index, then need to include
                            # the levels
                            if self.is_multi_index:
                                filt = filt.union(Index(self.levels))

                            takers = op(axis_values, filt)
                            return obj.loc._getitem_axis(takers,
                                                         axis=axis_number)

                        # this might be the name of a file IN an axis
                        elif field in axis_values:

                            # we need to filter on this dimension
                            values = ensure_index(getattr(obj, field).values)
                            filt = ensure_index(filt)

                            # hack until we support reversed dim flags
                            if isinstance(obj, DataFrame):
                                axis_number = 1 - axis_number
                            takers = op(values, filt)
                            return obj.loc._getitem_axis(takers,
                                                         axis=axis_number)

                    raise ValueError("cannot find the field [{field}] for "
                                     "filtering!".format(field=field))

                obj = process_filter(field, filt)

        return obj

    def create_description(self, complib=None, complevel=None,
                           fletcher32=False, expectedrows=None):
        """ create the description of the table from the axes & values """

        # provided expected rows if its passed
        if expectedrows is None:
            expectedrows = max(self.nrows_expected, 10000)

        d = dict(name='table', expectedrows=expectedrows)

        # description from the axes & values
        d['description'] = {a.cname: a.typ for a in self.axes}

        if complib:
            if complevel is None:
                complevel = self._complevel or 9
            filters = _tables().Filters(
                complevel=complevel, complib=complib,
                fletcher32=fletcher32 or self._fletcher32)
            d['filters'] = filters
        elif self._filters is not None:
            d['filters'] = self._filters

        return d

    def read_coordinates(self, where=None, start=None, stop=None, **kwargs):
        """select coordinates (row numbers) from a table; return the
        coordinates object
        """

        # validate the version
        self.validate_version(where)

        # infer the data kind
        if not self.infer_axes():
            return False

        # create the selection
        self.selection = Selection(
            self, where=where, start=start, stop=stop, **kwargs)
        coords = self.selection.select_coords()
        if self.selection.filter is not None:
            for field, op, filt in self.selection.filter.format():
                data = self.read_column(
                    field, start=coords.min(), stop=coords.max() + 1)
                coords = coords[
                    op(data.iloc[coords - coords.min()], filt).values]

        return Index(coords)

    def read_column(self, column, where=None, start=None, stop=None):
        """return a single column from the table, generally only indexables
        are interesting
        """

        # validate the version
        self.validate_version()

        # infer the data kind
        if not self.infer_axes():
            return False

        if where is not None:
            raise TypeError("read_column does not currently accept a where "
                            "clause")

        # find the axes
        for a in self.axes:
            if column == a.name:

                if not a.is_data_indexable:
                    raise ValueError(
                        "column [{column}] can not be extracted individually; "
                        "it is not data indexable".format(column=column))

                # column must be an indexable or a data column
                c = getattr(self.table.cols, column)
                a.set_info(self.info)
                return Series(_set_tz(a.convert(c[start:stop],
                                                nan_rep=self.nan_rep,
                                                encoding=self.encoding,
                                                errors=self.errors
                                                ).take_data(),
                                      a.tz, True), name=column)

        raise KeyError(
            "column [{column}] not found in the table".format(column=column))


class WORMTable(Table):

    """ a write-once read-many table: this format DOES NOT ALLOW appending to a
         table. writing is a one-time operation the data are stored in a format
         that allows for searching the data on disk
         """
    table_type = 'worm'

    def read(self, **kwargs):
        """ read the indices and the indexing array, calculate offset rows and
        return """
        raise NotImplementedError("WORMTable needs to implement read")

    def write(self, **kwargs):
        """ write in a format that we can search later on (but cannot append
               to): write out the indices and the values using _write_array
               (e.g. a CArray) create an indexing table so that we can search
        """
        raise NotImplementedError("WORKTable needs to implement write")


class LegacyTable(Table):

    """ an appendable table: allow append/query/delete operations to a
          (possibly) already existing appendable table this table ALLOWS
          append (but doesn't require them), and stores the data in a format
          that can be easily searched

    """
    _indexables = [
        IndexCol(name='index', axis=1, pos=0),
        IndexCol(name='column', axis=2, pos=1, index_kind='columns_kind'),
        DataCol(name='fields', cname='values', kind_attr='fields', pos=2)
    ]
    table_type = 'legacy'
    ndim = 3

    def write(self, **kwargs):
        raise TypeError("write operations are not allowed on legacy tables!")

    def read(self, where=None, columns=None, **kwargs):
        """we have n indexable columns, with an arbitrary number of data
        axes
        """

        if not self.read_axes(where=where, **kwargs):
            return None

        raise NotImplementedError("Panel is removed in pandas 0.25.0")


class AppendableTable(LegacyTable):
    """ support the new appendable table formats """
    _indexables = None
    table_type = 'appendable'

    def write(self, obj, axes=None, append=False, complib=None,
              complevel=None, fletcher32=None, min_itemsize=None,
              chunksize=None, expectedrows=None, dropna=False, **kwargs):

        if not append and self.is_exists:
            self._handle.remove_node(self.group, 'table')

        # create the axes
        self.create_axes(axes=axes, obj=obj, validate=append,
                         min_itemsize=min_itemsize,
                         **kwargs)

        for a in self.axes:
            a.validate(self, append)

        if not self.is_exists:

            # create the table
            options = self.create_description(complib=complib,
                                              complevel=complevel,
                                              fletcher32=fletcher32,
                                              expectedrows=expectedrows)

            # set the table attributes
            self.set_attrs()

            # create the table
            self._handle.create_table(self.group, **options)
        else:
            pass
            # table = self.table

        # update my info
        self.set_info()

        # validate the axes and set the kinds
        for a in self.axes:
            a.validate_and_set(self, append)

        # add the rows
        self.write_data(chunksize, dropna=dropna)

    def write_data(self, chunksize, dropna=False):
        """ we form the data into a 2-d including indexes,values,mask
            write chunk-by-chunk """

        names = self.dtype.names
        nrows = self.nrows_expected

        # if dropna==True, then drop ALL nan rows
        masks = []
        if dropna:

            for a in self.values_axes:

                # figure the mask: only do if we can successfully process this
                # column, otherwise ignore the mask
                mask = isna(a.data).all(axis=0)
                if isinstance(mask, np.ndarray):
                    masks.append(mask.astype('u1', copy=False))

        # consolidate masks
        if len(masks):
            mask = masks[0]
            for m in masks[1:]:
                mask = mask & m
            mask = mask.ravel()
        else:
            mask = None

        # broadcast the indexes if needed
        indexes = [a.cvalues for a in self.index_axes]
        nindexes = len(indexes)
        bindexes = []
        for i, idx in enumerate(indexes):

            # broadcast to all other indexes except myself
            if i > 0 and i < nindexes:
                repeater = np.prod(
                    [indexes[bi].shape[0] for bi in range(0, i)])
                idx = np.tile(idx, repeater)

            if i < nindexes - 1:
                repeater = np.prod([indexes[bi].shape[0]
                                    for bi in range(i + 1, nindexes)])
                idx = np.repeat(idx, repeater)

            bindexes.append(idx)

        # transpose the values so first dimension is last
        # reshape the values if needed
        values = [a.take_data() for a in self.values_axes]
        values = [v.transpose(np.roll(np.arange(v.ndim), v.ndim - 1))
                  for v in values]
        bvalues = []
        for i, v in enumerate(values):
            new_shape = (nrows,) + self.dtype[names[nindexes + i]].shape
            bvalues.append(values[i].reshape(new_shape))

        # write the chunks
        if chunksize is None:
            chunksize = 100000

        rows = np.empty(min(chunksize, nrows), dtype=self.dtype)
        chunks = int(nrows / chunksize) + 1
        for i in range(chunks):
            start_i = i * chunksize
            end_i = min((i + 1) * chunksize, nrows)
            if start_i >= end_i:
                break

            self.write_data_chunk(
                rows,
                indexes=[a[start_i:end_i] for a in bindexes],
                mask=mask[start_i:end_i] if mask is not None else None,
                values=[v[start_i:end_i] for v in bvalues])

    def write_data_chunk(self, rows, indexes, mask, values):
        """
        Parameters
        ----------
        rows : an empty memory space where we are putting the chunk
        indexes : an array of the indexes
        mask : an array of the masks
        values : an array of the values
        """

        # 0 len
        for v in values:
            if not np.prod(v.shape):
                return

        try:
            nrows = indexes[0].shape[0]
            if nrows != len(rows):
                rows = np.empty(nrows, dtype=self.dtype)
            names = self.dtype.names
            nindexes = len(indexes)

            # indexes
            for i, idx in enumerate(indexes):
                rows[names[i]] = idx

            # values
            for i, v in enumerate(values):
                rows[names[i + nindexes]] = v

            # mask
            if mask is not None:
                m = ~mask.ravel().astype(bool, copy=False)
                if not m.all():
                    rows = rows[m]

        except Exception as detail:
            raise Exception(
                "cannot create row-data -> {detail}".format(detail=detail))

        try:
            if len(rows):
                self.table.append(rows)
                self.table.flush()
        except Exception as detail:
            raise TypeError(
                "tables cannot write this data -> {detail}".format(
                    detail=detail))

    def delete(self, where=None, start=None, stop=None, **kwargs):

        # delete all rows (and return the nrows)
        if where is None or not len(where):
            if start is None and stop is None:
                nrows = self.nrows
                self._handle.remove_node(self.group, recursive=True)
            else:
                # pytables<3.0 would remove a single row with stop=None
                if stop is None:
                    stop = self.nrows
                nrows = self.table.remove_rows(start=start, stop=stop)
                self.table.flush()
            return nrows

        # infer the data kind
        if not self.infer_axes():
            return None

        # create the selection
        table = self.table
        self.selection = Selection(
            self, where, start=start, stop=stop, **kwargs)
        values = self.selection.select_coords()

        # delete the rows in reverse order
        sorted_series = Series(values).sort_values()
        ln = len(sorted_series)

        if ln:

            # construct groups of consecutive rows
            diff = sorted_series.diff()
            groups = list(diff[diff > 1].index)

            # 1 group
            if not len(groups):
                groups = [0]

            # final element
            if groups[-1] != ln:
                groups.append(ln)

            # initial element
            if groups[0] != 0:
                groups.insert(0, 0)

            # we must remove in reverse order!
            pg = groups.pop()
            for g in reversed(groups):
                rows = sorted_series.take(lrange(g, pg))
                table.remove_rows(start=rows[rows.index[0]
                                             ], stop=rows[rows.index[-1]] + 1)
                pg = g

            self.table.flush()

        # return the number of rows removed
        return ln


class AppendableFrameTable(AppendableTable):
    """ support the new appendable table formats """
    pandas_kind = 'frame_table'
    table_type = 'appendable_frame'
    ndim = 2
    obj_type = DataFrame

    @property
    def is_transposed(self):
        return self.index_axes[0].axis == 1

    def get_object(self, obj):
        """ these are written transposed """
        if self.is_transposed:
            obj = obj.T
        return obj

    def read(self, where=None, columns=None, **kwargs):

        if not self.read_axes(where=where, **kwargs):
            return None

        info = (self.info.get(self.non_index_axes[0][0], dict())
                if len(self.non_index_axes) else dict())
        index = self.index_axes[0].values
        frames = []
        for a in self.values_axes:

            # we could have a multi-index constructor here
            # ensure_index doesn't recognized our list-of-tuples here
            if info.get('type') == 'MultiIndex':
                cols = MultiIndex.from_tuples(a.values)
            else:
                cols = Index(a.values)
            names = info.get('names')
            if names is not None:
                cols.set_names(names, inplace=True)

            if self.is_transposed:
                values = a.cvalues
                index_ = cols
                cols_ = Index(index, name=getattr(index, 'name', None))
            else:
                values = a.cvalues.T
                index_ = Index(index, name=getattr(index, 'name', None))
                cols_ = cols

            # if we have a DataIndexableCol, its shape will only be 1 dim
            if values.ndim == 1 and isinstance(values, np.ndarray):
                values = values.reshape((1, values.shape[0]))

            block = make_block(values, placement=np.arange(len(cols_)))
            mgr = BlockManager([block], [cols_, index_])
            frames.append(DataFrame(mgr))

        if len(frames) == 1:
            df = frames[0]
        else:
            df = concat(frames, axis=1)

        # apply the selection filters & axis orderings
        df = self.process_axes(df, columns=columns)

        return df


class AppendableSeriesTable(AppendableFrameTable):
    """ support the new appendable table formats """
    pandas_kind = 'series_table'
    table_type = 'appendable_series'
    ndim = 2
    obj_type = Series
    storage_obj_type = DataFrame

    @property
    def is_transposed(self):
        return False

    def get_object(self, obj):
        return obj

    def write(self, obj, data_columns=None, **kwargs):
        """ we are going to write this as a frame table """
        if not isinstance(obj, DataFrame):
            name = obj.name or 'values'
            obj = DataFrame({name: obj}, index=obj.index)
            obj.columns = [name]
        return super(AppendableSeriesTable, self).write(
            obj=obj, data_columns=obj.columns.tolist(), **kwargs)

    def read(self, columns=None, **kwargs):

        is_multi_index = self.is_multi_index
        if columns is not None and is_multi_index:
            for n in self.levels:
                if n not in columns:
                    columns.insert(0, n)
        s = super(AppendableSeriesTable, self).read(columns=columns, **kwargs)
        if is_multi_index:
            s.set_index(self.levels, inplace=True)

        s = s.iloc[:, 0]

        # remove the default name
        if s.name == 'values':
            s.name = None
        return s


class AppendableMultiSeriesTable(AppendableSeriesTable):
    """ support the new appendable table formats """
    pandas_kind = 'series_table'
    table_type = 'appendable_multiseries'

    def write(self, obj, **kwargs):
        """ we are going to write this as a frame table """
        name = obj.name or 'values'
        obj, self.levels = self.validate_multiindex(obj)
        cols = list(self.levels)
        cols.append(name)
        obj.columns = cols
        return super(AppendableMultiSeriesTable, self).write(obj=obj, **kwargs)


class GenericTable(AppendableFrameTable):
    """ a table that read/writes the generic pytables table format """
    pandas_kind = 'frame_table'
    table_type = 'generic_table'
    ndim = 2
    obj_type = DataFrame

    @property
    def pandas_type(self):
        return self.pandas_kind

    @property
    def storable(self):
        return getattr(self.group, 'table', None) or self.group

    def get_attrs(self):
        """ retrieve our attributes """
        self.non_index_axes = []
        self.nan_rep = None
        self.levels = []

        self.index_axes = [a.infer(self)
                           for a in self.indexables if a.is_an_indexable]
        self.values_axes = [a.infer(self)
                            for a in self.indexables if not a.is_an_indexable]
        self.data_columns = [a.name for a in self.values_axes]

    @property
    def indexables(self):
        """ create the indexables from the table description """
        if self._indexables is None:

            d = self.description

            # the index columns is just a simple index
            self._indexables = [GenericIndexCol(name='index', axis=0)]

            for i, n in enumerate(d._v_names):

                dc = GenericDataIndexableCol(
                    name=n, pos=i, values=[n], version=self.version)
                self._indexables.append(dc)

        return self._indexables

    def write(self, **kwargs):
        raise NotImplementedError("cannot write on an generic table")


class AppendableMultiFrameTable(AppendableFrameTable):

    """ a frame with a multi-index """
    table_type = 'appendable_multiframe'
    obj_type = DataFrame
    ndim = 2
    _re_levels = re.compile(r"^level_\d+$")

    @property
    def table_type_short(self):
        return 'appendable_multi'

    def write(self, obj, data_columns=None, **kwargs):
        if data_columns is None:
            data_columns = []
        elif data_columns is True:
            data_columns = obj.columns.tolist()
        obj, self.levels = self.validate_multiindex(obj)
        for n in self.levels:
            if n not in data_columns:
                data_columns.insert(0, n)
        return super(AppendableMultiFrameTable, self).write(
            obj=obj, data_columns=data_columns, **kwargs)

    def read(self, **kwargs):

        df = super(AppendableMultiFrameTable, self).read(**kwargs)
        df = df.set_index(self.levels)

        # remove names for 'level_%d'
        df.index = df.index.set_names([
            None if self._re_levels.search(l) else l for l in df.index.names
        ])

        return df


def _reindex_axis(obj, axis, labels, other=None):
    ax = obj._get_axis(axis)
    labels = ensure_index(labels)

    # try not to reindex even if other is provided
    # if it equals our current index
    if other is not None:
        other = ensure_index(other)
    if (other is None or labels.equals(other)) and labels.equals(ax):
        return obj

    labels = ensure_index(labels.unique())
    if other is not None:
        labels = ensure_index(other.unique()).intersection(labels, sort=False)
    if not labels.equals(ax):
        slicer = [slice(None, None)] * obj.ndim
        slicer[axis] = labels
        obj = obj.loc[tuple(slicer)]
    return obj


def _get_info(info, name):
    """ get/create the info for this name """
    try:
        idx = info[name]
    except KeyError:
        idx = info[name] = dict()
    return idx

# tz to/from coercion


def _get_tz(tz):
    """ for a tz-aware type, return an encoded zone """
    zone = timezones.get_timezone(tz)
    if zone is None:
        zone = tz.utcoffset().total_seconds()
    return zone


def _set_tz(values, tz, preserve_UTC=False, coerce=False):
    """
    coerce the values to a DatetimeIndex if tz is set
    preserve the input shape if possible

    Parameters
    ----------
    values : ndarray
    tz : string/pickled tz object
    preserve_UTC : boolean,
        preserve the UTC of the result
    coerce : if we do not have a passed timezone, coerce to M8[ns] ndarray
    """
    if tz is not None:
        name = getattr(values, 'name', None)
        values = values.ravel()
        tz = timezones.get_timezone(_ensure_decoded(tz))
        values = DatetimeIndex(values, name=name)
        if values.tz is None:
            values = values.tz_localize('UTC').tz_convert(tz)
        if preserve_UTC:
            if tz == 'UTC':
                values = list(values)
    elif coerce:
        values = np.asarray(values, dtype='M8[ns]')

    return values


def _convert_index(index, encoding=None, errors='strict', format_type=None):
    index_name = getattr(index, 'name', None)

    if isinstance(index, DatetimeIndex):
        converted = index.asi8
        return IndexCol(converted, 'datetime64', _tables().Int64Col(),
                        freq=getattr(index, 'freq', None),
                        tz=getattr(index, 'tz', None),
                        index_name=index_name)
    elif isinstance(index, TimedeltaIndex):
        converted = index.asi8
        return IndexCol(converted, 'timedelta64', _tables().Int64Col(),
                        freq=getattr(index, 'freq', None),
                        index_name=index_name)
    elif isinstance(index, (Int64Index, PeriodIndex)):
        atom = _tables().Int64Col()
        # avoid to store ndarray of Period objects
        return IndexCol(index._ndarray_values, 'integer', atom,
                        freq=getattr(index, 'freq', None),
                        index_name=index_name)

    if isinstance(index, MultiIndex):
        raise TypeError('MultiIndex not supported here!')

    inferred_type = lib.infer_dtype(index, skipna=False)

    values = np.asarray(index)

    if inferred_type == 'datetime64':
        converted = values.view('i8')
        return IndexCol(converted, 'datetime64', _tables().Int64Col(),
                        freq=getattr(index, 'freq', None),
                        tz=getattr(index, 'tz', None),
                        index_name=index_name)
    elif inferred_type == 'timedelta64':
        converted = values.view('i8')
        return IndexCol(converted, 'timedelta64', _tables().Int64Col(),
                        freq=getattr(index, 'freq', None),
                        index_name=index_name)
    elif inferred_type == 'datetime':
        converted = np.asarray([(time.mktime(v.timetuple()) +
                                 v.microsecond / 1E6) for v in values],
                               dtype=np.float64)
        return IndexCol(converted, 'datetime', _tables().Time64Col(),
                        index_name=index_name)
    elif inferred_type == 'date':
        converted = np.asarray([v.toordinal() for v in values],
                               dtype=np.int32)
        return IndexCol(converted, 'date', _tables().Time32Col(),
                        index_name=index_name)
    elif inferred_type == 'string':
        # atom = _tables().ObjectAtom()
        # return np.asarray(values, dtype='O'), 'object', atom

        converted = _convert_string_array(values, encoding, errors)
        itemsize = converted.dtype.itemsize
        return IndexCol(
            converted, 'string', _tables().StringCol(itemsize),
            itemsize=itemsize, index_name=index_name
        )
    elif inferred_type == 'unicode':
        if format_type == 'fixed':
            atom = _tables().ObjectAtom()
            return IndexCol(np.asarray(values, dtype='O'), 'object', atom,
                            index_name=index_name)
        raise TypeError(
            "[unicode] is not supported as a in index type for [{0}] formats"
            .format(format_type)
        )

    elif inferred_type == 'integer':
        # take a guess for now, hope the values fit
        atom = _tables().Int64Col()
        return IndexCol(np.asarray(values, dtype=np.int64), 'integer', atom,
                        index_name=index_name)
    elif inferred_type == 'floating':
        atom = _tables().Float64Col()
        return IndexCol(np.asarray(values, dtype=np.float64), 'float', atom,
                        index_name=index_name)
    else:  # pragma: no cover
        atom = _tables().ObjectAtom()
        return IndexCol(np.asarray(values, dtype='O'), 'object', atom,
                        index_name=index_name)


def _unconvert_index(data, kind, encoding=None, errors='strict'):
    kind = _ensure_decoded(kind)
    if kind == 'datetime64':
        index = DatetimeIndex(data)
    elif kind == 'timedelta64':
        index = TimedeltaIndex(data)
    elif kind == 'datetime':
        index = np.asarray([datetime.fromtimestamp(v) for v in data],
                           dtype=object)
    elif kind == 'date':
        try:
            index = np.asarray(
                [date.fromordinal(v) for v in data], dtype=object)
        except (ValueError):
            index = np.asarray(
                [date.fromtimestamp(v) for v in data], dtype=object)
    elif kind in ('integer', 'float'):
        index = np.asarray(data)
    elif kind in ('string'):
        index = _unconvert_string_array(data, nan_rep=None, encoding=encoding,
                                        errors=errors)
    elif kind == 'object':
        index = np.asarray(data[0])
    else:  # pragma: no cover
        raise ValueError('unrecognized index type {kind}'.format(kind=kind))
    return index


def _unconvert_index_legacy(data, kind, legacy=False, encoding=None,
                            errors='strict'):
    kind = _ensure_decoded(kind)
    if kind == 'datetime':
        index = to_datetime(data)
    elif kind in ('integer'):
        index = np.asarray(data, dtype=object)
    elif kind in ('string'):
        index = _unconvert_string_array(data, nan_rep=None, encoding=encoding,
                                        errors=errors)
    else:  # pragma: no cover
        raise ValueError('unrecognized index type {kind}'.format(kind=kind))
    return index


def _convert_string_array(data, encoding, errors, itemsize=None):
    """
    we take a string-like that is object dtype and coerce to a fixed size
    string type

    Parameters
    ----------
    data : a numpy array of object dtype
    encoding : None or string-encoding
    errors : handler for encoding errors
    itemsize : integer, optional, defaults to the max length of the strings

    Returns
    -------
    data in a fixed-length string dtype, encoded to bytes if needed
    """

    # encode if needed
    if encoding is not None and len(data):
        data = Series(data.ravel()).str.encode(
            encoding, errors).values.reshape(data.shape)

    # create the sized dtype
    if itemsize is None:
        ensured = ensure_object(data.ravel())
        itemsize = max(1, libwriters.max_len_string_array(ensured))

    data = np.asarray(data, dtype="S{size}".format(size=itemsize))
    return data


def _unconvert_string_array(data, nan_rep=None, encoding=None,
                            errors='strict'):
    """
    inverse of _convert_string_array

    Parameters
    ----------
    data : fixed length string dtyped array
    nan_rep : the storage repr of NaN, optional
    encoding : the encoding of the data, optional
    errors : handler for encoding errors, default 'strict'

    Returns
    -------
    an object array of the decoded data

    """
    shape = data.shape
    data = np.asarray(data.ravel(), dtype=object)

    # guard against a None encoding (because of a legacy
    # where the passed encoding is actually None)
    encoding = _ensure_encoding(encoding)
    if encoding is not None and len(data):

        itemsize = libwriters.max_len_string_array(ensure_object(data))
        dtype = "U{0}".format(itemsize)

        if isinstance(data[0], bytes):
            data = Series(data).str.decode(encoding, errors=errors).values
        else:
            data = data.astype(dtype, copy=False).astype(object, copy=False)

    if nan_rep is None:
        nan_rep = 'nan'

    data = libwriters.string_array_replace_from_nan_rep(data, nan_rep)
    return data.reshape(shape)


def _maybe_convert(values, val_kind, encoding, errors):
    if _need_convert(val_kind):
        conv = _get_converter(val_kind, encoding, errors)
        # conv = np.frompyfunc(conv, 1, 1)
        values = conv(values)
    return values


def _get_converter(kind, encoding, errors):
    kind = _ensure_decoded(kind)
    if kind == 'datetime64':
        return lambda x: np.asarray(x, dtype='M8[ns]')
    elif kind == 'datetime':
        return lambda x: to_datetime(x, cache=True).to_pydatetime()
    elif kind == 'string':
        return lambda x: _unconvert_string_array(x, encoding=encoding,
                                                 errors=errors)
    else:  # pragma: no cover
        raise ValueError('invalid kind {kind}'.format(kind=kind))


def _need_convert(kind):
    kind = _ensure_decoded(kind)
    if kind in ('datetime', 'datetime64', 'string'):
        return True
    return False


class Selection(object):

    """
    Carries out a selection operation on a tables.Table object.

    Parameters
    ----------
    table : a Table object
    where : list of Terms (or convertible to)
    start, stop: indices to start and/or stop selection

    """

    def __init__(self, table, where=None, start=None, stop=None):
        self.table = table
        self.where = where
        self.start = start
        self.stop = stop
        self.condition = None
        self.filter = None
        self.terms = None
        self.coordinates = None

        if is_list_like(where):

            # see if we have a passed coordinate like
            try:
                inferred = lib.infer_dtype(where, skipna=False)
                if inferred == 'integer' or inferred == 'boolean':
                    where = np.asarray(where)
                    if where.dtype == np.bool_:
                        start, stop = self.start, self.stop
                        if start is None:
                            start = 0
                        if stop is None:
                            stop = self.table.nrows
                        self.coordinates = np.arange(start, stop)[where]
                    elif issubclass(where.dtype.type, np.integer):
                        if ((self.start is not None and
                                (where < self.start).any()) or
                            (self.stop is not None and
                                (where >= self.stop).any())):
                            raise ValueError(
                                "where must have index locations >= start and "
                                "< stop"
                            )
                        self.coordinates = where

            except ValueError:
                pass

        if self.coordinates is None:

            self.terms = self.generate(where)

            # create the numexpr & the filter
            if self.terms is not None:
                self.condition, self.filter = self.terms.evaluate()

    def generate(self, where):
        """ where can be a : dict,list,tuple,string """
        if where is None:
            return None

        q = self.table.queryables()
        try:
            return Expr(where, queryables=q, encoding=self.table.encoding)
        except NameError:
            # raise a nice message, suggesting that the user should use
            # data_columns
            raise ValueError(
                "The passed where expression: {0}\n"
                "            contains an invalid variable reference\n"
                "            all of the variable references must be a "
                "reference to\n"
                "            an axis (e.g. 'index' or 'columns'), or a "
                "data_column\n"
                "            The currently defined references are: {1}\n"
                .format(where, ','.join(q.keys()))
            )

    def select(self):
        """
        generate the selection
        """
        if self.condition is not None:
            return self.table.table.read_where(self.condition.format(),
                                               start=self.start,
                                               stop=self.stop)
        elif self.coordinates is not None:
            return self.table.table.read_coordinates(self.coordinates)
        return self.table.table.read(start=self.start, stop=self.stop)

    def select_coords(self):
        """
        generate the selection
        """
        start, stop = self.start, self.stop
        nrows = self.table.nrows
        if start is None:
            start = 0
        elif start < 0:
            start += nrows
        if self.stop is None:
            stop = nrows
        elif stop < 0:
            stop += nrows

        if self.condition is not None:
            return self.table.table.get_where_list(self.condition.format(),
                                                   start=start, stop=stop,
                                                   sort=True)
        elif self.coordinates is not None:
            return self.coordinates

        return np.arange(start, stop)<|MERGE_RESOLUTION|>--- conflicted
+++ resolved
@@ -38,16 +38,11 @@
 from pandas.core.index import ensure_index
 from pandas.core.internals import BlockManager, _block_shape, make_block
 
-<<<<<<< HEAD
 from tables.exceptions import NoSuchNodeError, NodeError
 
-from pandas._libs import tslib, algos, lib
-
-from distutils.version import LooseVersion
-=======
 from pandas.io.common import _stringify_path
 from pandas.io.formats.printing import adjoin, pprint_thing
->>>>>>> 872a23bc
+
 
 # versioning attribute
 _version = '0.15.2'
@@ -1703,12 +1698,8 @@
     def validate_names(self):
         pass
 
-<<<<<<< HEAD
-    def validate_and_set(self, handler, append, **kwargs):
+    def validate_and_set(self, handler, append):
         self._handle = handler._handle
-=======
-    def validate_and_set(self, handler, append):
->>>>>>> 872a23bc
         self.set_table(handler.table)
         self.validate_col()
         self.validate_attr(append)
@@ -2248,12 +2239,8 @@
         return self
 
     def get_attr(self):
-<<<<<<< HEAD
         """ get the data for this colummn """
         # reading tables prior to 0.x.x
-=======
-        """ get the data for this column """
->>>>>>> 872a23bc
         self.values = getattr(self.attrs, self.kind_attr, None)
 
         if self.values is None:
@@ -2273,7 +2260,6 @@
         self.set_kind()
 
     def set_attr(self):
-<<<<<<< HEAD
         """ set the data for this colummn """
         group, key = self.attrs._v_node._v_parent, self.kind_attr
         if key in group:
@@ -2284,10 +2270,6 @@
         for fld in self.values:
             vlarray.append(fld)
 
-=======
-        """ set the data for this column """
-        setattr(self.attrs, self.kind_attr, self.values)
->>>>>>> 872a23bc
         setattr(self.attrs, self.meta_attr, self.meta)
         if self.dtype is not None:
             setattr(self.attrs, self.dtype_attr, self.dtype)
