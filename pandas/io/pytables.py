"""
High level interface to PyTables for reading and writing pandas data structures
to disk
"""
from contextlib import suppress
import copy
from datetime import date, tzinfo
import itertools
import os
import re
from textwrap import dedent
from typing import (
    TYPE_CHECKING,
    Any,
    Dict,
    List,
    Optional,
    Sequence,
    Tuple,
    Type,
    Union,
)
import warnings

import numpy as np

from pandas._config import config, get_option

from pandas._libs import lib, writers as libwriters
from pandas._libs.tslibs import timezones
from pandas._typing import ArrayLike, FrameOrSeries, FrameOrSeriesUnion, Label
from pandas.compat._optional import import_optional_dependency
from pandas.compat.pickle_compat import patch_pickle
from pandas.errors import PerformanceWarning
from pandas.util._decorators import cache_readonly

from pandas.core.dtypes.common import (
    ensure_object,
    is_categorical_dtype,
    is_complex_dtype,
    is_datetime64_dtype,
    is_datetime64tz_dtype,
    is_extension_array_dtype,
    is_list_like,
    is_string_dtype,
    is_timedelta64_dtype,
)
from pandas.core.dtypes.generic import ABCExtensionArray
from pandas.core.dtypes.missing import array_equivalent

from pandas import (
    DataFrame,
    DatetimeIndex,
    Index,
    Int64Index,
    MultiIndex,
    PeriodIndex,
    Series,
    TimedeltaIndex,
    concat,
    isna,
)
from pandas.core.arrays import Categorical, DatetimeArray, PeriodArray
import pandas.core.common as com
from pandas.core.computation.pytables import PyTablesExpr, maybe_expression
from pandas.core.indexes.api import ensure_index

from pandas.io.common import stringify_path
from pandas.io.formats.printing import adjoin, pprint_thing

if TYPE_CHECKING:
    from tables import Col, File, Node


# versioning attribute
_version = "0.15.2"

# encoding
_default_encoding = "UTF-8"


def _ensure_decoded(s):
    """ if we have bytes, decode them to unicode """
    if isinstance(s, np.bytes_):
        s = s.decode("UTF-8")
    return s


def _ensure_encoding(encoding):
    # set the encoding if we need
    if encoding is None:
        encoding = _default_encoding

    return encoding


def _ensure_str(name):
    """
    Ensure that an index / column name is a str (python 3); otherwise they
    may be np.string dtype. Non-string dtypes are passed through unchanged.

    https://github.com/pandas-dev/pandas/issues/13492
    """
    if isinstance(name, str):
        name = str(name)
    return name


Term = PyTablesExpr


def _ensure_term(where, scope_level: int):
    """
    Ensure that the where is a Term or a list of Term.

    This makes sure that we are capturing the scope of variables that are
    passed create the terms here with a frame_level=2 (we are 2 levels down)
    """
    # only consider list/tuple here as an ndarray is automatically a coordinate
    # list
    level = scope_level + 1
    if isinstance(where, (list, tuple)):
        where = [
            Term(term, scope_level=level + 1) if maybe_expression(term) else term
            for term in where
            if term is not None
        ]
    elif maybe_expression(where):
        where = Term(where, scope_level=level)
    return where if where is None or len(where) else None


class PossibleDataLossError(Exception):
    pass


class ClosedFileError(Exception):
    pass


class IncompatibilityWarning(Warning):
    pass


incompatibility_doc = """
where criteria is being ignored as this version [%s] is too old (or
not-defined), read the file in and write it out to a new file to upgrade (with
the copy_to method)
"""


class AttributeConflictWarning(Warning):
    pass


attribute_conflict_doc = """
the [%s] attribute of the existing index is [%s] which conflicts with the new
[%s], resetting the attribute to None
"""


class DuplicateWarning(Warning):
    pass


duplicate_doc = """
duplicate entries in table, taking most recently appended
"""

performance_doc = """
your performance may suffer as PyTables will pickle object types that it cannot
map directly to c-types [inferred_type->%s,key->%s] [items->%s]
"""

# formats
_FORMAT_MAP = {"f": "fixed", "fixed": "fixed", "t": "table", "table": "table"}

# axes map
_AXES_MAP = {DataFrame: [0]}

# register our configuration options
dropna_doc = """
: boolean
    drop ALL nan rows when appending to a table
"""
format_doc = """
: format
    default format writing format, if None, then
    put will default to 'fixed' and append will default to 'table'
"""

with config.config_prefix("io.hdf"):
    config.register_option("dropna_table", False, dropna_doc, validator=config.is_bool)
    config.register_option(
        "default_format",
        None,
        format_doc,
        validator=config.is_one_of_factory(["fixed", "table", None]),
    )

# oh the troubles to reduce import time
_table_mod = None
_table_file_open_policy_is_strict = False


def _tables():
    global _table_mod
    global _table_file_open_policy_is_strict
    if _table_mod is None:
        import tables

        _table_mod = tables

        # set the file open policy
        # return the file open policy; this changes as of pytables 3.1
        # depending on the HDF5 version
        with suppress(AttributeError):
            _table_file_open_policy_is_strict = (
                tables.file._FILE_OPEN_POLICY == "strict"
            )

    return _table_mod


# interface to/from ###


def to_hdf(
    path_or_buf,
    key: str,
    value: FrameOrSeries,
    mode: str = "a",
    complevel: Optional[int] = None,
    complib: Optional[str] = None,
    append: bool = False,
    format: Optional[str] = None,
    index: bool = True,
    min_itemsize: Optional[Union[int, Dict[str, int]]] = None,
    nan_rep=None,
    dropna: Optional[bool] = None,
    data_columns: Optional[Union[bool, List[str]]] = None,
    errors: str = "strict",
    encoding: str = "UTF-8",
):
    """ store this object, close it if we opened it """
    if append:
        f = lambda store: store.append(
            key,
            value,
            format=format,
            index=index,
            min_itemsize=min_itemsize,
            nan_rep=nan_rep,
            dropna=dropna,
            data_columns=data_columns,
            errors=errors,
            encoding=encoding,
        )
    else:
        # NB: dropna is not passed to `put`
        f = lambda store: store.put(
            key,
            value,
            format=format,
            index=index,
            min_itemsize=min_itemsize,
            nan_rep=nan_rep,
            data_columns=data_columns,
            errors=errors,
            encoding=encoding,
        )

    path_or_buf = stringify_path(path_or_buf)
    if isinstance(path_or_buf, str):
        with HDFStore(
            path_or_buf, mode=mode, complevel=complevel, complib=complib
        ) as store:
            f(store)
    else:
        f(path_or_buf)


def read_hdf(
    path_or_buf,
    key=None,
    mode: str = "r",
    errors: str = "strict",
    where=None,
    start: Optional[int] = None,
    stop: Optional[int] = None,
    columns=None,
    iterator=False,
    chunksize: Optional[int] = None,
    **kwargs,
):
    """
    Read from the store, close it if we opened it.

    Retrieve pandas object stored in file, optionally based on where
    criteria.

    .. warning::

       Pandas uses PyTables for reading and writing HDF5 files, which allows
       serializing object-dtype data with pickle when using the "fixed" format.
       Loading pickled data received from untrusted sources can be unsafe.

       See: https://docs.python.org/3/library/pickle.html for more.

    Parameters
    ----------
    path_or_buf : str, path object, pandas.HDFStore or file-like object
        Any valid string path is acceptable. The string could be a URL. Valid
        URL schemes include http, ftp, s3, and file. For file URLs, a host is
        expected. A local file could be: ``file://localhost/path/to/table.h5``.

        If you want to pass in a path object, pandas accepts any
        ``os.PathLike``.

        Alternatively, pandas accepts an open :class:`pandas.HDFStore` object.

        By file-like object, we refer to objects with a ``read()`` method,
        such as a file handle (e.g. via builtin ``open`` function)
        or ``StringIO``.
    key : object, optional
        The group identifier in the store. Can be omitted if the HDF file
        contains a single pandas object.
    mode : {'r', 'r+', 'a'}, default 'r'
        Mode to use when opening the file. Ignored if path_or_buf is a
        :class:`pandas.HDFStore`. Default is 'r'.
    errors : str, default 'strict'
        Specifies how encoding and decoding errors are to be handled.
        See the errors argument for :func:`open` for a full list
        of options.
    where : list, optional
        A list of Term (or convertible) objects.
    start : int, optional
        Row number to start selection.
    stop  : int, optional
        Row number to stop selection.
    columns : list, optional
        A list of columns names to return.
    iterator : bool, optional
        Return an iterator object.
    chunksize : int, optional
        Number of rows to include in an iteration when using an iterator.
    **kwargs
        Additional keyword arguments passed to HDFStore.

    Returns
    -------
    item : object
        The selected object. Return type depends on the object stored.

    See Also
    --------
    DataFrame.to_hdf : Write a HDF file from a DataFrame.
    HDFStore : Low-level access to HDF files.

    Examples
    --------
    >>> df = pd.DataFrame([[1, 1.0, 'a']], columns=['x', 'y', 'z'])
    >>> df.to_hdf('./store.h5', 'data')
    >>> reread = pd.read_hdf('./store.h5')
    """
    if mode not in ["r", "r+", "a"]:
        raise ValueError(
            f"mode {mode} is not allowed while performing a read. "
            f"Allowed modes are r, r+ and a."
        )
    # grab the scope
    if where is not None:
        where = _ensure_term(where, scope_level=1)

    if isinstance(path_or_buf, HDFStore):
        if not path_or_buf.is_open:
            raise OSError("The HDFStore must be open for reading.")

        store = path_or_buf
        auto_close = False
    else:
        path_or_buf = stringify_path(path_or_buf)
        if not isinstance(path_or_buf, str):
            raise NotImplementedError(
                "Support for generic buffers has not been implemented."
            )
        try:
            exists = os.path.exists(path_or_buf)

        # if filepath is too long
        except (TypeError, ValueError):
            exists = False

        if not exists:
            raise FileNotFoundError(f"File {path_or_buf} does not exist")

        store = HDFStore(path_or_buf, mode=mode, errors=errors, **kwargs)
        # can't auto open/close if we are using an iterator
        # so delegate to the iterator
        auto_close = True

    try:
        if key is None:
            groups = store.groups()
            if len(groups) == 0:
                raise ValueError(
                    "Dataset(s) incompatible with Pandas data types, "
                    "not table, or no datasets found in HDF5 file."
                )
            candidate_only_group = groups[0]

            # For the HDF file to have only one dataset, all other groups
            # should then be metadata groups for that candidate group. (This
            # assumes that the groups() method enumerates parent groups
            # before their children.)
            for group_to_check in groups[1:]:
                if not _is_metadata_of(group_to_check, candidate_only_group):
                    raise ValueError(
                        "key must be provided when HDF5 "
                        "file contains multiple datasets."
                    )
            key = candidate_only_group._v_pathname
        return store.select(
            key,
            where=where,
            start=start,
            stop=stop,
            columns=columns,
            iterator=iterator,
            chunksize=chunksize,
            auto_close=auto_close,
        )
    except (ValueError, TypeError, KeyError):
        if not isinstance(path_or_buf, HDFStore):
            # if there is an error, close the store if we opened it.
            with suppress(AttributeError):
                store.close()

        raise


def _is_metadata_of(group: "Node", parent_group: "Node") -> bool:
    """Check if a given group is a metadata group for a given parent_group."""
    if group._v_depth <= parent_group._v_depth:
        return False

    current = group
    while current._v_depth > 1:
        parent = current._v_parent
        if parent == parent_group and current._v_name == "meta":
            return True
        current = current._v_parent
    return False


class HDFStore:
    """
    Dict-like IO interface for storing pandas objects in PyTables.

    Either Fixed or Table format.

    .. warning::

       Pandas uses PyTables for reading and writing HDF5 files, which allows
       serializing object-dtype data with pickle when using the "fixed" format.
       Loading pickled data received from untrusted sources can be unsafe.

       See: https://docs.python.org/3/library/pickle.html for more.

    Parameters
    ----------
    path : str
        File path to HDF5 file.
    mode : {'a', 'w', 'r', 'r+'}, default 'a'

        ``'r'``
            Read-only; no data can be modified.
        ``'w'``
            Write; a new file is created (an existing file with the same
            name would be deleted).
        ``'a'``
            Append; an existing file is opened for reading and writing,
            and if the file does not exist it is created.
        ``'r+'``
            It is similar to ``'a'``, but the file must already exist.
    complevel : int, 0-9, default None
        Specifies a compression level for data.
        A value of 0 or None disables compression.
    complib : {'zlib', 'lzo', 'bzip2', 'blosc'}, default 'zlib'
        Specifies the compression library to be used.
        As of v0.20.2 these additional compressors for Blosc are supported
        (default if no compressor specified: 'blosc:blosclz'):
        {'blosc:blosclz', 'blosc:lz4', 'blosc:lz4hc', 'blosc:snappy',
         'blosc:zlib', 'blosc:zstd'}.
        Specifying a compression library which is not available issues
        a ValueError.
    fletcher32 : bool, default False
        If applying compression use the fletcher32 checksum.
    **kwargs
        These parameters will be passed to the PyTables open_file method.

    Examples
    --------
    >>> bar = pd.DataFrame(np.random.randn(10, 4))
    >>> store = pd.HDFStore('test.h5')
    >>> store['foo'] = bar   # write to HDF5
    >>> bar = store['foo']   # retrieve
    >>> store.close()

    **Create or load HDF5 file in-memory**

    When passing the `driver` option to the PyTables open_file method through
    **kwargs, the HDF5 file is loaded or created in-memory and will only be
    written when closed:

    >>> bar = pd.DataFrame(np.random.randn(10, 4))
    >>> store = pd.HDFStore('test.h5', driver='H5FD_CORE')
    >>> store['foo'] = bar
    >>> store.close()   # only now, data is written to disk
    """

    _handle: Optional["File"]
    _mode: str
    _complevel: int
    _fletcher32: bool

    def __init__(
        self,
        path,
        mode: str = "a",
        complevel: Optional[int] = None,
        complib=None,
        fletcher32: bool = False,
        **kwargs,
    ):

        if "format" in kwargs:
            raise ValueError("format is not a defined argument for HDFStore")

        tables = import_optional_dependency("tables")

        if complib is not None and complib not in tables.filters.all_complibs:
            raise ValueError(
                f"complib only supports {tables.filters.all_complibs} compression."
            )

        if complib is None and complevel is not None:
            complib = tables.filters.default_complib

        self._path = stringify_path(path)
        if mode is None:
            mode = "a"
        self._mode = mode
        self._handle = None
        self._complevel = complevel if complevel else 0
        self._complib = complib
        self._fletcher32 = fletcher32
        self._filters = None
        self.open(mode=mode, **kwargs)

    def __fspath__(self):
        return self._path

    @property
    def root(self):
        """ return the root node """
        self._check_if_open()
<<<<<<< HEAD
        # pandas\io\pytables.py:568: error: Item "None" of "Optional[Any]" has
        # no attribute "root"  [union-attr]
        return self._handle.root  # type: ignore[union-attr]
=======
        assert self._handle is not None  # for mypy
        return self._handle.root
>>>>>>> a8387593

    @property
    def filename(self):
        return self._path

    def __getitem__(self, key: str):
        return self.get(key)

    def __setitem__(self, key: str, value):
        self.put(key, value)

    def __delitem__(self, key: str):
        return self.remove(key)

    def __getattr__(self, name: str):
        """ allow attribute access to get stores """
        try:
            return self.get(name)
        except (KeyError, ClosedFileError):
            pass
        raise AttributeError(
            f"'{type(self).__name__}' object has no attribute '{name}'"
        )

    def __contains__(self, key: str) -> bool:
        """
        check for existence of this key
        can match the exact pathname or the pathnm w/o the leading '/'
        """
        node = self.get_node(key)
        if node is not None:
            name = node._v_pathname
            if name == key or name[1:] == key:
                return True
        return False

    def __len__(self) -> int:
        return len(self.groups())

    def __repr__(self) -> str:
        pstr = pprint_thing(self._path)
        return f"{type(self)}\nFile path: {pstr}\n"

    def __enter__(self):
        return self

    def __exit__(self, exc_type, exc_value, traceback):
        self.close()

    def keys(self, include: str = "pandas") -> List[str]:
        """
        Return a list of keys corresponding to objects stored in HDFStore.

        Parameters
        ----------

        include : str, default 'pandas'
                When kind equals 'pandas' return pandas objects.
                When kind equals 'native' return native HDF5 Table objects.

                .. versionadded:: 1.1.0

        Returns
        -------
        list
            List of ABSOLUTE path-names (e.g. have the leading '/').

        Raises
        ------
        raises ValueError if kind has an illegal value
        """
        if include == "pandas":
            return [n._v_pathname for n in self.groups()]

        elif include == "native":
            assert self._handle is not None  # mypy
            return [
                n._v_pathname for n in self._handle.walk_nodes("/", classname="Table")
            ]
        raise ValueError(
            f"`include` should be either 'pandas' or 'native' but is '{include}'"
        )

    def __iter__(self):
        return iter(self.keys())

    def items(self):
        """
        iterate on key->group
        """
        for g in self.groups():
            yield g._v_pathname, g

    iteritems = items

    def open(self, mode: str = "a", **kwargs):
        """
        Open the file in the specified mode

        Parameters
        ----------
        mode : {'a', 'w', 'r', 'r+'}, default 'a'
            See HDFStore docstring or tables.open_file for info about modes
        **kwargs
            These parameters will be passed to the PyTables open_file method.
        """
        tables = _tables()

        if self._mode != mode:
            # if we are changing a write mode to read, ok
            if self._mode in ["a", "w"] and mode in ["r", "r+"]:
                pass
            elif mode in ["w"]:
                # this would truncate, raise here
                if self.is_open:
                    raise PossibleDataLossError(
                        f"Re-opening the file [{self._path}] with mode [{self._mode}] "
                        "will delete the current file!"
                    )

            self._mode = mode

        # close and reopen the handle
        if self.is_open:
            self.close()

        if self._complevel and self._complevel > 0:
            self._filters = _tables().Filters(
                self._complevel, self._complib, fletcher32=self._fletcher32
            )

        if _table_file_open_policy_is_strict and self.is_open:
            msg = (
                "Cannot open HDF5 file, which is already opened, "
                "even in read-only mode."
            )
            raise ValueError(msg)

        self._handle = tables.open_file(self._path, self._mode, **kwargs)

    def close(self):
        """
        Close the PyTables file handle
        """
        if self._handle is not None:
            self._handle.close()
        self._handle = None

    @property
    def is_open(self) -> bool:
        """
        return a boolean indicating whether the file is open
        """
        if self._handle is None:
            return False
        return bool(self._handle.isopen)

    def flush(self, fsync: bool = False):
        """
        Force all buffered modifications to be written to disk.

        Parameters
        ----------
        fsync : bool (default False)
          call ``os.fsync()`` on the file handle to force writing to disk.

        Notes
        -----
        Without ``fsync=True``, flushing may not guarantee that the OS writes
        to disk. With fsync, the operation will block until the OS claims the
        file has been written; however, other caching layers may still
        interfere.
        """
        if self._handle is not None:
            self._handle.flush()
            if fsync:
                with suppress(OSError):
                    os.fsync(self._handle.fileno())

    def get(self, key: str):
        """
        Retrieve pandas object stored in file.

        Parameters
        ----------
        key : str

        Returns
        -------
        object
            Same type as object stored in file.
        """
        with patch_pickle():
            # GH#31167 Without this patch, pickle doesn't know how to unpickle
            #  old DateOffset objects now that they are cdef classes.
            group = self.get_node(key)
            if group is None:
                raise KeyError(f"No object named {key} in the file")
            return self._read_group(group)

    def select(
        self,
        key: str,
        where=None,
        start=None,
        stop=None,
        columns=None,
        iterator=False,
        chunksize=None,
        auto_close: bool = False,
    ):
        """
        Retrieve pandas object stored in file, optionally based on where criteria.

        .. warning::

           Pandas uses PyTables for reading and writing HDF5 files, which allows
           serializing object-dtype data with pickle when using the "fixed" format.
           Loading pickled data received from untrusted sources can be unsafe.

           See: https://docs.python.org/3/library/pickle.html for more.

        Parameters
        ----------
        key : str
            Object being retrieved from file.
        where : list or None
            List of Term (or convertible) objects, optional.
        start : int or None
            Row number to start selection.
        stop : int, default None
            Row number to stop selection.
        columns : list or None
            A list of columns that if not None, will limit the return columns.
        iterator : bool or False
            Returns an iterator.
        chunksize : int or None
            Number or rows to include in iteration, return an iterator.
        auto_close : bool or False
            Should automatically close the store when finished.

        Returns
        -------
        object
            Retrieved object from file.
        """
        group = self.get_node(key)
        if group is None:
            raise KeyError(f"No object named {key} in the file")

        # create the storer and axes
        where = _ensure_term(where, scope_level=1)
        s = self._create_storer(group)
        s.infer_axes()

        # function to call on iteration
        def func(_start, _stop, _where):
            return s.read(start=_start, stop=_stop, where=_where, columns=columns)

        # create the iterator
        it = TableIterator(
            self,
            s,
            func,
            where=where,
            nrows=s.nrows,
            start=start,
            stop=stop,
            iterator=iterator,
            chunksize=chunksize,
            auto_close=auto_close,
        )

        return it.get_result()

    def select_as_coordinates(
        self,
        key: str,
        where=None,
        start: Optional[int] = None,
        stop: Optional[int] = None,
    ):
        """
        return the selection as an Index

        .. warning::

           Pandas uses PyTables for reading and writing HDF5 files, which allows
           serializing object-dtype data with pickle when using the "fixed" format.
           Loading pickled data received from untrusted sources can be unsafe.

           See: https://docs.python.org/3/library/pickle.html for more.


        Parameters
        ----------
        key : str
        where : list of Term (or convertible) objects, optional
        start : integer (defaults to None), row number to start selection
        stop  : integer (defaults to None), row number to stop selection
        """
        where = _ensure_term(where, scope_level=1)
        tbl = self.get_storer(key)
        if not isinstance(tbl, Table):
            raise TypeError("can only read_coordinates with a table")
        return tbl.read_coordinates(where=where, start=start, stop=stop)

    def select_column(
        self,
        key: str,
        column: str,
        start: Optional[int] = None,
        stop: Optional[int] = None,
    ):
        """
        return a single column from the table. This is generally only useful to
        select an indexable

        .. warning::

           Pandas uses PyTables for reading and writing HDF5 files, which allows
           serializing object-dtype data with pickle when using the "fixed" format.
           Loading pickled data received from untrusted sources can be unsafe.

           See: https://docs.python.org/3/library/pickle.html for more.

        Parameters
        ----------
        key : str
        column : str
            The column of interest.
        start : int or None, default None
        stop : int or None, default None

        Raises
        ------
        raises KeyError if the column is not found (or key is not a valid
            store)
        raises ValueError if the column can not be extracted individually (it
            is part of a data block)

        """
        tbl = self.get_storer(key)
        if not isinstance(tbl, Table):
            raise TypeError("can only read_column with a table")
        return tbl.read_column(column=column, start=start, stop=stop)

    def select_as_multiple(
        self,
        keys,
        where=None,
        selector=None,
        columns=None,
        start=None,
        stop=None,
        iterator=False,
        chunksize=None,
        auto_close: bool = False,
    ):
        """
        Retrieve pandas objects from multiple tables.

        .. warning::

           Pandas uses PyTables for reading and writing HDF5 files, which allows
           serializing object-dtype data with pickle when using the "fixed" format.
           Loading pickled data received from untrusted sources can be unsafe.

           See: https://docs.python.org/3/library/pickle.html for more.

        Parameters
        ----------
        keys : a list of the tables
        selector : the table to apply the where criteria (defaults to keys[0]
            if not supplied)
        columns : the columns I want back
        start : integer (defaults to None), row number to start selection
        stop  : integer (defaults to None), row number to stop selection
        iterator : boolean, return an iterator, default False
        chunksize : nrows to include in iteration, return an iterator
        auto_close : bool, default False
            Should automatically close the store when finished.

        Raises
        ------
        raises KeyError if keys or selector is not found or keys is empty
        raises TypeError if keys is not a list or tuple
        raises ValueError if the tables are not ALL THE SAME DIMENSIONS
        """
        # default to single select
        where = _ensure_term(where, scope_level=1)
        if isinstance(keys, (list, tuple)) and len(keys) == 1:
            keys = keys[0]
        if isinstance(keys, str):
            return self.select(
                key=keys,
                where=where,
                columns=columns,
                start=start,
                stop=stop,
                iterator=iterator,
                chunksize=chunksize,
                auto_close=auto_close,
            )

        if not isinstance(keys, (list, tuple)):
            raise TypeError("keys must be a list/tuple")

        if not len(keys):
            raise ValueError("keys must have a non-zero length")

        if selector is None:
            selector = keys[0]

        # collect the tables
        tbls = [self.get_storer(k) for k in keys]
        s = self.get_storer(selector)

        # validate rows
        nrows = None
        for t, k in itertools.chain([(s, selector)], zip(tbls, keys)):
            if t is None:
                raise KeyError(f"Invalid table [{k}]")
            if not t.is_table:
                raise TypeError(
                    f"object [{t.pathname}] is not a table, and cannot be used in all "
                    "select as multiple"
                )

            if nrows is None:
                nrows = t.nrows
            elif t.nrows != nrows:
                raise ValueError("all tables must have exactly the same nrows!")

        # The isinstance checks here are redundant with the check above,
        #  but necessary for mypy; see GH#29757
        _tbls = [x for x in tbls if isinstance(x, Table)]

        # axis is the concentration axes
        axis = list({t.non_index_axes[0][0] for t in _tbls})[0]

        def func(_start, _stop, _where):

            # retrieve the objs, _where is always passed as a set of
            # coordinates here
            objs = [
                t.read(where=_where, columns=columns, start=_start, stop=_stop)
                for t in tbls
            ]

            # concat and return
            return concat(objs, axis=axis, verify_integrity=False)._consolidate()

        # create the iterator
        it = TableIterator(
            self,
            s,
            func,
            where=where,
            nrows=nrows,
            start=start,
            stop=stop,
            iterator=iterator,
            chunksize=chunksize,
            auto_close=auto_close,
        )

        return it.get_result(coordinates=True)

    def put(
        self,
        key: str,
        value: FrameOrSeries,
        format=None,
        index=True,
        append=False,
        complib=None,
        complevel: Optional[int] = None,
        min_itemsize: Optional[Union[int, Dict[str, int]]] = None,
        nan_rep=None,
        data_columns: Optional[List[str]] = None,
        encoding=None,
        errors: str = "strict",
        track_times: bool = True,
    ):
        """
        Store object in HDFStore.

        Parameters
        ----------
        key : str
        value : {Series, DataFrame}
        format : 'fixed(f)|table(t)', default is 'fixed'
            Format to use when storing object in HDFStore. Value can be one of:

            ``'fixed'``
                Fixed format.  Fast writing/reading. Not-appendable, nor searchable.
            ``'table'``
                Table format.  Write as a PyTables Table structure which may perform
                worse but allow more flexible operations like searching / selecting
                subsets of the data.
        append : bool, default False
            This will force Table format, append the input data to the existing.
        data_columns : list, default None
            List of columns to create as data columns, or True to use all columns.
            See `here
            <https://pandas.pydata.org/pandas-docs/stable/user_guide/io.html#query-via-data-columns>`__.
        encoding : str, default None
            Provide an encoding for strings.
        track_times : bool, default True
            Parameter is propagated to 'create_table' method of 'PyTables'.
            If set to False it enables to have the same h5 files (same hashes)
            independent on creation time.

            .. versionadded:: 1.1.0
        """
        if format is None:
            format = get_option("io.hdf.default_format") or "fixed"
        format = self._validate_format(format)
        self._write_to_group(
            key,
            value,
            format=format,
            index=index,
            append=append,
            complib=complib,
            complevel=complevel,
            min_itemsize=min_itemsize,
            nan_rep=nan_rep,
            data_columns=data_columns,
            encoding=encoding,
            errors=errors,
            track_times=track_times,
        )

    def remove(self, key: str, where=None, start=None, stop=None):
        """
        Remove pandas object partially by specifying the where condition

        Parameters
        ----------
        key : string
            Node to remove or delete rows from
        where : list of Term (or convertible) objects, optional
        start : integer (defaults to None), row number to start selection
        stop  : integer (defaults to None), row number to stop selection

        Returns
        -------
        number of rows removed (or None if not a Table)

        Raises
        ------
        raises KeyError if key is not a valid store

        """
        where = _ensure_term(where, scope_level=1)
        try:
            s = self.get_storer(key)
        except KeyError:
            # the key is not a valid store, re-raising KeyError
            raise
        except AssertionError:
            # surface any assertion errors for e.g. debugging
            raise
        except Exception as err:
            # In tests we get here with ClosedFileError, TypeError, and
            #  _table_mod.NoSuchNodeError.  TODO: Catch only these?

            if where is not None:
                raise ValueError(
                    "trying to remove a node with a non-None where clause!"
                ) from err

            # we are actually trying to remove a node (with children)
            node = self.get_node(key)
            if node is not None:
                node._f_remove(recursive=True)
                return None

        # remove the node
        if com.all_none(where, start, stop):
            s.group._f_remove(recursive=True)

        # delete from the table
        else:
            if not s.is_table:
                raise ValueError(
                    "can only remove with where on objects written as tables"
                )
            return s.delete(where=where, start=start, stop=stop)

    def append(
        self,
        key: str,
        value: FrameOrSeries,
        format=None,
        axes=None,
        index=True,
        append=True,
        complib=None,
        complevel: Optional[int] = None,
        columns=None,
        min_itemsize: Optional[Union[int, Dict[str, int]]] = None,
        nan_rep=None,
        chunksize=None,
        expectedrows=None,
        dropna: Optional[bool] = None,
        data_columns: Optional[List[str]] = None,
        encoding=None,
        errors: str = "strict",
    ):
        """
        Append to Table in file. Node must already exist and be Table
        format.

        Parameters
        ----------
        key : str
        value : {Series, DataFrame}
        format : 'table' is the default
            Format to use when storing object in HDFStore.  Value can be one of:

            ``'table'``
                Table format. Write as a PyTables Table structure which may perform
                worse but allow more flexible operations like searching / selecting
                subsets of the data.
        append       : bool, default True
            Append the input data to the existing.
        data_columns : list of columns, or True, default None
            List of columns to create as indexed data columns for on-disk
            queries, or True to use all columns. By default only the axes
            of the object are indexed. See `here
            <https://pandas.pydata.org/pandas-docs/stable/user_guide/io.html#query-via-data-columns>`__.
        min_itemsize : dict of columns that specify minimum str sizes
        nan_rep      : str to use as str nan representation
        chunksize    : size to chunk the writing
        expectedrows : expected TOTAL row size of this table
        encoding     : default None, provide an encoding for str
        dropna : bool, default False
            Do not write an ALL nan row to the store settable
            by the option 'io.hdf.dropna_table'.

        Notes
        -----
        Does *not* check if data being appended overlaps with existing
        data in the table, so be careful
        """
        if columns is not None:
            raise TypeError(
                "columns is not a supported keyword in append, try data_columns"
            )

        if dropna is None:
            dropna = get_option("io.hdf.dropna_table")
        if format is None:
            format = get_option("io.hdf.default_format") or "table"
        format = self._validate_format(format)
        self._write_to_group(
            key,
            value,
            format=format,
            axes=axes,
            index=index,
            append=append,
            complib=complib,
            complevel=complevel,
            min_itemsize=min_itemsize,
            nan_rep=nan_rep,
            chunksize=chunksize,
            expectedrows=expectedrows,
            dropna=dropna,
            data_columns=data_columns,
            encoding=encoding,
            errors=errors,
        )

    def append_to_multiple(
        self,
        d: Dict,
        value,
        selector,
        data_columns=None,
        axes=None,
        dropna=False,
        **kwargs,
    ):
        """
        Append to multiple tables

        Parameters
        ----------
        d : a dict of table_name to table_columns, None is acceptable as the
            values of one node (this will get all the remaining columns)
        value : a pandas object
        selector : a string that designates the indexable table; all of its
            columns will be designed as data_columns, unless data_columns is
            passed, in which case these are used
        data_columns : list of columns to create as data columns, or True to
            use all columns
        dropna : if evaluates to True, drop rows from all tables if any single
                 row in each table has all NaN. Default False.

        Notes
        -----
        axes parameter is currently not accepted

        """
        if axes is not None:
            raise TypeError(
                "axes is currently not accepted as a parameter to append_to_multiple; "
                "you can create the tables independently instead"
            )

        if not isinstance(d, dict):
            raise ValueError(
                "append_to_multiple must have a dictionary specified as the "
                "way to split the value"
            )

        if selector not in d:
            raise ValueError(
                "append_to_multiple requires a selector that is in passed dict"
            )

        # figure out the splitting axis (the non_index_axis)
        axis = list(set(range(value.ndim)) - set(_AXES_MAP[type(value)]))[0]

        # figure out how to split the value
        remain_key = None
        remain_values: List = []
        for k, v in d.items():
            if v is None:
                if remain_key is not None:
                    raise ValueError(
                        "append_to_multiple can only have one value in d that is None"
                    )
                remain_key = k
            else:
                remain_values.extend(v)
        if remain_key is not None:
            ordered = value.axes[axis]
            ordd = ordered.difference(Index(remain_values))
            ordd = sorted(ordered.get_indexer(ordd))
            d[remain_key] = ordered.take(ordd)

        # data_columns
        if data_columns is None:
            data_columns = d[selector]

        # ensure rows are synchronized across the tables
        if dropna:
            idxs = (value[cols].dropna(how="all").index for cols in d.values())
            valid_index = next(idxs)
            for index in idxs:
                valid_index = valid_index.intersection(index)
            value = value.loc[valid_index]

        min_itemsize = kwargs.pop("min_itemsize", None)

        # append
        for k, v in d.items():
            dc = data_columns if k == selector else None

            # compute the val
            val = value.reindex(v, axis=axis)

            filtered = (
                {key: value for (key, value) in min_itemsize.items() if key in v}
                if min_itemsize is not None
                else None
            )
            self.append(k, val, data_columns=dc, min_itemsize=filtered, **kwargs)

    def create_table_index(
        self,
        key: str,
        columns=None,
        optlevel: Optional[int] = None,
        kind: Optional[str] = None,
    ):
        """
        Create a pytables index on the table.

        Parameters
        ----------
        key : str
        columns : None, bool, or listlike[str]
            Indicate which columns to create an index on.

            * False : Do not create any indexes.
            * True : Create indexes on all columns.
            * None : Create indexes on all columns.
            * listlike : Create indexes on the given columns.

        optlevel : int or None, default None
            Optimization level, if None, pytables defaults to 6.
        kind : str or None, default None
            Kind of index, if None, pytables defaults to "medium".

        Raises
        ------
        TypeError: raises if the node is not a table
        """
        # version requirements
        _tables()
        s = self.get_storer(key)
        if s is None:
            return

        if not isinstance(s, Table):
            raise TypeError("cannot create table index on a Fixed format store")
        s.create_index(columns=columns, optlevel=optlevel, kind=kind)

    def groups(self):
        """
        Return a list of all the top-level nodes.

        Each node returned is not a pandas storage object.

        Returns
        -------
        list
            List of objects.
        """
        _tables()
        self._check_if_open()
        assert self._handle is not None  # for mypy
        assert _table_mod is not None  # for mypy
        return [
            g
            # pandas\io\pytables.py:1398: error: Item "None" of "Optional[Any]"
            # has no attribute "walk_groups"  [union-attr]
            for g in self._handle.walk_groups()  # type: ignore[union-attr]
            if (
                # pandas\io\pytables.py:1400: error: Item "None" of
                # "Optional[Any]" has no attribute "link"  [union-attr]
                not isinstance(g, _table_mod.link.Link)  # type: ignore[union-attr]
                and (
                    getattr(g._v_attrs, "pandas_type", None)
                    or getattr(g, "table", None)
                    # pandas\io\pytables.py:1404: error: Item "None" of
                    # "Optional[Any]" has no attribute "table"  [union-attr]
                    or (
                        isinstance(
                            g, _table_mod.table.Table  # type: ignore[union-attr]
                        )
                        and g._v_name != "table"
                    )
                )
            )
        ]

    def walk(self, where="/"):
        """
        Walk the pytables group hierarchy for pandas objects.

        This generator will yield the group path, subgroups and pandas object
        names for each group.

        Any non-pandas PyTables objects that are not a group will be ignored.

        The `where` group itself is listed first (preorder), then each of its
        child groups (following an alphanumerical order) is also traversed,
        following the same procedure.

        .. versionadded:: 0.24.0

        Parameters
        ----------
        where : str, default "/"
            Group where to start walking.

        Yields
        ------
        path : str
            Full path to a group (without trailing '/').
        groups : list
            Names (strings) of the groups contained in `path`.
        leaves : list
            Names (strings) of the pandas objects contained in `path`.
        """
        _tables()
        self._check_if_open()
<<<<<<< HEAD
        # pandas\io\pytables.py:1440: error: Item "None" of "Optional[Any]" has
        # no attribute "walk_groups"  [union-attr]
        for g in self._handle.walk_groups(where):  # type: ignore[union-attr]
=======
        assert self._handle is not None  # for mypy
        assert _table_mod is not None  # for mypy

        for g in self._handle.walk_groups(where):
>>>>>>> a8387593
            if getattr(g._v_attrs, "pandas_type", None) is not None:
                continue

            groups = []
            leaves = []
            for child in g._v_children.values():
                pandas_type = getattr(child._v_attrs, "pandas_type", None)
                if pandas_type is None:
                    # pandas\io\pytables.py:1449: error: Item "None" of
                    # "Optional[Any]" has no attribute "group"  [union-attr]
                    if isinstance(
                        child, _table_mod.group.Group  # type: ignore[union-attr]
                    ):
                        groups.append(child._v_name)
                else:
                    leaves.append(child._v_name)

            yield (g._v_pathname.rstrip("/"), groups, leaves)

    def get_node(self, key: str) -> Optional["Node"]:
        """ return the node with the key or None if it does not exist """
        self._check_if_open()
        if not key.startswith("/"):
            key = "/" + key

        assert self._handle is not None
        assert _table_mod is not None  # for mypy
        try:
            node = self._handle.get_node(self.root, key)
        except _table_mod.exceptions.NoSuchNodeError:
            return None

        assert isinstance(node, _table_mod.Node), type(node)
        return node

    def get_storer(self, key: str) -> Union["GenericFixed", "Table"]:
        """ return the storer object for a key, raise if not in the file """
        group = self.get_node(key)
        if group is None:
            raise KeyError(f"No object named {key} in the file")

        s = self._create_storer(group)
        s.infer_axes()
        return s

    def copy(
        self,
        file,
        mode="w",
        propindexes: bool = True,
        keys=None,
        complib=None,
        complevel: Optional[int] = None,
        fletcher32: bool = False,
        overwrite=True,
    ):
        """
        Copy the existing store to a new file, updating in place.

        Parameters
        ----------
        propindexes : bool, default True
            Restore indexes in copied file.
        keys : list, optional
            List of keys to include in the copy (defaults to all).
        overwrite : bool, default True
            Whether to overwrite (remove and replace) existing nodes in the new store.
        mode, complib, complevel, fletcher32 same as in HDFStore.__init__

        Returns
        -------
        open file handle of the new store
        """
        new_store = HDFStore(
            file, mode=mode, complib=complib, complevel=complevel, fletcher32=fletcher32
        )
        if keys is None:
            keys = list(self.keys())
        if not isinstance(keys, (tuple, list)):
            keys = [keys]
        for k in keys:
            s = self.get_storer(k)
            if s is not None:

                if k in new_store:
                    if overwrite:
                        new_store.remove(k)

                data = self.select(k)
                if isinstance(s, Table):

                    index: Union[bool, List[str]] = False
                    if propindexes:
                        index = [a.name for a in s.axes if a.is_indexed]
                    new_store.append(
                        k,
                        data,
                        index=index,
                        data_columns=getattr(s, "data_columns", None),
                        encoding=s.encoding,
                    )
                else:
                    new_store.put(k, data, encoding=s.encoding)

        return new_store

    def info(self) -> str:
        """
        Print detailed information on the store.

        Returns
        -------
        str
        """
        path = pprint_thing(self._path)
        output = f"{type(self)}\nFile path: {path}\n"

        if self.is_open:
            lkeys = sorted(self.keys())
            if len(lkeys):
                keys = []
                values = []

                for k in lkeys:
                    try:
                        s = self.get_storer(k)
                        if s is not None:
                            keys.append(pprint_thing(s.pathname or k))
                            values.append(pprint_thing(s or "invalid_HDFStore node"))
                    except AssertionError:
                        # surface any assertion errors for e.g. debugging
                        raise
                    except Exception as detail:
                        keys.append(k)
                        dstr = pprint_thing(detail)
                        values.append(f"[invalid_HDFStore node: {dstr}]")

                output += adjoin(12, keys, values)
            else:
                output += "Empty"
        else:
            output += "File is CLOSED"

        return output

    # ------------------------------------------------------------------------
    # private methods

    def _check_if_open(self):
        if not self.is_open:
            raise ClosedFileError(f"{self._path} file is not open!")

    def _validate_format(self, format: str) -> str:
        """ validate / deprecate formats """
        # validate
        try:
            format = _FORMAT_MAP[format.lower()]
        except KeyError as err:
            raise TypeError(f"invalid HDFStore format specified [{format}]") from err

        return format

    def _create_storer(
        self,
        group,
        format=None,
        value: Optional[FrameOrSeries] = None,
        encoding: str = "UTF-8",
        errors: str = "strict",
    ) -> Union["GenericFixed", "Table"]:
        """ return a suitable class to operate """
        cls: Union[Type["GenericFixed"], Type["Table"]]

        if value is not None and not isinstance(value, (Series, DataFrame)):
            raise TypeError("value must be None, Series, or DataFrame")

        def error(t):
            # return instead of raising so mypy can tell where we are raising
            return TypeError(
                f"cannot properly create the storer for: [{t}] [group->"
                f"{group},value->{type(value)},format->{format}"
            )

        pt = _ensure_decoded(getattr(group._v_attrs, "pandas_type", None))
        tt = _ensure_decoded(getattr(group._v_attrs, "table_type", None))

        # infer the pt from the passed value
        if pt is None:
            if value is None:
                _tables()
                assert _table_mod is not None  # for mypy
                if getattr(group, "table", None) or isinstance(
                    group, _table_mod.table.Table
                ):
                    pt = "frame_table"
                    tt = "generic_table"
                else:
                    raise TypeError(
                        "cannot create a storer if the object is not existing "
                        "nor a value are passed"
                    )
            else:
                _TYPE_MAP = {Series: "series", DataFrame: "frame"}
                pt = _TYPE_MAP[type(value)]

                # we are actually a table
                if format == "table":
                    pt += "_table"

        # a storer node
        if "table" not in pt:
            _STORER_MAP = {"series": SeriesFixed, "frame": FrameFixed}
            try:
                cls = _STORER_MAP[pt]
            except KeyError as err:
                raise error("_STORER_MAP") from err
            return cls(self, group, encoding=encoding, errors=errors)

        # existing node (and must be a table)
        if tt is None:
            # if we are a writer, determine the tt
            if value is not None:
                if pt == "series_table":
                    index = getattr(value, "index", None)
                    if index is not None:
                        if index.nlevels == 1:
                            tt = "appendable_series"
                        elif index.nlevels > 1:
                            tt = "appendable_multiseries"
                elif pt == "frame_table":
                    index = getattr(value, "index", None)
                    if index is not None:
                        if index.nlevels == 1:
                            tt = "appendable_frame"
                        elif index.nlevels > 1:
                            tt = "appendable_multiframe"

        _TABLE_MAP = {
            "generic_table": GenericTable,
            "appendable_series": AppendableSeriesTable,
            "appendable_multiseries": AppendableMultiSeriesTable,
            "appendable_frame": AppendableFrameTable,
            "appendable_multiframe": AppendableMultiFrameTable,
            "worm": WORMTable,
        }
        try:
            cls = _TABLE_MAP[tt]
        except KeyError as err:
            raise error("_TABLE_MAP") from err

        return cls(self, group, encoding=encoding, errors=errors)

    def _write_to_group(
        self,
        key: str,
        value: FrameOrSeries,
        format,
        axes=None,
        index=True,
        append=False,
        complib=None,
        complevel: Optional[int] = None,
        fletcher32=None,
        min_itemsize: Optional[Union[int, Dict[str, int]]] = None,
        chunksize=None,
        expectedrows=None,
        dropna=False,
        nan_rep=None,
        data_columns=None,
        encoding=None,
        errors: str = "strict",
        track_times: bool = True,
    ):
        # we don't want to store a table node at all if our object is 0-len
        # as there are not dtypes
        if getattr(value, "empty", None) and (format == "table" or append):
            return

        group = self._identify_group(key, append)

        s = self._create_storer(group, format, value, encoding=encoding, errors=errors)
        if append:
            # raise if we are trying to append to a Fixed format,
            #       or a table that exists (and we are putting)
            if not s.is_table or (s.is_table and format == "fixed" and s.is_exists):
                raise ValueError("Can only append to Tables")
            if not s.is_exists:
                s.set_object_info()
        else:
            s.set_object_info()

        if not s.is_table and complib:
            raise ValueError("Compression not supported on Fixed format stores")

        # write the object
        s.write(
            obj=value,
            axes=axes,
            append=append,
            complib=complib,
            complevel=complevel,
            fletcher32=fletcher32,
            min_itemsize=min_itemsize,
            chunksize=chunksize,
            expectedrows=expectedrows,
            dropna=dropna,
            nan_rep=nan_rep,
            data_columns=data_columns,
            track_times=track_times,
        )

        if isinstance(s, Table) and index:
            s.create_index(columns=index)

    def _read_group(self, group: "Node"):
        s = self._create_storer(group)
        s.infer_axes()
        return s.read()

    def _identify_group(self, key: str, append: bool) -> "Node":
        """Identify HDF5 group based on key, delete/create group if needed."""
        group = self.get_node(key)

        # we make this assertion for mypy; the get_node call will already
        # have raised if this is incorrect
        assert self._handle is not None

        # remove the node if we are not appending
        if group is not None and not append:
            self._handle.remove_node(group, recursive=True)
            group = None

        if group is None:
            group = self._create_nodes_and_group(key)

        return group

    def _create_nodes_and_group(self, key: str) -> "Node":
        """Create nodes from key and return group name."""
        # assertion for mypy
        assert self._handle is not None

        paths = key.split("/")
        # recursively create the groups
        path = "/"
        for p in paths:
            if not len(p):
                continue
            new_path = path
            if not path.endswith("/"):
                new_path += "/"
            new_path += p
            group = self.get_node(new_path)
            if group is None:
                group = self._handle.create_group(path, p)
            path = new_path
        return group


class TableIterator:
    """
    Define the iteration interface on a table

    Parameters
    ----------
    store : HDFStore
    s     : the referred storer
    func  : the function to execute the query
    where : the where of the query
    nrows : the rows to iterate on
    start : the passed start value (default is None)
    stop  : the passed stop value (default is None)
    iterator : bool, default False
        Whether to use the default iterator.
    chunksize : the passed chunking value (default is 100000)
    auto_close : bool, default False
        Whether to automatically close the store at the end of iteration.
    """

    chunksize: Optional[int]
    store: HDFStore
    s: Union["GenericFixed", "Table"]

    def __init__(
        self,
        store: HDFStore,
        s: Union["GenericFixed", "Table"],
        func,
        where,
        nrows,
        start=None,
        stop=None,
        iterator: bool = False,
        chunksize: Optional[int] = None,
        auto_close: bool = False,
    ):
        self.store = store
        self.s = s
        self.func = func
        self.where = where

        # set start/stop if they are not set if we are a table
        if self.s.is_table:
            if nrows is None:
                nrows = 0
            if start is None:
                start = 0
            if stop is None:
                stop = nrows
            stop = min(nrows, stop)

        self.nrows = nrows
        self.start = start
        self.stop = stop

        self.coordinates = None
        if iterator or chunksize is not None:
            if chunksize is None:
                chunksize = 100000
            self.chunksize = int(chunksize)
        else:
            self.chunksize = None

        self.auto_close = auto_close

    def __iter__(self):
        # iterate
        current = self.start
        if self.coordinates is None:
            raise ValueError("Cannot iterate until get_result is called.")
        while current < self.stop:
            stop = min(current + self.chunksize, self.stop)
            # pandas\io\pytables.py:1867: error: Value of type "None" is not
            # indexable  [index]
            value = self.func(
                None, None, self.coordinates[current:stop]  # type: ignore[index]
            )
            current = stop
            if value is None or not len(value):
                continue

            yield value

        self.close()

    def close(self):
        if self.auto_close:
            self.store.close()

    def get_result(self, coordinates: bool = False):
        #  return the actual iterator
        if self.chunksize is not None:
            if not isinstance(self.s, Table):
                raise TypeError("can only use an iterator or chunksize on a table")

            self.coordinates = self.s.read_coordinates(where=self.where)

            return self

        # if specified read via coordinates (necessary for multiple selections
        if coordinates:
            if not isinstance(self.s, Table):
                raise TypeError("can only read_coordinates on a table")
            where = self.s.read_coordinates(
                where=self.where, start=self.start, stop=self.stop
            )
        else:
            where = self.where

        # directly return the result
        results = self.func(self.start, self.stop, where)
        self.close()
        return results


class IndexCol:
    """
    an index column description class

    Parameters
    ----------
    axis   : axis which I reference
    values : the ndarray like converted values
    kind   : a string description of this type
    typ    : the pytables type
    pos    : the position in the pytables

    """

    is_an_indexable = True
    is_data_indexable = True
    _info_fields = ["freq", "tz", "index_name"]

    name: str
    cname: str

    def __init__(
        self,
        name: str,
        values=None,
        kind=None,
        typ=None,
        cname: Optional[str] = None,
        axis=None,
        pos=None,
        freq=None,
        tz=None,
        index_name=None,
        ordered=None,
        table=None,
        meta=None,
        metadata=None,
    ):

        if not isinstance(name, str):
            raise ValueError("`name` must be a str.")

        self.values = values
        self.kind = kind
        self.typ = typ
        self.name = name
        self.cname = cname or name
        self.axis = axis
        self.pos = pos
        self.freq = freq
        self.tz = tz
        self.index_name = index_name
        self.ordered = ordered
        self.table = table
        self.meta = meta
        self.metadata = metadata

        if pos is not None:
            self.set_pos(pos)

        # These are ensured as long as the passed arguments match the
        #  constructor annotations.
        assert isinstance(self.name, str)
        assert isinstance(self.cname, str)

    @property
    def itemsize(self) -> int:
        # Assumes self.typ has already been initialized
        return self.typ.itemsize

    @property
    def kind_attr(self) -> str:
        return f"{self.name}_kind"

    def set_pos(self, pos: int):
        """ set the position of this column in the Table """
        self.pos = pos
        if pos is not None and self.typ is not None:
            self.typ._v_pos = pos

    def __repr__(self) -> str:
        temp = tuple(
            map(pprint_thing, (self.name, self.cname, self.axis, self.pos, self.kind))
        )
        return ",".join(
            (
                f"{key}->{value}"
                for key, value in zip(["name", "cname", "axis", "pos", "kind"], temp)
            )
        )

    def __eq__(self, other: Any) -> bool:
        """ compare 2 col items """
        return all(
            getattr(self, a, None) == getattr(other, a, None)
            for a in ["name", "cname", "axis", "pos"]
        )

    def __ne__(self, other) -> bool:
        return not self.__eq__(other)

    @property
    def is_indexed(self) -> bool:
        """ return whether I am an indexed column """
        if not hasattr(self.table, "cols"):
            # e.g. if infer hasn't been called yet, self.table will be None.
            return False
        return getattr(self.table.cols, self.cname).is_indexed

    def convert(self, values: np.ndarray, nan_rep, encoding: str, errors: str):
        """
        Convert the data from this selection to the appropriate pandas type.
        """
        assert isinstance(values, np.ndarray), type(values)

        # values is a recarray
        if values.dtype.fields is not None:
            values = values[self.cname]

        val_kind = _ensure_decoded(self.kind)
        values = _maybe_convert(values, val_kind, encoding, errors)

        kwargs = dict()
        kwargs["name"] = _ensure_decoded(self.index_name)

        if self.freq is not None:
            kwargs["freq"] = _ensure_decoded(self.freq)

        # making an Index instance could throw a number of different errors
        try:
            new_pd_index = Index(values, **kwargs)
        except ValueError:
            # if the output freq is different that what we recorded,
            # it should be None (see also 'doc example part 2')
            if "freq" in kwargs:
                kwargs["freq"] = None
            new_pd_index = Index(values, **kwargs)

        new_pd_index = _set_tz(new_pd_index, self.tz)
        return new_pd_index, new_pd_index

    def take_data(self):
        """ return the values"""
        return self.values

    @property
    def attrs(self):
        return self.table._v_attrs

    @property
    def description(self):
        return self.table.description

    @property
    def col(self):
        """ return my current col description """
        return getattr(self.description, self.cname, None)

    @property
    def cvalues(self):
        """ return my cython values """
        return self.values

    def __iter__(self):
        return iter(self.values)

    def maybe_set_size(self, min_itemsize=None):
        """
        maybe set a string col itemsize:
            min_itemsize can be an integer or a dict with this columns name
            with an integer size
        """
        if _ensure_decoded(self.kind) == "string":
            if isinstance(min_itemsize, dict):
                min_itemsize = min_itemsize.get(self.name)

            if min_itemsize is not None and self.typ.itemsize < min_itemsize:
                self.typ = _tables().StringCol(itemsize=min_itemsize, pos=self.pos)

    def validate_names(self):
        pass

    def validate_and_set(self, handler: "AppendableTable", append: bool):
        self.table = handler.table
        self.validate_col()
        self.validate_attr(append)
        self.validate_metadata(handler)
        self.write_metadata(handler)
        self.set_attr()

    def validate_col(self, itemsize=None):
        """ validate this column: return the compared against itemsize """
        # validate this column for string truncation (or reset to the max size)
        if _ensure_decoded(self.kind) == "string":
            c = self.col
            if c is not None:
                if itemsize is None:
                    itemsize = self.itemsize
                if c.itemsize < itemsize:
                    raise ValueError(
                        f"Trying to store a string with len [{itemsize}] in "
                        f"[{self.cname}] column but\nthis column has a limit of "
                        f"[{c.itemsize}]!\nConsider using min_itemsize to "
                        "preset the sizes on these columns"
                    )
                return c.itemsize

        return None

    def validate_attr(self, append: bool):
        # check for backwards incompatibility
        if append:
            existing_kind = getattr(self.attrs, self.kind_attr, None)
            if existing_kind is not None and existing_kind != self.kind:
                raise TypeError(
                    f"incompatible kind in col [{existing_kind} - {self.kind}]"
                )

    def update_info(self, info):
        """
        set/update the info for this indexable with the key/value
        if there is a conflict raise/warn as needed
        """
        for key in self._info_fields:

            value = getattr(self, key, None)
            idx = info.setdefault(self.name, {})

            existing_value = idx.get(key)
            if key in idx and value is not None and existing_value != value:
                # frequency/name just warn
                if key in ["freq", "index_name"]:
                    ws = attribute_conflict_doc % (key, existing_value, value)
                    warnings.warn(ws, AttributeConflictWarning, stacklevel=6)

                    # reset
                    idx[key] = None
                    setattr(self, key, None)

                else:
                    raise ValueError(
                        f"invalid info for [{self.name}] for [{key}], "
                        f"existing_value [{existing_value}] conflicts with "
                        f"new value [{value}]"
                    )
            else:
                if value is not None or existing_value is not None:
                    idx[key] = value

    def set_info(self, info):
        """ set my state from the passed info """
        idx = info.get(self.name)
        if idx is not None:
            self.__dict__.update(idx)

    def set_attr(self):
        """ set the kind for this column """
        setattr(self.attrs, self.kind_attr, self.kind)

    def validate_metadata(self, handler: "AppendableTable"):
        """ validate that kind=category does not change the categories """
        if self.meta == "category":
            new_metadata = self.metadata
            cur_metadata = handler.read_metadata(self.cname)
            if (
                new_metadata is not None
                and cur_metadata is not None
                and not array_equivalent(new_metadata, cur_metadata)
            ):
                raise ValueError(
                    "cannot append a categorical with "
                    "different categories to the existing"
                )

    def write_metadata(self, handler: "AppendableTable"):
        """ set the meta data """
        if self.metadata is not None:
            handler.write_metadata(self.cname, self.metadata)


class GenericIndexCol(IndexCol):
    """ an index which is not represented in the data of the table """

    @property
    def is_indexed(self) -> bool:
        return False

    def convert(self, values: np.ndarray, nan_rep, encoding: str, errors: str):
        """
        Convert the data from this selection to the appropriate pandas type.

        Parameters
        ----------
        values : np.ndarray
        nan_rep : str
        encoding : str
        errors : str
        """
        assert isinstance(values, np.ndarray), type(values)

        values = Int64Index(np.arange(len(values)))
        return values, values

    def set_attr(self):
        pass


class DataCol(IndexCol):
    """
    a data holding column, by definition this is not indexable

    Parameters
    ----------
    data   : the actual data
    cname  : the column name in the table to hold the data (typically
                values)
    meta   : a string description of the metadata
    metadata : the actual metadata
    """

    is_an_indexable = False
    is_data_indexable = False
    _info_fields = ["tz", "ordered"]

    def __init__(
        self,
        name: str,
        values=None,
        kind=None,
        typ=None,
        cname=None,
        pos=None,
        tz=None,
        ordered=None,
        table=None,
        meta=None,
        metadata=None,
        dtype=None,
        data=None,
    ):
        super().__init__(
            name=name,
            values=values,
            kind=kind,
            typ=typ,
            pos=pos,
            cname=cname,
            tz=tz,
            ordered=ordered,
            table=table,
            meta=meta,
            metadata=metadata,
        )
        self.dtype = dtype
        self.data = data

    @property
    def dtype_attr(self) -> str:
        return f"{self.name}_dtype"

    @property
    def meta_attr(self) -> str:
        return f"{self.name}_meta"

    def __repr__(self) -> str:
        temp = tuple(
            map(
                pprint_thing, (self.name, self.cname, self.dtype, self.kind, self.shape)
            )
        )
        return ",".join(
            (
                f"{key}->{value}"
                for key, value in zip(["name", "cname", "dtype", "kind", "shape"], temp)
            )
        )

    def __eq__(self, other: Any) -> bool:
        """ compare 2 col items """
        return all(
            getattr(self, a, None) == getattr(other, a, None)
            for a in ["name", "cname", "dtype", "pos"]
        )

    def set_data(self, data: ArrayLike):
        assert data is not None
        assert self.dtype is None

        data, dtype_name = _get_data_and_dtype_name(data)

        self.data = data
        self.dtype = dtype_name
        self.kind = _dtype_to_kind(dtype_name)

    def take_data(self):
        """ return the data """
        return self.data

    @classmethod
    def _get_atom(cls, values: ArrayLike) -> "Col":
        """
        Get an appropriately typed and shaped pytables.Col object for values.
        """
        dtype = values.dtype
        # error: "ExtensionDtype" has no attribute "itemsize"
        itemsize = dtype.itemsize  # type: ignore[attr-defined]

        shape = values.shape
        if values.ndim == 1:
            # EA, use block shape pretending it is 2D
            # TODO(EA2D): not necessary with 2D EAs
            shape = (1, values.size)

        if isinstance(values, Categorical):
            codes = values.codes
            atom = cls.get_atom_data(shape, kind=codes.dtype.name)
        elif is_datetime64_dtype(dtype) or is_datetime64tz_dtype(dtype):
            atom = cls.get_atom_datetime64(shape)
        elif is_timedelta64_dtype(dtype):
            atom = cls.get_atom_timedelta64(shape)
        elif is_complex_dtype(dtype):
            atom = _tables().ComplexCol(itemsize=itemsize, shape=shape[0])
        elif is_string_dtype(dtype):
            atom = cls.get_atom_string(shape, itemsize)
        else:
            atom = cls.get_atom_data(shape, kind=dtype.name)

        return atom

    @classmethod
    def get_atom_string(cls, shape, itemsize):
        return _tables().StringCol(itemsize=itemsize, shape=shape[0])

    @classmethod
    def get_atom_coltype(cls, kind: str) -> Type["Col"]:
        """ return the PyTables column class for this column """
        if kind.startswith("uint"):
            k4 = kind[4:]
            col_name = f"UInt{k4}Col"
        elif kind.startswith("period"):
            # we store as integer
            col_name = "Int64Col"
        else:
            kcap = kind.capitalize()
            col_name = f"{kcap}Col"

        return getattr(_tables(), col_name)

    @classmethod
    def get_atom_data(cls, shape, kind: str) -> "Col":
        return cls.get_atom_coltype(kind=kind)(shape=shape[0])

    @classmethod
    def get_atom_datetime64(cls, shape):
        return _tables().Int64Col(shape=shape[0])

    @classmethod
    def get_atom_timedelta64(cls, shape):
        return _tables().Int64Col(shape=shape[0])

    @property
    def shape(self):
        return getattr(self.data, "shape", None)

    @property
    def cvalues(self):
        """ return my cython values """
        return self.data

    def validate_attr(self, append):
        """validate that we have the same order as the existing & same dtype"""
        if append:
            existing_fields = getattr(self.attrs, self.kind_attr, None)
            if existing_fields is not None and existing_fields != list(self.values):
                raise ValueError("appended items do not match existing items in table!")

            existing_dtype = getattr(self.attrs, self.dtype_attr, None)
            if existing_dtype is not None and existing_dtype != self.dtype:
                raise ValueError(
                    "appended items dtype do not match existing items dtype in table!"
                )

    def convert(self, values: np.ndarray, nan_rep, encoding: str, errors: str):
        """
        Convert the data from this selection to the appropriate pandas type.

        Parameters
        ----------
        values : np.ndarray
        nan_rep :
        encoding : str
        errors : str

        Returns
        -------
        index : listlike to become an Index
        data : ndarraylike to become a column
        """
        assert isinstance(values, np.ndarray), type(values)

        # values is a recarray
        if values.dtype.fields is not None:
            values = values[self.cname]

        assert self.typ is not None
        if self.dtype is None:
            # Note: in tests we never have timedelta64 or datetime64,
            #  so the _get_data_and_dtype_name may be unnecessary
            converted, dtype_name = _get_data_and_dtype_name(values)
            kind = _dtype_to_kind(dtype_name)
        else:
            converted = values
            dtype_name = self.dtype
            kind = self.kind

        assert isinstance(converted, np.ndarray)  # for mypy

        # use the meta if needed
        meta = _ensure_decoded(self.meta)
        metadata = self.metadata
        ordered = self.ordered
        tz = self.tz

        assert dtype_name is not None
        # convert to the correct dtype
        dtype = _ensure_decoded(dtype_name)

        # reverse converts
        if dtype == "datetime64":
            # recreate with tz if indicated
            converted = _set_tz(converted, tz, coerce=True)

        elif dtype == "timedelta64":
            converted = np.asarray(converted, dtype="m8[ns]")
        elif dtype == "date":
            try:
                converted = np.asarray(
                    [date.fromordinal(v) for v in converted], dtype=object
                )
            except ValueError:
                converted = np.asarray(
                    [date.fromtimestamp(v) for v in converted], dtype=object
                )

        elif meta == "category":
            # we have a categorical
            categories = metadata
            codes = converted.ravel()

            # if we have stored a NaN in the categories
            # then strip it; in theory we could have BOTH
            # -1s in the codes and nulls :<
            if categories is None:
                # Handle case of NaN-only categorical columns in which case
                # the categories are an empty array; when this is stored,
                # pytables cannot write a zero-len array, so on readback
                # the categories would be None and `read_hdf()` would fail.
                categories = Index([], dtype=np.float64)
            else:
                mask = isna(categories)
                if mask.any():
                    categories = categories[~mask]
                    codes[codes != -1] -= mask.astype(int).cumsum()._values

            converted = Categorical.from_codes(
                codes, categories=categories, ordered=ordered
            )

        else:

            try:
                converted = converted.astype(dtype, copy=False)
            except TypeError:
                converted = converted.astype("O", copy=False)

        # convert nans / decode
        if _ensure_decoded(kind) == "string":
            converted = _unconvert_string_array(
                converted, nan_rep=nan_rep, encoding=encoding, errors=errors
            )

        return self.values, converted

    def set_attr(self):
        """ set the data for this column """
        setattr(self.attrs, self.kind_attr, self.values)
        setattr(self.attrs, self.meta_attr, self.meta)
        assert self.dtype is not None
        setattr(self.attrs, self.dtype_attr, self.dtype)


class DataIndexableCol(DataCol):
    """ represent a data column that can be indexed """

    is_data_indexable = True

    def validate_names(self):
        if not Index(self.values).is_object():
            # TODO: should the message here be more specifically non-str?
            raise ValueError("cannot have non-object label DataIndexableCol")

    @classmethod
    def get_atom_string(cls, shape, itemsize):
        return _tables().StringCol(itemsize=itemsize)

    @classmethod
    def get_atom_data(cls, shape, kind: str) -> "Col":
        return cls.get_atom_coltype(kind=kind)()

    @classmethod
    def get_atom_datetime64(cls, shape):
        return _tables().Int64Col()

    @classmethod
    def get_atom_timedelta64(cls, shape):
        return _tables().Int64Col()


class GenericDataIndexableCol(DataIndexableCol):
    """ represent a generic pytables data column """

    pass


class Fixed:
    """
    represent an object in my store
    facilitate read/write of various types of objects
    this is an abstract base class

    Parameters
    ----------
    parent : HDFStore
    group : Node
        The group node where the table resides.
    """

    pandas_kind: str
    format_type: str = "fixed"  # GH#30962 needed by dask
    obj_type: Type[FrameOrSeriesUnion]
    ndim: int
    encoding: str
    parent: HDFStore
    group: "Node"
    errors: str
    is_table = False

    def __init__(
        self,
        parent: HDFStore,
        group: "Node",
        encoding: str = "UTF-8",
        errors: str = "strict",
    ):
        assert isinstance(parent, HDFStore), type(parent)
        assert _table_mod is not None  # needed for mypy
        assert isinstance(group, _table_mod.Node), type(group)
        self.parent = parent
        self.group = group
        self.encoding = _ensure_encoding(encoding)
        self.errors = errors

    @property
    def is_old_version(self) -> bool:
        return self.version[0] <= 0 and self.version[1] <= 10 and self.version[2] < 1

    @property
    def version(self) -> Tuple[int, int, int]:
        """ compute and set our version """
        version = _ensure_decoded(getattr(self.group._v_attrs, "pandas_version", None))
        try:
            version = tuple(int(x) for x in version.split("."))
            if len(version) == 2:
                version = version + (0,)
        except AttributeError:
            version = (0, 0, 0)
        return version

    @property
    def pandas_type(self):
        return _ensure_decoded(getattr(self.group._v_attrs, "pandas_type", None))

    def __repr__(self) -> str:
        """ return a pretty representation of myself """
        self.infer_axes()
        s = self.shape
        if s is not None:
            if isinstance(s, (list, tuple)):
                jshape = ",".join(pprint_thing(x) for x in s)
                s = f"[{jshape}]"
            return f"{self.pandas_type:12.12} (shape->{s})"
        return self.pandas_type

    def set_object_info(self):
        """ set my pandas type & version """
        self.attrs.pandas_type = str(self.pandas_kind)
        self.attrs.pandas_version = str(_version)

    def copy(self):
        new_self = copy.copy(self)
        return new_self

    @property
    def shape(self):
        return self.nrows

    @property
    def pathname(self):
        return self.group._v_pathname

    @property
    def _handle(self):
        return self.parent._handle

    @property
    def _filters(self):
        return self.parent._filters

    @property
    def _complevel(self) -> int:
        return self.parent._complevel

    @property
    def _fletcher32(self) -> bool:
        return self.parent._fletcher32

    @property
    def attrs(self):
        return self.group._v_attrs

    def set_attrs(self):
        """ set our object attributes """
        pass

    def get_attrs(self):
        """ get our object attributes """
        pass

    @property
    def storable(self):
        """ return my storable """
        return self.group

    @property
    def is_exists(self) -> bool:
        return False

    @property
    def nrows(self):
        return getattr(self.storable, "nrows", None)

    def validate(self, other):
        """ validate against an existing storable """
        if other is None:
            return
        return True

    def validate_version(self, where=None):
        """ are we trying to operate on an old version? """
        return True

    def infer_axes(self):
        """
        infer the axes of my storer
        return a boolean indicating if we have a valid storer or not
        """
        s = self.storable
        if s is None:
            return False
        self.get_attrs()
        return True

    def read(
        self,
        where=None,
        columns=None,
        start: Optional[int] = None,
        stop: Optional[int] = None,
    ):
        raise NotImplementedError(
            "cannot read on an abstract storer: subclasses should implement"
        )

    def write(self, **kwargs):
        raise NotImplementedError(
            "cannot write on an abstract storer: subclasses should implement"
        )

    def delete(
        self, where=None, start: Optional[int] = None, stop: Optional[int] = None
    ):
        """
        support fully deleting the node in its entirety (only) - where
        specification must be None
        """
        if com.all_none(where, start, stop):
            self._handle.remove_node(self.group, recursive=True)
            return None

        raise TypeError("cannot delete on an abstract storer")


class GenericFixed(Fixed):
    """ a generified fixed version """

    _index_type_map = {DatetimeIndex: "datetime", PeriodIndex: "period"}
    _reverse_index_map = {v: k for k, v in _index_type_map.items()}
    attributes: List[str] = []

    # indexer helpers
    def _class_to_alias(self, cls) -> str:
        return self._index_type_map.get(cls, "")

    def _alias_to_class(self, alias):
        if isinstance(alias, type):  # pragma: no cover
            # compat: for a short period of time master stored types
            return alias
        return self._reverse_index_map.get(alias, Index)

    def _get_index_factory(self, klass):
        if klass == DatetimeIndex:

            def f(values, freq=None, tz=None):
                # data are already in UTC, localize and convert if tz present
                dta = DatetimeArray._simple_new(values.values, freq=freq)
                result = DatetimeIndex._simple_new(dta, name=None)
                if tz is not None:
                    result = result.tz_localize("UTC").tz_convert(tz)
                return result

            return f
        elif klass == PeriodIndex:

            def f(values, freq=None, tz=None):
                parr = PeriodArray._simple_new(values, freq=freq)
                return PeriodIndex._simple_new(parr, name=None)

            return f

        return klass

    def validate_read(self, columns, where):
        """
        raise if any keywords are passed which are not-None
        """
        if columns is not None:
            raise TypeError(
                "cannot pass a column specification when reading "
                "a Fixed format store. this store must be selected in its entirety"
            )
        if where is not None:
            raise TypeError(
                "cannot pass a where specification when reading "
                "from a Fixed format store. this store must be selected in its entirety"
            )

    @property
    def is_exists(self) -> bool:
        return True

    def set_attrs(self):
        """ set our object attributes """
        self.attrs.encoding = self.encoding
        self.attrs.errors = self.errors

    def get_attrs(self):
        """ retrieve our attributes """
        self.encoding = _ensure_encoding(getattr(self.attrs, "encoding", None))
        self.errors = _ensure_decoded(getattr(self.attrs, "errors", "strict"))
        for n in self.attributes:
            setattr(self, n, _ensure_decoded(getattr(self.attrs, n, None)))

    def write(self, obj, **kwargs):
        self.set_attrs()

    def read_array(
        self, key: str, start: Optional[int] = None, stop: Optional[int] = None
    ):
        """ read an array for the specified node (off of group """
        import tables

        node = getattr(self.group, key)
        attrs = node._v_attrs

        transposed = getattr(attrs, "transposed", False)

        if isinstance(node, tables.VLArray):
            ret = node[0][start:stop]
        else:
            dtype = _ensure_decoded(getattr(attrs, "value_type", None))
            shape = getattr(attrs, "shape", None)

            if shape is not None:
                # length 0 axis
                ret = np.empty(shape, dtype=dtype)
            else:
                ret = node[start:stop]

            if dtype == "datetime64":
                # reconstruct a timezone if indicated
                tz = getattr(attrs, "tz", None)
                ret = _set_tz(ret, tz, coerce=True)

            elif dtype == "timedelta64":
                ret = np.asarray(ret, dtype="m8[ns]")

        if transposed:
            return ret.T
        else:
            return ret

    def read_index(
        self, key: str, start: Optional[int] = None, stop: Optional[int] = None
    ) -> Index:
        variety = _ensure_decoded(getattr(self.attrs, f"{key}_variety"))

        if variety == "multi":
            return self.read_multi_index(key, start=start, stop=stop)
        elif variety == "regular":
            node = getattr(self.group, key)
            index = self.read_index_node(node, start=start, stop=stop)
            return index
        else:  # pragma: no cover
            raise TypeError(f"unrecognized index variety: {variety}")

    def write_index(self, key: str, index: Index):
        if isinstance(index, MultiIndex):
            setattr(self.attrs, f"{key}_variety", "multi")
            self.write_multi_index(key, index)
        else:
            setattr(self.attrs, f"{key}_variety", "regular")
            converted = _convert_index("index", index, self.encoding, self.errors)

            self.write_array(key, converted.values)

            node = getattr(self.group, key)
            node._v_attrs.kind = converted.kind
            node._v_attrs.name = index.name

            if isinstance(index, (DatetimeIndex, PeriodIndex)):
                node._v_attrs.index_class = self._class_to_alias(type(index))

            if isinstance(index, (DatetimeIndex, PeriodIndex, TimedeltaIndex)):
                node._v_attrs.freq = index.freq

            if isinstance(index, DatetimeIndex) and index.tz is not None:
                node._v_attrs.tz = _get_tz(index.tz)

    def write_multi_index(self, key: str, index: MultiIndex):
        setattr(self.attrs, f"{key}_nlevels", index.nlevels)

        for i, (lev, level_codes, name) in enumerate(
            zip(index.levels, index.codes, index.names)
        ):
            # write the level
            if is_extension_array_dtype(lev):
                raise NotImplementedError(
                    "Saving a MultiIndex with an extension dtype is not supported."
                )
            level_key = f"{key}_level{i}"
            conv_level = _convert_index(level_key, lev, self.encoding, self.errors)
            self.write_array(level_key, conv_level.values)
            node = getattr(self.group, level_key)
            node._v_attrs.kind = conv_level.kind
            node._v_attrs.name = name

            # write the name
            setattr(node._v_attrs, f"{key}_name{name}", name)

            # write the labels
            label_key = f"{key}_label{i}"
            self.write_array(label_key, level_codes)

    def read_multi_index(
        self, key: str, start: Optional[int] = None, stop: Optional[int] = None
    ) -> MultiIndex:
        nlevels = getattr(self.attrs, f"{key}_nlevels")

        levels = []
        codes = []
        names: List[Label] = []
        for i in range(nlevels):
            level_key = f"{key}_level{i}"
            node = getattr(self.group, level_key)
            lev = self.read_index_node(node, start=start, stop=stop)
            levels.append(lev)
            names.append(lev.name)

            label_key = f"{key}_label{i}"
            level_codes = self.read_array(label_key, start=start, stop=stop)
            codes.append(level_codes)

        return MultiIndex(
            levels=levels, codes=codes, names=names, verify_integrity=True
        )

    def read_index_node(
        self, node: "Node", start: Optional[int] = None, stop: Optional[int] = None
    ) -> Index:
        data = node[start:stop]
        # If the index was an empty array write_array_empty() will
        # have written a sentinel. Here we replace it with the original.
        if "shape" in node._v_attrs and np.prod(node._v_attrs.shape) == 0:
            data = np.empty(node._v_attrs.shape, dtype=node._v_attrs.value_type)
        kind = _ensure_decoded(node._v_attrs.kind)
        name = None

        if "name" in node._v_attrs:
            name = _ensure_str(node._v_attrs.name)
            name = _ensure_decoded(name)

        index_class = self._alias_to_class(
            _ensure_decoded(getattr(node._v_attrs, "index_class", ""))
        )
        factory = self._get_index_factory(index_class)

        kwargs = {}
        if "freq" in node._v_attrs:
            kwargs["freq"] = node._v_attrs["freq"]

        if "tz" in node._v_attrs:
            if isinstance(node._v_attrs["tz"], bytes):
                # created by python2
                kwargs["tz"] = node._v_attrs["tz"].decode("utf-8")
            else:
                # created by python3
                kwargs["tz"] = node._v_attrs["tz"]

        if kind == "date":
            index = factory(
                _unconvert_index(
                    data, kind, encoding=self.encoding, errors=self.errors
                ),
                dtype=object,
                **kwargs,
            )
        else:
            index = factory(
                _unconvert_index(
                    data, kind, encoding=self.encoding, errors=self.errors
                ),
                **kwargs,
            )

        index.name = name

        return index

    def write_array_empty(self, key: str, value: ArrayLike):
        """ write a 0-len array """
        # ugly hack for length 0 axes
        arr = np.empty((1,) * value.ndim)
        self._handle.create_array(self.group, key, arr)
        node = getattr(self.group, key)
        node._v_attrs.value_type = str(value.dtype)
        node._v_attrs.shape = value.shape

    def write_array(self, key: str, value: ArrayLike, items: Optional[Index] = None):
        # TODO: we only have one test that gets here, the only EA
        #  that gets passed is DatetimeArray, and we never have
        #  both self._filters and EA
        assert isinstance(value, (np.ndarray, ABCExtensionArray)), type(value)

        if key in self.group:
            self._handle.remove_node(self.group, key)

        # Transform needed to interface with pytables row/col notation
        empty_array = value.size == 0
        transposed = False

        if is_categorical_dtype(value.dtype):
            raise NotImplementedError(
                "Cannot store a category dtype in a HDF5 dataset that uses format="
                '"fixed". Use format="table".'
            )
        if not empty_array:
            if hasattr(value, "T"):
                # ExtensionArrays (1d) may not have transpose.
                value = value.T
                transposed = True

        atom = None
        if self._filters is not None:
            with suppress(ValueError):
                # get the atom for this datatype
                atom = _tables().Atom.from_dtype(value.dtype)

        if atom is not None:
            # We only get here if self._filters is non-None and
            #  the Atom.from_dtype call succeeded

            # create an empty chunked array and fill it from value
            if not empty_array:
                ca = self._handle.create_carray(
                    self.group, key, atom, value.shape, filters=self._filters
                )
                ca[:] = value

            else:
                self.write_array_empty(key, value)

        elif value.dtype.type == np.object_:
            # infer the type, warn if we have a non-string type here (for
            # performance)
            inferred_type = lib.infer_dtype(value, skipna=False)
            if empty_array:
                pass
            elif inferred_type == "string":
                pass
            else:
                ws = performance_doc % (inferred_type, key, items)
                warnings.warn(ws, PerformanceWarning, stacklevel=7)

            vlarr = self._handle.create_vlarray(self.group, key, _tables().ObjectAtom())
            vlarr.append(value)

        elif is_datetime64_dtype(value.dtype):
            self._handle.create_array(self.group, key, value.view("i8"))
            getattr(self.group, key)._v_attrs.value_type = "datetime64"
        elif is_datetime64tz_dtype(value.dtype):
            # store as UTC
            # with a zone
            self._handle.create_array(self.group, key, value.asi8)

            node = getattr(self.group, key)
            node._v_attrs.tz = _get_tz(value.tz)
            node._v_attrs.value_type = "datetime64"
        elif is_timedelta64_dtype(value.dtype):
            self._handle.create_array(self.group, key, value.view("i8"))
            getattr(self.group, key)._v_attrs.value_type = "timedelta64"
        elif empty_array:
            self.write_array_empty(key, value)
        else:
            self._handle.create_array(self.group, key, value)

        getattr(self.group, key)._v_attrs.transposed = transposed


class SeriesFixed(GenericFixed):
    pandas_kind = "series"
    attributes = ["name"]

    name: Label

    @property
    def shape(self):
        try:
            return (len(self.group.values),)
        except (TypeError, AttributeError):
            return None

    def read(
        self,
        where=None,
        columns=None,
        start: Optional[int] = None,
        stop: Optional[int] = None,
    ):
        self.validate_read(columns, where)
        index = self.read_index("index", start=start, stop=stop)
        values = self.read_array("values", start=start, stop=stop)
        return Series(values, index=index, name=self.name)

    def write(self, obj, **kwargs):
        super().write(obj, **kwargs)
        self.write_index("index", obj.index)
        self.write_array("values", obj.values)
        self.attrs.name = obj.name


class BlockManagerFixed(GenericFixed):
    attributes = ["ndim", "nblocks"]

    nblocks: int

    @property
    def shape(self):
        try:
            ndim = self.ndim

            # items
            items = 0
            for i in range(self.nblocks):
                node = getattr(self.group, f"block{i}_items")
                shape = getattr(node, "shape", None)
                if shape is not None:
                    items += shape[0]

            # data shape
            node = self.group.block0_values
            shape = getattr(node, "shape", None)
            if shape is not None:
                shape = list(shape[0 : (ndim - 1)])
            else:
                shape = []

            shape.append(items)

            return shape
        except AttributeError:
            return None

    def read(
        self,
        where=None,
        columns=None,
        start: Optional[int] = None,
        stop: Optional[int] = None,
    ):
        # start, stop applied to rows, so 0th axis only
        self.validate_read(columns, where)
        select_axis = self.obj_type()._get_block_manager_axis(0)

        axes = []
        for i in range(self.ndim):

            _start, _stop = (start, stop) if i == select_axis else (None, None)
            ax = self.read_index(f"axis{i}", start=_start, stop=_stop)
            axes.append(ax)

        items = axes[0]
        dfs = []

        for i in range(self.nblocks):

            blk_items = self.read_index(f"block{i}_items")
            values = self.read_array(f"block{i}_values", start=_start, stop=_stop)

            columns = items[items.get_indexer(blk_items)]
            df = DataFrame(values.T, columns=columns, index=axes[1])
            dfs.append(df)

        if len(dfs) > 0:
            out = concat(dfs, axis=1)
            out = out.reindex(columns=items, copy=False)
            return out

        return DataFrame(columns=axes[0], index=axes[1])

    def write(self, obj, **kwargs):
        super().write(obj, **kwargs)
        data = obj._mgr
        if not data.is_consolidated():
            data = data.consolidate()

        self.attrs.ndim = data.ndim
        for i, ax in enumerate(data.axes):
            if i == 0 and (not ax.is_unique):
                raise ValueError("Columns index has to be unique for fixed format")
            self.write_index(f"axis{i}", ax)

        # Supporting mixed-type DataFrame objects...nontrivial
        self.attrs.nblocks = len(data.blocks)
        for i, blk in enumerate(data.blocks):
            # I have no idea why, but writing values before items fixed #2299
            blk_items = data.items.take(blk.mgr_locs)
            self.write_array(f"block{i}_values", blk.values, items=blk_items)
            self.write_index(f"block{i}_items", blk_items)


class FrameFixed(BlockManagerFixed):
    pandas_kind = "frame"
    obj_type = DataFrame


class Table(Fixed):
    """
    represent a table:
        facilitate read/write of various types of tables

    Attrs in Table Node
    -------------------
    These are attributes that are store in the main table node, they are
    necessary to recreate these tables when read back in.

    index_axes    : a list of tuples of the (original indexing axis and
        index column)
    non_index_axes: a list of tuples of the (original index axis and
        columns on a non-indexing axis)
    values_axes   : a list of the columns which comprise the data of this
        table
    data_columns  : a list of the columns that we are allowing indexing
        (these become single columns in values_axes), or True to force all
        columns
    nan_rep       : the string to use for nan representations for string
        objects
    levels        : the names of levels
    metadata      : the names of the metadata columns
    """

    pandas_kind = "wide_table"
    format_type: str = "table"  # GH#30962 needed by dask
    table_type: str
    levels: Union[int, List[Label]] = 1
    is_table = True

    index_axes: List[IndexCol]
    non_index_axes: List[Tuple[int, Any]]
    values_axes: List[DataCol]
    data_columns: List
    metadata: List
    info: Dict

    def __init__(
        self,
        parent: HDFStore,
        group: "Node",
        encoding=None,
        errors: str = "strict",
        index_axes=None,
        non_index_axes=None,
        values_axes=None,
        data_columns=None,
        info=None,
        nan_rep=None,
    ):
        super().__init__(parent, group, encoding=encoding, errors=errors)
        self.index_axes = index_axes or []
        self.non_index_axes = non_index_axes or []
        self.values_axes = values_axes or []
        self.data_columns = data_columns or []
        self.info = info or dict()
        self.nan_rep = nan_rep

    @property
    def table_type_short(self) -> str:
        return self.table_type.split("_")[0]

    def __repr__(self) -> str:
        """ return a pretty representation of myself """
        self.infer_axes()
        jdc = ",".join(self.data_columns) if len(self.data_columns) else ""
        dc = f",dc->[{jdc}]"

        ver = ""
        if self.is_old_version:
            jver = ".".join(str(x) for x in self.version)
            ver = f"[{jver}]"

        jindex_axes = ",".join(a.name for a in self.index_axes)
        return (
            f"{self.pandas_type:12.12}{ver} "
            f"(typ->{self.table_type_short},nrows->{self.nrows},"
            f"ncols->{self.ncols},indexers->[{jindex_axes}]{dc})"
        )

    def __getitem__(self, c: str):
        """ return the axis for c """
        for a in self.axes:
            if c == a.name:
                return a
        return None

    def validate(self, other):
        """ validate against an existing table """
        if other is None:
            return

        if other.table_type != self.table_type:
            raise TypeError(
                "incompatible table_type with existing "
                f"[{other.table_type} - {self.table_type}]"
            )

        for c in ["index_axes", "non_index_axes", "values_axes"]:
            sv = getattr(self, c, None)
            ov = getattr(other, c, None)
            if sv != ov:

                # show the error for the specific axes
                for i, sax in enumerate(sv):
                    oax = ov[i]
                    if sax != oax:
                        raise ValueError(
                            f"invalid combination of [{c}] on appending data "
                            f"[{sax}] vs current table [{oax}]"
                        )

                # should never get here
                raise Exception(
                    f"invalid combination of [{c}] on appending data [{sv}] vs "
                    f"current table [{ov}]"
                )

    @property
    def is_multi_index(self) -> bool:
        """the levels attribute is 1 or a list in the case of a multi-index"""
        return isinstance(self.levels, list)

    def validate_multiindex(
        self, obj: FrameOrSeriesUnion
    ) -> Tuple[DataFrame, List[Label]]:
        """
        validate that we can store the multi-index; reset and return the
        new object
        """
        levels = [
            l if l is not None else f"level_{i}" for i, l in enumerate(obj.index.names)
        ]
        try:
            reset_obj = obj.reset_index()
        except ValueError as err:
            raise ValueError(
                "duplicate names/columns in the multi-index when storing as a table"
            ) from err
        assert isinstance(reset_obj, DataFrame)  # for mypy
        return reset_obj, levels

    @property
    def nrows_expected(self) -> int:
        """ based on our axes, compute the expected nrows """
        return np.prod([i.cvalues.shape[0] for i in self.index_axes])

    @property
    def is_exists(self) -> bool:
        """ has this table been created """
        return "table" in self.group

    @property
    def storable(self):
        return getattr(self.group, "table", None)

    @property
    def table(self):
        """ return the table group (this is my storable) """
        return self.storable

    @property
    def dtype(self):
        return self.table.dtype

    @property
    def description(self):
        return self.table.description

    @property
    def axes(self):
        return itertools.chain(self.index_axes, self.values_axes)

    @property
    def ncols(self) -> int:
        """ the number of total columns in the values axes """
        return sum(len(a.values) for a in self.values_axes)

    @property
    def is_transposed(self) -> bool:
        return False

    @property
    def data_orientation(self):
        """return a tuple of my permutated axes, non_indexable at the front"""
        return tuple(
            itertools.chain(
                [int(a[0]) for a in self.non_index_axes],
                [int(a.axis) for a in self.index_axes],
            )
        )

    def queryables(self) -> Dict[str, Any]:
        """ return a dict of the kinds allowable columns for this object """
        # mypy doesn't recognize DataFrame._AXIS_NAMES, so we re-write it here
        axis_names = {0: "index", 1: "columns"}

        # compute the values_axes queryables
        d1 = [(a.cname, a) for a in self.index_axes]
        d2 = [(axis_names[axis], None) for axis, values in self.non_index_axes]
        d3 = [
            (v.cname, v) for v in self.values_axes if v.name in set(self.data_columns)
        ]

        # error: Unsupported operand types for + ("List[Tuple[str, IndexCol]]"
        # and "List[Tuple[str, None]]")
        return dict(d1 + d2 + d3)  # type: ignore[operator]

    def index_cols(self):
        """ return a list of my index cols """
        # Note: each `i.cname` below is assured to be a str.
        return [(i.axis, i.cname) for i in self.index_axes]

    def values_cols(self) -> List[str]:
        """ return a list of my values cols """
        return [i.cname for i in self.values_axes]

    def _get_metadata_path(self, key: str) -> str:
        """ return the metadata pathname for this key """
        group = self.group._v_pathname
        return f"{group}/meta/{key}/meta"

    def write_metadata(self, key: str, values: np.ndarray):
        """
        Write out a metadata array to the key as a fixed-format Series.

        Parameters
        ----------
        key : str
        values : ndarray
        """
        values = Series(values)
        self.parent.put(
            self._get_metadata_path(key),
            values,
            format="table",
            encoding=self.encoding,
            errors=self.errors,
            nan_rep=self.nan_rep,
        )

    def read_metadata(self, key: str):
        """ return the meta data array for this key """
        if getattr(getattr(self.group, "meta", None), key, None) is not None:
            return self.parent.select(self._get_metadata_path(key))
        return None

    def set_attrs(self):
        """ set our table type & indexables """
        self.attrs.table_type = str(self.table_type)
        self.attrs.index_cols = self.index_cols()
        self.attrs.values_cols = self.values_cols()
        self.attrs.non_index_axes = self.non_index_axes
        self.attrs.data_columns = self.data_columns
        self.attrs.nan_rep = self.nan_rep
        self.attrs.encoding = self.encoding
        self.attrs.errors = self.errors
        self.attrs.levels = self.levels
        self.attrs.info = self.info

    def get_attrs(self):
        """ retrieve our attributes """
        self.non_index_axes = getattr(self.attrs, "non_index_axes", None) or []
        self.data_columns = getattr(self.attrs, "data_columns", None) or []
        self.info = getattr(self.attrs, "info", None) or dict()
        self.nan_rep = getattr(self.attrs, "nan_rep", None)
        self.encoding = _ensure_encoding(getattr(self.attrs, "encoding", None))
        self.errors = _ensure_decoded(getattr(self.attrs, "errors", "strict"))
<<<<<<< HEAD
        # pandas\io\pytables.py:3436: error: Incompatible types in assignment
        # (expression has type "Union[Any, List[Any]]", variable has type
        # "int")  [assignment]
        self.levels = (
            getattr(self.attrs, "levels", None) or []  # type: ignore[assignment]
        )
=======
        self.levels: List[Label] = getattr(self.attrs, "levels", None) or []
>>>>>>> a8387593
        self.index_axes = [a for a in self.indexables if a.is_an_indexable]
        self.values_axes = [a for a in self.indexables if not a.is_an_indexable]

    def validate_version(self, where=None):
        """ are we trying to operate on an old version? """
        if where is not None:
            if self.version[0] <= 0 and self.version[1] <= 10 and self.version[2] < 1:
                ws = incompatibility_doc % ".".join([str(x) for x in self.version])
                warnings.warn(ws, IncompatibilityWarning)

    def validate_min_itemsize(self, min_itemsize):
        """
        validate the min_itemsize doesn't contain items that are not in the
        axes this needs data_columns to be defined
        """
        if min_itemsize is None:
            return
        if not isinstance(min_itemsize, dict):
            return

        q = self.queryables()
        for k, v in min_itemsize.items():

            # ok, apply generally
            if k == "values":
                continue
            if k not in q:
                raise ValueError(
                    f"min_itemsize has the key [{k}] which is not an axis or "
                    "data_column"
                )

    @cache_readonly
    def indexables(self):
        """ create/cache the indexables if they don't exist """
        _indexables = []

        desc = self.description
        table_attrs = self.table.attrs

        # Note: each of the `name` kwargs below are str, ensured
        #  by the definition in index_cols.
        # index columns
        for i, (axis, name) in enumerate(self.attrs.index_cols):
            atom = getattr(desc, name)
            md = self.read_metadata(name)
            meta = "category" if md is not None else None

            kind_attr = f"{name}_kind"
            kind = getattr(table_attrs, kind_attr, None)

            index_col = IndexCol(
                name=name,
                axis=axis,
                pos=i,
                kind=kind,
                typ=atom,
                table=self.table,
                meta=meta,
                metadata=md,
            )
            _indexables.append(index_col)

        # values columns
        dc = set(self.data_columns)
        base_pos = len(_indexables)

        def f(i, c):
            assert isinstance(c, str)
            klass = DataCol
            if c in dc:
                klass = DataIndexableCol

            atom = getattr(desc, c)
            adj_name = _maybe_adjust_name(c, self.version)

            # TODO: why kind_attr here?
            values = getattr(table_attrs, f"{adj_name}_kind", None)
            dtype = getattr(table_attrs, f"{adj_name}_dtype", None)
            kind = _dtype_to_kind(dtype)

            md = self.read_metadata(c)
            # TODO: figure out why these two versions of `meta` dont always match.
            #  meta = "category" if md is not None else None
            meta = getattr(table_attrs, f"{adj_name}_meta", None)

            obj = klass(
                name=adj_name,
                cname=c,
                values=values,
                kind=kind,
                pos=base_pos + i,
                typ=atom,
                table=self.table,
                meta=meta,
                metadata=md,
                dtype=dtype,
            )
            return obj

        # Note: the definition of `values_cols` ensures that each
        #  `c` below is a str.
        _indexables.extend([f(i, c) for i, c in enumerate(self.attrs.values_cols)])

        return _indexables

    def create_index(self, columns=None, optlevel=None, kind: Optional[str] = None):
        """
        Create a pytables index on the specified columns.

        Parameters
        ----------
        columns : None, bool, or listlike[str]
            Indicate which columns to create an index on.

            * False : Do not create any indexes.
            * True : Create indexes on all columns.
            * None : Create indexes on all columns.
            * listlike : Create indexes on the given columns.

        optlevel : int or None, default None
            Optimization level, if None, pytables defaults to 6.
        kind : str or None, default None
            Kind of index, if None, pytables defaults to "medium".

        Raises
        ------
        TypeError if trying to create an index on a complex-type column.

        Notes
        -----
        Cannot index Time64Col or ComplexCol.
        Pytables must be >= 3.0.
        """
        if not self.infer_axes():
            return
        if columns is False:
            return

        # index all indexables and data_columns
        if columns is None or columns is True:
            columns = [a.cname for a in self.axes if a.is_data_indexable]
        if not isinstance(columns, (tuple, list)):
            columns = [columns]

        kw = dict()
        if optlevel is not None:
            kw["optlevel"] = optlevel
        if kind is not None:
            kw["kind"] = kind

        table = self.table
        for c in columns:
            v = getattr(table.cols, c, None)
            if v is not None:
                # remove the index if the kind/optlevel have changed
                if v.is_indexed:
                    index = v.index
                    cur_optlevel = index.optlevel
                    cur_kind = index.kind

                    if kind is not None and cur_kind != kind:
                        v.remove_index()
                    else:
                        kw["kind"] = cur_kind

                    if optlevel is not None and cur_optlevel != optlevel:
                        v.remove_index()
                    else:
                        kw["optlevel"] = cur_optlevel

                # create the index
                if not v.is_indexed:
                    if v.type.startswith("complex"):
                        raise TypeError(
                            "Columns containing complex values can be stored but "
                            "cannot be indexed when using table format. Either use "
                            "fixed format, set index=False, or do not include "
                            "the columns containing complex values to "
                            "data_columns when initializing the table."
                        )
                    v.create_index(**kw)
            elif c in self.non_index_axes[0][1]:
                # GH 28156
                raise AttributeError(
                    f"column {c} is not a data_column.\n"
                    f"In order to read column {c} you must reload the dataframe \n"
                    f"into HDFStore and include {c} with the data_columns argument."
                )

    def _read_axes(
        self, where, start: Optional[int] = None, stop: Optional[int] = None
    ) -> List[Tuple[ArrayLike, ArrayLike]]:
        """
        Create the axes sniffed from the table.

        Parameters
        ----------
        where : ???
        start : int or None, default None
        stop : int or None, default None

        Returns
        -------
        List[Tuple[index_values, column_values]]
        """
        # create the selection
        selection = Selection(self, where=where, start=start, stop=stop)
        values = selection.select()

        results = []
        # convert the data
        for a in self.axes:
            a.set_info(self.info)
            res = a.convert(
                values,
                nan_rep=self.nan_rep,
                encoding=self.encoding,
                errors=self.errors,
            )
            results.append(res)

        return results

    @classmethod
    def get_object(cls, obj, transposed: bool):
        """ return the data for this obj """
        return obj

    def validate_data_columns(self, data_columns, min_itemsize, non_index_axes):
        """
        take the input data_columns and min_itemize and create a data
        columns spec
        """
        if not len(non_index_axes):
            return []

        axis, axis_labels = non_index_axes[0]
        info = self.info.get(axis, dict())
        if info.get("type") == "MultiIndex" and data_columns:
            raise ValueError(
                f"cannot use a multi-index on axis [{axis}] with "
                f"data_columns {data_columns}"
            )

        # evaluate the passed data_columns, True == use all columns
        # take only valid axis labels
        if data_columns is True:
            data_columns = list(axis_labels)
        elif data_columns is None:
            data_columns = []

        # if min_itemsize is a dict, add the keys (exclude 'values')
        if isinstance(min_itemsize, dict):
            existing_data_columns = set(data_columns)
            data_columns = list(data_columns)  # ensure we do not modify
            data_columns.extend(
                [
                    k
                    for k in min_itemsize.keys()
                    if k != "values" and k not in existing_data_columns
                ]
            )

        # return valid columns in the order of our axis
        return [c for c in data_columns if c in axis_labels]

    def _create_axes(
        self,
        axes,
        obj: DataFrame,
        validate: bool = True,
        nan_rep=None,
        data_columns=None,
        min_itemsize=None,
    ):
        """
        Create and return the axes.

        Parameters
        ----------
        axes: list or None
            The names or numbers of the axes to create.
        obj : DataFrame
            The object to create axes on.
        validate: bool, default True
            Whether to validate the obj against an existing object already written.
        nan_rep :
            A value to use for string column nan_rep.
        data_columns : List[str], True, or None, default None
            Specify the columns that we want to create to allow indexing on.

            * True : Use all available columns.
            * None : Use no columns.
            * List[str] : Use the specified columns.

        min_itemsize: Dict[str, int] or None, default None
            The min itemsize for a column in bytes.
        """
        if not isinstance(obj, DataFrame):
            group = self.group._v_name
            raise TypeError(
                f"cannot properly create the storer for: [group->{group},"
                f"value->{type(obj)}]"
            )

        # set the default axes if needed
        if axes is None:
            axes = [0]

        # map axes to numbers
        axes = [obj._get_axis_number(a) for a in axes]

        # do we have an existing table (if so, use its axes & data_columns)
        if self.infer_axes():
            table_exists = True
            axes = [a.axis for a in self.index_axes]
            data_columns = list(self.data_columns)
            nan_rep = self.nan_rep
            # TODO: do we always have validate=True here?
        else:
            table_exists = False

        new_info = self.info

        assert self.ndim == 2  # with next check, we must have len(axes) == 1
        # currently support on ndim-1 axes
        if len(axes) != self.ndim - 1:
            raise ValueError(
                "currently only support ndim-1 indexers in an AppendableTable"
            )

        # create according to the new data
        new_non_index_axes: List = []

        # nan_representation
        if nan_rep is None:
            nan_rep = "nan"

        # We construct the non-index-axis first, since that alters new_info
        idx = [x for x in [0, 1] if x not in axes][0]

        a = obj.axes[idx]
        # we might be able to change the axes on the appending data if necessary
        append_axis = list(a)
        if table_exists:
            indexer = len(new_non_index_axes)  # i.e. 0
            exist_axis = self.non_index_axes[indexer][1]
            if not array_equivalent(np.array(append_axis), np.array(exist_axis)):

                # ahah! -> reindex
                if array_equivalent(
                    np.array(sorted(append_axis)), np.array(sorted(exist_axis))
                ):
                    append_axis = exist_axis

        # the non_index_axes info
        info = new_info.setdefault(idx, {})
        info["names"] = list(a.names)
        info["type"] = type(a).__name__

        new_non_index_axes.append((idx, append_axis))

        # Now we can construct our new index axis
        idx = axes[0]
        a = obj.axes[idx]
        axis_name = obj._get_axis_name(idx)
        new_index = _convert_index(axis_name, a, self.encoding, self.errors)
        new_index.axis = idx

        # Because we are always 2D, there is only one new_index, so
        #  we know it will have pos=0
        new_index.set_pos(0)
        new_index.update_info(new_info)
        new_index.maybe_set_size(min_itemsize)  # check for column conflicts

        new_index_axes = [new_index]
        j = len(new_index_axes)  # i.e. 1
        assert j == 1

        # reindex by our non_index_axes & compute data_columns
        assert len(new_non_index_axes) == 1
        for a in new_non_index_axes:
            obj = _reindex_axis(obj, a[0], a[1])

        def get_blk_items(mgr, blocks):
            return [mgr.items.take(blk.mgr_locs) for blk in blocks]

        transposed = new_index.axis == 1

        # figure out data_columns and get out blocks
        data_columns = self.validate_data_columns(
            data_columns, min_itemsize, new_non_index_axes
        )

        block_obj = self.get_object(obj, transposed)._consolidate()

        blocks, blk_items = self._get_blocks_and_items(
            block_obj, table_exists, new_non_index_axes, self.values_axes, data_columns
        )

        # add my values
        vaxes = []
        for i, (b, b_items) in enumerate(zip(blocks, blk_items)):

            # shape of the data column are the indexable axes
            klass = DataCol
            name = None

            # we have a data_column
            if data_columns and len(b_items) == 1 and b_items[0] in data_columns:
                klass = DataIndexableCol
                name = b_items[0]
                if not (name is None or isinstance(name, str)):
                    # TODO: should the message here be more specifically non-str?
                    raise ValueError("cannot have non-object label DataIndexableCol")

            # make sure that we match up the existing columns
            # if we have an existing table
            existing_col: Optional[DataCol]

            if table_exists and validate:
                try:
                    existing_col = self.values_axes[i]
                except (IndexError, KeyError) as err:
                    raise ValueError(
                        f"Incompatible appended table [{blocks}]"
                        f"with existing table [{self.values_axes}]"
                    ) from err
            else:
                existing_col = None

            new_name = name or f"values_block_{i}"
            data_converted = _maybe_convert_for_string_atom(
                new_name,
                b,
                existing_col=existing_col,
                min_itemsize=min_itemsize,
                nan_rep=nan_rep,
                encoding=self.encoding,
                errors=self.errors,
            )
            adj_name = _maybe_adjust_name(new_name, self.version)

            typ = klass._get_atom(data_converted)
            kind = _dtype_to_kind(data_converted.dtype.name)
            tz = _get_tz(data_converted.tz) if hasattr(data_converted, "tz") else None

            meta = metadata = ordered = None
            if is_categorical_dtype(data_converted.dtype):
                ordered = data_converted.ordered
                meta = "category"
                metadata = np.array(data_converted.categories, copy=False).ravel()

            data, dtype_name = _get_data_and_dtype_name(data_converted)

            col = klass(
                name=adj_name,
                cname=new_name,
                values=list(b_items),
                typ=typ,
                pos=j,
                kind=kind,
                tz=tz,
                ordered=ordered,
                meta=meta,
                metadata=metadata,
                dtype=dtype_name,
                data=data,
            )
            col.update_info(new_info)

            vaxes.append(col)

            j += 1

        dcs = [col.name for col in vaxes if col.is_data_indexable]

        new_table = type(self)(
            parent=self.parent,
            group=self.group,
            encoding=self.encoding,
            errors=self.errors,
            index_axes=new_index_axes,
            non_index_axes=new_non_index_axes,
            values_axes=vaxes,
            data_columns=dcs,
            info=new_info,
            nan_rep=nan_rep,
        )
        if hasattr(self, "levels"):
            # TODO: get this into constructor, only for appropriate subclass
            new_table.levels = self.levels

        new_table.validate_min_itemsize(min_itemsize)

        if validate and table_exists:
            new_table.validate(self)

        return new_table

    @staticmethod
    def _get_blocks_and_items(
        block_obj, table_exists, new_non_index_axes, values_axes, data_columns
    ):
        # Helper to clarify non-state-altering parts of _create_axes

        def get_blk_items(mgr, blocks):
            return [mgr.items.take(blk.mgr_locs) for blk in blocks]

        blocks = block_obj._mgr.blocks
        blk_items = get_blk_items(block_obj._mgr, blocks)

        if len(data_columns):
            axis, axis_labels = new_non_index_axes[0]
            new_labels = Index(axis_labels).difference(Index(data_columns))
            mgr = block_obj.reindex(new_labels, axis=axis)._mgr

            blocks = list(mgr.blocks)
            blk_items = get_blk_items(mgr, blocks)
            for c in data_columns:
                mgr = block_obj.reindex([c], axis=axis)._mgr
                blocks.extend(mgr.blocks)
                blk_items.extend(get_blk_items(mgr, mgr.blocks))

        # reorder the blocks in the same order as the existing table if we can
        if table_exists:
            by_items = {
                tuple(b_items.tolist()): (b, b_items)
                for b, b_items in zip(blocks, blk_items)
            }
            new_blocks = []
            new_blk_items = []
            for ea in values_axes:
                items = tuple(ea.values)
                try:
                    b, b_items = by_items.pop(items)
                    new_blocks.append(b)
                    new_blk_items.append(b_items)
                except (IndexError, KeyError) as err:
                    jitems = ",".join(pprint_thing(item) for item in items)
                    raise ValueError(
                        f"cannot match existing table structure for [{jitems}] "
                        "on appending data"
                    ) from err
            blocks = new_blocks
            blk_items = new_blk_items

        return blocks, blk_items

    def process_axes(self, obj, selection: "Selection", columns=None):
        """ process axes filters """
        # make a copy to avoid side effects
        if columns is not None:
            columns = list(columns)

        # make sure to include levels if we have them
        if columns is not None and self.is_multi_index:
            assert isinstance(self.levels, list)  # assured by is_multi_index
            for n in self.levels:
                if n not in columns:
                    columns.insert(0, n)

        # reorder by any non_index_axes & limit to the select columns
        for axis, labels in self.non_index_axes:
            obj = _reindex_axis(obj, axis, labels, columns)

        # apply the selection filters (but keep in the same order)
        if selection.filter is not None:
            for field, op, filt in selection.filter.format():

                def process_filter(field, filt):

                    for axis_name in obj._AXIS_ORDERS:
                        axis_number = obj._get_axis_number(axis_name)
                        axis_values = obj._get_axis(axis_name)
                        assert axis_number is not None

                        # see if the field is the name of an axis
                        if field == axis_name:

                            # if we have a multi-index, then need to include
                            # the levels
                            if self.is_multi_index:
                                filt = filt.union(Index(self.levels))

                            takers = op(axis_values, filt)
                            return obj.loc(axis=axis_number)[takers]

                        # this might be the name of a file IN an axis
                        elif field in axis_values:

                            # we need to filter on this dimension
                            values = ensure_index(getattr(obj, field).values)
                            filt = ensure_index(filt)

                            # hack until we support reversed dim flags
                            if isinstance(obj, DataFrame):
                                axis_number = 1 - axis_number
                            takers = op(values, filt)
                            return obj.loc(axis=axis_number)[takers]

                    raise ValueError(f"cannot find the field [{field}] for filtering!")

                obj = process_filter(field, filt)

        return obj

    def create_description(
        self,
        complib,
        complevel: Optional[int],
        fletcher32: bool,
        expectedrows: Optional[int],
    ) -> Dict[str, Any]:
        """ create the description of the table from the axes & values """
        # provided expected rows if its passed
        if expectedrows is None:
            expectedrows = max(self.nrows_expected, 10000)

        d = dict(name="table", expectedrows=expectedrows)

        # description from the axes & values
        d["description"] = {a.cname: a.typ for a in self.axes}

        if complib:
            if complevel is None:
                complevel = self._complevel or 9
            filters = _tables().Filters(
                complevel=complevel,
                complib=complib,
                fletcher32=fletcher32 or self._fletcher32,
            )
            d["filters"] = filters
        elif self._filters is not None:
            d["filters"] = self._filters

        return d

    def read_coordinates(
        self, where=None, start: Optional[int] = None, stop: Optional[int] = None
    ):
        """
        select coordinates (row numbers) from a table; return the
        coordinates object
        """
        # validate the version
        self.validate_version(where)

        # infer the data kind
        if not self.infer_axes():
            return False

        # create the selection
        selection = Selection(self, where=where, start=start, stop=stop)
        coords = selection.select_coords()
        if selection.filter is not None:
            for field, op, filt in selection.filter.format():
                data = self.read_column(
                    field, start=coords.min(), stop=coords.max() + 1
                )
                coords = coords[op(data.iloc[coords - coords.min()], filt).values]

        return Index(coords)

    def read_column(
        self,
        column: str,
        where=None,
        start: Optional[int] = None,
        stop: Optional[int] = None,
    ):
        """
        return a single column from the table, generally only indexables
        are interesting
        """
        # validate the version
        self.validate_version()

        # infer the data kind
        if not self.infer_axes():
            return False

        if where is not None:
            raise TypeError("read_column does not currently accept a where clause")

        # find the axes
        for a in self.axes:
            if column == a.name:
                if not a.is_data_indexable:
                    raise ValueError(
                        f"column [{column}] can not be extracted individually; "
                        "it is not data indexable"
                    )

                # column must be an indexable or a data column
                c = getattr(self.table.cols, column)
                a.set_info(self.info)
                col_values = a.convert(
                    c[start:stop],
                    nan_rep=self.nan_rep,
                    encoding=self.encoding,
                    errors=self.errors,
                )
                return Series(_set_tz(col_values[1], a.tz), name=column)

        raise KeyError(f"column [{column}] not found in the table")


class WORMTable(Table):
    """
    a write-once read-many table: this format DOES NOT ALLOW appending to a
    table. writing is a one-time operation the data are stored in a format
    that allows for searching the data on disk
    """

    table_type = "worm"

    def read(
        self,
        where=None,
        columns=None,
        start: Optional[int] = None,
        stop: Optional[int] = None,
    ):
        """
        read the indices and the indexing array, calculate offset rows and return
        """
        raise NotImplementedError("WORMTable needs to implement read")

    def write(self, **kwargs):
        """
        write in a format that we can search later on (but cannot append
        to): write out the indices and the values using _write_array
        (e.g. a CArray) create an indexing table so that we can search
        """
        raise NotImplementedError("WORMTable needs to implement write")


class AppendableTable(Table):
    """ support the new appendable table formats """

    table_type = "appendable"

    def write(
        self,
        obj,
        axes=None,
        append=False,
        complib=None,
        complevel=None,
        fletcher32=None,
        min_itemsize=None,
        chunksize=None,
        expectedrows=None,
        dropna=False,
        nan_rep=None,
        data_columns=None,
        track_times=True,
    ):
        if not append and self.is_exists:
            self._handle.remove_node(self.group, "table")

        # create the axes
        table = self._create_axes(
            axes=axes,
            obj=obj,
            validate=append,
            min_itemsize=min_itemsize,
            nan_rep=nan_rep,
            data_columns=data_columns,
        )

        for a in table.axes:
            a.validate_names()

        if not table.is_exists:

            # create the table
            options = table.create_description(
                complib=complib,
                complevel=complevel,
                fletcher32=fletcher32,
                expectedrows=expectedrows,
            )

            # set the table attributes
            table.set_attrs()

            options["track_times"] = track_times

            # create the table
            table._handle.create_table(table.group, **options)

        # update my info
        table.attrs.info = table.info

        # validate the axes and set the kinds
        for a in table.axes:
            a.validate_and_set(table, append)

        # add the rows
        table.write_data(chunksize, dropna=dropna)

    def write_data(self, chunksize: Optional[int], dropna: bool = False):
        """
        we form the data into a 2-d including indexes,values,mask write chunk-by-chunk
        """
        names = self.dtype.names
        nrows = self.nrows_expected

        # if dropna==True, then drop ALL nan rows
        masks = []
        if dropna:
            for a in self.values_axes:
                # figure the mask: only do if we can successfully process this
                # column, otherwise ignore the mask
                mask = isna(a.data).all(axis=0)
                if isinstance(mask, np.ndarray):
                    masks.append(mask.astype("u1", copy=False))

        # consolidate masks
        if len(masks):
            mask = masks[0]
            for m in masks[1:]:
                mask = mask & m
            mask = mask.ravel()
        else:
            mask = None

        # broadcast the indexes if needed
        indexes = [a.cvalues for a in self.index_axes]
        nindexes = len(indexes)
        assert nindexes == 1, nindexes  # ensures we dont need to broadcast

        # transpose the values so first dimension is last
        # reshape the values if needed
        values = [a.take_data() for a in self.values_axes]
        values = [v.transpose(np.roll(np.arange(v.ndim), v.ndim - 1)) for v in values]
        bvalues = []
        for i, v in enumerate(values):
            new_shape = (nrows,) + self.dtype[names[nindexes + i]].shape
            bvalues.append(values[i].reshape(new_shape))

        # write the chunks
        if chunksize is None:
            chunksize = 100000

        rows = np.empty(min(chunksize, nrows), dtype=self.dtype)
        chunks = nrows // chunksize + 1
        for i in range(chunks):
            start_i = i * chunksize
            end_i = min((i + 1) * chunksize, nrows)
            if start_i >= end_i:
                break

            self.write_data_chunk(
                rows,
                indexes=[a[start_i:end_i] for a in indexes],
                mask=mask[start_i:end_i] if mask is not None else None,
                values=[v[start_i:end_i] for v in bvalues],
            )

    def write_data_chunk(
        self,
        rows: np.ndarray,
        indexes: List[np.ndarray],
        mask: Optional[np.ndarray],
        values: List[np.ndarray],
    ):
        """
        Parameters
        ----------
        rows : an empty memory space where we are putting the chunk
        indexes : an array of the indexes
        mask : an array of the masks
        values : an array of the values
        """
        # 0 len
        for v in values:
            if not np.prod(v.shape):
                return

        nrows = indexes[0].shape[0]
        if nrows != len(rows):
            rows = np.empty(nrows, dtype=self.dtype)
        names = self.dtype.names
        nindexes = len(indexes)

        # indexes
        for i, idx in enumerate(indexes):
            rows[names[i]] = idx

        # values
        for i, v in enumerate(values):
            rows[names[i + nindexes]] = v

        # mask
        if mask is not None:
            m = ~mask.ravel().astype(bool, copy=False)
            if not m.all():
                rows = rows[m]

        if len(rows):
            self.table.append(rows)
            self.table.flush()

    def delete(
        self, where=None, start: Optional[int] = None, stop: Optional[int] = None
    ):

        # delete all rows (and return the nrows)
        if where is None or not len(where):
            if start is None and stop is None:
                nrows = self.nrows
                self._handle.remove_node(self.group, recursive=True)
            else:
                # pytables<3.0 would remove a single row with stop=None
                if stop is None:
                    stop = self.nrows
                nrows = self.table.remove_rows(start=start, stop=stop)
                self.table.flush()
            return nrows

        # infer the data kind
        if not self.infer_axes():
            return None

        # create the selection
        table = self.table
        selection = Selection(self, where, start=start, stop=stop)
        values = selection.select_coords()

        # delete the rows in reverse order
        sorted_series = Series(values).sort_values()
        ln = len(sorted_series)

        if ln:

            # construct groups of consecutive rows
            diff = sorted_series.diff()
            groups = list(diff[diff > 1].index)

            # 1 group
            if not len(groups):
                groups = [0]

            # final element
            if groups[-1] != ln:
                groups.append(ln)

            # initial element
            if groups[0] != 0:
                groups.insert(0, 0)

            # we must remove in reverse order!
            pg = groups.pop()
            for g in reversed(groups):
                rows = sorted_series.take(range(g, pg))
                table.remove_rows(
                    start=rows[rows.index[0]], stop=rows[rows.index[-1]] + 1
                )
                pg = g

            self.table.flush()

        # return the number of rows removed
        return ln


class AppendableFrameTable(AppendableTable):
    """ support the new appendable table formats """

    pandas_kind = "frame_table"
    table_type = "appendable_frame"
    ndim = 2
    obj_type: Type[FrameOrSeriesUnion] = DataFrame

    @property
    def is_transposed(self) -> bool:
        return self.index_axes[0].axis == 1

    @classmethod
    def get_object(cls, obj, transposed: bool):
        """ these are written transposed """
        if transposed:
            obj = obj.T
        return obj

    def read(
        self,
        where=None,
        columns=None,
        start: Optional[int] = None,
        stop: Optional[int] = None,
    ):

        # validate the version
        self.validate_version(where)

        # infer the data kind
        if not self.infer_axes():
            return None

        result = self._read_axes(where=where, start=start, stop=stop)

        info = (
            self.info.get(self.non_index_axes[0][0], dict())
            if len(self.non_index_axes)
            else dict()
        )

        inds = [i for i, ax in enumerate(self.axes) if ax is self.index_axes[0]]
        assert len(inds) == 1
        ind = inds[0]

        index = result[ind][0]

        frames = []
        for i, a in enumerate(self.axes):
            if a not in self.values_axes:
                continue
            index_vals, cvalues = result[i]

            # we could have a multi-index constructor here
            # ensure_index doesn't recognized our list-of-tuples here
            if info.get("type") == "MultiIndex":
                cols = MultiIndex.from_tuples(index_vals)
            else:
                cols = Index(index_vals)

            names = info.get("names")
            if names is not None:
                cols.set_names(names, inplace=True)

            if self.is_transposed:
                values = cvalues
                index_ = cols
                cols_ = Index(index, name=getattr(index, "name", None))
            else:
                values = cvalues.T
                index_ = Index(index, name=getattr(index, "name", None))
                cols_ = cols

            # if we have a DataIndexableCol, its shape will only be 1 dim
            if values.ndim == 1 and isinstance(values, np.ndarray):
                values = values.reshape((1, values.shape[0]))

            if isinstance(values, np.ndarray):
                df = DataFrame(values.T, columns=cols_, index=index_)
            elif isinstance(values, Index):
                df = DataFrame(values, columns=cols_, index=index_)
            else:
                # Categorical
                df = DataFrame([values], columns=cols_, index=index_)
            assert (df.dtypes == values.dtype).all(), (df.dtypes, values.dtype)
            frames.append(df)

        if len(frames) == 1:
            df = frames[0]
        else:
            df = concat(frames, axis=1)

        selection = Selection(self, where=where, start=start, stop=stop)
        # apply the selection filters & axis orderings
        df = self.process_axes(df, selection=selection, columns=columns)

        return df


class AppendableSeriesTable(AppendableFrameTable):
    """ support the new appendable table formats """

    pandas_kind = "series_table"
    table_type = "appendable_series"
    ndim = 2
    obj_type = Series

    @property
    def is_transposed(self) -> bool:
        return False

    @classmethod
    def get_object(cls, obj, transposed: bool):
        return obj

    def write(self, obj, data_columns=None, **kwargs):
        """ we are going to write this as a frame table """
        if not isinstance(obj, DataFrame):
            name = obj.name or "values"
            obj = obj.to_frame(name)
        return super().write(obj=obj, data_columns=obj.columns.tolist(), **kwargs)

    def read(
        self,
        where=None,
        columns=None,
        start: Optional[int] = None,
        stop: Optional[int] = None,
    ) -> Series:

        is_multi_index = self.is_multi_index
        if columns is not None and is_multi_index:
            assert isinstance(self.levels, list)  # needed for mypy
            for n in self.levels:
                if n not in columns:
                    columns.insert(0, n)
        s = super().read(where=where, columns=columns, start=start, stop=stop)
        if is_multi_index:
            s.set_index(self.levels, inplace=True)

        s = s.iloc[:, 0]

        # remove the default name
        if s.name == "values":
            s.name = None
        return s


class AppendableMultiSeriesTable(AppendableSeriesTable):
    """ support the new appendable table formats """

    pandas_kind = "series_table"
    table_type = "appendable_multiseries"

    def write(self, obj, **kwargs):
        """ we are going to write this as a frame table """
        name = obj.name or "values"
<<<<<<< HEAD
        obj, self.levels = self.validate_multiindex(obj)
        # pandas\io\pytables.py:4566: error: No overload variant of "list"
        # matches argument type "int"  [call-overload]
        cols = list(self.levels)  # type: ignore[call-overload]
=======
        newobj, self.levels = self.validate_multiindex(obj)
        assert isinstance(self.levels, list)  # for mypy
        cols = list(self.levels)
>>>>>>> a8387593
        cols.append(name)
        newobj.columns = Index(cols)
        return super().write(obj=newobj, **kwargs)


class GenericTable(AppendableFrameTable):
    """ a table that read/writes the generic pytables table format """

    pandas_kind = "frame_table"
    table_type = "generic_table"
    ndim = 2
    obj_type = DataFrame
    levels: List[Label]

    @property
    def pandas_type(self) -> str:
        return self.pandas_kind

    @property
    def storable(self):
        return getattr(self.group, "table", None) or self.group

    def get_attrs(self):
        """ retrieve our attributes """
        self.non_index_axes = []
        self.nan_rep = None
        # pandas\io\pytables.py:4592: error: Incompatible types in assignment
        # (expression has type "List[<nothing>]", variable has type "int")
        # [assignment]
        self.levels = []  # type: ignore[assignment]

        self.index_axes = [a for a in self.indexables if a.is_an_indexable]
        self.values_axes = [a for a in self.indexables if not a.is_an_indexable]
        self.data_columns = [a.name for a in self.values_axes]

    @cache_readonly
    def indexables(self):
        """ create the indexables from the table description """
        d = self.description

        # TODO: can we get a typ for this?  AFAICT it is the only place
        #  where we aren't passing one
        # the index columns is just a simple index
        md = self.read_metadata("index")
        meta = "category" if md is not None else None
        index_col = GenericIndexCol(
            name="index", axis=0, table=self.table, meta=meta, metadata=md
        )

        _indexables: List[Union[GenericIndexCol, GenericDataIndexableCol]] = [index_col]

        for i, n in enumerate(d._v_names):
            assert isinstance(n, str)

            atom = getattr(d, n)
            md = self.read_metadata(n)
            meta = "category" if md is not None else None
            dc = GenericDataIndexableCol(
                name=n,
                pos=i,
                values=[n],
                typ=atom,
                table=self.table,
                meta=meta,
                metadata=md,
            )
            # pandas\io\pytables.py:4629: error: Argument 1 to "append" of
            # "list" has incompatible type "GenericDataIndexableCol"; expected
            # "GenericIndexCol"  [arg-type]
            _indexables.append(dc)  # type: ignore[arg-type]

        return _indexables

    def write(self, **kwargs):
        raise NotImplementedError("cannot write on an generic table")


class AppendableMultiFrameTable(AppendableFrameTable):
    """ a frame with a multi-index """

    table_type = "appendable_multiframe"
    obj_type = DataFrame
    ndim = 2
    _re_levels = re.compile(r"^level_\d+$")

    @property
    def table_type_short(self) -> str:
        return "appendable_multi"

    def write(self, obj, data_columns=None, **kwargs):
        if data_columns is None:
            data_columns = []
        elif data_columns is True:
            data_columns = obj.columns.tolist()
        obj, self.levels = self.validate_multiindex(obj)
<<<<<<< HEAD
        # pandas\io\pytables.py:4655: error: "int" has no attribute "__iter__";
        # maybe "__str__", "__int__", or "__invert__"? (not iterable)
        # [attr-defined]
        for n in self.levels:  # type: ignore[attr-defined]
=======
        assert isinstance(self.levels, list)  # for mypy
        for n in self.levels:
>>>>>>> a8387593
            if n not in data_columns:
                data_columns.insert(0, n)
        return super().write(obj=obj, data_columns=data_columns, **kwargs)

    def read(
        self,
        where=None,
        columns=None,
        start: Optional[int] = None,
        stop: Optional[int] = None,
    ):

        df = super().read(where=where, columns=columns, start=start, stop=stop)
        df = df.set_index(self.levels)

        # remove names for 'level_%d'
        df.index = df.index.set_names(
            [None if self._re_levels.search(l) else l for l in df.index.names]
        )

        return df


def _reindex_axis(obj: DataFrame, axis: int, labels: Index, other=None) -> DataFrame:
    ax = obj._get_axis(axis)
    labels = ensure_index(labels)

    # try not to reindex even if other is provided
    # if it equals our current index
    if other is not None:
        other = ensure_index(other)
    if (other is None or labels.equals(other)) and labels.equals(ax):
        return obj

    labels = ensure_index(labels.unique())
    if other is not None:
        labels = ensure_index(other.unique()).intersection(labels, sort=False)
    if not labels.equals(ax):
        slicer: List[Union[slice, Index]] = [slice(None, None)] * obj.ndim
        slicer[axis] = labels
        obj = obj.loc[tuple(slicer)]
    return obj


# tz to/from coercion


def _get_tz(tz: tzinfo) -> Union[str, tzinfo]:
    """ for a tz-aware type, return an encoded zone """
    zone = timezones.get_timezone(tz)
    return zone


def _set_tz(
    values: Union[np.ndarray, Index],
    tz: Optional[Union[str, tzinfo]],
    coerce: bool = False,
) -> Union[np.ndarray, DatetimeIndex]:
    """
    coerce the values to a DatetimeIndex if tz is set
    preserve the input shape if possible

    Parameters
    ----------
    values : ndarray or Index
    tz : str or tzinfo
    coerce : if we do not have a passed timezone, coerce to M8[ns] ndarray
    """
    if isinstance(values, DatetimeIndex):
        # If values is tzaware, the tz gets dropped in the values.ravel()
        #  call below (which returns an ndarray).  So we are only non-lossy
        #  if `tz` matches `values.tz`.
        assert values.tz is None or values.tz == tz

    if tz is not None:
        if isinstance(values, DatetimeIndex):
            name = values.name
            values = values.asi8
        else:
            name = None
            values = values.ravel()

        tz = _ensure_decoded(tz)
        values = DatetimeIndex(values, name=name)
        values = values.tz_localize("UTC").tz_convert(tz)
    elif coerce:
        values = np.asarray(values, dtype="M8[ns]")

    return values


def _convert_index(name: str, index: Index, encoding: str, errors: str) -> IndexCol:
    assert isinstance(name, str)

    index_name = index.name
    converted, dtype_name = _get_data_and_dtype_name(index)
    kind = _dtype_to_kind(dtype_name)
    atom = DataIndexableCol._get_atom(converted)

    if isinstance(index, Int64Index):
        # Includes Int64Index, RangeIndex, DatetimeIndex, TimedeltaIndex, PeriodIndex,
        #  in which case "kind" is "integer", "integer", "datetime64",
        #  "timedelta64", and "integer", respectively.
        return IndexCol(
            name,
            values=converted,
            kind=kind,
            typ=atom,
            freq=getattr(index, "freq", None),
            tz=getattr(index, "tz", None),
            index_name=index_name,
        )

    if isinstance(index, MultiIndex):
        raise TypeError("MultiIndex not supported here!")

    inferred_type = lib.infer_dtype(index, skipna=False)
    # we won't get inferred_type of "datetime64" or "timedelta64" as these
    #  would go through the DatetimeIndex/TimedeltaIndex paths above

    values = np.asarray(index)

    if inferred_type == "date":
        converted = np.asarray([v.toordinal() for v in values], dtype=np.int32)
        return IndexCol(
            name, converted, "date", _tables().Time32Col(), index_name=index_name
        )
    elif inferred_type == "string":

        converted = _convert_string_array(values, encoding, errors)
        itemsize = converted.dtype.itemsize
        return IndexCol(
            name,
            converted,
            "string",
            _tables().StringCol(itemsize),
            index_name=index_name,
        )

    elif inferred_type in ["integer", "floating"]:
        return IndexCol(
            name, values=converted, kind=kind, typ=atom, index_name=index_name
        )
    else:
        assert isinstance(converted, np.ndarray) and converted.dtype == object
        assert kind == "object", kind
        atom = _tables().ObjectAtom()
        return IndexCol(name, converted, kind, atom, index_name=index_name)


def _unconvert_index(
    data, kind: str, encoding: str, errors: str
) -> Union[np.ndarray, Index]:
    index: Union[Index, np.ndarray]

    if kind == "datetime64":
        index = DatetimeIndex(data)
    elif kind == "timedelta64":
        index = TimedeltaIndex(data)
    elif kind == "date":
        try:
            index = np.asarray([date.fromordinal(v) for v in data], dtype=object)
        except (ValueError):
            index = np.asarray([date.fromtimestamp(v) for v in data], dtype=object)
    elif kind in ("integer", "float"):
        index = np.asarray(data)
    elif kind in ("string"):
        index = _unconvert_string_array(
            data, nan_rep=None, encoding=encoding, errors=errors
        )
    elif kind == "object":
        index = np.asarray(data[0])
    else:  # pragma: no cover
        raise ValueError(f"unrecognized index type {kind}")
    return index


def _maybe_convert_for_string_atom(
    name: str, block, existing_col, min_itemsize, nan_rep, encoding, errors
):
    if not block.is_object:
        return block.values

    dtype_name = block.dtype.name
    inferred_type = lib.infer_dtype(block.values, skipna=False)

    if inferred_type == "date":
        raise TypeError("[date] is not implemented as a table column")
    elif inferred_type == "datetime":
        # after GH#8260
        # this only would be hit for a multi-timezone dtype which is an error
        raise TypeError(
            "too many timezones in this block, create separate data columns"
        )

    elif not (inferred_type == "string" or dtype_name == "object"):
        return block.values

    block = block.fillna(nan_rep, downcast=False)
    if isinstance(block, list):
        # Note: because block is always object dtype, fillna goes
        #  through a path such that the result is always a 1-element list
        block = block[0]
    data = block.values

    # see if we have a valid string type
    inferred_type = lib.infer_dtype(data, skipna=False)
    if inferred_type != "string":

        # we cannot serialize this data, so report an exception on a column
        # by column basis
        for i in range(len(block.shape[0])):
            col = block.iget(i)
            inferred_type = lib.infer_dtype(col, skipna=False)
            if inferred_type != "string":
                iloc = block.mgr_locs.indexer[i]
                raise TypeError(
                    f"Cannot serialize the column [{iloc}] because\n"
                    f"its data contents are [{inferred_type}] object dtype"
                )

    # itemsize is the maximum length of a string (along any dimension)
    data_converted = _convert_string_array(data, encoding, errors).reshape(data.shape)
    assert data_converted.shape == block.shape, (data_converted.shape, block.shape)
    itemsize = data_converted.itemsize

    # specified min_itemsize?
    if isinstance(min_itemsize, dict):
        min_itemsize = int(min_itemsize.get(name) or min_itemsize.get("values") or 0)
    itemsize = max(min_itemsize or 0, itemsize)

    # check for column in the values conflicts
    if existing_col is not None:
        eci = existing_col.validate_col(itemsize)
        if eci > itemsize:
            itemsize = eci

    data_converted = data_converted.astype(f"|S{itemsize}", copy=False)
    return data_converted


def _convert_string_array(data: np.ndarray, encoding: str, errors: str) -> np.ndarray:
    """
    Take a string-like that is object dtype and coerce to a fixed size string type.

    Parameters
    ----------
    data : np.ndarray[object]
    encoding : str
    errors : str
        Handler for encoding errors.

    Returns
    -------
    np.ndarray[fixed-length-string]
    """
    # encode if needed
    if len(data):
        data = (
            Series(data.ravel())
            .str.encode(encoding, errors)
            ._values.reshape(data.shape)
        )

    # create the sized dtype
    ensured = ensure_object(data.ravel())
    itemsize = max(1, libwriters.max_len_string_array(ensured))

    data = np.asarray(data, dtype=f"S{itemsize}")
    return data


def _unconvert_string_array(
    data: np.ndarray, nan_rep, encoding: str, errors: str
) -> np.ndarray:
    """
    Inverse of _convert_string_array.

    Parameters
    ----------
    data : np.ndarray[fixed-length-string]
    nan_rep : the storage repr of NaN
    encoding : str
    errors : str
        Handler for encoding errors.

    Returns
    -------
    np.ndarray[object]
        Decoded data.
    """
    shape = data.shape
    data = np.asarray(data.ravel(), dtype=object)

    if len(data):

        itemsize = libwriters.max_len_string_array(ensure_object(data))
        dtype = f"U{itemsize}"

        if isinstance(data[0], bytes):
            data = Series(data).str.decode(encoding, errors=errors)._values
        else:
            data = data.astype(dtype, copy=False).astype(object, copy=False)

    if nan_rep is None:
        nan_rep = "nan"

    data = libwriters.string_array_replace_from_nan_rep(data, nan_rep)
    return data.reshape(shape)


def _maybe_convert(values: np.ndarray, val_kind: str, encoding: str, errors: str):
    assert isinstance(val_kind, str), type(val_kind)
    if _need_convert(val_kind):
        conv = _get_converter(val_kind, encoding, errors)
        values = conv(values)
    return values


def _get_converter(kind: str, encoding: str, errors: str):
    if kind == "datetime64":
        return lambda x: np.asarray(x, dtype="M8[ns]")
    elif kind == "string":
        return lambda x: _unconvert_string_array(
            x, nan_rep=None, encoding=encoding, errors=errors
        )
    else:  # pragma: no cover
        raise ValueError(f"invalid kind {kind}")


def _need_convert(kind: str) -> bool:
    if kind in ("datetime64", "string"):
        return True
    return False


def _maybe_adjust_name(name: str, version: Sequence[int]) -> str:
    """
    Prior to 0.10.1, we named values blocks like: values_block_0 an the
    name values_0, adjust the given name if necessary.

    Parameters
    ----------
    name : str
    version : Tuple[int, int, int]

    Returns
    -------
    str
    """
    if isinstance(version, str) or len(version) < 3:
        raise ValueError("Version is incorrect, expected sequence of 3 integers.")

    if version[0] == 0 and version[1] <= 10 and version[2] == 0:
        m = re.search(r"values_block_(\d+)", name)
        if m:
            grp = m.groups()[0]
            name = f"values_{grp}"
    return name


def _dtype_to_kind(dtype_str: str) -> str:
    """
    Find the "kind" string describing the given dtype name.
    """
    dtype_str = _ensure_decoded(dtype_str)

    if dtype_str.startswith("string") or dtype_str.startswith("bytes"):
        kind = "string"
    elif dtype_str.startswith("float"):
        kind = "float"
    elif dtype_str.startswith("complex"):
        kind = "complex"
    elif dtype_str.startswith("int") or dtype_str.startswith("uint"):
        kind = "integer"
    elif dtype_str.startswith("datetime64"):
        kind = "datetime64"
    elif dtype_str.startswith("timedelta"):
        kind = "timedelta64"
    elif dtype_str.startswith("bool"):
        kind = "bool"
    elif dtype_str.startswith("category"):
        kind = "category"
    elif dtype_str.startswith("period"):
        # We store the `freq` attr so we can restore from integers
        kind = "integer"
    elif dtype_str == "object":
        kind = "object"
    else:
        raise ValueError(f"cannot interpret dtype of [{dtype_str}]")

    return kind


def _get_data_and_dtype_name(data: ArrayLike):
    """
    Convert the passed data into a storable form and a dtype string.
    """
    if isinstance(data, Categorical):
        data = data.codes

    # For datetime64tz we need to drop the TZ in tests TODO: why?
    dtype_name = data.dtype.name.split("[")[0]

    if data.dtype.kind in ["m", "M"]:
        data = np.asarray(data.view("i8"))
        # TODO: we used to reshape for the dt64tz case, but no longer
        #  doing that doesn't seem to break anything.  why?

    elif isinstance(data, PeriodIndex):
        data = data.asi8

    data = np.asarray(data)
    return data, dtype_name


class Selection:
    """
    Carries out a selection operation on a tables.Table object.

    Parameters
    ----------
    table : a Table object
    where : list of Terms (or convertible to)
    start, stop: indices to start and/or stop selection

    """

    def __init__(
        self,
        table: Table,
        where=None,
        start: Optional[int] = None,
        stop: Optional[int] = None,
    ):
        self.table = table
        self.where = where
        self.start = start
        self.stop = stop
        self.condition = None
        self.filter = None
        self.terms = None
        self.coordinates = None

        if is_list_like(where):

            # see if we have a passed coordinate like
            with suppress(ValueError):
                inferred = lib.infer_dtype(where, skipna=False)
                if inferred == "integer" or inferred == "boolean":
                    where = np.asarray(where)
                    if where.dtype == np.bool_:
                        start, stop = self.start, self.stop
                        if start is None:
                            start = 0
                        if stop is None:
                            stop = self.table.nrows
                        self.coordinates = np.arange(start, stop)[where]
                    elif issubclass(where.dtype.type, np.integer):
                        if (self.start is not None and (where < self.start).any()) or (
                            self.stop is not None and (where >= self.stop).any()
                        ):
                            raise ValueError(
                                "where must have index locations >= start and < stop"
                            )
                        self.coordinates = where

        if self.coordinates is None:

            self.terms = self.generate(where)

            # create the numexpr & the filter
            if self.terms is not None:
                self.condition, self.filter = self.terms.evaluate()

    def generate(self, where):
        """ where can be a : dict,list,tuple,string """
        if where is None:
            return None

        q = self.table.queryables()
        try:
            return PyTablesExpr(where, queryables=q, encoding=self.table.encoding)
        except NameError as err:
            # raise a nice message, suggesting that the user should use
            # data_columns
            qkeys = ",".join(q.keys())
            msg = dedent(
                f"""\
                The passed where expression: {where}
                            contains an invalid variable reference
                            all of the variable references must be a reference to
                            an axis (e.g. 'index' or 'columns'), or a data_column
                            The currently defined references are: {qkeys}
                """
            )
            raise ValueError(msg) from err

    def select(self):
        """
        generate the selection
        """
        if self.condition is not None:
            return self.table.table.read_where(
                self.condition.format(), start=self.start, stop=self.stop
            )
        elif self.coordinates is not None:
            return self.table.table.read_coordinates(self.coordinates)
        return self.table.table.read(start=self.start, stop=self.stop)

    def select_coords(self):
        """
        generate the selection
        """
        start, stop = self.start, self.stop
        nrows = self.table.nrows
        if start is None:
            start = 0
        elif start < 0:
            start += nrows
        if stop is None:
            stop = nrows
        # pandas\io\pytables.py:5173: error: Unsupported operand types for >
        # ("int" and "None")  [operator]
        elif stop < 0:  # type: ignore[operator]
            stop += nrows

        if self.condition is not None:
            return self.table.table.get_where_list(
                self.condition.format(), start=start, stop=stop, sort=True
            )
        elif self.coordinates is not None:
            return self.coordinates

        return np.arange(start, stop)<|MERGE_RESOLUTION|>--- conflicted
+++ resolved
@@ -565,14 +565,8 @@
     def root(self):
         """ return the root node """
         self._check_if_open()
-<<<<<<< HEAD
-        # pandas\io\pytables.py:568: error: Item "None" of "Optional[Any]" has
-        # no attribute "root"  [union-attr]
-        return self._handle.root  # type: ignore[union-attr]
-=======
         assert self._handle is not None  # for mypy
         return self._handle.root
->>>>>>> a8387593
 
     @property
     def filename(self):
@@ -1457,16 +1451,10 @@
         """
         _tables()
         self._check_if_open()
-<<<<<<< HEAD
-        # pandas\io\pytables.py:1440: error: Item "None" of "Optional[Any]" has
-        # no attribute "walk_groups"  [union-attr]
-        for g in self._handle.walk_groups(where):  # type: ignore[union-attr]
-=======
         assert self._handle is not None  # for mypy
         assert _table_mod is not None  # for mypy
 
         for g in self._handle.walk_groups(where):
->>>>>>> a8387593
             if getattr(g._v_attrs, "pandas_type", None) is not None:
                 continue
 
@@ -3476,16 +3464,7 @@
         self.nan_rep = getattr(self.attrs, "nan_rep", None)
         self.encoding = _ensure_encoding(getattr(self.attrs, "encoding", None))
         self.errors = _ensure_decoded(getattr(self.attrs, "errors", "strict"))
-<<<<<<< HEAD
-        # pandas\io\pytables.py:3436: error: Incompatible types in assignment
-        # (expression has type "Union[Any, List[Any]]", variable has type
-        # "int")  [assignment]
-        self.levels = (
-            getattr(self.attrs, "levels", None) or []  # type: ignore[assignment]
-        )
-=======
         self.levels: List[Label] = getattr(self.attrs, "levels", None) or []
->>>>>>> a8387593
         self.index_axes = [a for a in self.indexables if a.is_an_indexable]
         self.values_axes = [a for a in self.indexables if not a.is_an_indexable]
 
@@ -4614,16 +4593,9 @@
     def write(self, obj, **kwargs):
         """ we are going to write this as a frame table """
         name = obj.name or "values"
-<<<<<<< HEAD
-        obj, self.levels = self.validate_multiindex(obj)
-        # pandas\io\pytables.py:4566: error: No overload variant of "list"
-        # matches argument type "int"  [call-overload]
-        cols = list(self.levels)  # type: ignore[call-overload]
-=======
         newobj, self.levels = self.validate_multiindex(obj)
         assert isinstance(self.levels, list)  # for mypy
         cols = list(self.levels)
->>>>>>> a8387593
         cols.append(name)
         newobj.columns = Index(cols)
         return super().write(obj=newobj, **kwargs)
@@ -4719,15 +4691,8 @@
         elif data_columns is True:
             data_columns = obj.columns.tolist()
         obj, self.levels = self.validate_multiindex(obj)
-<<<<<<< HEAD
-        # pandas\io\pytables.py:4655: error: "int" has no attribute "__iter__";
-        # maybe "__str__", "__int__", or "__invert__"? (not iterable)
-        # [attr-defined]
-        for n in self.levels:  # type: ignore[attr-defined]
-=======
         assert isinstance(self.levels, list)  # for mypy
         for n in self.levels:
->>>>>>> a8387593
             if n not in data_columns:
                 data_columns.insert(0, n)
         return super().write(obj=obj, data_columns=data_columns, **kwargs)
