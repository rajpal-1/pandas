"""
High level interface to PyTables for reading and writing pandas data structures
to disk
"""

import copy
from datetime import date
import itertools
import os
import re
from typing import (
    TYPE_CHECKING,
    Any,
    Dict,
    Hashable,
    List,
    Optional,
    Tuple,
    Type,
    Union,
)
import warnings

import numpy as np

from pandas._config import config, get_option

from pandas._libs import lib, writers as libwriters
from pandas._libs.tslibs import timezones
from pandas.compat._optional import import_optional_dependency
from pandas.errors import PerformanceWarning
from pandas.util._decorators import cache_readonly

from pandas.core.dtypes.common import (
    ensure_object,
    is_categorical_dtype,
    is_datetime64_dtype,
    is_datetime64tz_dtype,
    is_extension_array_dtype,
    is_list_like,
    is_timedelta64_dtype,
)
from pandas.core.dtypes.generic import ABCExtensionArray
from pandas.core.dtypes.missing import array_equivalent

from pandas import (
    DataFrame,
    DatetimeIndex,
    Index,
    Int64Index,
    MultiIndex,
    PeriodIndex,
    Series,
    TimedeltaIndex,
    concat,
    isna,
)
from pandas._typing import ArrayLike, FrameOrSeries
from pandas.core.arrays.categorical import Categorical
import pandas.core.common as com
from pandas.core.computation.pytables import PyTablesExpr, maybe_expression
from pandas.core.index import ensure_index

from pandas.io.common import _stringify_path
from pandas.io.formats.printing import adjoin, pprint_thing

if TYPE_CHECKING:
    from tables import File, Node  # noqa:F401


# versioning attribute
_version = "0.15.2"

# encoding
_default_encoding = "UTF-8"


def _ensure_decoded(s):
    """ if we have bytes, decode them to unicode """
    if isinstance(s, np.bytes_):
        s = s.decode("UTF-8")
    return s


def _ensure_encoding(encoding):
    # set the encoding if we need
    if encoding is None:
        encoding = _default_encoding

    return encoding


def _ensure_str(name):
    """
    Ensure that an index / column name is a str (python 3); otherwise they
    may be np.string dtype. Non-string dtypes are passed through unchanged.

    https://github.com/pandas-dev/pandas/issues/13492
    """
    if isinstance(name, str):
        name = str(name)
    return name


Term = PyTablesExpr


def _ensure_term(where, scope_level: int):
    """
    ensure that the where is a Term or a list of Term
    this makes sure that we are capturing the scope of variables
    that are passed
    create the terms here with a frame_level=2 (we are 2 levels down)
    """

    # only consider list/tuple here as an ndarray is automatically a coordinate
    # list
    level = scope_level + 1
    if isinstance(where, (list, tuple)):
        wlist = []
        for w in filter(lambda x: x is not None, where):
            if not maybe_expression(w):
                wlist.append(w)
            else:
                wlist.append(Term(w, scope_level=level))
        where = wlist
    elif maybe_expression(where):
        where = Term(where, scope_level=level)
    return where if where is None or len(where) else None


class PossibleDataLossError(Exception):
    pass


class ClosedFileError(Exception):
    pass


class IncompatibilityWarning(Warning):
    pass


incompatibility_doc = """
where criteria is being ignored as this version [%s] is too old (or
not-defined), read the file in and write it out to a new file to upgrade (with
the copy_to method)
"""


class AttributeConflictWarning(Warning):
    pass


attribute_conflict_doc = """
the [%s] attribute of the existing index is [%s] which conflicts with the new
[%s], resetting the attribute to None
"""


class DuplicateWarning(Warning):
    pass


duplicate_doc = """
duplicate entries in table, taking most recently appended
"""

performance_doc = """
your performance may suffer as PyTables will pickle object types that it cannot
map directly to c-types [inferred_type->%s,key->%s] [items->%s]
"""

# formats
_FORMAT_MAP = {"f": "fixed", "fixed": "fixed", "t": "table", "table": "table"}

format_deprecate_doc = """
the table keyword has been deprecated
use the format='fixed(f)|table(t)' keyword instead
  fixed(f) : specifies the Fixed format
             and is the default for put operations
  table(t) : specifies the Table format
             and is the default for append operations
"""

# storer class map
_STORER_MAP = {
    "series": "SeriesFixed",
    "frame": "FrameFixed",
}

# table class map
_TABLE_MAP = {
    "generic_table": "GenericTable",
    "appendable_series": "AppendableSeriesTable",
    "appendable_multiseries": "AppendableMultiSeriesTable",
    "appendable_frame": "AppendableFrameTable",
    "appendable_multiframe": "AppendableMultiFrameTable",
    "worm": "WORMTable",
}

# axes map
_AXES_MAP = {DataFrame: [0]}

# register our configuration options
dropna_doc = """
: boolean
    drop ALL nan rows when appending to a table
"""
format_doc = """
: format
    default format writing format, if None, then
    put will default to 'fixed' and append will default to 'table'
"""

with config.config_prefix("io.hdf"):
    config.register_option("dropna_table", False, dropna_doc, validator=config.is_bool)
    config.register_option(
        "default_format",
        None,
        format_doc,
        validator=config.is_one_of_factory(["fixed", "table", None]),
    )

# oh the troubles to reduce import time
_table_mod = None
_table_file_open_policy_is_strict = False


def _tables():
    global _table_mod
    global _table_file_open_policy_is_strict
    if _table_mod is None:
        import tables

        _table_mod = tables

        # set the file open policy
        # return the file open policy; this changes as of pytables 3.1
        # depending on the HDF5 version
        try:
            _table_file_open_policy_is_strict = (
                tables.file._FILE_OPEN_POLICY == "strict"
            )
        except AttributeError:
            pass

    return _table_mod


# interface to/from ###


def to_hdf(
    path_or_buf,
    key: str,
    value: FrameOrSeries,
    mode: str = "a",
    complevel: Optional[int] = None,
    complib: Optional[str] = None,
    append: bool = False,
    format: Optional[str] = None,
    index: bool = True,
    min_itemsize: Optional[Union[int, Dict[str, int]]] = None,
    nan_rep=None,
    dropna: Optional[bool] = None,
    data_columns: Optional[List[str]] = None,
    errors: str = "strict",
    encoding: str = "UTF-8",
):
    """ store this object, close it if we opened it """

    if append:
        f = lambda store: store.append(
            key,
            value,
            format=format,
            index=index,
            min_itemsize=min_itemsize,
            nan_rep=nan_rep,
            dropna=dropna,
            data_columns=data_columns,
            errors=errors,
            encoding=encoding,
        )
    else:
        # NB: dropna is not passed to `put`
        f = lambda store: store.put(
            key,
            value,
            format=format,
            index=index,
            min_itemsize=min_itemsize,
            nan_rep=nan_rep,
            data_columns=data_columns,
            errors=errors,
            encoding=encoding,
        )

    path_or_buf = _stringify_path(path_or_buf)
    if isinstance(path_or_buf, str):
        with HDFStore(
            path_or_buf, mode=mode, complevel=complevel, complib=complib
        ) as store:
            f(store)
    else:
        f(path_or_buf)


def read_hdf(
    path_or_buf,
    key=None,
    mode: str = "r",
    errors: str = "strict",
    where=None,
    start: Optional[int] = None,
    stop: Optional[int] = None,
    columns=None,
    iterator=False,
    chunksize: Optional[int] = None,
    **kwargs,
):
    """
    Read from the store, close it if we opened it.

    Retrieve pandas object stored in file, optionally based on where
    criteria

    Parameters
    ----------
    path_or_buf : str, path object, pandas.HDFStore or file-like object
        Any valid string path is acceptable. The string could be a URL. Valid
        URL schemes include http, ftp, s3, and file. For file URLs, a host is
        expected. A local file could be: ``file://localhost/path/to/table.h5``.

        If you want to pass in a path object, pandas accepts any
        ``os.PathLike``.

        Alternatively, pandas accepts an open :class:`pandas.HDFStore` object.

        By file-like object, we refer to objects with a ``read()`` method,
        such as a file handler (e.g. via builtin ``open`` function)
        or ``StringIO``.

        .. versionadded:: 0.21.0 support for __fspath__ protocol.

    key : object, optional
        The group identifier in the store. Can be omitted if the HDF file
        contains a single pandas object.
    mode : {'r', 'r+', 'a'}, default 'r'
        Mode to use when opening the file. Ignored if path_or_buf is a
        :class:`pandas.HDFStore`. Default is 'r'.
    where : list, optional
        A list of Term (or convertible) objects.
    start : int, optional
        Row number to start selection.
    stop  : int, optional
        Row number to stop selection.
    columns : list, optional
        A list of columns names to return.
    iterator : bool, optional
        Return an iterator object.
    chunksize : int, optional
        Number of rows to include in an iteration when using an iterator.
    errors : str, default 'strict'
        Specifies how encoding and decoding errors are to be handled.
        See the errors argument for :func:`open` for a full list
        of options.
    **kwargs
        Additional keyword arguments passed to HDFStore.

    Returns
    -------
    item : object
        The selected object. Return type depends on the object stored.

    See Also
    --------
    DataFrame.to_hdf : Write a HDF file from a DataFrame.
    HDFStore : Low-level access to HDF files.

    Examples
    --------
    >>> df = pd.DataFrame([[1, 1.0, 'a']], columns=['x', 'y', 'z'])
    >>> df.to_hdf('./store.h5', 'data')
    >>> reread = pd.read_hdf('./store.h5')
    """

    if mode not in ["r", "r+", "a"]:
        raise ValueError(
            f"mode {mode} is not allowed while performing a read. "
            f"Allowed modes are r, r+ and a."
        )
    # grab the scope
    if where is not None:
        where = _ensure_term(where, scope_level=1)

    if isinstance(path_or_buf, HDFStore):
        if not path_or_buf.is_open:
            raise IOError("The HDFStore must be open for reading.")

        store = path_or_buf
        auto_close = False
    else:
        path_or_buf = _stringify_path(path_or_buf)
        if not isinstance(path_or_buf, str):
            raise NotImplementedError(
                "Support for generic buffers has not been implemented."
            )
        try:
            exists = os.path.exists(path_or_buf)

        # if filepath is too long
        except (TypeError, ValueError):
            exists = False

        if not exists:
            raise FileNotFoundError(f"File {path_or_buf} does not exist")

        store = HDFStore(path_or_buf, mode=mode, errors=errors, **kwargs)
        # can't auto open/close if we are using an iterator
        # so delegate to the iterator
        auto_close = True

    try:
        if key is None:
            groups = store.groups()
            if len(groups) == 0:
                raise ValueError("No dataset in HDF5 file.")
            candidate_only_group = groups[0]

            # For the HDF file to have only one dataset, all other groups
            # should then be metadata groups for that candidate group. (This
            # assumes that the groups() method enumerates parent groups
            # before their children.)
            for group_to_check in groups[1:]:
                if not _is_metadata_of(group_to_check, candidate_only_group):
                    raise ValueError(
                        "key must be provided when HDF5 file "
                        "contains multiple datasets."
                    )
            key = candidate_only_group._v_pathname
        return store.select(
            key,
            where=where,
            start=start,
            stop=stop,
            columns=columns,
            iterator=iterator,
            chunksize=chunksize,
            auto_close=auto_close,
        )
    except (ValueError, TypeError, KeyError):
        if not isinstance(path_or_buf, HDFStore):
            # if there is an error, close the store if we opened it.
            try:
                store.close()
            except AttributeError:
                pass

        raise


def _is_metadata_of(group: "Node", parent_group: "Node") -> bool:
    """Check if a given group is a metadata group for a given parent_group."""
    if group._v_depth <= parent_group._v_depth:
        return False

    current = group
    while current._v_depth > 1:
        parent = current._v_parent
        if parent == parent_group and current._v_name == "meta":
            return True
        current = current._v_parent
    return False


class HDFStore:
    """
    Dict-like IO interface for storing pandas objects in PyTables.

    Either Fixed or Table format.

    Parameters
    ----------
    path : string
        File path to HDF5 file
    mode : {'a', 'w', 'r', 'r+'}, default 'a'

        ``'r'``
            Read-only; no data can be modified.
        ``'w'``
            Write; a new file is created (an existing file with the same
            name would be deleted).
        ``'a'``
            Append; an existing file is opened for reading and writing,
            and if the file does not exist it is created.
        ``'r+'``
            It is similar to ``'a'``, but the file must already exist.
    complevel : int, 0-9, default None
            Specifies a compression level for data.
            A value of 0 or None disables compression.
    complib : {'zlib', 'lzo', 'bzip2', 'blosc'}, default 'zlib'
            Specifies the compression library to be used.
            As of v0.20.2 these additional compressors for Blosc are supported
            (default if no compressor specified: 'blosc:blosclz'):
            {'blosc:blosclz', 'blosc:lz4', 'blosc:lz4hc', 'blosc:snappy',
             'blosc:zlib', 'blosc:zstd'}.
            Specifying a compression library which is not available issues
            a ValueError.
    fletcher32 : bool, default False
            If applying compression use the fletcher32 checksum

    Examples
    --------
    >>> bar = pd.DataFrame(np.random.randn(10, 4))
    >>> store = pd.HDFStore('test.h5')
    >>> store['foo'] = bar   # write to HDF5
    >>> bar = store['foo']   # retrieve
    >>> store.close()
    """

    _handle: Optional["File"]
    _mode: str
    _complevel: int
    _fletcher32: bool

    def __init__(
        self,
        path,
        mode: str = "a",
        complevel: Optional[int] = None,
        complib=None,
        fletcher32: bool = False,
        **kwargs,
    ):

        if "format" in kwargs:
            raise ValueError("format is not a defined argument for HDFStore")

        tables = import_optional_dependency("tables")

        if complib is not None and complib not in tables.filters.all_complibs:
            raise ValueError(
                f"complib only supports {tables.filters.all_complibs} compression."
            )

        if complib is None and complevel is not None:
            complib = tables.filters.default_complib

        self._path = _stringify_path(path)
        if mode is None:
            mode = "a"
        self._mode = mode
        self._handle = None
        self._complevel = complevel if complevel else 0
        self._complib = complib
        self._fletcher32 = fletcher32
        self._filters = None
        self.open(mode=mode, **kwargs)

    def __fspath__(self):
        return self._path

    @property
    def root(self):
        """ return the root node """
        self._check_if_open()
        return self._handle.root

    @property
    def filename(self):
        return self._path

    def __getitem__(self, key: str):
        return self.get(key)

    def __setitem__(self, key: str, value):
        self.put(key, value)

    def __delitem__(self, key: str):
        return self.remove(key)

    def __getattr__(self, name: str):
        """ allow attribute access to get stores """
        try:
            return self.get(name)
        except (KeyError, ClosedFileError):
            pass
        raise AttributeError(
            f"'{type(self).__name__}' object has no attribute '{name}'"
        )

    def __contains__(self, key: str) -> bool:
        """ check for existence of this key
              can match the exact pathname or the pathnm w/o the leading '/'
              """
        node = self.get_node(key)
        if node is not None:
            name = node._v_pathname
            if name == key or name[1:] == key:
                return True
        return False

    def __len__(self) -> int:
        return len(self.groups())

    def __repr__(self) -> str:
        pstr = pprint_thing(self._path)
        return f"{type(self)}\nFile path: {pstr}\n"

    def __enter__(self):
        return self

    def __exit__(self, exc_type, exc_value, traceback):
        self.close()

    def keys(self) -> List[str]:
        """
        Return a list of keys corresponding to objects stored in HDFStore.

        Returns
        -------
        list
            List of ABSOLUTE path-names (e.g. have the leading '/').
        """
        return [n._v_pathname for n in self.groups()]

    def __iter__(self):
        return iter(self.keys())

    def items(self):
        """
        iterate on key->group
        """
        for g in self.groups():
            yield g._v_pathname, g

    iteritems = items

    def open(self, mode: str = "a", **kwargs):
        """
        Open the file in the specified mode

        Parameters
        ----------
        mode : {'a', 'w', 'r', 'r+'}, default 'a'
            See HDFStore docstring or tables.open_file for info about modes
        """
        tables = _tables()

        if self._mode != mode:

            # if we are changing a write mode to read, ok
            if self._mode in ["a", "w"] and mode in ["r", "r+"]:
                pass
            elif mode in ["w"]:

                # this would truncate, raise here
                if self.is_open:
                    raise PossibleDataLossError(
                        f"Re-opening the file [{self._path}] with mode [{self._mode}] "
                        "will delete the current file!"
                    )

            self._mode = mode

        # close and reopen the handle
        if self.is_open:
            self.close()

        if self._complevel and self._complevel > 0:
            self._filters = _tables().Filters(
                self._complevel, self._complib, fletcher32=self._fletcher32
            )

        try:
            self._handle = tables.open_file(self._path, self._mode, **kwargs)
        except IOError as err:  # pragma: no cover
            if "can not be written" in str(err):
                print(f"Opening {self._path} in read-only mode")
                self._handle = tables.open_file(self._path, "r", **kwargs)
            else:
                raise

        except ValueError as err:

            # trap PyTables >= 3.1 FILE_OPEN_POLICY exception
            # to provide an updated message
            if "FILE_OPEN_POLICY" in str(err):
                hdf_version = tables.get_hdf5_version()
                err = ValueError(
                    f"PyTables [{tables.__version__}] no longer supports "
                    "opening multiple files\n"
                    "even in read-only mode on this HDF5 version "
                    f"[{hdf_version}]. You can accept this\n"
                    "and not open the same file multiple times at once,\n"
                    "upgrade the HDF5 version, or downgrade to PyTables 3.0.0 "
                    "which allows\n"
                    "files to be opened multiple times at once\n"
                )

            raise err

        except Exception as err:

            # trying to read from a non-existent file causes an error which
            # is not part of IOError, make it one
            if self._mode == "r" and "Unable to open/create file" in str(err):
                raise IOError(str(err))
            raise

    def close(self):
        """
        Close the PyTables file handle
        """
        if self._handle is not None:
            self._handle.close()
        self._handle = None

    @property
    def is_open(self) -> bool:
        """
        return a boolean indicating whether the file is open
        """
        if self._handle is None:
            return False
        return bool(self._handle.isopen)

    def flush(self, fsync: bool = False):
        """
        Force all buffered modifications to be written to disk.

        Parameters
        ----------
        fsync : bool (default False)
          call ``os.fsync()`` on the file handle to force writing to disk.

        Notes
        -----
        Without ``fsync=True``, flushing may not guarantee that the OS writes
        to disk. With fsync, the operation will block until the OS claims the
        file has been written; however, other caching layers may still
        interfere.
        """
        if self._handle is not None:
            self._handle.flush()
            if fsync:
                try:
                    os.fsync(self._handle.fileno())
                except OSError:
                    pass

    def get(self, key: str):
        """
        Retrieve pandas object stored in file.

        Parameters
        ----------
        key : str

        Returns
        -------
        object
            Same type as object stored in file.
        """
        group = self.get_node(key)
        if group is None:
            raise KeyError(f"No object named {key} in the file")
        return self._read_group(group)

    def select(
        self,
        key: str,
        where=None,
        start=None,
        stop=None,
        columns=None,
        iterator=False,
        chunksize=None,
        auto_close: bool = False,
    ):
        """
        Retrieve pandas object stored in file, optionally based on where criteria.

        Parameters
        ----------
        key : str
                Object being retrieved from file.
        where : list, default None
                List of Term (or convertible) objects, optional.
        start : int, default None
                Row number to start selection.
        stop : int, default None
                Row number to stop selection.
        columns : list, default None
                A list of columns that if not None, will limit the return columns.
        iterator : bool, default False
                Returns an iterator.
        chunksize : int, default None
                Number or rows to include in iteration, return an iterator.
        auto_close : bool, default False
            Should automatically close the store when finished.

        Returns
        -------
        object
            Retrieved object from file.
        """
        group = self.get_node(key)
        if group is None:
            raise KeyError(f"No object named {key} in the file")

        # create the storer and axes
        where = _ensure_term(where, scope_level=1)
        s = self._create_storer(group)
        s.infer_axes()

        # function to call on iteration
        def func(_start, _stop, _where):
            return s.read(start=_start, stop=_stop, where=_where, columns=columns)

        # create the iterator
        it = TableIterator(
            self,
            s,
            func,
            where=where,
            nrows=s.nrows,
            start=start,
            stop=stop,
            iterator=iterator,
            chunksize=chunksize,
            auto_close=auto_close,
        )

        return it.get_result()

    def select_as_coordinates(
        self,
        key: str,
        where=None,
        start: Optional[int] = None,
        stop: Optional[int] = None,
    ):
        """
        return the selection as an Index

        Parameters
        ----------
        key : str
        where : list of Term (or convertible) objects, optional
        start : integer (defaults to None), row number to start selection
        stop  : integer (defaults to None), row number to stop selection
        """
        where = _ensure_term(where, scope_level=1)
        tbl = self.get_storer(key)
        if not isinstance(tbl, Table):
            raise TypeError("can only read_coordinates with a table")
        return tbl.read_coordinates(where=where, start=start, stop=stop)

    def select_column(
        self,
        key: str,
        column: str,
        start: Optional[int] = None,
        stop: Optional[int] = None,
    ):
        """
        return a single column from the table. This is generally only useful to
        select an indexable

        Parameters
        ----------
        key : str
        column : str
            The column of interest.
        start : int or None, default None
        stop : int or None, default None

        Raises
        ------
        raises KeyError if the column is not found (or key is not a valid
            store)
        raises ValueError if the column can not be extracted individually (it
            is part of a data block)

        """
        tbl = self.get_storer(key)
        if not isinstance(tbl, Table):
            raise TypeError("can only read_column with a table")
        return tbl.read_column(column=column, start=start, stop=stop)

    def select_as_multiple(
        self,
        keys,
        where=None,
        selector=None,
        columns=None,
        start=None,
        stop=None,
        iterator=False,
        chunksize=None,
        auto_close: bool = False,
    ):
        """
        Retrieve pandas objects from multiple tables.

        Parameters
        ----------
        keys : a list of the tables
        selector : the table to apply the where criteria (defaults to keys[0]
            if not supplied)
        columns : the columns I want back
        start : integer (defaults to None), row number to start selection
        stop  : integer (defaults to None), row number to stop selection
        iterator : boolean, return an iterator, default False
        chunksize : nrows to include in iteration, return an iterator
        auto_close : bool, default False
            Should automatically close the store when finished.

        Raises
        ------
        raises KeyError if keys or selector is not found or keys is empty
        raises TypeError if keys is not a list or tuple
        raises ValueError if the tables are not ALL THE SAME DIMENSIONS
        """

        # default to single select
        where = _ensure_term(where, scope_level=1)
        if isinstance(keys, (list, tuple)) and len(keys) == 1:
            keys = keys[0]
        if isinstance(keys, str):
            return self.select(
                key=keys,
                where=where,
                columns=columns,
                start=start,
                stop=stop,
                iterator=iterator,
                chunksize=chunksize,
                auto_close=auto_close,
            )

        if not isinstance(keys, (list, tuple)):
            raise TypeError("keys must be a list/tuple")

        if not len(keys):
            raise ValueError("keys must have a non-zero length")

        if selector is None:
            selector = keys[0]

        # collect the tables
        tbls = [self.get_storer(k) for k in keys]
        s = self.get_storer(selector)

        # validate rows
        nrows = None
        for t, k in itertools.chain([(s, selector)], zip(tbls, keys)):
            if t is None:
                raise KeyError(f"Invalid table [{k}]")
            if not t.is_table:
                raise TypeError(
                    f"object [{t.pathname}] is not a table, and cannot be used in all "
                    "select as multiple"
                )

            if nrows is None:
                nrows = t.nrows
            elif t.nrows != nrows:
                raise ValueError("all tables must have exactly the same nrows!")

        # The isinstance checks here are redundant with the check above,
        #  but necessary for mypy; see GH#29757
        _tbls = [x for x in tbls if isinstance(x, Table)]

        # axis is the concentration axes
        axis = list({t.non_index_axes[0][0] for t in _tbls})[0]

        def func(_start, _stop, _where):

            # retrieve the objs, _where is always passed as a set of
            # coordinates here
            objs = [
                t.read(where=_where, columns=columns, start=_start, stop=_stop)
                for t in tbls
            ]

            # concat and return
            return concat(objs, axis=axis, verify_integrity=False)._consolidate()

        # create the iterator
        it = TableIterator(
            self,
            s,
            func,
            where=where,
            nrows=nrows,
            start=start,
            stop=stop,
            iterator=iterator,
            chunksize=chunksize,
            auto_close=auto_close,
        )

        return it.get_result(coordinates=True)

    def put(
        self,
        key: str,
        value: FrameOrSeries,
        format=None,
        index=True,
        append=False,
        complib=None,
        complevel: Optional[int] = None,
        min_itemsize: Optional[Union[int, Dict[str, int]]] = None,
        nan_rep=None,
        data_columns: Optional[List[str]] = None,
        encoding=None,
        errors: str = "strict",
    ):
        """
        Store object in HDFStore.

        Parameters
        ----------
        key : str
        value : {Series, DataFrame}
        format : 'fixed(f)|table(t)', default is 'fixed'
            fixed(f) : Fixed format
                       Fast writing/reading. Not-appendable, nor searchable.
            table(t) : Table format
                       Write as a PyTables Table structure which may perform
                       worse but allow more flexible operations like searching
                       / selecting subsets of the data.
        append   : bool, default False
            This will force Table format, append the input data to the
            existing.
        data_columns : list, default None
            List of columns to create as data columns, or True to
            use all columns. See `here
            <http://pandas.pydata.org/pandas-docs/stable/user_guide/io.html#query-via-data-columns>`__.
        encoding : str, default None
            Provide an encoding for strings.
        dropna   : bool, default False, do not write an ALL nan row to
            The store settable by the option 'io.hdf.dropna_table'.
        """
        if format is None:
            format = get_option("io.hdf.default_format") or "fixed"
        format = self._validate_format(format)
        self._write_to_group(
            key,
            value,
            format=format,
            index=index,
            append=append,
            complib=complib,
            complevel=complevel,
            min_itemsize=min_itemsize,
            nan_rep=nan_rep,
            data_columns=data_columns,
            encoding=encoding,
            errors=errors,
        )

    def remove(self, key: str, where=None, start=None, stop=None):
        """
        Remove pandas object partially by specifying the where condition

        Parameters
        ----------
        key : string
            Node to remove or delete rows from
        where : list of Term (or convertible) objects, optional
        start : integer (defaults to None), row number to start selection
        stop  : integer (defaults to None), row number to stop selection

        Returns
        -------
        number of rows removed (or None if not a Table)

        Raises
        ------
        raises KeyError if key is not a valid store

        """
        where = _ensure_term(where, scope_level=1)
        try:
            s = self.get_storer(key)
        except KeyError:
            # the key is not a valid store, re-raising KeyError
            raise
        except Exception:
            # In tests we get here with ClosedFileError, TypeError, and
            #  _table_mod.NoSuchNodeError.  TODO: Catch only these?

            if where is not None:
                raise ValueError(
                    "trying to remove a node with a non-None where clause!"
                )

            # we are actually trying to remove a node (with children)
            node = self.get_node(key)
            if node is not None:
                node._f_remove(recursive=True)
                return None

        # remove the node
        if com.all_none(where, start, stop):
            s.group._f_remove(recursive=True)

        # delete from the table
        else:
            if not s.is_table:
                raise ValueError(
                    "can only remove with where on objects written as tables"
                )
            return s.delete(where=where, start=start, stop=stop)

    def append(
        self,
        key: str,
        value: FrameOrSeries,
        format=None,
        axes=None,
        index=True,
        append=True,
        complib=None,
        complevel: Optional[int] = None,
        columns=None,
        min_itemsize: Optional[Union[int, Dict[str, int]]] = None,
        nan_rep=None,
        chunksize=None,
        expectedrows=None,
        dropna: Optional[bool] = None,
        data_columns: Optional[List[str]] = None,
        encoding=None,
        errors: str = "strict",
    ):
        """
        Append to Table in file. Node must already exist and be Table
        format.

        Parameters
        ----------
        key : str
        value : {Series, DataFrame}
        format : 'table' is the default
            table(t) : table format
                       Write as a PyTables Table structure which may perform
                       worse but allow more flexible operations like searching
                       / selecting subsets of the data.
        append       : bool, default True
            Append the input data to the existing.
        data_columns : list of columns, or True, default None
            List of columns to create as indexed data columns for on-disk
            queries, or True to use all columns. By default only the axes
            of the object are indexed. See `here
            <http://pandas.pydata.org/pandas-docs/stable/user_guide/io.html#query-via-data-columns>`__.
        min_itemsize : dict of columns that specify minimum string sizes
        nan_rep      : string to use as string nan representation
        chunksize    : size to chunk the writing
        expectedrows : expected TOTAL row size of this table
        encoding     : default None, provide an encoding for strings
        dropna : bool, default False
            Do not write an ALL nan row to the store settable
            by the option 'io.hdf.dropna_table'.

        Notes
        -----
        Does *not* check if data being appended overlaps with existing
        data in the table, so be careful
        """
        if columns is not None:
            raise TypeError(
                "columns is not a supported keyword in append, try data_columns"
            )

        if dropna is None:
            dropna = get_option("io.hdf.dropna_table")
        if format is None:
            format = get_option("io.hdf.default_format") or "table"
        format = self._validate_format(format)
        self._write_to_group(
            key,
            value,
            format=format,
            axes=axes,
            index=index,
            append=append,
            complib=complib,
            complevel=complevel,
            min_itemsize=min_itemsize,
            nan_rep=nan_rep,
            chunksize=chunksize,
            expectedrows=expectedrows,
            dropna=dropna,
            data_columns=data_columns,
            encoding=encoding,
            errors=errors,
        )

    def append_to_multiple(
        self,
        d: Dict,
        value,
        selector,
        data_columns=None,
        axes=None,
        dropna=False,
        **kwargs,
    ):
        """
        Append to multiple tables

        Parameters
        ----------
        d : a dict of table_name to table_columns, None is acceptable as the
            values of one node (this will get all the remaining columns)
        value : a pandas object
        selector : a string that designates the indexable table; all of its
            columns will be designed as data_columns, unless data_columns is
            passed, in which case these are used
        data_columns : list of columns to create as data columns, or True to
            use all columns
        dropna : if evaluates to True, drop rows from all tables if any single
                 row in each table has all NaN. Default False.

        Notes
        -----
        axes parameter is currently not accepted

        """
        if axes is not None:
            raise TypeError(
                "axes is currently not accepted as a parameter to"
                " append_to_multiple; you can create the "
                "tables independently instead"
            )

        if not isinstance(d, dict):
            raise ValueError(
                "append_to_multiple must have a dictionary specified as the "
                "way to split the value"
            )

        if selector not in d:
            raise ValueError(
                "append_to_multiple requires a selector that is in passed dict"
            )

        # figure out the splitting axis (the non_index_axis)
        axis = list(set(range(value.ndim)) - set(_AXES_MAP[type(value)]))[0]

        # figure out how to split the value
        remain_key = None
        remain_values: List = []
        for k, v in d.items():
            if v is None:
                if remain_key is not None:
                    raise ValueError(
                        "append_to_multiple can only have one value in d that "
                        "is None"
                    )
                remain_key = k
            else:
                remain_values.extend(v)
        if remain_key is not None:
            ordered = value.axes[axis]
            ordd = ordered.difference(Index(remain_values))
            ordd = sorted(ordered.get_indexer(ordd))
            d[remain_key] = ordered.take(ordd)

        # data_columns
        if data_columns is None:
            data_columns = d[selector]

        # ensure rows are synchronized across the tables
        if dropna:
            idxs = (value[cols].dropna(how="all").index for cols in d.values())
            valid_index = next(idxs)
            for index in idxs:
                valid_index = valid_index.intersection(index)
            value = value.loc[valid_index]

        # append
        for k, v in d.items():
            dc = data_columns if k == selector else None

            # compute the val
            val = value.reindex(v, axis=axis)

            self.append(k, val, data_columns=dc, **kwargs)

    def create_table_index(
        self,
        key: str,
        columns=None,
        optlevel: Optional[int] = None,
        kind: Optional[str] = None,
    ):
        """
        Create a pytables index on the table.

        Parameters
        ----------
        key : str
        columns : None, bool, or listlike[str]
            Indicate which columns to create an index on.

            * False : Do not create any indexes.
            * True : Create indexes on all columns.
            * None : Create indexes on all columns.
            * listlike : Create indexes on the given columns.

        optlevel : int or None, default None
            Optimization level, if None, pytables defaults to 6.
        kind : str or None, default None
            Kind of index, if None, pytables defaults to "medium"

        Raises
        ------
        TypeError: raises if the node is not a table
        """

        # version requirements
        _tables()
        s = self.get_storer(key)
        if s is None:
            return

        if not isinstance(s, Table):
            raise TypeError("cannot create table index on a Fixed format store")
        s.create_index(columns=columns, optlevel=optlevel, kind=kind)

    def groups(self):
        """
        Return a list of all the top-level nodes.

        Each node returned is not a pandas storage object.

        Returns
        -------
        list
            List of objects.
        """
        _tables()
        self._check_if_open()
        return [
            g
            for g in self._handle.walk_groups()
            if (
                not isinstance(g, _table_mod.link.Link)
                and (
                    getattr(g._v_attrs, "pandas_type", None)
                    or getattr(g, "table", None)
                    or (isinstance(g, _table_mod.table.Table) and g._v_name != "table")
                )
            )
        ]

    def walk(self, where="/"):
        """
        Walk the pytables group hierarchy for pandas objects.

        This generator will yield the group path, subgroups and pandas object
        names for each group.

        Any non-pandas PyTables objects that are not a group will be ignored.

        The `where` group itself is listed first (preorder), then each of its
        child groups (following an alphanumerical order) is also traversed,
        following the same procedure.

        .. versionadded:: 0.24.0

        Parameters
        ----------
        where : str, default "/"
            Group where to start walking.

        Yields
        ------
        path : str
            Full path to a group (without trailing '/').
        groups : list
            Names (strings) of the groups contained in `path`.
        leaves : list
            Names (strings) of the pandas objects contained in `path`.
        """
        _tables()
        self._check_if_open()
        for g in self._handle.walk_groups(where):
            if getattr(g._v_attrs, "pandas_type", None) is not None:
                continue

            groups = []
            leaves = []
            for child in g._v_children.values():
                pandas_type = getattr(child._v_attrs, "pandas_type", None)
                if pandas_type is None:
                    if isinstance(child, _table_mod.group.Group):
                        groups.append(child._v_name)
                else:
                    leaves.append(child._v_name)

            yield (g._v_pathname.rstrip("/"), groups, leaves)

    def get_node(self, key: str) -> Optional["Node"]:
        """ return the node with the key or None if it does not exist """
        self._check_if_open()
        if not key.startswith("/"):
            key = "/" + key

        assert self._handle is not None
        assert _table_mod is not None  # for mypy
        try:
            node = self._handle.get_node(self.root, key)
        except _table_mod.exceptions.NoSuchNodeError:
            return None

        assert isinstance(node, _table_mod.Node), type(node)
        return node

    def get_storer(self, key: str) -> Union["GenericFixed", "Table"]:
        """ return the storer object for a key, raise if not in the file """
        group = self.get_node(key)
        if group is None:
            raise KeyError(f"No object named {key} in the file")

        s = self._create_storer(group)
        s.infer_axes()
        return s

    def copy(
        self,
        file,
        mode="w",
        propindexes: bool = True,
        keys=None,
        complib=None,
        complevel: Optional[int] = None,
        fletcher32: bool = False,
        overwrite=True,
    ):
        """
        Copy the existing store to a new file, updating in place.

        Parameters
        ----------
        propindexes: bool, default True
            Restore indexes in copied file.
        keys       : list of keys to include in the copy (defaults to all)
        overwrite  : overwrite (remove and replace) existing nodes in the
            new store (default is True)
        mode, complib, complevel, fletcher32 same as in HDFStore.__init__

        Returns
        -------
        open file handle of the new store
        """
        new_store = HDFStore(
            file, mode=mode, complib=complib, complevel=complevel, fletcher32=fletcher32
        )
        if keys is None:
            keys = list(self.keys())
        if not isinstance(keys, (tuple, list)):
            keys = [keys]
        for k in keys:
            s = self.get_storer(k)
            if s is not None:

                if k in new_store:
                    if overwrite:
                        new_store.remove(k)

                data = self.select(k)
                if isinstance(s, Table):

                    index: Union[bool, list] = False
                    if propindexes:
                        index = [a.name for a in s.axes if a.is_indexed]
                    new_store.append(
                        k,
                        data,
                        index=index,
                        data_columns=getattr(s, "data_columns", None),
                        encoding=s.encoding,
                    )
                else:
                    new_store.put(k, data, encoding=s.encoding)

        return new_store

    def info(self) -> str:
        """
        Print detailed information on the store.

        .. versionadded:: 0.21.0

        Returns
        -------
        str
        """
        path = pprint_thing(self._path)
        output = f"{type(self)}\nFile path: {path}\n"

        if self.is_open:
            lkeys = sorted(self.keys())
            if len(lkeys):
                keys = []
                values = []

                for k in lkeys:
                    try:
                        s = self.get_storer(k)
                        if s is not None:
                            keys.append(pprint_thing(s.pathname or k))
                            values.append(pprint_thing(s or "invalid_HDFStore node"))
                    except Exception as detail:
                        keys.append(k)
                        dstr = pprint_thing(detail)
                        values.append(f"[invalid_HDFStore node: {dstr}]")

                output += adjoin(12, keys, values)
            else:
                output += "Empty"
        else:
            output += "File is CLOSED"

        return output

    # ------------------------------------------------------------------------
    # private methods

    def _check_if_open(self):
        if not self.is_open:
            raise ClosedFileError(f"{self._path} file is not open!")

    def _validate_format(self, format: str) -> str:
        """ validate / deprecate formats """

        # validate
        try:
            format = _FORMAT_MAP[format.lower()]
        except KeyError:
            raise TypeError(f"invalid HDFStore format specified [{format}]")

        return format

    def _create_storer(
        self,
        group,
        format=None,
        value=None,
        encoding: str = "UTF-8",
        errors: str = "strict",
    ) -> Union["GenericFixed", "Table"]:
        """ return a suitable class to operate """

        def error(t):
            # return instead of raising so mypy can tell where we are raising
            return TypeError(
                f"cannot properly create the storer for: [{t}] [group->"
                f"{group},value->{type(value)},format->{format}"
            )

        pt = _ensure_decoded(getattr(group._v_attrs, "pandas_type", None))
        tt = _ensure_decoded(getattr(group._v_attrs, "table_type", None))

        # infer the pt from the passed value
        if pt is None:
            if value is None:

                _tables()
                assert _table_mod is not None  # for mypy
                if getattr(group, "table", None) or isinstance(
                    group, _table_mod.table.Table
                ):
                    pt = "frame_table"
                    tt = "generic_table"
                else:
                    raise TypeError(
                        "cannot create a storer if the object is not existing "
                        "nor a value are passed"
                    )
            else:
                _TYPE_MAP = {Series: "series", DataFrame: "frame"}
                try:
                    pt = _TYPE_MAP[type(value)]
                except KeyError:
                    raise error("_TYPE_MAP")

                # we are actually a table
                if format == "table":
                    pt += "_table"

        # a storer node
        if "table" not in pt:
            try:
                return globals()[_STORER_MAP[pt]](
                    self, group, encoding=encoding, errors=errors
                )
            except KeyError:
                raise error("_STORER_MAP")

        # existing node (and must be a table)
        if tt is None:

            # if we are a writer, determine the tt
            if value is not None:

                if pt == "series_table":
                    index = getattr(value, "index", None)
                    if index is not None:
                        if index.nlevels == 1:
                            tt = "appendable_series"
                        elif index.nlevels > 1:
                            tt = "appendable_multiseries"
                elif pt == "frame_table":
                    index = getattr(value, "index", None)
                    if index is not None:
                        if index.nlevels == 1:
                            tt = "appendable_frame"
                        elif index.nlevels > 1:
                            tt = "appendable_multiframe"
                elif pt == "wide_table":
                    tt = "appendable_panel"
                elif pt == "ndim_table":
                    tt = "appendable_ndim"

            else:

                # distinguish between a frame/table
                tt = "legacy_panel"
                try:
                    fields = group.table._v_attrs.fields
                    if len(fields) == 1 and fields[0] == "value":
                        tt = "legacy_frame"
                except IndexError:
                    pass

        try:
            return globals()[_TABLE_MAP[tt]](
                self, group, encoding=encoding, errors=errors
            )
        except KeyError:
            raise error("_TABLE_MAP")

    def _write_to_group(
        self,
        key: str,
        value: FrameOrSeries,
        format,
        axes=None,
        index=True,
        append=False,
        complib=None,
        complevel: Optional[int] = None,
        fletcher32=None,
        min_itemsize: Optional[Union[int, Dict[str, int]]] = None,
        chunksize=None,
        expectedrows=None,
        dropna=False,
        nan_rep=None,
        data_columns=None,
        encoding=None,
        errors: str = "strict",
    ):
        group = self.get_node(key)

        # we make this assertion for mypy; the get_node call will already
        #  have raised if this is incorrect
        assert self._handle is not None

        # remove the node if we are not appending
        if group is not None and not append:
            self._handle.remove_node(group, recursive=True)
            group = None

        # we don't want to store a table node at all if are object is 0-len
        # as there are not dtypes
        if getattr(value, "empty", None) and (format == "table" or append):
            return

        if group is None:
            paths = key.split("/")

            # recursively create the groups
            path = "/"
            for p in paths:
                if not len(p):
                    continue
                new_path = path
                if not path.endswith("/"):
                    new_path += "/"
                new_path += p
                group = self.get_node(new_path)
                if group is None:
                    group = self._handle.create_group(path, p)
                path = new_path

        s = self._create_storer(group, format, value, encoding=encoding, errors=errors)
        if append:
            # raise if we are trying to append to a Fixed format,
            #       or a table that exists (and we are putting)
            if not s.is_table or (s.is_table and format == "fixed" and s.is_exists):
                raise ValueError("Can only append to Tables")
            if not s.is_exists:
                s.set_object_info()
        else:
            s.set_object_info()

        if not s.is_table and complib:
            raise ValueError("Compression not supported on Fixed format stores")

        # write the object
        s.write(
            obj=value,
            axes=axes,
            append=append,
            complib=complib,
            complevel=complevel,
            fletcher32=fletcher32,
            min_itemsize=min_itemsize,
            chunksize=chunksize,
            expectedrows=expectedrows,
            dropna=dropna,
            nan_rep=nan_rep,
            data_columns=data_columns,
        )

        if isinstance(s, Table) and index:
            s.create_index(columns=index)

    def _read_group(self, group: "Node"):
        s = self._create_storer(group)
        s.infer_axes()
        return s.read()


class TableIterator:
    """ define the iteration interface on a table

        Parameters
        ----------

        store : the reference store
        s     : the referred storer
        func  : the function to execute the query
        where : the where of the query
        nrows : the rows to iterate on
        start : the passed start value (default is None)
        stop  : the passed stop value (default is None)
        iterator : bool, default False
            Whether to use the default iterator.
        chunksize : the passed chunking value (default is 100000)
        auto_close : boolean, automatically close the store at the end of
            iteration, default is False
        """

    chunksize: Optional[int]
    store: HDFStore
    s: Union["GenericFixed", "Table"]

    def __init__(
        self,
        store: HDFStore,
        s: Union["GenericFixed", "Table"],
        func,
        where,
        nrows,
        start=None,
        stop=None,
        iterator: bool = False,
        chunksize: Optional[int] = None,
        auto_close: bool = False,
    ):
        self.store = store
        self.s = s
        self.func = func
        self.where = where

        # set start/stop if they are not set if we are a table
        if self.s.is_table:
            if nrows is None:
                nrows = 0
            if start is None:
                start = 0
            if stop is None:
                stop = nrows
            stop = min(nrows, stop)

        self.nrows = nrows
        self.start = start
        self.stop = stop

        self.coordinates = None
        if iterator or chunksize is not None:
            if chunksize is None:
                chunksize = 100000
            self.chunksize = int(chunksize)
        else:
            self.chunksize = None

        self.auto_close = auto_close

    def __iter__(self):

        # iterate
        current = self.start
        while current < self.stop:

            stop = min(current + self.chunksize, self.stop)
            value = self.func(None, None, self.coordinates[current:stop])
            current = stop
            if value is None or not len(value):
                continue

            yield value

        self.close()

    def close(self):
        if self.auto_close:
            self.store.close()

    def get_result(self, coordinates: bool = False):

        #  return the actual iterator
        if self.chunksize is not None:
            if not isinstance(self.s, Table):
                raise TypeError("can only use an iterator or chunksize on a table")

            self.coordinates = self.s.read_coordinates(where=self.where)

            return self

        # if specified read via coordinates (necessary for multiple selections
        if coordinates:
            if not isinstance(self.s, Table):
                raise TypeError("can only read_coordinates on a table")
            where = self.s.read_coordinates(
                where=self.where, start=self.start, stop=self.stop
            )
        else:
            where = self.where

        # directly return the result
        results = self.func(self.start, self.stop, where)
        self.close()
        return results


class IndexCol:
    """ an index column description class

        Parameters
        ----------

        axis   : axis which I reference
        values : the ndarray like converted values
        kind   : a string description of this type
        typ    : the pytables type
        pos    : the position in the pytables

        """

    is_an_indexable = True
    is_data_indexable = True
    _info_fields = ["freq", "tz", "index_name"]

    name: str
    cname: str

    def __init__(
        self,
        name: str,
        values=None,
        kind=None,
        typ=None,
        cname: Optional[str] = None,
        itemsize=None,
        axis=None,
        pos=None,
        freq=None,
        tz=None,
        index_name=None,
    ):

        if not isinstance(name, str):
            raise ValueError("`name` must be a str.")

        self.values = values
        self.kind = kind
        self.typ = typ
        self.itemsize = itemsize
        self.name = name
        self.cname = cname or name
        self.axis = axis
        self.pos = pos
        self.freq = freq
        self.tz = tz
        self.index_name = index_name
        self.table = None
        self.meta = None
        self.metadata = None

        if pos is not None:
            self.set_pos(pos)

        # These are ensured as long as the passed arguments match the
        #  constructor annotations.
        assert isinstance(self.name, str)
        assert isinstance(self.cname, str)

    @property
    def kind_attr(self) -> str:
        return f"{self.name}_kind"

    def set_pos(self, pos: int):
        """ set the position of this column in the Table """
        self.pos = pos
        if pos is not None and self.typ is not None:
            self.typ._v_pos = pos

    def __repr__(self) -> str:
        temp = tuple(
            map(pprint_thing, (self.name, self.cname, self.axis, self.pos, self.kind))
        )
        return ",".join(
            (
                f"{key}->{value}"
                for key, value in zip(["name", "cname", "axis", "pos", "kind"], temp)
            )
        )

    def __eq__(self, other: Any) -> bool:
        """ compare 2 col items """
        return all(
            getattr(self, a, None) == getattr(other, a, None)
            for a in ["name", "cname", "axis", "pos"]
        )

    def __ne__(self, other) -> bool:
        return not self.__eq__(other)

    @property
    def is_indexed(self) -> bool:
        """ return whether I am an indexed column """
        if not hasattr(self.table, "cols"):
            # e.g. if infer hasn't been called yet, self.table will be None.
            return False
        # GH#29692 mypy doesn't recognize self.table as having a "cols" attribute
        #  'error: "None" has no attribute "cols"'
        return getattr(self.table.cols, self.cname).is_indexed  # type: ignore

    def copy(self):
        new_self = copy.copy(self)
        return new_self

    def infer(self, handler: "Table"):
        """infer this column from the table: create and return a new object"""
        table = handler.table
        new_self = self.copy()
        new_self.table = table
        new_self.get_attr()
        new_self.read_metadata(handler)
        return new_self

    def convert(
        self, values: np.ndarray, nan_rep, encoding, errors, start=None, stop=None
    ):
        """ set the values from this selection: take = take ownership """

        # values is a recarray
        if values.dtype.fields is not None:
            values = values[self.cname]

        values = _maybe_convert(values, self.kind, encoding, errors)

        kwargs = dict()
        if self.freq is not None:
            kwargs["freq"] = _ensure_decoded(self.freq)
        if self.index_name is not None:
            kwargs["name"] = _ensure_decoded(self.index_name)
        # making an Index instance could throw a number of different errors
        try:
            self.values = Index(values, **kwargs)
        except ValueError:
            # if the output freq is different that what we recorded,
            # it should be None (see also 'doc example part 2')
            if "freq" in kwargs:
                kwargs["freq"] = None
            self.values = Index(values, **kwargs)

        self.values = _set_tz(self.values, self.tz)

    def take_data(self):
        """ return the values & release the memory """
        self.values, values = None, self.values
        return values

    @property
    def attrs(self):
        return self.table._v_attrs

    @property
    def description(self):
        return self.table.description

    @property
    def col(self):
        """ return my current col description """
        return getattr(self.description, self.cname, None)

    @property
    def cvalues(self):
        """ return my cython values """
        return self.values

    def __iter__(self):
        return iter(self.values)

    def maybe_set_size(self, min_itemsize=None):
        """ maybe set a string col itemsize:
               min_itemsize can be an integer or a dict with this columns name
               with an integer size """
        if _ensure_decoded(self.kind) == "string":

            if isinstance(min_itemsize, dict):
                min_itemsize = min_itemsize.get(self.name)

            if min_itemsize is not None and self.typ.itemsize < min_itemsize:
                self.typ = _tables().StringCol(itemsize=min_itemsize, pos=self.pos)

    def validate(self, handler, append):
        self.validate_names()

    def validate_names(self):
        pass

    def validate_and_set(self, handler: "AppendableTable", append: bool):
        self.table = handler.table
        self.validate_col()
        self.validate_attr(append)
        self.validate_metadata(handler)
        self.write_metadata(handler)
        self.set_attr()

    def validate_col(self, itemsize=None):
        """ validate this column: return the compared against itemsize """

        # validate this column for string truncation (or reset to the max size)
        if _ensure_decoded(self.kind) == "string":
            c = self.col
            if c is not None:
                if itemsize is None:
                    itemsize = self.itemsize
                if c.itemsize < itemsize:
                    raise ValueError(
                        f"Trying to store a string with len [{itemsize}] in "
                        f"[{self.cname}] column but\nthis column has a limit of "
                        f"[{c.itemsize}]!\nConsider using min_itemsize to "
                        "preset the sizes on these columns"
                    )
                return c.itemsize

        return None

    def validate_attr(self, append: bool):
        # check for backwards incompatibility
        if append:
            existing_kind = getattr(self.attrs, self.kind_attr, None)
            if existing_kind is not None and existing_kind != self.kind:
                raise TypeError(
                    f"incompatible kind in col [{existing_kind} - {self.kind}]"
                )

    def update_info(self, info):
        """ set/update the info for this indexable with the key/value
            if there is a conflict raise/warn as needed """

        for key in self._info_fields:

            value = getattr(self, key, None)
            idx = _get_info(info, self.name)

            existing_value = idx.get(key)
            if key in idx and value is not None and existing_value != value:

                # frequency/name just warn
                if key in ["freq", "index_name"]:
                    ws = attribute_conflict_doc % (key, existing_value, value)
                    warnings.warn(ws, AttributeConflictWarning, stacklevel=6)

                    # reset
                    idx[key] = None
                    setattr(self, key, None)

                else:
                    raise ValueError(
                        f"invalid info for [{self.name}] for [{key}], "
                        f"existing_value [{existing_value}] conflicts with "
                        f"new value [{value}]"
                    )
            else:
                if value is not None or existing_value is not None:
                    idx[key] = value

    def set_info(self, info):
        """ set my state from the passed info """
        idx = info.get(self.name)
        if idx is not None:
            self.__dict__.update(idx)

    def get_attr(self):
        """ set the kind for this column """
        self.kind = getattr(self.attrs, self.kind_attr, None)

    def set_attr(self):
        """ set the kind for this column """
        setattr(self.attrs, self.kind_attr, self.kind)

    def read_metadata(self, handler):
        """ retrieve the metadata for this columns """
        self.metadata = handler.read_metadata(self.cname)

    def validate_metadata(self, handler: "AppendableTable"):
        """ validate that kind=category does not change the categories """
        if self.meta == "category":
            new_metadata = self.metadata
            cur_metadata = handler.read_metadata(self.cname)
            if (
                new_metadata is not None
                and cur_metadata is not None
                and not array_equivalent(new_metadata, cur_metadata)
            ):
                raise ValueError(
                    "cannot append a categorical with "
                    "different categories to the existing"
                )

    def write_metadata(self, handler: "AppendableTable"):
        """ set the meta data """
        if self.metadata is not None:
            handler.write_metadata(self.cname, self.metadata)


class GenericIndexCol(IndexCol):
    """ an index which is not represented in the data of the table """

    @property
    def is_indexed(self) -> bool:
        return False

    def convert(
        self,
        values,
        nan_rep,
        encoding,
        errors,
        start: Optional[int] = None,
        stop: Optional[int] = None,
    ):
        """ set the values from this selection: take = take ownership

        Parameters
        ----------

        values : np.ndarray
        nan_rep : str
        encoding : str
        errors : str
        start : int, optional
            Table row number: the start of the sub-selection.
        stop : int, optional
            Table row number: the end of the sub-selection. Values larger than
            the underlying table's row count are normalized to that.
        """
        assert self.table is not None  # for mypy

        _start = start if start is not None else 0
        _stop = min(stop, self.table.nrows) if stop is not None else self.table.nrows
        self.values = Int64Index(np.arange(_stop - _start))

    def get_attr(self):
        pass

    def set_attr(self):
        pass


class DataCol(IndexCol):
    """ a data holding column, by definition this is not indexable

        Parameters
        ----------

        data   : the actual data
        cname  : the column name in the table to hold the data (typically
                 values)
        meta   : a string description of the metadata
        metadata : the actual metadata
        """

    is_an_indexable = False
    is_data_indexable = False
    _info_fields = ["tz", "ordered"]

    @classmethod
    def create_for_block(
        cls, i: int, name=None, version=None, pos: Optional[int] = None
    ):
        """ return a new datacol with the block i """

        cname = name or f"values_block_{i}"
        if name is None:
            name = cname

        # prior to 0.10.1, we named values blocks like: values_block_0 an the
        # name values_0
        try:
            if version[0] == 0 and version[1] <= 10 and version[2] == 0:
                m = re.search(r"values_block_(\d+)", name)
                if m:
                    grp = m.groups()[0]
                    name = f"values_{grp}"
        except IndexError:
            pass

        return cls(name=name, cname=cname, pos=pos)

    def __init__(
        self, name: str, values=None, kind=None, typ=None, cname=None, pos=None,
    ):
        super().__init__(
            name=name, values=values, kind=kind, typ=typ, pos=pos, cname=cname
        )
        self.dtype = None
        self.data = None

    @property
    def dtype_attr(self) -> str:
        return f"{self.name}_dtype"

    @property
    def meta_attr(self) -> str:
        return f"{self.name}_meta"

    def __repr__(self) -> str:
        temp = tuple(
            map(
                pprint_thing, (self.name, self.cname, self.dtype, self.kind, self.shape)
            )
        )
        return ",".join(
            (
                f"{key}->{value}"
                for key, value in zip(["name", "cname", "dtype", "kind", "shape"], temp)
            )
        )

    def __eq__(self, other: Any) -> bool:
        """ compare 2 col items """
        return all(
            getattr(self, a, None) == getattr(other, a, None)
            for a in ["name", "cname", "dtype", "pos"]
        )

    def set_data(self, data, dtype=None):
        self.data = data
        if data is not None:
            if dtype is not None:
                self.dtype = dtype
                self.set_kind()
            elif self.dtype is None:
                self.dtype = data.dtype.name
                self.set_kind()

    def take_data(self):
        """ return the data & release the memory """
        self.data, data = None, self.data
        return data

    def set_kind(self):
        # set my kind if we can

        if self.dtype is not None:
            dtype = _ensure_decoded(self.dtype)

            if dtype.startswith("string") or dtype.startswith("bytes"):
                self.kind = "string"
            elif dtype.startswith("float"):
                self.kind = "float"
            elif dtype.startswith("complex"):
                self.kind = "complex"
            elif dtype.startswith("int") or dtype.startswith("uint"):
                self.kind = "integer"
            elif dtype.startswith("date"):
                # in tests this is always "datetime64"
                self.kind = "datetime"
            elif dtype.startswith("timedelta"):
                self.kind = "timedelta"
            elif dtype.startswith("bool"):
                self.kind = "bool"
            else:
                raise AssertionError(f"cannot interpret dtype of [{dtype}] in [{self}]")

            # set my typ if we need
            if self.typ is None:
                self.typ = getattr(self.description, self.cname, None)

<<<<<<< HEAD
    def set_atom(self, block, itemsize: int, data_converted, use_str: bool):
=======
    def set_atom(
        self,
        block,
        existing_col,
        min_itemsize,
        nan_rep,
        info,
        encoding=None,
        errors="strict",
    ):
>>>>>>> f1117bd4
        """ create and setup my atom from the block b """

        # short-cut certain block types
        if block.is_categorical:
            self.set_atom_categorical(block)
<<<<<<< HEAD
        elif block.is_datetimetz:
            self.set_atom_datetime64tz(block)
=======
            self.update_info(info)
            return
        elif block.is_datetimetz:
            self.set_atom_datetime64tz(block)
            self.update_info(info)
            return
>>>>>>> f1117bd4
        elif block.is_datetime:
            self.set_atom_datetime64(block)
        elif block.is_timedelta:
            self.set_atom_timedelta64(block)
        elif block.is_complex:
            self.set_atom_complex(block)

<<<<<<< HEAD
        elif use_str:
            self.set_atom_string(itemsize, data_converted)
=======
        if inferred_type == "date":
            raise TypeError("[date] is not implemented as a table column")
        elif inferred_type == "datetime":
            # after GH#8260
            # this only would be hit for a multi-timezone dtype
            # which is an error

            raise TypeError(
                "too many timezones in this block, create separate data columns"
            )
        elif inferred_type == "unicode":
            raise TypeError("[unicode] is not implemented as a table column")

        # this is basically a catchall; if say a datetime64 has nans then will
        # end up here ###
        elif inferred_type == "string" or dtype == "object":
            self.set_atom_string(
                block, existing_col, min_itemsize, nan_rep, encoding, errors,
            )

        # set as a data block
>>>>>>> f1117bd4
        else:
            # set as a data block
            self.set_atom_data(block)

<<<<<<< HEAD
    def get_atom_string(self, shape, itemsize):
        return _tables().StringCol(itemsize=itemsize, shape=shape[0])
=======
    def get_atom_string(self, block, itemsize):
        return _tables().StringCol(itemsize=itemsize, shape=block.shape[0])

    def set_atom_string(
        self, block, existing_col, min_itemsize, nan_rep, encoding, errors
    ):
        # fill nan items with myself, don't disturb the blocks by
        # trying to downcast
        block = block.fillna(nan_rep, downcast=False)
        if isinstance(block, list):
            block = block[0]
        data = block.values

        # see if we have a valid string type
        inferred_type = lib.infer_dtype(data.ravel(), skipna=False)
        if inferred_type != "string":

            # we cannot serialize this data, so report an exception on a column
            # by column basis
            for i in range(len(block.shape[0])):

                col = block.iget(i)
                inferred_type = lib.infer_dtype(col.ravel(), skipna=False)
                if inferred_type != "string":
                    iloc = block.mgr_locs.indexer[i]
                    raise TypeError(
                        f"Cannot serialize the column [{iloc}] because\n"
                        f"its data contents are [{inferred_type}] object dtype"
                    )

        # itemsize is the maximum length of a string (along any dimension)
        data_converted = _convert_string_array(data, encoding, errors)
        itemsize = data_converted.itemsize

        # specified min_itemsize?
        if isinstance(min_itemsize, dict):
            min_itemsize = int(
                min_itemsize.get(self.name) or min_itemsize.get("values") or 0
            )
        itemsize = max(min_itemsize or 0, itemsize)

        # check for column in the values conflicts
        if existing_col is not None:
            eci = existing_col.validate_col(itemsize)
            if eci > itemsize:
                itemsize = eci
>>>>>>> f1117bd4

    def set_atom_string(self, itemsize: int, data_converted: np.ndarray):
        self.itemsize = itemsize
        self.kind = "string"
        self.typ = self.get_atom_string(data_converted.shape, itemsize)
        self.set_data(data_converted.astype(f"|S{itemsize}", copy=False))

    def get_atom_coltype(self, kind=None):
        """ return the PyTables column class for this column """
        if kind is None:
            kind = self.kind
        if self.kind.startswith("uint"):
            k4 = kind[4:]
            col_name = f"UInt{k4}Col"
        else:
            kcap = kind.capitalize()
            col_name = f"{kcap}Col"

        return getattr(_tables(), col_name)

    def get_atom_data(self, block, kind=None):
        return self.get_atom_coltype(kind=kind)(shape=block.shape[0])

    def set_atom_complex(self, block):
        self.kind = block.dtype.name
        itemsize = int(self.kind.split("complex")[-1]) // 8
        self.typ = _tables().ComplexCol(itemsize=itemsize, shape=block.shape[0])
        self.set_data(block.values.astype(self.typ.type, copy=False))

    def set_atom_data(self, block):
        self.kind = block.dtype.name
        self.typ = self.get_atom_data(block)
        self.set_data(block.values.astype(self.typ.type, copy=False))

    def set_atom_categorical(self, block):
        # currently only supports a 1-D categorical
        # in a 1-D block

        values = block.values
        codes = values.codes
        self.kind = "integer"
        self.dtype = codes.dtype.name
        if values.ndim > 1:
            raise NotImplementedError("only support 1-d categoricals")

        # write the codes; must be in a block shape
        self.ordered = values.ordered
        self.typ = self.get_atom_data(block, kind=codes.dtype.name)
        self.set_data(codes)

        # write the categories
        self.meta = "category"
<<<<<<< HEAD
        self.set_metadata(block.values.categories)
=======
        self.metadata = np.array(block.values.categories, copy=False).ravel()
>>>>>>> f1117bd4

    def get_atom_datetime64(self, block):
        return _tables().Int64Col(shape=block.shape[0])

    def set_atom_datetime64(self, block):
        self.kind = "datetime64"
        self.typ = self.get_atom_datetime64(block)
        values = block.values.view("i8")
        self.set_data(values, "datetime64")

    def set_atom_datetime64tz(self, block):

        values = block.values

        # convert this column to i8 in UTC, and save the tz
        values = values.asi8.reshape(block.shape)

        # store a converted timezone
        self.tz = _get_tz(block.values.tz)

        self.kind = "datetime64"
        self.typ = self.get_atom_datetime64(block)
        self.set_data(values, "datetime64")

    def get_atom_timedelta64(self, block):
        return _tables().Int64Col(shape=block.shape[0])

    def set_atom_timedelta64(self, block):
        self.kind = "timedelta64"
        self.typ = self.get_atom_timedelta64(block)
        values = block.values.view("i8")
        self.set_data(values, "timedelta64")

    @property
    def shape(self):
        return getattr(self.data, "shape", None)

    @property
    def cvalues(self):
        """ return my cython values """
        return self.data

    def validate_attr(self, append):
        """validate that we have the same order as the existing & same dtype"""
        if append:
            existing_fields = getattr(self.attrs, self.kind_attr, None)
            if existing_fields is not None and existing_fields != list(self.values):
                raise ValueError("appended items do not match existing items in table!")

            existing_dtype = getattr(self.attrs, self.dtype_attr, None)
            if existing_dtype is not None and existing_dtype != self.dtype:
                raise ValueError(
                    "appended items dtype do not match existing "
                    "items dtype in table!"
                )

    def convert(self, values, nan_rep, encoding, errors, start=None, stop=None):
        """set the data from this selection (and convert to the correct dtype
        if we can)
        """

        # values is a recarray
        if values.dtype.fields is not None:
            values = values[self.cname]

        self.set_data(values)

        # use the meta if needed
        meta = _ensure_decoded(self.meta)

        # convert to the correct dtype
        if self.dtype is not None:
            dtype = _ensure_decoded(self.dtype)

            # reverse converts
            if dtype == "datetime64":

                # recreate with tz if indicated
                self.data = _set_tz(self.data, self.tz, coerce=True)

            elif dtype == "timedelta64":
                self.data = np.asarray(self.data, dtype="m8[ns]")
            elif dtype == "date":
                try:
                    self.data = np.asarray(
                        [date.fromordinal(v) for v in self.data], dtype=object
                    )
                except ValueError:
                    self.data = np.asarray(
                        [date.fromtimestamp(v) for v in self.data], dtype=object
                    )

            elif meta == "category":

                # we have a categorical
                categories = self.metadata
                codes = self.data.ravel()

                # if we have stored a NaN in the categories
                # then strip it; in theory we could have BOTH
                # -1s in the codes and nulls :<
                if categories is None:
                    # Handle case of NaN-only categorical columns in which case
                    # the categories are an empty array; when this is stored,
                    # pytables cannot write a zero-len array, so on readback
                    # the categories would be None and `read_hdf()` would fail.
                    categories = Index([], dtype=np.float64)
                else:
                    mask = isna(categories)
                    if mask.any():
                        categories = categories[~mask]
                        codes[codes != -1] -= mask.astype(int).cumsum().values

                self.data = Categorical.from_codes(
                    codes, categories=categories, ordered=self.ordered
                )

            else:

                try:
                    self.data = self.data.astype(dtype, copy=False)
                except TypeError:
                    self.data = self.data.astype("O", copy=False)

        # convert nans / decode
        if _ensure_decoded(self.kind) == "string":
            self.data = _unconvert_string_array(
                self.data, nan_rep=nan_rep, encoding=encoding, errors=errors
            )

    def get_attr(self):
        """ get the data for this column """
        self.values = getattr(self.attrs, self.kind_attr, None)
        self.dtype = getattr(self.attrs, self.dtype_attr, None)
        self.meta = getattr(self.attrs, self.meta_attr, None)
        self.set_kind()

    def set_attr(self):
        """ set the data for this column """
        setattr(self.attrs, self.kind_attr, self.values)
        setattr(self.attrs, self.meta_attr, self.meta)
        if self.dtype is not None:
            setattr(self.attrs, self.dtype_attr, self.dtype)


class DataIndexableCol(DataCol):
    """ represent a data column that can be indexed """

    is_data_indexable = True

    def validate_names(self):
        if not Index(self.values).is_object():
            # TODO: should the message here be more specifically non-str?
            raise ValueError("cannot have non-object label DataIndexableCol")

    def get_atom_string(self, shape, itemsize):
        return _tables().StringCol(itemsize=itemsize)

    def get_atom_data(self, block, kind=None):
        return self.get_atom_coltype(kind=kind)()

    def get_atom_datetime64(self, block):
        return _tables().Int64Col()

    def get_atom_timedelta64(self, block):
        return _tables().Int64Col()


class GenericDataIndexableCol(DataIndexableCol):
    """ represent a generic pytables data column """

    def get_attr(self):
        pass


class Fixed:
    """ represent an object in my store
        facilitate read/write of various types of objects
        this is an abstract base class

        Parameters
        ----------
        parent : HDFStore
        group : Node
            The group node where the table resides.
        """

    pandas_kind: str
    obj_type: Type[Union[DataFrame, Series]]
    ndim: int
    parent: HDFStore
    group: "Node"
    errors: str
    is_table = False

    def __init__(
        self, parent: HDFStore, group: "Node", encoding=None, errors: str = "strict"
    ):
        assert isinstance(parent, HDFStore), type(parent)
        assert _table_mod is not None  # needed for mypy
        assert isinstance(group, _table_mod.Node), type(group)
        self.parent = parent
        self.group = group
        self.encoding = _ensure_encoding(encoding)
        self.errors = errors

    @property
    def is_old_version(self) -> bool:
        return self.version[0] <= 0 and self.version[1] <= 10 and self.version[2] < 1

    @property
    def version(self) -> Tuple[int, int, int]:
        """ compute and set our version """
        version = _ensure_decoded(getattr(self.group._v_attrs, "pandas_version", None))
        try:
            version = tuple(int(x) for x in version.split("."))
            if len(version) == 2:
                version = version + (0,)
        except AttributeError:
            version = (0, 0, 0)
        return version

    @property
    def pandas_type(self):
        return _ensure_decoded(getattr(self.group._v_attrs, "pandas_type", None))

    def __repr__(self) -> str:
        """ return a pretty representation of myself """
        self.infer_axes()
        s = self.shape
        if s is not None:
            if isinstance(s, (list, tuple)):
                jshape = ",".join(pprint_thing(x) for x in s)
                s = f"[{jshape}]"
            return f"{self.pandas_type:12.12} (shape->{s})"
        return self.pandas_type

    def set_object_info(self):
        """ set my pandas type & version """
        self.attrs.pandas_type = str(self.pandas_kind)
        self.attrs.pandas_version = str(_version)

    def copy(self):
        new_self = copy.copy(self)
        return new_self

    @property
    def storage_obj_type(self):
        return self.obj_type

    @property
    def shape(self):
        return self.nrows

    @property
    def pathname(self):
        return self.group._v_pathname

    @property
    def _handle(self):
        return self.parent._handle

    @property
    def _filters(self):
        return self.parent._filters

    @property
    def _complevel(self) -> int:
        return self.parent._complevel

    @property
    def _fletcher32(self) -> bool:
        return self.parent._fletcher32

    @property
    def _complib(self):
        return self.parent._complib

    @property
    def attrs(self):
        return self.group._v_attrs

    def set_attrs(self):
        """ set our object attributes """
        pass

    def get_attrs(self):
        """ get our object attributes """
        pass

    @property
    def storable(self):
        """ return my storable """
        return self.group

    @property
    def is_exists(self) -> bool:
        return False

    @property
    def nrows(self):
        return getattr(self.storable, "nrows", None)

    def validate(self, other):
        """ validate against an existing storable """
        if other is None:
            return
        return True

    def validate_version(self, where=None):
        """ are we trying to operate on an old version? """
        return True

    def infer_axes(self):
        """ infer the axes of my storer
              return a boolean indicating if we have a valid storer or not """

        s = self.storable
        if s is None:
            return False
        self.get_attrs()
        return True

    def read(
        self,
        where=None,
        columns=None,
        start: Optional[int] = None,
        stop: Optional[int] = None,
    ):
        raise NotImplementedError(
            "cannot read on an abstract storer: subclasses should implement"
        )

    def write(self, **kwargs):
        raise NotImplementedError(
            "cannot write on an abstract storer: subclasses should implement"
        )

    def delete(
        self, where=None, start: Optional[int] = None, stop: Optional[int] = None
    ):
        """
        support fully deleting the node in its entirety (only) - where
        specification must be None
        """
        if com.all_none(where, start, stop):
            self._handle.remove_node(self.group, recursive=True)
            return None

        raise TypeError("cannot delete on an abstract storer")


class GenericFixed(Fixed):
    """ a generified fixed version """

    _index_type_map = {DatetimeIndex: "datetime", PeriodIndex: "period"}
    _reverse_index_map = {v: k for k, v in _index_type_map.items()}
    attributes: List[str] = []

    # indexer helpders
    def _class_to_alias(self, cls) -> str:
        return self._index_type_map.get(cls, "")

    def _alias_to_class(self, alias):
        if isinstance(alias, type):  # pragma: no cover
            # compat: for a short period of time master stored types
            return alias
        return self._reverse_index_map.get(alias, Index)

    def _get_index_factory(self, klass):
        if klass == DatetimeIndex:

            def f(values, freq=None, tz=None):
                # data are already in UTC, localize and convert if tz present
                result = DatetimeIndex._simple_new(values.values, name=None, freq=freq)
                if tz is not None:
                    result = result.tz_localize("UTC").tz_convert(tz)
                return result

            return f
        elif klass == PeriodIndex:

            def f(values, freq=None, tz=None):
                return PeriodIndex._simple_new(values, name=None, freq=freq)

            return f

        return klass

    def validate_read(self, columns, where):
        """
        raise if any keywords are passed which are not-None
        """
        if columns is not None:
            raise TypeError(
                "cannot pass a column specification when reading "
                "a Fixed format store. this store must be "
                "selected in its entirety"
            )
        if where is not None:
            raise TypeError(
                "cannot pass a where specification when reading "
                "from a Fixed format store. this store must be "
                "selected in its entirety"
            )

    @property
    def is_exists(self) -> bool:
        return True

    def set_attrs(self):
        """ set our object attributes """
        self.attrs.encoding = self.encoding
        self.attrs.errors = self.errors

    def get_attrs(self):
        """ retrieve our attributes """
        self.encoding = _ensure_encoding(getattr(self.attrs, "encoding", None))
        self.errors = _ensure_decoded(getattr(self.attrs, "errors", "strict"))
        for n in self.attributes:
            setattr(self, n, _ensure_decoded(getattr(self.attrs, n, None)))

    def write(self, obj, **kwargs):
        self.set_attrs()

    def read_array(
        self, key: str, start: Optional[int] = None, stop: Optional[int] = None
    ):
        """ read an array for the specified node (off of group """
        import tables

        node = getattr(self.group, key)
        attrs = node._v_attrs

        transposed = getattr(attrs, "transposed", False)

        if isinstance(node, tables.VLArray):
            ret = node[0][start:stop]
        else:
            dtype = getattr(attrs, "value_type", None)
            shape = getattr(attrs, "shape", None)

            if shape is not None:
                # length 0 axis
                ret = np.empty(shape, dtype=dtype)
            else:
                ret = node[start:stop]

            if dtype == "datetime64":

                # reconstruct a timezone if indicated
                ret = _set_tz(ret, getattr(attrs, "tz", None), coerce=True)

            elif dtype == "timedelta64":
                ret = np.asarray(ret, dtype="m8[ns]")

        if transposed:
            return ret.T
        else:
            return ret

    def read_index(
        self, key: str, start: Optional[int] = None, stop: Optional[int] = None
    ) -> Index:
        variety = _ensure_decoded(getattr(self.attrs, f"{key}_variety"))

        if variety == "multi":
            return self.read_multi_index(key, start=start, stop=stop)
        elif variety == "regular":
            node = getattr(self.group, key)
            index = self.read_index_node(node, start=start, stop=stop)
            return index
        else:  # pragma: no cover
            raise TypeError(f"unrecognized index variety: {variety}")

    def write_index(self, key: str, index: Index):
        if isinstance(index, MultiIndex):
            setattr(self.attrs, f"{key}_variety", "multi")
            self.write_multi_index(key, index)
        else:
            setattr(self.attrs, f"{key}_variety", "regular")
            converted = _convert_index("index", index, self.encoding, self.errors)

            self.write_array(key, converted.values)

            node = getattr(self.group, key)
            node._v_attrs.kind = converted.kind
            node._v_attrs.name = index.name

            if isinstance(index, (DatetimeIndex, PeriodIndex)):
                node._v_attrs.index_class = self._class_to_alias(type(index))

            if isinstance(index, (DatetimeIndex, PeriodIndex, TimedeltaIndex)):
                node._v_attrs.freq = index.freq

            if isinstance(index, DatetimeIndex) and index.tz is not None:
                node._v_attrs.tz = _get_tz(index.tz)

    def write_multi_index(self, key: str, index: MultiIndex):
        setattr(self.attrs, f"{key}_nlevels", index.nlevels)

        for i, (lev, level_codes, name) in enumerate(
            zip(index.levels, index.codes, index.names)
        ):
            # write the level
            if is_extension_array_dtype(lev):
                raise NotImplementedError(
                    "Saving a MultiIndex with an extension dtype is not supported."
                )
            level_key = f"{key}_level{i}"
            conv_level = _convert_index(level_key, lev, self.encoding, self.errors)
            self.write_array(level_key, conv_level.values)
            node = getattr(self.group, level_key)
            node._v_attrs.kind = conv_level.kind
            node._v_attrs.name = name

            # write the name
            setattr(node._v_attrs, f"{key}_name{name}", name)

            # write the labels
            label_key = f"{key}_label{i}"
            self.write_array(label_key, level_codes)

    def read_multi_index(
        self, key: str, start: Optional[int] = None, stop: Optional[int] = None
    ) -> MultiIndex:
        nlevels = getattr(self.attrs, f"{key}_nlevels")

        levels = []
        codes = []
        names: List[Optional[Hashable]] = []
        for i in range(nlevels):
            level_key = f"{key}_level{i}"
            node = getattr(self.group, level_key)
            lev = self.read_index_node(node, start=start, stop=stop)
            levels.append(lev)
            names.append(lev.name)

            label_key = f"{key}_label{i}"
            level_codes = self.read_array(label_key, start=start, stop=stop)
            codes.append(level_codes)

        return MultiIndex(
            levels=levels, codes=codes, names=names, verify_integrity=True
        )

    def read_index_node(
        self, node: "Node", start: Optional[int] = None, stop: Optional[int] = None
    ) -> Index:
        data = node[start:stop]
        # If the index was an empty array write_array_empty() will
        # have written a sentinel. Here we relace it with the original.
        if "shape" in node._v_attrs and np.prod(node._v_attrs.shape) == 0:
            data = np.empty(node._v_attrs.shape, dtype=node._v_attrs.value_type,)
        kind = _ensure_decoded(node._v_attrs.kind)
        name = None

        if "name" in node._v_attrs:
            name = _ensure_str(node._v_attrs.name)
            name = _ensure_decoded(name)

        index_class = self._alias_to_class(
            _ensure_decoded(getattr(node._v_attrs, "index_class", ""))
        )
        factory = self._get_index_factory(index_class)

        kwargs = {}
        if "freq" in node._v_attrs:
            kwargs["freq"] = node._v_attrs["freq"]

        if "tz" in node._v_attrs:
            if isinstance(node._v_attrs["tz"], bytes):
                # created by python2
                kwargs["tz"] = node._v_attrs["tz"].decode("utf-8")
            else:
                # created by python3
                kwargs["tz"] = node._v_attrs["tz"]

        if kind == "date":
            index = factory(
                _unconvert_index(
                    data, kind, encoding=self.encoding, errors=self.errors
                ),
                dtype=object,
                **kwargs,
            )
        else:
            index = factory(
                _unconvert_index(
                    data, kind, encoding=self.encoding, errors=self.errors
                ),
                **kwargs,
            )

        index.name = name

        return index

    def write_array_empty(self, key: str, value: ArrayLike):
        """ write a 0-len array """

        # ugly hack for length 0 axes
        arr = np.empty((1,) * value.ndim)
        self._handle.create_array(self.group, key, arr)
        node = getattr(self.group, key)
        node._v_attrs.value_type = str(value.dtype)
        node._v_attrs.shape = value.shape

    def write_array(self, key: str, value: ArrayLike, items: Optional[Index] = None):
        # TODO: we only have one test that gets here, the only EA
        #  that gets passed is DatetimeArray, and we never have
        #  both self._filters and EA
        assert isinstance(value, (np.ndarray, ABCExtensionArray)), type(value)

        if key in self.group:
            self._handle.remove_node(self.group, key)

        # Transform needed to interface with pytables row/col notation
        empty_array = value.size == 0
        transposed = False

        if is_categorical_dtype(value):
            raise NotImplementedError(
                "Cannot store a category dtype in "
                "a HDF5 dataset that uses format="
                '"fixed". Use format="table".'
            )
        if not empty_array:
            if hasattr(value, "T"):
                # ExtensionArrays (1d) may not have transpose.
                value = value.T
                transposed = True

        atom = None
        if self._filters is not None:
            try:
                # get the atom for this datatype
                atom = _tables().Atom.from_dtype(value.dtype)
            except ValueError:
                pass

        if atom is not None:
            # We only get here if self._filters is non-None and
            #  the Atom.from_dtype call succeeded

            # create an empty chunked array and fill it from value
            if not empty_array:
                ca = self._handle.create_carray(
                    self.group, key, atom, value.shape, filters=self._filters
                )
                ca[:] = value

            else:
                self.write_array_empty(key, value)

        elif value.dtype.type == np.object_:

            # infer the type, warn if we have a non-string type here (for
            # performance)
            inferred_type = lib.infer_dtype(value.ravel(), skipna=False)
            if empty_array:
                pass
            elif inferred_type == "string":
                pass
            else:
                ws = performance_doc % (inferred_type, key, items)
                warnings.warn(ws, PerformanceWarning, stacklevel=7)

            vlarr = self._handle.create_vlarray(self.group, key, _tables().ObjectAtom())
            vlarr.append(value)

        elif empty_array:
            self.write_array_empty(key, value)
        elif is_datetime64_dtype(value.dtype):
            self._handle.create_array(self.group, key, value.view("i8"))
            getattr(self.group, key)._v_attrs.value_type = "datetime64"
        elif is_datetime64tz_dtype(value.dtype):
            # store as UTC
            # with a zone
            self._handle.create_array(self.group, key, value.asi8)

            node = getattr(self.group, key)
            node._v_attrs.tz = _get_tz(value.tz)
            node._v_attrs.value_type = "datetime64"
        elif is_timedelta64_dtype(value.dtype):
            self._handle.create_array(self.group, key, value.view("i8"))
            getattr(self.group, key)._v_attrs.value_type = "timedelta64"
        else:
            self._handle.create_array(self.group, key, value)

        getattr(self.group, key)._v_attrs.transposed = transposed


class SeriesFixed(GenericFixed):
    pandas_kind = "series"
    attributes = ["name"]

    name: Optional[Hashable]

    @property
    def shape(self):
        try:
            return (len(self.group.values),)
        except (TypeError, AttributeError):
            return None

    def read(
        self,
        where=None,
        columns=None,
        start: Optional[int] = None,
        stop: Optional[int] = None,
    ):
        self.validate_read(columns, where)
        index = self.read_index("index", start=start, stop=stop)
        values = self.read_array("values", start=start, stop=stop)
        return Series(values, index=index, name=self.name)

    def write(self, obj, **kwargs):
        super().write(obj, **kwargs)
        self.write_index("index", obj.index)
        self.write_array("values", obj.values)
        self.attrs.name = obj.name


class BlockManagerFixed(GenericFixed):
    attributes = ["ndim", "nblocks"]

    nblocks: int

    @property
    def shape(self):
        try:
            ndim = self.ndim

            # items
            items = 0
            for i in range(self.nblocks):
                node = getattr(self.group, f"block{i}_items")
                shape = getattr(node, "shape", None)
                if shape is not None:
                    items += shape[0]

            # data shape
            node = self.group.block0_values
            shape = getattr(node, "shape", None)
            if shape is not None:
                shape = list(shape[0 : (ndim - 1)])
            else:
                shape = []

            shape.append(items)

            return shape
        except AttributeError:
            return None

    def read(
        self,
        where=None,
        columns=None,
        start: Optional[int] = None,
        stop: Optional[int] = None,
    ):
        # start, stop applied to rows, so 0th axis only
        self.validate_read(columns, where)
        select_axis = self.obj_type()._get_block_manager_axis(0)

        axes = []
        for i in range(self.ndim):

            _start, _stop = (start, stop) if i == select_axis else (None, None)
            ax = self.read_index(f"axis{i}", start=_start, stop=_stop)
            axes.append(ax)

        items = axes[0]
        dfs = []

        for i in range(self.nblocks):

            blk_items = self.read_index(f"block{i}_items")
            values = self.read_array(f"block{i}_values", start=_start, stop=_stop)

            columns = items[items.get_indexer(blk_items)]
            df = DataFrame(values.T, columns=columns, index=axes[1])
            dfs.append(df)

        if len(dfs) > 0:
            out = concat(dfs, axis=1)
            out = out.reindex(columns=items, copy=False)
            return out

        return DataFrame(columns=axes[0], index=axes[1])

    def write(self, obj, **kwargs):
        super().write(obj, **kwargs)
        data = obj._data
        if not data.is_consolidated():
            data = data.consolidate()

        self.attrs.ndim = data.ndim
        for i, ax in enumerate(data.axes):
            if i == 0:
                if not ax.is_unique:
                    raise ValueError("Columns index has to be unique for fixed format")
            self.write_index(f"axis{i}", ax)

        # Supporting mixed-type DataFrame objects...nontrivial
        self.attrs.nblocks = len(data.blocks)
        for i, blk in enumerate(data.blocks):
            # I have no idea why, but writing values before items fixed #2299
            blk_items = data.items.take(blk.mgr_locs)
            self.write_array(f"block{i}_values", blk.values, items=blk_items)
            self.write_index(f"block{i}_items", blk_items)


class FrameFixed(BlockManagerFixed):
    pandas_kind = "frame"
    obj_type = DataFrame


class Table(Fixed):
    """ represent a table:
          facilitate read/write of various types of tables

        Attrs in Table Node
        -------------------
        These are attributes that are store in the main table node, they are
        necessary to recreate these tables when read back in.

        index_axes    : a list of tuples of the (original indexing axis and
            index column)
        non_index_axes: a list of tuples of the (original index axis and
            columns on a non-indexing axis)
        values_axes   : a list of the columns which comprise the data of this
            table
        data_columns  : a list of the columns that we are allowing indexing
            (these become single columns in values_axes), or True to force all
            columns
        nan_rep       : the string to use for nan representations for string
            objects
        levels        : the names of levels
        metadata      : the names of the metadata columns

        """

    pandas_kind = "wide_table"
    table_type: str
    levels = 1
    is_table = True

    index_axes: List[IndexCol]
    non_index_axes: List[Tuple[int, Any]]
    values_axes: List[DataCol]
    data_columns: List
    metadata: List
    info: Dict

    def __init__(
        self, parent: HDFStore, group: "Node", encoding=None, errors: str = "strict"
    ):
        super().__init__(parent, group, encoding=encoding, errors=errors)
        self.index_axes = []
        self.non_index_axes = []
        self.values_axes = []
        self.data_columns = []
        self.metadata = []
        self.info = dict()
        self.nan_rep = None

    @property
    def table_type_short(self) -> str:
        return self.table_type.split("_")[0]

    def __repr__(self) -> str:
        """ return a pretty representation of myself """
        self.infer_axes()
        jdc = ",".join(self.data_columns) if len(self.data_columns) else ""
        dc = f",dc->[{jdc}]"

        ver = ""
        if self.is_old_version:
            jver = ".".join(str(x) for x in self.version)
            ver = f"[{jver}]"

        jindex_axes = ",".join(a.name for a in self.index_axes)
        return (
            f"{self.pandas_type:12.12}{ver} "
            f"(typ->{self.table_type_short},nrows->{self.nrows},"
            f"ncols->{self.ncols},indexers->[{jindex_axes}]{dc})"
        )

    def __getitem__(self, c: str):
        """ return the axis for c """
        for a in self.axes:
            if c == a.name:
                return a
        return None

    def validate(self, other):
        """ validate against an existing table """
        if other is None:
            return

        if other.table_type != self.table_type:
            raise TypeError(
                "incompatible table_type with existing "
                f"[{other.table_type} - {self.table_type}]"
            )

        for c in ["index_axes", "non_index_axes", "values_axes"]:
            sv = getattr(self, c, None)
            ov = getattr(other, c, None)
            if sv != ov:

                # show the error for the specific axes
                for i, sax in enumerate(sv):
                    oax = ov[i]
                    if sax != oax:
                        raise ValueError(
                            f"invalid combinate of [{c}] on appending data "
                            f"[{sax}] vs current table [{oax}]"
                        )

                # should never get here
                raise Exception(
                    f"invalid combinate of [{c}] on appending data [{sv}] vs "
                    f"current table [{ov}]"
                )

    @property
    def is_multi_index(self) -> bool:
        """the levels attribute is 1 or a list in the case of a multi-index"""
        return isinstance(self.levels, list)

    def validate_multiindex(self, obj):
        """validate that we can store the multi-index; reset and return the
        new object
        """
        levels = [
            l if l is not None else f"level_{i}" for i, l in enumerate(obj.index.names)
        ]
        try:
            return obj.reset_index(), levels
        except ValueError:
            raise ValueError(
                "duplicate names/columns in the multi-index when storing as a table"
            )

    @property
    def nrows_expected(self) -> int:
        """ based on our axes, compute the expected nrows """
        return np.prod([i.cvalues.shape[0] for i in self.index_axes])

    @property
    def is_exists(self) -> bool:
        """ has this table been created """
        return "table" in self.group

    @property
    def storable(self):
        return getattr(self.group, "table", None)

    @property
    def table(self):
        """ return the table group (this is my storable) """
        return self.storable

    @property
    def dtype(self):
        return self.table.dtype

    @property
    def description(self):
        return self.table.description

    @property
    def axes(self):
        return itertools.chain(self.index_axes, self.values_axes)

    @property
    def ncols(self) -> int:
        """ the number of total columns in the values axes """
        return sum(len(a.values) for a in self.values_axes)

    @property
    def is_transposed(self) -> bool:
        return False

    @property
    def data_orientation(self):
        """return a tuple of my permutated axes, non_indexable at the front"""
        return tuple(
            itertools.chain(
                [int(a[0]) for a in self.non_index_axes],
                [int(a.axis) for a in self.index_axes],
            )
        )

    def queryables(self) -> Dict[str, Any]:
        """ return a dict of the kinds allowable columns for this object """

        # compute the values_axes queryables
        d1 = [(a.cname, a) for a in self.index_axes]
        d2 = [
            (self.storage_obj_type._AXIS_NAMES[axis], None)
            for axis, values in self.non_index_axes
        ]
        d3 = [
            (v.cname, v) for v in self.values_axes if v.name in set(self.data_columns)
        ]

        return dict(d1 + d2 + d3)  # type: ignore
        # error: List comprehension has incompatible type
        #  List[Tuple[Any, None]]; expected List[Tuple[str, IndexCol]]

    def index_cols(self):
        """ return a list of my index cols """
        # Note: each `i.cname` below is assured to be a str.
        return [(i.axis, i.cname) for i in self.index_axes]

    def values_cols(self) -> List[str]:
        """ return a list of my values cols """
        return [i.cname for i in self.values_axes]

    def _get_metadata_path(self, key: str) -> str:
        """ return the metadata pathname for this key """
        group = self.group._v_pathname
        return f"{group}/meta/{key}/meta"

    def write_metadata(self, key: str, values):
        """
        write out a meta data array to the key as a fixed-format Series

        Parameters
        ----------
        key : str
        values : ndarray
        """
        values = Series(values)
        self.parent.put(
            self._get_metadata_path(key),
            values,
            format="table",
            encoding=self.encoding,
            errors=self.errors,
            nan_rep=self.nan_rep,
        )

    def read_metadata(self, key: str):
        """ return the meta data array for this key """
        if getattr(getattr(self.group, "meta", None), key, None) is not None:
            return self.parent.select(self._get_metadata_path(key))
        return None

    def set_attrs(self):
        """ set our table type & indexables """
        self.attrs.table_type = str(self.table_type)
        self.attrs.index_cols = self.index_cols()
        self.attrs.values_cols = self.values_cols()
        self.attrs.non_index_axes = self.non_index_axes
        self.attrs.data_columns = self.data_columns
        self.attrs.nan_rep = self.nan_rep
        self.attrs.encoding = self.encoding
        self.attrs.errors = self.errors
        self.attrs.levels = self.levels
        self.attrs.metadata = self.metadata
        self.attrs.info = self.info

    def get_attrs(self):
        """ retrieve our attributes """
        self.non_index_axes = getattr(self.attrs, "non_index_axes", None) or []
        self.data_columns = getattr(self.attrs, "data_columns", None) or []
        self.info = getattr(self.attrs, "info", None) or dict()
        self.nan_rep = getattr(self.attrs, "nan_rep", None)
        self.encoding = _ensure_encoding(getattr(self.attrs, "encoding", None))
        self.errors = _ensure_decoded(getattr(self.attrs, "errors", "strict"))
        self.levels = getattr(self.attrs, "levels", None) or []
        self.index_axes = [a.infer(self) for a in self.indexables if a.is_an_indexable]
        self.values_axes = [
            a.infer(self) for a in self.indexables if not a.is_an_indexable
        ]
        self.metadata = getattr(self.attrs, "metadata", None) or []

    def validate_version(self, where=None):
        """ are we trying to operate on an old version? """
        if where is not None:
            if self.version[0] <= 0 and self.version[1] <= 10 and self.version[2] < 1:
                ws = incompatibility_doc % ".".join([str(x) for x in self.version])
                warnings.warn(ws, IncompatibilityWarning)

    def validate_min_itemsize(self, min_itemsize):
        """validate the min_itemsize doesn't contain items that are not in the
        axes this needs data_columns to be defined
        """
        if min_itemsize is None:
            return
        if not isinstance(min_itemsize, dict):
            return

        q = self.queryables()
        for k, v in min_itemsize.items():

            # ok, apply generally
            if k == "values":
                continue
            if k not in q:
                raise ValueError(
                    f"min_itemsize has the key [{k}] which is not an axis or "
                    "data_column"
                )

    @cache_readonly
    def indexables(self):
        """ create/cache the indexables if they don't exist """
        _indexables = []

        # Note: each of the `name` kwargs below are str, ensured
        #  by the definition in index_cols.
        # index columns
        _indexables.extend(
            [
                IndexCol(name=name, axis=axis, pos=i)
                for i, (axis, name) in enumerate(self.attrs.index_cols)
            ]
        )

        # values columns
        dc = set(self.data_columns)
        base_pos = len(_indexables)

        def f(i, c):
            assert isinstance(c, str)
            klass = DataCol
            if c in dc:
                klass = DataIndexableCol
            return klass.create_for_block(
                i=i, name=c, pos=base_pos + i, version=self.version
            )

        # Note: the definition of `values_cols` ensures that each
        #  `c` below is a str.
        _indexables.extend([f(i, c) for i, c in enumerate(self.attrs.values_cols)])

        return _indexables

    def create_index(self, columns=None, optlevel=None, kind: Optional[str] = None):
        """
        Create a pytables index on the specified columns
          note: cannot index Time64Col() or ComplexCol currently;
          PyTables must be >= 3.0

        Parameters
        ----------
        columns : None, bool, or listlike[str]
            Indicate which columns to create an index on.

            * False : Do not create any indexes.
            * True : Create indexes on all columns.
            * None : Create indexes on all columns.
            * listlike : Create indexes on the given columns.

        optlevel : int or None, default None
            Optimization level, if None, pytables defaults to 6.
        kind : str or None, default None
            Kind of index, if None, pytables defaults to "medium"

        Raises
        ------
        raises if the node is not a table

        """

        if not self.infer_axes():
            return
        if columns is False:
            return

        # index all indexables and data_columns
        if columns is None or columns is True:
            columns = [a.cname for a in self.axes if a.is_data_indexable]
        if not isinstance(columns, (tuple, list)):
            columns = [columns]

        kw = dict()
        if optlevel is not None:
            kw["optlevel"] = optlevel
        if kind is not None:
            kw["kind"] = kind

        table = self.table
        for c in columns:
            v = getattr(table.cols, c, None)
            if v is not None:

                # remove the index if the kind/optlevel have changed
                if v.is_indexed:
                    index = v.index
                    cur_optlevel = index.optlevel
                    cur_kind = index.kind

                    if kind is not None and cur_kind != kind:
                        v.remove_index()
                    else:
                        kw["kind"] = cur_kind

                    if optlevel is not None and cur_optlevel != optlevel:
                        v.remove_index()
                    else:
                        kw["optlevel"] = cur_optlevel

                # create the index
                if not v.is_indexed:
                    if v.type.startswith("complex"):
                        raise TypeError(
                            "Columns containing complex values can be stored "
                            "but cannot"
                            " be indexed when using table format. Either use "
                            "fixed format, set index=False, or do not include "
                            "the columns containing complex values to "
                            "data_columns when initializing the table."
                        )
                    v.create_index(**kw)

    def read_axes(
        self, where, start: Optional[int] = None, stop: Optional[int] = None
    ) -> bool:
        """
        Create the axes sniffed from the table.

        Parameters
        ----------
        where : ???
        start : int or None, default None
        stop : int or None, default None

        Returns
        -------
        bool
            Indicates success.
        """

        # validate the version
        self.validate_version(where)

        # infer the data kind
        if not self.infer_axes():
            return False

        # create the selection
        selection = Selection(self, where=where, start=start, stop=stop)
        values = selection.select()

        # convert the data
        for a in self.axes:
            a.set_info(self.info)
            a.convert(
                values,
                nan_rep=self.nan_rep,
                encoding=self.encoding,
                errors=self.errors,
                start=start,
                stop=stop,
            )

        return True

    def get_object(self, obj):
        """ return the data for this obj """
        return obj

    def validate_data_columns(self, data_columns, min_itemsize):
        """take the input data_columns and min_itemize and create a data
        columns spec
        """

        if not len(self.non_index_axes):
            return []

        axis, axis_labels = self.non_index_axes[0]
        info = self.info.get(axis, dict())
        if info.get("type") == "MultiIndex" and data_columns:
            raise ValueError(
                f"cannot use a multi-index on axis [{axis}] with "
                f"data_columns {data_columns}"
            )

        # evaluate the passed data_columns, True == use all columns
        # take only valide axis labels
        if data_columns is True:
            data_columns = list(axis_labels)
        elif data_columns is None:
            data_columns = []

        # if min_itemsize is a dict, add the keys (exclude 'values')
        if isinstance(min_itemsize, dict):

            existing_data_columns = set(data_columns)
            data_columns.extend(
                [
                    k
                    for k in min_itemsize.keys()
                    if k != "values" and k not in existing_data_columns
                ]
            )

        # return valid columns in the order of our axis
        return [c for c in data_columns if c in axis_labels]

    def create_axes(
        self,
        axes,
        obj,
        validate: bool = True,
        nan_rep=None,
        data_columns=None,
        min_itemsize=None,
    ):
        """ create and return the axes
        legacy tables create an indexable column, indexable index,
        non-indexable fields

            Parameters
            ----------
            axes: a list of the axes in order to create (names or numbers of
                the axes)
            obj : the object to create axes on
            validate: validate the obj against an existing object already
                written
            min_itemsize: a dict of the min size for a column in bytes
            nan_rep : a values to use for string column nan_rep
            encoding : the encoding for string values
            data_columns : a list of columns that we want to create separate to
                allow indexing (or True will force all columns)

        """

        # set the default axes if needed
        if axes is None:
            try:
                axes = _AXES_MAP[type(obj)]
            except KeyError:
                group = self.group._v_name
                raise TypeError(
                    f"cannot properly create the storer for: [group->{group},"
                    f"value->{type(obj)}]"
                )

        # map axes to numbers
        axes = [obj._get_axis_number(a) for a in axes]

        # do we have an existing table (if so, use its axes & data_columns)
        if self.infer_axes():
            existing_table = self.copy()
            existing_table.infer_axes()
            axes = [a.axis for a in existing_table.index_axes]
            data_columns = existing_table.data_columns
            nan_rep = existing_table.nan_rep
            self.encoding = existing_table.encoding
            self.errors = existing_table.errors
            self.info = copy.copy(existing_table.info)
        else:
            existing_table = None

        # currently support on ndim-1 axes
        if len(axes) != self.ndim - 1:
            raise ValueError(
                "currently only support ndim-1 indexers in an AppendableTable"
            )

        # create according to the new data
        self.non_index_axes = []
        self.data_columns = []

        # nan_representation
        if nan_rep is None:
            nan_rep = "nan"

        self.nan_rep = nan_rep

        # create axes to index and non_index
        index_axes_map = dict()
        for i, a in enumerate(obj.axes):

            if i in axes:
                name = obj._AXIS_NAMES[i]
                new_index = _convert_index(name, a, self.encoding, self.errors)
                new_index.axis = i
                index_axes_map[i] = new_index

            else:

                # we might be able to change the axes on the appending data if
                # necessary
                append_axis = list(a)
                if existing_table is not None:
                    indexer = len(self.non_index_axes)
                    exist_axis = existing_table.non_index_axes[indexer][1]
                    if not array_equivalent(
                        np.array(append_axis), np.array(exist_axis)
                    ):

                        # ahah! -> reindex
                        if array_equivalent(
                            np.array(sorted(append_axis)), np.array(sorted(exist_axis))
                        ):
                            append_axis = exist_axis

                # the non_index_axes info
                info = _get_info(self.info, i)
                info["names"] = list(a.names)
                info["type"] = type(a).__name__

                self.non_index_axes.append((i, append_axis))

        # set axis positions (based on the axes)
        new_index_axes = [index_axes_map[a] for a in axes]
        for j, iax in enumerate(new_index_axes):
            iax.set_pos(j)
            iax.update_info(self.info)
        self.index_axes = new_index_axes

        j = len(self.index_axes)

        # check for column conflicts
        for a in self.axes:
            a.maybe_set_size(min_itemsize=min_itemsize)

        # reindex by our non_index_axes & compute data_columns
        for a in self.non_index_axes:
            obj = _reindex_axis(obj, a[0], a[1])

        def get_blk_items(mgr, blocks):
            return [mgr.items.take(blk.mgr_locs) for blk in blocks]

        # figure out data_columns and get out blocks
        block_obj = self.get_object(obj)._consolidate()
        blocks = block_obj._data.blocks
        blk_items = get_blk_items(block_obj._data, blocks)
        if len(self.non_index_axes):
            axis, axis_labels = self.non_index_axes[0]
            data_columns = self.validate_data_columns(data_columns, min_itemsize)
            if len(data_columns):
                mgr = block_obj.reindex(
                    Index(axis_labels).difference(Index(data_columns)), axis=axis
                )._data

                blocks = list(mgr.blocks)
                blk_items = get_blk_items(mgr, blocks)
                for c in data_columns:
                    mgr = block_obj.reindex([c], axis=axis)._data
                    blocks.extend(mgr.blocks)
                    blk_items.extend(get_blk_items(mgr, mgr.blocks))

        # reorder the blocks in the same order as the existing_table if we can
        if existing_table is not None:
            by_items = {
                tuple(b_items.tolist()): (b, b_items)
                for b, b_items in zip(blocks, blk_items)
            }
            new_blocks = []
            new_blk_items = []
            for ea in existing_table.values_axes:
                items = tuple(ea.values)
                try:
                    b, b_items = by_items.pop(items)
                    new_blocks.append(b)
                    new_blk_items.append(b_items)
                except (IndexError, KeyError):
                    jitems = ",".join(pprint_thing(item) for item in items)
                    raise ValueError(
                        f"cannot match existing table structure for [{jitems}] "
                        "on appending data"
                    )
            blocks = new_blocks
            blk_items = new_blk_items

        # add my values
        self.values_axes = []
        for i, (b, b_items) in enumerate(zip(blocks, blk_items)):

            # shape of the data column are the indexable axes
            klass = DataCol
            name = None

            # we have a data_column
            if data_columns and len(b_items) == 1 and b_items[0] in data_columns:
                klass = DataIndexableCol
                name = b_items[0]
                if not (name is None or isinstance(name, str)):
                    # TODO: should the message here be more specifically non-str?
                    raise ValueError("cannot have non-object label DataIndexableCol")
                self.data_columns.append(name)

            # make sure that we match up the existing columns
            # if we have an existing table
            if existing_table is not None and validate:
                try:
                    existing_col = existing_table.values_axes[i]
                except (IndexError, KeyError):
                    raise ValueError(
                        f"Incompatible appended table [{blocks}]"
                        f"with existing table [{existing_table.values_axes}]"
                    )
            else:
                existing_col = None

<<<<<<< HEAD
            new_name = name or f"values_block_{i}"
            itemsize, data_converted, use_str = _maybe_convert_for_string_atom(
                new_name,
                b,
=======
            col = klass.create_for_block(i=i, name=name, version=self.version)
            col.values = list(b_items)
            col.set_atom(
                block=b,
>>>>>>> f1117bd4
                existing_col=existing_col,
                min_itemsize=min_itemsize,
                nan_rep=nan_rep,
                encoding=self.encoding,
                errors=self.errors,
            )

            col = klass.create_for_block(i=i, name=new_name, version=self.version)
            col.values = list(b_items)
            col.set_atom(
                block=b,
                itemsize=itemsize,
                data_converted=data_converted,
                use_str=use_str,
            )
            col.update_info(self.info)
            col.set_pos(j)

            self.values_axes.append(col)

            j += 1

        # validate our min_itemsize
        self.validate_min_itemsize(min_itemsize)

        # validate our metadata
        self.metadata = [c.name for c in self.values_axes if c.metadata is not None]

        # validate the axes if we have an existing table
        if validate:
            self.validate(existing_table)

    def process_axes(self, obj, selection: "Selection", columns=None):
        """ process axes filters """

        # make a copy to avoid side effects
        if columns is not None:
            columns = list(columns)

        # make sure to include levels if we have them
        if columns is not None and self.is_multi_index:
            assert isinstance(self.levels, list)  # assured by is_multi_index
            for n in self.levels:
                if n not in columns:
                    columns.insert(0, n)

        # reorder by any non_index_axes & limit to the select columns
        for axis, labels in self.non_index_axes:
            obj = _reindex_axis(obj, axis, labels, columns)

        # apply the selection filters (but keep in the same order)
        if selection.filter is not None:
            for field, op, filt in selection.filter.format():

                def process_filter(field, filt):

                    for axis_name in obj._AXIS_NAMES.values():
                        axis_number = obj._get_axis_number(axis_name)
                        axis_values = obj._get_axis(axis_name)
                        assert axis_number is not None

                        # see if the field is the name of an axis
                        if field == axis_name:

                            # if we have a multi-index, then need to include
                            # the levels
                            if self.is_multi_index:
                                filt = filt.union(Index(self.levels))

                            takers = op(axis_values, filt)
                            return obj.loc(axis=axis_number)[takers]

                        # this might be the name of a file IN an axis
                        elif field in axis_values:

                            # we need to filter on this dimension
                            values = ensure_index(getattr(obj, field).values)
                            filt = ensure_index(filt)

                            # hack until we support reversed dim flags
                            if isinstance(obj, DataFrame):
                                axis_number = 1 - axis_number
                            takers = op(values, filt)
                            return obj.loc(axis=axis_number)[takers]

                    raise ValueError(f"cannot find the field [{field}] for filtering!")

                obj = process_filter(field, filt)

        return obj

    def create_description(
        self,
        complib=None,
        complevel: Optional[int] = None,
        fletcher32: bool = False,
        expectedrows: Optional[int] = None,
    ) -> Dict[str, Any]:
        """ create the description of the table from the axes & values """

        # provided expected rows if its passed
        if expectedrows is None:
            expectedrows = max(self.nrows_expected, 10000)

        d = dict(name="table", expectedrows=expectedrows)

        # description from the axes & values
        d["description"] = {a.cname: a.typ for a in self.axes}

        if complib:
            if complevel is None:
                complevel = self._complevel or 9
            filters = _tables().Filters(
                complevel=complevel,
                complib=complib,
                fletcher32=fletcher32 or self._fletcher32,
            )
            d["filters"] = filters
        elif self._filters is not None:
            d["filters"] = self._filters

        return d

    def read_coordinates(
        self, where=None, start: Optional[int] = None, stop: Optional[int] = None,
    ):
        """select coordinates (row numbers) from a table; return the
        coordinates object
        """

        # validate the version
        self.validate_version(where)

        # infer the data kind
        if not self.infer_axes():
            return False

        # create the selection
        selection = Selection(self, where=where, start=start, stop=stop)
        coords = selection.select_coords()
        if selection.filter is not None:
            for field, op, filt in selection.filter.format():
                data = self.read_column(
                    field, start=coords.min(), stop=coords.max() + 1
                )
                coords = coords[op(data.iloc[coords - coords.min()], filt).values]

        return Index(coords)

    def read_column(
        self,
        column: str,
        where=None,
        start: Optional[int] = None,
        stop: Optional[int] = None,
    ):
        """return a single column from the table, generally only indexables
        are interesting
        """

        # validate the version
        self.validate_version()

        # infer the data kind
        if not self.infer_axes():
            return False

        if where is not None:
            raise TypeError("read_column does not currently accept a where clause")

        # find the axes
        for a in self.axes:
            if column == a.name:

                if not a.is_data_indexable:
                    raise ValueError(
                        f"column [{column}] can not be extracted individually; "
                        "it is not data indexable"
                    )

                # column must be an indexable or a data column
                c = getattr(self.table.cols, column)
                a.set_info(self.info)
                a.convert(
                    c[start:stop],
                    nan_rep=self.nan_rep,
                    encoding=self.encoding,
                    errors=self.errors,
                )
                return Series(_set_tz(a.take_data(), a.tz, True), name=column)

        raise KeyError(f"column [{column}] not found in the table")


class WORMTable(Table):
    """ a write-once read-many table: this format DOES NOT ALLOW appending to a
         table. writing is a one-time operation the data are stored in a format
         that allows for searching the data on disk
         """

    table_type = "worm"

    def read(
        self,
        where=None,
        columns=None,
        start: Optional[int] = None,
        stop: Optional[int] = None,
    ):
        """ read the indices and the indexing array, calculate offset rows and
        return """
        raise NotImplementedError("WORMTable needs to implement read")

    def write(self, **kwargs):
        """ write in a format that we can search later on (but cannot append
               to): write out the indices and the values using _write_array
               (e.g. a CArray) create an indexing table so that we can search
        """
        raise NotImplementedError("WORMTable needs to implement write")


class AppendableTable(Table):
    """ support the new appendable table formats """

    table_type = "appendable"

    def write(
        self,
        obj,
        axes=None,
        append=False,
        complib=None,
        complevel=None,
        fletcher32=None,
        min_itemsize=None,
        chunksize=None,
        expectedrows=None,
        dropna=False,
        nan_rep=None,
        data_columns=None,
    ):

        if not append and self.is_exists:
            self._handle.remove_node(self.group, "table")

        # create the axes
        self.create_axes(
            axes=axes,
            obj=obj,
            validate=append,
            min_itemsize=min_itemsize,
            nan_rep=nan_rep,
            data_columns=data_columns,
        )

        for a in self.axes:
            a.validate(self, append)

        if not self.is_exists:

            # create the table
            options = self.create_description(
                complib=complib,
                complevel=complevel,
                fletcher32=fletcher32,
                expectedrows=expectedrows,
            )

            # set the table attributes
            self.set_attrs()

            # create the table
            self._handle.create_table(self.group, **options)

        # update my info
        self.attrs.info = self.info

        # validate the axes and set the kinds
        for a in self.axes:
            a.validate_and_set(self, append)

        # add the rows
        self.write_data(chunksize, dropna=dropna)

    def write_data(self, chunksize: Optional[int], dropna: bool = False):
        """ we form the data into a 2-d including indexes,values,mask
            write chunk-by-chunk """

        names = self.dtype.names
        nrows = self.nrows_expected

        # if dropna==True, then drop ALL nan rows
        masks = []
        if dropna:

            for a in self.values_axes:

                # figure the mask: only do if we can successfully process this
                # column, otherwise ignore the mask
                mask = isna(a.data).all(axis=0)
                if isinstance(mask, np.ndarray):
                    masks.append(mask.astype("u1", copy=False))

        # consolidate masks
        if len(masks):
            mask = masks[0]
            for m in masks[1:]:
                mask = mask & m
            mask = mask.ravel()
        else:
            mask = None

        # broadcast the indexes if needed
        indexes = [a.cvalues for a in self.index_axes]
        nindexes = len(indexes)
        assert nindexes == 1, nindexes  # ensures we dont need to broadcast

        # transpose the values so first dimension is last
        # reshape the values if needed
        values = [a.take_data() for a in self.values_axes]
        values = [v.transpose(np.roll(np.arange(v.ndim), v.ndim - 1)) for v in values]
        bvalues = []
        for i, v in enumerate(values):
            new_shape = (nrows,) + self.dtype[names[nindexes + i]].shape
            bvalues.append(values[i].reshape(new_shape))

        # write the chunks
        if chunksize is None:
            chunksize = 100000

        rows = np.empty(min(chunksize, nrows), dtype=self.dtype)
        chunks = int(nrows / chunksize) + 1
        for i in range(chunks):
            start_i = i * chunksize
            end_i = min((i + 1) * chunksize, nrows)
            if start_i >= end_i:
                break

            self.write_data_chunk(
                rows,
                indexes=[a[start_i:end_i] for a in indexes],
                mask=mask[start_i:end_i] if mask is not None else None,
                values=[v[start_i:end_i] for v in bvalues],
            )

    def write_data_chunk(self, rows, indexes, mask, values):
        """
        Parameters
        ----------
        rows : an empty memory space where we are putting the chunk
        indexes : an array of the indexes
        mask : an array of the masks
        values : an array of the values
        """

        # 0 len
        for v in values:
            if not np.prod(v.shape):
                return

        nrows = indexes[0].shape[0]
        if nrows != len(rows):
            rows = np.empty(nrows, dtype=self.dtype)
        names = self.dtype.names
        nindexes = len(indexes)

        # indexes
        for i, idx in enumerate(indexes):
            rows[names[i]] = idx

        # values
        for i, v in enumerate(values):
            rows[names[i + nindexes]] = v

        # mask
        if mask is not None:
            m = ~mask.ravel().astype(bool, copy=False)
            if not m.all():
                rows = rows[m]

        if len(rows):
            self.table.append(rows)
            self.table.flush()

    def delete(
        self, where=None, start: Optional[int] = None, stop: Optional[int] = None,
    ):

        # delete all rows (and return the nrows)
        if where is None or not len(where):
            if start is None and stop is None:
                nrows = self.nrows
                self._handle.remove_node(self.group, recursive=True)
            else:
                # pytables<3.0 would remove a single row with stop=None
                if stop is None:
                    stop = self.nrows
                nrows = self.table.remove_rows(start=start, stop=stop)
                self.table.flush()
            return nrows

        # infer the data kind
        if not self.infer_axes():
            return None

        # create the selection
        table = self.table
        selection = Selection(self, where, start=start, stop=stop)
        values = selection.select_coords()

        # delete the rows in reverse order
        sorted_series = Series(values).sort_values()
        ln = len(sorted_series)

        if ln:

            # construct groups of consecutive rows
            diff = sorted_series.diff()
            groups = list(diff[diff > 1].index)

            # 1 group
            if not len(groups):
                groups = [0]

            # final element
            if groups[-1] != ln:
                groups.append(ln)

            # initial element
            if groups[0] != 0:
                groups.insert(0, 0)

            # we must remove in reverse order!
            pg = groups.pop()
            for g in reversed(groups):
                rows = sorted_series.take(range(g, pg))
                table.remove_rows(
                    start=rows[rows.index[0]], stop=rows[rows.index[-1]] + 1
                )
                pg = g

            self.table.flush()

        # return the number of rows removed
        return ln


class AppendableFrameTable(AppendableTable):
    """ support the new appendable table formats """

    pandas_kind = "frame_table"
    table_type = "appendable_frame"
    ndim = 2
    obj_type: Type[Union[DataFrame, Series]] = DataFrame

    @property
    def is_transposed(self) -> bool:
        return self.index_axes[0].axis == 1

    def get_object(self, obj):
        """ these are written transposed """
        if self.is_transposed:
            obj = obj.T
        return obj

    def read(
        self,
        where=None,
        columns=None,
        start: Optional[int] = None,
        stop: Optional[int] = None,
    ):

        if not self.read_axes(where=where, start=start, stop=stop):
            return None

        info = (
            self.info.get(self.non_index_axes[0][0], dict())
            if len(self.non_index_axes)
            else dict()
        )
        index = self.index_axes[0].values
        frames = []
        for a in self.values_axes:

            # we could have a multi-index constructor here
            # ensure_index doesn't recognized our list-of-tuples here
            if info.get("type") == "MultiIndex":
                cols = MultiIndex.from_tuples(a.values)
            else:
                cols = Index(a.values)
            names = info.get("names")
            if names is not None:
                cols.set_names(names, inplace=True)

            if self.is_transposed:
                values = a.cvalues
                index_ = cols
                cols_ = Index(index, name=getattr(index, "name", None))
            else:
                values = a.cvalues.T
                index_ = Index(index, name=getattr(index, "name", None))
                cols_ = cols

            # if we have a DataIndexableCol, its shape will only be 1 dim
            if values.ndim == 1 and isinstance(values, np.ndarray):
                values = values.reshape((1, values.shape[0]))

            if isinstance(values, np.ndarray):
                df = DataFrame(values.T, columns=cols_, index=index_)
            elif isinstance(values, Index):
                df = DataFrame(values, columns=cols_, index=index_)
            else:
                # Categorical
                df = DataFrame([values], columns=cols_, index=index_)
            assert (df.dtypes == values.dtype).all(), (df.dtypes, values.dtype)
            frames.append(df)

        if len(frames) == 1:
            df = frames[0]
        else:
            df = concat(frames, axis=1)

        selection = Selection(self, where=where, start=start, stop=stop)
        # apply the selection filters & axis orderings
        df = self.process_axes(df, selection=selection, columns=columns)

        return df


class AppendableSeriesTable(AppendableFrameTable):
    """ support the new appendable table formats """

    pandas_kind = "series_table"
    table_type = "appendable_series"
    ndim = 2
    obj_type = Series
    storage_obj_type = DataFrame

    @property
    def is_transposed(self) -> bool:
        return False

    def get_object(self, obj):
        return obj

    def write(self, obj, data_columns=None, **kwargs):
        """ we are going to write this as a frame table """
        if not isinstance(obj, DataFrame):
            name = obj.name or "values"
            obj = obj.to_frame(name)
        return super().write(obj=obj, data_columns=obj.columns.tolist(), **kwargs)

    def read(
        self,
        where=None,
        columns=None,
        start: Optional[int] = None,
        stop: Optional[int] = None,
    ):

        is_multi_index = self.is_multi_index
        if columns is not None and is_multi_index:
            assert isinstance(self.levels, list)  # needed for mypy
            for n in self.levels:
                if n not in columns:
                    columns.insert(0, n)
        s = super().read(where=where, columns=columns, start=start, stop=stop)
        if is_multi_index:
            s.set_index(self.levels, inplace=True)

        s = s.iloc[:, 0]

        # remove the default name
        if s.name == "values":
            s.name = None
        return s


class AppendableMultiSeriesTable(AppendableSeriesTable):
    """ support the new appendable table formats """

    pandas_kind = "series_table"
    table_type = "appendable_multiseries"

    def write(self, obj, **kwargs):
        """ we are going to write this as a frame table """
        name = obj.name or "values"
        obj, self.levels = self.validate_multiindex(obj)
        cols = list(self.levels)
        cols.append(name)
        obj.columns = cols
        return super().write(obj=obj, **kwargs)


class GenericTable(AppendableFrameTable):
    """ a table that read/writes the generic pytables table format """

    pandas_kind = "frame_table"
    table_type = "generic_table"
    ndim = 2
    obj_type = DataFrame

    @property
    def pandas_type(self) -> str:
        return self.pandas_kind

    @property
    def storable(self):
        return getattr(self.group, "table", None) or self.group

    def get_attrs(self):
        """ retrieve our attributes """
        self.non_index_axes = []
        self.nan_rep = None
        self.levels = []

        self.index_axes = [a.infer(self) for a in self.indexables if a.is_an_indexable]
        self.values_axes = [
            a.infer(self) for a in self.indexables if not a.is_an_indexable
        ]
        self.data_columns = [a.name for a in self.values_axes]

    @cache_readonly
    def indexables(self):
        """ create the indexables from the table description """
        d = self.description

        # the index columns is just a simple index
        _indexables = [GenericIndexCol(name="index", axis=0)]

        for i, n in enumerate(d._v_names):
            assert isinstance(n, str)

            dc = GenericDataIndexableCol(name=n, pos=i, values=[n])
            _indexables.append(dc)

        return _indexables

    def write(self, **kwargs):
        raise NotImplementedError("cannot write on an generic table")


class AppendableMultiFrameTable(AppendableFrameTable):
    """ a frame with a multi-index """

    table_type = "appendable_multiframe"
    obj_type = DataFrame
    ndim = 2
    _re_levels = re.compile(r"^level_\d+$")

    @property
    def table_type_short(self) -> str:
        return "appendable_multi"

    def write(self, obj, data_columns=None, **kwargs):
        if data_columns is None:
            data_columns = []
        elif data_columns is True:
            data_columns = obj.columns.tolist()
        obj, self.levels = self.validate_multiindex(obj)
        for n in self.levels:
            if n not in data_columns:
                data_columns.insert(0, n)
        return super().write(obj=obj, data_columns=data_columns, **kwargs)

    def read(
        self,
        where=None,
        columns=None,
        start: Optional[int] = None,
        stop: Optional[int] = None,
    ):

        df = super().read(where=where, columns=columns, start=start, stop=stop)
        df = df.set_index(self.levels)

        # remove names for 'level_%d'
        df.index = df.index.set_names(
            [None if self._re_levels.search(l) else l for l in df.index.names]
        )

        return df


def _reindex_axis(obj, axis: int, labels: Index, other=None):
    ax = obj._get_axis(axis)
    labels = ensure_index(labels)

    # try not to reindex even if other is provided
    # if it equals our current index
    if other is not None:
        other = ensure_index(other)
    if (other is None or labels.equals(other)) and labels.equals(ax):
        return obj

    labels = ensure_index(labels.unique())
    if other is not None:
        labels = ensure_index(other.unique()).intersection(labels, sort=False)
    if not labels.equals(ax):
        slicer: List[Union[slice, Index]] = [slice(None, None)] * obj.ndim
        slicer[axis] = labels
        obj = obj.loc[tuple(slicer)]
    return obj


def _get_info(info, name):
    """ get/create the info for this name """
    try:
        idx = info[name]
    except KeyError:
        idx = info[name] = dict()
    return idx


# tz to/from coercion


def _get_tz(tz):
    """ for a tz-aware type, return an encoded zone """
    zone = timezones.get_timezone(tz)
    if zone is None:
        zone = tz.utcoffset().total_seconds()
    return zone


def _set_tz(values, tz, preserve_UTC: bool = False, coerce: bool = False):
    """
    coerce the values to a DatetimeIndex if tz is set
    preserve the input shape if possible

    Parameters
    ----------
    values : ndarray
    tz : string/pickled tz object
    preserve_UTC : bool,
        preserve the UTC of the result
    coerce : if we do not have a passed timezone, coerce to M8[ns] ndarray
    """
    if tz is not None:
        name = getattr(values, "name", None)
        values = values.ravel()
        tz = timezones.get_timezone(_ensure_decoded(tz))
        values = DatetimeIndex(values, name=name)
        if values.tz is None:
            values = values.tz_localize("UTC").tz_convert(tz)
        if preserve_UTC:
            if tz == "UTC":
                values = list(values)
    elif coerce:
        values = np.asarray(values, dtype="M8[ns]")

    return values


def _convert_index(name: str, index: Index, encoding=None, errors="strict"):
    assert isinstance(name, str)

    index_name = index.name

    if isinstance(index, DatetimeIndex):
        converted = index.asi8
        return IndexCol(
            name,
            converted,
            "datetime64",
            _tables().Int64Col(),
            freq=index.freq,
            tz=index.tz,
            index_name=index_name,
        )
    elif isinstance(index, TimedeltaIndex):
        converted = index.asi8
        return IndexCol(
            name,
            converted,
            "timedelta64",
            _tables().Int64Col(),
            freq=index.freq,
            index_name=index_name,
        )
    elif isinstance(index, (Int64Index, PeriodIndex)):
        atom = _tables().Int64Col()
        # avoid to store ndarray of Period objects
        return IndexCol(
            name,
            index._ndarray_values,
            "integer",
            atom,
            freq=getattr(index, "freq", None),
            index_name=index_name,
        )

    if isinstance(index, MultiIndex):
        raise TypeError("MultiIndex not supported here!")

    inferred_type = lib.infer_dtype(index, skipna=False)
    # we wont get inferred_type of "datetime64" or "timedelta64" as these
    #  would go through the DatetimeIndex/TimedeltaIndex paths above

    values = np.asarray(index)

    if inferred_type == "date":
        converted = np.asarray([v.toordinal() for v in values], dtype=np.int32)
        return IndexCol(
            name, converted, "date", _tables().Time32Col(), index_name=index_name,
        )
    elif inferred_type == "string":
        # atom = _tables().ObjectAtom()
        # return np.asarray(values, dtype='O'), 'object', atom

        converted = _convert_string_array(values, encoding, errors)
        itemsize = converted.dtype.itemsize
        return IndexCol(
            name,
            converted,
            "string",
            _tables().StringCol(itemsize),
            itemsize=itemsize,
            index_name=index_name,
        )

    elif inferred_type == "integer":
        # take a guess for now, hope the values fit
        atom = _tables().Int64Col()
        return IndexCol(
            name,
            np.asarray(values, dtype=np.int64),
            "integer",
            atom,
            index_name=index_name,
        )
    elif inferred_type == "floating":
        atom = _tables().Float64Col()
        return IndexCol(
            name,
            np.asarray(values, dtype=np.float64),
            "float",
            atom,
            index_name=index_name,
        )
    else:
        atom = _tables().ObjectAtom()
        return IndexCol(
            name, np.asarray(values, dtype="O"), "object", atom, index_name=index_name,
        )


def _unconvert_index(data, kind: str, encoding=None, errors="strict"):
    index: Union[Index, np.ndarray]

    if kind == "datetime64":
        index = DatetimeIndex(data)
    elif kind == "timedelta64":
        index = TimedeltaIndex(data)
    elif kind == "date":
        try:
            index = np.asarray([date.fromordinal(v) for v in data], dtype=object)
        except (ValueError):
            index = np.asarray([date.fromtimestamp(v) for v in data], dtype=object)
    elif kind in ("integer", "float"):
        index = np.asarray(data)
    elif kind in ("string"):
        index = _unconvert_string_array(
            data, nan_rep=None, encoding=encoding, errors=errors
        )
    elif kind == "object":
        index = np.asarray(data[0])
    else:  # pragma: no cover
        raise ValueError(f"unrecognized index type {kind}")
    return index


def _maybe_convert_for_string_atom(
    name: str, block, existing_col, min_itemsize, nan_rep, encoding, errors
):
    use_str = False

    if not block.is_object:
        return block.dtype.itemsize, block.values, use_str

    dtype_name = block.dtype.name
    inferred_type = lib.infer_dtype(block.values, skipna=False)

    if inferred_type == "date":
        raise TypeError("[date] is not implemented as a table column")
    elif inferred_type == "datetime":
        # after GH#8260
        # this only would be hit for a multi-timezone dtype which is an error
        raise TypeError(
            "too many timezones in this block, create separate data columns"
        )

    elif not (inferred_type == "string" or dtype_name == "object"):
        return block.dtype.itemsize, block.values, use_str

    use_str = True

    block = block.fillna(nan_rep, downcast=False)
    if isinstance(block, list):
        # Note: because block is always object dtype, fillna goes
        #  through a path such that the result is always a 1-element list
        block = block[0]
    data = block.values

    # see if we have a valid string type
    inferred_type = lib.infer_dtype(data.ravel(), skipna=False)
    if inferred_type != "string":

        # we cannot serialize this data, so report an exception on a column
        # by column basis
        for i in range(len(block.shape[0])):

            col = block.iget(i)
            inferred_type = lib.infer_dtype(col.ravel(), skipna=False)
            if inferred_type != "string":
                iloc = block.mgr_locs.indexer[i]
                raise TypeError(
                    f"Cannot serialize the column [{iloc}] because\n"
                    f"its data contents are [{inferred_type}] object dtype"
                )

    # itemsize is the maximum length of a string (along any dimension)
    data_converted = _convert_string_array(data, encoding, errors).reshape(data.shape)
    # NB: the reshape here is new!
    assert data_converted.shape == block.shape, (data_converted.shape, block.shape)
    itemsize = data_converted.itemsize

    # specified min_itemsize?
    if isinstance(min_itemsize, dict):
        min_itemsize = int(min_itemsize.get(name) or min_itemsize.get("values") or 0)
    itemsize = max(min_itemsize or 0, itemsize)

    # check for column in the values conflicts
    if existing_col is not None:
        eci = existing_col.validate_col(itemsize)
        if eci > itemsize:
            itemsize = eci

    return itemsize, data_converted, use_str


def _convert_string_array(data, encoding, errors, itemsize=None):
    """
    we take a string-like that is object dtype and coerce to a fixed size
    string type

    Parameters
    ----------
    data : a numpy array of object dtype
    encoding : None or string-encoding
    errors : handler for encoding errors
    itemsize : integer, optional, defaults to the max length of the strings

    Returns
    -------
    data in a fixed-length string dtype, encoded to bytes if needed
    """

    # encode if needed
    if encoding is not None and len(data):
        data = (
            Series(data.ravel()).str.encode(encoding, errors).values.reshape(data.shape)
        )

    # create the sized dtype
    if itemsize is None:
        ensured = ensure_object(data.ravel())
        itemsize = max(1, libwriters.max_len_string_array(ensured))

    data = np.asarray(data, dtype=f"S{itemsize}")
    return data


def _unconvert_string_array(data, nan_rep=None, encoding=None, errors="strict"):
    """
    inverse of _convert_string_array

    Parameters
    ----------
    data : fixed length string dtyped array
    nan_rep : the storage repr of NaN, optional
    encoding : the encoding of the data, optional
    errors : handler for encoding errors, default 'strict'

    Returns
    -------
    an object array of the decoded data

    """
    shape = data.shape
    data = np.asarray(data.ravel(), dtype=object)

    # guard against a None encoding (because of a legacy
    # where the passed encoding is actually None)
    encoding = _ensure_encoding(encoding)
    if encoding is not None and len(data):

        itemsize = libwriters.max_len_string_array(ensure_object(data))
        dtype = f"U{itemsize}"

        if isinstance(data[0], bytes):
            data = Series(data).str.decode(encoding, errors=errors).values
        else:
            data = data.astype(dtype, copy=False).astype(object, copy=False)

    if nan_rep is None:
        nan_rep = "nan"

    data = libwriters.string_array_replace_from_nan_rep(data, nan_rep)
    return data.reshape(shape)


def _maybe_convert(values: np.ndarray, val_kind, encoding, errors):
    val_kind = _ensure_decoded(val_kind)
    if _need_convert(val_kind):
        conv = _get_converter(val_kind, encoding, errors)
        # conv = np.frompyfunc(conv, 1, 1)
        values = conv(values)
    return values


def _get_converter(kind: str, encoding, errors):
    if kind == "datetime64":
        return lambda x: np.asarray(x, dtype="M8[ns]")
    elif kind == "string":
        return lambda x: _unconvert_string_array(x, encoding=encoding, errors=errors)
    else:  # pragma: no cover
        raise ValueError(f"invalid kind {kind}")


def _need_convert(kind) -> bool:
    if kind in ("datetime64", "string"):
        return True
    return False


class Selection:
    """
    Carries out a selection operation on a tables.Table object.

    Parameters
    ----------
    table : a Table object
    where : list of Terms (or convertible to)
    start, stop: indices to start and/or stop selection

    """

    def __init__(
        self,
        table: Table,
        where=None,
        start: Optional[int] = None,
        stop: Optional[int] = None,
    ):
        self.table = table
        self.where = where
        self.start = start
        self.stop = stop
        self.condition = None
        self.filter = None
        self.terms = None
        self.coordinates = None

        if is_list_like(where):

            # see if we have a passed coordinate like
            try:
                inferred = lib.infer_dtype(where, skipna=False)
                if inferred == "integer" or inferred == "boolean":
                    where = np.asarray(where)
                    if where.dtype == np.bool_:
                        start, stop = self.start, self.stop
                        if start is None:
                            start = 0
                        if stop is None:
                            stop = self.table.nrows
                        self.coordinates = np.arange(start, stop)[where]
                    elif issubclass(where.dtype.type, np.integer):
                        if (self.start is not None and (where < self.start).any()) or (
                            self.stop is not None and (where >= self.stop).any()
                        ):
                            raise ValueError(
                                "where must have index locations >= start and < stop"
                            )
                        self.coordinates = where

            except ValueError:
                pass

        if self.coordinates is None:

            self.terms = self.generate(where)

            # create the numexpr & the filter
            if self.terms is not None:
                self.condition, self.filter = self.terms.evaluate()

    def generate(self, where):
        """ where can be a : dict,list,tuple,string """
        if where is None:
            return None

        q = self.table.queryables()
        try:
            return PyTablesExpr(where, queryables=q, encoding=self.table.encoding)
        except NameError:
            # raise a nice message, suggesting that the user should use
            # data_columns
            qkeys = ",".join(q.keys())
            raise ValueError(
                f"The passed where expression: {where}\n"
                "            contains an invalid variable reference\n"
                "            all of the variable references must be a "
                "reference to\n"
                "            an axis (e.g. 'index' or 'columns'), or a "
                "data_column\n"
                f"            The currently defined references are: {qkeys}\n"
            )

    def select(self):
        """
        generate the selection
        """
        if self.condition is not None:
            return self.table.table.read_where(
                self.condition.format(), start=self.start, stop=self.stop
            )
        elif self.coordinates is not None:
            return self.table.table.read_coordinates(self.coordinates)
        return self.table.table.read(start=self.start, stop=self.stop)

    def select_coords(self):
        """
        generate the selection
        """
        start, stop = self.start, self.stop
        nrows = self.table.nrows
        if start is None:
            start = 0
        elif start < 0:
            start += nrows
        if self.stop is None:
            stop = nrows
        elif stop < 0:
            stop += nrows

        if self.condition is not None:
            return self.table.table.get_where_list(
                self.condition.format(), start=start, stop=stop, sort=True
            )
        elif self.coordinates is not None:
            return self.coordinates

        return np.arange(start, stop)<|MERGE_RESOLUTION|>--- conflicted
+++ resolved
@@ -2313,36 +2313,14 @@
             if self.typ is None:
                 self.typ = getattr(self.description, self.cname, None)
 
-<<<<<<< HEAD
     def set_atom(self, block, itemsize: int, data_converted, use_str: bool):
-=======
-    def set_atom(
-        self,
-        block,
-        existing_col,
-        min_itemsize,
-        nan_rep,
-        info,
-        encoding=None,
-        errors="strict",
-    ):
->>>>>>> f1117bd4
         """ create and setup my atom from the block b """
 
         # short-cut certain block types
         if block.is_categorical:
             self.set_atom_categorical(block)
-<<<<<<< HEAD
         elif block.is_datetimetz:
             self.set_atom_datetime64tz(block)
-=======
-            self.update_info(info)
-            return
-        elif block.is_datetimetz:
-            self.set_atom_datetime64tz(block)
-            self.update_info(info)
-            return
->>>>>>> f1117bd4
         elif block.is_datetime:
             self.set_atom_datetime64(block)
         elif block.is_timedelta:
@@ -2350,87 +2328,14 @@
         elif block.is_complex:
             self.set_atom_complex(block)
 
-<<<<<<< HEAD
         elif use_str:
             self.set_atom_string(itemsize, data_converted)
-=======
-        if inferred_type == "date":
-            raise TypeError("[date] is not implemented as a table column")
-        elif inferred_type == "datetime":
-            # after GH#8260
-            # this only would be hit for a multi-timezone dtype
-            # which is an error
-
-            raise TypeError(
-                "too many timezones in this block, create separate data columns"
-            )
-        elif inferred_type == "unicode":
-            raise TypeError("[unicode] is not implemented as a table column")
-
-        # this is basically a catchall; if say a datetime64 has nans then will
-        # end up here ###
-        elif inferred_type == "string" or dtype == "object":
-            self.set_atom_string(
-                block, existing_col, min_itemsize, nan_rep, encoding, errors,
-            )
-
-        # set as a data block
->>>>>>> f1117bd4
         else:
             # set as a data block
             self.set_atom_data(block)
 
-<<<<<<< HEAD
     def get_atom_string(self, shape, itemsize):
         return _tables().StringCol(itemsize=itemsize, shape=shape[0])
-=======
-    def get_atom_string(self, block, itemsize):
-        return _tables().StringCol(itemsize=itemsize, shape=block.shape[0])
-
-    def set_atom_string(
-        self, block, existing_col, min_itemsize, nan_rep, encoding, errors
-    ):
-        # fill nan items with myself, don't disturb the blocks by
-        # trying to downcast
-        block = block.fillna(nan_rep, downcast=False)
-        if isinstance(block, list):
-            block = block[0]
-        data = block.values
-
-        # see if we have a valid string type
-        inferred_type = lib.infer_dtype(data.ravel(), skipna=False)
-        if inferred_type != "string":
-
-            # we cannot serialize this data, so report an exception on a column
-            # by column basis
-            for i in range(len(block.shape[0])):
-
-                col = block.iget(i)
-                inferred_type = lib.infer_dtype(col.ravel(), skipna=False)
-                if inferred_type != "string":
-                    iloc = block.mgr_locs.indexer[i]
-                    raise TypeError(
-                        f"Cannot serialize the column [{iloc}] because\n"
-                        f"its data contents are [{inferred_type}] object dtype"
-                    )
-
-        # itemsize is the maximum length of a string (along any dimension)
-        data_converted = _convert_string_array(data, encoding, errors)
-        itemsize = data_converted.itemsize
-
-        # specified min_itemsize?
-        if isinstance(min_itemsize, dict):
-            min_itemsize = int(
-                min_itemsize.get(self.name) or min_itemsize.get("values") or 0
-            )
-        itemsize = max(min_itemsize or 0, itemsize)
-
-        # check for column in the values conflicts
-        if existing_col is not None:
-            eci = existing_col.validate_col(itemsize)
-            if eci > itemsize:
-                itemsize = eci
->>>>>>> f1117bd4
 
     def set_atom_string(self, itemsize: int, data_converted: np.ndarray):
         self.itemsize = itemsize
@@ -2483,11 +2388,7 @@
 
         # write the categories
         self.meta = "category"
-<<<<<<< HEAD
-        self.set_metadata(block.values.categories)
-=======
         self.metadata = np.array(block.values.categories, copy=False).ravel()
->>>>>>> f1117bd4
 
     def get_atom_datetime64(self, block):
         return _tables().Int64Col(shape=block.shape[0])
@@ -3996,17 +3897,10 @@
             else:
                 existing_col = None
 
-<<<<<<< HEAD
             new_name = name or f"values_block_{i}"
             itemsize, data_converted, use_str = _maybe_convert_for_string_atom(
                 new_name,
                 b,
-=======
-            col = klass.create_for_block(i=i, name=name, version=self.version)
-            col.values = list(b_items)
-            col.set_atom(
-                block=b,
->>>>>>> f1117bd4
                 existing_col=existing_col,
                 min_itemsize=min_itemsize,
                 nan_rep=nan_rep,
