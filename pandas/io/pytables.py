"""
High level interface to PyTables for reading and writing pandas data structures
to disk
"""

from __future__ import annotations

from contextlib import suppress
import copy
from datetime import (
    date,
    tzinfo,
)
import itertools
import os
import re
from textwrap import dedent
from typing import (
    TYPE_CHECKING,
    Any,
    Callable,
    Final,
    Literal,
    cast,
    overload,
)
import warnings

import numpy as np

from pandas._config import (
    config,
    get_option,
    using_pyarrow_string_dtype,
)

from pandas._libs import (
    lib,
    writers as libwriters,
)
from pandas._libs.lib import is_string_array
from pandas._libs.tslibs import timezones
from pandas.compat._optional import import_optional_dependency
from pandas.compat.pickle_compat import patch_pickle
from pandas.errors import (
    AttributeConflictWarning,
    ClosedFileError,
    IncompatibilityWarning,
    PerformanceWarning,
    PossibleDataLossError,
)
from pandas.util._decorators import cache_readonly
from pandas.util._exceptions import find_stack_level

from pandas.core.dtypes.common import (
    ensure_object,
    is_bool_dtype,
    is_complex_dtype,
    is_list_like,
    is_string_dtype,
    needs_i8_conversion,
)
from pandas.core.dtypes.dtypes import (
    CategoricalDtype,
    DatetimeTZDtype,
    ExtensionDtype,
    PeriodDtype,
)
from pandas.core.dtypes.missing import array_equivalent

from pandas import (
    DataFrame,
    DatetimeIndex,
    Index,
    MultiIndex,
    PeriodIndex,
    RangeIndex,
    Series,
    TimedeltaIndex,
    concat,
    isna,
)
from pandas.core.arrays import (
    Categorical,
    DatetimeArray,
    PeriodArray,
)
from pandas.core.arrays.datetimes import tz_to_dtype
import pandas.core.common as com
from pandas.core.computation.pytables import (
    PyTablesExpr,
    maybe_expression,
)
from pandas.core.construction import extract_array
from pandas.core.indexes.api import ensure_index

from pandas.io.common import stringify_path
from pandas.io.formats.printing import (
    adjoin,
    pprint_thing,
)

if TYPE_CHECKING:
    from collections.abc import (
        Hashable,
        Iterator,
        Sequence,
    )
    from types import TracebackType

    from tables import (
        Col,
        File,
        Node,
    )

    from pandas._typing import (
        AnyArrayLike,
        ArrayLike,
        AxisInt,
        DtypeArg,
        FilePath,
        Self,
        Shape,
        npt,
    )

    from pandas.core.internals.blocks import Block
<<<<<<< HEAD
=======

>>>>>>> e0d30615

# versioning attribute
_version = "0.15.2"

# encoding
_default_encoding = "UTF-8"


def _ensure_encoding(encoding: str | None) -> str:
    # set the encoding if we need
    if encoding is None:
        encoding = _default_encoding

    return encoding


def _ensure_str(name):
    """
    Ensure that an index / column name is a str (python 3); otherwise they
    may be np.string dtype. Non-string dtypes are passed through unchanged.

    https://github.com/pandas-dev/pandas/issues/13492
    """
    if isinstance(name, str):
        name = str(name)
    return name


Term = PyTablesExpr


def _ensure_term(where, scope_level: int):
    """
    Ensure that the where is a Term or a list of Term.

    This makes sure that we are capturing the scope of variables that are
    passed create the terms here with a frame_level=2 (we are 2 levels down)
    """
    # only consider list/tuple here as an ndarray is automatically a coordinate
    # list
    level = scope_level + 1
    if isinstance(where, (list, tuple)):
        where = [
            Term(term, scope_level=level + 1) if maybe_expression(term) else term
            for term in where
            if term is not None
        ]
    elif maybe_expression(where):
        where = Term(where, scope_level=level)
    return where if where is None or len(where) else None


incompatibility_doc: Final = """
where criteria is being ignored as this version [%s] is too old (or
not-defined), read the file in and write it out to a new file to upgrade (with
the copy_to method)
"""

attribute_conflict_doc: Final = """
the [%s] attribute of the existing index is [%s] which conflicts with the new
[%s], resetting the attribute to None
"""

performance_doc: Final = """
your performance may suffer as PyTables will pickle object types that it cannot
map directly to c-types [inferred_type->%s,key->%s] [items->%s]
"""

# formats
_FORMAT_MAP = {"f": "fixed", "fixed": "fixed", "t": "table", "table": "table"}

# axes map
_AXES_MAP = {DataFrame: [0]}

# register our configuration options
dropna_doc: Final = """
: boolean
    drop ALL nan rows when appending to a table
"""
format_doc: Final = """
: format
    default format writing format, if None, then
    put will default to 'fixed' and append will default to 'table'
"""

with config.config_prefix("io.hdf"):
    config.register_option("dropna_table", False, dropna_doc, validator=config.is_bool)
    config.register_option(
        "default_format",
        None,
        format_doc,
        validator=config.is_one_of_factory(["fixed", "table", None]),
    )

# oh the troubles to reduce import time
_table_mod = None
_table_file_open_policy_is_strict = False


def _tables():
    global _table_mod
    global _table_file_open_policy_is_strict
    if _table_mod is None:
        import tables

        _table_mod = tables

        # set the file open policy
        # return the file open policy; this changes as of pytables 3.1
        # depending on the HDF5 version
        with suppress(AttributeError):
            _table_file_open_policy_is_strict = (
                tables.file._FILE_OPEN_POLICY == "strict"
            )

    return _table_mod


# interface to/from ###


def to_hdf(
    path_or_buf: FilePath | HDFStore,
    key: str,
    value: DataFrame | Series,
    mode: str = "a",
    complevel: int | None = None,
    complib: str | None = None,
    append: bool = False,
    format: str | None = None,
    index: bool = True,
    min_itemsize: int | dict[str, int] | None = None,
    nan_rep=None,
    dropna: bool | None = None,
    data_columns: Literal[True] | list[str] | None = None,
    errors: str = "strict",
    encoding: str = "UTF-8",
) -> None:
    """store this object, close it if we opened it"""
    if append:
        f = lambda store: store.append(
            key,
            value,
            format=format,
            index=index,
            min_itemsize=min_itemsize,
            nan_rep=nan_rep,
            dropna=dropna,
            data_columns=data_columns,
            errors=errors,
            encoding=encoding,
        )
    else:
        # NB: dropna is not passed to `put`
        f = lambda store: store.put(
            key,
            value,
            format=format,
            index=index,
            min_itemsize=min_itemsize,
            nan_rep=nan_rep,
            data_columns=data_columns,
            errors=errors,
            encoding=encoding,
            dropna=dropna,
        )

    if isinstance(path_or_buf, HDFStore):
        f(path_or_buf)
    else:
        path_or_buf = stringify_path(path_or_buf)
        with HDFStore(
            path_or_buf, mode=mode, complevel=complevel, complib=complib
        ) as store:
            f(store)


def read_hdf(
    path_or_buf: FilePath | HDFStore,
    key=None,
    mode: str = "r",
    errors: str = "strict",
    where: str | list | None = None,
    start: int | None = None,
    stop: int | None = None,
    columns: list[str] | None = None,
    iterator: bool = False,
    chunksize: int | None = None,
    **kwargs,
):
    """
    Read from the store, close it if we opened it.

    Retrieve pandas object stored in file, optionally based on where
    criteria.

    .. warning::

       Pandas uses PyTables for reading and writing HDF5 files, which allows
       serializing object-dtype data with pickle when using the "fixed" format.
       Loading pickled data received from untrusted sources can be unsafe.

       See: https://docs.python.org/3/library/pickle.html for more.

    Parameters
    ----------
    path_or_buf : str, path object, pandas.HDFStore
        Any valid string path is acceptable. Only supports the local file system,
        remote URLs and file-like objects are not supported.

        If you want to pass in a path object, pandas accepts any
        ``os.PathLike``.

        Alternatively, pandas accepts an open :class:`pandas.HDFStore` object.

    key : object, optional
        The group identifier in the store. Can be omitted if the HDF file
        contains a single pandas object.
    mode : {'r', 'r+', 'a'}, default 'r'
        Mode to use when opening the file. Ignored if path_or_buf is a
        :class:`pandas.HDFStore`. Default is 'r'.
    errors : str, default 'strict'
        Specifies how encoding and decoding errors are to be handled.
        See the errors argument for :func:`open` for a full list
        of options.
    where : list, optional
        A list of Term (or convertible) objects.
    start : int, optional
        Row number to start selection.
    stop : int, optional
        Row number to stop selection.
    columns : list, optional
        A list of columns names to return.
    iterator : bool, optional
        Return an iterator object.
    chunksize : int, optional
        Number of rows to include in an iteration when using an iterator.
    **kwargs
        Additional keyword arguments passed to HDFStore.

    Returns
    -------
    object
        The selected object. Return type depends on the object stored.

    See Also
    --------
    DataFrame.to_hdf : Write a HDF file from a DataFrame.
    HDFStore : Low-level access to HDF files.

    Examples
    --------
    >>> df = pd.DataFrame([[1, 1.0, "a"]], columns=["x", "y", "z"])  # doctest: +SKIP
    >>> df.to_hdf("./store.h5", "data")  # doctest: +SKIP
    >>> reread = pd.read_hdf("./store.h5")  # doctest: +SKIP
    """
    if mode not in ["r", "r+", "a"]:
        raise ValueError(
            f"mode {mode} is not allowed while performing a read. "
            f"Allowed modes are r, r+ and a."
        )
    # grab the scope
    if where is not None:
        where = _ensure_term(where, scope_level=1)

    if isinstance(path_or_buf, HDFStore):
        if not path_or_buf.is_open:
            raise OSError("The HDFStore must be open for reading.")

        store = path_or_buf
        auto_close = False
    else:
        path_or_buf = stringify_path(path_or_buf)
        if not isinstance(path_or_buf, str):
            raise NotImplementedError(
                "Support for generic buffers has not been implemented."
            )
        try:
            exists = os.path.exists(path_or_buf)

        # if filepath is too long
        except (TypeError, ValueError):
            exists = False

        if not exists:
            raise FileNotFoundError(f"File {path_or_buf} does not exist")

        store = HDFStore(path_or_buf, mode=mode, errors=errors, **kwargs)
        # can't auto open/close if we are using an iterator
        # so delegate to the iterator
        auto_close = True

    try:
        if key is None:
            groups = store.groups()
            if len(groups) == 0:
                raise ValueError(
                    "Dataset(s) incompatible with Pandas data types, "
                    "not table, or no datasets found in HDF5 file."
                )
            candidate_only_group = groups[0]

            # For the HDF file to have only one dataset, all other groups
            # should then be metadata groups for that candidate group. (This
            # assumes that the groups() method enumerates parent groups
            # before their children.)
            for group_to_check in groups[1:]:
                if not _is_metadata_of(group_to_check, candidate_only_group):
                    raise ValueError(
                        "key must be provided when HDF5 "
                        "file contains multiple datasets."
                    )
            key = candidate_only_group._v_pathname
        return store.select(
            key,
            where=where,
            start=start,
            stop=stop,
            columns=columns,
            iterator=iterator,
            chunksize=chunksize,
            auto_close=auto_close,
        )
    except (ValueError, TypeError, LookupError):
        if not isinstance(path_or_buf, HDFStore):
            # if there is an error, close the store if we opened it.
            with suppress(AttributeError):
                store.close()

        raise


def _is_metadata_of(group: Node, parent_group: Node) -> bool:
    """Check if a given group is a metadata group for a given parent_group."""
    if group._v_depth <= parent_group._v_depth:
        return False

    current = group
    while current._v_depth > 1:
        parent = current._v_parent
        if parent == parent_group and current._v_name == "meta":
            return True
        current = current._v_parent
    return False


class HDFStore:
    """
    Dict-like IO interface for storing pandas objects in PyTables.

    Either Fixed or Table format.

    .. warning::

       Pandas uses PyTables for reading and writing HDF5 files, which allows
       serializing object-dtype data with pickle when using the "fixed" format.
       Loading pickled data received from untrusted sources can be unsafe.

       See: https://docs.python.org/3/library/pickle.html for more.

    Parameters
    ----------
    path : str
        File path to HDF5 file.
    mode : {'a', 'w', 'r', 'r+'}, default 'a'

        ``'r'``
            Read-only; no data can be modified.
        ``'w'``
            Write; a new file is created (an existing file with the same
            name would be deleted).
        ``'a'``
            Append; an existing file is opened for reading and writing,
            and if the file does not exist it is created.
        ``'r+'``
            It is similar to ``'a'``, but the file must already exist.
    complevel : int, 0-9, default None
        Specifies a compression level for data.
        A value of 0 or None disables compression.
    complib : {'zlib', 'lzo', 'bzip2', 'blosc'}, default 'zlib'
        Specifies the compression library to be used.
        These additional compressors for Blosc are supported
        (default if no compressor specified: 'blosc:blosclz'):
        {'blosc:blosclz', 'blosc:lz4', 'blosc:lz4hc', 'blosc:snappy',
         'blosc:zlib', 'blosc:zstd'}.
        Specifying a compression library which is not available issues
        a ValueError.
    fletcher32 : bool, default False
        If applying compression use the fletcher32 checksum.
    **kwargs
        These parameters will be passed to the PyTables open_file method.

    Examples
    --------
    >>> bar = pd.DataFrame(np.random.randn(10, 4))
    >>> store = pd.HDFStore("test.h5")
    >>> store["foo"] = bar  # write to HDF5
    >>> bar = store["foo"]  # retrieve
    >>> store.close()

    **Create or load HDF5 file in-memory**

    When passing the `driver` option to the PyTables open_file method through
    **kwargs, the HDF5 file is loaded or created in-memory and will only be
    written when closed:

    >>> bar = pd.DataFrame(np.random.randn(10, 4))
    >>> store = pd.HDFStore("test.h5", driver="H5FD_CORE")
    >>> store["foo"] = bar
    >>> store.close()  # only now, data is written to disk
    """

    _handle: File | None
    _mode: str

    def __init__(
        self,
        path,
        mode: str = "a",
        complevel: int | None = None,
        complib=None,
        fletcher32: bool = False,
        **kwargs,
    ) -> None:
        if "format" in kwargs:
            raise ValueError("format is not a defined argument for HDFStore")

        tables = import_optional_dependency("tables")

        if complib is not None and complib not in tables.filters.all_complibs:
            raise ValueError(
                f"complib only supports {tables.filters.all_complibs} compression."
            )

        if complib is None and complevel is not None:
            complib = tables.filters.default_complib

        self._path = stringify_path(path)
        if mode is None:
            mode = "a"
        self._mode = mode
        self._handle = None
        self._complevel = complevel if complevel else 0
        self._complib = complib
        self._fletcher32 = fletcher32
        self._filters = None
        self.open(mode=mode, **kwargs)

    def __fspath__(self) -> str:
        return self._path

    @property
    def root(self):
        """return the root node"""
        self._check_if_open()
        assert self._handle is not None  # for mypy
        return self._handle.root

    @property
    def filename(self) -> str:
        return self._path

    def __getitem__(self, key: str):
        return self.get(key)

    def __setitem__(self, key: str, value) -> None:
        self.put(key, value)

    def __delitem__(self, key: str) -> int | None:
        return self.remove(key)

    def __getattr__(self, name: str):
        """allow attribute access to get stores"""
        try:
            return self.get(name)
        except (KeyError, ClosedFileError):
            pass
        raise AttributeError(
            f"'{type(self).__name__}' object has no attribute '{name}'"
        )

    def __contains__(self, key: str) -> bool:
        """
        check for existence of this key
        can match the exact pathname or the pathnm w/o the leading '/'
        """
        node = self.get_node(key)
        if node is not None:
            name = node._v_pathname
            if key in (name, name[1:]):
                return True
        return False

    def __len__(self) -> int:
        return len(self.groups())

    def __repr__(self) -> str:
        pstr = pprint_thing(self._path)
        return f"{type(self)}\nFile path: {pstr}\n"

    def __enter__(self) -> Self:
        return self

    def __exit__(
        self,
        exc_type: type[BaseException] | None,
        exc_value: BaseException | None,
        traceback: TracebackType | None,
    ) -> None:
        self.close()

    def keys(self, include: str = "pandas") -> list[str]:
        """
        Return a list of keys corresponding to objects stored in HDFStore.

        Parameters
        ----------

        include : str, default 'pandas'
                When kind equals 'pandas' return pandas objects.
                When kind equals 'native' return native HDF5 Table objects.

        Returns
        -------
        list
            List of ABSOLUTE path-names (e.g. have the leading '/').

        Raises
        ------
        raises ValueError if kind has an illegal value

        See Also
        --------
        HDFStore.info : Prints detailed information on the store.
        HDFStore.get_node : Returns the node with the key.
        HDFStore.get_storer : Returns the storer object for a key.

        Examples
        --------
        >>> df = pd.DataFrame([[1, 2], [3, 4]], columns=["A", "B"])
        >>> store = pd.HDFStore("store.h5", "w")  # doctest: +SKIP
        >>> store.put("data", df)  # doctest: +SKIP
        >>> store.get("data")  # doctest: +SKIP
        >>> print(store.keys())  # doctest: +SKIP
        ['/data1', '/data2']
        >>> store.close()  # doctest: +SKIP
        """
        if include == "pandas":
            return [n._v_pathname for n in self.groups()]

        elif include == "native":
            assert self._handle is not None  # mypy
            return [
                n._v_pathname for n in self._handle.walk_nodes("/", classname="Table")
            ]
        raise ValueError(
            f"`include` should be either 'pandas' or 'native' but is '{include}'"
        )

    def __iter__(self) -> Iterator[str]:
        return iter(self.keys())

    def items(self) -> Iterator[tuple[str, list]]:
        """
        iterate on key->group
        """
        for g in self.groups():
            yield g._v_pathname, g

    def open(self, mode: str = "a", **kwargs) -> None:
        """
        Open the file in the specified mode

        Parameters
        ----------
        mode : {'a', 'w', 'r', 'r+'}, default 'a'
            See HDFStore docstring or tables.open_file for info about modes
        **kwargs
            These parameters will be passed to the PyTables open_file method.
        """
        tables = _tables()

        if self._mode != mode:
            # if we are changing a write mode to read, ok
            if self._mode in ["a", "w"] and mode in ["r", "r+"]:
                pass
            elif mode in ["w"]:
                # this would truncate, raise here
                if self.is_open:
                    raise PossibleDataLossError(
                        f"Re-opening the file [{self._path}] with mode [{self._mode}] "
                        "will delete the current file!"
                    )

            self._mode = mode

        # close and reopen the handle
        if self.is_open:
            self.close()

        if self._complevel and self._complevel > 0:
            self._filters = _tables().Filters(
                self._complevel, self._complib, fletcher32=self._fletcher32
            )

        if _table_file_open_policy_is_strict and self.is_open:
            msg = (
                "Cannot open HDF5 file, which is already opened, "
                "even in read-only mode."
            )
            raise ValueError(msg)

        self._handle = tables.open_file(self._path, self._mode, **kwargs)

    def close(self) -> None:
        """
        Close the PyTables file handle
        """
        if self._handle is not None:
            self._handle.close()
        self._handle = None

    @property
    def is_open(self) -> bool:
        """
        return a boolean indicating whether the file is open
        """
        if self._handle is None:
            return False
        return bool(self._handle.isopen)

    def flush(self, fsync: bool = False) -> None:
        """
        Force all buffered modifications to be written to disk.

        Parameters
        ----------
        fsync : bool (default False)
          call ``os.fsync()`` on the file handle to force writing to disk.

        Notes
        -----
        Without ``fsync=True``, flushing may not guarantee that the OS writes
        to disk. With fsync, the operation will block until the OS claims the
        file has been written; however, other caching layers may still
        interfere.
        """
        if self._handle is not None:
            self._handle.flush()
            if fsync:
                with suppress(OSError):
                    os.fsync(self._handle.fileno())

    def get(self, key: str):
        """
        Retrieve pandas object stored in file.

        Parameters
        ----------
        key : str
            Object to retrieve from file. Raises KeyError if not found.

        Returns
        -------
        object
            Same type as object stored in file.

        See Also
        --------
        HDFStore.get_node : Returns the node with the key.
        HDFStore.get_storer : Returns the storer object for a key.

        Examples
        --------
        >>> df = pd.DataFrame([[1, 2], [3, 4]], columns=["A", "B"])
        >>> store = pd.HDFStore("store.h5", "w")  # doctest: +SKIP
        >>> store.put("data", df)  # doctest: +SKIP
        >>> store.get("data")  # doctest: +SKIP
        >>> store.close()  # doctest: +SKIP
        """
        with patch_pickle():
            # GH#31167 Without this patch, pickle doesn't know how to unpickle
            #  old DateOffset objects now that they are cdef classes.
            group = self.get_node(key)
            if group is None:
                raise KeyError(f"No object named {key} in the file")
            return self._read_group(group)

    def select(
        self,
        key: str,
        where=None,
        start=None,
        stop=None,
        columns=None,
        iterator: bool = False,
        chunksize: int | None = None,
        auto_close: bool = False,
    ):
        """
        Retrieve pandas object stored in file, optionally based on where criteria.

        .. warning::

           Pandas uses PyTables for reading and writing HDF5 files, which allows
           serializing object-dtype data with pickle when using the "fixed" format.
           Loading pickled data received from untrusted sources can be unsafe.

           See: https://docs.python.org/3/library/pickle.html for more.

        Parameters
        ----------
        key : str
            Object being retrieved from file.
        where : list or None
            List of Term (or convertible) objects, optional.
        start : int or None
            Row number to start selection.
        stop : int, default None
            Row number to stop selection.
        columns : list or None
            A list of columns that if not None, will limit the return columns.
        iterator : bool or False
            Returns an iterator.
        chunksize : int or None
            Number or rows to include in iteration, return an iterator.
        auto_close : bool or False
            Should automatically close the store when finished.

        Returns
        -------
        object
            Retrieved object from file.

        See Also
        --------
        HDFStore.select_as_coordinates : Returns the selection as an index.
        HDFStore.select_column : Returns a single column from the table.
        HDFStore.select_as_multiple : Retrieves pandas objects from multiple tables.

        Examples
        --------
        >>> df = pd.DataFrame([[1, 2], [3, 4]], columns=["A", "B"])
        >>> store = pd.HDFStore("store.h5", "w")  # doctest: +SKIP
        >>> store.put("data", df)  # doctest: +SKIP
        >>> store.get("data")  # doctest: +SKIP
        >>> print(store.keys())  # doctest: +SKIP
        ['/data1', '/data2']
        >>> store.select("/data1")  # doctest: +SKIP
           A  B
        0  1  2
        1  3  4
        >>> store.select("/data1", where="columns == A")  # doctest: +SKIP
           A
        0  1
        1  3
        >>> store.close()  # doctest: +SKIP
        """
        group = self.get_node(key)
        if group is None:
            raise KeyError(f"No object named {key} in the file")

        # create the storer and axes
        where = _ensure_term(where, scope_level=1)
        s = self._create_storer(group)
        s.infer_axes()

        # function to call on iteration
        def func(_start, _stop, _where):
            return s.read(start=_start, stop=_stop, where=_where, columns=columns)

        # create the iterator
        it = TableIterator(
            self,
            s,
            func,
            where=where,
            nrows=s.nrows,
            start=start,
            stop=stop,
            iterator=iterator,
            chunksize=chunksize,
            auto_close=auto_close,
        )

        return it.get_result()

    def select_as_coordinates(
        self,
        key: str,
        where=None,
        start: int | None = None,
        stop: int | None = None,
    ):
        """
        return the selection as an Index

        .. warning::

           Pandas uses PyTables for reading and writing HDF5 files, which allows
           serializing object-dtype data with pickle when using the "fixed" format.
           Loading pickled data received from untrusted sources can be unsafe.

           See: https://docs.python.org/3/library/pickle.html for more.


        Parameters
        ----------
        key : str
        where : list of Term (or convertible) objects, optional
        start : integer (defaults to None), row number to start selection
        stop  : integer (defaults to None), row number to stop selection
        """
        where = _ensure_term(where, scope_level=1)
        tbl = self.get_storer(key)
        if not isinstance(tbl, Table):
            raise TypeError("can only read_coordinates with a table")
        return tbl.read_coordinates(where=where, start=start, stop=stop)

    def select_column(
        self,
        key: str,
        column: str,
        start: int | None = None,
        stop: int | None = None,
    ):
        """
        return a single column from the table. This is generally only useful to
        select an indexable

        .. warning::

           Pandas uses PyTables for reading and writing HDF5 files, which allows
           serializing object-dtype data with pickle when using the "fixed" format.
           Loading pickled data received from untrusted sources can be unsafe.

           See: https://docs.python.org/3/library/pickle.html for more.

        Parameters
        ----------
        key : str
        column : str
            The column of interest.
        start : int or None, default None
        stop : int or None, default None

        Raises
        ------
        raises KeyError if the column is not found (or key is not a valid
            store)
        raises ValueError if the column can not be extracted individually (it
            is part of a data block)

        """
        tbl = self.get_storer(key)
        if not isinstance(tbl, Table):
            raise TypeError("can only read_column with a table")
        return tbl.read_column(column=column, start=start, stop=stop)

    def select_as_multiple(
        self,
        keys,
        where=None,
        selector=None,
        columns=None,
        start=None,
        stop=None,
        iterator: bool = False,
        chunksize: int | None = None,
        auto_close: bool = False,
    ):
        """
        Retrieve pandas objects from multiple tables.

        .. warning::

           Pandas uses PyTables for reading and writing HDF5 files, which allows
           serializing object-dtype data with pickle when using the "fixed" format.
           Loading pickled data received from untrusted sources can be unsafe.

           See: https://docs.python.org/3/library/pickle.html for more.

        Parameters
        ----------
        keys : a list of the tables
        selector : the table to apply the where criteria (defaults to keys[0]
            if not supplied)
        columns : the columns I want back
        start : integer (defaults to None), row number to start selection
        stop  : integer (defaults to None), row number to stop selection
        iterator : bool, return an iterator, default False
        chunksize : nrows to include in iteration, return an iterator
        auto_close : bool, default False
            Should automatically close the store when finished.

        Raises
        ------
        raises KeyError if keys or selector is not found or keys is empty
        raises TypeError if keys is not a list or tuple
        raises ValueError if the tables are not ALL THE SAME DIMENSIONS
        """
        # default to single select
        where = _ensure_term(where, scope_level=1)
        if isinstance(keys, (list, tuple)) and len(keys) == 1:
            keys = keys[0]
        if isinstance(keys, str):
            return self.select(
                key=keys,
                where=where,
                columns=columns,
                start=start,
                stop=stop,
                iterator=iterator,
                chunksize=chunksize,
                auto_close=auto_close,
            )

        if not isinstance(keys, (list, tuple)):
            raise TypeError("keys must be a list/tuple")

        if not len(keys):
            raise ValueError("keys must have a non-zero length")

        if selector is None:
            selector = keys[0]

        # collect the tables
        tbls = [self.get_storer(k) for k in keys]
        s = self.get_storer(selector)

        # validate rows
        nrows = None
        for t, k in itertools.chain([(s, selector)], zip(tbls, keys)):
            if t is None:
                raise KeyError(f"Invalid table [{k}]")
            if not t.is_table:
                raise TypeError(
                    f"object [{t.pathname}] is not a table, and cannot be used in all "
                    "select as multiple"
                )

            if nrows is None:
                nrows = t.nrows
            elif t.nrows != nrows:
                raise ValueError("all tables must have exactly the same nrows!")

        # The isinstance checks here are redundant with the check above,
        #  but necessary for mypy; see GH#29757
        _tbls = [x for x in tbls if isinstance(x, Table)]

        # axis is the concentration axes
        axis = {t.non_index_axes[0][0] for t in _tbls}.pop()

        def func(_start, _stop, _where):
            # retrieve the objs, _where is always passed as a set of
            # coordinates here
            objs = [
                t.read(where=_where, columns=columns, start=_start, stop=_stop)
                for t in tbls
            ]

            # concat and return
            return concat(objs, axis=axis, verify_integrity=False)._consolidate()

        # create the iterator
        it = TableIterator(
            self,
            s,
            func,
            where=where,
            nrows=nrows,
            start=start,
            stop=stop,
            iterator=iterator,
            chunksize=chunksize,
            auto_close=auto_close,
        )

        return it.get_result(coordinates=True)

    def put(
        self,
        key: str,
        value: DataFrame | Series,
        format=None,
        index: bool = True,
        append: bool = False,
        complib=None,
        complevel: int | None = None,
        min_itemsize: int | dict[str, int] | None = None,
        nan_rep=None,
        data_columns: Literal[True] | list[str] | None = None,
        encoding=None,
        errors: str = "strict",
        track_times: bool = True,
        dropna: bool = False,
    ) -> None:
        """
        Store object in HDFStore.

        Parameters
        ----------
        key : str
            Key of object to store in file.
        value : {Series, DataFrame}
            Value of object to store in file.
        format : 'fixed(f)|table(t)', default is 'fixed'
            Format to use when storing object in HDFStore. Value can be one of:

            ``'fixed'``
                Fixed format.  Fast writing/reading. Not-appendable, nor searchable.
            ``'table'``
                Table format.  Write as a PyTables Table structure which may perform
                worse but allow more flexible operations like searching / selecting
                subsets of the data.
        index : bool, default True
            Write DataFrame index as a column.
        append : bool, default False
            This will force Table format, append the input data to the existing.
        complib : default None
            This parameter is currently not accepted.
        complevel : int, 0-9, default None
            Specifies a compression level for data.
            A value of 0 or None disables compression.
        min_itemsize : int, dict, or None
            Dict of columns that specify minimum str sizes.
        nan_rep : str
            Str to use as str nan representation.
        data_columns : list of columns or True, default None
            List of columns to create as data columns, or True to use all columns.
            See `here
            <https://pandas.pydata.org/pandas-docs/stable/user_guide/io.html#query-via-data-columns>`__.
        encoding : str, default None
            Provide an encoding for strings.
        errors : str, default 'strict'
            The error handling scheme to use for encoding errors.
            The default is 'strict' meaning that encoding errors raise a
            UnicodeEncodeError.  Other possible values are 'ignore', 'replace' and
            'xmlcharrefreplace' as well as any other name registered with
            codecs.register_error that can handle UnicodeEncodeErrors.
        track_times : bool, default True
            Parameter is propagated to 'create_table' method of 'PyTables'.
            If set to False it enables to have the same h5 files (same hashes)
            independent on creation time.
        dropna : bool, default False, optional
            Remove missing values.

        See Also
        --------
        HDFStore.info : Prints detailed information on the store.
        HDFStore.get_storer : Returns the storer object for a key.

        Examples
        --------
        >>> df = pd.DataFrame([[1, 2], [3, 4]], columns=["A", "B"])
        >>> store = pd.HDFStore("store.h5", "w")  # doctest: +SKIP
        >>> store.put("data", df)  # doctest: +SKIP
        """
        if format is None:
            format = get_option("io.hdf.default_format") or "fixed"
        format = self._validate_format(format)
        self._write_to_group(
            key,
            value,
            format=format,
            index=index,
            append=append,
            complib=complib,
            complevel=complevel,
            min_itemsize=min_itemsize,
            nan_rep=nan_rep,
            data_columns=data_columns,
            encoding=encoding,
            errors=errors,
            track_times=track_times,
            dropna=dropna,
        )

    def remove(self, key: str, where=None, start=None, stop=None) -> int | None:
        """
        Remove pandas object partially by specifying the where condition

        Parameters
        ----------
        key : str
            Node to remove or delete rows from
        where : list of Term (or convertible) objects, optional
        start : integer (defaults to None), row number to start selection
        stop  : integer (defaults to None), row number to stop selection

        Returns
        -------
        number of rows removed (or None if not a Table)

        Raises
        ------
        raises KeyError if key is not a valid store

        """
        where = _ensure_term(where, scope_level=1)
        try:
            s = self.get_storer(key)
        except KeyError:
            # the key is not a valid store, re-raising KeyError
            raise
        except AssertionError:
            # surface any assertion errors for e.g. debugging
            raise
        except Exception as err:
            # In tests we get here with ClosedFileError, TypeError, and
            #  _table_mod.NoSuchNodeError.  TODO: Catch only these?

            if where is not None:
                raise ValueError(
                    "trying to remove a node with a non-None where clause!"
                ) from err

            # we are actually trying to remove a node (with children)
            node = self.get_node(key)
            if node is not None:
                node._f_remove(recursive=True)
                return None

        # remove the node
        if com.all_none(where, start, stop):
            s.group._f_remove(recursive=True)
            return None

        # delete from the table
        if not s.is_table:
            raise ValueError("can only remove with where on objects written as tables")
        return s.delete(where=where, start=start, stop=stop)

    def append(
        self,
        key: str,
        value: DataFrame | Series,
        format=None,
        axes=None,
        index: bool | list[str] = True,
        append: bool = True,
        complib=None,
        complevel: int | None = None,
        columns=None,
        min_itemsize: int | dict[str, int] | None = None,
        nan_rep=None,
        chunksize: int | None = None,
        expectedrows=None,
        dropna: bool | None = None,
        data_columns: Literal[True] | list[str] | None = None,
        encoding=None,
        errors: str = "strict",
    ) -> None:
        """
        Append to Table in file.

        Node must already exist and be Table format.

        Parameters
        ----------
        key : str
            Key of object to append.
        value : {Series, DataFrame}
            Value of object to append.
        format : 'table' is the default
            Format to use when storing object in HDFStore.  Value can be one of:

            ``'table'``
                Table format. Write as a PyTables Table structure which may perform
                worse but allow more flexible operations like searching / selecting
                subsets of the data.
        axes : default None
            This parameter is currently not accepted.
        index : bool, default True
            Write DataFrame index as a column.
        append : bool, default True
            Append the input data to the existing.
        complib : default None
            This parameter is currently not accepted.
        complevel : int, 0-9, default None
            Specifies a compression level for data.
            A value of 0 or None disables compression.
        columns : default None
            This parameter is currently not accepted, try data_columns.
        min_itemsize : int, dict, or None
            Dict of columns that specify minimum str sizes.
        nan_rep : str
            Str to use as str nan representation.
        chunksize : int or None
            Size to chunk the writing.
        expectedrows : int
            Expected TOTAL row size of this table.
        dropna : bool, default False, optional
            Do not write an ALL nan row to the store settable
            by the option 'io.hdf.dropna_table'.
        data_columns : list of columns, or True, default None
            List of columns to create as indexed data columns for on-disk
            queries, or True to use all columns. By default only the axes
            of the object are indexed. See `here
            <https://pandas.pydata.org/pandas-docs/stable/user_guide/io.html#query-via-data-columns>`__.
        encoding : default None
            Provide an encoding for str.
        errors : str, default 'strict'
            The error handling scheme to use for encoding errors.
            The default is 'strict' meaning that encoding errors raise a
            UnicodeEncodeError.  Other possible values are 'ignore', 'replace' and
            'xmlcharrefreplace' as well as any other name registered with
            codecs.register_error that can handle UnicodeEncodeErrors.

        See Also
        --------
        HDFStore.append_to_multiple : Append to multiple tables.

        Notes
        -----
        Does *not* check if data being appended overlaps with existing
        data in the table, so be careful

        Examples
        --------
        >>> df1 = pd.DataFrame([[1, 2], [3, 4]], columns=["A", "B"])
        >>> store = pd.HDFStore("store.h5", "w")  # doctest: +SKIP
        >>> store.put("data", df1, format="table")  # doctest: +SKIP
        >>> df2 = pd.DataFrame([[5, 6], [7, 8]], columns=["A", "B"])
        >>> store.append("data", df2)  # doctest: +SKIP
        >>> store.close()  # doctest: +SKIP
           A  B
        0  1  2
        1  3  4
        0  5  6
        1  7  8
        """
        if columns is not None:
            raise TypeError(
                "columns is not a supported keyword in append, try data_columns"
            )

        if dropna is None:
            dropna = get_option("io.hdf.dropna_table")
        if format is None:
            format = get_option("io.hdf.default_format") or "table"
        format = self._validate_format(format)
        self._write_to_group(
            key,
            value,
            format=format,
            axes=axes,
            index=index,
            append=append,
            complib=complib,
            complevel=complevel,
            min_itemsize=min_itemsize,
            nan_rep=nan_rep,
            chunksize=chunksize,
            expectedrows=expectedrows,
            dropna=dropna,
            data_columns=data_columns,
            encoding=encoding,
            errors=errors,
        )

    def append_to_multiple(
        self,
        d: dict,
        value,
        selector,
        data_columns=None,
        axes=None,
        dropna: bool = False,
        **kwargs,
    ) -> None:
        """
        Append to multiple tables

        Parameters
        ----------
        d : a dict of table_name to table_columns, None is acceptable as the
            values of one node (this will get all the remaining columns)
        value : a pandas object
        selector : a string that designates the indexable table; all of its
            columns will be designed as data_columns, unless data_columns is
            passed, in which case these are used
        data_columns : list of columns to create as data columns, or True to
            use all columns
        dropna : if evaluates to True, drop rows from all tables if any single
                 row in each table has all NaN. Default False.

        Notes
        -----
        axes parameter is currently not accepted

        """
        if axes is not None:
            raise TypeError(
                "axes is currently not accepted as a parameter to append_to_multiple; "
                "you can create the tables independently instead"
            )

        if not isinstance(d, dict):
            raise ValueError(
                "append_to_multiple must have a dictionary specified as the "
                "way to split the value"
            )

        if selector not in d:
            raise ValueError(
                "append_to_multiple requires a selector that is in passed dict"
            )

        # figure out the splitting axis (the non_index_axis)
        axis = next(iter(set(range(value.ndim)) - set(_AXES_MAP[type(value)])))

        # figure out how to split the value
        remain_key = None
        remain_values: list = []
        for k, v in d.items():
            if v is None:
                if remain_key is not None:
                    raise ValueError(
                        "append_to_multiple can only have one value in d that is None"
                    )
                remain_key = k
            else:
                remain_values.extend(v)
        if remain_key is not None:
            ordered = value.axes[axis]
            ordd = ordered.difference(Index(remain_values))
            ordd = sorted(ordered.get_indexer(ordd))
            d[remain_key] = ordered.take(ordd)

        # data_columns
        if data_columns is None:
            data_columns = d[selector]

        # ensure rows are synchronized across the tables
        if dropna:
            idxs = (value[cols].dropna(how="all").index for cols in d.values())
            valid_index = next(idxs)
            for index in idxs:
                valid_index = valid_index.intersection(index)
            value = value.loc[valid_index]

        min_itemsize = kwargs.pop("min_itemsize", None)

        # append
        for k, v in d.items():
            dc = data_columns if k == selector else None

            # compute the val
            val = value.reindex(v, axis=axis)

            filtered = (
                {key: value for (key, value) in min_itemsize.items() if key in v}
                if min_itemsize is not None
                else None
            )
            self.append(k, val, data_columns=dc, min_itemsize=filtered, **kwargs)

    def create_table_index(
        self,
        key: str,
        columns=None,
        optlevel: int | None = None,
        kind: str | None = None,
    ) -> None:
        """
        Create a pytables index on the table.

        Parameters
        ----------
        key : str
        columns : None, bool, or listlike[str]
            Indicate which columns to create an index on.

            * False : Do not create any indexes.
            * True : Create indexes on all columns.
            * None : Create indexes on all columns.
            * listlike : Create indexes on the given columns.

        optlevel : int or None, default None
            Optimization level, if None, pytables defaults to 6.
        kind : str or None, default None
            Kind of index, if None, pytables defaults to "medium".

        Raises
        ------
        TypeError: raises if the node is not a table
        """
        # version requirements
        _tables()
        s = self.get_storer(key)
        if s is None:
            return

        if not isinstance(s, Table):
            raise TypeError("cannot create table index on a Fixed format store")
        s.create_index(columns=columns, optlevel=optlevel, kind=kind)

    def groups(self) -> list:
        """
        Return a list of all the top-level nodes.

        Each node returned is not a pandas storage object.

        Returns
        -------
        list
            List of objects.

        See Also
        --------
        HDFStore.get_node : Returns the node with the key.

        Examples
        --------
        >>> df = pd.DataFrame([[1, 2], [3, 4]], columns=["A", "B"])
        >>> store = pd.HDFStore("store.h5", "w")  # doctest: +SKIP
        >>> store.put("data", df)  # doctest: +SKIP
        >>> print(store.groups())  # doctest: +SKIP
        >>> store.close()  # doctest: +SKIP
        [/data (Group) ''
          children := ['axis0' (Array), 'axis1' (Array), 'block0_values' (Array),
          'block0_items' (Array)]]
        """
        _tables()
        self._check_if_open()
        assert self._handle is not None  # for mypy
        assert _table_mod is not None  # for mypy
        return [
            g
            for g in self._handle.walk_groups()
            if (
                not isinstance(g, _table_mod.link.Link)
                and (
                    getattr(g._v_attrs, "pandas_type", None)
                    or getattr(g, "table", None)
                    or (isinstance(g, _table_mod.table.Table) and g._v_name != "table")
                )
            )
        ]

    def walk(self, where: str = "/") -> Iterator[tuple[str, list[str], list[str]]]:
        """
        Walk the pytables group hierarchy for pandas objects.

        This generator will yield the group path, subgroups and pandas object
        names for each group.

        Any non-pandas PyTables objects that are not a group will be ignored.

        The `where` group itself is listed first (preorder), then each of its
        child groups (following an alphanumerical order) is also traversed,
        following the same procedure.

        Parameters
        ----------
        where : str, default "/"
            Group where to start walking.

        Yields
        ------
        path : str
            Full path to a group (without trailing '/').
        groups : list
            Names (strings) of the groups contained in `path`.
        leaves : list
            Names (strings) of the pandas objects contained in `path`.

        See Also
        --------
        HDFStore.info : Prints detailed information on the store.

        Examples
        --------
        >>> df1 = pd.DataFrame([[1, 2], [3, 4]], columns=["A", "B"])
        >>> store = pd.HDFStore("store.h5", "w")  # doctest: +SKIP
        >>> store.put("data", df1, format="table")  # doctest: +SKIP
        >>> df2 = pd.DataFrame([[5, 6], [7, 8]], columns=["A", "B"])
        >>> store.append("data", df2)  # doctest: +SKIP
        >>> store.close()  # doctest: +SKIP
        >>> for group in store.walk():  # doctest: +SKIP
        ...     print(group)  # doctest: +SKIP
        >>> store.close()  # doctest: +SKIP
        """
        _tables()
        self._check_if_open()
        assert self._handle is not None  # for mypy
        assert _table_mod is not None  # for mypy

        for g in self._handle.walk_groups(where):
            if getattr(g._v_attrs, "pandas_type", None) is not None:
                continue

            groups = []
            leaves = []
            for child in g._v_children.values():
                pandas_type = getattr(child._v_attrs, "pandas_type", None)
                if pandas_type is None:
                    if isinstance(child, _table_mod.group.Group):
                        groups.append(child._v_name)
                else:
                    leaves.append(child._v_name)

            yield (g._v_pathname.rstrip("/"), groups, leaves)

    def get_node(self, key: str) -> Node | None:
        """return the node with the key or None if it does not exist"""
        self._check_if_open()
        if not key.startswith("/"):
            key = "/" + key

        assert self._handle is not None
        assert _table_mod is not None  # for mypy
        try:
            node = self._handle.get_node(self.root, key)
        except _table_mod.exceptions.NoSuchNodeError:
            return None

        assert isinstance(node, _table_mod.Node), type(node)
        return node

    def get_storer(self, key: str) -> GenericFixed | Table:
        """return the storer object for a key, raise if not in the file"""
        group = self.get_node(key)
        if group is None:
            raise KeyError(f"No object named {key} in the file")

        s = self._create_storer(group)
        s.infer_axes()
        return s

    def copy(
        self,
        file,
        mode: str = "w",
        propindexes: bool = True,
        keys=None,
        complib=None,
        complevel: int | None = None,
        fletcher32: bool = False,
        overwrite: bool = True,
    ) -> HDFStore:
        """
        Copy the existing store to a new file, updating in place.

        Parameters
        ----------
        propindexes : bool, default True
            Restore indexes in copied file.
        keys : list, optional
            List of keys to include in the copy (defaults to all).
        overwrite : bool, default True
            Whether to overwrite (remove and replace) existing nodes in the new store.
        mode, complib, complevel, fletcher32 same as in HDFStore.__init__

        Returns
        -------
        open file handle of the new store
        """
        new_store = HDFStore(
            file, mode=mode, complib=complib, complevel=complevel, fletcher32=fletcher32
        )
        if keys is None:
            keys = list(self.keys())
        if not isinstance(keys, (tuple, list)):
            keys = [keys]
        for k in keys:
            s = self.get_storer(k)
            if s is not None:
                if k in new_store:
                    if overwrite:
                        new_store.remove(k)

                data = self.select(k)
                if isinstance(s, Table):
                    index: bool | list[str] = False
                    if propindexes:
                        index = [a.name for a in s.axes if a.is_indexed]
                    new_store.append(
                        k,
                        data,
                        index=index,
                        data_columns=getattr(s, "data_columns", None),
                        encoding=s.encoding,
                    )
                else:
                    new_store.put(k, data, encoding=s.encoding)

        return new_store

    def info(self) -> str:
        """
        Print detailed information on the store.

        Returns
        -------
        str
            A String containing the python pandas class name, filepath to the HDF5
            file and all the object keys along with their respective dataframe shapes.

        See Also
        --------
        HDFStore.get_storer : Returns the storer object for a key.

        Examples
        --------
        >>> df1 = pd.DataFrame([[1, 2], [3, 4]], columns=["A", "B"])
        >>> df2 = pd.DataFrame([[5, 6], [7, 8]], columns=["C", "D"])
        >>> store = pd.HDFStore("store.h5", "w")  # doctest: +SKIP
        >>> store.put("data1", df1)  # doctest: +SKIP
        >>> store.put("data2", df2)  # doctest: +SKIP
        >>> print(store.info())  # doctest: +SKIP
        >>> store.close()  # doctest: +SKIP
        <class 'pandas.io.pytables.HDFStore'>
        File path: store.h5
        /data1            frame        (shape->[2,2])
        /data2            frame        (shape->[2,2])
        """
        path = pprint_thing(self._path)
        output = f"{type(self)}\nFile path: {path}\n"

        if self.is_open:
            lkeys = sorted(self.keys())
            if len(lkeys):
                keys = []
                values = []

                for k in lkeys:
                    try:
                        s = self.get_storer(k)
                        if s is not None:
                            keys.append(pprint_thing(s.pathname or k))
                            values.append(pprint_thing(s or "invalid_HDFStore node"))
                    except AssertionError:
                        # surface any assertion errors for e.g. debugging
                        raise
                    except Exception as detail:
                        keys.append(k)
                        dstr = pprint_thing(detail)
                        values.append(f"[invalid_HDFStore node: {dstr}]")

                output += adjoin(12, keys, values)
            else:
                output += "Empty"
        else:
            output += "File is CLOSED"

        return output

    # ------------------------------------------------------------------------
    # private methods

    def _check_if_open(self) -> None:
        if not self.is_open:
            raise ClosedFileError(f"{self._path} file is not open!")

    def _validate_format(self, format: str) -> str:
        """validate / deprecate formats"""
        # validate
        try:
            format = _FORMAT_MAP[format.lower()]
        except KeyError as err:
            raise TypeError(f"invalid HDFStore format specified [{format}]") from err

        return format

    def _create_storer(
        self,
        group,
        format=None,
        value: DataFrame | Series | None = None,
        encoding: str = "UTF-8",
        errors: str = "strict",
    ) -> GenericFixed | Table:
        """return a suitable class to operate"""
        cls: type[GenericFixed | Table]

        if value is not None and not isinstance(value, (Series, DataFrame)):
            raise TypeError("value must be None, Series, or DataFrame")

        pt = getattr(group._v_attrs, "pandas_type", None)
        tt = getattr(group._v_attrs, "table_type", None)

        # infer the pt from the passed value
        if pt is None:
            if value is None:
                _tables()
                assert _table_mod is not None  # for mypy
                if getattr(group, "table", None) or isinstance(
                    group, _table_mod.table.Table
                ):
                    pt = "frame_table"
                    tt = "generic_table"
                else:
                    raise TypeError(
                        "cannot create a storer if the object is not existing "
                        "nor a value are passed"
                    )
            else:
                if isinstance(value, Series):
                    pt = "series"
                else:
                    pt = "frame"

                # we are actually a table
                if format == "table":
                    pt += "_table"

        # a storer node
        if "table" not in pt:
            _STORER_MAP = {"series": SeriesFixed, "frame": FrameFixed}
            try:
                cls = _STORER_MAP[pt]
            except KeyError as err:
                raise TypeError(
                    f"cannot properly create the storer for: [_STORER_MAP] [group->"
                    f"{group},value->{type(value)},format->{format}"
                ) from err
            return cls(self, group, encoding=encoding, errors=errors)

        # existing node (and must be a table)
        if tt is None:
            # if we are a writer, determine the tt
            if value is not None:
                if pt == "series_table":
                    index = getattr(value, "index", None)
                    if index is not None:
                        if index.nlevels == 1:
                            tt = "appendable_series"
                        elif index.nlevels > 1:
                            tt = "appendable_multiseries"
                elif pt == "frame_table":
                    index = getattr(value, "index", None)
                    if index is not None:
                        if index.nlevels == 1:
                            tt = "appendable_frame"
                        elif index.nlevels > 1:
                            tt = "appendable_multiframe"

        _TABLE_MAP = {
            "generic_table": GenericTable,
            "appendable_series": AppendableSeriesTable,
            "appendable_multiseries": AppendableMultiSeriesTable,
            "appendable_frame": AppendableFrameTable,
            "appendable_multiframe": AppendableMultiFrameTable,
            "worm": WORMTable,
        }
        try:
            cls = _TABLE_MAP[tt]  # type: ignore[index]
        except KeyError as err:
            raise TypeError(
                f"cannot properly create the storer for: [_TABLE_MAP] [group->"
                f"{group},value->{type(value)},format->{format}"
            ) from err

        return cls(self, group, encoding=encoding, errors=errors)

    def _write_to_group(
        self,
        key: str,
        value: DataFrame | Series,
        format,
        axes=None,
        index: bool | list[str] = True,
        append: bool = False,
        complib=None,
        complevel: int | None = None,
        fletcher32=None,
        min_itemsize: int | dict[str, int] | None = None,
        chunksize: int | None = None,
        expectedrows=None,
        dropna: bool = False,
        nan_rep=None,
        data_columns=None,
        encoding=None,
        errors: str = "strict",
        track_times: bool = True,
    ) -> None:
        # we don't want to store a table node at all if our object is 0-len
        # as there are not dtypes
        if getattr(value, "empty", None) and (format == "table" or append):
            return

        group = self._identify_group(key, append)

        s = self._create_storer(group, format, value, encoding=encoding, errors=errors)
        if append:
            # raise if we are trying to append to a Fixed format,
            #       or a table that exists (and we are putting)
            if not s.is_table or (s.is_table and format == "fixed" and s.is_exists):
                raise ValueError("Can only append to Tables")
            if not s.is_exists:
                s.set_object_info()
        else:
            s.set_object_info()

        if not s.is_table and complib:
            raise ValueError("Compression not supported on Fixed format stores")

        # write the object
        s.write(
            obj=value,
            axes=axes,
            append=append,
            complib=complib,
            complevel=complevel,
            fletcher32=fletcher32,
            min_itemsize=min_itemsize,
            chunksize=chunksize,
            expectedrows=expectedrows,
            dropna=dropna,
            nan_rep=nan_rep,
            data_columns=data_columns,
            track_times=track_times,
        )

        if isinstance(s, Table) and index:
            s.create_index(columns=index)

    def _read_group(self, group: Node):
        s = self._create_storer(group)
        s.infer_axes()
        return s.read()

    def _identify_group(self, key: str, append: bool) -> Node:
        """Identify HDF5 group based on key, delete/create group if needed."""
        group = self.get_node(key)

        # we make this assertion for mypy; the get_node call will already
        # have raised if this is incorrect
        assert self._handle is not None

        # remove the node if we are not appending
        if group is not None and not append:
            self._handle.remove_node(group, recursive=True)
            group = None

        if group is None:
            group = self._create_nodes_and_group(key)

        return group

    def _create_nodes_and_group(self, key: str) -> Node:
        """Create nodes from key and return group name."""
        # assertion for mypy
        assert self._handle is not None

        paths = key.split("/")
        # recursively create the groups
        path = "/"
        for p in paths:
            if not len(p):
                continue
            new_path = path
            if not path.endswith("/"):
                new_path += "/"
            new_path += p
            group = self.get_node(new_path)
            if group is None:
                group = self._handle.create_group(path, p)
            path = new_path
        return group


class TableIterator:
    """
    Define the iteration interface on a table

    Parameters
    ----------
    store : HDFStore
    s     : the referred storer
    func  : the function to execute the query
    where : the where of the query
    nrows : the rows to iterate on
    start : the passed start value (default is None)
    stop  : the passed stop value (default is None)
    iterator : bool, default False
        Whether to use the default iterator.
    chunksize : the passed chunking value (default is 100000)
    auto_close : bool, default False
        Whether to automatically close the store at the end of iteration.
    """

    chunksize: int | None
    store: HDFStore
    s: GenericFixed | Table

    def __init__(
        self,
        store: HDFStore,
        s: GenericFixed | Table,
        func,
        where,
        nrows,
        start=None,
        stop=None,
        iterator: bool = False,
        chunksize: int | None = None,
        auto_close: bool = False,
    ) -> None:
        self.store = store
        self.s = s
        self.func = func
        self.where = where

        # set start/stop if they are not set if we are a table
        if self.s.is_table:
            if nrows is None:
                nrows = 0
            if start is None:
                start = 0
            if stop is None:
                stop = nrows
            stop = min(nrows, stop)

        self.nrows = nrows
        self.start = start
        self.stop = stop

        self.coordinates = None
        if iterator or chunksize is not None:
            if chunksize is None:
                chunksize = 100000
            self.chunksize = int(chunksize)
        else:
            self.chunksize = None

        self.auto_close = auto_close

    def __iter__(self) -> Iterator:
        # iterate
        current = self.start
        if self.coordinates is None:
            raise ValueError("Cannot iterate until get_result is called.")
        while current < self.stop:
            stop = min(current + self.chunksize, self.stop)
            value = self.func(None, None, self.coordinates[current:stop])
            current = stop
            if value is None or not len(value):
                continue

            yield value

        self.close()

    def close(self) -> None:
        if self.auto_close:
            self.store.close()

    def get_result(self, coordinates: bool = False):
        #  return the actual iterator
        if self.chunksize is not None:
            if not isinstance(self.s, Table):
                raise TypeError("can only use an iterator or chunksize on a table")

            self.coordinates = self.s.read_coordinates(where=self.where)

            return self

        # if specified read via coordinates (necessary for multiple selections
        if coordinates:
            if not isinstance(self.s, Table):
                raise TypeError("can only read_coordinates on a table")
            where = self.s.read_coordinates(
                where=self.where, start=self.start, stop=self.stop
            )
        else:
            where = self.where

        # directly return the result
        results = self.func(self.start, self.stop, where)
        self.close()
        return results


class IndexCol:
    """
    an index column description class

    Parameters
    ----------
    axis   : axis which I reference
    values : the ndarray like converted values
    kind   : a string description of this type
    typ    : the pytables type
    pos    : the position in the pytables

    """

    is_an_indexable: bool = True
    is_data_indexable: bool = True
    _info_fields = ["freq", "tz", "index_name"]

    def __init__(
        self,
        name: str,
        values=None,
        kind=None,
        typ=None,
        cname: str | None = None,
        axis=None,
        pos=None,
        freq=None,
        tz=None,
        index_name=None,
        ordered=None,
        table=None,
        meta=None,
        metadata=None,
    ) -> None:
        if not isinstance(name, str):
            raise ValueError("`name` must be a str.")

        self.values = values
        self.kind = kind
        self.typ = typ
        self.name = name
        self.cname = cname or name
        self.axis = axis
        self.pos = pos
        self.freq = freq
        self.tz = tz
        self.index_name = index_name
        self.ordered = ordered
        self.table = table
        self.meta = meta
        self.metadata = metadata

        if pos is not None:
            self.set_pos(pos)

        # These are ensured as long as the passed arguments match the
        #  constructor annotations.
        assert isinstance(self.name, str)
        assert isinstance(self.cname, str)

    @property
    def itemsize(self) -> int:
        # Assumes self.typ has already been initialized
        return self.typ.itemsize

    @property
    def kind_attr(self) -> str:
        return f"{self.name}_kind"

    def set_pos(self, pos: int) -> None:
        """set the position of this column in the Table"""
        self.pos = pos
        if pos is not None and self.typ is not None:
            self.typ._v_pos = pos

    def __repr__(self) -> str:
        temp = tuple(
            map(pprint_thing, (self.name, self.cname, self.axis, self.pos, self.kind))
        )
        return ",".join(
            [
                f"{key}->{value}"
                for key, value in zip(["name", "cname", "axis", "pos", "kind"], temp)
            ]
        )

    def __eq__(self, other: object) -> bool:
        """compare 2 col items"""
        return all(
            getattr(self, a, None) == getattr(other, a, None)
            for a in ["name", "cname", "axis", "pos"]
        )

    def __ne__(self, other) -> bool:
        return not self.__eq__(other)

    @property
    def is_indexed(self) -> bool:
        """return whether I am an indexed column"""
        if not hasattr(self.table, "cols"):
            # e.g. if infer hasn't been called yet, self.table will be None.
            return False
        return getattr(self.table.cols, self.cname).is_indexed

    def convert(
        self, values: np.ndarray, nan_rep, encoding: str, errors: str
    ) -> tuple[np.ndarray, np.ndarray] | tuple[Index, Index]:
        """
        Convert the data from this selection to the appropriate pandas type.
        """
        assert isinstance(values, np.ndarray), type(values)

        # values is a recarray
        if values.dtype.fields is not None:
            # Copy, otherwise values will be a view
            # preventing the original recarry from being free'ed
            values = values[self.cname].copy()

        val_kind = self.kind
        values = _maybe_convert(values, val_kind, encoding, errors)
        kwargs = {}
        kwargs["name"] = self.index_name

        if self.freq is not None:
            kwargs["freq"] = self.freq

        factory: type[Index | DatetimeIndex] = Index
        if lib.is_np_dtype(values.dtype, "M") or isinstance(
            values.dtype, DatetimeTZDtype
        ):
            factory = DatetimeIndex
        elif values.dtype == "i8" and "freq" in kwargs:
            # PeriodIndex data is stored as i8
            # error: Incompatible types in assignment (expression has type
            # "Callable[[Any, KwArg(Any)], PeriodIndex]", variable has type
            # "Union[Type[Index], Type[DatetimeIndex]]")
            factory = lambda x, **kwds: PeriodIndex.from_ordinals(  # type: ignore[assignment]
                x, freq=kwds.get("freq", None)
            )._rename(kwds["name"])

        # making an Index instance could throw a number of different errors
        try:
            new_pd_index = factory(values, **kwargs)
        except ValueError:
            # if the output freq is different that what we recorded,
            # it should be None (see also 'doc example part 2')
            if "freq" in kwargs:
                kwargs["freq"] = None
            new_pd_index = factory(values, **kwargs)

        final_pd_index: Index
        if self.tz is not None and isinstance(new_pd_index, DatetimeIndex):
            final_pd_index = new_pd_index.tz_localize("UTC").tz_convert(self.tz)
        else:
            final_pd_index = new_pd_index
        return final_pd_index, final_pd_index

    def take_data(self):
        """return the values"""
        return self.values

    @property
    def attrs(self):
        return self.table._v_attrs

    @property
    def description(self):
        return self.table.description

    @property
    def col(self):
        """return my current col description"""
        return getattr(self.description, self.cname, None)

    @property
    def cvalues(self):
        """return my cython values"""
        return self.values

    def __iter__(self) -> Iterator:
        return iter(self.values)

    def maybe_set_size(self, min_itemsize=None) -> None:
        """
        maybe set a string col itemsize:
            min_itemsize can be an integer or a dict with this columns name
            with an integer size
        """
        if self.kind == "string":
            if isinstance(min_itemsize, dict):
                min_itemsize = min_itemsize.get(self.name)

            if min_itemsize is not None and self.typ.itemsize < min_itemsize:
                self.typ = _tables().StringCol(itemsize=min_itemsize, pos=self.pos)

    def validate_names(self) -> None:
        pass

    def validate_and_set(self, handler: AppendableTable, append: bool) -> None:
        self.table = handler.table
        self.validate_col()
        self.validate_attr(append)
        self.validate_metadata(handler)
        self.write_metadata(handler)
        self.set_attr()

    def validate_col(self, itemsize=None):
        """validate this column: return the compared against itemsize"""
        # validate this column for string truncation (or reset to the max size)
        if self.kind == "string":
            c = self.col
            if c is not None:
                if itemsize is None:
                    itemsize = self.itemsize
                if c.itemsize < itemsize:
                    raise ValueError(
                        f"Trying to store a string with len [{itemsize}] in "
                        f"[{self.cname}] column but\nthis column has a limit of "
                        f"[{c.itemsize}]!\nConsider using min_itemsize to "
                        "preset the sizes on these columns"
                    )
                return c.itemsize

        return None

    def validate_attr(self, append: bool) -> None:
        # check for backwards incompatibility
        if append:
            existing_kind = getattr(self.attrs, self.kind_attr, None)
            if existing_kind is not None and existing_kind != self.kind:
                raise TypeError(
                    f"incompatible kind in col [{existing_kind} - {self.kind}]"
                )

    def update_info(self, info) -> None:
        """
        set/update the info for this indexable with the key/value
        if there is a conflict raise/warn as needed
        """
        for key in self._info_fields:
            value = getattr(self, key, None)
            idx = info.setdefault(self.name, {})

            existing_value = idx.get(key)
            if key in idx and value is not None and existing_value != value:
                # frequency/name just warn
                if key in ["freq", "index_name"]:
                    ws = attribute_conflict_doc % (key, existing_value, value)
                    warnings.warn(
                        ws, AttributeConflictWarning, stacklevel=find_stack_level()
                    )

                    # reset
                    idx[key] = None
                    setattr(self, key, None)

                else:
                    raise ValueError(
                        f"invalid info for [{self.name}] for [{key}], "
                        f"existing_value [{existing_value}] conflicts with "
                        f"new value [{value}]"
                    )
            elif value is not None or existing_value is not None:
                idx[key] = value

    def set_info(self, info) -> None:
        """set my state from the passed info"""
        idx = info.get(self.name)
        if idx is not None:
            self.__dict__.update(idx)

    def set_attr(self) -> None:
        """set the kind for this column"""
        setattr(self.attrs, self.kind_attr, self.kind)

    def validate_metadata(self, handler: AppendableTable) -> None:
        """validate that kind=category does not change the categories"""
        if self.meta == "category":
            new_metadata = self.metadata
            cur_metadata = handler.read_metadata(self.cname)
            if (
                new_metadata is not None
                and cur_metadata is not None
                and not array_equivalent(
                    new_metadata, cur_metadata, strict_nan=True, dtype_equal=True
                )
            ):
                raise ValueError(
                    "cannot append a categorical with "
                    "different categories to the existing"
                )

    def write_metadata(self, handler: AppendableTable) -> None:
        """set the meta data"""
        if self.metadata is not None:
            handler.write_metadata(self.cname, self.metadata)


class GenericIndexCol(IndexCol):
    """an index which is not represented in the data of the table"""

    @property
    def is_indexed(self) -> bool:
        return False

    def convert(
        self, values: np.ndarray, nan_rep, encoding: str, errors: str
    ) -> tuple[Index, Index]:
        """
        Convert the data from this selection to the appropriate pandas type.

        Parameters
        ----------
        values : np.ndarray
        nan_rep : str
        encoding : str
        errors : str
        """
        assert isinstance(values, np.ndarray), type(values)

        index = RangeIndex(len(values))
        return index, index

    def set_attr(self) -> None:
        pass


class DataCol(IndexCol):
    """
    a data holding column, by definition this is not indexable

    Parameters
    ----------
    data   : the actual data
    cname  : the column name in the table to hold the data (typically
                values)
    meta   : a string description of the metadata
    metadata : the actual metadata
    """

    is_an_indexable = False
    is_data_indexable = False
    _info_fields = ["tz", "ordered"]

    def __init__(
        self,
        name: str,
        values=None,
        kind=None,
        typ=None,
        cname: str | None = None,
        pos=None,
        tz=None,
        ordered=None,
        table=None,
        meta=None,
        metadata=None,
        dtype: DtypeArg | None = None,
        data=None,
    ) -> None:
        super().__init__(
            name=name,
            values=values,
            kind=kind,
            typ=typ,
            pos=pos,
            cname=cname,
            tz=tz,
            ordered=ordered,
            table=table,
            meta=meta,
            metadata=metadata,
        )
        self.dtype = dtype
        self.data = data

    @property
    def dtype_attr(self) -> str:
        return f"{self.name}_dtype"

    @property
    def meta_attr(self) -> str:
        return f"{self.name}_meta"

    def __repr__(self) -> str:
        temp = tuple(
            map(
                pprint_thing, (self.name, self.cname, self.dtype, self.kind, self.shape)
            )
        )
        return ",".join(
            [
                f"{key}->{value}"
                for key, value in zip(["name", "cname", "dtype", "kind", "shape"], temp)
            ]
        )

    def __eq__(self, other: object) -> bool:
        """compare 2 col items"""
        return all(
            getattr(self, a, None) == getattr(other, a, None)
            for a in ["name", "cname", "dtype", "pos"]
        )

    def set_data(self, data: ArrayLike) -> None:
        assert data is not None
        assert self.dtype is None

        data, dtype_name = _get_data_and_dtype_name(data)

        self.data = data
        self.dtype = dtype_name
        self.kind = _dtype_to_kind(dtype_name)

    def take_data(self):
        """return the data"""
        return self.data

    @classmethod
    def _get_atom(cls, values: ArrayLike) -> Col:
        """
        Get an appropriately typed and shaped pytables.Col object for values.
        """
        dtype = values.dtype
        # error: Item "ExtensionDtype" of "Union[ExtensionDtype, dtype[Any]]" has no
        # attribute "itemsize"
        itemsize = dtype.itemsize  # type: ignore[union-attr]

        shape = values.shape
        if values.ndim == 1:
            # EA, use block shape pretending it is 2D
            # TODO(EA2D): not necessary with 2D EAs
            shape = (1, values.size)

        if isinstance(values, Categorical):
            codes = values.codes
            atom = cls.get_atom_data(shape, kind=codes.dtype.name)
        elif lib.is_np_dtype(dtype, "M") or isinstance(dtype, DatetimeTZDtype):
            atom = cls.get_atom_datetime64(shape)
        elif lib.is_np_dtype(dtype, "m"):
            atom = cls.get_atom_timedelta64(shape)
        elif is_complex_dtype(dtype):
            atom = _tables().ComplexCol(itemsize=itemsize, shape=shape[0])
        elif is_string_dtype(dtype):
            atom = cls.get_atom_string(shape, itemsize)
        else:
            atom = cls.get_atom_data(shape, kind=dtype.name)

        return atom

    @classmethod
    def get_atom_string(cls, shape, itemsize):
        return _tables().StringCol(itemsize=itemsize, shape=shape[0])

    @classmethod
    def get_atom_coltype(cls, kind: str) -> type[Col]:
        """return the PyTables column class for this column"""
        if kind.startswith("uint"):
            k4 = kind[4:]
            col_name = f"UInt{k4}Col"
        elif kind.startswith("period"):
            # we store as integer
            col_name = "Int64Col"
        else:
            kcap = kind.capitalize()
            col_name = f"{kcap}Col"

        return getattr(_tables(), col_name)

    @classmethod
    def get_atom_data(cls, shape, kind: str) -> Col:
        return cls.get_atom_coltype(kind=kind)(shape=shape[0])

    @classmethod
    def get_atom_datetime64(cls, shape):
        return _tables().Int64Col(shape=shape[0])

    @classmethod
    def get_atom_timedelta64(cls, shape):
        return _tables().Int64Col(shape=shape[0])

    @property
    def shape(self):
        return getattr(self.data, "shape", None)

    @property
    def cvalues(self):
        """return my cython values"""
        return self.data

    def validate_attr(self, append) -> None:
        """validate that we have the same order as the existing & same dtype"""
        if append:
            existing_fields = getattr(self.attrs, self.kind_attr, None)
            if existing_fields is not None and existing_fields != list(self.values):
                raise ValueError("appended items do not match existing items in table!")

            existing_dtype = getattr(self.attrs, self.dtype_attr, None)
            if existing_dtype is not None and existing_dtype != self.dtype:
                raise ValueError(
                    "appended items dtype do not match existing items dtype in table!"
                )

    def convert(self, values: np.ndarray, nan_rep, encoding: str, errors: str):
        """
        Convert the data from this selection to the appropriate pandas type.

        Parameters
        ----------
        values : np.ndarray
        nan_rep :
        encoding : str
        errors : str

        Returns
        -------
        index : listlike to become an Index
        data : ndarraylike to become a column
        """
        assert isinstance(values, np.ndarray), type(values)

        # values is a recarray
        if values.dtype.fields is not None:
            values = values[self.cname]

        assert self.typ is not None
        if self.dtype is None:
            # Note: in tests we never have timedelta64 or datetime64,
            #  so the _get_data_and_dtype_name may be unnecessary
            converted, dtype_name = _get_data_and_dtype_name(values)
            kind = _dtype_to_kind(dtype_name)
        else:
            converted = values
            dtype_name = self.dtype
            kind = self.kind

        assert isinstance(converted, np.ndarray)  # for mypy

        # use the meta if needed
        meta = self.meta
        metadata = self.metadata
        ordered = self.ordered
        tz = self.tz

        assert dtype_name is not None
        # convert to the correct dtype
        dtype = dtype_name

        # reverse converts
        if dtype.startswith("datetime64"):
            # recreate with tz if indicated
            converted = _set_tz(converted, tz)

        elif dtype == "timedelta64":
            converted = np.asarray(converted, dtype="m8[ns]")
        elif dtype == "date":
            try:
                converted = np.asarray(
                    [date.fromordinal(v) for v in converted], dtype=object
                )
            except ValueError:
                converted = np.asarray(
                    [date.fromtimestamp(v) for v in converted], dtype=object
                )

        elif meta == "category":
            # we have a categorical
            categories = metadata
            codes = converted.ravel()

            # if we have stored a NaN in the categories
            # then strip it; in theory we could have BOTH
            # -1s in the codes and nulls :<
            if categories is None:
                # Handle case of NaN-only categorical columns in which case
                # the categories are an empty array; when this is stored,
                # pytables cannot write a zero-len array, so on readback
                # the categories would be None and `read_hdf()` would fail.
                categories = Index([], dtype=np.float64)
            else:
                mask = isna(categories)
                if mask.any():
                    categories = categories[~mask]
                    codes[codes != -1] -= mask.astype(int).cumsum()._values

            converted = Categorical.from_codes(
                codes, categories=categories, ordered=ordered, validate=False
            )

        else:
            try:
                converted = converted.astype(dtype, copy=False)
            except TypeError:
                converted = converted.astype("O", copy=False)

        # convert nans / decode
        if kind == "string":
            converted = _unconvert_string_array(
                converted, nan_rep=nan_rep, encoding=encoding, errors=errors
            )

        return self.values, converted

    def set_attr(self) -> None:
        """set the data for this column"""
        setattr(self.attrs, self.kind_attr, self.values)
        setattr(self.attrs, self.meta_attr, self.meta)
        assert self.dtype is not None
        setattr(self.attrs, self.dtype_attr, self.dtype)


class DataIndexableCol(DataCol):
    """represent a data column that can be indexed"""

    is_data_indexable = True

    def validate_names(self) -> None:
        if not is_string_dtype(Index(self.values).dtype):
            # TODO: should the message here be more specifically non-str?
            raise ValueError("cannot have non-object label DataIndexableCol")

    @classmethod
    def get_atom_string(cls, shape, itemsize):
        return _tables().StringCol(itemsize=itemsize)

    @classmethod
    def get_atom_data(cls, shape, kind: str) -> Col:
        return cls.get_atom_coltype(kind=kind)()

    @classmethod
    def get_atom_datetime64(cls, shape):
        return _tables().Int64Col()

    @classmethod
    def get_atom_timedelta64(cls, shape):
        return _tables().Int64Col()


class GenericDataIndexableCol(DataIndexableCol):
    """represent a generic pytables data column"""


class Fixed:
    """
    represent an object in my store
    facilitate read/write of various types of objects
    this is an abstract base class

    Parameters
    ----------
    parent : HDFStore
    group : Node
        The group node where the table resides.
    """

    pandas_kind: str
    format_type: str = "fixed"  # GH#30962 needed by dask
    obj_type: type[DataFrame | Series]
    ndim: int
    parent: HDFStore
    is_table: bool = False

    def __init__(
        self,
        parent: HDFStore,
        group: Node,
        encoding: str | None = "UTF-8",
        errors: str = "strict",
    ) -> None:
        assert isinstance(parent, HDFStore), type(parent)
        assert _table_mod is not None  # needed for mypy
        assert isinstance(group, _table_mod.Node), type(group)
        self.parent = parent
        self.group = group
        self.encoding = _ensure_encoding(encoding)
        self.errors = errors

    @property
    def is_old_version(self) -> bool:
        return self.version[0] <= 0 and self.version[1] <= 10 and self.version[2] < 1

    @property
    def version(self) -> tuple[int, int, int]:
        """compute and set our version"""
        version = getattr(self.group._v_attrs, "pandas_version", None)
        if isinstance(version, str):
            version_tup = tuple(int(x) for x in version.split("."))
            if len(version_tup) == 2:
                version_tup = version_tup + (0,)
            assert len(version_tup) == 3  # needed for mypy
            return version_tup
        else:
            return (0, 0, 0)

    @property
    def pandas_type(self):
        return getattr(self.group._v_attrs, "pandas_type", None)

    def __repr__(self) -> str:
        """return a pretty representation of myself"""
        self.infer_axes()
        s = self.shape
        if s is not None:
            if isinstance(s, (list, tuple)):
                jshape = ",".join([pprint_thing(x) for x in s])
                s = f"[{jshape}]"
            return f"{self.pandas_type:12.12} (shape->{s})"
        return self.pandas_type

    def set_object_info(self) -> None:
        """set my pandas type & version"""
        self.attrs.pandas_type = str(self.pandas_kind)
        self.attrs.pandas_version = str(_version)

    def copy(self) -> Fixed:
        new_self = copy.copy(self)
        return new_self

    @property
    def shape(self):
        return self.nrows

    @property
    def pathname(self):
        return self.group._v_pathname

    @property
    def _handle(self):
        return self.parent._handle

    @property
    def _filters(self):
        return self.parent._filters

    @property
    def _complevel(self) -> int:
        return self.parent._complevel

    @property
    def _fletcher32(self) -> bool:
        return self.parent._fletcher32

    @property
    def attrs(self):
        return self.group._v_attrs

    def set_attrs(self) -> None:
        """set our object attributes"""

    def get_attrs(self) -> None:
        """get our object attributes"""

    @property
    def storable(self):
        """return my storable"""
        return self.group

    @property
    def is_exists(self) -> bool:
        return False

    @property
    def nrows(self):
        return getattr(self.storable, "nrows", None)

    def validate(self, other) -> Literal[True] | None:
        """validate against an existing storable"""
        if other is None:
            return None
        return True

    def validate_version(self, where=None) -> None:
        """are we trying to operate on an old version?"""

    def infer_axes(self) -> bool:
        """
        infer the axes of my storer
        return a boolean indicating if we have a valid storer or not
        """
        s = self.storable
        if s is None:
            return False
        self.get_attrs()
        return True

    def read(
        self,
        where=None,
        columns=None,
        start: int | None = None,
        stop: int | None = None,
    ) -> Series | DataFrame:
        raise NotImplementedError(
            "cannot read on an abstract storer: subclasses should implement"
        )

    def write(self, obj, **kwargs) -> None:
        raise NotImplementedError(
            "cannot write on an abstract storer: subclasses should implement"
        )

    def delete(
        self, where=None, start: int | None = None, stop: int | None = None
    ) -> int | None:
        """
        support fully deleting the node in its entirety (only) - where
        specification must be None
        """
        if com.all_none(where, start, stop):
            self._handle.remove_node(self.group, recursive=True)
            return None

        raise TypeError("cannot delete on an abstract storer")


class GenericFixed(Fixed):
    """a generified fixed version"""

    _index_type_map = {DatetimeIndex: "datetime", PeriodIndex: "period"}
    _reverse_index_map = {v: k for k, v in _index_type_map.items()}
    attributes: list[str] = []

    # indexer helpers
    def _class_to_alias(self, cls) -> str:
        return self._index_type_map.get(cls, "")

    def _alias_to_class(self, alias):
        if isinstance(alias, type):  # pragma: no cover
            # compat: for a short period of time master stored types
            return alias
        return self._reverse_index_map.get(alias, Index)

    def _get_index_factory(self, attrs):
        index_class = self._alias_to_class(getattr(attrs, "index_class", ""))

        factory: Callable

        if index_class == DatetimeIndex:

            def f(values, freq=None, tz=None):
                # data are already in UTC, localize and convert if tz present
                dta = DatetimeArray._simple_new(
                    values.values, dtype=values.dtype, freq=freq
                )
                result = DatetimeIndex._simple_new(dta, name=None)
                if tz is not None:
                    result = result.tz_localize("UTC").tz_convert(tz)
                return result

            factory = f
        elif index_class == PeriodIndex:

            def f(values, freq=None, tz=None):
                dtype = PeriodDtype(freq)
                parr = PeriodArray._simple_new(values, dtype=dtype)
                return PeriodIndex._simple_new(parr, name=None)

            factory = f
        else:
            factory = index_class

        kwargs = {}
        if "freq" in attrs:
            kwargs["freq"] = attrs["freq"]
            if index_class is Index:
                # DTI/PI would be gotten by _alias_to_class
                factory = TimedeltaIndex

        if "tz" in attrs:
            kwargs["tz"] = attrs["tz"]
            assert index_class is DatetimeIndex  # just checking

        return factory, kwargs

    def validate_read(self, columns, where) -> None:
        """
        raise if any keywords are passed which are not-None
        """
        if columns is not None:
            raise TypeError(
                "cannot pass a column specification when reading "
                "a Fixed format store. this store must be selected in its entirety"
            )
        if where is not None:
            raise TypeError(
                "cannot pass a where specification when reading "
                "from a Fixed format store. this store must be selected in its entirety"
            )

    @property
    def is_exists(self) -> bool:
        return True

    def set_attrs(self) -> None:
        """set our object attributes"""
        self.attrs.encoding = self.encoding
        self.attrs.errors = self.errors

    def get_attrs(self) -> None:
        """retrieve our attributes"""
        self.encoding = _ensure_encoding(getattr(self.attrs, "encoding", None))
        self.errors = getattr(self.attrs, "errors", "strict")
        for n in self.attributes:
            setattr(self, n, getattr(self.attrs, n, None))

    def write(self, obj, **kwargs) -> None:
        self.set_attrs()

    def read_array(self, key: str, start: int | None = None, stop: int | None = None):
        """read an array for the specified node (off of group"""
        import tables

        node = getattr(self.group, key)
        attrs = node._v_attrs

        transposed = getattr(attrs, "transposed", False)

        if isinstance(node, tables.VLArray):
            ret = node[0][start:stop]
        else:
            dtype = getattr(attrs, "value_type", None)
            shape = getattr(attrs, "shape", None)

            if shape is not None:
                # length 0 axis
                ret = np.empty(shape, dtype=dtype)
            else:
                ret = node[start:stop]

            if dtype and dtype.startswith("datetime64"):
                # reconstruct a timezone if indicated
                tz = getattr(attrs, "tz", None)
                ret = _set_tz(ret, tz)

            elif dtype == "timedelta64":
                ret = np.asarray(ret, dtype="m8[ns]")

        if transposed:
            return ret.T
        else:
            return ret

    def read_index(
        self, key: str, start: int | None = None, stop: int | None = None
    ) -> Index:
        variety = getattr(self.attrs, f"{key}_variety")

        if variety == "multi":
            return self.read_multi_index(key, start=start, stop=stop)
        elif variety == "regular":
            node = getattr(self.group, key)
            index = self.read_index_node(node, start=start, stop=stop)
            return index
        else:  # pragma: no cover
            raise TypeError(f"unrecognized index variety: {variety}")

    def write_index(self, key: str, index: Index) -> None:
        if isinstance(index, MultiIndex):
            setattr(self.attrs, f"{key}_variety", "multi")
            self.write_multi_index(key, index)
        else:
            setattr(self.attrs, f"{key}_variety", "regular")
            converted = _convert_index("index", index, self.encoding, self.errors)

            self.write_array(key, converted.values)

            node = getattr(self.group, key)
            node._v_attrs.kind = converted.kind
            node._v_attrs.name = index.name

            if isinstance(index, (DatetimeIndex, PeriodIndex)):
                node._v_attrs.index_class = self._class_to_alias(type(index))

            if isinstance(index, (DatetimeIndex, PeriodIndex, TimedeltaIndex)):
                node._v_attrs.freq = index.freq

            if isinstance(index, DatetimeIndex) and index.tz is not None:
                node._v_attrs.tz = _get_tz(index.tz)

    def write_multi_index(self, key: str, index: MultiIndex) -> None:
        setattr(self.attrs, f"{key}_nlevels", index.nlevels)

        for i, (lev, level_codes, name) in enumerate(
            zip(index.levels, index.codes, index.names)
        ):
            # write the level
            if isinstance(lev.dtype, ExtensionDtype):
                raise NotImplementedError(
                    "Saving a MultiIndex with an extension dtype is not supported."
                )
            level_key = f"{key}_level{i}"
            conv_level = _convert_index(level_key, lev, self.encoding, self.errors)
            self.write_array(level_key, conv_level.values)
            node = getattr(self.group, level_key)
            node._v_attrs.kind = conv_level.kind
            node._v_attrs.name = name

            # write the name
            setattr(node._v_attrs, f"{key}_name{name}", name)

            # write the labels
            label_key = f"{key}_label{i}"
            self.write_array(label_key, level_codes)

    def read_multi_index(
        self, key: str, start: int | None = None, stop: int | None = None
    ) -> MultiIndex:
        nlevels = getattr(self.attrs, f"{key}_nlevels")

        levels = []
        codes = []
        names: list[Hashable] = []
        for i in range(nlevels):
            level_key = f"{key}_level{i}"
            node = getattr(self.group, level_key)
            lev = self.read_index_node(node, start=start, stop=stop)
            levels.append(lev)
            names.append(lev.name)

            label_key = f"{key}_label{i}"
            level_codes = self.read_array(label_key, start=start, stop=stop)
            codes.append(level_codes)

        return MultiIndex(
            levels=levels, codes=codes, names=names, verify_integrity=True
        )

    def read_index_node(
        self, node: Node, start: int | None = None, stop: int | None = None
    ) -> Index:
        data = node[start:stop]
        # If the index was an empty array write_array_empty() will
        # have written a sentinel. Here we replace it with the original.
        if "shape" in node._v_attrs and np.prod(node._v_attrs.shape) == 0:
            data = np.empty(node._v_attrs.shape, dtype=node._v_attrs.value_type)
        kind = node._v_attrs.kind
        name = None

        if "name" in node._v_attrs:
            name = _ensure_str(node._v_attrs.name)

        attrs = node._v_attrs
        factory, kwargs = self._get_index_factory(attrs)

        if kind in ("date", "object"):
            index = factory(
                _unconvert_index(
                    data, kind, encoding=self.encoding, errors=self.errors
                ),
                dtype=object,
                **kwargs,
            )
        else:
            index = factory(
                _unconvert_index(
                    data, kind, encoding=self.encoding, errors=self.errors
                ),
                **kwargs,
            )

        index.name = name

        return index

    def write_array_empty(self, key: str, value: ArrayLike) -> None:
        """write a 0-len array"""
        # ugly hack for length 0 axes
        arr = np.empty((1,) * value.ndim)
        self._handle.create_array(self.group, key, arr)
        node = getattr(self.group, key)
        node._v_attrs.value_type = str(value.dtype)
        node._v_attrs.shape = value.shape

    def write_array(
        self, key: str, obj: AnyArrayLike, items: Index | None = None
    ) -> None:
        # TODO: we only have a few tests that get here, the only EA
        #  that gets passed is DatetimeArray, and we never have
        #  both self._filters and EA

        value = extract_array(obj, extract_numpy=True)

        if key in self.group:
            self._handle.remove_node(self.group, key)

        # Transform needed to interface with pytables row/col notation
        empty_array = value.size == 0
        transposed = False

        if isinstance(value.dtype, CategoricalDtype):
            raise NotImplementedError(
                "Cannot store a category dtype in a HDF5 dataset that uses format="
                '"fixed". Use format="table".'
            )
        if not empty_array:
            if hasattr(value, "T"):
                # ExtensionArrays (1d) may not have transpose.
                value = value.T
                transposed = True

        atom = None
        if self._filters is not None:
            with suppress(ValueError):
                # get the atom for this datatype
                atom = _tables().Atom.from_dtype(value.dtype)

        if atom is not None:
            # We only get here if self._filters is non-None and
            #  the Atom.from_dtype call succeeded

            # create an empty chunked array and fill it from value
            if not empty_array:
                ca = self._handle.create_carray(
                    self.group, key, atom, value.shape, filters=self._filters
                )
                ca[:] = value

            else:
                self.write_array_empty(key, value)

        elif value.dtype.type == np.object_:
            # infer the type, warn if we have a non-string type here (for
            # performance)
            inferred_type = lib.infer_dtype(value, skipna=False)
            if empty_array:
                pass
            elif inferred_type == "string":
                pass
            elif get_option("performance_warnings"):
                ws = performance_doc % (inferred_type, key, items)
                warnings.warn(ws, PerformanceWarning, stacklevel=find_stack_level())

            vlarr = self._handle.create_vlarray(self.group, key, _tables().ObjectAtom())
            vlarr.append(value)

        elif lib.is_np_dtype(value.dtype, "M"):
            self._handle.create_array(self.group, key, value.view("i8"))
            getattr(self.group, key)._v_attrs.value_type = str(value.dtype)
        elif isinstance(value.dtype, DatetimeTZDtype):
            # store as UTC
            # with a zone

            # error: Item "ExtensionArray" of "Union[Any, ExtensionArray]" has no
            # attribute "asi8"
            self._handle.create_array(
                self.group,
                key,
                value.asi8,  # type: ignore[union-attr]
            )

            node = getattr(self.group, key)
            # error: Item "ExtensionArray" of "Union[Any, ExtensionArray]" has no
            # attribute "tz"
            node._v_attrs.tz = _get_tz(value.tz)  # type: ignore[union-attr]
            node._v_attrs.value_type = f"datetime64[{value.dtype.unit}]"
        elif lib.is_np_dtype(value.dtype, "m"):
            self._handle.create_array(self.group, key, value.view("i8"))
            getattr(self.group, key)._v_attrs.value_type = "timedelta64"
        elif empty_array:
            self.write_array_empty(key, value)
        else:
            self._handle.create_array(self.group, key, value)

        getattr(self.group, key)._v_attrs.transposed = transposed


class SeriesFixed(GenericFixed):
    pandas_kind = "series"
    attributes = ["name"]

    name: Hashable

    @property
    def shape(self) -> tuple[int] | None:
        try:
            return (len(self.group.values),)
        except (TypeError, AttributeError):
            return None

    def read(
        self,
        where=None,
        columns=None,
        start: int | None = None,
        stop: int | None = None,
    ) -> Series:
        self.validate_read(columns, where)
        index = self.read_index("index", start=start, stop=stop)
        values = self.read_array("values", start=start, stop=stop)
        result = Series(values, index=index, name=self.name, copy=False)
        if using_pyarrow_string_dtype() and is_string_array(values, skipna=True):
            result = result.astype("string[pyarrow_numpy]")
        return result

    def write(self, obj, **kwargs) -> None:
        super().write(obj, **kwargs)
        self.write_index("index", obj.index)
        self.write_array("values", obj)
        self.attrs.name = obj.name


class BlockManagerFixed(GenericFixed):
    attributes = ["ndim", "nblocks"]

    nblocks: int

    @property
    def shape(self) -> Shape | None:
        try:
            ndim = self.ndim

            # items
            items = 0
            for i in range(self.nblocks):
                node = getattr(self.group, f"block{i}_items")
                shape = getattr(node, "shape", None)
                if shape is not None:
                    items += shape[0]

            # data shape
            node = self.group.block0_values
            shape = getattr(node, "shape", None)
            if shape is not None:
                shape = list(shape[0 : (ndim - 1)])
            else:
                shape = []

            shape.append(items)

            return shape
        except AttributeError:
            return None

    def read(
        self,
        where=None,
        columns=None,
        start: int | None = None,
        stop: int | None = None,
    ) -> DataFrame:
        # start, stop applied to rows, so 0th axis only
        self.validate_read(columns, where)
        select_axis = self.obj_type()._get_block_manager_axis(0)

        axes = []
        for i in range(self.ndim):
            _start, _stop = (start, stop) if i == select_axis else (None, None)
            ax = self.read_index(f"axis{i}", start=_start, stop=_stop)
            axes.append(ax)

        items = axes[0]
        dfs = []

        for i in range(self.nblocks):
            blk_items = self.read_index(f"block{i}_items")
            values = self.read_array(f"block{i}_values", start=_start, stop=_stop)

            columns = items[items.get_indexer(blk_items)]
            df = DataFrame(values.T, columns=columns, index=axes[1], copy=False)
            if using_pyarrow_string_dtype() and is_string_array(values, skipna=True):
                df = df.astype("string[pyarrow_numpy]")
            dfs.append(df)

        if len(dfs) > 0:
            out = concat(dfs, axis=1).copy()
            return out.reindex(columns=items)

        return DataFrame(columns=axes[0], index=axes[1])

    def write(self, obj, **kwargs) -> None:
        super().write(obj, **kwargs)

        data = obj._mgr
        if not data.is_consolidated():
            data = data.consolidate()

        self.attrs.ndim = data.ndim
        for i, ax in enumerate(data.axes):
            if i == 0 and (not ax.is_unique):
                raise ValueError("Columns index has to be unique for fixed format")
            self.write_index(f"axis{i}", ax)

        # Supporting mixed-type DataFrame objects...nontrivial
        self.attrs.nblocks = len(data.blocks)
        for i, blk in enumerate(data.blocks):
            # I have no idea why, but writing values before items fixed #2299
            blk_items = data.items.take(blk.mgr_locs)
            self.write_array(f"block{i}_values", blk.values, items=blk_items)
            self.write_index(f"block{i}_items", blk_items)


class FrameFixed(BlockManagerFixed):
    pandas_kind = "frame"
    obj_type = DataFrame


class Table(Fixed):
    """
    represent a table:
        facilitate read/write of various types of tables

    Attrs in Table Node
    -------------------
    These are attributes that are store in the main table node, they are
    necessary to recreate these tables when read back in.

    index_axes    : a list of tuples of the (original indexing axis and
        index column)
    non_index_axes: a list of tuples of the (original index axis and
        columns on a non-indexing axis)
    values_axes   : a list of the columns which comprise the data of this
        table
    data_columns  : a list of the columns that we are allowing indexing
        (these become single columns in values_axes)
    nan_rep       : the string to use for nan representations for string
        objects
    levels        : the names of levels
    metadata      : the names of the metadata columns
    """

    pandas_kind = "wide_table"
    format_type: str = "table"  # GH#30962 needed by dask
    table_type: str
    levels: int | list[Hashable] = 1
    is_table = True

    metadata: list

    def __init__(
        self,
        parent: HDFStore,
        group: Node,
        encoding: str | None = None,
        errors: str = "strict",
        index_axes: list[IndexCol] | None = None,
        non_index_axes: list[tuple[AxisInt, Any]] | None = None,
        values_axes: list[DataCol] | None = None,
        data_columns: list | None = None,
        info: dict | None = None,
        nan_rep=None,
    ) -> None:
        super().__init__(parent, group, encoding=encoding, errors=errors)
        self.index_axes = index_axes or []
        self.non_index_axes = non_index_axes or []
        self.values_axes = values_axes or []
        self.data_columns = data_columns or []
        self.info = info or {}
        self.nan_rep = nan_rep

    @property
    def table_type_short(self) -> str:
        return self.table_type.split("_")[0]

    def __repr__(self) -> str:
        """return a pretty representation of myself"""
        self.infer_axes()
        jdc = ",".join(self.data_columns) if len(self.data_columns) else ""
        dc = f",dc->[{jdc}]"

        ver = ""
        if self.is_old_version:
            jver = ".".join([str(x) for x in self.version])
            ver = f"[{jver}]"

        jindex_axes = ",".join([a.name for a in self.index_axes])
        return (
            f"{self.pandas_type:12.12}{ver} "
            f"(typ->{self.table_type_short},nrows->{self.nrows},"
            f"ncols->{self.ncols},indexers->[{jindex_axes}]{dc})"
        )

    def __getitem__(self, c: str):
        """return the axis for c"""
        for a in self.axes:
            if c == a.name:
                return a
        return None

    def validate(self, other) -> None:
        """validate against an existing table"""
        if other is None:
            return

        if other.table_type != self.table_type:
            raise TypeError(
                "incompatible table_type with existing "
                f"[{other.table_type} - {self.table_type}]"
            )

        for c in ["index_axes", "non_index_axes", "values_axes"]:
            sv = getattr(self, c, None)
            ov = getattr(other, c, None)
            if sv != ov:
                # show the error for the specific axes
                # Argument 1 to "enumerate" has incompatible type
                # "Optional[Any]"; expected "Iterable[Any]"  [arg-type]
                for i, sax in enumerate(sv):  # type: ignore[arg-type]
                    # Value of type "Optional[Any]" is not indexable  [index]
                    oax = ov[i]  # type: ignore[index]
                    if sax != oax:
                        raise ValueError(
                            f"invalid combination of [{c}] on appending data "
                            f"[{sax}] vs current table [{oax}]"
                        )

                # should never get here
                raise Exception(
                    f"invalid combination of [{c}] on appending data [{sv}] vs "
                    f"current table [{ov}]"
                )

    @property
    def is_multi_index(self) -> bool:
        """the levels attribute is 1 or a list in the case of a multi-index"""
        return isinstance(self.levels, list)

    def validate_multiindex(
        self, obj: DataFrame | Series
    ) -> tuple[DataFrame, list[Hashable]]:
        """
        validate that we can store the multi-index; reset and return the
        new object
        """
        levels = com.fill_missing_names(obj.index.names)
        try:
            reset_obj = obj.reset_index()
        except ValueError as err:
            raise ValueError(
                "duplicate names/columns in the multi-index when storing as a table"
            ) from err
        assert isinstance(reset_obj, DataFrame)  # for mypy
        return reset_obj, levels

    @property
    def nrows_expected(self) -> int:
        """based on our axes, compute the expected nrows"""
        return np.prod([i.cvalues.shape[0] for i in self.index_axes])

    @property
    def is_exists(self) -> bool:
        """has this table been created"""
        return "table" in self.group

    @property
    def storable(self):
        return getattr(self.group, "table", None)

    @property
    def table(self):
        """return the table group (this is my storable)"""
        return self.storable

    @property
    def dtype(self):
        return self.table.dtype

    @property
    def description(self):
        return self.table.description

    @property
    def axes(self) -> itertools.chain[IndexCol]:
        return itertools.chain(self.index_axes, self.values_axes)

    @property
    def ncols(self) -> int:
        """the number of total columns in the values axes"""
        return sum(len(a.values) for a in self.values_axes)

    @property
    def is_transposed(self) -> bool:
        return False

    @property
    def data_orientation(self) -> tuple[int, ...]:
        """return a tuple of my permutated axes, non_indexable at the front"""
        return tuple(
            itertools.chain(
                [int(a[0]) for a in self.non_index_axes],
                [int(a.axis) for a in self.index_axes],
            )
        )

    def queryables(self) -> dict[str, Any]:
        """return a dict of the kinds allowable columns for this object"""
        # mypy doesn't recognize DataFrame._AXIS_NAMES, so we re-write it here
        axis_names = {0: "index", 1: "columns"}

        # compute the values_axes queryables
        d1 = [(a.cname, a) for a in self.index_axes]
        d2 = [(axis_names[axis], None) for axis, values in self.non_index_axes]
        d3 = [
            (v.cname, v) for v in self.values_axes if v.name in set(self.data_columns)
        ]

        return dict(d1 + d2 + d3)

    def index_cols(self) -> list[tuple[Any, Any]]:
        """return a list of my index cols"""
        # Note: each `i.cname` below is assured to be a str.
        return [(i.axis, i.cname) for i in self.index_axes]

    def values_cols(self) -> list[str]:
        """return a list of my values cols"""
        return [i.cname for i in self.values_axes]

    def _get_metadata_path(self, key: str) -> str:
        """return the metadata pathname for this key"""
        group = self.group._v_pathname
        return f"{group}/meta/{key}/meta"

    def write_metadata(self, key: str, values: np.ndarray) -> None:
        """
        Write out a metadata array to the key as a fixed-format Series.

        Parameters
        ----------
        key : str
        values : ndarray
        """
        self.parent.put(
            self._get_metadata_path(key),
            Series(values, copy=False),
            format="table",
            encoding=self.encoding,
            errors=self.errors,
            nan_rep=self.nan_rep,
        )

    def read_metadata(self, key: str):
        """return the meta data array for this key"""
        if getattr(getattr(self.group, "meta", None), key, None) is not None:
            return self.parent.select(self._get_metadata_path(key))
        return None

    def set_attrs(self) -> None:
        """set our table type & indexables"""
        self.attrs.table_type = str(self.table_type)
        self.attrs.index_cols = self.index_cols()
        self.attrs.values_cols = self.values_cols()
        self.attrs.non_index_axes = self.non_index_axes
        self.attrs.data_columns = self.data_columns
        self.attrs.nan_rep = self.nan_rep
        self.attrs.encoding = self.encoding
        self.attrs.errors = self.errors
        self.attrs.levels = self.levels
        self.attrs.info = self.info

    def get_attrs(self) -> None:
        """retrieve our attributes"""
        self.non_index_axes = getattr(self.attrs, "non_index_axes", None) or []
        self.data_columns = getattr(self.attrs, "data_columns", None) or []
        self.info = getattr(self.attrs, "info", None) or {}
        self.nan_rep = getattr(self.attrs, "nan_rep", None)
        self.encoding = _ensure_encoding(getattr(self.attrs, "encoding", None))
        self.errors = getattr(self.attrs, "errors", "strict")
        self.levels: list[Hashable] = getattr(self.attrs, "levels", None) or []
        self.index_axes = [a for a in self.indexables if a.is_an_indexable]
        self.values_axes = [a for a in self.indexables if not a.is_an_indexable]

    def validate_version(self, where=None) -> None:
        """are we trying to operate on an old version?"""
        if where is not None:
            if self.is_old_version:
                ws = incompatibility_doc % ".".join([str(x) for x in self.version])
                warnings.warn(
                    ws,
                    IncompatibilityWarning,
                    stacklevel=find_stack_level(),
                )

    def validate_min_itemsize(self, min_itemsize) -> None:
        """
        validate the min_itemsize doesn't contain items that are not in the
        axes this needs data_columns to be defined
        """
        if min_itemsize is None:
            return
        if not isinstance(min_itemsize, dict):
            return

        q = self.queryables()
        for k in min_itemsize:
            # ok, apply generally
            if k == "values":
                continue
            if k not in q:
                raise ValueError(
                    f"min_itemsize has the key [{k}] which is not an axis or "
                    "data_column"
                )

    @cache_readonly
    def indexables(self):
        """create/cache the indexables if they don't exist"""
        _indexables = []

        desc = self.description
        table_attrs = self.table.attrs

        # Note: each of the `name` kwargs below are str, ensured
        #  by the definition in index_cols.
        # index columns
        for i, (axis, name) in enumerate(self.attrs.index_cols):
            atom = getattr(desc, name)
            md = self.read_metadata(name)
            meta = "category" if md is not None else None

            kind_attr = f"{name}_kind"
            kind = getattr(table_attrs, kind_attr, None)

            index_col = IndexCol(
                name=name,
                axis=axis,
                pos=i,
                kind=kind,
                typ=atom,
                table=self.table,
                meta=meta,
                metadata=md,
            )
            _indexables.append(index_col)

        # values columns
        dc = set(self.data_columns)
        base_pos = len(_indexables)

        def f(i, c: str) -> DataCol:
            assert isinstance(c, str)
            klass = DataCol
            if c in dc:
                klass = DataIndexableCol

            atom = getattr(desc, c)
            adj_name = _maybe_adjust_name(c, self.version)

            # TODO: why kind_attr here?
            values = getattr(table_attrs, f"{adj_name}_kind", None)
            dtype = getattr(table_attrs, f"{adj_name}_dtype", None)
            # Argument 1 to "_dtype_to_kind" has incompatible type
            # "Optional[Any]"; expected "str"  [arg-type]
            kind = _dtype_to_kind(dtype)  # type: ignore[arg-type]

            md = self.read_metadata(c)
            # TODO: figure out why these two versions of `meta` dont always match.
            #  meta = "category" if md is not None else None
            meta = getattr(table_attrs, f"{adj_name}_meta", None)

            obj = klass(
                name=adj_name,
                cname=c,
                values=values,
                kind=kind,
                pos=base_pos + i,
                typ=atom,
                table=self.table,
                meta=meta,
                metadata=md,
                dtype=dtype,
            )
            return obj

        # Note: the definition of `values_cols` ensures that each
        #  `c` below is a str.
        _indexables.extend([f(i, c) for i, c in enumerate(self.attrs.values_cols)])

        return _indexables

    def create_index(
        self, columns=None, optlevel=None, kind: str | None = None
    ) -> None:
        """
        Create a pytables index on the specified columns.

        Parameters
        ----------
        columns : None, bool, or listlike[str]
            Indicate which columns to create an index on.

            * False : Do not create any indexes.
            * True : Create indexes on all columns.
            * None : Create indexes on all columns.
            * listlike : Create indexes on the given columns.

        optlevel : int or None, default None
            Optimization level, if None, pytables defaults to 6.
        kind : str or None, default None
            Kind of index, if None, pytables defaults to "medium".

        Raises
        ------
        TypeError if trying to create an index on a complex-type column.

        Notes
        -----
        Cannot index Time64Col or ComplexCol.
        Pytables must be >= 3.0.
        """
        if not self.infer_axes():
            return
        if columns is False:
            return

        # index all indexables and data_columns
        if columns is None or columns is True:
            columns = [a.cname for a in self.axes if a.is_data_indexable]
        if not isinstance(columns, (tuple, list)):
            columns = [columns]

        kw = {}
        if optlevel is not None:
            kw["optlevel"] = optlevel
        if kind is not None:
            kw["kind"] = kind

        table = self.table
        for c in columns:
            v = getattr(table.cols, c, None)
            if v is not None:
                # remove the index if the kind/optlevel have changed
                if v.is_indexed:
                    index = v.index
                    cur_optlevel = index.optlevel
                    cur_kind = index.kind

                    if kind is not None and cur_kind != kind:
                        v.remove_index()
                    else:
                        kw["kind"] = cur_kind

                    if optlevel is not None and cur_optlevel != optlevel:
                        v.remove_index()
                    else:
                        kw["optlevel"] = cur_optlevel

                # create the index
                if not v.is_indexed:
                    if v.type.startswith("complex"):
                        raise TypeError(
                            "Columns containing complex values can be stored but "
                            "cannot be indexed when using table format. Either use "
                            "fixed format, set index=False, or do not include "
                            "the columns containing complex values to "
                            "data_columns when initializing the table."
                        )
                    v.create_index(**kw)
            elif c in self.non_index_axes[0][1]:
                # GH 28156
                raise AttributeError(
                    f"column {c} is not a data_column.\n"
                    f"In order to read column {c} you must reload the dataframe \n"
                    f"into HDFStore and include {c} with the data_columns argument."
                )

    def _read_axes(
        self, where, start: int | None = None, stop: int | None = None
    ) -> list[tuple[np.ndarray, np.ndarray] | tuple[Index, Index]]:
        """
        Create the axes sniffed from the table.

        Parameters
        ----------
        where : ???
        start : int or None, default None
        stop : int or None, default None

        Returns
        -------
        List[Tuple[index_values, column_values]]
        """
        # create the selection
        selection = Selection(self, where=where, start=start, stop=stop)
        values = selection.select()

        results = []
        # convert the data
        for a in self.axes:
            a.set_info(self.info)
            res = a.convert(
                values,
                nan_rep=self.nan_rep,
                encoding=self.encoding,
                errors=self.errors,
            )
            results.append(res)

        return results

    @classmethod
    def get_object(cls, obj, transposed: bool):
        """return the data for this obj"""
        return obj

    def validate_data_columns(self, data_columns, min_itemsize, non_index_axes) -> list:
        """
        take the input data_columns and min_itemize and create a data
        columns spec
        """
        if not len(non_index_axes):
            return []

        axis, axis_labels = non_index_axes[0]
        info = self.info.get(axis, {})
        if info.get("type") == "MultiIndex" and data_columns:
            raise ValueError(
                f"cannot use a multi-index on axis [{axis}] with "
                f"data_columns {data_columns}"
            )

        # evaluate the passed data_columns, True == use all columns
        # take only valid axis labels
        if data_columns is True:
            data_columns = list(axis_labels)
        elif data_columns is None:
            data_columns = []

        # if min_itemsize is a dict, add the keys (exclude 'values')
        if isinstance(min_itemsize, dict):
            existing_data_columns = set(data_columns)
            data_columns = list(data_columns)  # ensure we do not modify
            data_columns.extend(
                [
                    k
                    for k in min_itemsize.keys()
                    if k != "values" and k not in existing_data_columns
                ]
            )

        # return valid columns in the order of our axis
        return [c for c in data_columns if c in axis_labels]

    def _create_axes(
        self,
        axes,
        obj: DataFrame,
        validate: bool = True,
        nan_rep=None,
        data_columns=None,
        min_itemsize=None,
    ):
        """
        Create and return the axes.

        Parameters
        ----------
        axes: list or None
            The names or numbers of the axes to create.
        obj : DataFrame
            The object to create axes on.
        validate: bool, default True
            Whether to validate the obj against an existing object already written.
        nan_rep :
            A value to use for string column nan_rep.
        data_columns : List[str], True, or None, default None
            Specify the columns that we want to create to allow indexing on.

            * True : Use all available columns.
            * None : Use no columns.
            * List[str] : Use the specified columns.

        min_itemsize: Dict[str, int] or None, default None
            The min itemsize for a column in bytes.
        """
        if not isinstance(obj, DataFrame):
            group = self.group._v_name
            raise TypeError(
                f"cannot properly create the storer for: [group->{group},"
                f"value->{type(obj)}]"
            )

        # set the default axes if needed
        if axes is None:
            axes = [0]

        # map axes to numbers
        axes = [obj._get_axis_number(a) for a in axes]

        # do we have an existing table (if so, use its axes & data_columns)
        if self.infer_axes():
            table_exists = True
            axes = [a.axis for a in self.index_axes]
            data_columns = list(self.data_columns)
            nan_rep = self.nan_rep
            # TODO: do we always have validate=True here?
        else:
            table_exists = False

        new_info = self.info

        assert self.ndim == 2  # with next check, we must have len(axes) == 1
        # currently support on ndim-1 axes
        if len(axes) != self.ndim - 1:
            raise ValueError(
                "currently only support ndim-1 indexers in an AppendableTable"
            )

        # create according to the new data
        new_non_index_axes: list = []

        # nan_representation
        if nan_rep is None:
            nan_rep = "nan"

        # We construct the non-index-axis first, since that alters new_info
        idx = next(x for x in [0, 1] if x not in axes)

        a = obj.axes[idx]
        # we might be able to change the axes on the appending data if necessary
        append_axis = list(a)
        if table_exists:
            indexer = len(new_non_index_axes)  # i.e. 0
            exist_axis = self.non_index_axes[indexer][1]
            if not array_equivalent(
                np.array(append_axis),
                np.array(exist_axis),
                strict_nan=True,
                dtype_equal=True,
            ):
                # ahah! -> reindex
                if array_equivalent(
                    np.array(sorted(append_axis)),
                    np.array(sorted(exist_axis)),
                    strict_nan=True,
                    dtype_equal=True,
                ):
                    append_axis = exist_axis

        # the non_index_axes info
        info = new_info.setdefault(idx, {})
        info["names"] = list(a.names)
        info["type"] = type(a).__name__

        new_non_index_axes.append((idx, append_axis))

        # Now we can construct our new index axis
        idx = axes[0]
        a = obj.axes[idx]
        axis_name = obj._get_axis_name(idx)
        new_index = _convert_index(axis_name, a, self.encoding, self.errors)
        new_index.axis = idx

        # Because we are always 2D, there is only one new_index, so
        #  we know it will have pos=0
        new_index.set_pos(0)
        new_index.update_info(new_info)
        new_index.maybe_set_size(min_itemsize)  # check for column conflicts

        new_index_axes = [new_index]
        j = len(new_index_axes)  # i.e. 1
        assert j == 1

        # reindex by our non_index_axes & compute data_columns
        assert len(new_non_index_axes) == 1
        for a in new_non_index_axes:
            obj = _reindex_axis(obj, a[0], a[1])

        transposed = new_index.axis == 1

        # figure out data_columns and get out blocks
        data_columns = self.validate_data_columns(
            data_columns, min_itemsize, new_non_index_axes
        )

        frame = self.get_object(obj, transposed)._consolidate()

        blocks, blk_items = self._get_blocks_and_items(
            frame, table_exists, new_non_index_axes, self.values_axes, data_columns
        )

        # add my values
        vaxes = []
        for i, (blk, b_items) in enumerate(zip(blocks, blk_items)):
            # shape of the data column are the indexable axes
            klass = DataCol
            name = None

            # we have a data_column
            if data_columns and len(b_items) == 1 and b_items[0] in data_columns:
                klass = DataIndexableCol
                name = b_items[0]
                if not (name is None or isinstance(name, str)):
                    # TODO: should the message here be more specifically non-str?
                    raise ValueError("cannot have non-object label DataIndexableCol")

            # make sure that we match up the existing columns
            # if we have an existing table
            existing_col: DataCol | None

            if table_exists and validate:
                try:
                    existing_col = self.values_axes[i]
                except (IndexError, KeyError) as err:
                    raise ValueError(
                        f"Incompatible appended table [{blocks}]"
                        f"with existing table [{self.values_axes}]"
                    ) from err
            else:
                existing_col = None

            new_name = name or f"values_block_{i}"
            data_converted = _maybe_convert_for_string_atom(
                new_name,
                blk.values,
                existing_col=existing_col,
                min_itemsize=min_itemsize,
                nan_rep=nan_rep,
                encoding=self.encoding,
                errors=self.errors,
                columns=b_items,
            )
            adj_name = _maybe_adjust_name(new_name, self.version)

            typ = klass._get_atom(data_converted)
            kind = _dtype_to_kind(data_converted.dtype.name)
            tz = None
            if getattr(data_converted, "tz", None) is not None:
                tz = _get_tz(data_converted.tz)

            meta = metadata = ordered = None
            if isinstance(data_converted.dtype, CategoricalDtype):
                ordered = data_converted.ordered
                meta = "category"
                metadata = np.asarray(data_converted.categories).ravel()

            data, dtype_name = _get_data_and_dtype_name(data_converted)

            col = klass(
                name=adj_name,
                cname=new_name,
                values=list(b_items),
                typ=typ,
                pos=j,
                kind=kind,
                tz=tz,
                ordered=ordered,
                meta=meta,
                metadata=metadata,
                dtype=dtype_name,
                data=data,
            )
            col.update_info(new_info)

            vaxes.append(col)

            j += 1

        dcs = [col.name for col in vaxes if col.is_data_indexable]

        new_table = type(self)(
            parent=self.parent,
            group=self.group,
            encoding=self.encoding,
            errors=self.errors,
            index_axes=new_index_axes,
            non_index_axes=new_non_index_axes,
            values_axes=vaxes,
            data_columns=dcs,
            info=new_info,
            nan_rep=nan_rep,
        )
        if hasattr(self, "levels"):
            # TODO: get this into constructor, only for appropriate subclass
            new_table.levels = self.levels

        new_table.validate_min_itemsize(min_itemsize)

        if validate and table_exists:
            new_table.validate(self)

        return new_table

    @staticmethod
    def _get_blocks_and_items(
        frame: DataFrame,
        table_exists: bool,
        new_non_index_axes,
        values_axes,
        data_columns,
    ):
        # Helper to clarify non-state-altering parts of _create_axes
        def get_blk_items(mgr):
            return [mgr.items.take(blk.mgr_locs) for blk in mgr.blocks]

        mgr = frame._mgr
        blocks: list[Block] = list(mgr.blocks)
        blk_items: list[Index] = get_blk_items(mgr)

        if len(data_columns):
            # TODO: prove that we only get here with axis == 1?
            #  It is the case in all extant tests, but NOT the case
            #  outside this `if len(data_columns)` check.

            axis, axis_labels = new_non_index_axes[0]
            new_labels = Index(axis_labels).difference(Index(data_columns))
            mgr = frame.reindex(new_labels, axis=axis)._mgr

            blocks = list(mgr.blocks)
            blk_items = get_blk_items(mgr)
            for c in data_columns:
                # This reindex would raise ValueError if we had a duplicate
                #  index, so we can infer that (as long as axis==1) we
                #  get a single column back, so a single block.
                mgr = frame.reindex([c], axis=axis)._mgr
                blocks.extend(mgr.blocks)
                blk_items.extend(get_blk_items(mgr))

        # reorder the blocks in the same order as the existing table if we can
        if table_exists:
            by_items = {
                tuple(b_items.tolist()): (b, b_items)
                for b, b_items in zip(blocks, blk_items)
            }
            new_blocks: list[Block] = []
            new_blk_items = []
            for ea in values_axes:
                items = tuple(ea.values)
                try:
                    b, b_items = by_items.pop(items)
                    new_blocks.append(b)
                    new_blk_items.append(b_items)
                except (IndexError, KeyError) as err:
                    jitems = ",".join([pprint_thing(item) for item in items])
                    raise ValueError(
                        f"cannot match existing table structure for [{jitems}] "
                        "on appending data"
                    ) from err
            blocks = new_blocks
            blk_items = new_blk_items

        return blocks, blk_items

    def process_axes(self, obj, selection: Selection, columns=None) -> DataFrame:
        """process axes filters"""
        # make a copy to avoid side effects
        if columns is not None:
            columns = list(columns)

        # make sure to include levels if we have them
        if columns is not None and self.is_multi_index:
            assert isinstance(self.levels, list)  # assured by is_multi_index
            for n in self.levels:
                if n not in columns:
                    columns.insert(0, n)

        # reorder by any non_index_axes & limit to the select columns
        for axis, labels in self.non_index_axes:
            obj = _reindex_axis(obj, axis, labels, columns)

            def process_filter(field, filt, op):
                for axis_name in obj._AXIS_ORDERS:
                    axis_number = obj._get_axis_number(axis_name)
                    axis_values = obj._get_axis(axis_name)
                    assert axis_number is not None

                    # see if the field is the name of an axis
                    if field == axis_name:
                        # if we have a multi-index, then need to include
                        # the levels
                        if self.is_multi_index:
                            filt = filt.union(Index(self.levels))

                        takers = op(axis_values, filt)
                        return obj.loc(axis=axis_number)[takers]

                    # this might be the name of a file IN an axis
                    elif field in axis_values:
                        # we need to filter on this dimension
                        values = ensure_index(getattr(obj, field).values)
                        filt = ensure_index(filt)

                        # hack until we support reversed dim flags
                        if isinstance(obj, DataFrame):
                            axis_number = 1 - axis_number

                        takers = op(values, filt)
                        return obj.loc(axis=axis_number)[takers]

                raise ValueError(f"cannot find the field [{field}] for filtering!")

        # apply the selection filters (but keep in the same order)
        if selection.filter is not None:
            for field, op, filt in selection.filter.format():
                obj = process_filter(field, filt, op)

        return obj

    def create_description(
        self,
        complib,
        complevel: int | None,
        fletcher32: bool,
        expectedrows: int | None,
    ) -> dict[str, Any]:
        """create the description of the table from the axes & values"""
        # provided expected rows if its passed
        if expectedrows is None:
            expectedrows = max(self.nrows_expected, 10000)

        d = {"name": "table", "expectedrows": expectedrows}

        # description from the axes & values
        d["description"] = {a.cname: a.typ for a in self.axes}

        if complib:
            if complevel is None:
                complevel = self._complevel or 9
            filters = _tables().Filters(
                complevel=complevel,
                complib=complib,
                fletcher32=fletcher32 or self._fletcher32,
            )
            d["filters"] = filters
        elif self._filters is not None:
            d["filters"] = self._filters

        return d

    def read_coordinates(
        self, where=None, start: int | None = None, stop: int | None = None
    ):
        """
        select coordinates (row numbers) from a table; return the
        coordinates object
        """
        # validate the version
        self.validate_version(where)

        # infer the data kind
        if not self.infer_axes():
            return False

        # create the selection
        selection = Selection(self, where=where, start=start, stop=stop)
        coords = selection.select_coords()
        if selection.filter is not None:
            for field, op, filt in selection.filter.format():
                data = self.read_column(
                    field, start=coords.min(), stop=coords.max() + 1
                )
                coords = coords[op(data.iloc[coords - coords.min()], filt).values]

        return Index(coords)

    def read_column(
        self,
        column: str,
        where=None,
        start: int | None = None,
        stop: int | None = None,
    ):
        """
        return a single column from the table, generally only indexables
        are interesting
        """
        # validate the version
        self.validate_version()

        # infer the data kind
        if not self.infer_axes():
            return False

        if where is not None:
            raise TypeError("read_column does not currently accept a where clause")

        # find the axes
        for a in self.axes:
            if column == a.name:
                if not a.is_data_indexable:
                    raise ValueError(
                        f"column [{column}] can not be extracted individually; "
                        "it is not data indexable"
                    )

                # column must be an indexable or a data column
                c = getattr(self.table.cols, column)
                a.set_info(self.info)
                col_values = a.convert(
                    c[start:stop],
                    nan_rep=self.nan_rep,
                    encoding=self.encoding,
                    errors=self.errors,
                )
                cvs = col_values[1]
                return Series(cvs, name=column, copy=False)

        raise KeyError(f"column [{column}] not found in the table")


class WORMTable(Table):
    """
    a write-once read-many table: this format DOES NOT ALLOW appending to a
    table. writing is a one-time operation the data are stored in a format
    that allows for searching the data on disk
    """

    table_type = "worm"

    def read(
        self,
        where=None,
        columns=None,
        start: int | None = None,
        stop: int | None = None,
    ):
        """
        read the indices and the indexing array, calculate offset rows and return
        """
        raise NotImplementedError("WORMTable needs to implement read")

    def write(self, obj, **kwargs) -> None:
        """
        write in a format that we can search later on (but cannot append
        to): write out the indices and the values using _write_array
        (e.g. a CArray) create an indexing table so that we can search
        """
        raise NotImplementedError("WORMTable needs to implement write")


class AppendableTable(Table):
    """support the new appendable table formats"""

    table_type = "appendable"

    # error: Signature of "write" incompatible with supertype "Fixed"
    def write(  # type: ignore[override]
        self,
        obj,
        axes=None,
        append: bool = False,
        complib=None,
        complevel=None,
        fletcher32=None,
        min_itemsize=None,
        chunksize: int | None = None,
        expectedrows=None,
        dropna: bool = False,
        nan_rep=None,
        data_columns=None,
        track_times: bool = True,
    ) -> None:
        if not append and self.is_exists:
            self._handle.remove_node(self.group, "table")

        # create the axes
        table = self._create_axes(
            axes=axes,
            obj=obj,
            validate=append,
            min_itemsize=min_itemsize,
            nan_rep=nan_rep,
            data_columns=data_columns,
        )

        for a in table.axes:
            a.validate_names()

        if not table.is_exists:
            # create the table
            options = table.create_description(
                complib=complib,
                complevel=complevel,
                fletcher32=fletcher32,
                expectedrows=expectedrows,
            )

            # set the table attributes
            table.set_attrs()

            options["track_times"] = track_times

            # create the table
            table._handle.create_table(table.group, **options)

        # update my info
        table.attrs.info = table.info

        # validate the axes and set the kinds
        for a in table.axes:
            a.validate_and_set(table, append)

        # add the rows
        table.write_data(chunksize, dropna=dropna)

    def write_data(self, chunksize: int | None, dropna: bool = False) -> None:
        """
        we form the data into a 2-d including indexes,values,mask write chunk-by-chunk
        """
        names = self.dtype.names
        nrows = self.nrows_expected

        # if dropna==True, then drop ALL nan rows
        masks = []
        if dropna:
            for a in self.values_axes:
                # figure the mask: only do if we can successfully process this
                # column, otherwise ignore the mask
                mask = isna(a.data).all(axis=0)
                if isinstance(mask, np.ndarray):
                    masks.append(mask.astype("u1", copy=False))

        # consolidate masks
        if len(masks):
            mask = masks[0]
            for m in masks[1:]:
                mask = mask & m
            mask = mask.ravel()
        else:
            mask = None

        # broadcast the indexes if needed
        indexes = [a.cvalues for a in self.index_axes]
        nindexes = len(indexes)
        assert nindexes == 1, nindexes  # ensures we dont need to broadcast

        # transpose the values so first dimension is last
        # reshape the values if needed
        values = [a.take_data() for a in self.values_axes]
        values = [v.transpose(np.roll(np.arange(v.ndim), v.ndim - 1)) for v in values]
        bvalues = []
        for i, v in enumerate(values):
            new_shape = (nrows,) + self.dtype[names[nindexes + i]].shape
            bvalues.append(v.reshape(new_shape))

        # write the chunks
        if chunksize is None:
            chunksize = 100000

        rows = np.empty(min(chunksize, nrows), dtype=self.dtype)
        chunks = nrows // chunksize + 1
        for i in range(chunks):
            start_i = i * chunksize
            end_i = min((i + 1) * chunksize, nrows)
            if start_i >= end_i:
                break

            self.write_data_chunk(
                rows,
                indexes=[a[start_i:end_i] for a in indexes],
                mask=mask[start_i:end_i] if mask is not None else None,
                values=[v[start_i:end_i] for v in bvalues],
            )

    def write_data_chunk(
        self,
        rows: np.ndarray,
        indexes: list[np.ndarray],
        mask: npt.NDArray[np.bool_] | None,
        values: list[np.ndarray],
    ) -> None:
        """
        Parameters
        ----------
        rows : an empty memory space where we are putting the chunk
        indexes : an array of the indexes
        mask : an array of the masks
        values : an array of the values
        """
        # 0 len
        for v in values:
            if not np.prod(v.shape):
                return

        nrows = indexes[0].shape[0]
        if nrows != len(rows):
            rows = np.empty(nrows, dtype=self.dtype)
        names = self.dtype.names
        nindexes = len(indexes)

        # indexes
        for i, idx in enumerate(indexes):
            rows[names[i]] = idx

        # values
        for i, v in enumerate(values):
            rows[names[i + nindexes]] = v

        # mask
        if mask is not None:
            m = ~mask.ravel().astype(bool, copy=False)
            if not m.all():
                rows = rows[m]

        if len(rows):
            self.table.append(rows)
            self.table.flush()

    def delete(
        self, where=None, start: int | None = None, stop: int | None = None
    ) -> int | None:
        # delete all rows (and return the nrows)
        if where is None or not len(where):
            if start is None and stop is None:
                nrows = self.nrows
                self._handle.remove_node(self.group, recursive=True)
            else:
                # pytables<3.0 would remove a single row with stop=None
                if stop is None:
                    stop = self.nrows
                nrows = self.table.remove_rows(start=start, stop=stop)
                self.table.flush()
            return nrows

        # infer the data kind
        if not self.infer_axes():
            return None

        # create the selection
        table = self.table
        selection = Selection(self, where, start=start, stop=stop)
        values = selection.select_coords()

        # delete the rows in reverse order
        sorted_series = Series(values, copy=False).sort_values()
        ln = len(sorted_series)

        if ln:
            # construct groups of consecutive rows
            diff = sorted_series.diff()
            groups = list(diff[diff > 1].index)

            # 1 group
            if not len(groups):
                groups = [0]

            # final element
            if groups[-1] != ln:
                groups.append(ln)

            # initial element
            if groups[0] != 0:
                groups.insert(0, 0)

            # we must remove in reverse order!
            pg = groups.pop()
            for g in reversed(groups):
                rows = sorted_series.take(range(g, pg))
                table.remove_rows(
                    start=rows[rows.index[0]], stop=rows[rows.index[-1]] + 1
                )
                pg = g

            self.table.flush()

        # return the number of rows removed
        return ln


class AppendableFrameTable(AppendableTable):
    """support the new appendable table formats"""

    pandas_kind = "frame_table"
    table_type = "appendable_frame"
    ndim = 2
    obj_type: type[DataFrame | Series] = DataFrame

    @property
    def is_transposed(self) -> bool:
        return self.index_axes[0].axis == 1

    @classmethod
    def get_object(cls, obj, transposed: bool):
        """these are written transposed"""
        if transposed:
            obj = obj.T
        return obj

    def read(
        self,
        where=None,
        columns=None,
        start: int | None = None,
        stop: int | None = None,
    ):
        # validate the version
        self.validate_version(where)

        # infer the data kind
        if not self.infer_axes():
            return None

        result = self._read_axes(where=where, start=start, stop=stop)

        info = (
            self.info.get(self.non_index_axes[0][0], {})
            if len(self.non_index_axes)
            else {}
        )

        inds = [i for i, ax in enumerate(self.axes) if ax is self.index_axes[0]]
        assert len(inds) == 1
        ind = inds[0]

        index = result[ind][0]

        frames = []
        for i, a in enumerate(self.axes):
            if a not in self.values_axes:
                continue
            index_vals, cvalues = result[i]

            # we could have a multi-index constructor here
            # ensure_index doesn't recognized our list-of-tuples here
            if info.get("type") != "MultiIndex":
                cols = Index(index_vals)
            else:
                cols = MultiIndex.from_tuples(index_vals)

            names = info.get("names")
            if names is not None:
                cols.set_names(names, inplace=True)

            if self.is_transposed:
                values = cvalues
                index_ = cols
                cols_ = Index(index, name=getattr(index, "name", None))
            else:
                values = cvalues.T
                index_ = Index(index, name=getattr(index, "name", None))
                cols_ = cols

            # if we have a DataIndexableCol, its shape will only be 1 dim
            if values.ndim == 1 and isinstance(values, np.ndarray):
                values = values.reshape((1, values.shape[0]))

            if isinstance(values, (np.ndarray, DatetimeArray)):
                df = DataFrame(values.T, columns=cols_, index=index_, copy=False)
            elif isinstance(values, Index):
                df = DataFrame(values, columns=cols_, index=index_)
            else:
                # Categorical
                df = DataFrame._from_arrays([values], columns=cols_, index=index_)
            if not (using_pyarrow_string_dtype() and values.dtype.kind == "O"):
                assert (df.dtypes == values.dtype).all(), (df.dtypes, values.dtype)
            if using_pyarrow_string_dtype() and is_string_array(
                values,  # type: ignore[arg-type]
                skipna=True,
            ):
                df = df.astype("string[pyarrow_numpy]")
            frames.append(df)

        if len(frames) == 1:
            df = frames[0]
        else:
            df = concat(frames, axis=1)

        selection = Selection(self, where=where, start=start, stop=stop)
        # apply the selection filters & axis orderings
        df = self.process_axes(df, selection=selection, columns=columns)
        return df


class AppendableSeriesTable(AppendableFrameTable):
    """support the new appendable table formats"""

    pandas_kind = "series_table"
    table_type = "appendable_series"
    ndim = 2
    obj_type = Series

    @property
    def is_transposed(self) -> bool:
        return False

    @classmethod
    def get_object(cls, obj, transposed: bool):
        return obj

    # error: Signature of "write" incompatible with supertype "Fixed"
    def write(self, obj, data_columns=None, **kwargs) -> None:  # type: ignore[override]
        """we are going to write this as a frame table"""
        if not isinstance(obj, DataFrame):
            name = obj.name or "values"
            obj = obj.to_frame(name)
        super().write(obj=obj, data_columns=obj.columns.tolist(), **kwargs)

    def read(
        self,
        where=None,
        columns=None,
        start: int | None = None,
        stop: int | None = None,
    ) -> Series:
        is_multi_index = self.is_multi_index
        if columns is not None and is_multi_index:
            assert isinstance(self.levels, list)  # needed for mypy
            for n in self.levels:
                if n not in columns:
                    columns.insert(0, n)
        s = super().read(where=where, columns=columns, start=start, stop=stop)
        if is_multi_index:
            s.set_index(self.levels, inplace=True)

        s = s.iloc[:, 0]

        # remove the default name
        if s.name == "values":
            s.name = None
        return s


class AppendableMultiSeriesTable(AppendableSeriesTable):
    """support the new appendable table formats"""

    pandas_kind = "series_table"
    table_type = "appendable_multiseries"

    #  error: Signature of "write" incompatible with supertype "Fixed"
    def write(self, obj, **kwargs) -> None:  # type: ignore[override]
        """we are going to write this as a frame table"""
        name = obj.name or "values"
        newobj, self.levels = self.validate_multiindex(obj)
        assert isinstance(self.levels, list)  # for mypy
        cols = list(self.levels)
        cols.append(name)
        newobj.columns = Index(cols)
        super().write(obj=newobj, **kwargs)


class GenericTable(AppendableFrameTable):
    """a table that read/writes the generic pytables table format"""

    pandas_kind = "frame_table"
    table_type = "generic_table"
    ndim = 2
    obj_type = DataFrame
    levels: list[Hashable]

    @property
    def pandas_type(self) -> str:
        return self.pandas_kind

    @property
    def storable(self):
        return getattr(self.group, "table", None) or self.group

    def get_attrs(self) -> None:
        """retrieve our attributes"""
        self.non_index_axes = []
        self.nan_rep = None
        self.levels = []

        self.index_axes = [a for a in self.indexables if a.is_an_indexable]
        self.values_axes = [a for a in self.indexables if not a.is_an_indexable]
        self.data_columns = [a.name for a in self.values_axes]

    @cache_readonly
    def indexables(self):
        """create the indexables from the table description"""
        d = self.description

        # TODO: can we get a typ for this?  AFAICT it is the only place
        #  where we aren't passing one
        # the index columns is just a simple index
        md = self.read_metadata("index")
        meta = "category" if md is not None else None
        index_col = GenericIndexCol(
            name="index", axis=0, table=self.table, meta=meta, metadata=md
        )

        _indexables: list[GenericIndexCol | GenericDataIndexableCol] = [index_col]

        for i, n in enumerate(d._v_names):
            assert isinstance(n, str)

            atom = getattr(d, n)
            md = self.read_metadata(n)
            meta = "category" if md is not None else None
            dc = GenericDataIndexableCol(
                name=n,
                pos=i,
                values=[n],
                typ=atom,
                table=self.table,
                meta=meta,
                metadata=md,
            )
            _indexables.append(dc)

        return _indexables

    # error: Signature of "write" incompatible with supertype "AppendableTable"
    def write(self, **kwargs) -> None:  # type: ignore[override]
        raise NotImplementedError("cannot write on an generic table")


class AppendableMultiFrameTable(AppendableFrameTable):
    """a frame with a multi-index"""

    table_type = "appendable_multiframe"
    obj_type = DataFrame
    ndim = 2
    _re_levels = re.compile(r"^level_\d+$")

    @property
    def table_type_short(self) -> str:
        return "appendable_multi"

    # error: Signature of "write" incompatible with supertype "Fixed"
    def write(self, obj, data_columns=None, **kwargs) -> None:  # type: ignore[override]
        if data_columns is None:
            data_columns = []
        elif data_columns is True:
            data_columns = obj.columns.tolist()
        obj, self.levels = self.validate_multiindex(obj)
        assert isinstance(self.levels, list)  # for mypy
        for n in self.levels:
            if n not in data_columns:
                data_columns.insert(0, n)
        super().write(obj=obj, data_columns=data_columns, **kwargs)

    def read(
        self,
        where=None,
        columns=None,
        start: int | None = None,
        stop: int | None = None,
    ) -> DataFrame:
        df = super().read(where=where, columns=columns, start=start, stop=stop)
        df = df.set_index(self.levels)

        # remove names for 'level_%d'
        df.index = df.index.set_names(
            [None if self._re_levels.search(name) else name for name in df.index.names]
        )

        return df


def _reindex_axis(
    obj: DataFrame, axis: AxisInt, labels: Index, other=None
) -> DataFrame:
    ax = obj._get_axis(axis)
    labels = ensure_index(labels)

    # try not to reindex even if other is provided
    # if it equals our current index
    if other is not None:
        other = ensure_index(other)
    if (other is None or labels.equals(other)) and labels.equals(ax):
        return obj

    labels = ensure_index(labels.unique())
    if other is not None:
        labels = ensure_index(other.unique()).intersection(labels, sort=False)
    if not labels.equals(ax):
        slicer: list[slice | Index] = [slice(None, None)] * obj.ndim
        slicer[axis] = labels
        obj = obj.loc[tuple(slicer)]
    return obj


# tz to/from coercion


def _get_tz(tz: tzinfo) -> str | tzinfo:
    """for a tz-aware type, return an encoded zone"""
    zone = timezones.get_timezone(tz)
    return zone


def _set_tz(values: npt.NDArray[np.int64], tz: str | tzinfo | None) -> DatetimeArray:
    """
    Coerce the values to a DatetimeArray with appropriate tz.

    Parameters
    ----------
    values : ndarray[int64]
    tz : str, tzinfo, or None
    """
    assert values.dtype == "i8", values.dtype
    # Argument "tz" to "tz_to_dtype" has incompatible type "str | tzinfo | None";
    # expected "tzinfo"
    dtype = tz_to_dtype(tz=tz, unit="ns")  # type: ignore[arg-type]
    dta = DatetimeArray._from_sequence(values, dtype=dtype)
    return dta


def _convert_index(name: str, index: Index, encoding: str, errors: str) -> IndexCol:
    assert isinstance(name, str)

    index_name = index.name
    # error: Argument 1 to "_get_data_and_dtype_name" has incompatible type "Index";
    # expected "Union[ExtensionArray, ndarray]"
    converted, dtype_name = _get_data_and_dtype_name(index)  # type: ignore[arg-type]
    kind = _dtype_to_kind(dtype_name)
    atom = DataIndexableCol._get_atom(converted)

    if (
        lib.is_np_dtype(index.dtype, "iu")
        or needs_i8_conversion(index.dtype)
        or is_bool_dtype(index.dtype)
    ):
        # Includes Index, RangeIndex, DatetimeIndex, TimedeltaIndex, PeriodIndex,
        #  in which case "kind" is "integer", "integer", "datetime64",
        #  "timedelta64", and "integer", respectively.
        return IndexCol(
            name,
            values=converted,
            kind=kind,
            typ=atom,
            freq=getattr(index, "freq", None),
            tz=getattr(index, "tz", None),
            index_name=index_name,
        )

    if isinstance(index, MultiIndex):
        raise TypeError("MultiIndex not supported here!")

    inferred_type = lib.infer_dtype(index, skipna=False)
    # we won't get inferred_type of "datetime64" or "timedelta64" as these
    #  would go through the DatetimeIndex/TimedeltaIndex paths above

    values = np.asarray(index)

    if inferred_type == "date":
        converted = np.asarray([v.toordinal() for v in values], dtype=np.int32)
        return IndexCol(
            name, converted, "date", _tables().Time32Col(), index_name=index_name
        )
    elif inferred_type == "string":
        converted = _convert_string_array(values, encoding, errors)
        itemsize = converted.dtype.itemsize
        return IndexCol(
            name,
            converted,
            "string",
            _tables().StringCol(itemsize),
            index_name=index_name,
        )

    elif inferred_type in ["integer", "floating"]:
        return IndexCol(
            name, values=converted, kind=kind, typ=atom, index_name=index_name
        )
    else:
        assert isinstance(converted, np.ndarray) and converted.dtype == object
        assert kind == "object", kind
        atom = _tables().ObjectAtom()
        return IndexCol(name, converted, kind, atom, index_name=index_name)


def _unconvert_index(data, kind: str, encoding: str, errors: str) -> np.ndarray | Index:
    index: Index | np.ndarray

    if kind.startswith("datetime64"):
        if kind == "datetime64":
            # created before we stored resolution information
            index = DatetimeIndex(data)
        else:
            index = DatetimeIndex(data.view(kind))
    elif kind == "timedelta64":
        index = TimedeltaIndex(data)
    elif kind == "date":
        try:
            index = np.asarray([date.fromordinal(v) for v in data], dtype=object)
        except ValueError:
            index = np.asarray([date.fromtimestamp(v) for v in data], dtype=object)
    elif kind in ("integer", "float", "bool"):
        index = np.asarray(data)
    elif kind in ("string"):
        index = _unconvert_string_array(
            data, nan_rep=None, encoding=encoding, errors=errors
        )
    elif kind == "object":
        index = np.asarray(data[0])
    else:  # pragma: no cover
        raise ValueError(f"unrecognized index type {kind}")
    return index


def _maybe_convert_for_string_atom(
    name: str,
    bvalues: ArrayLike,
    existing_col,
    min_itemsize,
    nan_rep,
    encoding,
    errors,
    columns: list[str],
):
    if bvalues.dtype != object:
        return bvalues

    bvalues = cast(np.ndarray, bvalues)

    dtype_name = bvalues.dtype.name
    inferred_type = lib.infer_dtype(bvalues, skipna=False)

    if inferred_type == "date":
        raise TypeError("[date] is not implemented as a table column")
    if inferred_type == "datetime":
        # after GH#8260
        # this only would be hit for a multi-timezone dtype which is an error
        raise TypeError(
            "too many timezones in this block, create separate data columns"
        )

    if not (inferred_type == "string" or dtype_name == "object"):
        return bvalues

    mask = isna(bvalues)
    data = bvalues.copy()
    data[mask] = nan_rep

    # see if we have a valid string type
    inferred_type = lib.infer_dtype(data, skipna=False)
    if inferred_type != "string":
        # we cannot serialize this data, so report an exception on a column
        # by column basis

        # expected behaviour:
        # search block for a non-string object column by column
        for i in range(data.shape[0]):
            col = data[i]
            inferred_type = lib.infer_dtype(col, skipna=False)
            if inferred_type != "string":
                error_column_label = columns[i] if len(columns) > i else f"No.{i}"
                raise TypeError(
                    f"Cannot serialize the column [{error_column_label}]\n"
                    f"because its data contents are not [string] but "
                    f"[{inferred_type}] object dtype"
                )

    # itemsize is the maximum length of a string (along any dimension)

    data_converted = _convert_string_array(data, encoding, errors).reshape(data.shape)
    itemsize = data_converted.itemsize

    # specified min_itemsize?
    if isinstance(min_itemsize, dict):
        min_itemsize = int(min_itemsize.get(name) or min_itemsize.get("values") or 0)
    itemsize = max(min_itemsize or 0, itemsize)

    # check for column in the values conflicts
    if existing_col is not None:
        eci = existing_col.validate_col(itemsize)
        if eci is not None and eci > itemsize:
            itemsize = eci

    data_converted = data_converted.astype(f"|S{itemsize}", copy=False)
    return data_converted


def _convert_string_array(data: np.ndarray, encoding: str, errors: str) -> np.ndarray:
    """
    Take a string-like that is object dtype and coerce to a fixed size string type.

    Parameters
    ----------
    data : np.ndarray[object]
    encoding : str
    errors : str
        Handler for encoding errors.

    Returns
    -------
    np.ndarray[fixed-length-string]
    """
    # encode if needed
    if len(data):
        data = (
            Series(data.ravel(), copy=False)
            .str.encode(encoding, errors)
            ._values.reshape(data.shape)
        )

    # create the sized dtype
    ensured = ensure_object(data.ravel())
    itemsize = max(1, libwriters.max_len_string_array(ensured))

    data = np.asarray(data, dtype=f"S{itemsize}")
    return data


def _unconvert_string_array(
    data: np.ndarray, nan_rep, encoding: str, errors: str
) -> np.ndarray:
    """
    Inverse of _convert_string_array.

    Parameters
    ----------
    data : np.ndarray[fixed-length-string]
    nan_rep : the storage repr of NaN
    encoding : str
    errors : str
        Handler for encoding errors.

    Returns
    -------
    np.ndarray[object]
        Decoded data.
    """
    shape = data.shape
    data = np.asarray(data.ravel(), dtype=object)

    if len(data):
        itemsize = libwriters.max_len_string_array(ensure_object(data))
        dtype = f"U{itemsize}"

        if isinstance(data[0], bytes):
            data = Series(data, copy=False).str.decode(encoding, errors=errors)._values
        else:
            data = data.astype(dtype, copy=False).astype(object, copy=False)

    if nan_rep is None:
        nan_rep = "nan"

    libwriters.string_array_replace_from_nan_rep(data, nan_rep)
    return data.reshape(shape)


def _maybe_convert(values: np.ndarray, val_kind: str, encoding: str, errors: str):
    assert isinstance(val_kind, str), type(val_kind)
    if _need_convert(val_kind):
        conv = _get_converter(val_kind, encoding, errors)
        values = conv(values)
    return values


def _get_converter(kind: str, encoding: str, errors: str):
    if kind == "datetime64":
        return lambda x: np.asarray(x, dtype="M8[ns]")
    elif "datetime64" in kind:
        return lambda x: np.asarray(x, dtype=kind)
    elif kind == "string":
        return lambda x: _unconvert_string_array(
            x, nan_rep=None, encoding=encoding, errors=errors
        )
    else:  # pragma: no cover
        raise ValueError(f"invalid kind {kind}")


def _need_convert(kind: str) -> bool:
    if kind in ("datetime64", "string") or "datetime64" in kind:
        return True
    return False


def _maybe_adjust_name(name: str, version: Sequence[int]) -> str:
    """
    Prior to 0.10.1, we named values blocks like: values_block_0 an the
    name values_0, adjust the given name if necessary.

    Parameters
    ----------
    name : str
    version : Tuple[int, int, int]

    Returns
    -------
    str
    """
    if isinstance(version, str) or len(version) < 3:
        raise ValueError("Version is incorrect, expected sequence of 3 integers.")

    if version[0] == 0 and version[1] <= 10 and version[2] == 0:
        m = re.search(r"values_block_(\d+)", name)
        if m:
            grp = m.groups()[0]
            name = f"values_{grp}"
    return name


def _dtype_to_kind(dtype_str: str) -> str:
    """
    Find the "kind" string describing the given dtype name.
    """
    if dtype_str.startswith(("string", "bytes")):
        kind = "string"
    elif dtype_str.startswith("float"):
        kind = "float"
    elif dtype_str.startswith("complex"):
        kind = "complex"
    elif dtype_str.startswith(("int", "uint")):
        kind = "integer"
    elif dtype_str.startswith("datetime64"):
        kind = dtype_str
    elif dtype_str.startswith("timedelta"):
        kind = "timedelta64"
    elif dtype_str.startswith("bool"):
        kind = "bool"
    elif dtype_str.startswith("category"):
        kind = "category"
    elif dtype_str.startswith("period"):
        # We store the `freq` attr so we can restore from integers
        kind = "integer"
    elif dtype_str == "object":
        kind = "object"
    else:
        raise ValueError(f"cannot interpret dtype of [{dtype_str}]")

    return kind


def _get_data_and_dtype_name(data: ArrayLike):
    """
    Convert the passed data into a storable form and a dtype string.
    """
    if isinstance(data, Categorical):
        data = data.codes

    if isinstance(data.dtype, DatetimeTZDtype):
        # For datetime64tz we need to drop the TZ in tests TODO: why?
        dtype_name = f"datetime64[{data.dtype.unit}]"
    else:
        dtype_name = data.dtype.name

    if data.dtype.kind in "mM":
        data = np.asarray(data.view("i8"))
        # TODO: we used to reshape for the dt64tz case, but no longer
        #  doing that doesn't seem to break anything.  why?

    elif isinstance(data, PeriodIndex):
        data = data.asi8

    data = np.asarray(data)
    return data, dtype_name


class Selection:
    """
    Carries out a selection operation on a tables.Table object.

    Parameters
    ----------
    table : a Table object
    where : list of Terms (or convertible to)
    start, stop: indices to start and/or stop selection

    """

    def __init__(
        self,
        table: Table,
        where=None,
        start: int | None = None,
        stop: int | None = None,
    ) -> None:
        self.table = table
        self.where = where
        self.start = start
        self.stop = stop
        self.condition = None
        self.filter = None
        self.terms = None
        self.coordinates = None

        if is_list_like(where):
            # see if we have a passed coordinate like
            with suppress(ValueError):
                inferred = lib.infer_dtype(where, skipna=False)
                if inferred in ("integer", "boolean"):
                    where = np.asarray(where)
                    if where.dtype == np.bool_:
                        start, stop = self.start, self.stop
                        if start is None:
                            start = 0
                        if stop is None:
                            stop = self.table.nrows
                        self.coordinates = np.arange(start, stop)[where]
                    elif issubclass(where.dtype.type, np.integer):
                        if (self.start is not None and (where < self.start).any()) or (
                            self.stop is not None and (where >= self.stop).any()
                        ):
                            raise ValueError(
                                "where must have index locations >= start and < stop"
                            )
                        self.coordinates = where

        if self.coordinates is None:
            self.terms = self.generate(where)

            # create the numexpr & the filter
            if self.terms is not None:
                self.condition, self.filter = self.terms.evaluate()

    @overload
    def generate(self, where: dict | list | tuple | str) -> PyTablesExpr: ...

    @overload
    def generate(self, where: None) -> None: ...

    def generate(self, where: dict | list | tuple | str | None) -> PyTablesExpr | None:
        """where can be a : dict,list,tuple,string"""
        if where is None:
            return None

        q = self.table.queryables()
        try:
            return PyTablesExpr(where, queryables=q, encoding=self.table.encoding)
        except NameError as err:
            # raise a nice message, suggesting that the user should use
            # data_columns
            qkeys = ",".join(q.keys())
            msg = dedent(
                f"""\
                The passed where expression: {where}
                            contains an invalid variable reference
                            all of the variable references must be a reference to
                            an axis (e.g. 'index' or 'columns'), or a data_column
                            The currently defined references are: {qkeys}
                """
            )
            raise ValueError(msg) from err

    def select(self):
        """
        generate the selection
        """
        if self.condition is not None:
            return self.table.table.read_where(
                self.condition.format(), start=self.start, stop=self.stop
            )
        elif self.coordinates is not None:
            return self.table.table.read_coordinates(self.coordinates)
        return self.table.table.read(start=self.start, stop=self.stop)

    def select_coords(self):
        """
        generate the selection
        """
        start, stop = self.start, self.stop
        nrows = self.table.nrows
        if start is None:
            start = 0
        elif start < 0:
            start += nrows
        if stop is None:
            stop = nrows
        elif stop < 0:
            stop += nrows

        if self.condition is not None:
            return self.table.table.get_where_list(
                self.condition.format(), start=start, stop=stop, sort=True
            )
        elif self.coordinates is not None:
            return self.coordinates

        return np.arange(start, stop)<|MERGE_RESOLUTION|>--- conflicted
+++ resolved
@@ -126,10 +126,7 @@
     )
 
     from pandas.core.internals.blocks import Block
-<<<<<<< HEAD
-=======
-
->>>>>>> e0d30615
+
 
 # versioning attribute
 _version = "0.15.2"
