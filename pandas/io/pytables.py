"""
High level interface to PyTables for reading and writing pandas data structures
to disk
"""

import copy
from datetime import date
import itertools
import os
import re
from typing import TYPE_CHECKING, Any, Dict, List, Optional, Tuple, Type, Union
import warnings

import numpy as np

from pandas._config import config, get_option

from pandas._libs import lib, writers as libwriters
from pandas._libs.tslibs import timezones
from pandas.compat._optional import import_optional_dependency
from pandas.errors import PerformanceWarning

from pandas.core.dtypes.common import (
    ensure_object,
    is_categorical_dtype,
    is_datetime64_dtype,
    is_datetime64tz_dtype,
    is_extension_array_dtype,
    is_list_like,
    is_timedelta64_dtype,
)
from pandas.core.dtypes.missing import array_equivalent

from pandas import (
    DataFrame,
    DatetimeIndex,
    Index,
    Int64Index,
    MultiIndex,
    PeriodIndex,
    Series,
    TimedeltaIndex,
    concat,
    isna,
)
from pandas.core.arrays.categorical import Categorical
import pandas.core.common as com
from pandas.core.computation.pytables import PyTablesExpr, maybe_expression
from pandas.core.index import ensure_index
from pandas.core.internals import BlockManager, _block_shape, make_block

from pandas.io.common import _stringify_path
from pandas.io.formats.printing import adjoin, pprint_thing

if TYPE_CHECKING:
    from tables import File, Node  # noqa:F401


# versioning attribute
_version = "0.15.2"

# encoding
_default_encoding = "UTF-8"


def _ensure_decoded(s):
    """ if we have bytes, decode them to unicode """
    if isinstance(s, np.bytes_):
        s = s.decode("UTF-8")
    return s


def _ensure_encoding(encoding):
    # set the encoding if we need
    if encoding is None:
        encoding = _default_encoding

    return encoding


def _ensure_str(name):
    """
    Ensure that an index / column name is a str (python 3); otherwise they
    may be np.string dtype. Non-string dtypes are passed through unchanged.

    https://github.com/pandas-dev/pandas/issues/13492
    """
    if isinstance(name, str):
        name = str(name)
    return name


Term = PyTablesExpr


def _ensure_term(where, scope_level: int):
    """
    ensure that the where is a Term or a list of Term
    this makes sure that we are capturing the scope of variables
    that are passed
    create the terms here with a frame_level=2 (we are 2 levels down)
    """

    # only consider list/tuple here as an ndarray is automatically a coordinate
    # list
    level = scope_level + 1
    if isinstance(where, (list, tuple)):
        wlist = []
        for w in filter(lambda x: x is not None, where):
            if not maybe_expression(w):
                wlist.append(w)
            else:
                wlist.append(Term(w, scope_level=level))
        where = wlist
    elif maybe_expression(where):
        where = Term(where, scope_level=level)
    return where if where is None or len(where) else None


class PossibleDataLossError(Exception):
    pass


class ClosedFileError(Exception):
    pass


class IncompatibilityWarning(Warning):
    pass


incompatibility_doc = """
where criteria is being ignored as this version [%s] is too old (or
not-defined), read the file in and write it out to a new file to upgrade (with
the copy_to method)
"""


class AttributeConflictWarning(Warning):
    pass


attribute_conflict_doc = """
the [%s] attribute of the existing index is [%s] which conflicts with the new
[%s], resetting the attribute to None
"""


class DuplicateWarning(Warning):
    pass


duplicate_doc = """
duplicate entries in table, taking most recently appended
"""

performance_doc = """
your performance may suffer as PyTables will pickle object types that it cannot
map directly to c-types [inferred_type->%s,key->%s] [items->%s]
"""

# formats
_FORMAT_MAP = {"f": "fixed", "fixed": "fixed", "t": "table", "table": "table"}

format_deprecate_doc = """
the table keyword has been deprecated
use the format='fixed(f)|table(t)' keyword instead
  fixed(f) : specifies the Fixed format
             and is the default for put operations
  table(t) : specifies the Table format
             and is the default for append operations
"""

# storer class map
_STORER_MAP = {
    "series": "SeriesFixed",
    "frame": "FrameFixed",
}

# table class map
_TABLE_MAP = {
    "generic_table": "GenericTable",
    "appendable_series": "AppendableSeriesTable",
    "appendable_multiseries": "AppendableMultiSeriesTable",
    "appendable_frame": "AppendableFrameTable",
    "appendable_multiframe": "AppendableMultiFrameTable",
    "worm": "WORMTable",
}

# axes map
_AXES_MAP = {DataFrame: [0]}

# register our configuration options
dropna_doc = """
: boolean
    drop ALL nan rows when appending to a table
"""
format_doc = """
: format
    default format writing format, if None, then
    put will default to 'fixed' and append will default to 'table'
"""

with config.config_prefix("io.hdf"):
    config.register_option("dropna_table", False, dropna_doc, validator=config.is_bool)
    config.register_option(
        "default_format",
        None,
        format_doc,
        validator=config.is_one_of_factory(["fixed", "table", None]),
    )

# oh the troubles to reduce import time
_table_mod = None
_table_file_open_policy_is_strict = False


def _tables():
    global _table_mod
    global _table_file_open_policy_is_strict
    if _table_mod is None:
        import tables

        _table_mod = tables

        # set the file open policy
        # return the file open policy; this changes as of pytables 3.1
        # depending on the HDF5 version
        try:
            _table_file_open_policy_is_strict = (
                tables.file._FILE_OPEN_POLICY == "strict"
            )
        except AttributeError:
            pass

    return _table_mod


# interface to/from ###


def to_hdf(
    path_or_buf,
    key,
    value,
    mode=None,
    complevel: Optional[int] = None,
    complib=None,
    append=None,
    **kwargs,
):
    """ store this object, close it if we opened it """

    if append:
        f = lambda store: store.append(key, value, **kwargs)
    else:
        f = lambda store: store.put(key, value, **kwargs)

    path_or_buf = _stringify_path(path_or_buf)
    if isinstance(path_or_buf, str):
        with HDFStore(
            path_or_buf, mode=mode, complevel=complevel, complib=complib
        ) as store:
            f(store)
    else:
        f(path_or_buf)


def read_hdf(path_or_buf, key=None, mode: str = "r", **kwargs):
    """
    Read from the store, close it if we opened it.

    Retrieve pandas object stored in file, optionally based on where
    criteria

    Parameters
    ----------
    path_or_buf : str, path object, pandas.HDFStore or file-like object
        Any valid string path is acceptable. The string could be a URL. Valid
        URL schemes include http, ftp, s3, and file. For file URLs, a host is
        expected. A local file could be: ``file://localhost/path/to/table.h5``.

        If you want to pass in a path object, pandas accepts any
        ``os.PathLike``.

        Alternatively, pandas accepts an open :class:`pandas.HDFStore` object.

        By file-like object, we refer to objects with a ``read()`` method,
        such as a file handler (e.g. via builtin ``open`` function)
        or ``StringIO``.

        .. versionadded:: 0.21.0 support for __fspath__ protocol.

    key : object, optional
        The group identifier in the store. Can be omitted if the HDF file
        contains a single pandas object.
    mode : {'r', 'r+', 'a'}, optional
        Mode to use when opening the file. Ignored if path_or_buf is a
        :class:`pandas.HDFStore`. Default is 'r'.
    where : list, optional
        A list of Term (or convertible) objects.
    start : int, optional
        Row number to start selection.
    stop  : int, optional
        Row number to stop selection.
    columns : list, optional
        A list of columns names to return.
    iterator : bool, optional
        Return an iterator object.
    chunksize : int, optional
        Number of rows to include in an iteration when using an iterator.
    errors : str, default 'strict'
        Specifies how encoding and decoding errors are to be handled.
        See the errors argument for :func:`open` for a full list
        of options.
    **kwargs
        Additional keyword arguments passed to HDFStore.

    Returns
    -------
    item : object
        The selected object. Return type depends on the object stored.

    See Also
    --------
    DataFrame.to_hdf : Write a HDF file from a DataFrame.
    HDFStore : Low-level access to HDF files.

    Examples
    --------
    >>> df = pd.DataFrame([[1, 1.0, 'a']], columns=['x', 'y', 'z'])
    >>> df.to_hdf('./store.h5', 'data')
    >>> reread = pd.read_hdf('./store.h5')
    """

    if mode not in ["r", "r+", "a"]:
        raise ValueError(
            f"mode {mode} is not allowed while performing a read. "
            f"Allowed modes are r, r+ and a."
        )
    # grab the scope
    if "where" in kwargs:
        kwargs["where"] = _ensure_term(kwargs["where"], scope_level=1)

    if isinstance(path_or_buf, HDFStore):
        if not path_or_buf.is_open:
            raise IOError("The HDFStore must be open for reading.")

        store = path_or_buf
        auto_close = False
    else:
        path_or_buf = _stringify_path(path_or_buf)
        if not isinstance(path_or_buf, str):
            raise NotImplementedError(
                "Support for generic buffers has not been implemented."
            )
        try:
            exists = os.path.exists(path_or_buf)

        # if filepath is too long
        except (TypeError, ValueError):
            exists = False

        if not exists:
            raise FileNotFoundError(f"File {path_or_buf} does not exist")

        store = HDFStore(path_or_buf, mode=mode, **kwargs)
        # can't auto open/close if we are using an iterator
        # so delegate to the iterator
        auto_close = True

    try:
        if key is None:
            groups = store.groups()
            if len(groups) == 0:
                raise ValueError("No dataset in HDF5 file.")
            candidate_only_group = groups[0]

            # For the HDF file to have only one dataset, all other groups
            # should then be metadata groups for that candidate group. (This
            # assumes that the groups() method enumerates parent groups
            # before their children.)
            for group_to_check in groups[1:]:
                if not _is_metadata_of(group_to_check, candidate_only_group):
                    raise ValueError(
                        "key must be provided when HDF5 file "
                        "contains multiple datasets."
                    )
            key = candidate_only_group._v_pathname
        return store.select(key, auto_close=auto_close, **kwargs)
    except (ValueError, TypeError, KeyError):
        if not isinstance(path_or_buf, HDFStore):
            # if there is an error, close the store if we opened it.
            try:
                store.close()
            except AttributeError:
                pass

        raise


def _is_metadata_of(group, parent_group) -> bool:
    """Check if a given group is a metadata group for a given parent_group."""
    if group._v_depth <= parent_group._v_depth:
        return False

    current = group
    while current._v_depth > 1:
        parent = current._v_parent
        if parent == parent_group and current._v_name == "meta":
            return True
        current = current._v_parent
    return False


class HDFStore:
    """
    Dict-like IO interface for storing pandas objects in PyTables.

    Either Fixed or Table format.

    Parameters
    ----------
    path : string
        File path to HDF5 file
    mode : {'a', 'w', 'r', 'r+'}, default 'a'

        ``'r'``
            Read-only; no data can be modified.
        ``'w'``
            Write; a new file is created (an existing file with the same
            name would be deleted).
        ``'a'``
            Append; an existing file is opened for reading and writing,
            and if the file does not exist it is created.
        ``'r+'``
            It is similar to ``'a'``, but the file must already exist.
    complevel : int, 0-9, default None
            Specifies a compression level for data.
            A value of 0 or None disables compression.
    complib : {'zlib', 'lzo', 'bzip2', 'blosc'}, default 'zlib'
            Specifies the compression library to be used.
            As of v0.20.2 these additional compressors for Blosc are supported
            (default if no compressor specified: 'blosc:blosclz'):
            {'blosc:blosclz', 'blosc:lz4', 'blosc:lz4hc', 'blosc:snappy',
             'blosc:zlib', 'blosc:zstd'}.
            Specifying a compression library which is not available issues
            a ValueError.
    fletcher32 : bool, default False
            If applying compression use the fletcher32 checksum

    Examples
    --------
    >>> bar = pd.DataFrame(np.random.randn(10, 4))
    >>> store = pd.HDFStore('test.h5')
    >>> store['foo'] = bar   # write to HDF5
    >>> bar = store['foo']   # retrieve
    >>> store.close()
    """

    _handle: Optional["File"]
    _complevel: int
    _fletcher32: bool

    def __init__(
        self,
        path,
        mode=None,
        complevel: Optional[int] = None,
        complib=None,
        fletcher32: bool = False,
        **kwargs,
    ):

        if "format" in kwargs:
            raise ValueError("format is not a defined argument for HDFStore")

        tables = import_optional_dependency("tables")

        if complib is not None and complib not in tables.filters.all_complibs:
            raise ValueError(
                f"complib only supports {tables.filters.all_complibs} compression."
            )

        if complib is None and complevel is not None:
            complib = tables.filters.default_complib

        self._path = _stringify_path(path)
        if mode is None:
            mode = "a"
        self._mode = mode
        self._handle = None
        self._complevel = complevel if complevel else 0
        self._complib = complib
        self._fletcher32 = fletcher32
        self._filters = None
        self.open(mode=mode, **kwargs)

    def __fspath__(self):
        return self._path

    @property
    def root(self):
        """ return the root node """
        self._check_if_open()
        return self._handle.root

    @property
    def filename(self):
        return self._path

    def __getitem__(self, key: str):
        return self.get(key)

    def __setitem__(self, key: str, value):
        self.put(key, value)

    def __delitem__(self, key: str):
        return self.remove(key)

    def __getattr__(self, name: str):
        """ allow attribute access to get stores """
        try:
            return self.get(name)
        except (KeyError, ClosedFileError):
            pass
        raise AttributeError(
            f"'{type(self).__name__}' object has no attribute '{name}'"
        )

    def __contains__(self, key: str) -> bool:
        """ check for existence of this key
              can match the exact pathname or the pathnm w/o the leading '/'
              """
        node = self.get_node(key)
        if node is not None:
            name = node._v_pathname
            if name == key or name[1:] == key:
                return True
        return False

    def __len__(self) -> int:
        return len(self.groups())

    def __repr__(self) -> str:
        pstr = pprint_thing(self._path)
        return f"{type(self)}\nFile path: {pstr}\n"

    def __enter__(self):
        return self

    def __exit__(self, exc_type, exc_value, traceback):
        self.close()

    def keys(self) -> List[str]:
        """
        Return a list of keys corresponding to objects stored in HDFStore.

        Returns
        -------
        list
            List of ABSOLUTE path-names (e.g. have the leading '/').
        """
        return [n._v_pathname for n in self.groups()]

    def __iter__(self):
        return iter(self.keys())

    def items(self):
        """
        iterate on key->group
        """
        for g in self.groups():
            yield g._v_pathname, g

    iteritems = items

    def open(self, mode: str = "a", **kwargs):
        """
        Open the file in the specified mode

        Parameters
        ----------
        mode : {'a', 'w', 'r', 'r+'}, default 'a'
            See HDFStore docstring or tables.open_file for info about modes
        """
        tables = _tables()

        if self._mode != mode:

            # if we are changing a write mode to read, ok
            if self._mode in ["a", "w"] and mode in ["r", "r+"]:
                pass
            elif mode in ["w"]:

                # this would truncate, raise here
                if self.is_open:
                    raise PossibleDataLossError(
                        f"Re-opening the file [{self._path}] with mode [{self._mode}] "
                        "will delete the current file!"
                    )

            self._mode = mode

        # close and reopen the handle
        if self.is_open:
            self.close()

        if self._complevel and self._complevel > 0:
            self._filters = _tables().Filters(
                self._complevel, self._complib, fletcher32=self._fletcher32
            )

        try:
            self._handle = tables.open_file(self._path, self._mode, **kwargs)
        except IOError as err:  # pragma: no cover
            if "can not be written" in str(err):
                print(f"Opening {self._path} in read-only mode")
                self._handle = tables.open_file(self._path, "r", **kwargs)
            else:
                raise

        except ValueError as err:

            # trap PyTables >= 3.1 FILE_OPEN_POLICY exception
            # to provide an updated message
            if "FILE_OPEN_POLICY" in str(err):
                hdf_version = tables.get_hdf5_version()
                err = ValueError(
                    f"PyTables [{tables.__version__}] no longer supports "
                    "opening multiple files\n"
                    "even in read-only mode on this HDF5 version "
                    f"[{hdf_version}]. You can accept this\n"
                    "and not open the same file multiple times at once,\n"
                    "upgrade the HDF5 version, or downgrade to PyTables 3.0.0 "
                    "which allows\n"
                    "files to be opened multiple times at once\n"
                )

            raise err

        except Exception as err:

            # trying to read from a non-existent file causes an error which
            # is not part of IOError, make it one
            if self._mode == "r" and "Unable to open/create file" in str(err):
                raise IOError(str(err))
            raise

    def close(self):
        """
        Close the PyTables file handle
        """
        if self._handle is not None:
            self._handle.close()
        self._handle = None

    @property
    def is_open(self) -> bool:
        """
        return a boolean indicating whether the file is open
        """
        if self._handle is None:
            return False
        return bool(self._handle.isopen)

    def flush(self, fsync: bool = False):
        """
        Force all buffered modifications to be written to disk.

        Parameters
        ----------
        fsync : bool (default False)
          call ``os.fsync()`` on the file handle to force writing to disk.

        Notes
        -----
        Without ``fsync=True``, flushing may not guarantee that the OS writes
        to disk. With fsync, the operation will block until the OS claims the
        file has been written; however, other caching layers may still
        interfere.
        """
        if self._handle is not None:
            self._handle.flush()
            if fsync:
                try:
                    os.fsync(self._handle.fileno())
                except OSError:
                    pass

    def get(self, key: str):
        """
        Retrieve pandas object stored in file.

        Parameters
        ----------
        key : str

        Returns
        -------
        object
            Same type as object stored in file.
        """
        group = self.get_node(key)
        if group is None:
            raise KeyError(f"No object named {key} in the file")
        return self._read_group(group)

    def select(
        self,
        key: str,
        where=None,
        start=None,
        stop=None,
        columns=None,
        iterator=False,
        chunksize=None,
        auto_close: bool = False,
        **kwargs,
    ):
        """
        Retrieve pandas object stored in file, optionally based on where criteria.

        Parameters
        ----------
        key : str
                Object being retrieved from file.
        where : list, default None
                List of Term (or convertible) objects, optional.
        start : int, default None
                Row number to start selection.
        stop : int, default None
                Row number to stop selection.
        columns : list, default None
                A list of columns that if not None, will limit the return columns.
        iterator : bool, default False
                Returns an iterator.
        chunksize : int, default None
                Number or rows to include in iteration, return an iterator.
        auto_close : bool, default False
            Should automatically close the store when finished.

        Returns
        -------
        object
            Retrieved object from file.
        """
        group = self.get_node(key)
        if group is None:
            raise KeyError(f"No object named {key} in the file")

        # create the storer and axes
        where = _ensure_term(where, scope_level=1)
        s = self._create_storer(group)
        s.infer_axes()

        # function to call on iteration
        def func(_start, _stop, _where):
            return s.read(start=_start, stop=_stop, where=_where, columns=columns)

        # create the iterator
        it = TableIterator(
            self,
            s,
            func,
            where=where,
            nrows=s.nrows,
            start=start,
            stop=stop,
            iterator=iterator,
            chunksize=chunksize,
            auto_close=auto_close,
        )

        return it.get_result()

    def select_as_coordinates(
        self,
        key: str,
        where=None,
        start: Optional[int] = None,
        stop: Optional[int] = None,
    ):
        """
        return the selection as an Index

        Parameters
        ----------
        key : str
        where : list of Term (or convertible) objects, optional
        start : integer (defaults to None), row number to start selection
        stop  : integer (defaults to None), row number to stop selection
        """
        where = _ensure_term(where, scope_level=1)
        tbl = self.get_storer(key)
        if not isinstance(tbl, Table):
            raise TypeError("can only read_coordinates with a table")
        return tbl.read_coordinates(where=where, start=start, stop=stop)

    def select_column(self, key: str, column: str, **kwargs):
        """
        return a single column from the table. This is generally only useful to
        select an indexable

        Parameters
        ----------
        key : str
        column: str
            The column of interest.

        Raises
        ------
        raises KeyError if the column is not found (or key is not a valid
            store)
        raises ValueError if the column can not be extracted individually (it
            is part of a data block)

        """
        tbl = self.get_storer(key)
        if not isinstance(tbl, Table):
            raise TypeError("can only read_column with a table")
        return tbl.read_column(column=column, **kwargs)

    def select_as_multiple(
        self,
        keys,
        where=None,
        selector=None,
        columns=None,
        start=None,
        stop=None,
        iterator=False,
        chunksize=None,
        auto_close: bool = False,
        **kwargs,
    ):
        """
        Retrieve pandas objects from multiple tables.

        Parameters
        ----------
        keys : a list of the tables
        selector : the table to apply the where criteria (defaults to keys[0]
            if not supplied)
        columns : the columns I want back
        start : integer (defaults to None), row number to start selection
        stop  : integer (defaults to None), row number to stop selection
        iterator : boolean, return an iterator, default False
        chunksize : nrows to include in iteration, return an iterator
        auto_close : bool, default False
            Should automatically close the store when finished.

        Raises
        ------
        raises KeyError if keys or selector is not found or keys is empty
        raises TypeError if keys is not a list or tuple
        raises ValueError if the tables are not ALL THE SAME DIMENSIONS
        """

        # default to single select
        where = _ensure_term(where, scope_level=1)
        if isinstance(keys, (list, tuple)) and len(keys) == 1:
            keys = keys[0]
        if isinstance(keys, str):
            return self.select(
                key=keys,
                where=where,
                columns=columns,
                start=start,
                stop=stop,
                iterator=iterator,
                chunksize=chunksize,
                **kwargs,
            )

        if not isinstance(keys, (list, tuple)):
            raise TypeError("keys must be a list/tuple")

        if not len(keys):
            raise ValueError("keys must have a non-zero length")

        if selector is None:
            selector = keys[0]

        # collect the tables
        tbls = [self.get_storer(k) for k in keys]
        s = self.get_storer(selector)

        # validate rows
        nrows = None
        for t, k in itertools.chain([(s, selector)], zip(tbls, keys)):
            if t is None:
                raise KeyError(f"Invalid table [{k}]")
            if not t.is_table:
                raise TypeError(
                    f"object [{t.pathname}] is not a table, and cannot be used in all "
                    "select as multiple"
                )

            if nrows is None:
                nrows = t.nrows
            elif t.nrows != nrows:
                raise ValueError("all tables must have exactly the same nrows!")

        # The isinstance checks here are redundant with the check above,
        #  but necessary for mypy; see GH#29757
        _tbls = [x for x in tbls if isinstance(x, Table)]

        # axis is the concentration axes
        axis = list({t.non_index_axes[0][0] for t in _tbls})[0]

        def func(_start, _stop, _where):

            # retrieve the objs, _where is always passed as a set of
            # coordinates here
            objs = [
                t.read(
                    where=_where, columns=columns, start=_start, stop=_stop, **kwargs
                )
                for t in tbls
            ]

            # concat and return
            return concat(objs, axis=axis, verify_integrity=False)._consolidate()

        # create the iterator
        it = TableIterator(
            self,
            s,
            func,
            where=where,
            nrows=nrows,
            start=start,
            stop=stop,
            iterator=iterator,
            chunksize=chunksize,
            auto_close=auto_close,
        )

        return it.get_result(coordinates=True)

    def put(self, key: str, value, format=None, append=False, **kwargs):
        """
        Store object in HDFStore.

        Parameters
        ----------
        key : str
        value : {Series, DataFrame}
        format : 'fixed(f)|table(t)', default is 'fixed'
            fixed(f) : Fixed format
                       Fast writing/reading. Not-appendable, nor searchable.
            table(t) : Table format
                       Write as a PyTables Table structure which may perform
                       worse but allow more flexible operations like searching
                       / selecting subsets of the data.
        append   : bool, default False
            This will force Table format, append the input data to the
            existing.
        data_columns : list, default None
            List of columns to create as data columns, or True to
            use all columns. See `here
            <http://pandas.pydata.org/pandas-docs/stable/user_guide/io.html#query-via-data-columns>`__.
        encoding : str, default None
            Provide an encoding for strings.
        dropna   : bool, default False, do not write an ALL nan row to
            The store settable by the option 'io.hdf.dropna_table'.
        """
        if format is None:
            format = get_option("io.hdf.default_format") or "fixed"
        kwargs = self._validate_format(format, kwargs)
        self._write_to_group(key, value, append=append, **kwargs)

    def remove(self, key: str, where=None, start=None, stop=None):
        """
        Remove pandas object partially by specifying the where condition

        Parameters
        ----------
        key : string
            Node to remove or delete rows from
        where : list of Term (or convertible) objects, optional
        start : integer (defaults to None), row number to start selection
        stop  : integer (defaults to None), row number to stop selection

        Returns
        -------
        number of rows removed (or None if not a Table)

        Raises
        ------
        raises KeyError if key is not a valid store

        """
        where = _ensure_term(where, scope_level=1)
        try:
            s = self.get_storer(key)
        except KeyError:
            # the key is not a valid store, re-raising KeyError
            raise
        except Exception:
            # In tests we get here with ClosedFileError, TypeError, and
            #  _table_mod.NoSuchNodeError.  TODO: Catch only these?

            if where is not None:
                raise ValueError(
                    "trying to remove a node with a non-None where clause!"
                )

            # we are actually trying to remove a node (with children)
            node = self.get_node(key)
            if node is not None:
                node._f_remove(recursive=True)
                return None

        # remove the node
        if com.all_none(where, start, stop):
            s.group._f_remove(recursive=True)

        # delete from the table
        else:
            if not s.is_table:
                raise ValueError(
                    "can only remove with where on objects written as tables"
                )
            return s.delete(where=where, start=start, stop=stop)

    def append(
        self,
        key: str,
        value,
        format=None,
        append=True,
        columns=None,
        dropna=None,
        **kwargs,
    ):
        """
        Append to Table in file. Node must already exist and be Table
        format.

        Parameters
        ----------
        key : str
        value : {Series, DataFrame}
        format : 'table' is the default
            table(t) : table format
                       Write as a PyTables Table structure which may perform
                       worse but allow more flexible operations like searching
                       / selecting subsets of the data.
        append       : bool, default True
            Append the input data to the existing.
        data_columns : list of columns, or True, default None
            List of columns to create as indexed data columns for on-disk
            queries, or True to use all columns. By default only the axes
            of the object are indexed. See `here
            <http://pandas.pydata.org/pandas-docs/stable/user_guide/io.html#query-via-data-columns>`__.
        min_itemsize : dict of columns that specify minimum string sizes
        nan_rep      : string to use as string nan representation
        chunksize    : size to chunk the writing
        expectedrows : expected TOTAL row size of this table
        encoding     : default None, provide an encoding for strings
        dropna       : bool, default False
            Do not write an ALL nan row to the store settable
            by the option 'io.hdf.dropna_table'.

        Notes
        -----
        Does *not* check if data being appended overlaps with existing
        data in the table, so be careful
        """
        if columns is not None:
            raise TypeError(
                "columns is not a supported keyword in append, try data_columns"
            )

        if dropna is None:
            dropna = get_option("io.hdf.dropna_table")
        if format is None:
            format = get_option("io.hdf.default_format") or "table"
        kwargs = self._validate_format(format, kwargs)
        self._write_to_group(key, value, append=append, dropna=dropna, **kwargs)

    def append_to_multiple(
        self,
        d: Dict,
        value,
        selector,
        data_columns=None,
        axes=None,
        dropna=False,
        **kwargs,
    ):
        """
        Append to multiple tables

        Parameters
        ----------
        d : a dict of table_name to table_columns, None is acceptable as the
            values of one node (this will get all the remaining columns)
        value : a pandas object
        selector : a string that designates the indexable table; all of its
            columns will be designed as data_columns, unless data_columns is
            passed, in which case these are used
        data_columns : list of columns to create as data columns, or True to
            use all columns
        dropna : if evaluates to True, drop rows from all tables if any single
                 row in each table has all NaN. Default False.

        Notes
        -----
        axes parameter is currently not accepted

        """
        if axes is not None:
            raise TypeError(
                "axes is currently not accepted as a parameter to"
                " append_to_multiple; you can create the "
                "tables independently instead"
            )

        if not isinstance(d, dict):
            raise ValueError(
                "append_to_multiple must have a dictionary specified as the "
                "way to split the value"
            )

        if selector not in d:
            raise ValueError(
                "append_to_multiple requires a selector that is in passed dict"
            )

        # figure out the splitting axis (the non_index_axis)
        axis = list(set(range(value.ndim)) - set(_AXES_MAP[type(value)]))[0]

        # figure out how to split the value
        remain_key = None
        remain_values: List = []
        for k, v in d.items():
            if v is None:
                if remain_key is not None:
                    raise ValueError(
                        "append_to_multiple can only have one value in d that "
                        "is None"
                    )
                remain_key = k
            else:
                remain_values.extend(v)
        if remain_key is not None:
            ordered = value.axes[axis]
            ordd = ordered.difference(Index(remain_values))
            ordd = sorted(ordered.get_indexer(ordd))
            d[remain_key] = ordered.take(ordd)

        # data_columns
        if data_columns is None:
            data_columns = d[selector]

        # ensure rows are synchronized across the tables
        if dropna:
            idxs = (value[cols].dropna(how="all").index for cols in d.values())
            valid_index = next(idxs)
            for index in idxs:
                valid_index = valid_index.intersection(index)
            value = value.loc[valid_index]

        # append
        for k, v in d.items():
            dc = data_columns if k == selector else None

            # compute the val
            val = value.reindex(v, axis=axis)

            self.append(k, val, data_columns=dc, **kwargs)

    def create_table_index(self, key: str, **kwargs):
        """
        Create a pytables index on the table.

        Parameters
        ----------
        key : str

        Raises
        ------
        TypeError: raises if the node is not a table
        """

        # version requirements
        _tables()
        s = self.get_storer(key)
        if s is None:
            return

        if not isinstance(s, Table):
            raise TypeError("cannot create table index on a Fixed format store")
        s.create_index(**kwargs)

    def groups(self):
        """
        Return a list of all the top-level nodes.

        Each node returned is not a pandas storage object.

        Returns
        -------
        list
            List of objects.
        """
        _tables()
        self._check_if_open()
        return [
            g
            for g in self._handle.walk_groups()
            if (
                not isinstance(g, _table_mod.link.Link)
                and (
                    getattr(g._v_attrs, "pandas_type", None)
                    or getattr(g, "table", None)
                    or (isinstance(g, _table_mod.table.Table) and g._v_name != "table")
                )
            )
        ]

    def walk(self, where="/"):
        """
        Walk the pytables group hierarchy for pandas objects.

        This generator will yield the group path, subgroups and pandas object
        names for each group.

        Any non-pandas PyTables objects that are not a group will be ignored.

        The `where` group itself is listed first (preorder), then each of its
        child groups (following an alphanumerical order) is also traversed,
        following the same procedure.

        .. versionadded:: 0.24.0

        Parameters
        ----------
        where : str, default "/"
            Group where to start walking.

        Yields
        ------
        path : str
            Full path to a group (without trailing '/').
        groups : list
            Names (strings) of the groups contained in `path`.
        leaves : list
            Names (strings) of the pandas objects contained in `path`.
        """
        _tables()
        self._check_if_open()
        for g in self._handle.walk_groups(where):
            if getattr(g._v_attrs, "pandas_type", None) is not None:
                continue

            groups = []
            leaves = []
            for child in g._v_children.values():
                pandas_type = getattr(child._v_attrs, "pandas_type", None)
                if pandas_type is None:
                    if isinstance(child, _table_mod.group.Group):
                        groups.append(child._v_name)
                else:
                    leaves.append(child._v_name)

            yield (g._v_pathname.rstrip("/"), groups, leaves)

    def get_node(self, key: str) -> Optional["Node"]:
        """ return the node with the key or None if it does not exist """
        self._check_if_open()
        if not key.startswith("/"):
            key = "/" + key

        assert self._handle is not None
        assert _table_mod is not None  # for mypy
        try:
            node = self._handle.get_node(self.root, key)
        except _table_mod.exceptions.NoSuchNodeError:
            return None

        assert isinstance(node, _table_mod.Node), type(node)
        return node

    def get_storer(self, key: str) -> Union["GenericFixed", "Table"]:
        """ return the storer object for a key, raise if not in the file """
        group = self.get_node(key)
        if group is None:
            raise KeyError(f"No object named {key} in the file")

        s = self._create_storer(group)
        s.infer_axes()
        return s

    def copy(
        self,
        file,
        mode="w",
        propindexes: bool = True,
        keys=None,
        complib=None,
        complevel: Optional[int] = None,
        fletcher32: bool = False,
        overwrite=True,
    ):
        """
        Copy the existing store to a new file, updating in place.

        Parameters
        ----------
        propindexes: bool, default True
            Restore indexes in copied file.
        keys       : list of keys to include in the copy (defaults to all)
        overwrite  : overwrite (remove and replace) existing nodes in the
            new store (default is True)
        mode, complib, complevel, fletcher32 same as in HDFStore.__init__

        Returns
        -------
        open file handle of the new store
        """
        new_store = HDFStore(
            file, mode=mode, complib=complib, complevel=complevel, fletcher32=fletcher32
        )
        if keys is None:
            keys = list(self.keys())
        if not isinstance(keys, (tuple, list)):
            keys = [keys]
        for k in keys:
            s = self.get_storer(k)
            if s is not None:

                if k in new_store:
                    if overwrite:
                        new_store.remove(k)

                data = self.select(k)
                if isinstance(s, Table):

                    index: Union[bool, list] = False
                    if propindexes:
                        index = [a.name for a in s.axes if a.is_indexed]
                    new_store.append(
                        k,
                        data,
                        index=index,
                        data_columns=getattr(s, "data_columns", None),
                        encoding=s.encoding,
                    )
                else:
                    new_store.put(k, data, encoding=s.encoding)

        return new_store

    def info(self) -> str:
        """
        Print detailed information on the store.

        .. versionadded:: 0.21.0

        Returns
        -------
        str
        """
        path = pprint_thing(self._path)
        output = f"{type(self)}\nFile path: {path}\n"

        if self.is_open:
            lkeys = sorted(self.keys())
            if len(lkeys):
                keys = []
                values = []

                for k in lkeys:
                    try:
                        s = self.get_storer(k)
                        if s is not None:
                            keys.append(pprint_thing(s.pathname or k))
                            values.append(pprint_thing(s or "invalid_HDFStore node"))
                    except Exception as detail:
                        keys.append(k)
                        dstr = pprint_thing(detail)
                        values.append(f"[invalid_HDFStore node: {dstr}]")

                output += adjoin(12, keys, values)
            else:
                output += "Empty"
        else:
            output += "File is CLOSED"

        return output

    # ------------------------------------------------------------------------
    # private methods

    def _check_if_open(self):
        if not self.is_open:
            raise ClosedFileError(f"{self._path} file is not open!")

    def _validate_format(self, format: str, kwargs: Dict[str, Any]) -> Dict[str, Any]:
        """ validate / deprecate formats; return the new kwargs """
        kwargs = kwargs.copy()

        # validate
        try:
            kwargs["format"] = _FORMAT_MAP[format.lower()]
        except KeyError:
            raise TypeError(f"invalid HDFStore format specified [{format}]")

        return kwargs

    def _create_storer(
        self, group, format=None, value=None, **kwargs
    ) -> Union["GenericFixed", "Table"]:
        """ return a suitable class to operate """

        def error(t):
            # return instead of raising so mypy can tell where we are raising
            return TypeError(
                f"cannot properly create the storer for: [{t}] [group->"
                f"{group},value->{type(value)},format->{format},"
                f"kwargs->{kwargs}]"
            )

        pt = _ensure_decoded(getattr(group._v_attrs, "pandas_type", None))
        tt = _ensure_decoded(getattr(group._v_attrs, "table_type", None))

        # infer the pt from the passed value
        if pt is None:
            if value is None:

                _tables()
                assert _table_mod is not None  # for mypy
                if getattr(group, "table", None) or isinstance(
                    group, _table_mod.table.Table
                ):
                    pt = "frame_table"
                    tt = "generic_table"
                else:
                    raise TypeError(
                        "cannot create a storer if the object is not existing "
                        "nor a value are passed"
                    )
            else:
                _TYPE_MAP = {Series: "series", DataFrame: "frame"}
                try:
                    pt = _TYPE_MAP[type(value)]
                except KeyError:
                    raise error("_TYPE_MAP")

                # we are actually a table
                if format == "table":
                    pt += "_table"

        # a storer node
        if "table" not in pt:
            try:
                return globals()[_STORER_MAP[pt]](self, group, **kwargs)
            except KeyError:
                raise error("_STORER_MAP")

        # existing node (and must be a table)
        if tt is None:

            # if we are a writer, determine the tt
            if value is not None:

                if pt == "series_table":
                    index = getattr(value, "index", None)
                    if index is not None:
                        if index.nlevels == 1:
                            tt = "appendable_series"
                        elif index.nlevels > 1:
                            tt = "appendable_multiseries"
                elif pt == "frame_table":
                    index = getattr(value, "index", None)
                    if index is not None:
                        if index.nlevels == 1:
                            tt = "appendable_frame"
                        elif index.nlevels > 1:
                            tt = "appendable_multiframe"
                elif pt == "wide_table":
                    tt = "appendable_panel"
                elif pt == "ndim_table":
                    tt = "appendable_ndim"

            else:

                # distinguish between a frame/table
                tt = "legacy_panel"
                try:
                    fields = group.table._v_attrs.fields
                    if len(fields) == 1 and fields[0] == "value":
                        tt = "legacy_frame"
                except IndexError:
                    pass

        try:
            return globals()[_TABLE_MAP[tt]](self, group, **kwargs)
        except KeyError:
            raise error("_TABLE_MAP")

    def _write_to_group(
        self,
        key: str,
        value,
        format,
        index=True,
        append=False,
        complib=None,
        encoding=None,
        **kwargs,
    ):
        group = self.get_node(key)

        # we make this assertion for mypy; the get_node call will already
        #  have raised if this is incorrect
        assert self._handle is not None

        # remove the node if we are not appending
        if group is not None and not append:
            self._handle.remove_node(group, recursive=True)
            group = None

        # we don't want to store a table node at all if are object is 0-len
        # as there are not dtypes
        if getattr(value, "empty", None) and (format == "table" or append):
            return

        if group is None:
            paths = key.split("/")

            # recursively create the groups
            path = "/"
            for p in paths:
                if not len(p):
                    continue
                new_path = path
                if not path.endswith("/"):
                    new_path += "/"
                new_path += p
                group = self.get_node(new_path)
                if group is None:
                    group = self._handle.create_group(path, p)
                path = new_path

        s = self._create_storer(group, format, value, encoding=encoding, **kwargs)
        if append:
            # raise if we are trying to append to a Fixed format,
            #       or a table that exists (and we are putting)
            if not s.is_table or (s.is_table and format == "fixed" and s.is_exists):
                raise ValueError("Can only append to Tables")
            if not s.is_exists:
                s.set_object_info()
        else:
            s.set_object_info()

        if not s.is_table and complib:
            raise ValueError("Compression not supported on Fixed format stores")

        # write the object
        s.write(obj=value, append=append, complib=complib, **kwargs)

        if isinstance(s, Table) and index:
            s.create_index(columns=index)

    def _read_group(self, group: "Node", **kwargs):
        s = self._create_storer(group)
        s.infer_axes()
        return s.read(**kwargs)


class TableIterator:
    """ define the iteration interface on a table

        Parameters
        ----------

        store : the reference store
        s     : the referred storer
        func  : the function to execute the query
        where : the where of the query
        nrows : the rows to iterate on
        start : the passed start value (default is None)
        stop  : the passed stop value (default is None)
        iterator : bool, default False
            Whether to use the default iterator.
        chunksize : the passed chunking value (default is 100000)
        auto_close : boolean, automatically close the store at the end of
            iteration, default is False
        """

    chunksize: Optional[int]
    store: HDFStore
    s: Union["GenericFixed", "Table"]

    def __init__(
        self,
        store: HDFStore,
        s: Union["GenericFixed", "Table"],
        func,
        where,
        nrows,
        start=None,
        stop=None,
        iterator: bool = False,
        chunksize: Optional[int] = None,
        auto_close: bool = False,
    ):
        self.store = store
        self.s = s
        self.func = func
        self.where = where

        # set start/stop if they are not set if we are a table
        if self.s.is_table:
            if nrows is None:
                nrows = 0
            if start is None:
                start = 0
            if stop is None:
                stop = nrows
            stop = min(nrows, stop)

        self.nrows = nrows
        self.start = start
        self.stop = stop

        self.coordinates = None
        if iterator or chunksize is not None:
            if chunksize is None:
                chunksize = 100000
            self.chunksize = int(chunksize)
        else:
            self.chunksize = None

        self.auto_close = auto_close

    def __iter__(self):

        # iterate
        current = self.start
        while current < self.stop:

            stop = min(current + self.chunksize, self.stop)
            value = self.func(None, None, self.coordinates[current:stop])
            current = stop
            if value is None or not len(value):
                continue

            yield value

        self.close()

    def close(self):
        if self.auto_close:
            self.store.close()

    def get_result(self, coordinates: bool = False):

        #  return the actual iterator
        if self.chunksize is not None:
            if not isinstance(self.s, Table):
                raise TypeError("can only use an iterator or chunksize on a table")

            self.coordinates = self.s.read_coordinates(where=self.where)

            return self

        # if specified read via coordinates (necessary for multiple selections
        if coordinates:
            if not isinstance(self.s, Table):
                raise TypeError("can only read_coordinates on a table")
            where = self.s.read_coordinates(
                where=self.where, start=self.start, stop=self.stop
            )
        else:
            where = self.where

        # directly return the result
        results = self.func(self.start, self.stop, where)
        self.close()
        return results


class IndexCol:
    """ an index column description class

        Parameters
        ----------

        axis   : axis which I reference
        values : the ndarray like converted values
        kind   : a string description of this type
        typ    : the pytables type
        pos    : the position in the pytables

        """

    is_an_indexable = True
    is_data_indexable = True
    _info_fields = ["freq", "tz", "index_name"]

    name: str
    cname: str
    kind_attr: str

    def __init__(
        self,
        name: str,
        values=None,
        kind=None,
        typ=None,
        cname: Optional[str] = None,
        itemsize=None,
        axis=None,
        kind_attr: Optional[str] = None,
        pos=None,
        freq=None,
        tz=None,
        index_name=None,
        **kwargs,
    ):

        if not isinstance(name, str):
            raise ValueError("`name` must be a str.")

        self.values = values
        self.kind = kind
        self.typ = typ
        self.itemsize = itemsize
        self.name = name
        self.cname = cname or name
        self.kind_attr = kind_attr or f"{name}_kind"
        self.axis = axis
        self.pos = pos
        self.freq = freq
        self.tz = tz
        self.index_name = index_name
        self.table = None
        self.meta = None
        self.metadata = None

        if pos is not None:
            self.set_pos(pos)

        # These are ensured as long as the passed arguments match the
        #  constructor annotations.
        assert isinstance(self.name, str)
        assert isinstance(self.cname, str)
        assert isinstance(self.kind_attr, str)

    def set_pos(self, pos: int):
        """ set the position of this column in the Table """
        self.pos = pos
        if pos is not None and self.typ is not None:
            self.typ._v_pos = pos

    def __repr__(self) -> str:
        temp = tuple(
            map(pprint_thing, (self.name, self.cname, self.axis, self.pos, self.kind))
        )
        return ",".join(
            (
                f"{key}->{value}"
                for key, value in zip(["name", "cname", "axis", "pos", "kind"], temp)
            )
        )

    def __eq__(self, other) -> bool:
        """ compare 2 col items """
        return all(
            getattr(self, a, None) == getattr(other, a, None)
            for a in ["name", "cname", "axis", "pos"]
        )

    def __ne__(self, other) -> bool:
        return not self.__eq__(other)

    @property
    def is_indexed(self) -> bool:
        """ return whether I am an indexed column """
        if not hasattr(self.table, "cols"):
            # e.g. if infer hasn't been called yet, self.table will be None.
            return False
        # GH#29692 mypy doesn't recognize self.table as having a "cols" attribute
        #  'error: "None" has no attribute "cols"'
        return getattr(self.table.cols, self.cname).is_indexed  # type: ignore

    def copy(self):
        new_self = copy.copy(self)
        return new_self

    def infer(self, handler: "Table"):
        """infer this column from the table: create and return a new object"""
        table = handler.table
        new_self = self.copy()
        new_self.table = table
        new_self.get_attr()
        new_self.read_metadata(handler)
        return new_self

    def convert(
        self, values: np.ndarray, nan_rep, encoding, errors, start=None, stop=None
    ):
        """ set the values from this selection: take = take ownership """

        # values is a recarray
        if values.dtype.fields is not None:
            values = values[self.cname]

        values = _maybe_convert(values, self.kind, encoding, errors)

        kwargs = dict()
        if self.freq is not None:
            kwargs["freq"] = _ensure_decoded(self.freq)
        if self.index_name is not None:
            kwargs["name"] = _ensure_decoded(self.index_name)
        # making an Index instance could throw a number of different errors
        try:
            self.values = Index(values, **kwargs)
        except ValueError:
            # if the output freq is different that what we recorded,
            # it should be None (see also 'doc example part 2')
            if "freq" in kwargs:
                kwargs["freq"] = None
            self.values = Index(values, **kwargs)

        self.values = _set_tz(self.values, self.tz)

    def take_data(self):
        """ return the values & release the memory """
        self.values, values = None, self.values
        return values

    @property
    def attrs(self):
        return self.table._v_attrs

    @property
    def description(self):
        return self.table.description

    @property
    def col(self):
        """ return my current col description """
        return getattr(self.description, self.cname, None)

    @property
    def cvalues(self):
        """ return my cython values """
        return self.values

    def __iter__(self):
        return iter(self.values)

    def maybe_set_size(self, min_itemsize=None):
        """ maybe set a string col itemsize:
               min_itemsize can be an integer or a dict with this columns name
               with an integer size """
        if _ensure_decoded(self.kind) == "string":

            if isinstance(min_itemsize, dict):
                min_itemsize = min_itemsize.get(self.name)

            if min_itemsize is not None and self.typ.itemsize < min_itemsize:
                self.typ = _tables().StringCol(itemsize=min_itemsize, pos=self.pos)

    def validate(self, handler, append):
        self.validate_names()

    def validate_names(self):
        pass

    def validate_and_set(self, handler: "AppendableTable", append: bool):
        self.table = handler.table
        self.validate_col()
        self.validate_attr(append)
        self.validate_metadata(handler)
        self.write_metadata(handler)
        self.set_attr()

    def validate_col(self, itemsize=None):
        """ validate this column: return the compared against itemsize """

        # validate this column for string truncation (or reset to the max size)
        if _ensure_decoded(self.kind) == "string":
            c = self.col
            if c is not None:
                if itemsize is None:
                    itemsize = self.itemsize
                if c.itemsize < itemsize:
                    raise ValueError(
                        f"Trying to store a string with len [{itemsize}] in "
                        f"[{self.cname}] column but\nthis column has a limit of "
                        f"[{c.itemsize}]!\nConsider using min_itemsize to "
                        "preset the sizes on these columns"
                    )
                return c.itemsize

        return None

    def validate_attr(self, append: bool):
        # check for backwards incompatibility
        if append:
            existing_kind = getattr(self.attrs, self.kind_attr, None)
            if existing_kind is not None and existing_kind != self.kind:
                raise TypeError(
                    f"incompatible kind in col [{existing_kind} - {self.kind}]"
                )

    def update_info(self, info):
        """ set/update the info for this indexable with the key/value
            if there is a conflict raise/warn as needed """

        for key in self._info_fields:

            value = getattr(self, key, None)
            idx = _get_info(info, self.name)

            existing_value = idx.get(key)
            if key in idx and value is not None and existing_value != value:

                # frequency/name just warn
                if key in ["freq", "index_name"]:
                    ws = attribute_conflict_doc % (key, existing_value, value)
                    warnings.warn(ws, AttributeConflictWarning, stacklevel=6)

                    # reset
                    idx[key] = None
                    setattr(self, key, None)

                else:
                    raise ValueError(
                        f"invalid info for [{self.name}] for [{key}], "
                        f"existing_value [{existing_value}] conflicts with "
                        f"new value [{value}]"
                    )
            else:
                if value is not None or existing_value is not None:
                    idx[key] = value

    def set_info(self, info):
        """ set my state from the passed info """
        idx = info.get(self.name)
        if idx is not None:
            self.__dict__.update(idx)

    def get_attr(self):
        """ set the kind for this column """
        self.kind = getattr(self.attrs, self.kind_attr, None)

    def set_attr(self):
        """ set the kind for this column """
        setattr(self.attrs, self.kind_attr, self.kind)

    def read_metadata(self, handler):
        """ retrieve the metadata for this columns """
        self.metadata = handler.read_metadata(self.cname)

    def validate_metadata(self, handler: "AppendableTable"):
        """ validate that kind=category does not change the categories """
        if self.meta == "category":
            new_metadata = self.metadata
            cur_metadata = handler.read_metadata(self.cname)
            if (
                new_metadata is not None
                and cur_metadata is not None
                and not array_equivalent(new_metadata, cur_metadata)
            ):
                raise ValueError(
                    "cannot append a categorical with "
                    "different categories to the existing"
                )

    def write_metadata(self, handler: "AppendableTable"):
        """ set the meta data """
        if self.metadata is not None:
            handler.write_metadata(self.cname, self.metadata)


class GenericIndexCol(IndexCol):
    """ an index which is not represented in the data of the table """

    @property
    def is_indexed(self) -> bool:
        return False

    def convert(
        self,
        values,
        nan_rep,
        encoding,
        errors,
        start: Optional[int] = None,
        stop: Optional[int] = None,
    ):
        """ set the values from this selection: take = take ownership

        Parameters
        ----------

        values : np.ndarray
        nan_rep : str
        encoding : str
        errors : str
        start : int, optional
            Table row number: the start of the sub-selection.
        stop : int, optional
            Table row number: the end of the sub-selection. Values larger than
            the underlying table's row count are normalized to that.
        """
        assert self.table is not None  # for mypy

        _start = start if start is not None else 0
        _stop = min(stop, self.table.nrows) if stop is not None else self.table.nrows
        self.values = Int64Index(np.arange(_stop - _start))

    def get_attr(self):
        pass

    def set_attr(self):
        pass


class DataCol(IndexCol):
    """ a data holding column, by definition this is not indexable

        Parameters
        ----------

        data   : the actual data
        cname  : the column name in the table to hold the data (typically
                 values)
        meta   : a string description of the metadata
        metadata : the actual metadata
        """

    is_an_indexable = False
    is_data_indexable = False
    _info_fields = ["tz", "ordered"]

    @classmethod
    def create_for_block(cls, i=None, name=None, cname=None, version=None, **kwargs):
        """ return a new datacol with the block i """

        if cname is None:
            cname = name or f"values_block_{i}"
        if name is None:
            name = cname

        # prior to 0.10.1, we named values blocks like: values_block_0 an the
        # name values_0
        try:
            if version[0] == 0 and version[1] <= 10 and version[2] == 0:
                m = re.search(r"values_block_(\d+)", name)
                if m:
                    grp = m.groups()[0]
                    name = f"values_{grp}"
        except IndexError:
            pass

        return cls(name=name, cname=cname, **kwargs)

    def __init__(
        self,
        values=None,
        kind=None,
        typ=None,
        cname=None,
        data=None,
        meta=None,
        metadata=None,
        block=None,
        **kwargs,
    ):
        super().__init__(values=values, kind=kind, typ=typ, cname=cname, **kwargs)
        self.dtype = None
        self.dtype_attr = f"{self.name}_dtype"
        self.meta = meta
        self.meta_attr = f"{self.name}_meta"
        self.set_data(data)
        self.set_metadata(metadata)

    def __repr__(self) -> str:
        temp = tuple(
            map(
                pprint_thing, (self.name, self.cname, self.dtype, self.kind, self.shape)
            )
        )
        return ",".join(
            (
                f"{key}->{value}"
                for key, value in zip(["name", "cname", "dtype", "kind", "shape"], temp)
            )
        )

    def __eq__(self, other) -> bool:
        """ compare 2 col items """
        return all(
            getattr(self, a, None) == getattr(other, a, None)
            for a in ["name", "cname", "dtype", "pos"]
        )

    def set_data(self, data, dtype=None):
        self.data = data
        if data is not None:
            if dtype is not None:
                self.dtype = dtype
                self.set_kind()
            elif self.dtype is None:
                self.dtype = data.dtype.name
                self.set_kind()

    def take_data(self):
        """ return the data & release the memory """
        self.data, data = None, self.data
        return data

    def set_metadata(self, metadata):
        """ record the metadata """
        if metadata is not None:
            metadata = np.array(metadata, copy=False).ravel()
        self.metadata = metadata

    def set_kind(self):
        # set my kind if we can

        if self.dtype is not None:
            dtype = _ensure_decoded(self.dtype)

            if dtype.startswith("string") or dtype.startswith("bytes"):
                self.kind = "string"
            elif dtype.startswith("float"):
                self.kind = "float"
            elif dtype.startswith("complex"):
                self.kind = "complex"
            elif dtype.startswith("int") or dtype.startswith("uint"):
                self.kind = "integer"
            elif dtype.startswith("date"):
                # in tests this is always "datetime64"
                self.kind = "datetime"
            elif dtype.startswith("timedelta"):
                self.kind = "timedelta"
            elif dtype.startswith("bool"):
                self.kind = "bool"
            else:
                raise AssertionError(f"cannot interpret dtype of [{dtype}] in [{self}]")

            # set my typ if we need
            if self.typ is None:
                self.typ = getattr(self.description, self.cname, None)

    def set_atom(
        self,
        block,
        block_items,
        existing_col,
        min_itemsize,
        nan_rep,
        info,
        encoding=None,
        errors="strict",
    ):
        """ create and setup my atom from the block b """

        self.values = list(block_items)

        # short-cut certain block types
        if block.is_categorical:
            return self.set_atom_categorical(block, items=block_items, info=info)
        elif block.is_datetimetz:
            return self.set_atom_datetime64tz(block, info=info)
        elif block.is_datetime:
            return self.set_atom_datetime64(block)
        elif block.is_timedelta:
            return self.set_atom_timedelta64(block)
        elif block.is_complex:
            return self.set_atom_complex(block)

        dtype = block.dtype.name
        inferred_type = lib.infer_dtype(block.values, skipna=False)

        if inferred_type == "date":
            raise TypeError("[date] is not implemented as a table column")
        elif inferred_type == "datetime":
            # after GH#8260
            # this only would be hit for a multi-timezone dtype
            # which is an error

            raise TypeError(
                "too many timezones in this block, create separate data columns"
            )
        elif inferred_type == "unicode":
            raise TypeError("[unicode] is not implemented as a table column")

        # this is basically a catchall; if say a datetime64 has nans then will
        # end up here ###
        elif inferred_type == "string" or dtype == "object":
            self.set_atom_string(
                block,
                block_items,
                existing_col,
                min_itemsize,
                nan_rep,
                encoding,
                errors,
            )

        # set as a data block
        else:
            self.set_atom_data(block)

    def get_atom_string(self, block, itemsize):
        return _tables().StringCol(itemsize=itemsize, shape=block.shape[0])

    def set_atom_string(
        self, block, block_items, existing_col, min_itemsize, nan_rep, encoding, errors
    ):
        # fill nan items with myself, don't disturb the blocks by
        # trying to downcast
        block = block.fillna(nan_rep, downcast=False)
        if isinstance(block, list):
            block = block[0]
        data = block.values

        # see if we have a valid string type
        inferred_type = lib.infer_dtype(data.ravel(), skipna=False)
        if inferred_type != "string":

            # we cannot serialize this data, so report an exception on a column
            # by column basis
            for i, item in enumerate(block_items):

                col = block.iget(i)
                inferred_type = lib.infer_dtype(col.ravel(), skipna=False)
                if inferred_type != "string":
                    raise TypeError(
                        f"Cannot serialize the column [{item}] because\n"
                        f"its data contents are [{inferred_type}] object dtype"
                    )

        # itemsize is the maximum length of a string (along any dimension)
        data_converted = _convert_string_array(data, encoding, errors)
        itemsize = data_converted.itemsize

        # specified min_itemsize?
        if isinstance(min_itemsize, dict):
            min_itemsize = int(
                min_itemsize.get(self.name) or min_itemsize.get("values") or 0
            )
        itemsize = max(min_itemsize or 0, itemsize)

        # check for column in the values conflicts
        if existing_col is not None:
            eci = existing_col.validate_col(itemsize)
            if eci > itemsize:
                itemsize = eci

        self.itemsize = itemsize
        self.kind = "string"
        self.typ = self.get_atom_string(block, itemsize)
        self.set_data(data_converted.astype(f"|S{itemsize}", copy=False))

    def get_atom_coltype(self, kind=None):
        """ return the PyTables column class for this column """
        if kind is None:
            kind = self.kind
        if self.kind.startswith("uint"):
            k4 = kind[4:]
            col_name = f"UInt{k4}Col"
        else:
            kcap = kind.capitalize()
            col_name = f"{kcap}Col"

        return getattr(_tables(), col_name)

    def get_atom_data(self, block, kind=None):
        return self.get_atom_coltype(kind=kind)(shape=block.shape[0])

    def set_atom_complex(self, block):
        self.kind = block.dtype.name
        itemsize = int(self.kind.split("complex")[-1]) // 8
        self.typ = _tables().ComplexCol(itemsize=itemsize, shape=block.shape[0])
        self.set_data(block.values.astype(self.typ.type, copy=False))

    def set_atom_data(self, block):
        self.kind = block.dtype.name
        self.typ = self.get_atom_data(block)
        self.set_data(block.values.astype(self.typ.type, copy=False))

    def set_atom_categorical(self, block, items, info=None):
        # currently only supports a 1-D categorical
        # in a 1-D block

        values = block.values
        codes = values.codes
        self.kind = "integer"
        self.dtype = codes.dtype.name
        if values.ndim > 1:
            raise NotImplementedError("only support 1-d categoricals")
        if len(items) > 1:
            raise NotImplementedError("only support single block categoricals")

        # write the codes; must be in a block shape
        self.ordered = values.ordered
        self.typ = self.get_atom_data(block, kind=codes.dtype.name)
        self.set_data(_block_shape(codes))

        # write the categories
        self.meta = "category"
        self.set_metadata(block.values.categories)

        # update the info
        self.update_info(info)

    def get_atom_datetime64(self, block):
        return _tables().Int64Col(shape=block.shape[0])

    def set_atom_datetime64(self, block):
        self.kind = "datetime64"
        self.typ = self.get_atom_datetime64(block)
        values = block.values.view("i8")
        self.set_data(values, "datetime64")

    def set_atom_datetime64tz(self, block, info):

        values = block.values

        # convert this column to i8 in UTC, and save the tz
        values = values.asi8.reshape(block.shape)

        # store a converted timezone
        self.tz = _get_tz(block.values.tz)
        self.update_info(info)

        self.kind = "datetime64"
        self.typ = self.get_atom_datetime64(block)
        self.set_data(values, "datetime64")

    def get_atom_timedelta64(self, block):
        return _tables().Int64Col(shape=block.shape[0])

    def set_atom_timedelta64(self, block):
        self.kind = "timedelta64"
        self.typ = self.get_atom_timedelta64(block)
        values = block.values.view("i8")
        self.set_data(values, "timedelta64")

    @property
    def shape(self):
        return getattr(self.data, "shape", None)

    @property
    def cvalues(self):
        """ return my cython values """
        return self.data

    def validate_attr(self, append):
        """validate that we have the same order as the existing & same dtype"""
        if append:
            existing_fields = getattr(self.attrs, self.kind_attr, None)
            if existing_fields is not None and existing_fields != list(self.values):
                raise ValueError("appended items do not match existing items in table!")

            existing_dtype = getattr(self.attrs, self.dtype_attr, None)
            if existing_dtype is not None and existing_dtype != self.dtype:
                raise ValueError(
                    "appended items dtype do not match existing "
                    "items dtype in table!"
                )

    def convert(self, values, nan_rep, encoding, errors, start=None, stop=None):
        """set the data from this selection (and convert to the correct dtype
        if we can)
        """

        # values is a recarray
        if values.dtype.fields is not None:
            values = values[self.cname]

        self.set_data(values)

        # use the meta if needed
        meta = _ensure_decoded(self.meta)

        # convert to the correct dtype
        if self.dtype is not None:
            dtype = _ensure_decoded(self.dtype)

            # reverse converts
            if dtype == "datetime64":

                # recreate with tz if indicated
                self.data = _set_tz(self.data, self.tz, coerce=True)

            elif dtype == "timedelta64":
                self.data = np.asarray(self.data, dtype="m8[ns]")
            elif dtype == "date":
                try:
                    self.data = np.asarray(
                        [date.fromordinal(v) for v in self.data], dtype=object
                    )
                except ValueError:
                    self.data = np.asarray(
                        [date.fromtimestamp(v) for v in self.data], dtype=object
                    )

            elif meta == "category":

                # we have a categorical
                categories = self.metadata
                codes = self.data.ravel()

                # if we have stored a NaN in the categories
                # then strip it; in theory we could have BOTH
                # -1s in the codes and nulls :<
                if categories is None:
                    # Handle case of NaN-only categorical columns in which case
                    # the categories are an empty array; when this is stored,
                    # pytables cannot write a zero-len array, so on readback
                    # the categories would be None and `read_hdf()` would fail.
                    categories = Index([], dtype=np.float64)
                else:
                    mask = isna(categories)
                    if mask.any():
                        categories = categories[~mask]
                        codes[codes != -1] -= mask.astype(int).cumsum().values

                self.data = Categorical.from_codes(
                    codes, categories=categories, ordered=self.ordered
                )

            else:

                try:
                    self.data = self.data.astype(dtype, copy=False)
                except TypeError:
                    self.data = self.data.astype("O", copy=False)

        # convert nans / decode
        if _ensure_decoded(self.kind) == "string":
            self.data = _unconvert_string_array(
                self.data, nan_rep=nan_rep, encoding=encoding, errors=errors
            )

    def get_attr(self):
        """ get the data for this column """
        self.values = getattr(self.attrs, self.kind_attr, None)
        self.dtype = getattr(self.attrs, self.dtype_attr, None)
        self.meta = getattr(self.attrs, self.meta_attr, None)
        self.set_kind()

    def set_attr(self):
        """ set the data for this column """
        setattr(self.attrs, self.kind_attr, self.values)
        setattr(self.attrs, self.meta_attr, self.meta)
        if self.dtype is not None:
            setattr(self.attrs, self.dtype_attr, self.dtype)


class DataIndexableCol(DataCol):
    """ represent a data column that can be indexed """

    is_data_indexable = True

    def validate_names(self):
        if not Index(self.values).is_object():
            # TODO: should the message here be more specifically non-str?
            raise ValueError("cannot have non-object label DataIndexableCol")

    def get_atom_string(self, block, itemsize):
        return _tables().StringCol(itemsize=itemsize)

    def get_atom_data(self, block, kind=None):
        return self.get_atom_coltype(kind=kind)()

    def get_atom_datetime64(self, block):
        return _tables().Int64Col()

    def get_atom_timedelta64(self, block):
        return _tables().Int64Col()


class GenericDataIndexableCol(DataIndexableCol):
    """ represent a generic pytables data column """

    def get_attr(self):
        pass


class Fixed:
    """ represent an object in my store
        facilitate read/write of various types of objects
        this is an abstract base class

        Parameters
        ----------

        parent : my parent HDFStore
        group  : the group node where the table resides
        """

    pandas_kind: str
    obj_type: Type[Union[DataFrame, Series]]
    ndim: int
    parent: HDFStore
    group: "Node"
    is_table = False

    def __init__(
        self, parent: HDFStore, group: "Node", encoding=None, errors="strict", **kwargs
    ):
        assert isinstance(parent, HDFStore), type(parent)
        assert _table_mod is not None  # needed for mypy
        assert isinstance(group, _table_mod.Node), type(group)
        self.parent = parent
        self.group = group
        self.encoding = _ensure_encoding(encoding)
        self.errors = errors

    @property
    def is_old_version(self) -> bool:
        return self.version[0] <= 0 and self.version[1] <= 10 and self.version[2] < 1

    @property
    def version(self) -> Tuple[int, int, int]:
        """ compute and set our version """
        version = _ensure_decoded(getattr(self.group._v_attrs, "pandas_version", None))
        try:
            version = tuple(int(x) for x in version.split("."))
            if len(version) == 2:
                version = version + (0,)
        except AttributeError:
            version = (0, 0, 0)
        return version

    @property
    def pandas_type(self):
        return _ensure_decoded(getattr(self.group._v_attrs, "pandas_type", None))

    def __repr__(self) -> str:
        """ return a pretty representation of myself """
        self.infer_axes()
        s = self.shape
        if s is not None:
            if isinstance(s, (list, tuple)):
                jshape = ",".join(pprint_thing(x) for x in s)
                s = f"[{jshape}]"
            return f"{self.pandas_type:12.12} (shape->{s})"
        return self.pandas_type

    def set_object_info(self):
        """ set my pandas type & version """
        self.attrs.pandas_type = str(self.pandas_kind)
        self.attrs.pandas_version = str(_version)

    def copy(self):
        new_self = copy.copy(self)
        return new_self

    @property
    def storage_obj_type(self):
        return self.obj_type

    @property
    def shape(self):
        return self.nrows

    @property
    def pathname(self):
        return self.group._v_pathname

    @property
    def _handle(self):
        return self.parent._handle

    @property
    def _filters(self):
        return self.parent._filters

    @property
    def _complevel(self) -> int:
        return self.parent._complevel

    @property
    def _fletcher32(self) -> bool:
        return self.parent._fletcher32

    @property
    def _complib(self):
        return self.parent._complib

    @property
    def attrs(self):
        return self.group._v_attrs

    def set_attrs(self):
        """ set our object attributes """
        pass

    def get_attrs(self):
        """ get our object attributes """
        pass

    @property
    def storable(self):
        """ return my storable """
        return self.group

    @property
    def is_exists(self) -> bool:
        return False

    @property
    def nrows(self):
        return getattr(self.storable, "nrows", None)

    def validate(self, other):
        """ validate against an existing storable """
        if other is None:
            return
        return True

    def validate_version(self, where=None):
        """ are we trying to operate on an old version? """
        return True

    def infer_axes(self):
        """ infer the axes of my storer
              return a boolean indicating if we have a valid storer or not """

        s = self.storable
        if s is None:
            return False
        self.get_attrs()
        return True

    def read(
        self,
        where=None,
        columns=None,
        start: Optional[int] = None,
        stop: Optional[int] = None,
    ):
        raise NotImplementedError(
            "cannot read on an abstract storer: subclasses should implement"
        )

    def write(self, **kwargs):
        raise NotImplementedError(
            "cannot write on an abstract storer: subclasses should implement"
        )

    def delete(
        self, where=None, start: Optional[int] = None, stop: Optional[int] = None
    ):
        """
        support fully deleting the node in its entirety (only) - where
        specification must be None
        """
        if com.all_none(where, start, stop):
            self._handle.remove_node(self.group, recursive=True)
            return None

        raise TypeError("cannot delete on an abstract storer")


class GenericFixed(Fixed):
    """ a generified fixed version """

    _index_type_map = {DatetimeIndex: "datetime", PeriodIndex: "period"}
    _reverse_index_map = {v: k for k, v in _index_type_map.items()}
    attributes: List[str] = []

    # indexer helpders
    def _class_to_alias(self, cls) -> str:
        return self._index_type_map.get(cls, "")

    def _alias_to_class(self, alias):
        if isinstance(alias, type):  # pragma: no cover
            # compat: for a short period of time master stored types
            return alias
        return self._reverse_index_map.get(alias, Index)

    def _get_index_factory(self, klass):
        if klass == DatetimeIndex:

            def f(values, freq=None, tz=None):
                # data are already in UTC, localize and convert if tz present
                result = DatetimeIndex._simple_new(values.values, name=None, freq=freq)
                if tz is not None:
                    result = result.tz_localize("UTC").tz_convert(tz)
                return result

            return f
        elif klass == PeriodIndex:

            def f(values, freq=None, tz=None):
                return PeriodIndex._simple_new(values, name=None, freq=freq)

            return f

        return klass

    def validate_read(self, kwargs: Dict[str, Any]) -> Dict[str, Any]:
        """
        remove table keywords from kwargs and return
        raise if any keywords are passed which are not-None
        """
        kwargs = copy.copy(kwargs)

        columns = kwargs.pop("columns", None)
        if columns is not None:
            raise TypeError(
                "cannot pass a column specification when reading "
                "a Fixed format store. this store must be "
                "selected in its entirety"
            )
        where = kwargs.pop("where", None)
        if where is not None:
            raise TypeError(
                "cannot pass a where specification when reading "
                "from a Fixed format store. this store must be "
                "selected in its entirety"
            )
        return kwargs

    @property
    def is_exists(self) -> bool:
        return True

    def set_attrs(self):
        """ set our object attributes """
        self.attrs.encoding = self.encoding
        self.attrs.errors = self.errors

    def get_attrs(self):
        """ retrieve our attributes """
        self.encoding = _ensure_encoding(getattr(self.attrs, "encoding", None))
        self.errors = _ensure_decoded(getattr(self.attrs, "errors", "strict"))
        for n in self.attributes:
            setattr(self, n, _ensure_decoded(getattr(self.attrs, n, None)))

    def write(self, obj, **kwargs):
        self.set_attrs()

    def read_array(
        self, key: str, start: Optional[int] = None, stop: Optional[int] = None
    ):
        """ read an array for the specified node (off of group """
        import tables

        node = getattr(self.group, key)
        attrs = node._v_attrs

        transposed = getattr(attrs, "transposed", False)

        if isinstance(node, tables.VLArray):
            ret = node[0][start:stop]
        else:
            dtype = getattr(attrs, "value_type", None)
            shape = getattr(attrs, "shape", None)

            if shape is not None:
                # length 0 axis
                ret = np.empty(shape, dtype=dtype)
            else:
                ret = node[start:stop]

            if dtype == "datetime64":

                # reconstruct a timezone if indicated
                ret = _set_tz(ret, getattr(attrs, "tz", None), coerce=True)

            elif dtype == "timedelta64":
                ret = np.asarray(ret, dtype="m8[ns]")

        if transposed:
            return ret.T
        else:
            return ret

<<<<<<< HEAD
    def read_index(self, key: str, **kwargs):
=======
    def read_index(self, key: str, **kwargs) -> Index:
>>>>>>> 05bb7be9
        variety = _ensure_decoded(getattr(self.attrs, f"{key}_variety"))

        if variety == "multi":
            return self.read_multi_index(key, **kwargs)
        elif variety == "regular":
            _, index = self.read_index_node(getattr(self.group, key), **kwargs)
            return index
        else:  # pragma: no cover
            raise TypeError(f"unrecognized index variety: {variety}")

<<<<<<< HEAD
    def write_index(self, key: str, index):
=======
    def write_index(self, key: str, index: Index):
>>>>>>> 05bb7be9
        if isinstance(index, MultiIndex):
            setattr(self.attrs, f"{key}_variety", "multi")
            self.write_multi_index(key, index)
        else:
            setattr(self.attrs, f"{key}_variety", "regular")
            converted = _convert_index("index", index, self.encoding, self.errors)

            self.write_array(key, converted.values)

            node = getattr(self.group, key)
            node._v_attrs.kind = converted.kind
            node._v_attrs.name = index.name

            if isinstance(index, (DatetimeIndex, PeriodIndex)):
                node._v_attrs.index_class = self._class_to_alias(type(index))

            if isinstance(index, (DatetimeIndex, PeriodIndex, TimedeltaIndex)):
                node._v_attrs.freq = index.freq

            if isinstance(index, DatetimeIndex) and index.tz is not None:
                node._v_attrs.tz = _get_tz(index.tz)

<<<<<<< HEAD
    def write_block_index(self, key: str, index):
        self.write_array(f"{key}_blocs", index.blocs)
        self.write_array(f"{key}_blengths", index.blengths)
        setattr(self.attrs, f"{key}_length", index.length)

    def read_block_index(self, key: str, **kwargs) -> BlockIndex:
        length = getattr(self.attrs, f"{key}_length")
        blocs = self.read_array(f"{key}_blocs", **kwargs)
        blengths = self.read_array(f"{key}_blengths", **kwargs)
        return BlockIndex(length, blocs, blengths)

    def write_sparse_intindex(self, key: str, index):
        self.write_array(f"{key}_indices", index.indices)
        setattr(self.attrs, f"{key}_length", index.length)

    def read_sparse_intindex(self, key, **kwargs) -> IntIndex:
        length = getattr(self.attrs, f"{key}_length")
        indices = self.read_array(f"{key}_indices", **kwargs)
        return IntIndex(length, indices)

    def write_multi_index(self, key: str, index):
=======
    def write_multi_index(self, key, index):
>>>>>>> 05bb7be9
        setattr(self.attrs, f"{key}_nlevels", index.nlevels)

        for i, (lev, level_codes, name) in enumerate(
            zip(index.levels, index.codes, index.names)
        ):
            # write the level
            if is_extension_array_dtype(lev):
                raise NotImplementedError(
                    "Saving a MultiIndex with an extension dtype is not supported."
                )
            level_key = f"{key}_level{i}"
            conv_level = _convert_index(level_key, lev, self.encoding, self.errors)
            self.write_array(level_key, conv_level.values)
            node = getattr(self.group, level_key)
            node._v_attrs.kind = conv_level.kind
            node._v_attrs.name = name

            # write the name
            setattr(node._v_attrs, f"{key}_name{name}", name)

            # write the labels
            label_key = f"{key}_label{i}"
            self.write_array(label_key, level_codes)

    def read_multi_index(self, key: str, **kwargs) -> MultiIndex:
        nlevels = getattr(self.attrs, f"{key}_nlevels")

        levels = []
        codes = []
        names = []
        for i in range(nlevels):
            level_key = f"{key}_level{i}"
            name, lev = self.read_index_node(getattr(self.group, level_key), **kwargs)
            levels.append(lev)
            names.append(name)

            label_key = f"{key}_label{i}"
            level_codes = self.read_array(label_key, **kwargs)
            codes.append(level_codes)

        return MultiIndex(
            levels=levels, codes=codes, names=names, verify_integrity=True
        )

    def read_index_node(
        self, node: "Node", start: Optional[int] = None, stop: Optional[int] = None
    ):
        data = node[start:stop]
        # If the index was an empty array write_array_empty() will
        # have written a sentinel. Here we relace it with the original.
        if "shape" in node._v_attrs and self._is_empty_array(node._v_attrs.shape):
            data = np.empty(node._v_attrs.shape, dtype=node._v_attrs.value_type,)
        kind = _ensure_decoded(node._v_attrs.kind)
        name = None

        if "name" in node._v_attrs:
            name = _ensure_str(node._v_attrs.name)
            name = _ensure_decoded(name)

        index_class = self._alias_to_class(
            _ensure_decoded(getattr(node._v_attrs, "index_class", ""))
        )
        factory = self._get_index_factory(index_class)

        kwargs = {}
        if "freq" in node._v_attrs:
            kwargs["freq"] = node._v_attrs["freq"]

        if "tz" in node._v_attrs:
            if isinstance(node._v_attrs["tz"], bytes):
                # created by python2
                kwargs["tz"] = node._v_attrs["tz"].decode("utf-8")
            else:
                # created by python3
                kwargs["tz"] = node._v_attrs["tz"]

        if kind == "date":
            index = factory(
                _unconvert_index(
                    data, kind, encoding=self.encoding, errors=self.errors
                ),
                dtype=object,
                **kwargs,
            )
        else:
            index = factory(
                _unconvert_index(
                    data, kind, encoding=self.encoding, errors=self.errors
                ),
                **kwargs,
            )

        index.name = name

        return name, index

    def write_array_empty(self, key: str, value):
        """ write a 0-len array """

        # ugly hack for length 0 axes
        arr = np.empty((1,) * value.ndim)
        self._handle.create_array(self.group, key, arr)
        getattr(self.group, key)._v_attrs.value_type = str(value.dtype)
        getattr(self.group, key)._v_attrs.shape = value.shape

    def _is_empty_array(self, shape) -> bool:
        """Returns true if any axis is zero length."""
        return any(x == 0 for x in shape)

    def write_array(self, key: str, value, items=None):
        if key in self.group:
            self._handle.remove_node(self.group, key)

        # Transform needed to interface with pytables row/col notation
        empty_array = self._is_empty_array(value.shape)
        transposed = False

        if is_categorical_dtype(value):
            raise NotImplementedError(
                "Cannot store a category dtype in "
                "a HDF5 dataset that uses format="
                '"fixed". Use format="table".'
            )
        if not empty_array:
            if hasattr(value, "T"):
                # ExtensionArrays (1d) may not have transpose.
                value = value.T
                transposed = True

        if self._filters is not None:
            atom = None
            try:
                # get the atom for this datatype
                atom = _tables().Atom.from_dtype(value.dtype)
            except ValueError:
                pass

            if atom is not None:
                # create an empty chunked array and fill it from value
                if not empty_array:
                    ca = self._handle.create_carray(
                        self.group, key, atom, value.shape, filters=self._filters
                    )
                    ca[:] = value
                    getattr(self.group, key)._v_attrs.transposed = transposed

                else:
                    self.write_array_empty(key, value)

                return

        if value.dtype.type == np.object_:

            # infer the type, warn if we have a non-string type here (for
            # performance)
            inferred_type = lib.infer_dtype(value.ravel(), skipna=False)
            if empty_array:
                pass
            elif inferred_type == "string":
                pass
            else:
                try:
                    items = list(items)
                except TypeError:
                    pass
                ws = performance_doc % (inferred_type, key, items)
                warnings.warn(ws, PerformanceWarning, stacklevel=7)

            vlarr = self._handle.create_vlarray(self.group, key, _tables().ObjectAtom())
            vlarr.append(value)
        else:
            if empty_array:
                self.write_array_empty(key, value)
            else:
                if is_datetime64_dtype(value.dtype):
                    self._handle.create_array(self.group, key, value.view("i8"))
                    getattr(self.group, key)._v_attrs.value_type = "datetime64"
                elif is_datetime64tz_dtype(value.dtype):
                    # store as UTC
                    # with a zone
                    self._handle.create_array(self.group, key, value.asi8)

                    node = getattr(self.group, key)
                    node._v_attrs.tz = _get_tz(value.tz)
                    node._v_attrs.value_type = "datetime64"
                elif is_timedelta64_dtype(value.dtype):
                    self._handle.create_array(self.group, key, value.view("i8"))
                    getattr(self.group, key)._v_attrs.value_type = "timedelta64"
                else:
                    self._handle.create_array(self.group, key, value)

        getattr(self.group, key)._v_attrs.transposed = transposed


class SeriesFixed(GenericFixed):
    pandas_kind = "series"
    attributes = ["name"]

    @property
    def shape(self):
        try:
            return (len(self.group.values),)
        except (TypeError, AttributeError):
            return None

    def read(self, **kwargs):
        kwargs = self.validate_read(kwargs)
        index = self.read_index("index", **kwargs)
        values = self.read_array("values", **kwargs)
        return Series(values, index=index, name=self.name)

    def write(self, obj, **kwargs):
        super().write(obj, **kwargs)
        self.write_index("index", obj.index)
        self.write_array("values", obj.values)
        self.attrs.name = obj.name


class BlockManagerFixed(GenericFixed):
    attributes = ["ndim", "nblocks"]
    is_shape_reversed = False

    @property
    def shape(self):
        try:
            ndim = self.ndim

            # items
            items = 0
            for i in range(self.nblocks):
                node = getattr(self.group, f"block{i}_items")
                shape = getattr(node, "shape", None)
                if shape is not None:
                    items += shape[0]

            # data shape
            node = self.group.block0_values
            shape = getattr(node, "shape", None)
            if shape is not None:
                shape = list(shape[0 : (ndim - 1)])
            else:
                shape = []

            shape.append(items)

            # hacky - this works for frames, but is reversed for panels
            if self.is_shape_reversed:
                shape = shape[::-1]

            return shape
        except AttributeError:
            return None

    def read(self, start=None, stop=None, **kwargs):
        # start, stop applied to rows, so 0th axis only

        kwargs = self.validate_read(kwargs)
        select_axis = self.obj_type()._get_block_manager_axis(0)

        axes = []
        for i in range(self.ndim):

            _start, _stop = (start, stop) if i == select_axis else (None, None)
            ax = self.read_index(f"axis{i}", start=_start, stop=_stop)
            axes.append(ax)

        items = axes[0]
        blocks = []
        for i in range(self.nblocks):

            blk_items = self.read_index(f"block{i}_items")
            values = self.read_array(f"block{i}_values", start=_start, stop=_stop)
            blk = make_block(
                values, placement=items.get_indexer(blk_items), ndim=len(axes)
            )
            blocks.append(blk)

        return self.obj_type(BlockManager(blocks, axes))

    def write(self, obj, **kwargs):
        super().write(obj, **kwargs)
        data = obj._data
        if not data.is_consolidated():
            data = data.consolidate()

        self.attrs.ndim = data.ndim
        for i, ax in enumerate(data.axes):
            if i == 0:
                if not ax.is_unique:
                    raise ValueError("Columns index has to be unique for fixed format")
            self.write_index(f"axis{i}", ax)

        # Supporting mixed-type DataFrame objects...nontrivial
        self.attrs.nblocks = len(data.blocks)
        for i, blk in enumerate(data.blocks):
            # I have no idea why, but writing values before items fixed #2299
            blk_items = data.items.take(blk.mgr_locs)
            self.write_array(f"block{i}_values", blk.values, items=blk_items)
            self.write_index(f"block{i}_items", blk_items)


class FrameFixed(BlockManagerFixed):
    pandas_kind = "frame"
    obj_type = DataFrame


class Table(Fixed):
    """ represent a table:
          facilitate read/write of various types of tables

        Attrs in Table Node
        -------------------
        These are attributes that are store in the main table node, they are
        necessary to recreate these tables when read back in.

        index_axes    : a list of tuples of the (original indexing axis and
            index column)
        non_index_axes: a list of tuples of the (original index axis and
            columns on a non-indexing axis)
        values_axes   : a list of the columns which comprise the data of this
            table
        data_columns  : a list of the columns that we are allowing indexing
            (these become single columns in values_axes), or True to force all
            columns
        nan_rep       : the string to use for nan representations for string
            objects
        levels        : the names of levels
        metadata      : the names of the metadata columns

        """

    pandas_kind = "wide_table"
    table_type: str
    levels = 1
    is_table = True
    is_shape_reversed = False

    def __init__(self, *args, **kwargs):
        super().__init__(*args, **kwargs)
        self.index_axes = []
        self.non_index_axes = []
        self.values_axes = []
        self.data_columns = []
        self.metadata = []
        self.info = dict()
        self.nan_rep = None

    @property
    def table_type_short(self) -> str:
        return self.table_type.split("_")[0]

    def __repr__(self) -> str:
        """ return a pretty representation of myself """
        self.infer_axes()
        jdc = ",".join(self.data_columns) if len(self.data_columns) else ""
        dc = f",dc->[{jdc}]"

        ver = ""
        if self.is_old_version:
            jver = ".".join(str(x) for x in self.version)
            ver = f"[{jver}]"

        jindex_axes = ",".join(a.name for a in self.index_axes)
        return (
            f"{self.pandas_type:12.12}{ver} "
            f"(typ->{self.table_type_short},nrows->{self.nrows},"
            f"ncols->{self.ncols},indexers->[{jindex_axes}]{dc})"
        )

    def __getitem__(self, c):
        """ return the axis for c """
        for a in self.axes:
            if c == a.name:
                return a
        return None

    def validate(self, other):
        """ validate against an existing table """
        if other is None:
            return

        if other.table_type != self.table_type:
            raise TypeError(
                "incompatible table_type with existing "
                f"[{other.table_type} - {self.table_type}]"
            )

        for c in ["index_axes", "non_index_axes", "values_axes"]:
            sv = getattr(self, c, None)
            ov = getattr(other, c, None)
            if sv != ov:

                # show the error for the specific axes
                for i, sax in enumerate(sv):
                    oax = ov[i]
                    if sax != oax:
                        raise ValueError(
                            f"invalid combinate of [{c}] on appending data "
                            f"[{sax}] vs current table [{oax}]"
                        )

                # should never get here
                raise Exception(
                    f"invalid combinate of [{c}] on appending data [{sv}] vs "
                    f"current table [{ov}]"
                )

    @property
    def is_multi_index(self) -> bool:
        """the levels attribute is 1 or a list in the case of a multi-index"""
        return isinstance(self.levels, list)

    def validate_metadata(self, existing):
        """ create / validate metadata """
        self.metadata = [c.name for c in self.values_axes if c.metadata is not None]

    def validate_multiindex(self, obj):
        """validate that we can store the multi-index; reset and return the
        new object
        """
        levels = [
            l if l is not None else f"level_{i}" for i, l in enumerate(obj.index.names)
        ]
        try:
            return obj.reset_index(), levels
        except ValueError:
            raise ValueError(
                "duplicate names/columns in the multi-index when storing as a table"
            )

    @property
    def nrows_expected(self) -> int:
        """ based on our axes, compute the expected nrows """
        return np.prod([i.cvalues.shape[0] for i in self.index_axes])

    @property
    def is_exists(self) -> bool:
        """ has this table been created """
        return "table" in self.group

    @property
    def storable(self):
        return getattr(self.group, "table", None)

    @property
    def table(self):
        """ return the table group (this is my storable) """
        return self.storable

    @property
    def dtype(self):
        return self.table.dtype

    @property
    def description(self):
        return self.table.description

    @property
    def axes(self):
        return itertools.chain(self.index_axes, self.values_axes)

    @property
    def ncols(self) -> int:
        """ the number of total columns in the values axes """
        return sum(len(a.values) for a in self.values_axes)

    @property
    def is_transposed(self) -> bool:
        return False

    @property
    def data_orientation(self):
        """return a tuple of my permutated axes, non_indexable at the front"""
        return tuple(
            itertools.chain(
                [int(a[0]) for a in self.non_index_axes],
                [int(a.axis) for a in self.index_axes],
            )
        )

    def queryables(self) -> Dict[str, Any]:
        """ return a dict of the kinds allowable columns for this object """

        # compute the values_axes queryables
        return dict(
            [(a.cname, a) for a in self.index_axes]
            + [
                (self.storage_obj_type._AXIS_NAMES[axis], None)
                for axis, values in self.non_index_axes
            ]
            + [
                (v.cname, v)
                for v in self.values_axes
                if v.name in set(self.data_columns)
            ]
        )

    def index_cols(self):
        """ return a list of my index cols """
        # Note: each `i.cname` below is assured to be a str.
        return [(i.axis, i.cname) for i in self.index_axes]

    def values_cols(self) -> List[str]:
        """ return a list of my values cols """
        return [i.cname for i in self.values_axes]

    def _get_metadata_path(self, key: str) -> str:
        """ return the metadata pathname for this key """
        group = self.group._v_pathname
        return f"{group}/meta/{key}/meta"

    def write_metadata(self, key: str, values):
        """
        write out a meta data array to the key as a fixed-format Series

        Parameters
        ----------
        key : str
        values : ndarray
        """
        values = Series(values)
        self.parent.put(
            self._get_metadata_path(key),
            values,
            format="table",
            encoding=self.encoding,
            errors=self.errors,
            nan_rep=self.nan_rep,
        )

    def read_metadata(self, key: str):
        """ return the meta data array for this key """
        if getattr(getattr(self.group, "meta", None), key, None) is not None:
            return self.parent.select(self._get_metadata_path(key))
        return None

    def set_attrs(self):
        """ set our table type & indexables """
        self.attrs.table_type = str(self.table_type)
        self.attrs.index_cols = self.index_cols()
        self.attrs.values_cols = self.values_cols()
        self.attrs.non_index_axes = self.non_index_axes
        self.attrs.data_columns = self.data_columns
        self.attrs.nan_rep = self.nan_rep
        self.attrs.encoding = self.encoding
        self.attrs.errors = self.errors
        self.attrs.levels = self.levels
        self.attrs.metadata = self.metadata
        self.attrs.info = self.info

    def get_attrs(self):
        """ retrieve our attributes """
        self.non_index_axes = getattr(self.attrs, "non_index_axes", None) or []
        self.data_columns = getattr(self.attrs, "data_columns", None) or []
        self.info = getattr(self.attrs, "info", None) or dict()
        self.nan_rep = getattr(self.attrs, "nan_rep", None)
        self.encoding = _ensure_encoding(getattr(self.attrs, "encoding", None))
        self.errors = _ensure_decoded(getattr(self.attrs, "errors", "strict"))
        self.levels = getattr(self.attrs, "levels", None) or []
        self.index_axes = [a.infer(self) for a in self.indexables if a.is_an_indexable]
        self.values_axes = [
            a.infer(self) for a in self.indexables if not a.is_an_indexable
        ]
        self.metadata = getattr(self.attrs, "metadata", None) or []

    def validate_version(self, where=None):
        """ are we trying to operate on an old version? """
        if where is not None:
            if self.version[0] <= 0 and self.version[1] <= 10 and self.version[2] < 1:
                ws = incompatibility_doc % ".".join([str(x) for x in self.version])
                warnings.warn(ws, IncompatibilityWarning)

    def validate_min_itemsize(self, min_itemsize):
        """validate the min_itemsize doesn't contain items that are not in the
        axes this needs data_columns to be defined
        """
        if min_itemsize is None:
            return
        if not isinstance(min_itemsize, dict):
            return

        q = self.queryables()
        for k, v in min_itemsize.items():

            # ok, apply generally
            if k == "values":
                continue
            if k not in q:
                raise ValueError(
                    f"min_itemsize has the key [{k}] which is not an axis or "
                    "data_column"
                )

    @property
    def indexables(self):
        """ create/cache the indexables if they don't exist """
        if self._indexables is None:

            self._indexables = []

            # Note: each of the `name` kwargs below are str, ensured
            #  by the definition in index_cols.
            # index columns
            self._indexables.extend(
                [
                    IndexCol(name=name, axis=axis, pos=i)
                    for i, (axis, name) in enumerate(self.attrs.index_cols)
                ]
            )

            # values columns
            dc = set(self.data_columns)
            base_pos = len(self._indexables)

            def f(i, c):
                assert isinstance(c, str)
                klass = DataCol
                if c in dc:
                    klass = DataIndexableCol
                return klass.create_for_block(
                    i=i, name=c, pos=base_pos + i, version=self.version
                )

            # Note: the definition of `values_cols` ensures that each
            #  `c` below is a str.
            self._indexables.extend(
                [f(i, c) for i, c in enumerate(self.attrs.values_cols)]
            )

        return self._indexables

    def create_index(self, columns=None, optlevel=None, kind=None):
        """
        Create a pytables index on the specified columns
          note: cannot index Time64Col() or ComplexCol currently;
          PyTables must be >= 3.0

        Parameters
        ----------
        columns : False (don't create an index), True (create all columns
            index), None or list_like (the indexers to index)
        optlevel: optimization level (defaults to 6)
        kind    : kind of index (defaults to 'medium')

        Raises
        ------
        raises if the node is not a table

        """

        if not self.infer_axes():
            return
        if columns is False:
            return

        # index all indexables and data_columns
        if columns is None or columns is True:
            columns = [a.cname for a in self.axes if a.is_data_indexable]
        if not isinstance(columns, (tuple, list)):
            columns = [columns]

        kw = dict()
        if optlevel is not None:
            kw["optlevel"] = optlevel
        if kind is not None:
            kw["kind"] = kind

        table = self.table
        for c in columns:
            v = getattr(table.cols, c, None)
            if v is not None:

                # remove the index if the kind/optlevel have changed
                if v.is_indexed:
                    index = v.index
                    cur_optlevel = index.optlevel
                    cur_kind = index.kind

                    if kind is not None and cur_kind != kind:
                        v.remove_index()
                    else:
                        kw["kind"] = cur_kind

                    if optlevel is not None and cur_optlevel != optlevel:
                        v.remove_index()
                    else:
                        kw["optlevel"] = cur_optlevel

                # create the index
                if not v.is_indexed:
                    if v.type.startswith("complex"):
                        raise TypeError(
                            "Columns containing complex values can be stored "
                            "but cannot"
                            " be indexed when using table format. Either use "
                            "fixed format, set index=False, or do not include "
                            "the columns containing complex values to "
                            "data_columns when initializing the table."
                        )
                    v.create_index(**kw)

    def read_axes(
        self, where, start: Optional[int] = None, stop: Optional[int] = None
    ) -> bool:
        """
        Create the axes sniffed from the table.

        Parameters
        ----------
        where : ???
        start: int or None, default None
        stop: int or None, default None

        Returns
        -------
        bool
            Indicates success.
        """

        # validate the version
        self.validate_version(where)

        # infer the data kind
        if not self.infer_axes():
            return False

        # create the selection
        selection = Selection(self, where=where, start=start, stop=stop)
        values = selection.select()

        # convert the data
        for a in self.axes:
            a.set_info(self.info)
            a.convert(
                values,
                nan_rep=self.nan_rep,
                encoding=self.encoding,
                errors=self.errors,
                start=start,
                stop=stop,
            )

        return True

    def get_object(self, obj):
        """ return the data for this obj """
        return obj

    def validate_data_columns(self, data_columns, min_itemsize):
        """take the input data_columns and min_itemize and create a data
        columns spec
        """

        if not len(self.non_index_axes):
            return []

        axis, axis_labels = self.non_index_axes[0]
        info = self.info.get(axis, dict())
        if info.get("type") == "MultiIndex" and data_columns:
            raise ValueError(
                f"cannot use a multi-index on axis [{axis}] with "
                f"data_columns {data_columns}"
            )

        # evaluate the passed data_columns, True == use all columns
        # take only valide axis labels
        if data_columns is True:
            data_columns = list(axis_labels)
        elif data_columns is None:
            data_columns = []

        # if min_itemsize is a dict, add the keys (exclude 'values')
        if isinstance(min_itemsize, dict):

            existing_data_columns = set(data_columns)
            data_columns.extend(
                [
                    k
                    for k in min_itemsize.keys()
                    if k != "values" and k not in existing_data_columns
                ]
            )

        # return valid columns in the order of our axis
        return [c for c in data_columns if c in axis_labels]

    def create_axes(
        self,
        axes,
        obj,
        validate: bool = True,
        nan_rep=None,
        data_columns=None,
        min_itemsize=None,
    ):
        """ create and return the axes
        legacy tables create an indexable column, indexable index,
        non-indexable fields

            Parameters
            ----------
            axes: a list of the axes in order to create (names or numbers of
                the axes)
            obj : the object to create axes on
            validate: validate the obj against an existing object already
                written
            min_itemsize: a dict of the min size for a column in bytes
            nan_rep : a values to use for string column nan_rep
            encoding : the encoding for string values
            data_columns : a list of columns that we want to create separate to
                allow indexing (or True will force all columns)

        """

        # set the default axes if needed
        if axes is None:
            try:
                axes = _AXES_MAP[type(obj)]
            except KeyError:
                group = self.group._v_name
                raise TypeError(
                    f"cannot properly create the storer for: [group->{group},"
                    f"value->{type(obj)}]"
                )

        # map axes to numbers
        axes = [obj._get_axis_number(a) for a in axes]

        # do we have an existing table (if so, use its axes & data_columns)
        if self.infer_axes():
            existing_table = self.copy()
            existing_table.infer_axes()
            axes = [a.axis for a in existing_table.index_axes]
            data_columns = existing_table.data_columns
            nan_rep = existing_table.nan_rep
            self.encoding = existing_table.encoding
            self.errors = existing_table.errors
            self.info = copy.copy(existing_table.info)
        else:
            existing_table = None

        # currently support on ndim-1 axes
        if len(axes) != self.ndim - 1:
            raise ValueError(
                "currently only support ndim-1 indexers in an AppendableTable"
            )

        # create according to the new data
        self.non_index_axes = []
        self.data_columns = []

        # nan_representation
        if nan_rep is None:
            nan_rep = "nan"

        self.nan_rep = nan_rep

        # create axes to index and non_index
        index_axes_map = dict()
        for i, a in enumerate(obj.axes):

            if i in axes:
                name = obj._AXIS_NAMES[i]
                new_index = _convert_index(name, a, self.encoding, self.errors)
                new_index.axis = i
                index_axes_map[i] = new_index

            else:

                # we might be able to change the axes on the appending data if
                # necessary
                append_axis = list(a)
                if existing_table is not None:
                    indexer = len(self.non_index_axes)
                    exist_axis = existing_table.non_index_axes[indexer][1]
                    if not array_equivalent(
                        np.array(append_axis), np.array(exist_axis)
                    ):

                        # ahah! -> reindex
                        if array_equivalent(
                            np.array(sorted(append_axis)), np.array(sorted(exist_axis))
                        ):
                            append_axis = exist_axis

                # the non_index_axes info
                info = _get_info(self.info, i)
                info["names"] = list(a.names)
                info["type"] = a.__class__.__name__

                self.non_index_axes.append((i, append_axis))

        # set axis positions (based on the axes)
        new_index_axes = [index_axes_map[a] for a in axes]
        for j, iax in enumerate(new_index_axes):
            iax.set_pos(j)
            iax.update_info(self.info)
        self.index_axes = new_index_axes

        j = len(self.index_axes)

        # check for column conflicts
        for a in self.axes:
            a.maybe_set_size(min_itemsize=min_itemsize)

        # reindex by our non_index_axes & compute data_columns
        for a in self.non_index_axes:
            obj = _reindex_axis(obj, a[0], a[1])

        def get_blk_items(mgr, blocks):
            return [mgr.items.take(blk.mgr_locs) for blk in blocks]

        # figure out data_columns and get out blocks
        block_obj = self.get_object(obj)._consolidate()
        blocks = block_obj._data.blocks
        blk_items = get_blk_items(block_obj._data, blocks)
        if len(self.non_index_axes):
            axis, axis_labels = self.non_index_axes[0]
            data_columns = self.validate_data_columns(data_columns, min_itemsize)
            if len(data_columns):
                mgr = block_obj.reindex(
                    Index(axis_labels).difference(Index(data_columns)), axis=axis
                )._data

                blocks = list(mgr.blocks)
                blk_items = get_blk_items(mgr, blocks)
                for c in data_columns:
                    mgr = block_obj.reindex([c], axis=axis)._data
                    blocks.extend(mgr.blocks)
                    blk_items.extend(get_blk_items(mgr, mgr.blocks))

        # reorder the blocks in the same order as the existing_table if we can
        if existing_table is not None:
            by_items = {
                tuple(b_items.tolist()): (b, b_items)
                for b, b_items in zip(blocks, blk_items)
            }
            new_blocks = []
            new_blk_items = []
            for ea in existing_table.values_axes:
                items = tuple(ea.values)
                try:
                    b, b_items = by_items.pop(items)
                    new_blocks.append(b)
                    new_blk_items.append(b_items)
                except (IndexError, KeyError):
                    jitems = ",".join(pprint_thing(item) for item in items)
                    raise ValueError(
                        f"cannot match existing table structure for [{jitems}] "
                        "on appending data"
                    )
            blocks = new_blocks
            blk_items = new_blk_items

        # add my values
        self.values_axes = []
        for i, (b, b_items) in enumerate(zip(blocks, blk_items)):

            # shape of the data column are the indexable axes
            klass = DataCol
            name = None

            # we have a data_column
            if data_columns and len(b_items) == 1 and b_items[0] in data_columns:
                klass = DataIndexableCol
                name = b_items[0]
                if not (name is None or isinstance(name, str)):
                    # TODO: should the message here be more specifically non-str?
                    raise ValueError("cannot have non-object label DataIndexableCol")
                self.data_columns.append(name)

            # make sure that we match up the existing columns
            # if we have an existing table
            if existing_table is not None and validate:
                try:
                    existing_col = existing_table.values_axes[i]
                except (IndexError, KeyError):
                    raise ValueError(
                        f"Incompatible appended table [{blocks}]"
                        f"with existing table [{existing_table.values_axes}]"
                    )
            else:
                existing_col = None

            col = klass.create_for_block(i=i, name=name, version=self.version)
            col.set_atom(
                block=b,
                block_items=b_items,
                existing_col=existing_col,
                min_itemsize=min_itemsize,
                nan_rep=nan_rep,
                encoding=self.encoding,
                errors=self.errors,
                info=self.info,
            )
            col.set_pos(j)

            self.values_axes.append(col)

            j += 1

        # validate our min_itemsize
        self.validate_min_itemsize(min_itemsize)

        # validate our metadata
        self.validate_metadata(existing_table)

        # validate the axes if we have an existing table
        if validate:
            self.validate(existing_table)

    def process_axes(self, obj, selection: "Selection", columns=None):
        """ process axes filters """

        # make a copy to avoid side effects
        if columns is not None:
            columns = list(columns)

        # make sure to include levels if we have them
        if columns is not None and self.is_multi_index:
            assert isinstance(self.levels, list)  # assured by is_multi_index
            for n in self.levels:
                if n not in columns:
                    columns.insert(0, n)

        # reorder by any non_index_axes & limit to the select columns
        for axis, labels in self.non_index_axes:
            obj = _reindex_axis(obj, axis, labels, columns)

        # apply the selection filters (but keep in the same order)
        if selection.filter is not None:
            for field, op, filt in selection.filter.format():

                def process_filter(field, filt):

                    for axis_name in obj._AXIS_NAMES.values():
                        axis_number = obj._get_axis_number(axis_name)
                        axis_values = obj._get_axis(axis_name)
                        assert axis_number is not None

                        # see if the field is the name of an axis
                        if field == axis_name:

                            # if we have a multi-index, then need to include
                            # the levels
                            if self.is_multi_index:
                                filt = filt.union(Index(self.levels))

                            takers = op(axis_values, filt)
                            return obj.loc(axis=axis_number)[takers]

                        # this might be the name of a file IN an axis
                        elif field in axis_values:

                            # we need to filter on this dimension
                            values = ensure_index(getattr(obj, field).values)
                            filt = ensure_index(filt)

                            # hack until we support reversed dim flags
                            if isinstance(obj, DataFrame):
                                axis_number = 1 - axis_number
                            takers = op(values, filt)
                            return obj.loc(axis=axis_number)[takers]

                    raise ValueError(f"cannot find the field [{field}] for filtering!")

                obj = process_filter(field, filt)

        return obj

    def create_description(
        self,
        complib=None,
        complevel: Optional[int] = None,
        fletcher32: bool = False,
        expectedrows: Optional[int] = None,
    ) -> Dict[str, Any]:
        """ create the description of the table from the axes & values """

        # provided expected rows if its passed
        if expectedrows is None:
            expectedrows = max(self.nrows_expected, 10000)

        d = dict(name="table", expectedrows=expectedrows)

        # description from the axes & values
        d["description"] = {a.cname: a.typ for a in self.axes}

        if complib:
            if complevel is None:
                complevel = self._complevel or 9
            filters = _tables().Filters(
                complevel=complevel,
                complib=complib,
                fletcher32=fletcher32 or self._fletcher32,
            )
            d["filters"] = filters
        elif self._filters is not None:
            d["filters"] = self._filters

        return d

    def read_coordinates(
        self, where=None, start: Optional[int] = None, stop: Optional[int] = None,
    ):
        """select coordinates (row numbers) from a table; return the
        coordinates object
        """

        # validate the version
        self.validate_version(where)

        # infer the data kind
        if not self.infer_axes():
            return False

        # create the selection
        selection = Selection(self, where=where, start=start, stop=stop)
        coords = selection.select_coords()
        if selection.filter is not None:
            for field, op, filt in selection.filter.format():
                data = self.read_column(
                    field, start=coords.min(), stop=coords.max() + 1
                )
                coords = coords[op(data.iloc[coords - coords.min()], filt).values]

        return Index(coords)

    def read_column(
        self,
        column: str,
        where=None,
        start: Optional[int] = None,
        stop: Optional[int] = None,
    ):
        """return a single column from the table, generally only indexables
        are interesting
        """

        # validate the version
        self.validate_version()

        # infer the data kind
        if not self.infer_axes():
            return False

        if where is not None:
            raise TypeError("read_column does not currently accept a where clause")

        # find the axes
        for a in self.axes:
            if column == a.name:

                if not a.is_data_indexable:
                    raise ValueError(
                        f"column [{column}] can not be extracted individually; "
                        "it is not data indexable"
                    )

                # column must be an indexable or a data column
                c = getattr(self.table.cols, column)
                a.set_info(self.info)
                a.convert(
                    c[start:stop],
                    nan_rep=self.nan_rep,
                    encoding=self.encoding,
                    errors=self.errors,
                )
                return Series(_set_tz(a.take_data(), a.tz, True), name=column)

        raise KeyError(f"column [{column}] not found in the table")


class WORMTable(Table):
    """ a write-once read-many table: this format DOES NOT ALLOW appending to a
         table. writing is a one-time operation the data are stored in a format
         that allows for searching the data on disk
         """

    table_type = "worm"

    def read(self, **kwargs):
        """ read the indices and the indexing array, calculate offset rows and
        return """
        raise NotImplementedError("WORMTable needs to implement read")

    def write(self, **kwargs):
        """ write in a format that we can search later on (but cannot append
               to): write out the indices and the values using _write_array
               (e.g. a CArray) create an indexing table so that we can search
        """
        raise NotImplementedError("WORKTable needs to implement write")


class AppendableTable(Table):
    """ support the new appendable table formats """

    _indexables = None
    table_type = "appendable"

    def write(
        self,
        obj,
        axes=None,
        append=False,
        complib=None,
        complevel=None,
        fletcher32=None,
        min_itemsize=None,
        chunksize=None,
        expectedrows=None,
        dropna=False,
        nan_rep=None,
        data_columns=None,
        errors="strict",  # not used hre, but passed to super
    ):

        if not append and self.is_exists:
            self._handle.remove_node(self.group, "table")

        # create the axes
        self.create_axes(
            axes=axes,
            obj=obj,
            validate=append,
            min_itemsize=min_itemsize,
            nan_rep=nan_rep,
            data_columns=data_columns,
        )

        for a in self.axes:
            a.validate(self, append)

        if not self.is_exists:

            # create the table
            options = self.create_description(
                complib=complib,
                complevel=complevel,
                fletcher32=fletcher32,
                expectedrows=expectedrows,
            )

            # set the table attributes
            self.set_attrs()

            # create the table
            self._handle.create_table(self.group, **options)
        else:
            pass
            # table = self.table

        # update my info
        self.attrs.info = self.info

        # validate the axes and set the kinds
        for a in self.axes:
            a.validate_and_set(self, append)

        # add the rows
        self.write_data(chunksize, dropna=dropna)

    def write_data(self, chunksize: Optional[int], dropna: bool = False):
        """ we form the data into a 2-d including indexes,values,mask
            write chunk-by-chunk """

        names = self.dtype.names
        nrows = self.nrows_expected

        # if dropna==True, then drop ALL nan rows
        masks = []
        if dropna:

            for a in self.values_axes:

                # figure the mask: only do if we can successfully process this
                # column, otherwise ignore the mask
                mask = isna(a.data).all(axis=0)
                if isinstance(mask, np.ndarray):
                    masks.append(mask.astype("u1", copy=False))

        # consolidate masks
        if len(masks):
            mask = masks[0]
            for m in masks[1:]:
                mask = mask & m
            mask = mask.ravel()
        else:
            mask = None

        # broadcast the indexes if needed
        indexes = [a.cvalues for a in self.index_axes]
        nindexes = len(indexes)
        bindexes = []
        for i, idx in enumerate(indexes):

            # broadcast to all other indexes except myself
            if i > 0 and i < nindexes:
                repeater = np.prod([indexes[bi].shape[0] for bi in range(0, i)])
                idx = np.tile(idx, repeater)

            if i < nindexes - 1:
                repeater = np.prod(
                    [indexes[bi].shape[0] for bi in range(i + 1, nindexes)]
                )
                idx = np.repeat(idx, repeater)

            bindexes.append(idx)

        # transpose the values so first dimension is last
        # reshape the values if needed
        values = [a.take_data() for a in self.values_axes]
        values = [v.transpose(np.roll(np.arange(v.ndim), v.ndim - 1)) for v in values]
        bvalues = []
        for i, v in enumerate(values):
            new_shape = (nrows,) + self.dtype[names[nindexes + i]].shape
            bvalues.append(values[i].reshape(new_shape))

        # write the chunks
        if chunksize is None:
            chunksize = 100000

        rows = np.empty(min(chunksize, nrows), dtype=self.dtype)
        chunks = int(nrows / chunksize) + 1
        for i in range(chunks):
            start_i = i * chunksize
            end_i = min((i + 1) * chunksize, nrows)
            if start_i >= end_i:
                break

            self.write_data_chunk(
                rows,
                indexes=[a[start_i:end_i] for a in bindexes],
                mask=mask[start_i:end_i] if mask is not None else None,
                values=[v[start_i:end_i] for v in bvalues],
            )

    def write_data_chunk(self, rows, indexes, mask, values):
        """
        Parameters
        ----------
        rows : an empty memory space where we are putting the chunk
        indexes : an array of the indexes
        mask : an array of the masks
        values : an array of the values
        """

        # 0 len
        for v in values:
            if not np.prod(v.shape):
                return

        nrows = indexes[0].shape[0]
        if nrows != len(rows):
            rows = np.empty(nrows, dtype=self.dtype)
        names = self.dtype.names
        nindexes = len(indexes)

        # indexes
        for i, idx in enumerate(indexes):
            rows[names[i]] = idx

        # values
        for i, v in enumerate(values):
            rows[names[i + nindexes]] = v

        # mask
        if mask is not None:
            m = ~mask.ravel().astype(bool, copy=False)
            if not m.all():
                rows = rows[m]

        if len(rows):
            self.table.append(rows)
            self.table.flush()

    def delete(
        self, where=None, start: Optional[int] = None, stop: Optional[int] = None,
    ):

        # delete all rows (and return the nrows)
        if where is None or not len(where):
            if start is None and stop is None:
                nrows = self.nrows
                self._handle.remove_node(self.group, recursive=True)
            else:
                # pytables<3.0 would remove a single row with stop=None
                if stop is None:
                    stop = self.nrows
                nrows = self.table.remove_rows(start=start, stop=stop)
                self.table.flush()
            return nrows

        # infer the data kind
        if not self.infer_axes():
            return None

        # create the selection
        table = self.table
        selection = Selection(self, where, start=start, stop=stop)
        values = selection.select_coords()

        # delete the rows in reverse order
        sorted_series = Series(values).sort_values()
        ln = len(sorted_series)

        if ln:

            # construct groups of consecutive rows
            diff = sorted_series.diff()
            groups = list(diff[diff > 1].index)

            # 1 group
            if not len(groups):
                groups = [0]

            # final element
            if groups[-1] != ln:
                groups.append(ln)

            # initial element
            if groups[0] != 0:
                groups.insert(0, 0)

            # we must remove in reverse order!
            pg = groups.pop()
            for g in reversed(groups):
                rows = sorted_series.take(range(g, pg))
                table.remove_rows(
                    start=rows[rows.index[0]], stop=rows[rows.index[-1]] + 1
                )
                pg = g

            self.table.flush()

        # return the number of rows removed
        return ln


class AppendableFrameTable(AppendableTable):
    """ support the new appendable table formats """

    pandas_kind = "frame_table"
    table_type = "appendable_frame"
    ndim = 2
    obj_type: Type[Union[DataFrame, Series]] = DataFrame

    @property
    def is_transposed(self) -> bool:
        return self.index_axes[0].axis == 1

    def get_object(self, obj):
        """ these are written transposed """
        if self.is_transposed:
            obj = obj.T
        return obj

    def read(
        self,
        where=None,
        columns=None,
        start: Optional[int] = None,
        stop: Optional[int] = None,
    ):

        if not self.read_axes(where=where, start=start, stop=stop):
            return None

        info = (
            self.info.get(self.non_index_axes[0][0], dict())
            if len(self.non_index_axes)
            else dict()
        )
        index = self.index_axes[0].values
        frames = []
        for a in self.values_axes:

            # we could have a multi-index constructor here
            # ensure_index doesn't recognized our list-of-tuples here
            if info.get("type") == "MultiIndex":
                cols = MultiIndex.from_tuples(a.values)
            else:
                cols = Index(a.values)
            names = info.get("names")
            if names is not None:
                cols.set_names(names, inplace=True)

            if self.is_transposed:
                values = a.cvalues
                index_ = cols
                cols_ = Index(index, name=getattr(index, "name", None))
            else:
                values = a.cvalues.T
                index_ = Index(index, name=getattr(index, "name", None))
                cols_ = cols

            # if we have a DataIndexableCol, its shape will only be 1 dim
            if values.ndim == 1 and isinstance(values, np.ndarray):
                values = values.reshape((1, values.shape[0]))

            block = make_block(values, placement=np.arange(len(cols_)), ndim=2)
            mgr = BlockManager([block], [cols_, index_])
            frames.append(DataFrame(mgr))

        if len(frames) == 1:
            df = frames[0]
        else:
            df = concat(frames, axis=1)

        selection = Selection(self, where=where, start=start, stop=stop)
        # apply the selection filters & axis orderings
        df = self.process_axes(df, selection=selection, columns=columns)

        return df


class AppendableSeriesTable(AppendableFrameTable):
    """ support the new appendable table formats """

    pandas_kind = "series_table"
    table_type = "appendable_series"
    ndim = 2
    obj_type = Series
    storage_obj_type = DataFrame

    @property
    def is_transposed(self) -> bool:
        return False

    def get_object(self, obj):
        return obj

    def write(self, obj, data_columns=None, **kwargs):
        """ we are going to write this as a frame table """
        if not isinstance(obj, DataFrame):
            name = obj.name or "values"
            obj = DataFrame({name: obj}, index=obj.index)
            obj.columns = [name]
        return super().write(obj=obj, data_columns=obj.columns.tolist(), **kwargs)

    def read(self, columns=None, **kwargs):

        is_multi_index = self.is_multi_index
        if columns is not None and is_multi_index:
            for n in self.levels:
                if n not in columns:
                    columns.insert(0, n)
        s = super().read(columns=columns, **kwargs)
        if is_multi_index:
            s.set_index(self.levels, inplace=True)

        s = s.iloc[:, 0]

        # remove the default name
        if s.name == "values":
            s.name = None
        return s


class AppendableMultiSeriesTable(AppendableSeriesTable):
    """ support the new appendable table formats """

    pandas_kind = "series_table"
    table_type = "appendable_multiseries"

    def write(self, obj, **kwargs):
        """ we are going to write this as a frame table """
        name = obj.name or "values"
        obj, self.levels = self.validate_multiindex(obj)
        cols = list(self.levels)
        cols.append(name)
        obj.columns = cols
        return super().write(obj=obj, **kwargs)


class GenericTable(AppendableFrameTable):
    """ a table that read/writes the generic pytables table format """

    pandas_kind = "frame_table"
    table_type = "generic_table"
    ndim = 2
    obj_type = DataFrame

    @property
    def pandas_type(self) -> str:
        return self.pandas_kind

    @property
    def storable(self):
        return getattr(self.group, "table", None) or self.group

    def get_attrs(self):
        """ retrieve our attributes """
        self.non_index_axes = []
        self.nan_rep = None
        self.levels = []

        self.index_axes = [a.infer(self) for a in self.indexables if a.is_an_indexable]
        self.values_axes = [
            a.infer(self) for a in self.indexables if not a.is_an_indexable
        ]
        self.data_columns = [a.name for a in self.values_axes]

    @property
    def indexables(self):
        """ create the indexables from the table description """
        if self._indexables is None:

            d = self.description

            # the index columns is just a simple index
            self._indexables = [GenericIndexCol(name="index", axis=0)]

            for i, n in enumerate(d._v_names):
                assert isinstance(n, str)

                dc = GenericDataIndexableCol(
                    name=n, pos=i, values=[n], version=self.version
                )
                self._indexables.append(dc)

        return self._indexables

    def write(self, **kwargs):
        raise NotImplementedError("cannot write on an generic table")


class AppendableMultiFrameTable(AppendableFrameTable):
    """ a frame with a multi-index """

    table_type = "appendable_multiframe"
    obj_type = DataFrame
    ndim = 2
    _re_levels = re.compile(r"^level_\d+$")

    @property
    def table_type_short(self) -> str:
        return "appendable_multi"

    def write(self, obj, data_columns=None, **kwargs):
        if data_columns is None:
            data_columns = []
        elif data_columns is True:
            data_columns = obj.columns.tolist()
        obj, self.levels = self.validate_multiindex(obj)
        for n in self.levels:
            if n not in data_columns:
                data_columns.insert(0, n)
        return super().write(obj=obj, data_columns=data_columns, **kwargs)

    def read(self, **kwargs):

        df = super().read(**kwargs)
        df = df.set_index(self.levels)

        # remove names for 'level_%d'
        df.index = df.index.set_names(
            [None if self._re_levels.search(l) else l for l in df.index.names]
        )

        return df


def _reindex_axis(obj, axis: int, labels: Index, other=None):
    ax = obj._get_axis(axis)
    labels = ensure_index(labels)

    # try not to reindex even if other is provided
    # if it equals our current index
    if other is not None:
        other = ensure_index(other)
    if (other is None or labels.equals(other)) and labels.equals(ax):
        return obj

    labels = ensure_index(labels.unique())
    if other is not None:
        labels = ensure_index(other.unique()).intersection(labels, sort=False)
    if not labels.equals(ax):
        slicer: List[Union[slice, Index]] = [slice(None, None)] * obj.ndim
        slicer[axis] = labels
        obj = obj.loc[tuple(slicer)]
    return obj


def _get_info(info, name):
    """ get/create the info for this name """
    try:
        idx = info[name]
    except KeyError:
        idx = info[name] = dict()
    return idx


# tz to/from coercion


def _get_tz(tz):
    """ for a tz-aware type, return an encoded zone """
    zone = timezones.get_timezone(tz)
    if zone is None:
        zone = tz.utcoffset().total_seconds()
    return zone


def _set_tz(values, tz, preserve_UTC: bool = False, coerce: bool = False):
    """
    coerce the values to a DatetimeIndex if tz is set
    preserve the input shape if possible

    Parameters
    ----------
    values : ndarray
    tz : string/pickled tz object
    preserve_UTC : bool,
        preserve the UTC of the result
    coerce : if we do not have a passed timezone, coerce to M8[ns] ndarray
    """
    if tz is not None:
        name = getattr(values, "name", None)
        values = values.ravel()
        tz = timezones.get_timezone(_ensure_decoded(tz))
        values = DatetimeIndex(values, name=name)
        if values.tz is None:
            values = values.tz_localize("UTC").tz_convert(tz)
        if preserve_UTC:
            if tz == "UTC":
                values = list(values)
    elif coerce:
        values = np.asarray(values, dtype="M8[ns]")

    return values


def _convert_index(name: str, index: Index, encoding=None, errors="strict"):
    assert isinstance(name, str)

    index_name = index.name

    if isinstance(index, DatetimeIndex):
        converted = index.asi8
        return IndexCol(
            name,
            converted,
            "datetime64",
            _tables().Int64Col(),
            freq=index.freq,
            tz=index.tz,
            index_name=index_name,
        )
    elif isinstance(index, TimedeltaIndex):
        converted = index.asi8
        return IndexCol(
            name,
            converted,
            "timedelta64",
            _tables().Int64Col(),
            freq=index.freq,
            index_name=index_name,
        )
    elif isinstance(index, (Int64Index, PeriodIndex)):
        atom = _tables().Int64Col()
        # avoid to store ndarray of Period objects
        return IndexCol(
            name,
            index._ndarray_values,
            "integer",
            atom,
            freq=getattr(index, "freq", None),
            index_name=index_name,
        )

    if isinstance(index, MultiIndex):
        raise TypeError("MultiIndex not supported here!")

    inferred_type = lib.infer_dtype(index, skipna=False)
    # we wont get inferred_type of "datetime64" or "timedelta64" as these
    #  would go through the DatetimeIndex/TimedeltaIndex paths above

    values = np.asarray(index)

    if inferred_type == "date":
        converted = np.asarray([v.toordinal() for v in values], dtype=np.int32)
        return IndexCol(
            name, converted, "date", _tables().Time32Col(), index_name=index_name,
        )
    elif inferred_type == "string":
        # atom = _tables().ObjectAtom()
        # return np.asarray(values, dtype='O'), 'object', atom

        converted = _convert_string_array(values, encoding, errors)
        itemsize = converted.dtype.itemsize
        return IndexCol(
            name,
            converted,
            "string",
            _tables().StringCol(itemsize),
            itemsize=itemsize,
            index_name=index_name,
        )

    elif inferred_type == "integer":
        # take a guess for now, hope the values fit
        atom = _tables().Int64Col()
        return IndexCol(
            name,
            np.asarray(values, dtype=np.int64),
            "integer",
            atom,
            index_name=index_name,
        )
    elif inferred_type == "floating":
        atom = _tables().Float64Col()
        return IndexCol(
            name,
            np.asarray(values, dtype=np.float64),
            "float",
            atom,
            index_name=index_name,
        )
    else:
        atom = _tables().ObjectAtom()
        return IndexCol(
            name, np.asarray(values, dtype="O"), "object", atom, index_name=index_name,
        )


def _unconvert_index(data, kind: str, encoding=None, errors="strict"):
    index: Union[Index, np.ndarray]

    if kind == "datetime64":
        index = DatetimeIndex(data)
    elif kind == "timedelta64":
        index = TimedeltaIndex(data)
    elif kind == "date":
        try:
            index = np.asarray([date.fromordinal(v) for v in data], dtype=object)
        except (ValueError):
            index = np.asarray([date.fromtimestamp(v) for v in data], dtype=object)
    elif kind in ("integer", "float"):
        index = np.asarray(data)
    elif kind in ("string"):
        index = _unconvert_string_array(
            data, nan_rep=None, encoding=encoding, errors=errors
        )
    elif kind == "object":
        index = np.asarray(data[0])
    else:  # pragma: no cover
        raise ValueError(f"unrecognized index type {kind}")
    return index


def _convert_string_array(data, encoding, errors, itemsize=None):
    """
    we take a string-like that is object dtype and coerce to a fixed size
    string type

    Parameters
    ----------
    data : a numpy array of object dtype
    encoding : None or string-encoding
    errors : handler for encoding errors
    itemsize : integer, optional, defaults to the max length of the strings

    Returns
    -------
    data in a fixed-length string dtype, encoded to bytes if needed
    """

    # encode if needed
    if encoding is not None and len(data):
        data = (
            Series(data.ravel()).str.encode(encoding, errors).values.reshape(data.shape)
        )

    # create the sized dtype
    if itemsize is None:
        ensured = ensure_object(data.ravel())
        itemsize = max(1, libwriters.max_len_string_array(ensured))

    data = np.asarray(data, dtype=f"S{itemsize}")
    return data


def _unconvert_string_array(data, nan_rep=None, encoding=None, errors="strict"):
    """
    inverse of _convert_string_array

    Parameters
    ----------
    data : fixed length string dtyped array
    nan_rep : the storage repr of NaN, optional
    encoding : the encoding of the data, optional
    errors : handler for encoding errors, default 'strict'

    Returns
    -------
    an object array of the decoded data

    """
    shape = data.shape
    data = np.asarray(data.ravel(), dtype=object)

    # guard against a None encoding (because of a legacy
    # where the passed encoding is actually None)
    encoding = _ensure_encoding(encoding)
    if encoding is not None and len(data):

        itemsize = libwriters.max_len_string_array(ensure_object(data))
        dtype = f"U{itemsize}"

        if isinstance(data[0], bytes):
            data = Series(data).str.decode(encoding, errors=errors).values
        else:
            data = data.astype(dtype, copy=False).astype(object, copy=False)

    if nan_rep is None:
        nan_rep = "nan"

    data = libwriters.string_array_replace_from_nan_rep(data, nan_rep)
    return data.reshape(shape)


def _maybe_convert(values: np.ndarray, val_kind, encoding, errors):
    val_kind = _ensure_decoded(val_kind)
    if _need_convert(val_kind):
        conv = _get_converter(val_kind, encoding, errors)
        # conv = np.frompyfunc(conv, 1, 1)
        values = conv(values)
    return values


def _get_converter(kind: str, encoding, errors):
    if kind == "datetime64":
        return lambda x: np.asarray(x, dtype="M8[ns]")
    elif kind == "string":
        return lambda x: _unconvert_string_array(x, encoding=encoding, errors=errors)
    else:  # pragma: no cover
        raise ValueError(f"invalid kind {kind}")


def _need_convert(kind) -> bool:
    if kind in ("datetime64", "string"):
        return True
    return False


class Selection:
    """
    Carries out a selection operation on a tables.Table object.

    Parameters
    ----------
    table : a Table object
    where : list of Terms (or convertible to)
    start, stop: indices to start and/or stop selection

    """

    def __init__(
        self,
        table: Table,
        where=None,
        start: Optional[int] = None,
        stop: Optional[int] = None,
    ):
        self.table = table
        self.where = where
        self.start = start
        self.stop = stop
        self.condition = None
        self.filter = None
        self.terms = None
        self.coordinates = None

        if is_list_like(where):

            # see if we have a passed coordinate like
            try:
                inferred = lib.infer_dtype(where, skipna=False)
                if inferred == "integer" or inferred == "boolean":
                    where = np.asarray(where)
                    if where.dtype == np.bool_:
                        start, stop = self.start, self.stop
                        if start is None:
                            start = 0
                        if stop is None:
                            stop = self.table.nrows
                        self.coordinates = np.arange(start, stop)[where]
                    elif issubclass(where.dtype.type, np.integer):
                        if (self.start is not None and (where < self.start).any()) or (
                            self.stop is not None and (where >= self.stop).any()
                        ):
                            raise ValueError(
                                "where must have index locations >= start and < stop"
                            )
                        self.coordinates = where

            except ValueError:
                pass

        if self.coordinates is None:

            self.terms = self.generate(where)

            # create the numexpr & the filter
            if self.terms is not None:
                self.condition, self.filter = self.terms.evaluate()

    def generate(self, where):
        """ where can be a : dict,list,tuple,string """
        if where is None:
            return None

        q = self.table.queryables()
        try:
            return PyTablesExpr(where, queryables=q, encoding=self.table.encoding)
        except NameError:
            # raise a nice message, suggesting that the user should use
            # data_columns
            qkeys = ",".join(q.keys())
            raise ValueError(
                f"The passed where expression: {where}\n"
                "            contains an invalid variable reference\n"
                "            all of the variable references must be a "
                "reference to\n"
                "            an axis (e.g. 'index' or 'columns'), or a "
                "data_column\n"
                f"            The currently defined references are: {qkeys}\n"
            )

    def select(self):
        """
        generate the selection
        """
        if self.condition is not None:
            return self.table.table.read_where(
                self.condition.format(), start=self.start, stop=self.stop
            )
        elif self.coordinates is not None:
            return self.table.table.read_coordinates(self.coordinates)
        return self.table.table.read(start=self.start, stop=self.stop)

    def select_coords(self):
        """
        generate the selection
        """
        start, stop = self.start, self.stop
        nrows = self.table.nrows
        if start is None:
            start = 0
        elif start < 0:
            start += nrows
        if self.stop is None:
            stop = nrows
        elif stop < 0:
            stop += nrows

        if self.condition is not None:
            return self.table.table.get_where_list(
                self.condition.format(), start=start, stop=stop, sort=True
            )
        elif self.coordinates is not None:
            return self.coordinates

        return np.arange(start, stop)<|MERGE_RESOLUTION|>--- conflicted
+++ resolved
@@ -2784,11 +2784,7 @@
         else:
             return ret
 
-<<<<<<< HEAD
-    def read_index(self, key: str, **kwargs):
-=======
     def read_index(self, key: str, **kwargs) -> Index:
->>>>>>> 05bb7be9
         variety = _ensure_decoded(getattr(self.attrs, f"{key}_variety"))
 
         if variety == "multi":
@@ -2799,11 +2795,7 @@
         else:  # pragma: no cover
             raise TypeError(f"unrecognized index variety: {variety}")
 
-<<<<<<< HEAD
-    def write_index(self, key: str, index):
-=======
     def write_index(self, key: str, index: Index):
->>>>>>> 05bb7be9
         if isinstance(index, MultiIndex):
             setattr(self.attrs, f"{key}_variety", "multi")
             self.write_multi_index(key, index)
@@ -2826,31 +2818,7 @@
             if isinstance(index, DatetimeIndex) and index.tz is not None:
                 node._v_attrs.tz = _get_tz(index.tz)
 
-<<<<<<< HEAD
-    def write_block_index(self, key: str, index):
-        self.write_array(f"{key}_blocs", index.blocs)
-        self.write_array(f"{key}_blengths", index.blengths)
-        setattr(self.attrs, f"{key}_length", index.length)
-
-    def read_block_index(self, key: str, **kwargs) -> BlockIndex:
-        length = getattr(self.attrs, f"{key}_length")
-        blocs = self.read_array(f"{key}_blocs", **kwargs)
-        blengths = self.read_array(f"{key}_blengths", **kwargs)
-        return BlockIndex(length, blocs, blengths)
-
-    def write_sparse_intindex(self, key: str, index):
-        self.write_array(f"{key}_indices", index.indices)
-        setattr(self.attrs, f"{key}_length", index.length)
-
-    def read_sparse_intindex(self, key, **kwargs) -> IntIndex:
-        length = getattr(self.attrs, f"{key}_length")
-        indices = self.read_array(f"{key}_indices", **kwargs)
-        return IntIndex(length, indices)
-
-    def write_multi_index(self, key: str, index):
-=======
-    def write_multi_index(self, key, index):
->>>>>>> 05bb7be9
+    def write_multi_index(self, key: str, index: MultiIndex):
         setattr(self.attrs, f"{key}_nlevels", index.nlevels)
 
         for i, (lev, level_codes, name) in enumerate(
