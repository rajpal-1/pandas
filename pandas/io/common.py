"""Common IO api utilities"""
from __future__ import annotations

from abc import (
    ABC,
    abstractmethod,
)
import codecs
from collections import defaultdict
from collections.abc import (
    Hashable,
    Mapping,
    Sequence,
)
import dataclasses
import functools
import gzip
from io import (
    BufferedIOBase,
    BytesIO,
    RawIOBase,
    StringIO,
    TextIOBase,
    TextIOWrapper,
)
import mmap
import os
from pathlib import Path
import re
import tarfile
from typing import (
    IO,
    Any,
    AnyStr,
    DefaultDict,
    Generic,
    Literal,
    TypeVar,
    cast,
    overload,
)
from urllib.parse import (
    urljoin,
    urlparse as parse_url,
    uses_netloc,
    uses_params,
    uses_relative,
)
import warnings
import weakref
import zipfile

from pandas._typing import (
    BaseBuffer,
    CompressionDict,
    CompressionOptions,
    FilePath,
    ReadBuffer,
    ReadCsvBuffer,
    StorageOptions,
    WriteBuffer,
)
from pandas.compat import (
    get_bz2_file,
    get_lzma_file,
)
from pandas.compat._optional import import_optional_dependency
from pandas.util._decorators import doc
from pandas.util._exceptions import find_stack_level

from pandas.core.dtypes.common import (
    is_bool,
    is_file_like,
    is_integer,
    is_list_like,
)

from pandas.core.indexes.api import MultiIndex
from pandas.core.shared_docs import _shared_docs

_VALID_URLS = set(uses_relative + uses_netloc + uses_params)
_VALID_URLS.discard("")
_RFC_3986_PATTERN = re.compile(r"^[A-Za-z][A-Za-z0-9+\-+.]*://")

BaseBufferT = TypeVar("BaseBufferT", bound=BaseBuffer)


@dataclasses.dataclass
class IOArgs:
    """
    Return value of io/common.py:_get_filepath_or_buffer.
    """

    filepath_or_buffer: str | BaseBuffer
    encoding: str
    mode: str
    compression: CompressionDict
    should_close: bool = False


@dataclasses.dataclass
class IOHandles(Generic[AnyStr]):
    """
    Return value of io/common.py:get_handle

    Can be used as a context manager.

    This is used to easily close created buffers and to handle corner cases when
    TextIOWrapper is inserted.

    handle: The file handle to be used.
    created_handles: All file handles that are created by get_handle
    is_wrapped: Whether a TextIOWrapper needs to be detached.
    """

    # handle might not implement the IO-interface
    handle: IO[AnyStr]
    compression: CompressionDict
    created_handles: list[IO[bytes] | IO[str]] = dataclasses.field(default_factory=list)
    is_wrapped: bool = False

    def close(self) -> None:
        """
        Close all created buffers.

        Note: If a TextIOWrapper was inserted, it is flushed and detached to
        avoid closing the potentially user-created buffer.
        """
        if self.is_wrapped:
            assert isinstance(self.handle, TextIOWrapper)
            self.handle.flush()
            self.handle.detach()
            self.created_handles.remove(self.handle)
        for handle in self.created_handles:
            handle.close()
        self.created_handles = []
        self.is_wrapped = False

    def __enter__(self) -> IOHandles[AnyStr]:
        return self

    def __exit__(self, *args: Any) -> None:
        self.close()


def is_url(url: object) -> bool:
    """
    Check to see if a URL has a valid protocol.

    Parameters
    ----------
    url : str or unicode

    Returns
    -------
    isurl : bool
        If `url` has a valid protocol return True otherwise False.
    """
    if not isinstance(url, str):
        return False
    return parse_url(url).scheme in _VALID_URLS


@overload
def _expand_user(filepath_or_buffer: str) -> str:
    ...


@overload
def _expand_user(filepath_or_buffer: BaseBufferT) -> BaseBufferT:
    ...


def _expand_user(filepath_or_buffer: str | BaseBufferT) -> str | BaseBufferT:
    """
    Return the argument with an initial component of ~ or ~user
    replaced by that user's home directory.

    Parameters
    ----------
    filepath_or_buffer : object to be converted if possible

    Returns
    -------
    expanded_filepath_or_buffer : an expanded filepath or the
                                  input if not expandable
    """
    if isinstance(filepath_or_buffer, str):
        return os.path.expanduser(filepath_or_buffer)
    return filepath_or_buffer


def validate_header_arg(header: object) -> None:
    if header is None:
        return
    if is_integer(header):
        header = cast(int, header)
        if header < 0:
            # GH 27779
            raise ValueError(
                "Passing negative integer to header is invalid. "
                "For no header, use header=None instead"
            )
        return
    if is_list_like(header, allow_sets=False):
        header = cast(Sequence, header)
        if not all(map(is_integer, header)):
            raise ValueError("header must be integer or list of integers")
        if any(i < 0 for i in header):
            raise ValueError("cannot specify multi-index header with negative integers")
        return
    if is_bool(header):
        raise TypeError(
            "Passing a bool to header is invalid. Use header=None for no header or "
            "header=int or list-like of ints to specify "
            "the row(s) making up the column names"
        )
    # GH 16338
    raise ValueError("header must be integer or list of integers")


@overload
def stringify_path(filepath_or_buffer: FilePath, convert_file_like: bool = ...) -> str:
    ...


@overload
def stringify_path(
    filepath_or_buffer: BaseBufferT, convert_file_like: bool = ...
) -> BaseBufferT:
    ...


def stringify_path(
    filepath_or_buffer: FilePath | BaseBufferT,
    convert_file_like: bool = False,
) -> str | BaseBufferT:
    """
    Attempt to convert a path-like object to a string.

    Parameters
    ----------
    filepath_or_buffer : object to be converted

    Returns
    -------
    str_filepath_or_buffer : maybe a string version of the object

    Notes
    -----
    Objects supporting the fspath protocol are coerced
    according to its __fspath__ method.

    Any other object is passed through unchanged, which includes bytes,
    strings, buffers, or anything else that's not even path-like.
    """
    if not convert_file_like and is_file_like(filepath_or_buffer):
        # GH 38125: some fsspec objects implement os.PathLike but have already opened a
        # file. This prevents opening the file a second time. infer_compression calls
        # this function with convert_file_like=True to infer the compression.
        return cast(BaseBufferT, filepath_or_buffer)

    if isinstance(filepath_or_buffer, os.PathLike):
        filepath_or_buffer = filepath_or_buffer.__fspath__()
    return _expand_user(filepath_or_buffer)


def urlopen(*args, **kwargs):
    """
    Lazy-import wrapper for stdlib urlopen, as that imports a big chunk of
    the stdlib.
    """
    import urllib.request

    return urllib.request.urlopen(*args, **kwargs)


def is_fsspec_url(url: FilePath | BaseBuffer) -> bool:
    """
    Returns true if the given URL looks like
    something fsspec can handle
    """
    return (
        isinstance(url, str)
        and bool(_RFC_3986_PATTERN.match(url))
        and not url.startswith(("http://", "https://"))
    )


@doc(
    storage_options=_shared_docs["storage_options"],
    compression_options=_shared_docs["compression_options"] % "filepath_or_buffer",
)
def _get_filepath_or_buffer(
    filepath_or_buffer: FilePath | BaseBuffer,
    encoding: str = "utf-8",
    compression: CompressionOptions | None = None,
    mode: str = "r",
    storage_options: StorageOptions | None = None,
) -> IOArgs:
    """
    If the filepath_or_buffer is a url, translate and return the buffer.
    Otherwise passthrough.

    Parameters
    ----------
    filepath_or_buffer : a url, filepath (str, py.path.local or pathlib.Path),
                         or buffer
    {compression_options}

        .. versionchanged:: 1.4.0 Zstandard support.

    encoding : the encoding to use to decode bytes, default is 'utf-8'
    mode : str, optional

    {storage_options}

        .. versionadded:: 1.2.0

    ..versionchange:: 1.2.0

      Returns the dataclass IOArgs.
    """
    filepath_or_buffer = stringify_path(filepath_or_buffer)

    # handle compression dict
    compression_method, compression = get_compression_method(compression)
    compression_method = infer_compression(filepath_or_buffer, compression_method)

    # GH21227 internal compression is not used for non-binary handles.
    if compression_method and hasattr(filepath_or_buffer, "write") and "b" not in mode:
        warnings.warn(
            "compression has no effect when passing a non-binary object as input.",
            RuntimeWarning,
            stacklevel=find_stack_level(),
        )
        compression_method = None

    compression = dict(compression, method=compression_method)

    # bz2 and xz do not write the byte order mark for utf-16 and utf-32
    # print a warning when writing such files
    if (
        "w" in mode
        and compression_method in ["bz2", "xz"]
        and encoding in ["utf-16", "utf-32"]
    ):
        warnings.warn(
            f"{compression} will not write the byte order mark for {encoding}",
            UnicodeWarning,
            stacklevel=find_stack_level(),
        )

    # Use binary mode when converting path-like objects to file-like objects (fsspec)
    # except when text mode is explicitly requested. The original mode is returned if
    # fsspec is not used.
    fsspec_mode = mode
    if "t" not in fsspec_mode and "b" not in fsspec_mode:
        fsspec_mode += "b"

    if isinstance(filepath_or_buffer, str) and is_url(filepath_or_buffer):
        # TODO: fsspec can also handle HTTP via requests, but leaving this
        # unchanged. using fsspec appears to break the ability to infer if the
        # server responded with gzipped data
        storage_options = storage_options or {}

        # waiting until now for importing to match intended lazy logic of
        # urlopen function defined elsewhere in this module
        import urllib.request

        # assuming storage_options is to be interpreted as headers
        req_info = urllib.request.Request(filepath_or_buffer, headers=storage_options)
        with urlopen(req_info) as req:
            content_encoding = req.headers.get("Content-Encoding", None)
            if content_encoding == "gzip":
                # Override compression based on Content-Encoding header
                compression = {"method": "gzip"}
            reader = BytesIO(req.read())
        return IOArgs(
            filepath_or_buffer=reader,
            encoding=encoding,
            compression=compression,
            should_close=True,
            mode=fsspec_mode,
        )

    if is_fsspec_url(filepath_or_buffer):
        assert isinstance(
            filepath_or_buffer, str
        )  # just to appease mypy for this branch
        # two special-case s3-like protocols; these have special meaning in Hadoop,
        # but are equivalent to just "s3" from fsspec's point of view
        # cc #11071
        if filepath_or_buffer.startswith("s3a://"):
            filepath_or_buffer = filepath_or_buffer.replace("s3a://", "s3://")
        if filepath_or_buffer.startswith("s3n://"):
            filepath_or_buffer = filepath_or_buffer.replace("s3n://", "s3://")
        fsspec = import_optional_dependency("fsspec")

        # If botocore is installed we fallback to reading with anon=True
        # to allow reads from public buckets
        err_types_to_retry_with_anon: list[Any] = []
        try:
            import_optional_dependency("botocore")
            from botocore.exceptions import (
                ClientError,
                NoCredentialsError,
            )

            err_types_to_retry_with_anon = [
                ClientError,
                NoCredentialsError,
                PermissionError,
            ]
        except ImportError:
            pass

        try:
            file_obj = fsspec.open(
                filepath_or_buffer, mode=fsspec_mode, **(storage_options or {})
            ).open()
        # GH 34626 Reads from Public Buckets without Credentials needs anon=True
        except tuple(err_types_to_retry_with_anon):
            if storage_options is None:
                storage_options = {"anon": True}
            else:
                # don't mutate user input.
                storage_options = dict(storage_options)
                storage_options["anon"] = True
            file_obj = fsspec.open(
                filepath_or_buffer, mode=fsspec_mode, **(storage_options or {})
            ).open()

        return IOArgs(
            filepath_or_buffer=file_obj,
            encoding=encoding,
            compression=compression,
            should_close=True,
            mode=fsspec_mode,
        )
    elif storage_options:
        raise ValueError(
            "storage_options passed with file object or non-fsspec file path"
        )

    if isinstance(filepath_or_buffer, (str, bytes, mmap.mmap)):
        return IOArgs(
            filepath_or_buffer=_expand_user(filepath_or_buffer),
            encoding=encoding,
            compression=compression,
            should_close=False,
            mode=mode,
        )

    # is_file_like requires (read | write) & __iter__ but __iter__ is only
    # needed for read_csv(engine=python)
    if not (
        hasattr(filepath_or_buffer, "read") or hasattr(filepath_or_buffer, "write")
    ):
        msg = f"Invalid file path or buffer object type: {type(filepath_or_buffer)}"
        raise ValueError(msg)

    return IOArgs(
        filepath_or_buffer=filepath_or_buffer,
        encoding=encoding,
        compression=compression,
        should_close=False,
        mode=mode,
    )


def file_path_to_url(path: str) -> str:
    """
    converts an absolute native path to a FILE URL.

    Parameters
    ----------
    path : a path in native format

    Returns
    -------
    a valid FILE URL
    """
    # lazify expensive import (~30ms)
    from urllib.request import pathname2url

    return urljoin("file:", pathname2url(path))


extension_to_compression = {
    ".tar": "tar",
    ".tar.gz": "tar",
    ".tar.bz2": "tar",
    ".tar.xz": "tar",
    ".gz": "gzip",
    ".bz2": "bz2",
    ".zip": "zip",
    ".xz": "xz",
    ".zst": "zstd",
}
_supported_compressions = set(extension_to_compression.values())


def get_compression_method(
    compression: CompressionOptions,
) -> tuple[str | None, CompressionDict]:
    """
    Simplifies a compression argument to a compression method string and
    a mapping containing additional arguments.

    Parameters
    ----------
    compression : str or mapping
        If string, specifies the compression method. If mapping, value at key
        'method' specifies compression method.

    Returns
    -------
    tuple of ({compression method}, Optional[str]
              {compression arguments}, Dict[str, Any])

    Raises
    ------
    ValueError on mapping missing 'method' key
    """
    compression_method: str | None
    if isinstance(compression, Mapping):
        compression_args = dict(compression)
        try:
            compression_method = compression_args.pop("method")
        except KeyError as err:
            raise ValueError("If mapping, compression must have key 'method'") from err
    else:
        compression_args = {}
        compression_method = compression
    return compression_method, compression_args


@doc(compression_options=_shared_docs["compression_options"] % "filepath_or_buffer")
def infer_compression(
    filepath_or_buffer: FilePath | BaseBuffer, compression: str | None
) -> str | None:
    """
    Get the compression method for filepath_or_buffer. If compression='infer',
    the inferred compression method is returned. Otherwise, the input
    compression method is returned unchanged, unless it's invalid, in which
    case an error is raised.

    Parameters
    ----------
    filepath_or_buffer : str or file handle
        File path or object.
    {compression_options}

        .. versionchanged:: 1.4.0 Zstandard support.

    Returns
    -------
    string or None

    Raises
    ------
    ValueError on invalid compression specified.
    """
    if compression is None:
        return None

    # Infer compression
    if compression == "infer":
        # Convert all path types (e.g. pathlib.Path) to strings
        filepath_or_buffer = stringify_path(filepath_or_buffer, convert_file_like=True)
        if not isinstance(filepath_or_buffer, str):
            # Cannot infer compression of a buffer, assume no compression
            return None

        # Infer compression from the filename/URL extension
        for extension, compression in extension_to_compression.items():
            if filepath_or_buffer.lower().endswith(extension):
                return compression
        return None

    # Compression has been specified. Check that it's valid
    if compression in _supported_compressions:
        return compression

    valid = ["infer", None] + sorted(_supported_compressions)
    msg = (
        f"Unrecognized compression type: {compression}\n"
        f"Valid compression types are {valid}"
    )
    raise ValueError(msg)


def check_parent_directory(path: Path | str) -> None:
    """
    Check if parent directory of a file exists, raise OSError if it does not

    Parameters
    ----------
    path: Path or str
        Path to check parent directory of
    """
    parent = Path(path).parent
    if not parent.is_dir():
        raise OSError(rf"Cannot save file into a non-existent directory: '{parent}'")


@overload
def get_handle(
    path_or_buf: FilePath | BaseBuffer,
    mode: str,
    *,
    encoding: str | None = ...,
    compression: CompressionOptions = ...,
    memory_map: bool = ...,
    is_text: Literal[False],
    errors: str | None = ...,
    storage_options: StorageOptions = ...,
) -> IOHandles[bytes]:
    ...


@overload
def get_handle(
    path_or_buf: FilePath | BaseBuffer,
    mode: str,
    *,
    encoding: str | None = ...,
    compression: CompressionOptions = ...,
    memory_map: bool = ...,
    is_text: Literal[True] = ...,
    errors: str | None = ...,
    storage_options: StorageOptions = ...,
) -> IOHandles[str]:
    ...


@overload
def get_handle(
    path_or_buf: FilePath | BaseBuffer,
    mode: str,
    *,
    encoding: str | None = ...,
    compression: CompressionOptions = ...,
    memory_map: bool = ...,
    is_text: bool = ...,
    errors: str | None = ...,
    storage_options: StorageOptions = ...,
) -> IOHandles[str] | IOHandles[bytes]:
    ...


@doc(compression_options=_shared_docs["compression_options"] % "path_or_buf")
def get_handle(
    path_or_buf: FilePath | BaseBuffer,
    mode: str,
    *,
    encoding: str | None = None,
    compression: CompressionOptions | None = None,
    memory_map: bool = False,
    is_text: bool = True,
    errors: str | None = None,
    storage_options: StorageOptions | None = None,
) -> IOHandles[str] | IOHandles[bytes]:
    """
    Get file handle for given path/buffer and mode.

    Parameters
    ----------
    path_or_buf : str or file handle
        File path or object.
    mode : str
        Mode to open path_or_buf with.
    encoding : str or None
        Encoding to use.
    {compression_options}

           May be a dict with key 'method' as compression mode
           and other keys as compression options if compression
           mode is 'zip'.

           Passing compression options as keys in dict is
           supported for compression modes 'gzip', 'bz2', 'zstd' and 'zip'.

        .. versionchanged:: 1.4.0 Zstandard support.

    memory_map : bool, default False
        See parsers._parser_params for more information. Only used by read_csv.
    is_text : bool, default True
        Whether the type of the content passed to the file/buffer is string or
        bytes. This is not the same as `"b" not in mode`. If a string content is
        passed to a binary file/buffer, a wrapper is inserted.
    errors : str, default 'strict'
        Specifies how encoding and decoding errors are to be handled.
        See the errors argument for :func:`open` for a full list
        of options.
    storage_options: StorageOptions = None
        Passed to _get_filepath_or_buffer

    .. versionchanged:: 1.2.0

    Returns the dataclass IOHandles
    """
    # Windows does not default to utf-8. Set to utf-8 for a consistent behavior
    encoding = encoding or "utf-8"

    errors = errors or "strict"

    # read_csv does not know whether the buffer is opened in binary/text mode
    if _is_binary_mode(path_or_buf, mode) and "b" not in mode:
        mode += "b"

    # validate encoding and errors
    codecs.lookup(encoding)
    if isinstance(errors, str):
        codecs.lookup_error(errors)

    # open URLs
    ioargs = _get_filepath_or_buffer(
        path_or_buf,
        encoding=encoding,
        compression=compression,
        mode=mode,
        storage_options=storage_options,
    )

    handle = ioargs.filepath_or_buffer
    handles: list[BaseBuffer]

    # memory mapping needs to be the first step
    # only used for read_csv
    handle, memory_map, handles = _maybe_memory_map(handle, memory_map)

    is_path = isinstance(handle, str)
    compression_args = dict(ioargs.compression)
    compression = compression_args.pop("method")

    # Only for write methods
    if "r" not in mode and is_path:
        check_parent_directory(str(handle))

    if compression:
        if compression != "zstd":
            # compression libraries do not like an explicit text-mode
            ioargs.mode = ioargs.mode.replace("t", "")
        elif compression == "zstd" and "b" not in ioargs.mode:
            # python-zstandard defaults to text mode, but we always expect
            # compression libraries to use binary mode.
            ioargs.mode += "b"

        # GZ Compression
        if compression == "gzip":
            if isinstance(handle, str):
                # error: Incompatible types in assignment (expression has type
                # "GzipFile", variable has type "Union[str, BaseBuffer]")
                handle = gzip.GzipFile(  # type: ignore[assignment]
                    filename=handle,
                    mode=ioargs.mode,
                    **compression_args,
                )
            else:
                handle = gzip.GzipFile(
                    # No overload variant of "GzipFile" matches argument types
                    # "Union[str, BaseBuffer]", "str", "Dict[str, Any]"
                    fileobj=handle,  # type: ignore[call-overload]
                    mode=ioargs.mode,
                    **compression_args,
                )

        # BZ Compression
        elif compression == "bz2":
            # Overload of "BZ2File" to handle pickle protocol 5
            # "Union[str, BaseBuffer]", "str", "Dict[str, Any]"
            handle = get_bz2_file()(  # type: ignore[call-overload]
                handle,
                mode=ioargs.mode,
                **compression_args,
            )

        # ZIP Compression
        elif compression == "zip":
            # error: Argument 1 to "_BytesZipFile" has incompatible type
            # "Union[str, BaseBuffer]"; expected "Union[Union[str, PathLike[str]],
            # ReadBuffer[bytes], WriteBuffer[bytes]]"
            handle = _BytesZipFile(
                handle, ioargs.mode, **compression_args  # type: ignore[arg-type]
            )
            if handle.buffer.mode == "r":
                handles.append(handle)
                zip_names = handle.buffer.namelist()
                if len(zip_names) == 1:
                    handle = handle.buffer.open(zip_names.pop())
                elif not zip_names:
                    raise ValueError(f"Zero files found in ZIP file {path_or_buf}")
                else:
                    raise ValueError(
                        "Multiple files found in ZIP file. "
                        f"Only one file per ZIP: {zip_names}"
                    )

        # TAR Encoding
        elif compression == "tar":
            compression_args.setdefault("mode", ioargs.mode)
            if isinstance(handle, str):
                handle = _BytesTarFile(name=handle, **compression_args)
            else:
                # error: Argument "fileobj" to "_BytesTarFile" has incompatible
                # type "BaseBuffer"; expected "Union[ReadBuffer[bytes],
                # WriteBuffer[bytes], None]"
                handle = _BytesTarFile(
                    fileobj=handle, **compression_args  # type: ignore[arg-type]
                )
            assert isinstance(handle, _BytesTarFile)
            if "r" in handle.buffer.mode:
                handles.append(handle)
                files = handle.buffer.getnames()
                if len(files) == 1:
                    file = handle.buffer.extractfile(files[0])
                    assert file is not None
                    handle = file
                elif not files:
                    raise ValueError(f"Zero files found in TAR archive {path_or_buf}")
                else:
                    raise ValueError(
                        "Multiple files found in TAR archive. "
                        f"Only one file per TAR archive: {files}"
                    )

        # XZ Compression
        elif compression == "xz":
            # error: Argument 1 to "LZMAFile" has incompatible type "Union[str,
            # BaseBuffer]"; expected "Optional[Union[Union[str, bytes, PathLike[str],
            # PathLike[bytes]], IO[bytes]], None]"
            handle = get_lzma_file()(
                handle, ioargs.mode, **compression_args  # type: ignore[arg-type]
            )

        # Zstd Compression
        elif compression == "zstd":
            zstd = import_optional_dependency("zstandard")
            if "r" in ioargs.mode:
                open_args = {"dctx": zstd.ZstdDecompressor(**compression_args)}
            else:
                open_args = {"cctx": zstd.ZstdCompressor(**compression_args)}
            handle = zstd.open(
                handle,
                mode=ioargs.mode,
                **open_args,
            )

        # Unrecognized Compression
        else:
            msg = f"Unrecognized compression type: {compression}"
            raise ValueError(msg)

        assert not isinstance(handle, str)
        handles.append(handle)

    elif isinstance(handle, str):
        # Check whether the filename is to be opened in binary mode.
        # Binary mode does not support 'encoding' and 'newline'.
        if ioargs.encoding and "b" not in ioargs.mode:
            # Encoding
            handle = open(
                handle,
                ioargs.mode,
                encoding=ioargs.encoding,
                errors=errors,
                newline="",
            )
        else:
            # Binary mode
            handle = open(handle, ioargs.mode)
        handles.append(handle)

    # Convert BytesIO or file objects passed with an encoding
    is_wrapped = False
    if not is_text and ioargs.mode == "rb" and isinstance(handle, TextIOBase):
        # not added to handles as it does not open/buffer resources
        handle = _BytesIOWrapper(
            handle,
            encoding=ioargs.encoding,
        )
    elif is_text and (
        compression or memory_map or _is_binary_mode(handle, ioargs.mode)
    ):
        if (
            not hasattr(handle, "readable")
            or not hasattr(handle, "writable")
            or not hasattr(handle, "seekable")
        ):
            handle = _IOWrapper(handle)
        # error: Argument 1 to "TextIOWrapper" has incompatible type
        # "_IOWrapper"; expected "IO[bytes]"
        handle = TextIOWrapper(
            handle,  # type: ignore[arg-type]
            encoding=ioargs.encoding,
            errors=errors,
            newline="",
        )
        handles.append(handle)
        # only marked as wrapped when the caller provided a handle
        is_wrapped = not (
            isinstance(ioargs.filepath_or_buffer, str) or ioargs.should_close
        )

    if "r" in ioargs.mode and not hasattr(handle, "read"):
        raise TypeError(
            "Expected file path name or file-like object, "
            f"got {type(ioargs.filepath_or_buffer)} type"
        )

    handles.reverse()  # close the most recently added buffer first
    if ioargs.should_close:
        assert not isinstance(ioargs.filepath_or_buffer, str)
        handles.append(ioargs.filepath_or_buffer)

    return IOHandles(
        # error: Argument "handle" to "IOHandles" has incompatible type
        # "Union[TextIOWrapper, GzipFile, BaseBuffer, typing.IO[bytes],
        # typing.IO[Any]]"; expected "pandas._typing.IO[Any]"
        handle=handle,  # type: ignore[arg-type]
        # error: Argument "created_handles" to "IOHandles" has incompatible type
        # "List[BaseBuffer]"; expected "List[Union[IO[bytes], IO[str]]]"
        created_handles=handles,  # type: ignore[arg-type]
        is_wrapped=is_wrapped,
        compression=ioargs.compression,
    )


# error: Definition of "__enter__" in base class "IOBase" is incompatible
# with definition in base class "BinaryIO"
class _BufferedWriter(BytesIO, ABC):  # type: ignore[misc]
    """
    Some objects do not support multiple .write() calls (TarFile and ZipFile).
    This wrapper writes to the underlying buffer on close.
    """

    @abstractmethod
    def write_to_buffer(self) -> None:
        ...

    @abstractmethod
    def close_buffer(self) -> None:
        ...

    def close(self) -> None:
        if self.closed:
            # already closed
            return
        if self.getvalue():
            # write to buffer
            self.seek(0)
            # error: "_BufferedWriter" has no attribute "buffer"
            with self.buffer:  # type: ignore[attr-defined]
                self.write_to_buffer()
        else:
            self.close_buffer()
        super().close()


class _BytesTarFile(_BufferedWriter):
    def __init__(
        self,
        name: str | None = None,
        mode: Literal["r", "a", "w", "x"] = "r",
        fileobj: ReadBuffer[bytes] | WriteBuffer[bytes] | None = None,
        archive_name: str | None = None,
        **kwargs,
    ) -> None:
        super().__init__()
        self.archive_name = archive_name
        self.name = name
        # error: Argument "fileobj" to "open" of "TarFile" has incompatible
        # type "Union[ReadBuffer[bytes], WriteBuffer[bytes], None]"; expected
        # "Optional[IO[bytes]]"
        self.buffer = tarfile.TarFile.open(
            name=name,
            mode=self.extend_mode(mode),
            fileobj=fileobj,  # type: ignore[arg-type]
            **kwargs,
        )
        self._finalizer = weakref.finalize(self, lambda x: x.close(), self.buffer)

    def close_buffer(self) -> None:
        self._finalizer()

    def extend_mode(self, mode: str) -> str:
        mode = mode.replace("b", "")
        if mode != "w":
            return mode
        if self.name is not None:
            suffix = Path(self.name).suffix
            if suffix in (".gz", ".xz", ".bz2"):
                mode = f"{mode}:{suffix[1:]}"
        return mode

    def infer_filename(self) -> str | None:
        """
        If an explicit archive_name is not given, we still want the file inside the zip
        file not to be named something.tar, because that causes confusion (GH39465).
        """
        if self.name is None:
            return None

        filename = Path(self.name)
        if filename.suffix == ".tar":
            return filename.with_suffix("").name
        elif filename.suffix in (".tar.gz", ".tar.bz2", ".tar.xz"):
            return filename.with_suffix("").with_suffix("").name
        return filename.name

    def write_to_buffer(self) -> None:
        # TarFile needs a non-empty string
        archive_name = self.archive_name or self.infer_filename() or "tar"
        tarinfo = tarfile.TarInfo(name=archive_name)
        tarinfo.size = len(self.getvalue())
        self.buffer.addfile(tarinfo, self)


class _BytesZipFile(_BufferedWriter):
    def __init__(
        self,
        file: FilePath | ReadBuffer[bytes] | WriteBuffer[bytes],
        mode: str,
        archive_name: str | None = None,
        **kwargs,
    ) -> None:
        super().__init__()
        mode = mode.replace("b", "")
        self.archive_name = archive_name

        kwargs.setdefault("compression", zipfile.ZIP_DEFLATED)
<<<<<<< HEAD
        # error: Argument 1 to "ZipFile" has incompatible type "Union[
        # Union[str, PathLike[str]], ReadBuffer[bytes], WriteBuffer[bytes]]";
        # expected "Union[Union[str, PathLike[str]], IO[bytes]]"
        self.buffer = zipfile.ZipFile(file, mode, **kwargs)  # type: ignore[arg-type]
        self._finalizer = weakref.finalize(self, lambda x: x.close(), self.buffer)

    def close_buffer(self) -> None:
        self._finalizer()
=======
        # error: No overload variant of "ZipFile" matches argument types "str |
        # PathLike[str] | ReadBuffer[bytes] | WriteBuffer[bytes]", "str", "dict[str,
        # Any]"
        self.buffer = zipfile.ZipFile(  # type: ignore[call-overload]
            file, mode, **kwargs
        )
>>>>>>> 80753e2b

    def infer_filename(self) -> str | None:
        """
        If an explicit archive_name is not given, we still want the file inside the zip
        file not to be named something.zip, because that causes confusion (GH39465).
        """
        if isinstance(self.buffer.filename, (os.PathLike, str)):
            filename = Path(self.buffer.filename)
            if filename.suffix == ".zip":
                return filename.with_suffix("").name
            return filename.name
        return None

    def write_to_buffer(self) -> None:
        # ZipFile needs a non-empty string
        archive_name = self.archive_name or self.infer_filename() or "zip"
        self.buffer.writestr(archive_name, self.getvalue())


class _IOWrapper:
    # TextIOWrapper is overly strict: it request that the buffer has seekable, readable,
    # and writable. If we have a read-only buffer, we shouldn't need writable and vice
    # versa. Some buffers, are seek/read/writ-able but they do not have the "-able"
    # methods, e.g., tempfile.SpooledTemporaryFile.
    # If a buffer does not have the above "-able" methods, we simple assume they are
    # seek/read/writ-able.
    def __init__(self, buffer: BaseBuffer) -> None:
        self.buffer = buffer

    def __getattr__(self, name: str):
        return getattr(self.buffer, name)

    def readable(self) -> bool:
        if hasattr(self.buffer, "readable"):
            return self.buffer.readable()
        return True

    def seekable(self) -> bool:
        if hasattr(self.buffer, "seekable"):
            return self.buffer.seekable()
        return True

    def writable(self) -> bool:
        if hasattr(self.buffer, "writable"):
            return self.buffer.writable()
        return True


class _BytesIOWrapper:
    # Wrapper that wraps a StringIO buffer and reads bytes from it
    # Created for compat with pyarrow read_csv
    def __init__(self, buffer: StringIO | TextIOBase, encoding: str = "utf-8") -> None:
        self.buffer = buffer
        self.encoding = encoding
        # Because a character can be represented by more than 1 byte,
        # it is possible that reading will produce more bytes than n
        # We store the extra bytes in this overflow variable, and append the
        # overflow to the front of the bytestring the next time reading is performed
        self.overflow = b""

    def __getattr__(self, attr: str):
        return getattr(self.buffer, attr)

    def read(self, n: int | None = -1) -> bytes:
        assert self.buffer is not None
        bytestring = self.buffer.read(n).encode(self.encoding)
        # When n=-1/n greater than remaining bytes: Read entire file/rest of file
        combined_bytestring = self.overflow + bytestring
        if n is None or n < 0 or n >= len(combined_bytestring):
            self.overflow = b""
            return combined_bytestring
        else:
            to_return = combined_bytestring[:n]
            self.overflow = combined_bytestring[n:]
            return to_return


def _maybe_memory_map(
    handle: str | BaseBuffer, memory_map: bool
) -> tuple[str | BaseBuffer, bool, list[BaseBuffer]]:
    """Try to memory map file/buffer."""
    handles: list[BaseBuffer] = []
    memory_map &= hasattr(handle, "fileno") or isinstance(handle, str)
    if not memory_map:
        return handle, memory_map, handles

    # mmap used by only read_csv
    handle = cast(ReadCsvBuffer, handle)

    # need to open the file first
    if isinstance(handle, str):
        handle = open(handle, "rb")
        handles.append(handle)

    try:
        # open mmap and adds *-able
        # error: Argument 1 to "_IOWrapper" has incompatible type "mmap";
        # expected "BaseBuffer"
        wrapped = _IOWrapper(
            mmap.mmap(
                handle.fileno(), 0, access=mmap.ACCESS_READ  # type: ignore[arg-type]
            )
        )
    finally:
        for handle in reversed(handles):
            # error: "BaseBuffer" has no attribute "close"
            handle.close()  # type: ignore[attr-defined]

    return wrapped, memory_map, [wrapped]


def file_exists(filepath_or_buffer: FilePath | BaseBuffer) -> bool:
    """Test whether file exists."""
    exists = False
    filepath_or_buffer = stringify_path(filepath_or_buffer)
    if not isinstance(filepath_or_buffer, str):
        return exists
    try:
        exists = os.path.exists(filepath_or_buffer)
        # gh-5874: if the filepath is too long will raise here
    except (TypeError, ValueError):
        pass
    return exists


def _is_binary_mode(handle: FilePath | BaseBuffer, mode: str) -> bool:
    """Whether the handle is opened in binary mode"""
    # specified by user
    if "t" in mode or "b" in mode:
        return "b" in mode

    # exceptions
    text_classes = (
        # classes that expect string but have 'b' in mode
        codecs.StreamWriter,
        codecs.StreamReader,
        codecs.StreamReaderWriter,
    )
    if issubclass(type(handle), text_classes):
        return False

    return isinstance(handle, _get_binary_io_classes()) or "b" in getattr(
        handle, "mode", mode
    )


@functools.lru_cache
def _get_binary_io_classes() -> tuple[type, ...]:
    """IO classes that that expect bytes"""
    binary_classes: tuple[type, ...] = (BufferedIOBase, RawIOBase)

    # python-zstandard doesn't use any of the builtin base classes; instead we
    # have to use the `zstd.ZstdDecompressionReader` class for isinstance checks.
    # Unfortunately `zstd.ZstdDecompressionReader` isn't exposed by python-zstandard
    # so we have to get it from a `zstd.ZstdDecompressor` instance.
    # See also https://github.com/indygreg/python-zstandard/pull/165.
    zstd = import_optional_dependency("zstandard", errors="ignore")
    if zstd is not None:
        with zstd.ZstdDecompressor().stream_reader(b"") as reader:
            binary_classes += (type(reader),)

    return binary_classes


def is_potential_multi_index(
    columns: Sequence[Hashable] | MultiIndex,
    index_col: bool | Sequence[int] | None = None,
) -> bool:
    """
    Check whether or not the `columns` parameter
    could be converted into a MultiIndex.

    Parameters
    ----------
    columns : array-like
        Object which may or may not be convertible into a MultiIndex
    index_col : None, bool or list, optional
        Column or columns to use as the (possibly hierarchical) index

    Returns
    -------
    bool : Whether or not columns could become a MultiIndex
    """
    if index_col is None or isinstance(index_col, bool):
        index_col = []

    return bool(
        len(columns)
        and not isinstance(columns, MultiIndex)
        and all(isinstance(c, tuple) for c in columns if c not in list(index_col))
    )


def dedup_names(
    names: Sequence[Hashable], is_potential_multiindex: bool
) -> Sequence[Hashable]:
    """
    Rename column names if duplicates exist.

    Currently the renaming is done by appending a period and an autonumeric,
    but a custom pattern may be supported in the future.

    Examples
    --------
    >>> dedup_names(["x", "y", "x", "x"], is_potential_multiindex=False)
    ['x', 'y', 'x.1', 'x.2']
    """
    names = list(names)  # so we can index
    counts: DefaultDict[Hashable, int] = defaultdict(int)

    for i, col in enumerate(names):
        cur_count = counts[col]

        while cur_count > 0:
            counts[col] = cur_count + 1

            if is_potential_multiindex:
                # for mypy
                assert isinstance(col, tuple)
                col = col[:-1] + (f"{col[-1]}.{cur_count}",)
            else:
                col = f"{col}.{cur_count}"
            cur_count = counts[col]

        names[i] = col
        counts[col] = cur_count + 1

    return names<|MERGE_RESOLUTION|>--- conflicted
+++ resolved
@@ -47,7 +47,6 @@
     uses_relative,
 )
 import warnings
-import weakref
 import zipfile
 
 from pandas._typing import (
@@ -940,10 +939,6 @@
     def write_to_buffer(self) -> None:
         ...
 
-    @abstractmethod
-    def close_buffer(self) -> None:
-        ...
-
     def close(self) -> None:
         if self.closed:
             # already closed
@@ -954,8 +949,8 @@
             # error: "_BufferedWriter" has no attribute "buffer"
             with self.buffer:  # type: ignore[attr-defined]
                 self.write_to_buffer()
-        else:
-            self.close_buffer()
+        elif hasattr(self.buffer, "close"):  # type: ignore[attr-defined]
+            self.buffer.close()
         super().close()
 
 
@@ -980,10 +975,6 @@
             fileobj=fileobj,  # type: ignore[arg-type]
             **kwargs,
         )
-        self._finalizer = weakref.finalize(self, lambda x: x.close(), self.buffer)
-
-    def close_buffer(self) -> None:
-        self._finalizer()
 
     def extend_mode(self, mode: str) -> str:
         mode = mode.replace("b", "")
@@ -1031,23 +1022,12 @@
         self.archive_name = archive_name
 
         kwargs.setdefault("compression", zipfile.ZIP_DEFLATED)
-<<<<<<< HEAD
-        # error: Argument 1 to "ZipFile" has incompatible type "Union[
-        # Union[str, PathLike[str]], ReadBuffer[bytes], WriteBuffer[bytes]]";
-        # expected "Union[Union[str, PathLike[str]], IO[bytes]]"
-        self.buffer = zipfile.ZipFile(file, mode, **kwargs)  # type: ignore[arg-type]
-        self._finalizer = weakref.finalize(self, lambda x: x.close(), self.buffer)
-
-    def close_buffer(self) -> None:
-        self._finalizer()
-=======
         # error: No overload variant of "ZipFile" matches argument types "str |
         # PathLike[str] | ReadBuffer[bytes] | WriteBuffer[bytes]", "str", "dict[str,
         # Any]"
         self.buffer = zipfile.ZipFile(  # type: ignore[call-overload]
             file, mode, **kwargs
         )
->>>>>>> 80753e2b
 
     def infer_filename(self) -> str | None:
         """
