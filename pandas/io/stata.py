--- conflicted
+++ resolved
@@ -1406,16 +1406,8 @@
         dtypes = []  # Convert struct data types to numpy data type
         for i, typ in enumerate(self.typlist):
             if typ in self.NUMPY_TYPE_MAP:
-<<<<<<< HEAD
-                # pandas\io\stata.py:1392: error: Invalid index type
-                # "Union[int, str]" for "Dict[str, str]"; expected type "str"
-                # [index]
-                tmp = self.NUMPY_TYPE_MAP[typ]  # type: ignore[index]
-                dtypes.append(("s" + str(i), self.byteorder + tmp))
-=======
                 typ = cast(str, typ)  # only strs in NUMPY_TYPE_MAP
                 dtypes.append(("s" + str(i), self.byteorder + self.NUMPY_TYPE_MAP[typ]))
->>>>>>> a1e53046
             else:
                 dtypes.append(("s" + str(i), "S" + str(typ)))
         self._dtype = np.dtype(dtypes)
@@ -1725,15 +1717,8 @@
             if fmt not in self.VALID_RANGE:
                 continue
 
-<<<<<<< HEAD
-            # pandas\io\stata.py:1702: error: Invalid index type "Union[int,
-            # str]" for "Dict[str, Tuple[Any, Any]]"; expected type "str"
-            # [index]
-            nmin, nmax = self.VALID_RANGE[fmt]  # type: ignore[index]
-=======
             fmt = cast(str, fmt)  # only strs in VALID_RANGE
             nmin, nmax = self.VALID_RANGE[fmt]
->>>>>>> a1e53046
             series = data[colname]
             missing = np.logical_or(series < nmin, series > nmax)
 
