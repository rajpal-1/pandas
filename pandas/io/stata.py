"""
Module contains tools for processing Stata files into DataFrames

The StataReader below was originally written by Joe Presbrey as part of PyDTA.
It has been extended and improved by Skipper Seabold from the Statsmodels
project who also developed the StataWriter and was finally added to pandas in
a once again improved version.

You can find more information on http://presbrey.mit.edu/PyDTA and
https://www.statsmodels.org/devel/
"""
from collections import abc
import datetime
from io import BytesIO, IOBase
import os
from pathlib import Path
import struct
import sys
from typing import Any, AnyStr, BinaryIO, Dict, List, Optional, Sequence, Tuple, Union
import warnings

from dateutil.relativedelta import relativedelta
import numpy as np

from pandas._libs.lib import infer_dtype
from pandas._libs.writers import max_len_string_array
from pandas._typing import FilePathOrBuffer, Label
from pandas.util._decorators import Appender

from pandas.core.dtypes.common import (
    ensure_object,
    is_categorical_dtype,
    is_datetime64_dtype,
)

from pandas import (
    Categorical,
    DatetimeIndex,
    NaT,
    Timestamp,
    concat,
    isna,
    to_datetime,
    to_timedelta,
)
from pandas.core.frame import DataFrame
from pandas.core.indexes.base import Index
from pandas.core.series import Series

from pandas.io.common import get_filepath_or_buffer, stringify_path

_version_error = (
    "Version of given Stata file is {version}. pandas supports importing "
    "versions 104, 105, 108, 111 (Stata 7SE), 113 (Stata 8/9), "
    "114 (Stata 10/11), 115 (Stata 12), 117 (Stata 13), 118 (Stata 14/15/16),"
    "and 119 (Stata 15/16, over 32,767 variables)."
)

_statafile_processing_params1 = """\
convert_dates : bool, default True
    Convert date variables to DataFrame time values.
convert_categoricals : bool, default True
    Read value labels and convert columns to Categorical/Factor variables."""

_statafile_processing_params2 = """\
index_col : str, optional
    Column to set as index.
convert_missing : bool, default False
    Flag indicating whether to convert missing values to their Stata
    representations.  If False, missing values are replaced with nan.
    If True, columns containing missing values are returned with
    object data types and missing values are represented by
    StataMissingValue objects.
preserve_dtypes : bool, default True
    Preserve Stata datatypes. If False, numeric data are upcast to pandas
    default types for foreign data (float64 or int64).
columns : list or None
    Columns to retain.  Columns will be returned in the given order.  None
    returns all columns.
order_categoricals : bool, default True
    Flag indicating whether converted categorical data are ordered."""

_chunksize_params = """\
chunksize : int, default None
    Return StataReader object for iterations, returns chunks with
    given number of lines."""

_iterator_params = """\
iterator : bool, default False
    Return StataReader object."""

_read_stata_doc = f"""
Read Stata file into DataFrame.

Parameters
----------
filepath_or_buffer : str, path object or file-like object
    Any valid string path is acceptable. The string could be a URL. Valid
    URL schemes include http, ftp, s3, and file. For file URLs, a host is
    expected. A local file could be: ``file://localhost/path/to/table.dta``.

    If you want to pass in a path object, pandas accepts any ``os.PathLike``.

    By file-like object, we refer to objects with a ``read()`` method,
    such as a file handler (e.g. via builtin ``open`` function)
    or ``StringIO``.
{_statafile_processing_params1}
{_statafile_processing_params2}
{_chunksize_params}
{_iterator_params}

Returns
-------
DataFrame or StataReader

See Also
--------
io.stata.StataReader : Low-level reader for Stata data files.
DataFrame.to_stata: Export Stata data files.

Examples
--------
Read a Stata dta file:

>>> df = pd.read_stata('filename.dta')

Read a Stata dta file in 10,000 line chunks:

>>> itr = pd.read_stata('filename.dta', chunksize=10000)
>>> for chunk in itr:
...     do_something(chunk)
"""

_read_method_doc = f"""\
Reads observations from Stata file, converting them into a dataframe

Parameters
----------
nrows : int
    Number of lines to read from data file, if None read whole file.
{_statafile_processing_params1}
{_statafile_processing_params2}

Returns
-------
DataFrame
"""

_stata_reader_doc = f"""\
Class for reading Stata dta files.

Parameters
----------
path_or_buf : path (string), buffer or path object
    string, path object (pathlib.Path or py._path.local.LocalPath) or object
    implementing a binary read() functions.

    .. versionadded:: 0.23.0 support for pathlib, py.path.
{_statafile_processing_params1}
{_statafile_processing_params2}
{_chunksize_params}
"""


_date_formats = ["%tc", "%tC", "%td", "%d", "%tw", "%tm", "%tq", "%th", "%ty"]


stata_epoch = datetime.datetime(1960, 1, 1)


# TODO: Add typing. As of January 2020 it is not possible to type this function since
#  mypy doesn't understand that a Series and an int can be combined using mathematical
#  operations. (+, -).
def _stata_elapsed_date_to_datetime_vec(dates, fmt) -> Series:
    """
    Convert from SIF to datetime. https://www.stata.com/help.cgi?datetime

    Parameters
    ----------
    dates : Series
        The Stata Internal Format date to convert to datetime according to fmt
    fmt : str
        The format to convert to. Can be, tc, td, tw, tm, tq, th, ty
        Returns

    Returns
    -------
    converted : Series
        The converted dates

    Examples
    --------
    >>> dates = pd.Series([52])
    >>> _stata_elapsed_date_to_datetime_vec(dates , "%tw")
    0   1961-01-01
    dtype: datetime64[ns]

    Notes
    -----
    datetime/c - tc
        milliseconds since 01jan1960 00:00:00.000, assuming 86,400 s/day
    datetime/C - tC - NOT IMPLEMENTED
        milliseconds since 01jan1960 00:00:00.000, adjusted for leap seconds
    date - td
        days since 01jan1960 (01jan1960 = 0)
    weekly date - tw
        weeks since 1960w1
        This assumes 52 weeks in a year, then adds 7 * remainder of the weeks.
        The datetime value is the start of the week in terms of days in the
        year, not ISO calendar weeks.
    monthly date - tm
        months since 1960m1
    quarterly date - tq
        quarters since 1960q1
    half-yearly date - th
        half-years since 1960h1 yearly
    date - ty
        years since 0000
    """
    MIN_YEAR, MAX_YEAR = Timestamp.min.year, Timestamp.max.year
    MAX_DAY_DELTA = (Timestamp.max - datetime.datetime(1960, 1, 1)).days
    MIN_DAY_DELTA = (Timestamp.min - datetime.datetime(1960, 1, 1)).days
    MIN_MS_DELTA = MIN_DAY_DELTA * 24 * 3600 * 1000
    MAX_MS_DELTA = MAX_DAY_DELTA * 24 * 3600 * 1000

    def convert_year_month_safe(year, month) -> Series:
        """
        Convert year and month to datetimes, using pandas vectorized versions
        when the date range falls within the range supported by pandas.
        Otherwise it falls back to a slower but more robust method
        using datetime.
        """
        if year.max() < MAX_YEAR and year.min() > MIN_YEAR:
            return to_datetime(100 * year + month, format="%Y%m")
        else:
            index = getattr(year, "index", None)
            return Series(
                [datetime.datetime(y, m, 1) for y, m in zip(year, month)], index=index
            )

    def convert_year_days_safe(year, days) -> Series:
        """
        Converts year (e.g. 1999) and days since the start of the year to a
        datetime or datetime64 Series
        """
        if year.max() < (MAX_YEAR - 1) and year.min() > MIN_YEAR:
            return to_datetime(year, format="%Y") + to_timedelta(days, unit="d")
        else:
            index = getattr(year, "index", None)
            value = [
                datetime.datetime(y, 1, 1) + relativedelta(days=int(d))
                for y, d in zip(year, days)
            ]
            return Series(value, index=index)

    def convert_delta_safe(base, deltas, unit) -> Series:
        """
        Convert base dates and deltas to datetimes, using pandas vectorized
        versions if the deltas satisfy restrictions required to be expressed
        as dates in pandas.
        """
        index = getattr(deltas, "index", None)
        if unit == "d":
            if deltas.max() > MAX_DAY_DELTA or deltas.min() < MIN_DAY_DELTA:
                values = [base + relativedelta(days=int(d)) for d in deltas]
                return Series(values, index=index)
        elif unit == "ms":
            if deltas.max() > MAX_MS_DELTA or deltas.min() < MIN_MS_DELTA:
                values = [
                    base + relativedelta(microseconds=(int(d) * 1000)) for d in deltas
                ]
                return Series(values, index=index)
        else:
            raise ValueError("format not understood")
        base = to_datetime(base)
        deltas = to_timedelta(deltas, unit=unit)
        return base + deltas

    # TODO: If/when pandas supports more than datetime64[ns], this should be
    # improved to use correct range, e.g. datetime[Y] for yearly
    bad_locs = np.isnan(dates)
    has_bad_values = False
    if bad_locs.any():
        has_bad_values = True
        data_col = Series(dates)
        data_col[bad_locs] = 1.0  # Replace with NaT
    dates = dates.astype(np.int64)

    if fmt.startswith(("%tc", "tc")):  # Delta ms relative to base
        base = stata_epoch
        ms = dates
        conv_dates = convert_delta_safe(base, ms, "ms")
    elif fmt.startswith(("%tC", "tC")):

        warnings.warn("Encountered %tC format. Leaving in Stata Internal Format.")
        conv_dates = Series(dates, dtype=np.object)
        if has_bad_values:
            conv_dates[bad_locs] = NaT
        return conv_dates
    # Delta days relative to base
    elif fmt.startswith(("%td", "td", "%d", "d")):
        base = stata_epoch
        days = dates
        conv_dates = convert_delta_safe(base, days, "d")
    # does not count leap days - 7 days is a week.
    # 52nd week may have more than 7 days
    elif fmt.startswith(("%tw", "tw")):
        year = stata_epoch.year + dates // 52
        days = (dates % 52) * 7
        conv_dates = convert_year_days_safe(year, days)
    elif fmt.startswith(("%tm", "tm")):  # Delta months relative to base
        year = stata_epoch.year + dates // 12
        month = (dates % 12) + 1
        conv_dates = convert_year_month_safe(year, month)
    elif fmt.startswith(("%tq", "tq")):  # Delta quarters relative to base
        year = stata_epoch.year + dates // 4
        quarter_month = (dates % 4) * 3 + 1
        conv_dates = convert_year_month_safe(year, quarter_month)
    elif fmt.startswith(("%th", "th")):  # Delta half-years relative to base
        year = stata_epoch.year + dates // 2
        month = (dates % 2) * 6 + 1
        conv_dates = convert_year_month_safe(year, month)
    elif fmt.startswith(("%ty", "ty")):  # Years -- not delta
        year = dates
        first_month = np.ones_like(dates)
        conv_dates = convert_year_month_safe(year, first_month)
    else:
        raise ValueError(f"Date fmt {fmt} not understood")

    if has_bad_values:  # Restore NaT for bad values
        conv_dates[bad_locs] = NaT

    return conv_dates


def _datetime_to_stata_elapsed_vec(dates: Series, fmt: str) -> Series:
    """
    Convert from datetime to SIF. https://www.stata.com/help.cgi?datetime

    Parameters
    ----------
    dates : Series
        Series or array containing datetime.datetime or datetime64[ns] to
        convert to the Stata Internal Format given by fmt
    fmt : str
        The format to convert to. Can be, tc, td, tw, tm, tq, th, ty
    """
    index = dates.index
    NS_PER_DAY = 24 * 3600 * 1000 * 1000 * 1000
    US_PER_DAY = NS_PER_DAY / 1000

    def parse_dates_safe(dates, delta=False, year=False, days=False):
        d = {}
        if is_datetime64_dtype(dates.values):
            if delta:
                time_delta = dates - stata_epoch
                d["delta"] = time_delta.values.astype(np.int64) // 1000  # microseconds
            if days or year:
                # ignore since mypy reports that DatetimeIndex has no year/month
                date_index = DatetimeIndex(dates)
                d["year"] = date_index.year  # type: ignore
                d["month"] = date_index.month  # type: ignore
            if days:
                days_in_ns = dates.astype(np.int64) - to_datetime(
                    d["year"], format="%Y"
                ).astype(np.int64)
                d["days"] = days_in_ns // NS_PER_DAY

        elif infer_dtype(dates, skipna=False) == "datetime":
            if delta:
                delta = dates.values - stata_epoch

                def f(x: datetime.timedelta) -> float:
                    return US_PER_DAY * x.days + 1000000 * x.seconds + x.microseconds

                v = np.vectorize(f)
                d["delta"] = v(delta)
            if year:
                year_month = dates.apply(lambda x: 100 * x.year + x.month)
                d["year"] = year_month.values // 100
                d["month"] = year_month.values - d["year"] * 100
            if days:

                def g(x: datetime.datetime) -> int:
                    return (x - datetime.datetime(x.year, 1, 1)).days

                v = np.vectorize(g)
                d["days"] = v(dates)
        else:
            raise ValueError(
                "Columns containing dates must contain either "
                "datetime64, datetime.datetime or null values."
            )

        return DataFrame(d, index=index)

    bad_loc = isna(dates)
    index = dates.index
    if bad_loc.any():
        dates = Series(dates)
        if is_datetime64_dtype(dates):
            dates[bad_loc] = to_datetime(stata_epoch)
        else:
            dates[bad_loc] = stata_epoch

    if fmt in ["%tc", "tc"]:
        d = parse_dates_safe(dates, delta=True)
        conv_dates = d.delta / 1000
    elif fmt in ["%tC", "tC"]:
        warnings.warn("Stata Internal Format tC not supported.")
        conv_dates = dates
    elif fmt in ["%td", "td"]:
        d = parse_dates_safe(dates, delta=True)
        conv_dates = d.delta // US_PER_DAY
    elif fmt in ["%tw", "tw"]:
        d = parse_dates_safe(dates, year=True, days=True)
        conv_dates = 52 * (d.year - stata_epoch.year) + d.days // 7
    elif fmt in ["%tm", "tm"]:
        d = parse_dates_safe(dates, year=True)
        conv_dates = 12 * (d.year - stata_epoch.year) + d.month - 1
    elif fmt in ["%tq", "tq"]:
        d = parse_dates_safe(dates, year=True)
        conv_dates = 4 * (d.year - stata_epoch.year) + (d.month - 1) // 3
    elif fmt in ["%th", "th"]:
        d = parse_dates_safe(dates, year=True)
        conv_dates = 2 * (d.year - stata_epoch.year) + (d.month > 6).astype(np.int)
    elif fmt in ["%ty", "ty"]:
        d = parse_dates_safe(dates, year=True)
        conv_dates = d.year
    else:
        raise ValueError(f"Format {fmt} is not a known Stata date format")

    conv_dates = Series(conv_dates, dtype=np.float64)
    missing_value = struct.unpack("<d", b"\x00\x00\x00\x00\x00\x00\xe0\x7f")[0]
    conv_dates[bad_loc] = missing_value

    return Series(conv_dates, index=index)


excessive_string_length_error = """
Fixed width strings in Stata .dta files are limited to 244 (or fewer)
characters.  Column '{0}' does not satisfy this restriction. Use the
'version=117' parameter to write the newer (Stata 13 and later) format.
"""


class PossiblePrecisionLoss(Warning):
    pass


precision_loss_doc = """
Column converted from %s to %s, and some data are outside of the lossless
conversion range. This may result in a loss of precision in the saved data.
"""


class ValueLabelTypeMismatch(Warning):
    pass


value_label_mismatch_doc = """
Stata value labels (pandas categories) must be strings. Column {0} contains
non-string labels which will be converted to strings.  Please check that the
Stata data file created has not lost information due to duplicate labels.
"""


class InvalidColumnName(Warning):
    pass


invalid_name_doc = """
Not all pandas column names were valid Stata variable names.
The following replacements have been made:

    {0}

If this is not what you expect, please make sure you have Stata-compliant
column names in your DataFrame (strings only, max 32 characters, only
alphanumerics and underscores, no Stata reserved words)
"""


def _cast_to_stata_types(data: DataFrame) -> DataFrame:
    """
    Checks the dtypes of the columns of a pandas DataFrame for
    compatibility with the data types and ranges supported by Stata, and
    converts if necessary.

    Parameters
    ----------
    data : DataFrame
        The DataFrame to check and convert

    Notes
    -----
    Numeric columns in Stata must be one of int8, int16, int32, float32 or
    float64, with some additional value restrictions.  int8 and int16 columns
    are checked for violations of the value restrictions and upcast if needed.
    int64 data is not usable in Stata, and so it is downcast to int32 whenever
    the value are in the int32 range, and sidecast to float64 when larger than
    this range.  If the int64 values are outside of the range of those
    perfectly representable as float64 values, a warning is raised.

    bool columns are cast to int8.  uint columns are converted to int of the
    same size if there is no loss in precision, otherwise are upcast to a
    larger type.  uint64 is currently not supported since it is concerted to
    object in a DataFrame.
    """
    ws = ""
    #                  original, if small, if large
    conversion_data = (
        (np.bool, np.int8, np.int8),
        (np.uint8, np.int8, np.int16),
        (np.uint16, np.int16, np.int32),
        (np.uint32, np.int32, np.int64),
    )

    float32_max = struct.unpack("<f", b"\xff\xff\xff\x7e")[0]
    float64_max = struct.unpack("<d", b"\xff\xff\xff\xff\xff\xff\xdf\x7f")[0]

    for col in data:
        dtype = data[col].dtype
        # Cast from unsupported types to supported types
        for c_data in conversion_data:
            if dtype == c_data[0]:
                if data[col].max() <= np.iinfo(c_data[1]).max:
                    dtype = c_data[1]
                else:
                    dtype = c_data[2]
                if c_data[2] == np.float64:  # Warn if necessary
                    if data[col].max() >= 2 ** 53:
                        ws = precision_loss_doc.format("uint64", "float64")

                data[col] = data[col].astype(dtype)

        # Check values and upcast if necessary
        if dtype == np.int8:
            if data[col].max() > 100 or data[col].min() < -127:
                data[col] = data[col].astype(np.int16)
        elif dtype == np.int16:
            if data[col].max() > 32740 or data[col].min() < -32767:
                data[col] = data[col].astype(np.int32)
        elif dtype == np.int64:
            if data[col].max() <= 2147483620 and data[col].min() >= -2147483647:
                data[col] = data[col].astype(np.int32)
            else:
                data[col] = data[col].astype(np.float64)
                if data[col].max() >= 2 ** 53 or data[col].min() <= -(2 ** 53):
                    ws = precision_loss_doc.format("int64", "float64")
        elif dtype in (np.float32, np.float64):
            value = data[col].max()
            if np.isinf(value):
                raise ValueError(
                    f"Column {col} has a maximum value of infinity which is outside "
                    "the range supported by Stata."
                )
            if dtype == np.float32 and value > float32_max:
                data[col] = data[col].astype(np.float64)
            elif dtype == np.float64:
                if value > float64_max:
                    raise ValueError(
                        f"Column {col} has a maximum value ({value}) outside the range "
                        f"supported by Stata ({float64_max})"
                    )

    if ws:
        warnings.warn(ws, PossiblePrecisionLoss)

    return data


class StataValueLabel:
    """
    Parse a categorical column and prepare formatted output

    Parameters
    ----------
    catarray : Series
        Categorical Series to encode
    encoding : {"latin-1", "utf-8"}
        Encoding to use for value labels.
    """

    def __init__(self, catarray: Series, encoding: str = "latin-1"):

        if encoding not in ("latin-1", "utf-8"):
            raise ValueError("Only latin-1 and utf-8 are supported.")
        self.labname = catarray.name
        self._encoding = encoding
        categories = catarray.cat.categories
        self.value_labels = list(zip(np.arange(len(categories)), categories))
        self.value_labels.sort(key=lambda x: x[0])
        self.text_len = 0
        self.off: List[int] = []
        self.val: List[int] = []
        self.txt: List[bytes] = []
        self.n = 0

        # Compute lengths and setup lists of offsets and labels
        for vl in self.value_labels:
            category = vl[1]
            if not isinstance(category, str):
                category = str(category)
                warnings.warn(
                    value_label_mismatch_doc.format(catarray.name),
                    ValueLabelTypeMismatch,
                )
            category = category.encode(encoding)
            self.off.append(self.text_len)
            self.text_len += len(category) + 1  # +1 for the padding
            self.val.append(vl[0])
            self.txt.append(category)
            self.n += 1

        if self.text_len > 32000:
            raise ValueError(
                "Stata value labels for a single variable must "
                "have a combined length less than 32,000 characters."
            )

        # Ensure int32
        self.off = np.array(self.off, dtype=np.int32)
        self.val = np.array(self.val, dtype=np.int32)

        # Total length
        self.len = 4 + 4 + 4 * self.n + 4 * self.n + self.text_len

    def generate_value_label(self, byteorder: str) -> bytes:
        """
        Generate the binary representation of the value labals.

        Parameters
        ----------
        byteorder : str
            Byte order of the output

        Returns
        -------
        value_label : bytes
            Bytes containing the formatted value label
        """
        encoding = self._encoding
        bio = BytesIO()
        null_byte = b"\x00"

        # len
        bio.write(struct.pack(byteorder + "i", self.len))

        # labname
        labname = str(self.labname)[:32].encode(encoding)
        lab_len = 32 if encoding not in ("utf-8", "utf8") else 128
        labname = _pad_bytes(labname, lab_len + 1)
        bio.write(labname)

        # padding - 3 bytes
        for i in range(3):
            bio.write(struct.pack("c", null_byte))

        # value_label_table
        # n - int32
        bio.write(struct.pack(byteorder + "i", self.n))

        # textlen  - int32
        bio.write(struct.pack(byteorder + "i", self.text_len))

        # off - int32 array (n elements)
        for offset in self.off:
            bio.write(struct.pack(byteorder + "i", offset))

        # val - int32 array (n elements)
        for value in self.val:
            bio.write(struct.pack(byteorder + "i", value))

        # txt - Text labels, null terminated
        for text in self.txt:
            bio.write(text + null_byte)

        bio.seek(0)
        return bio.read()


class StataMissingValue:
    """
    An observation's missing value.

    Parameters
    ----------
    value : {int, float}
        The Stata missing value code

    Notes
    -----
    More information: <https://www.stata.com/help.cgi?missing>

    Integer missing values make the code '.', '.a', ..., '.z' to the ranges
    101 ... 127 (for int8), 32741 ... 32767  (for int16) and 2147483621 ...
    2147483647 (for int32).  Missing values for floating point data types are
    more complex but the pattern is simple to discern from the following table.

    np.float32 missing values (float in Stata)
    0000007f    .
    0008007f    .a
    0010007f    .b
    ...
    00c0007f    .x
    00c8007f    .y
    00d0007f    .z

    np.float64 missing values (double in Stata)
    000000000000e07f    .
    000000000001e07f    .a
    000000000002e07f    .b
    ...
    000000000018e07f    .x
    000000000019e07f    .y
    00000000001ae07f    .z
    """

    # Construct a dictionary of missing values
    MISSING_VALUES: Dict[float, str] = {}
    bases = (101, 32741, 2147483621)
    for b in bases:
        # Conversion to long to avoid hash issues on 32 bit platforms #8968
        MISSING_VALUES[b] = "."
        for i in range(1, 27):
            MISSING_VALUES[i + b] = "." + chr(96 + i)

    float32_base = b"\x00\x00\x00\x7f"
    increment = struct.unpack("<i", b"\x00\x08\x00\x00")[0]
    for i in range(27):
        key = struct.unpack("<f", float32_base)[0]
        MISSING_VALUES[key] = "."
        if i > 0:
            MISSING_VALUES[key] += chr(96 + i)
        int_value = struct.unpack("<i", struct.pack("<f", key))[0] + increment
        float32_base = struct.pack("<i", int_value)

    float64_base = b"\x00\x00\x00\x00\x00\x00\xe0\x7f"
    increment = struct.unpack("q", b"\x00\x00\x00\x00\x00\x01\x00\x00")[0]
    for i in range(27):
        key = struct.unpack("<d", float64_base)[0]
        MISSING_VALUES[key] = "."
        if i > 0:
            MISSING_VALUES[key] += chr(96 + i)
        int_value = struct.unpack("q", struct.pack("<d", key))[0] + increment
        float64_base = struct.pack("q", int_value)

    BASE_MISSING_VALUES = {
        "int8": 101,
        "int16": 32741,
        "int32": 2147483621,
        "float32": struct.unpack("<f", float32_base)[0],
        "float64": struct.unpack("<d", float64_base)[0],
    }

    def __init__(self, value: Union[int, float]):
        self._value = value
        # Conversion to int to avoid hash issues on 32 bit platforms #8968
        value = int(value) if value < 2147483648 else float(value)
        self._str = self.MISSING_VALUES[value]

    @property
    def string(self) -> str:
        """
        The Stata representation of the missing value: '.', '.a'..'.z'

        Returns
        -------
        str
            The representation of the missing value.
        """
        return self._str

    @property
    def value(self) -> Union[int, float]:
        """
        The binary representation of the missing value.

        Returns
        -------
        {int, float}
            The binary representation of the missing value.
        """
        return self._value

    def __str__(self) -> str:
        return self.string

    def __repr__(self) -> str:
        return f"{type(self)}({self})"

    def __eq__(self, other: Any) -> bool:
        return (
            isinstance(other, type(self))
            and self.string == other.string
            and self.value == other.value
        )

    @classmethod
    def get_base_missing_value(cls, dtype: np.dtype) -> Union[int, float]:
        if dtype == np.int8:
            value = cls.BASE_MISSING_VALUES["int8"]
        elif dtype == np.int16:
            value = cls.BASE_MISSING_VALUES["int16"]
        elif dtype == np.int32:
            value = cls.BASE_MISSING_VALUES["int32"]
        elif dtype == np.float32:
            value = cls.BASE_MISSING_VALUES["float32"]
        elif dtype == np.float64:
            value = cls.BASE_MISSING_VALUES["float64"]
        else:
            raise ValueError("Unsupported dtype")
        return value


class StataParser:
    def __init__(self):

        # type          code.
        # --------------------
        # str1        1 = 0x01
        # str2        2 = 0x02
        # ...
        # str244    244 = 0xf4
        # byte      251 = 0xfb  (sic)
        # int       252 = 0xfc
        # long      253 = 0xfd
        # float     254 = 0xfe
        # double    255 = 0xff
        # --------------------
        # NOTE: the byte type seems to be reserved for categorical variables
        # with a label, but the underlying variable is -127 to 100
        # we're going to drop the label and cast to int
        self.DTYPE_MAP = dict(
            list(zip(range(1, 245), ["a" + str(i) for i in range(1, 245)]))
            + [
                (251, np.int8),
                (252, np.int16),
                (253, np.int32),
                (254, np.float32),
                (255, np.float64),
            ]
        )
        self.DTYPE_MAP_XML = dict(
            [
                (32768, np.uint8),  # Keys to GSO
                (65526, np.float64),
                (65527, np.float32),
                (65528, np.int32),
                (65529, np.int16),
                (65530, np.int8),
            ]
        )
        self.TYPE_MAP = list(range(251)) + list("bhlfd")
        self.TYPE_MAP_XML = dict(
            [
                # Not really a Q, unclear how to handle byteswap
                (32768, "Q"),
                (65526, "d"),
                (65527, "f"),
                (65528, "l"),
                (65529, "h"),
                (65530, "b"),
            ]
        )
        # NOTE: technically, some of these are wrong. there are more numbers
        # that can be represented. it's the 27 ABOVE and BELOW the max listed
        # numeric data type in [U] 12.2.2 of the 11.2 manual
        float32_min = b"\xff\xff\xff\xfe"
        float32_max = b"\xff\xff\xff\x7e"
        float64_min = b"\xff\xff\xff\xff\xff\xff\xef\xff"
        float64_max = b"\xff\xff\xff\xff\xff\xff\xdf\x7f"
        self.VALID_RANGE = {
            "b": (-127, 100),
            "h": (-32767, 32740),
            "l": (-2147483647, 2147483620),
            "f": (
                np.float32(struct.unpack("<f", float32_min)[0]),
                np.float32(struct.unpack("<f", float32_max)[0]),
            ),
            "d": (
                np.float64(struct.unpack("<d", float64_min)[0]),
                np.float64(struct.unpack("<d", float64_max)[0]),
            ),
        }

        self.OLD_TYPE_MAPPING = {
            98: 251,  # byte
            105: 252,  # int
            108: 253,  # long
            102: 254  # float
            # don't know old code for double
        }

        # These missing values are the generic '.' in Stata, and are used
        # to replace nans
        self.MISSING_VALUES = {
            "b": 101,
            "h": 32741,
            "l": 2147483621,
            "f": np.float32(struct.unpack("<f", b"\x00\x00\x00\x7f")[0]),
            "d": np.float64(
                struct.unpack("<d", b"\x00\x00\x00\x00\x00\x00\xe0\x7f")[0]
            ),
        }
        self.NUMPY_TYPE_MAP = {
            "b": "i1",
            "h": "i2",
            "l": "i4",
            "f": "f4",
            "d": "f8",
            "Q": "u8",
        }

        # Reserved words cannot be used as variable names
        self.RESERVED_WORDS = (
            "aggregate",
            "array",
            "boolean",
            "break",
            "byte",
            "case",
            "catch",
            "class",
            "colvector",
            "complex",
            "const",
            "continue",
            "default",
            "delegate",
            "delete",
            "do",
            "double",
            "else",
            "eltypedef",
            "end",
            "enum",
            "explicit",
            "export",
            "external",
            "float",
            "for",
            "friend",
            "function",
            "global",
            "goto",
            "if",
            "inline",
            "int",
            "local",
            "long",
            "NULL",
            "pragma",
            "protected",
            "quad",
            "rowvector",
            "short",
            "typedef",
            "typename",
            "virtual",
            "_all",
            "_N",
            "_skip",
            "_b",
            "_pi",
            "str#",
            "in",
            "_pred",
            "strL",
            "_coef",
            "_rc",
            "using",
            "_cons",
            "_se",
            "with",
            "_n",
        )


class StataReader(StataParser, abc.Iterator):
    __doc__ = _stata_reader_doc

    def __init__(
        self,
        path_or_buf: FilePathOrBuffer,
        convert_dates: bool = True,
        convert_categoricals: bool = True,
        index_col: Optional[str] = None,
        convert_missing: bool = False,
        preserve_dtypes: bool = True,
        columns: Optional[Sequence[str]] = None,
        order_categoricals: bool = True,
        chunksize: Optional[int] = None,
    ):
        super().__init__()
        self.col_sizes: List[int] = []

        # Arguments to the reader (can be temporarily overridden in
        # calls to read).
        self._convert_dates = convert_dates
        self._convert_categoricals = convert_categoricals
        self._index_col = index_col
        self._convert_missing = convert_missing
        self._preserve_dtypes = preserve_dtypes
        self._columns = columns
        self._order_categoricals = order_categoricals
        self._encoding = ""
        self._chunksize = chunksize

        # State variables for the file
        self._has_string_data = False
        self._missing_values = False
        self._can_read_value_labels = False
        self._column_selector_set = False
        self._value_labels_read = False
        self._data_read = False
        self._dtype = None
        self._lines_read = 0

        self._native_byteorder = _set_endianness(sys.byteorder)
        path_or_buf = stringify_path(path_or_buf)
        if isinstance(path_or_buf, str):
            path_or_buf, encoding, _, should_close = get_filepath_or_buffer(path_or_buf)

        if isinstance(path_or_buf, (str, bytes)):
            self.path_or_buf = open(path_or_buf, "rb")
        elif isinstance(path_or_buf, IOBase):
            # Copy to BytesIO, and ensure no encoding
            contents = path_or_buf.read()
            self.path_or_buf = BytesIO(contents)

        self._read_header()
        self._setup_dtype()

    def __enter__(self) -> "StataReader":
        """ enter context manager """
        return self

    def __exit__(self, exc_type, exc_value, traceback) -> None:
        """ exit context manager """
        self.close()

    def close(self) -> None:
        """ close the handle if its open """
        try:
            self.path_or_buf.close()
        except IOError:
            pass

    def _set_encoding(self) -> None:
        """
        Set string encoding which depends on file version
        """
        if self.format_version < 118:
            self._encoding = "latin-1"
        else:
            self._encoding = "utf-8"

    def _read_header(self) -> None:
        first_char = self.path_or_buf.read(1)
        if struct.unpack("c", first_char)[0] == b"<":
            self._read_new_header()
        else:
            self._read_old_header(first_char)

        self.has_string_data = len([x for x in self.typlist if type(x) is int]) > 0

        # calculate size of a data record
        self.col_sizes = [self._calcsize(typ) for typ in self.typlist]

    def _read_new_header(self) -> None:
        # The first part of the header is common to 117 - 119.
        self.path_or_buf.read(27)  # stata_dta><header><release>
        self.format_version = int(self.path_or_buf.read(3))
        if self.format_version not in [117, 118, 119]:
            raise ValueError(_version_error.format(version=self.format_version))
        self._set_encoding()
        self.path_or_buf.read(21)  # </release><byteorder>
        self.byteorder = self.path_or_buf.read(3) == b"MSF" and ">" or "<"
        self.path_or_buf.read(15)  # </byteorder><K>
        nvar_type = "H" if self.format_version <= 118 else "I"
        nvar_size = 2 if self.format_version <= 118 else 4
        self.nvar = struct.unpack(
            self.byteorder + nvar_type, self.path_or_buf.read(nvar_size)
        )[0]
        self.path_or_buf.read(7)  # </K><N>

        self.nobs = self._get_nobs()
        self.path_or_buf.read(11)  # </N><label>
        self._data_label = self._get_data_label()
        self.path_or_buf.read(19)  # </label><timestamp>
        self.time_stamp = self._get_time_stamp()
        self.path_or_buf.read(26)  # </timestamp></header><map>
        self.path_or_buf.read(8)  # 0x0000000000000000
        self.path_or_buf.read(8)  # position of <map>

        self._seek_vartypes = (
            struct.unpack(self.byteorder + "q", self.path_or_buf.read(8))[0] + 16
        )
        self._seek_varnames = (
            struct.unpack(self.byteorder + "q", self.path_or_buf.read(8))[0] + 10
        )
        self._seek_sortlist = (
            struct.unpack(self.byteorder + "q", self.path_or_buf.read(8))[0] + 10
        )
        self._seek_formats = (
            struct.unpack(self.byteorder + "q", self.path_or_buf.read(8))[0] + 9
        )
        self._seek_value_label_names = (
            struct.unpack(self.byteorder + "q", self.path_or_buf.read(8))[0] + 19
        )

        # Requires version-specific treatment
        self._seek_variable_labels = self._get_seek_variable_labels()

        self.path_or_buf.read(8)  # <characteristics>
        self.data_location = (
            struct.unpack(self.byteorder + "q", self.path_or_buf.read(8))[0] + 6
        )
        self.seek_strls = (
            struct.unpack(self.byteorder + "q", self.path_or_buf.read(8))[0] + 7
        )
        self.seek_value_labels = (
            struct.unpack(self.byteorder + "q", self.path_or_buf.read(8))[0] + 14
        )

        self.typlist, self.dtyplist = self._get_dtypes(self._seek_vartypes)

        self.path_or_buf.seek(self._seek_varnames)
        self.varlist = self._get_varlist()

        self.path_or_buf.seek(self._seek_sortlist)
        self.srtlist = struct.unpack(
            self.byteorder + ("h" * (self.nvar + 1)),
            self.path_or_buf.read(2 * (self.nvar + 1)),
        )[:-1]

        self.path_or_buf.seek(self._seek_formats)
        self.fmtlist = self._get_fmtlist()

        self.path_or_buf.seek(self._seek_value_label_names)
        self.lbllist = self._get_lbllist()

        self.path_or_buf.seek(self._seek_variable_labels)
        self._variable_labels = self._get_variable_labels()

    # Get data type information, works for versions 117-119.
    def _get_dtypes(
        self, seek_vartypes: int
    ) -> Tuple[List[Union[int, str]], List[Union[int, np.dtype]]]:

        self.path_or_buf.seek(seek_vartypes)
        raw_typlist = [
            struct.unpack(self.byteorder + "H", self.path_or_buf.read(2))[0]
            for _ in range(self.nvar)
        ]

        def f(typ: int) -> Union[int, str]:
            if typ <= 2045:
                return typ
            try:
                return self.TYPE_MAP_XML[typ]
            except KeyError:
                raise ValueError(f"cannot convert stata types [{typ}]")

        typlist = [f(x) for x in raw_typlist]

        def g(typ: int) -> Union[str, np.dtype]:
            if typ <= 2045:
                return str(typ)
            try:
                return self.DTYPE_MAP_XML[typ]
            except KeyError:
                raise ValueError(f"cannot convert stata dtype [{typ}]")

        dtyplist = [g(x) for x in raw_typlist]

        return typlist, dtyplist

    def _get_varlist(self) -> List[str]:
        # 33 in order formats, 129 in formats 118 and 119
        b = 33 if self.format_version < 118 else 129
        return [self._decode(self.path_or_buf.read(b)) for _ in range(self.nvar)]

    # Returns the format list
    def _get_fmtlist(self) -> List[str]:
        if self.format_version >= 118:
            b = 57
        elif self.format_version > 113:
            b = 49
        elif self.format_version > 104:
            b = 12
        else:
            b = 7

        return [self._decode(self.path_or_buf.read(b)) for _ in range(self.nvar)]

    # Returns the label list
    def _get_lbllist(self) -> List[str]:
        if self.format_version >= 118:
            b = 129
        elif self.format_version > 108:
            b = 33
        else:
            b = 9
        return [self._decode(self.path_or_buf.read(b)) for _ in range(self.nvar)]

    def _get_variable_labels(self) -> List[str]:
        if self.format_version >= 118:
            vlblist = [
                self._decode(self.path_or_buf.read(321)) for _ in range(self.nvar)
            ]
        elif self.format_version > 105:
            vlblist = [
                self._decode(self.path_or_buf.read(81)) for _ in range(self.nvar)
            ]
        else:
            vlblist = [
                self._decode(self.path_or_buf.read(32)) for _ in range(self.nvar)
            ]
        return vlblist

    def _get_nobs(self) -> int:
        if self.format_version >= 118:
            return struct.unpack(self.byteorder + "Q", self.path_or_buf.read(8))[0]
        else:
            return struct.unpack(self.byteorder + "I", self.path_or_buf.read(4))[0]

    def _get_data_label(self) -> str:
        if self.format_version >= 118:
            strlen = struct.unpack(self.byteorder + "H", self.path_or_buf.read(2))[0]
            return self._decode(self.path_or_buf.read(strlen))
        elif self.format_version == 117:
            strlen = struct.unpack("b", self.path_or_buf.read(1))[0]
            return self._decode(self.path_or_buf.read(strlen))
        elif self.format_version > 105:
            return self._decode(self.path_or_buf.read(81))
        else:
            return self._decode(self.path_or_buf.read(32))

    def _get_time_stamp(self) -> str:
        if self.format_version >= 118:
            strlen = struct.unpack("b", self.path_or_buf.read(1))[0]
            return self.path_or_buf.read(strlen).decode("utf-8")
        elif self.format_version == 117:
            strlen = struct.unpack("b", self.path_or_buf.read(1))[0]
            return self._decode(self.path_or_buf.read(strlen))
        elif self.format_version > 104:
            return self._decode(self.path_or_buf.read(18))
        else:
            raise ValueError()

    def _get_seek_variable_labels(self) -> int:
        if self.format_version == 117:
            self.path_or_buf.read(8)  # <variable_labels>, throw away
            # Stata 117 data files do not follow the described format.  This is
            # a work around that uses the previous label, 33 bytes for each
            # variable, 20 for the closing tag and 17 for the opening tag
            return self._seek_value_label_names + (33 * self.nvar) + 20 + 17
        elif self.format_version >= 118:
            return struct.unpack(self.byteorder + "q", self.path_or_buf.read(8))[0] + 17
        else:
            raise ValueError()

    def _read_old_header(self, first_char: bytes) -> None:
        self.format_version = struct.unpack("b", first_char)[0]
        if self.format_version not in [104, 105, 108, 111, 113, 114, 115]:
            raise ValueError(_version_error.format(version=self.format_version))
        self._set_encoding()
        self.byteorder = (
            struct.unpack("b", self.path_or_buf.read(1))[0] == 0x1 and ">" or "<"
        )
        self.filetype = struct.unpack("b", self.path_or_buf.read(1))[0]
        self.path_or_buf.read(1)  # unused

        self.nvar = struct.unpack(self.byteorder + "H", self.path_or_buf.read(2))[0]
        self.nobs = self._get_nobs()

        self._data_label = self._get_data_label()

        self.time_stamp = self._get_time_stamp()

        # descriptors
        if self.format_version > 108:
            typlist = [ord(self.path_or_buf.read(1)) for _ in range(self.nvar)]
        else:
            buf = self.path_or_buf.read(self.nvar)
            typlistb = np.frombuffer(buf, dtype=np.uint8)
            typlist = []
            for tp in typlistb:
                if tp in self.OLD_TYPE_MAPPING:
                    typlist.append(self.OLD_TYPE_MAPPING[tp])
                else:
                    typlist.append(tp - 127)  # bytes

        try:
            self.typlist = [self.TYPE_MAP[typ] for typ in typlist]
        except ValueError:
            invalid_types = ",".join(str(x) for x in typlist)
            raise ValueError(f"cannot convert stata types [{invalid_types}]")
        try:
            self.dtyplist = [self.DTYPE_MAP[typ] for typ in typlist]
        except ValueError:
            invalid_dtypes = ",".join(str(x) for x in typlist)
            raise ValueError(f"cannot convert stata dtypes [{invalid_dtypes}]")

        if self.format_version > 108:
            self.varlist = [
                self._decode(self.path_or_buf.read(33)) for _ in range(self.nvar)
            ]
        else:
            self.varlist = [
                self._decode(self.path_or_buf.read(9)) for _ in range(self.nvar)
            ]
        self.srtlist = struct.unpack(
            self.byteorder + ("h" * (self.nvar + 1)),
            self.path_or_buf.read(2 * (self.nvar + 1)),
        )[:-1]

        self.fmtlist = self._get_fmtlist()

        self.lbllist = self._get_lbllist()

        self._variable_labels = self._get_variable_labels()

        # ignore expansion fields (Format 105 and later)
        # When reading, read five bytes; the last four bytes now tell you
        # the size of the next read, which you discard.  You then continue
        # like this until you read 5 bytes of zeros.

        if self.format_version > 104:
            while True:
                data_type = struct.unpack(
                    self.byteorder + "b", self.path_or_buf.read(1)
                )[0]
                if self.format_version > 108:
                    data_len = struct.unpack(
                        self.byteorder + "i", self.path_or_buf.read(4)
                    )[0]
                else:
                    data_len = struct.unpack(
                        self.byteorder + "h", self.path_or_buf.read(2)
                    )[0]
                if data_type == 0:
                    break
                self.path_or_buf.read(data_len)

        # necessary data to continue parsing
        self.data_location = self.path_or_buf.tell()

    def _setup_dtype(self) -> np.dtype:
        """Map between numpy and state dtypes"""
        if self._dtype is not None:
            return self._dtype

        dtypes = []  # Convert struct data types to numpy data type
        for i, typ in enumerate(self.typlist):
            if typ in self.NUMPY_TYPE_MAP:
                dtypes.append(("s" + str(i), self.byteorder + self.NUMPY_TYPE_MAP[typ]))
            else:
                dtypes.append(("s" + str(i), "S" + str(typ)))
        self._dtype = np.dtype(dtypes)

        return self._dtype

    def _calcsize(self, fmt: Union[int, str]) -> int:
        if isinstance(fmt, int):
            return fmt
        return struct.calcsize(self.byteorder + fmt)

    def _decode(self, s: bytes) -> str:
        # have bytes not strings, so must decode
        s = s.partition(b"\0")[0]
        try:
            return s.decode(self._encoding)
        except UnicodeDecodeError:
            # GH 25960, fallback to handle incorrect format produced when 117
            # files are converted to 118 files in Stata
            encoding = self._encoding
            msg = f"""
One or more strings in the dta file could not be decoded using {encoding}, and
so the fallback encoding of latin-1 is being used.  This can happen when a file
has been incorrectly encoded by Stata or some other software. You should verify
the string values returned are correct."""
            warnings.warn(msg, UnicodeWarning)
            return s.decode("latin-1")

    def _read_value_labels(self) -> None:
        if self._value_labels_read:
            # Don't read twice
            return
        if self.format_version <= 108:
            # Value labels are not supported in version 108 and earlier.
            self._value_labels_read = True
            self.value_label_dict: Dict[str, Dict[Union[float, int], str]] = {}
            return

        if self.format_version >= 117:
            self.path_or_buf.seek(self.seek_value_labels)
        else:
            assert self._dtype is not None
            offset = self.nobs * self._dtype.itemsize
            self.path_or_buf.seek(self.data_location + offset)

        self._value_labels_read = True
        self.value_label_dict = {}

        while True:
            if self.format_version >= 117:
                if self.path_or_buf.read(5) == b"</val":  # <lbl>
                    break  # end of value label table

            slength = self.path_or_buf.read(4)
            if not slength:
                break  # end of value label table (format < 117)
            if self.format_version <= 117:
                labname = self._decode(self.path_or_buf.read(33))
            else:
                labname = self._decode(self.path_or_buf.read(129))
            self.path_or_buf.read(3)  # padding

            n = struct.unpack(self.byteorder + "I", self.path_or_buf.read(4))[0]
            txtlen = struct.unpack(self.byteorder + "I", self.path_or_buf.read(4))[0]
            off = np.frombuffer(
                self.path_or_buf.read(4 * n), dtype=self.byteorder + "i4", count=n
            )
            val = np.frombuffer(
                self.path_or_buf.read(4 * n), dtype=self.byteorder + "i4", count=n
            )
            ii = np.argsort(off)
            off = off[ii]
            val = val[ii]
            txt = self.path_or_buf.read(txtlen)
            self.value_label_dict[labname] = dict()
            for i in range(n):
                end = off[i + 1] if i < n - 1 else txtlen
                self.value_label_dict[labname][val[i]] = self._decode(txt[off[i] : end])
            if self.format_version >= 117:
                self.path_or_buf.read(6)  # </lbl>
        self._value_labels_read = True

    def _read_strls(self) -> None:
        self.path_or_buf.seek(self.seek_strls)
        # Wrap v_o in a string to allow uint64 values as keys on 32bit OS
        self.GSO = {"0": ""}
        while True:
            if self.path_or_buf.read(3) != b"GSO":
                break

            if self.format_version == 117:
                v_o = struct.unpack(self.byteorder + "Q", self.path_or_buf.read(8))[0]
            else:
                buf = self.path_or_buf.read(12)
                # Only tested on little endian file on little endian machine.
                v_size = 2 if self.format_version == 118 else 3
                if self.byteorder == "<":
                    buf = buf[0:v_size] + buf[4 : (12 - v_size)]
                else:
                    # This path may not be correct, impossible to test
                    buf = buf[0:v_size] + buf[(4 + v_size) :]
                v_o = struct.unpack("Q", buf)[0]
            typ = struct.unpack("B", self.path_or_buf.read(1))[0]
            length = struct.unpack(self.byteorder + "I", self.path_or_buf.read(4))[0]
            va = self.path_or_buf.read(length)
            if typ == 130:
                decoded_va = va[0:-1].decode(self._encoding)
            else:
                # Stata says typ 129 can be binary, so use str
                decoded_va = str(va)
                # Wrap v_o in a string to allow uint64 values as keys on 32bit OS
            self.GSO[str(v_o)] = decoded_va

    def __next__(self) -> DataFrame:
        return self.read(nrows=self._chunksize or 1)

    def get_chunk(self, size: Optional[int] = None) -> DataFrame:
        """
        Reads lines from Stata file and returns as dataframe

        Parameters
        ----------
        size : int, defaults to None
            Number of lines to read.  If None, reads whole file.

        Returns
        -------
        DataFrame
        """
        if size is None:
            size = self._chunksize
        return self.read(nrows=size)

    @Appender(_read_method_doc)
    def read(
        self,
        nrows: Optional[int] = None,
        convert_dates: Optional[bool] = None,
        convert_categoricals: Optional[bool] = None,
        index_col: Optional[str] = None,
        convert_missing: Optional[bool] = None,
        preserve_dtypes: Optional[bool] = None,
        columns: Optional[Sequence[str]] = None,
        order_categoricals: Optional[bool] = None,
    ) -> DataFrame:
        # Handle empty file or chunk.  If reading incrementally raise
        # StopIteration.  If reading the whole thing return an empty
        # data frame.
        if (self.nobs == 0) and (nrows is None):
            self._can_read_value_labels = True
            self._data_read = True
            self.close()
            return DataFrame(columns=self.varlist)

        # Handle options
        if convert_dates is None:
            convert_dates = self._convert_dates
        if convert_categoricals is None:
            convert_categoricals = self._convert_categoricals
        if convert_missing is None:
            convert_missing = self._convert_missing
        if preserve_dtypes is None:
            preserve_dtypes = self._preserve_dtypes
        if columns is None:
            columns = self._columns
        if order_categoricals is None:
            order_categoricals = self._order_categoricals
        if index_col is None:
            index_col = self._index_col

        if nrows is None:
            nrows = self.nobs

        if (self.format_version >= 117) and (not self._value_labels_read):
            self._can_read_value_labels = True
            self._read_strls()

        # Read data
        assert self._dtype is not None
        dtype = self._dtype
        max_read_len = (self.nobs - self._lines_read) * dtype.itemsize
        read_len = nrows * dtype.itemsize
        read_len = min(read_len, max_read_len)
        if read_len <= 0:
            # Iterator has finished, should never be here unless
            # we are reading the file incrementally
            if convert_categoricals:
                self._read_value_labels()
            self.close()
            raise StopIteration
        offset = self._lines_read * dtype.itemsize
        self.path_or_buf.seek(self.data_location + offset)
        read_lines = min(nrows, self.nobs - self._lines_read)
        data = np.frombuffer(
            self.path_or_buf.read(read_len), dtype=dtype, count=read_lines
        )

        self._lines_read += read_lines
        if self._lines_read == self.nobs:
            self._can_read_value_labels = True
            self._data_read = True
        # if necessary, swap the byte order to native here
        if self.byteorder != self._native_byteorder:
            data = data.byteswap().newbyteorder()

        if convert_categoricals:
            self._read_value_labels()

        if len(data) == 0:
            data = DataFrame(columns=self.varlist)
        else:
            data = DataFrame.from_records(data)
            data.columns = self.varlist

        # If index is not specified, use actual row number rather than
        # restarting at 0 for each chunk.
        if index_col is None:
            ix = np.arange(self._lines_read - read_lines, self._lines_read)
            data = data.set_index(ix)

        if columns is not None:
            try:
                data = self._do_select_columns(data, columns)
            except ValueError:
                self.close()
                raise

        # Decode strings
        for col, typ in zip(data, self.typlist):
            if type(typ) is int:
                data[col] = data[col].apply(self._decode, convert_dtype=True)

        data = self._insert_strls(data)

        cols_ = np.where(self.dtyplist)[0]

        # Convert columns (if needed) to match input type
        ix = data.index
        requires_type_conversion = False
        data_formatted = []
        for i in cols_:
            if self.dtyplist[i] is not None:
                col = data.columns[i]
                dtype = data[col].dtype
                if dtype != np.dtype(object) and dtype != self.dtyplist[i]:
                    requires_type_conversion = True
                    data_formatted.append(
                        (col, Series(data[col], ix, self.dtyplist[i]))
                    )
                else:
                    data_formatted.append((col, data[col]))
        if requires_type_conversion:
            data = DataFrame.from_dict(dict(data_formatted))
        del data_formatted

        data = self._do_convert_missing(data, convert_missing)

        if convert_dates:

            def any_startswith(x: str) -> bool:
                return any(x.startswith(fmt) for fmt in _date_formats)

            cols = np.where([any_startswith(x) for x in self.fmtlist])[0]
            for i in cols:
                col = data.columns[i]
                try:
                    data[col] = _stata_elapsed_date_to_datetime_vec(
                        data[col], self.fmtlist[i]
                    )
                except ValueError:
                    self.close()
                    raise

        if convert_categoricals and self.format_version > 108:
            data = self._do_convert_categoricals(
                data, self.value_label_dict, self.lbllist, order_categoricals
            )

        if not preserve_dtypes:
            retyped_data = []
            convert = False
            for col in data:
                dtype = data[col].dtype
                if dtype in (np.float16, np.float32):
                    dtype = np.float64
                    convert = True
                elif dtype in (np.int8, np.int16, np.int32):
                    dtype = np.int64
                    convert = True
                retyped_data.append((col, data[col].astype(dtype)))
            if convert:
                data = DataFrame.from_dict(dict(retyped_data))

        if index_col is not None:
            data = data.set_index(data.pop(index_col))

        return data

    def _do_convert_missing(self, data: DataFrame, convert_missing: bool) -> DataFrame:
        # Check for missing values, and replace if found
        replacements = {}
        for i, colname in enumerate(data):
            fmt = self.typlist[i]
            if fmt not in self.VALID_RANGE:
                continue

            nmin, nmax = self.VALID_RANGE[fmt]
            series = data[colname]
            missing = np.logical_or(series < nmin, series > nmax)

            if not missing.any():
                continue

            if convert_missing:  # Replacement follows Stata notation
                missing_loc = np.nonzero(missing._ndarray_values)[0]
                umissing, umissing_loc = np.unique(series[missing], return_inverse=True)
                replacement = Series(series, dtype=np.object)
                for j, um in enumerate(umissing):
                    missing_value = StataMissingValue(um)

                    loc = missing_loc[umissing_loc == j]
                    replacement.iloc[loc] = missing_value
            else:  # All replacements are identical
                dtype = series.dtype
                if dtype not in (np.float32, np.float64):
                    dtype = np.float64
                replacement = Series(series, dtype=dtype)
                replacement[missing] = np.nan
            replacements[colname] = replacement
        if replacements:
            columns = data.columns
            replacement_df = DataFrame(replacements)
            replaced = concat([data.drop(replacement_df.columns, 1), replacement_df], 1)
            data = replaced[columns]
        return data

    def _insert_strls(self, data: DataFrame) -> DataFrame:
        if not hasattr(self, "GSO") or len(self.GSO) == 0:
            return data
        for i, typ in enumerate(self.typlist):
            if typ != "Q":
                continue
            # Wrap v_o in a string to allow uint64 values as keys on 32bit OS
            data.iloc[:, i] = [self.GSO[str(k)] for k in data.iloc[:, i]]
        return data

    def _do_select_columns(self, data: DataFrame, columns: Sequence[str]) -> DataFrame:

        if not self._column_selector_set:
            column_set = set(columns)
            if len(column_set) != len(columns):
                raise ValueError("columns contains duplicate entries")
            unmatched = column_set.difference(data.columns)
            if unmatched:
                joined = ", ".join(list(unmatched))
                raise ValueError(
                    "The following columns were not "
                    f"found in the Stata data set: {joined}"
                )
            # Copy information for retained columns for later processing
            dtyplist = []
            typlist = []
            fmtlist = []
            lbllist = []
            for col in columns:
                i = data.columns.get_loc(col)
                dtyplist.append(self.dtyplist[i])
                typlist.append(self.typlist[i])
                fmtlist.append(self.fmtlist[i])
                lbllist.append(self.lbllist[i])

            self.dtyplist = dtyplist
            self.typlist = typlist
            self.fmtlist = fmtlist
            self.lbllist = lbllist
            self._column_selector_set = True

        return data[columns]

    @staticmethod
    def _do_convert_categoricals(
        data: DataFrame,
        value_label_dict: Dict[str, Dict[Union[float, int], str]],
        lbllist: Sequence[str],
        order_categoricals: bool,
    ) -> DataFrame:
        """
        Converts categorical columns to Categorical type.
        """
        value_labels = list(value_label_dict.keys())
        cat_converted_data = []
        for col, label in zip(data, lbllist):
            if label in value_labels:
                # Explicit call with ordered=True
                cat_data = Categorical(data[col], ordered=order_categoricals)
                categories = []
                for category in cat_data.categories:
                    if category in value_label_dict[label]:
                        categories.append(value_label_dict[label][category])
                    else:
                        categories.append(category)  # Partially labeled
                try:
                    cat_data.categories = categories
                except ValueError:
                    vc = Series(categories).value_counts()
                    repeated_cats = list(vc.index[vc > 1])
                    repeats = "-" * 80 + "\n" + "\n".join(repeated_cats)
                    # GH 25772
                    msg = f"""
Value labels for column {col} are not unique. These cannot be converted to
pandas categoricals.

Either read the file with `convert_categoricals` set to False or use the
low level interface in `StataReader` to separately read the values and the
value_labels.

The repeated labels are:
{repeats}
"""
                    raise ValueError(msg)
                # TODO: is the next line needed above in the data(...) method?
                cat_series = Series(cat_data, index=data.index)
                cat_converted_data.append((col, cat_series))
            else:
                cat_converted_data.append((col, data[col]))
        data = DataFrame.from_dict(dict(cat_converted_data))
        return data

    @property
    def data_label(self) -> str:
        """
        Return data label of Stata file.
        """
        return self._data_label

    def variable_labels(self) -> Dict[str, str]:
        """
        Return variable labels as a dict, associating each variable name
        with corresponding label.

        Returns
        -------
        dict
        """
        return dict(zip(self.varlist, self._variable_labels))

    def value_labels(self) -> Dict[str, Dict[Union[float, int], str]]:
        """
        Return a dict, associating each variable name a dict, associating
        each value its corresponding label.

        Returns
        -------
        dict
        """
        if not self._value_labels_read:
            self._read_value_labels()

        return self.value_label_dict


@Appender(_read_stata_doc)
def read_stata(
    filepath_or_buffer: FilePathOrBuffer,
    convert_dates: bool = True,
    convert_categoricals: bool = True,
    index_col: Optional[str] = None,
    convert_missing: bool = False,
    preserve_dtypes: bool = True,
    columns: Optional[Sequence[str]] = None,
    order_categoricals: bool = True,
    chunksize: Optional[int] = None,
    iterator: bool = False,
) -> Union[DataFrame, StataReader]:

    reader = StataReader(
        filepath_or_buffer,
        convert_dates=convert_dates,
        convert_categoricals=convert_categoricals,
        index_col=index_col,
        convert_missing=convert_missing,
        preserve_dtypes=preserve_dtypes,
        columns=columns,
        order_categoricals=order_categoricals,
        chunksize=chunksize,
    )

    if iterator or chunksize:
        return reader

    try:
        data = reader.read()
    finally:
        reader.close()
    return data


def _open_file_binary_write(fname: FilePathOrBuffer) -> Tuple[BinaryIO, bool]:
    """
    Open a binary file or no-op if file-like.

    Parameters
    ----------
    fname : string path, path object or buffer

    Returns
    -------
    file : file-like object
        File object supporting write
    own : bool
        True if the file was created, otherwise False
    """
    if hasattr(fname, "write"):
        # See https://github.com/python/mypy/issues/1424 for hasattr challenges
        return fname, False  # type: ignore
    elif isinstance(fname, (str, Path)):
        return open(fname, "wb"), True
    else:
        raise TypeError("fname must be a binary file, buffer or path-like.")


def _set_endianness(endianness: str) -> str:
    if endianness.lower() in ["<", "little"]:
        return "<"
    elif endianness.lower() in [">", "big"]:
        return ">"
    else:  # pragma : no cover
        raise ValueError(f"Endianness {endianness} not understood")


def _pad_bytes(name: AnyStr, length: int) -> AnyStr:
    """
    Take a char string and pads it with null bytes until it's length chars.
    """
    if isinstance(name, bytes):
        return name + b"\x00" * (length - len(name))
    return name + "\x00" * (length - len(name))


def _convert_datetime_to_stata_type(fmt: str) -> np.dtype:
    """
    Convert from one of the stata date formats to a type in TYPE_MAP.
    """
    if fmt in [
        "tc",
        "%tc",
        "td",
        "%td",
        "tw",
        "%tw",
        "tm",
        "%tm",
        "tq",
        "%tq",
        "th",
        "%th",
        "ty",
        "%ty",
    ]:
        return np.float64  # Stata expects doubles for SIFs
    else:
        raise NotImplementedError(f"Format {fmt} not implemented")


def _maybe_convert_to_int_keys(convert_dates: Dict, varlist: List[Label]) -> Dict:
    new_dict = {}
    for key in convert_dates:
        if not convert_dates[key].startswith("%"):  # make sure proper fmts
            convert_dates[key] = "%" + convert_dates[key]
        if key in varlist:
            new_dict.update({varlist.index(key): convert_dates[key]})
        else:
            if not isinstance(key, int):
                raise ValueError("convert_dates key must be a column or an integer")
            new_dict.update({key: convert_dates[key]})
    return new_dict


def _dtype_to_stata_type(dtype: np.dtype, column: Series) -> int:
    """
    Convert dtype types to stata types. Returns the byte of the given ordinal.
    See TYPE_MAP and comments for an explanation. This is also explained in
    the dta spec.
    1 - 244 are strings of this length
                         Pandas    Stata
    251 - for int8      byte
    252 - for int16     int
    253 - for int32     long
    254 - for float32   float
    255 - for double    double

    If there are dates to convert, then dtype will already have the correct
    type inserted.
    """
    # TODO: expand to handle datetime to integer conversion
    if dtype.type == np.object_:  # try to coerce it to the biggest string
        # not memory efficient, what else could we
        # do?
        itemsize = max_len_string_array(ensure_object(column.values))
        return max(itemsize, 1)
    elif dtype == np.float64:
        return 255
    elif dtype == np.float32:
        return 254
    elif dtype == np.int32:
        return 253
    elif dtype == np.int16:
        return 252
    elif dtype == np.int8:
        return 251
    else:  # pragma : no cover
        raise NotImplementedError(f"Data type {dtype} not supported.")


def _dtype_to_default_stata_fmt(
    dtype, column: Series, dta_version: int = 114, force_strl: bool = False
) -> str:
    """
    Map numpy dtype to stata's default format for this type. Not terribly
    important since users can change this in Stata. Semantics are

    object  -> "%DDs" where DD is the length of the string.  If not a string,
                raise ValueError
    float64 -> "%10.0g"
    float32 -> "%9.0g"
    int64   -> "%9.0g"
    int32   -> "%12.0g"
    int16   -> "%8.0g"
    int8    -> "%8.0g"
    strl    -> "%9s"
    """
    # TODO: Refactor to combine type with format
    # TODO: expand this to handle a default datetime format?
    if dta_version < 117:
        max_str_len = 244
    else:
        max_str_len = 2045
        if force_strl:
            return "%9s"
    if dtype.type == np.object_:
        itemsize = max_len_string_array(ensure_object(column.values))
        if itemsize > max_str_len:
            if dta_version >= 117:
                return "%9s"
            else:
                raise ValueError(excessive_string_length_error.format(column.name))
        return "%" + str(max(itemsize, 1)) + "s"
    elif dtype == np.float64:
        return "%10.0g"
    elif dtype == np.float32:
        return "%9.0g"
    elif dtype == np.int32:
        return "%12.0g"
    elif dtype == np.int8 or dtype == np.int16:
        return "%8.0g"
    else:  # pragma : no cover
        raise NotImplementedError(f"Data type {dtype} not supported.")


class StataWriter(StataParser):
    """
    A class for writing Stata binary dta files

    Parameters
    ----------
    fname : path (string), buffer or path object
        string, path object (pathlib.Path or py._path.local.LocalPath) or
        object implementing a binary write() functions. If using a buffer
        then the buffer will not be automatically closed after the file
        is written.

        .. versionadded:: 0.23.0 support for pathlib, py.path.

    data : DataFrame
        Input to save
    convert_dates : dict
        Dictionary mapping columns containing datetime types to stata internal
        format to use when writing the dates. Options are 'tc', 'td', 'tm',
        'tw', 'th', 'tq', 'ty'. Column can be either an integer or a name.
        Datetime columns that do not have a conversion type specified will be
        converted to 'tc'. Raises NotImplementedError if a datetime column has
        timezone information
    write_index : bool
        Write the index to Stata dataset.
    byteorder : str
        Can be ">", "<", "little", or "big". default is `sys.byteorder`
    time_stamp : datetime
        A datetime to use as file creation date.  Default is the current time
    data_label : str
        A label for the data set.  Must be 80 characters or smaller.
    variable_labels : dict
        Dictionary containing columns as keys and variable labels as values.
        Each label must be 80 characters or smaller.

    Returns
    -------
    writer : StataWriter instance
        The StataWriter instance has a write_file method, which will
        write the file to the given `fname`.

    Raises
    ------
    NotImplementedError
        * If datetimes contain timezone information
    ValueError
        * Columns listed in convert_dates are neither datetime64[ns]
          or datetime.datetime
        * Column dtype is not representable in Stata
        * Column listed in convert_dates is not in DataFrame
        * Categorical label contains more than 32,000 characters

    Examples
    --------
    >>> data = pd.DataFrame([[1.0, 1]], columns=['a', 'b'])
    >>> writer = StataWriter('./data_file.dta', data)
    >>> writer.write_file()

    Or with dates
    >>> from datetime import datetime
    >>> data = pd.DataFrame([[datetime(2000,1,1)]], columns=['date'])
    >>> writer = StataWriter('./date_data_file.dta', data, {'date' : 'tw'})
    >>> writer.write_file()
    """

    _max_string_length = 244
    _encoding = "latin-1"

    def __init__(
        self,
        fname: FilePathOrBuffer,
        data: DataFrame,
        convert_dates: Optional[Dict[Label, str]] = None,
        write_index: bool = True,
        byteorder: Optional[str] = None,
        time_stamp: Optional[datetime.datetime] = None,
        data_label: Optional[str] = None,
        variable_labels: Optional[Dict[Label, str]] = None,
    ):
        super().__init__()
        self._convert_dates = {} if convert_dates is None else convert_dates
        self._write_index = write_index
        self._time_stamp = time_stamp
        self._data_label = data_label
        self._variable_labels = variable_labels
        self._own_file = True
        # attach nobs, nvars, data, varlist, typlist
        self._prepare_pandas(data)

        if byteorder is None:
            byteorder = sys.byteorder
        self._byteorder = _set_endianness(byteorder)
        self._fname = stringify_path(fname)
        self.type_converters = {253: np.int32, 252: np.int16, 251: np.int8}
        self._converted_names: Dict[Label, str] = {}
        self._file: Optional[BinaryIO] = None

    def _write(self, to_write: str) -> None:
        """
        Helper to call encode before writing to file for Python 3 compat.
        """
        assert self._file is not None
        self._file.write(to_write.encode(self._encoding))

    def _write_bytes(self, value: bytes) -> None:
        """
        Helper to assert file is open before writing.
        """
        assert self._file is not None
        self._file.write(value)

    def _prepare_categoricals(self, data: DataFrame) -> DataFrame:
<<<<<<< HEAD
        """
        Check for categorical columns, retain categorical information for
        Stata file and convert categorical data to int"""
=======
        """Check for categorical columns, retain categorical information for
        Stata file and convert categorical data to int
        """
>>>>>>> f1c5cb0c

        is_cat = [is_categorical_dtype(data[col]) for col in data]
        self._is_col_cat = is_cat
        self._value_labels: List[StataValueLabel] = []
        if not any(is_cat):
            return data

        get_base_missing_value = StataMissingValue.get_base_missing_value
        data_formatted = []
        for col, col_is_cat in zip(data, is_cat):
            if col_is_cat:
                svl = StataValueLabel(data[col], encoding=self._encoding)
                self._value_labels.append(svl)
                dtype = data[col].cat.codes.dtype
                if dtype == np.int64:
                    raise ValueError(
                        "It is not possible to export "
                        "int64-based categorical data to Stata."
                    )
                values = data[col].cat.codes.values.copy()

                # Upcast if needed so that correct missing values can be set
                if values.max() >= get_base_missing_value(dtype):
                    if dtype == np.int8:
                        dtype = np.int16
                    elif dtype == np.int16:
                        dtype = np.int32
                    else:
                        dtype = np.float64
                    values = np.array(values, dtype=dtype)

                # Replace missing values with Stata missing value for type
                values[values == -1] = get_base_missing_value(dtype)
                data_formatted.append((col, values))
            else:
                data_formatted.append((col, data[col]))
        return DataFrame.from_dict(dict(data_formatted))

    def _replace_nans(self, data: DataFrame) -> DataFrame:
        # return data
<<<<<<< HEAD
        """
        Checks floating point data columns for nans, and replaces these with
        the generic Stata for missing value (.)"""
=======
        """Checks floating point data columns for nans, and replaces these with
        the generic Stata for missing value (.)
        """
>>>>>>> f1c5cb0c
        for c in data:
            dtype = data[c].dtype
            if dtype in (np.float32, np.float64):
                if dtype == np.float32:
                    replacement = self.MISSING_VALUES["f"]
                else:
                    replacement = self.MISSING_VALUES["d"]
                data[c] = data[c].fillna(replacement)

        return data

    def _update_strl_names(self) -> None:
        """No-op, forward compatibility"""
        pass

    def _validate_variable_name(self, name: str) -> str:
        """
        Validate variable names for Stata export.

        Parameters
        ----------
        name : str
            Variable name

        Returns
        -------
        str
            The validated name with invalid characters replaced with
            underscores.

        Notes
        -----
        Stata 114 and 117 support ascii characters in a-z, A-Z, 0-9
        and _.
        """
        for c in name:
            if (
                (c < "A" or c > "Z")
                and (c < "a" or c > "z")
                and (c < "0" or c > "9")
                and c != "_"
            ):
                name = name.replace(c, "_")
        return name

    def _check_column_names(self, data: DataFrame) -> DataFrame:
        """
        Checks column names to ensure that they are valid Stata column names.
        This includes checks for:
            * Non-string names
            * Stata keywords
            * Variables that start with numbers
            * Variables with names that are too long

        When an illegal variable name is detected, it is converted, and if
        dates are exported, the variable name is propagated to the date
        conversion dictionary
        """
        converted_names: Dict[Label, str] = {}
        columns: List[Label] = list(data.columns)
        original_columns = columns[:]

        duplicate_var_id = 0
        for j, name in enumerate(columns):
            orig_name = name
            if not isinstance(name, str):
                name = str(name)

            name = self._validate_variable_name(name)

            # Variable name must not be a reserved word
            if name in self.RESERVED_WORDS:
                name = "_" + name

            # Variable name may not start with a number
            if "0" <= name[0] <= "9":
                name = "_" + name

            name = name[: min(len(name), 32)]

            if not name == orig_name:
                # check for duplicates
                while columns.count(name) > 0:
                    # prepend ascending number to avoid duplicates
                    name = "_" + str(duplicate_var_id) + name
                    name = name[: min(len(name), 32)]
                    duplicate_var_id += 1
                converted_names[orig_name] = name

            columns[j] = name

        data.columns = Index(columns)

        # Check date conversion, and fix key if needed
        if self._convert_dates:
            for c, o in zip(columns, original_columns):
                if c != o:
                    self._convert_dates[c] = self._convert_dates[o]
                    del self._convert_dates[o]

        if converted_names:
            conversion_warning = []
            for orig_name, name in converted_names.items():
                msg = f"{orig_name}   ->   {name}"
                conversion_warning.append(msg)

            ws = invalid_name_doc.format("\n    ".join(conversion_warning))
            warnings.warn(ws, InvalidColumnName)

        self._converted_names = converted_names
        self._update_strl_names()

        return data

    def _set_formats_and_types(self, dtypes: Series) -> None:
        self.fmtlist: List[str] = []
        self.typlist: List[int] = []
        for col, dtype in dtypes.items():
            self.fmtlist.append(_dtype_to_default_stata_fmt(dtype, self.data[col]))
            self.typlist.append(_dtype_to_stata_type(dtype, self.data[col]))

    def _prepare_pandas(self, data: DataFrame) -> None:
        # NOTE: we might need a different API / class for pandas objects so
        # we can set different semantics - handle this with a PR to pandas.io

        data = data.copy()

        if self._write_index:
            temp = data.reset_index()
            if isinstance(temp, DataFrame):
                data = temp

        # Ensure column names are strings
        data = self._check_column_names(data)

        # Check columns for compatibility with stata, upcast if necessary
        # Raise if outside the supported range
        data = _cast_to_stata_types(data)

        # Replace NaNs with Stata missing values
        data = self._replace_nans(data)

        # Convert categoricals to int data, and strip labels
        data = self._prepare_categoricals(data)

        self.nobs, self.nvar = data.shape
        self.data = data
        self.varlist = data.columns.tolist()

        dtypes = data.dtypes

        # Ensure all date columns are converted
        for col in data:
            if col in self._convert_dates:
                continue
            if is_datetime64_dtype(data[col]):
                self._convert_dates[col] = "tc"

        self._convert_dates = _maybe_convert_to_int_keys(
            self._convert_dates, self.varlist
        )
        for key in self._convert_dates:
            new_type = _convert_datetime_to_stata_type(self._convert_dates[key])
            dtypes[key] = np.dtype(new_type)

        # Verify object arrays are strings and encode to bytes
        self._encode_strings()

        self._set_formats_and_types(dtypes)

        # set the given format for the datetime cols
        if self._convert_dates is not None:
            for key in self._convert_dates:
                if isinstance(key, int):
                    self.fmtlist[key] = self._convert_dates[key]

    def _encode_strings(self) -> None:
        """
        Encode strings in dta-specific encoding

        Do not encode columns marked for date conversion or for strL
        conversion. The strL converter independently handles conversion and
        also accepts empty string arrays.
        """
        convert_dates = self._convert_dates
        # _convert_strl is not available in dta 114
        convert_strl = getattr(self, "_convert_strl", [])
        for i, col in enumerate(self.data):
            # Skip columns marked for date conversion or strl conversion
            if i in convert_dates or col in convert_strl:
                continue
            column = self.data[col]
            dtype = column.dtype
            if dtype.type == np.object_:
                inferred_dtype = infer_dtype(column, skipna=True)
                if not ((inferred_dtype == "string") or len(column) == 0):
                    col = column.name
                    raise ValueError(
                        f"""\
Column `{col}` cannot be exported.\n\nOnly string-like object arrays
containing all strings or a mix of strings and None can be exported.
Object arrays containing only null values are prohibited. Other object
types cannot be exported and must first be converted to one of the
supported types."""
                    )
                encoded = self.data[col].str.encode(self._encoding)
                # If larger than _max_string_length do nothing
                if (
                    max_len_string_array(ensure_object(encoded.values))
                    <= self._max_string_length
                ):
                    self.data[col] = encoded

    def write_file(self) -> None:
        self._file, self._own_file = _open_file_binary_write(self._fname)
        try:
            self._write_header(data_label=self._data_label, time_stamp=self._time_stamp)
            self._write_map()
            self._write_variable_types()
            self._write_varnames()
            self._write_sortlist()
            self._write_formats()
            self._write_value_label_names()
            self._write_variable_labels()
            self._write_expansion_fields()
            self._write_characteristics()
            records = self._prepare_data()
            self._write_data(records)
            self._write_strls()
            self._write_value_labels()
            self._write_file_close_tag()
            self._write_map()
        except Exception as exc:
            self._close()
            if self._own_file:
                try:
                    if isinstance(self._fname, (str, Path)):
                        os.unlink(self._fname)
                except OSError:
                    warnings.warn(
                        f"This save was not successful but {self._fname} could not "
                        "be deleted.  This file is not valid.",
                        ResourceWarning,
                    )
            raise exc
        else:
            self._close()

    def _close(self) -> None:
        """
        Close the file if it was created by the writer.

        If a buffer or file-like object was passed in, for example a GzipFile,
        then leave this file open for the caller to close. In either case,
        attempt to flush the file contents to ensure they are written to disk
        (if supported)
        """
        # Some file-like objects might not support flush
        assert self._file is not None
        try:
            self._file.flush()
        except AttributeError:
            pass
        if self._own_file:
            self._file.close()

    def _write_map(self) -> None:
        """No-op, future compatibility"""
        pass

    def _write_file_close_tag(self) -> None:
        """No-op, future compatibility"""
        pass

    def _write_characteristics(self) -> None:
        """No-op, future compatibility"""
        pass

    def _write_strls(self) -> None:
        """No-op, future compatibility"""
        pass

    def _write_expansion_fields(self) -> None:
        """Write 5 zeros for expansion fields"""
        self._write(_pad_bytes("", 5))

    def _write_value_labels(self) -> None:
        for vl in self._value_labels:
            self._write_bytes(vl.generate_value_label(self._byteorder))

    def _write_header(
        self,
        data_label: Optional[str] = None,
        time_stamp: Optional[datetime.datetime] = None,
    ) -> None:
        byteorder = self._byteorder
        # ds_format - just use 114
        self._write_bytes(struct.pack("b", 114))
        # byteorder
        self._write(byteorder == ">" and "\x01" or "\x02")
        # filetype
        self._write("\x01")
        # unused
        self._write("\x00")
        # number of vars, 2 bytes
        self._write_bytes(struct.pack(byteorder + "h", self.nvar)[:2])
        # number of obs, 4 bytes
        self._write_bytes(struct.pack(byteorder + "i", self.nobs)[:4])
        # data label 81 bytes, char, null terminated
        if data_label is None:
            self._write_bytes(self._null_terminate_bytes(_pad_bytes("", 80)))
        else:
            self._write_bytes(
                self._null_terminate_bytes(_pad_bytes(data_label[:80], 80))
            )
        # time stamp, 18 bytes, char, null terminated
        # format dd Mon yyyy hh:mm
        if time_stamp is None:
            time_stamp = datetime.datetime.now()
        elif not isinstance(time_stamp, datetime.datetime):
            raise ValueError("time_stamp should be datetime type")
        # GH #13856
        # Avoid locale-specific month conversion
        months = [
            "Jan",
            "Feb",
            "Mar",
            "Apr",
            "May",
            "Jun",
            "Jul",
            "Aug",
            "Sep",
            "Oct",
            "Nov",
            "Dec",
        ]
        month_lookup = {i + 1: month for i, month in enumerate(months)}
        ts = (
            time_stamp.strftime("%d ")
            + month_lookup[time_stamp.month]
            + time_stamp.strftime(" %Y %H:%M")
        )
        self._write_bytes(self._null_terminate_bytes(ts))

    def _write_variable_types(self) -> None:
        for typ in self.typlist:
            self._write_bytes(struct.pack("B", typ))

    def _write_varnames(self) -> None:
        # varlist names are checked by _check_column_names
        # varlist, requires null terminated
        for name in self.varlist:
            name = self._null_terminate_str(name)
            name = _pad_bytes(name[:32], 33)
            self._write(name)

    def _write_sortlist(self) -> None:
        # srtlist, 2*(nvar+1), int array, encoded by byteorder
        srtlist = _pad_bytes("", 2 * (self.nvar + 1))
        self._write(srtlist)

    def _write_formats(self) -> None:
        # fmtlist, 49*nvar, char array
        for fmt in self.fmtlist:
            self._write(_pad_bytes(fmt, 49))

    def _write_value_label_names(self) -> None:
        # lbllist, 33*nvar, char array
        for i in range(self.nvar):
            # Use variable name when categorical
            if self._is_col_cat[i]:
                name = self.varlist[i]
                name = self._null_terminate_str(name)
                name = _pad_bytes(name[:32], 33)
                self._write(name)
            else:  # Default is empty label
                self._write(_pad_bytes("", 33))

    def _write_variable_labels(self) -> None:
        # Missing labels are 80 blank characters plus null termination
        blank = _pad_bytes("", 81)

        if self._variable_labels is None:
            for i in range(self.nvar):
                self._write(blank)
            return

        for col in self.data:
            if col in self._variable_labels:
                label = self._variable_labels[col]
                if len(label) > 80:
                    raise ValueError("Variable labels must be 80 characters or fewer")
                is_latin1 = all(ord(c) < 256 for c in label)
                if not is_latin1:
                    raise ValueError(
                        "Variable labels must contain only characters that "
                        "can be encoded in Latin-1"
                    )
                self._write(_pad_bytes(label, 81))
            else:
                self._write(blank)

    def _convert_strls(self, data: DataFrame) -> DataFrame:
        """No-op, future compatibility"""
        return data

    def _prepare_data(self) -> np.recarray:
        data = self.data
        typlist = self.typlist
        convert_dates = self._convert_dates
        # 1. Convert dates
        if self._convert_dates is not None:
            for i, col in enumerate(data):
                if i in convert_dates:
                    data[col] = _datetime_to_stata_elapsed_vec(
                        data[col], self.fmtlist[i]
                    )
        # 2. Convert strls
        data = self._convert_strls(data)

        # 3. Convert bad string data to '' and pad to correct length
        dtypes = {}
        native_byteorder = self._byteorder == _set_endianness(sys.byteorder)
        for i, col in enumerate(data):
            typ = typlist[i]
            if typ <= self._max_string_length:
                data[col] = data[col].fillna("").apply(_pad_bytes, args=(typ,))
                stype = f"S{typ}"
                dtypes[col] = stype
                data[col] = data[col].astype(stype)
            else:
                dtype = data[col].dtype
                if not native_byteorder:
                    dtype = dtype.newbyteorder(self._byteorder)
                dtypes[col] = dtype

        return data.to_records(index=False, column_dtypes=dtypes)

    def _write_data(self, records: np.recarray) -> None:
        self._write_bytes(records.tobytes())

    @staticmethod
    def _null_terminate_str(s: str) -> str:
        s += "\x00"
        return s

    def _null_terminate_bytes(self, s: str) -> bytes:
        return self._null_terminate_str(s).encode(self._encoding)


def _dtype_to_stata_type_117(dtype: np.dtype, column: Series, force_strl: bool) -> int:
    """
    Converts dtype types to stata types. Returns the byte of the given ordinal.
    See TYPE_MAP and comments for an explanation. This is also explained in
    the dta spec.
    1 - 2045 are strings of this length
                Pandas    Stata
    32768 - for object    strL
    65526 - for int8      byte
    65527 - for int16     int
    65528 - for int32     long
    65529 - for float32   float
    65530 - for double    double

    If there are dates to convert, then dtype will already have the correct
    type inserted.
    """
    # TODO: expand to handle datetime to integer conversion
    if force_strl:
        return 32768
    if dtype.type == np.object_:  # try to coerce it to the biggest string
        # not memory efficient, what else could we
        # do?
        itemsize = max_len_string_array(ensure_object(column.values))
        itemsize = max(itemsize, 1)
        if itemsize <= 2045:
            return itemsize
        return 32768
    elif dtype == np.float64:
        return 65526
    elif dtype == np.float32:
        return 65527
    elif dtype == np.int32:
        return 65528
    elif dtype == np.int16:
        return 65529
    elif dtype == np.int8:
        return 65530
    else:  # pragma : no cover
        raise NotImplementedError(f"Data type {dtype} not supported.")


def _pad_bytes_new(name: Union[str, bytes], length: int) -> bytes:
    """
    Takes a bytes instance and pads it with null bytes until it's length chars.
    """
    if isinstance(name, str):
        name = bytes(name, "utf-8")
    return name + b"\x00" * (length - len(name))


class StataStrLWriter:
    """
    Converter for Stata StrLs

    Stata StrLs map 8 byte values to strings which are stored using a
    dictionary-like format where strings are keyed to two values.

    Parameters
    ----------
    df : DataFrame
        DataFrame to convert
    columns : Sequence[str]
        List of columns names to convert to StrL
    version : int, optional
        dta version.  Currently supports 117, 118 and 119
    byteorder : str, optional
        Can be ">", "<", "little", or "big". default is `sys.byteorder`

    Notes
    -----
    Supports creation of the StrL block of a dta file for dta versions
    117, 118 and 119.  These differ in how the GSO is stored.  118 and
    119 store the GSO lookup value as a uint32 and a uint64, while 117
    uses two uint32s. 118 and 119 also encode all strings as unicode
    which is required by the format.  117 uses 'latin-1' a fixed width
    encoding that extends the 7-bit ascii table with an additional 128
    characters.
    """

    def __init__(
        self,
        df: DataFrame,
        columns: Sequence[str],
        version: int = 117,
        byteorder: Optional[str] = None,
    ):
        if version not in (117, 118, 119):
            raise ValueError("Only dta versions 117, 118 and 119 supported")
        self._dta_ver = version

        self.df = df
        self.columns = columns
        self._gso_table = {"": (0, 0)}
        if byteorder is None:
            byteorder = sys.byteorder
        self._byteorder = _set_endianness(byteorder)

        gso_v_type = "I"  # uint32
        gso_o_type = "Q"  # uint64
        self._encoding = "utf-8"
        if version == 117:
            o_size = 4
            gso_o_type = "I"  # 117 used uint32
            self._encoding = "latin-1"
        elif version == 118:
            o_size = 6
        else:  # version == 119
            o_size = 5
        self._o_offet = 2 ** (8 * (8 - o_size))
        self._gso_o_type = gso_o_type
        self._gso_v_type = gso_v_type

    def _convert_key(self, key: Tuple[int, int]) -> int:
        v, o = key
        return v + self._o_offet * o

    def generate_table(self) -> Tuple[Dict[str, Tuple[int, int]], DataFrame]:
        """
        Generates the GSO lookup table for the DataFrame

        Returns
        -------
        gso_table : dict
            Ordered dictionary using the string found as keys
            and their lookup position (v,o) as values
        gso_df : DataFrame
            DataFrame where strl columns have been converted to
            (v,o) values

        Notes
        -----
        Modifies the DataFrame in-place.

        The DataFrame returned encodes the (v,o) values as uint64s. The
        encoding depends on the dta version, and can be expressed as

        enc = v + o * 2 ** (o_size * 8)

        so that v is stored in the lower bits and o is in the upper
        bits. o_size is

          * 117: 4
          * 118: 6
          * 119: 5
        """

        gso_table = self._gso_table
        gso_df = self.df
        columns = list(gso_df.columns)
        selected = gso_df[self.columns]
        col_index = [(col, columns.index(col)) for col in self.columns]
        keys = np.empty(selected.shape, dtype=np.uint64)
        for o, (idx, row) in enumerate(selected.iterrows()):
            for j, (col, v) in enumerate(col_index):
                val = row[col]
                # Allow columns with mixed str and None (GH 23633)
                val = "" if val is None else val
                key = gso_table.get(val, None)
                if key is None:
                    # Stata prefers human numbers
                    key = (v + 1, o + 1)
                    gso_table[val] = key
                keys[o, j] = self._convert_key(key)
        for i, col in enumerate(self.columns):
            gso_df[col] = keys[:, i]

        return gso_table, gso_df

    def generate_blob(self, gso_table: Dict[str, Tuple[int, int]]) -> bytes:
        """
        Generates the binary blob of GSOs that is written to the dta file.

        Parameters
        ----------
        gso_table : dict
            Ordered dictionary (str, vo)

        Returns
        -------
        gso : bytes
            Binary content of dta file to be placed between strl tags

        Notes
        -----
        Output format depends on dta version.  117 uses two uint32s to
        express v and o while 118+ uses a uint32 for v and a uint64 for o.
        """
        # Format information
        # Length includes null term
        # 117
        # GSOvvvvooootllllxxxxxxxxxxxxxxx...x
        #  3  u4  u4 u1 u4  string + null term
        #
        # 118, 119
        # GSOvvvvooooooootllllxxxxxxxxxxxxxxx...x
        #  3  u4   u8   u1 u4    string + null term

        bio = BytesIO()
        gso = bytes("GSO", "ascii")
        gso_type = struct.pack(self._byteorder + "B", 130)
        null = struct.pack(self._byteorder + "B", 0)
        v_type = self._byteorder + self._gso_v_type
        o_type = self._byteorder + self._gso_o_type
        len_type = self._byteorder + "I"
        for strl, vo in gso_table.items():
            if vo == (0, 0):
                continue
            v, o = vo

            # GSO
            bio.write(gso)

            # vvvv
            bio.write(struct.pack(v_type, v))

            # oooo / oooooooo
            bio.write(struct.pack(o_type, o))

            # t
            bio.write(gso_type)

            # llll
            utf8_string = bytes(strl, "utf-8")
            bio.write(struct.pack(len_type, len(utf8_string) + 1))

            # xxx...xxx
            bio.write(utf8_string)
            bio.write(null)

        bio.seek(0)
        return bio.read()


class StataWriter117(StataWriter):
    """
    A class for writing Stata binary dta files in Stata 13 format (117)

    .. versionadded:: 0.23.0

    Parameters
    ----------
    fname : path (string), buffer or path object
        string, path object (pathlib.Path or py._path.local.LocalPath) or
        object implementing a binary write() functions. If using a buffer
        then the buffer will not be automatically closed after the file
        is written.
    data : DataFrame
        Input to save
    convert_dates : dict
        Dictionary mapping columns containing datetime types to stata internal
        format to use when writing the dates. Options are 'tc', 'td', 'tm',
        'tw', 'th', 'tq', 'ty'. Column can be either an integer or a name.
        Datetime columns that do not have a conversion type specified will be
        converted to 'tc'. Raises NotImplementedError if a datetime column has
        timezone information
    write_index : bool
        Write the index to Stata dataset.
    byteorder : str
        Can be ">", "<", "little", or "big". default is `sys.byteorder`
    time_stamp : datetime
        A datetime to use as file creation date.  Default is the current time
    data_label : str
        A label for the data set.  Must be 80 characters or smaller.
    variable_labels : dict
        Dictionary containing columns as keys and variable labels as values.
        Each label must be 80 characters or smaller.
    convert_strl : list
        List of columns names to convert to Stata StrL format.  Columns with
        more than 2045 characters are automatically written as StrL.
        Smaller columns can be converted by including the column name.  Using
        StrLs can reduce output file size when strings are longer than 8
        characters, and either frequently repeated or sparse.

    Returns
    -------
    writer : StataWriter117 instance
        The StataWriter117 instance has a write_file method, which will
        write the file to the given `fname`.

    Raises
    ------
    NotImplementedError
        * If datetimes contain timezone information
    ValueError
        * Columns listed in convert_dates are neither datetime64[ns]
          or datetime.datetime
        * Column dtype is not representable in Stata
        * Column listed in convert_dates is not in DataFrame
        * Categorical label contains more than 32,000 characters

    Examples
    --------
    >>> from pandas.io.stata import StataWriter117
    >>> data = pd.DataFrame([[1.0, 1, 'a']], columns=['a', 'b', 'c'])
    >>> writer = StataWriter117('./data_file.dta', data)
    >>> writer.write_file()

    Or with long strings stored in strl format

    >>> data = pd.DataFrame([['A relatively long string'], [''], ['']],
    ...                     columns=['strls'])
    >>> writer = StataWriter117('./data_file_with_long_strings.dta', data,
    ...                         convert_strl=['strls'])
    >>> writer.write_file()
    """

    _max_string_length = 2045
    _dta_version = 117

    def __init__(
        self,
        fname: FilePathOrBuffer,
        data: DataFrame,
        convert_dates: Optional[Dict[Label, str]] = None,
        write_index: bool = True,
        byteorder: Optional[str] = None,
        time_stamp: Optional[datetime.datetime] = None,
        data_label: Optional[str] = None,
        variable_labels: Optional[Dict[Label, str]] = None,
        convert_strl: Optional[Sequence[Label]] = None,
    ):
        # Copy to new list since convert_strl might be modified later
        self._convert_strl: List[Label] = []
        if convert_strl is not None:
            self._convert_strl.extend(convert_strl)

        super().__init__(
            fname,
            data,
            convert_dates,
            write_index,
            byteorder=byteorder,
            time_stamp=time_stamp,
            data_label=data_label,
            variable_labels=variable_labels,
        )
        self._map: Dict[str, int] = {}
        self._strl_blob = b""

    @staticmethod
    def _tag(val: Union[str, bytes], tag: str) -> bytes:
        """Surround val with <tag></tag>"""
        if isinstance(val, str):
            val = bytes(val, "utf-8")
        return bytes("<" + tag + ">", "utf-8") + val + bytes("</" + tag + ">", "utf-8")

    def _update_map(self, tag: str) -> None:
        """Update map location for tag with file position"""
        assert self._file is not None
        self._map[tag] = self._file.tell()

    def _write_header(
        self,
        data_label: Optional[str] = None,
        time_stamp: Optional[datetime.datetime] = None,
    ) -> None:
        """Write the file header"""
        byteorder = self._byteorder
        self._write_bytes(bytes("<stata_dta>", "utf-8"))
        bio = BytesIO()
        # ds_format - 117
        bio.write(self._tag(bytes(str(self._dta_version), "utf-8"), "release"))
        # byteorder
        bio.write(self._tag(byteorder == ">" and "MSF" or "LSF", "byteorder"))
        # number of vars, 2 bytes in 117 and 118, 4 byte in 119
        nvar_type = "H" if self._dta_version <= 118 else "I"
        bio.write(self._tag(struct.pack(byteorder + nvar_type, self.nvar), "K"))
        # 117 uses 4 bytes, 118 uses 8
        nobs_size = "I" if self._dta_version == 117 else "Q"
        bio.write(self._tag(struct.pack(byteorder + nobs_size, self.nobs), "N"))
        # data label 81 bytes, char, null terminated
        label = data_label[:80] if data_label is not None else ""
        encoded_label = label.encode(self._encoding)
        label_size = "B" if self._dta_version == 117 else "H"
        label_len = struct.pack(byteorder + label_size, len(encoded_label))
        encoded_label = label_len + encoded_label
        bio.write(self._tag(encoded_label, "label"))
        # time stamp, 18 bytes, char, null terminated
        # format dd Mon yyyy hh:mm
        if time_stamp is None:
            time_stamp = datetime.datetime.now()
        elif not isinstance(time_stamp, datetime.datetime):
            raise ValueError("time_stamp should be datetime type")
        # Avoid locale-specific month conversion
        months = [
            "Jan",
            "Feb",
            "Mar",
            "Apr",
            "May",
            "Jun",
            "Jul",
            "Aug",
            "Sep",
            "Oct",
            "Nov",
            "Dec",
        ]
        month_lookup = {i + 1: month for i, month in enumerate(months)}
        ts = (
            time_stamp.strftime("%d ")
            + month_lookup[time_stamp.month]
            + time_stamp.strftime(" %Y %H:%M")
        )
        # '\x11' added due to inspection of Stata file
        stata_ts = b"\x11" + bytes(ts, "utf-8")
        bio.write(self._tag(stata_ts, "timestamp"))
        bio.seek(0)
        self._write_bytes(self._tag(bio.read(), "header"))

    def _write_map(self) -> None:
        """
        Called twice during file write. The first populates the values in
        the map with 0s.  The second call writes the final map locations when
        all blocks have been written.
        """
        assert self._file is not None
        if not self._map:
            self._map = dict(
                (
                    ("stata_data", 0),
                    ("map", self._file.tell()),
                    ("variable_types", 0),
                    ("varnames", 0),
                    ("sortlist", 0),
                    ("formats", 0),
                    ("value_label_names", 0),
                    ("variable_labels", 0),
                    ("characteristics", 0),
                    ("data", 0),
                    ("strls", 0),
                    ("value_labels", 0),
                    ("stata_data_close", 0),
                    ("end-of-file", 0),
                )
            )
        # Move to start of map
        self._file.seek(self._map["map"])
        bio = BytesIO()
        for val in self._map.values():
            bio.write(struct.pack(self._byteorder + "Q", val))
        bio.seek(0)
        self._write_bytes(self._tag(bio.read(), "map"))

    def _write_variable_types(self) -> None:
        self._update_map("variable_types")
        bio = BytesIO()
        for typ in self.typlist:
            bio.write(struct.pack(self._byteorder + "H", typ))
        bio.seek(0)
        self._write_bytes(self._tag(bio.read(), "variable_types"))

    def _write_varnames(self) -> None:
        self._update_map("varnames")
        bio = BytesIO()
        # 118 scales by 4 to accommodate utf-8 data worst case encoding
        vn_len = 32 if self._dta_version == 117 else 128
        for name in self.varlist:
            name = self._null_terminate_str(name)
            name = _pad_bytes_new(name[:32].encode(self._encoding), vn_len + 1)
            bio.write(name)
        bio.seek(0)
        self._write_bytes(self._tag(bio.read(), "varnames"))

    def _write_sortlist(self) -> None:
        self._update_map("sortlist")
        sort_size = 2 if self._dta_version < 119 else 4
        self._write_bytes(self._tag(b"\x00" * sort_size * (self.nvar + 1), "sortlist"))

    def _write_formats(self) -> None:
        self._update_map("formats")
        bio = BytesIO()
        fmt_len = 49 if self._dta_version == 117 else 57
        for fmt in self.fmtlist:
            bio.write(_pad_bytes_new(fmt.encode(self._encoding), fmt_len))
        bio.seek(0)
        self._write_bytes(self._tag(bio.read(), "formats"))

    def _write_value_label_names(self) -> None:
        self._update_map("value_label_names")
        bio = BytesIO()
        # 118 scales by 4 to accommodate utf-8 data worst case encoding
        vl_len = 32 if self._dta_version == 117 else 128
        for i in range(self.nvar):
            # Use variable name when categorical
            name = ""  # default name
            if self._is_col_cat[i]:
                name = self.varlist[i]
            name = self._null_terminate_str(name)
            encoded_name = _pad_bytes_new(name[:32].encode(self._encoding), vl_len + 1)
            bio.write(encoded_name)
        bio.seek(0)
        self._write_bytes(self._tag(bio.read(), "value_label_names"))

    def _write_variable_labels(self) -> None:
        # Missing labels are 80 blank characters plus null termination
        self._update_map("variable_labels")
        bio = BytesIO()
        # 118 scales by 4 to accommodate utf-8 data worst case encoding
        vl_len = 80 if self._dta_version == 117 else 320
        blank = _pad_bytes_new("", vl_len + 1)

        if self._variable_labels is None:
            for _ in range(self.nvar):
                bio.write(blank)
            bio.seek(0)
            self._write_bytes(self._tag(bio.read(), "variable_labels"))
            return

        for col in self.data:
            if col in self._variable_labels:
                label = self._variable_labels[col]
                if len(label) > 80:
                    raise ValueError("Variable labels must be 80 characters or fewer")
                try:
                    encoded = label.encode(self._encoding)
                except UnicodeEncodeError:
                    raise ValueError(
                        "Variable labels must contain only characters that "
                        f"can be encoded in {self._encoding}"
                    )

                bio.write(_pad_bytes_new(encoded, vl_len + 1))
            else:
                bio.write(blank)
        bio.seek(0)
        self._write_bytes(self._tag(bio.read(), "variable_labels"))

    def _write_characteristics(self) -> None:
        self._update_map("characteristics")
        self._write_bytes(self._tag(b"", "characteristics"))

    def _write_data(self, records) -> None:
        self._update_map("data")
        self._write_bytes(b"<data>")
        self._write_bytes(records.tobytes())
        self._write_bytes(b"</data>")

    def _write_strls(self) -> None:
        self._update_map("strls")
        self._write_bytes(self._tag(self._strl_blob, "strls"))

    def _write_expansion_fields(self) -> None:
        """No-op in dta 117+"""
        pass

    def _write_value_labels(self) -> None:
        self._update_map("value_labels")
        bio = BytesIO()
        for vl in self._value_labels:
            lab = vl.generate_value_label(self._byteorder)
            lab = self._tag(lab, "lbl")
            bio.write(lab)
        bio.seek(0)
        self._write_bytes(self._tag(bio.read(), "value_labels"))

    def _write_file_close_tag(self) -> None:
        self._update_map("stata_data_close")
        self._write_bytes(bytes("</stata_dta>", "utf-8"))
        self._update_map("end-of-file")

    def _update_strl_names(self) -> None:
<<<<<<< HEAD
        """
        Update column names for conversion to strl if they might have been
        changed to comply with Stata naming rules"""
=======
        """Update column names for conversion to strl if they might have been
        changed to comply with Stata naming rules
        """
>>>>>>> f1c5cb0c
        # Update convert_strl if names changed
        for orig, new in self._converted_names.items():
            if orig in self._convert_strl:
                idx = self._convert_strl.index(orig)
                self._convert_strl[idx] = new

    def _convert_strls(self, data: DataFrame) -> DataFrame:
<<<<<<< HEAD
        """
        Convert columns to StrLs if either very large or in the
        convert_strl variable"""
=======
        """Convert columns to StrLs if either very large or in the
        convert_strl variable
        """
>>>>>>> f1c5cb0c
        convert_cols = [
            col
            for i, col in enumerate(data)
            if self.typlist[i] == 32768 or col in self._convert_strl
        ]

        if convert_cols:
            ssw = StataStrLWriter(data, convert_cols, version=self._dta_version)
            tab, new_data = ssw.generate_table()
            data = new_data
            self._strl_blob = ssw.generate_blob(tab)
        return data

    def _set_formats_and_types(self, dtypes: Series) -> None:
        self.typlist = []
        self.fmtlist = []
        for col, dtype in dtypes.items():
            force_strl = col in self._convert_strl
            fmt = _dtype_to_default_stata_fmt(
                dtype,
                self.data[col],
                dta_version=self._dta_version,
                force_strl=force_strl,
            )
            self.fmtlist.append(fmt)
            self.typlist.append(
                _dtype_to_stata_type_117(dtype, self.data[col], force_strl)
            )


class StataWriterUTF8(StataWriter117):
    """
    Stata binary dta file writing in Stata 15 (118) and 16 (119) formats

    DTA 118 and 119 format files support unicode string data (both fixed
    and strL) format. Unicode is also supported in value labels, variable
    labels and the dataset label. Format 119 is automatically used if the
    file contains more than 32,767 variables.

    .. versionadded:: 1.0.0

    Parameters
    ----------
    fname : path (string), buffer or path object
        string, path object (pathlib.Path or py._path.local.LocalPath) or
        object implementing a binary write() functions. If using a buffer
        then the buffer will not be automatically closed after the file
        is written.
    data : DataFrame
        Input to save
    convert_dates : dict, default None
        Dictionary mapping columns containing datetime types to stata internal
        format to use when writing the dates. Options are 'tc', 'td', 'tm',
        'tw', 'th', 'tq', 'ty'. Column can be either an integer or a name.
        Datetime columns that do not have a conversion type specified will be
        converted to 'tc'. Raises NotImplementedError if a datetime column has
        timezone information
    write_index : bool, default True
        Write the index to Stata dataset.
    byteorder : str, default None
        Can be ">", "<", "little", or "big". default is `sys.byteorder`
    time_stamp : datetime, default None
        A datetime to use as file creation date.  Default is the current time
    data_label : str, default None
        A label for the data set.  Must be 80 characters or smaller.
    variable_labels : dict, default None
        Dictionary containing columns as keys and variable labels as values.
        Each label must be 80 characters or smaller.
    convert_strl : list, default None
        List of columns names to convert to Stata StrL format.  Columns with
        more than 2045 characters are automatically written as StrL.
        Smaller columns can be converted by including the column name.  Using
        StrLs can reduce output file size when strings are longer than 8
        characters, and either frequently repeated or sparse.
    version : int, default None
        The dta version to use. By default, uses the size of data to determine
        the version. 118 is used if data.shape[1] <= 32767, and 119 is used
        for storing larger DataFrames.

    Returns
    -------
    StataWriterUTF8
        The instance has a write_file method, which will write the file to the
        given `fname`.

    Raises
    ------
    NotImplementedError
        * If datetimes contain timezone information
    ValueError
        * Columns listed in convert_dates are neither datetime64[ns]
          or datetime.datetime
        * Column dtype is not representable in Stata
        * Column listed in convert_dates is not in DataFrame
        * Categorical label contains more than 32,000 characters

    Examples
    --------
    Using Unicode data and column names

    >>> from pandas.io.stata import StataWriterUTF8
    >>> data = pd.DataFrame([[1.0, 1, 'ᴬ']], columns=['a', 'β', 'ĉ'])
    >>> writer = StataWriterUTF8('./data_file.dta', data)
    >>> writer.write_file()

    Or with long strings stored in strl format

    >>> data = pd.DataFrame([['ᴀ relatively long ŝtring'], [''], ['']],
    ...                     columns=['strls'])
    >>> writer = StataWriterUTF8('./data_file_with_long_strings.dta', data,
    ...                          convert_strl=['strls'])
    >>> writer.write_file()
    """

    _encoding = "utf-8"

    def __init__(
        self,
        fname: FilePathOrBuffer,
        data: DataFrame,
        convert_dates: Optional[Dict[Label, str]] = None,
        write_index: bool = True,
        byteorder: Optional[str] = None,
        time_stamp: Optional[datetime.datetime] = None,
        data_label: Optional[str] = None,
        variable_labels: Optional[Dict[Label, str]] = None,
        convert_strl: Optional[Sequence[Label]] = None,
        version: Optional[int] = None,
    ):
        if version is None:
            version = 118 if data.shape[1] <= 32767 else 119
        elif version not in (118, 119):
            raise ValueError("version must be either 118 or 119.")
        elif version == 118 and data.shape[1] > 32767:
            raise ValueError(
                "You must use version 119 for data sets containing more than"
                "32,767 variables"
            )

        super().__init__(
            fname,
            data,
            convert_dates=convert_dates,
            write_index=write_index,
            byteorder=byteorder,
            time_stamp=time_stamp,
            data_label=data_label,
            variable_labels=variable_labels,
            convert_strl=convert_strl,
        )
        # Override version set in StataWriter117 init
        self._dta_version = version

    def _validate_variable_name(self, name: str) -> str:
        """
        Validate variable names for Stata export.

        Parameters
        ----------
        name : str
            Variable name

        Returns
        -------
        str
            The validated name with invalid characters replaced with
            underscores.

        Notes
        -----
        Stata 118+ support most unicode characters. The only limitation is in
        the ascii range where the characters supported are a-z, A-Z, 0-9 and _.
        """
        # High code points appear to be acceptable
        for c in name:
            if (
                ord(c) < 128
                and (c < "A" or c > "Z")
                and (c < "a" or c > "z")
                and (c < "0" or c > "9")
                and c != "_"
            ) or 128 <= ord(c) < 256:
                name = name.replace(c, "_")

        return name<|MERGE_RESOLUTION|>--- conflicted
+++ resolved
@@ -2129,15 +2129,10 @@
         self._file.write(value)
 
     def _prepare_categoricals(self, data: DataFrame) -> DataFrame:
-<<<<<<< HEAD
         """
         Check for categorical columns, retain categorical information for
-        Stata file and convert categorical data to int"""
-=======
-        """Check for categorical columns, retain categorical information for
         Stata file and convert categorical data to int
         """
->>>>>>> f1c5cb0c
 
         is_cat = [is_categorical_dtype(data[col]) for col in data]
         self._is_col_cat = is_cat
@@ -2178,15 +2173,10 @@
 
     def _replace_nans(self, data: DataFrame) -> DataFrame:
         # return data
-<<<<<<< HEAD
         """
         Checks floating point data columns for nans, and replaces these with
-        the generic Stata for missing value (.)"""
-=======
-        """Checks floating point data columns for nans, and replaces these with
         the generic Stata for missing value (.)
         """
->>>>>>> f1c5cb0c
         for c in data:
             dtype = data[c].dtype
             if dtype in (np.float32, np.float64):
@@ -3201,15 +3191,10 @@
         self._update_map("end-of-file")
 
     def _update_strl_names(self) -> None:
-<<<<<<< HEAD
         """
         Update column names for conversion to strl if they might have been
-        changed to comply with Stata naming rules"""
-=======
-        """Update column names for conversion to strl if they might have been
         changed to comply with Stata naming rules
         """
->>>>>>> f1c5cb0c
         # Update convert_strl if names changed
         for orig, new in self._converted_names.items():
             if orig in self._convert_strl:
@@ -3217,15 +3202,10 @@
                 self._convert_strl[idx] = new
 
     def _convert_strls(self, data: DataFrame) -> DataFrame:
-<<<<<<< HEAD
         """
         Convert columns to StrLs if either very large or in the
-        convert_strl variable"""
-=======
-        """Convert columns to StrLs if either very large or in the
         convert_strl variable
         """
->>>>>>> f1c5cb0c
         convert_cols = [
             col
             for i, col in enumerate(data)
