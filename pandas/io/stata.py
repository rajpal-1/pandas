--- conflicted
+++ resolved
@@ -563,14 +563,10 @@
                     dtype = c_data[1]
                 else:
                     dtype = c_data[2]
-<<<<<<< HEAD
                 # error: Non-overlapping equality check (left operand type:
                 # "Type[signedinteger]", right operand type: "Type[float64]")
-                if c_data[2] == np.float64:  # type: ignore[comparison-overlap]
+                if c_data[2] == np.int64:  # type: ignore[comparison-overlap]
                     # Warn if necessary
-=======
-                if c_data[2] == np.int64:  # Warn if necessary
->>>>>>> dce547ea
                     if data[col].max() >= 2 ** 53:
                         ws = precision_loss_doc.format("uint64", "float64")
 
@@ -662,18 +658,13 @@
             )
 
         # Ensure int32
-<<<<<<< HEAD
 
         # error: Incompatible types in assignment (expression has type
         # "ndarray", variable has type "List[int]")
-        self.off = np.array(self.off, dtype=np.int32)  # type: ignore[assignment]
+        self.off = np.array(offsets, dtype=np.int32)  # type: ignore[assignment]
         # error: Incompatible types in assignment (expression has type
         # "ndarray", variable has type "List[int]")  [assignment]
-        self.val = np.array(self.val, dtype=np.int32)  # type: ignore[assignment]
-=======
-        self.off = np.array(offsets, dtype=np.int32)
-        self.val = np.array(values, dtype=np.int32)
->>>>>>> dce547ea
+        self.val = np.array(values, dtype=np.int32)  # type: ignore[assignment]
 
         # Total length
         self.len = 4 + 4 + 4 * self.n + 4 * self.n + self.text_len
@@ -887,22 +878,14 @@
         self.DTYPE_MAP = dict(
             list(zip(range(1, 245), [np.dtype("a" + str(i)) for i in range(1, 245)]))
             + [
-<<<<<<< HEAD
-                (251, np.int8),  # type:ignore[list-item]
-                (252, np.int16),  # type:ignore[list-item]
-                (253, np.int32),  # type:ignore[list-item]
-                (254, np.float32),  # type:ignore[list-item]
+                (251, np.dtype(np.int8)),  # type:ignore[list-item]
+                (252, np.dtype(np.int16)),  # type:ignore[list-item]
+                (253, np.dtype(np.int32)),  # type:ignore[list-item]
+                (254, np.dtype(np.float32)),  # type:ignore[list-item]
                 # pandas\io\stata.py:885: error: List item 4 has incompatible
                 # type "Tuple[int, Type[float64]]"; expected "Tuple[int, str]"
                 # [list-item]
-                (255, np.float64),  # type:ignore[list-item]
-=======
-                (251, np.dtype(np.int8)),
-                (252, np.dtype(np.int16)),
-                (253, np.dtype(np.int32)),
-                (254, np.dtype(np.float32)),
-                (255, np.dtype(np.float64)),
->>>>>>> dce547ea
+                (255, np.dtype(np.float64)),  # type:ignore[list-item]
             ]
         )
         self.DTYPE_MAP_XML = dict(
@@ -2070,15 +2053,7 @@
         "ty",
         "%ty",
     ]:
-<<<<<<< HEAD
-        # Stata expects doubles for SIFs
-
-        # error: Incompatible return value type (got "Type[float64]", expected
-        # "dtype")
-        return np.float64  # type: ignore[return-value]
-=======
         return np.dtype(np.float64)  # Stata expects doubles for SIFs
->>>>>>> dce547ea
     else:
         raise NotImplementedError(f"Format {fmt} not implemented")
 
