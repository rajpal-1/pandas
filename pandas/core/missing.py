"""
Routines for filling missing data.
"""
from __future__ import annotations

from functools import (
    partial,
    wraps,
)
from typing import (
    TYPE_CHECKING,
    Any,
    cast,
)

import numpy as np

from pandas._libs import (
    algos,
    lib,
)
from pandas._typing import (
    ArrayLike,
    Axis,
    F,
)
from pandas.compat._optional import import_optional_dependency

from pandas.core.dtypes.cast import infer_dtype_from
from pandas.core.dtypes.common import (
    is_array_like,
    is_numeric_v_string_like,
    needs_i8_conversion,
)
from pandas.core.dtypes.missing import (
    is_valid_na_for_dtype,
    isna,
    na_value_for_dtype,
)

if TYPE_CHECKING:
    from pandas import Index


def check_value_size(value, mask: np.ndarray, length: int):
    """
    Validate the size of the values passed to ExtensionArray.fillna.
    """
    if is_array_like(value):
        if len(value) != length:
            raise ValueError(
                f"Length of 'value' does not match. Got ({len(value)}) "
                f" expected {length}"
            )
        value = value[mask]

    return value


def mask_missing(arr: ArrayLike, values_to_mask) -> np.ndarray:
    """
    Return a masking array of same size/shape as arr
    with entries equaling any member of values_to_mask set to True

    Parameters
    ----------
    arr : ArrayLike
    values_to_mask: list, tuple, or scalar

    Returns
    -------
    np.ndarray[bool]
    """
    # When called from Block.replace/replace_list, values_to_mask is a scalar
    #  known to be holdable by arr.
    # When called from Series._single_replace, values_to_mask is tuple or list
    dtype, values_to_mask = infer_dtype_from(values_to_mask)
    # error: Argument "dtype" to "array" has incompatible type "Union[dtype[Any],
    # ExtensionDtype]"; expected "Union[dtype[Any], None, type, _SupportsDType, str,
    # Union[Tuple[Any, int], Tuple[Any, Union[int, Sequence[int]]], List[Any],
    # _DTypeDict, Tuple[Any, Any]]]"
    values_to_mask = np.array(values_to_mask, dtype=dtype)  # type: ignore[arg-type]

    na_mask = isna(values_to_mask)
    nonna = values_to_mask[~na_mask]

    # GH 21977
    mask = np.zeros(arr.shape, dtype=bool)
    for x in nonna:
        if is_numeric_v_string_like(arr, x):
            # GH#29553 prevent numpy deprecation warnings
            pass
        else:
            mask |= arr == x

    if na_mask.any():
        mask |= isna(arr)

    return mask


def clean_fill_method(method, allow_nearest: bool = False):
    # asfreq is compat for resampling
    if method in [None, "asfreq"]:
        return None

    if isinstance(method, str):
        method = method.lower()
        if method == "ffill":
            method = "pad"
        elif method == "bfill":
            method = "backfill"

    valid_methods = ["pad", "backfill"]
    expecting = "pad (ffill) or backfill (bfill)"
    if allow_nearest:
        valid_methods.append("nearest")
        expecting = "pad (ffill), backfill (bfill) or nearest"
    if method not in valid_methods:
        raise ValueError(f"Invalid fill method. Expecting {expecting}. Got {method}")
    return method


# interpolation methods that dispatch to np.interp

NP_METHODS = ["linear", "time", "index", "values"]

# interpolation methods that dispatch to _interpolate_scipy_wrapper

SP_METHODS = [
    "nearest",
    "zero",
    "slinear",
    "quadratic",
    "cubic",
    "barycentric",
    "krogh",
    "spline",
    "polynomial",
    "from_derivatives",
    "piecewise_polynomial",
    "pchip",
    "akima",
    "cubicspline",
]


def clean_interp_method(method: str, index: Index, **kwargs) -> str:
    order = kwargs.get("order")

    if method in ("spline", "polynomial") and order is None:
        raise ValueError("You must specify the order of the spline or polynomial.")

    valid = NP_METHODS + SP_METHODS
    if method not in valid:
        raise ValueError(f"method must be one of {valid}. Got '{method}' instead.")

    if method in ("krogh", "piecewise_polynomial", "pchip"):
        if not index.is_monotonic:
            raise ValueError(
                f"{method} interpolation requires that the index be monotonic."
            )

    return method


<<<<<<< HEAD
def find_valid_index(values, how: str):
=======
def find_valid_index(values, *, how: str) -> int | None:
>>>>>>> 4c86d353
    """
    Retrieves the index of the first valid value.

    Parameters
    ----------
    values : ndarray or ExtensionArray
    how : {'first', 'last'}
        Use this parameter to change between the first or last valid index.

    Returns
    -------
    int or None
    """
    assert how in ["first", "last"]

    if len(values) == 0:  # early stop
        return None

    is_valid = ~isna(values)

    if values.ndim == 2:
        is_valid = is_valid.any(1)  # reduce axis 1

    if how == "first":
        idxpos = is_valid[::].argmax()

    elif how == "last":
        idxpos = len(values) - 1 - is_valid[::-1].argmax()

    chk_notna = is_valid[idxpos]

    if not chk_notna:
        return None
    return idxpos


def interpolate_array_2d(
    data: np.ndarray,
    method: str = "pad",
    axis: int = 0,
    index: Index | None = None,
    limit: int | None = None,
    limit_direction: str = "forward",
    limit_area: str | None = None,
    fill_value: Any | None = None,
    coerce: bool = False,
    downcast: str | None = None,
    **kwargs,
):
    """
    Wrapper to dispatch to either interpolate_2d or interpolate_2d_with_fill.
    """
    try:
        m = clean_fill_method(method)
    except ValueError:
        m = None

    if m is not None:
        if fill_value is not None:
            # similar to validate_fillna_kwargs
            raise ValueError("Cannot pass both fill_value and method")

        interp_values = interpolate_2d(
            data,
            method=m,
            axis=axis,
            limit=limit,
            limit_area=limit_area,
        )
    else:
        assert index is not None  # for mypy

        interp_values = interpolate_2d_with_fill(
            data=data,
            index=index,
            axis=axis,
            method=method,
            limit=limit,
            limit_direction=limit_direction,
            limit_area=limit_area,
            fill_value=fill_value,
            **kwargs,
        )
    return interp_values


def interpolate_2d_with_fill(
    data: np.ndarray,  # floating dtype
    index: Index,
    axis: int,
    method: str = "linear",
    limit: int | None = None,
    limit_direction: str = "forward",
    limit_area: str | None = None,
    fill_value: Any | None = None,
    **kwargs,
) -> np.ndarray:
    """
    Column-wise application of interpolate_1d.

    Notes
    -----
    The signature does differs from interpolate_1d because it only
    includes what is needed for Block.interpolate.
    """
    # validate the interp method
    clean_interp_method(method, index, **kwargs)

    if is_valid_na_for_dtype(fill_value, data.dtype):
        fill_value = na_value_for_dtype(data.dtype, compat=False)

    def func(yvalues: np.ndarray) -> np.ndarray:
        # process 1-d slices in the axis direction, returning it

        # should the axis argument be handled below in apply_along_axis?
        # i.e. not an arg to interpolate_1d
        return interpolate_1d(
            xvalues=index,
            yvalues=yvalues,
            method=method,
            limit=limit,
            limit_direction=limit_direction,
            limit_area=limit_area,
            fill_value=fill_value,
            bounds_error=False,
            **kwargs,
        )

    # interp each column independently
    return np.apply_along_axis(func, axis, data)


def interpolate_1d(
    xvalues: Index,
    yvalues: np.ndarray,
    method: str | None = "linear",
    limit: int | None = None,
    limit_direction: str = "forward",
    limit_area: str | None = None,
    fill_value: Any | None = None,
    bounds_error: bool = False,
    order: int | None = None,
    **kwargs,
):
    """
    Logic for the 1-d interpolation.  The result should be 1-d, inputs
    xvalues and yvalues will each be 1-d arrays of the same length.

    Bounds_error is currently hardcoded to False since non-scipy ones don't
    take it as an argument.
    """
    invalid = isna(yvalues)
    valid = ~invalid

    if not valid.any():
        result = np.empty(xvalues.shape, dtype=np.float64)
        result.fill(np.nan)
        return result

    if valid.all():
        return yvalues

    if method == "time":
        if not needs_i8_conversion(xvalues.dtype):
            raise ValueError(
                "time-weighted interpolation only works "
                "on Series or DataFrames with a "
                "DatetimeIndex"
            )
        method = "values"

    valid_limit_directions = ["forward", "backward", "both"]
    limit_direction = limit_direction.lower()
    if limit_direction not in valid_limit_directions:
        raise ValueError(
            "Invalid limit_direction: expecting one of "
            f"{valid_limit_directions}, got '{limit_direction}'."
        )

    if limit_area is not None:
        valid_limit_areas = ["inside", "outside"]
        limit_area = limit_area.lower()
        if limit_area not in valid_limit_areas:
            raise ValueError(
                f"Invalid limit_area: expecting one of {valid_limit_areas}, got "
                f"{limit_area}."
            )

    # default limit is unlimited GH #16282
    limit = algos.validate_limit(nobs=None, limit=limit)

    # These are sets of index pointers to invalid values... i.e. {0, 1, etc...
    all_nans = set(np.flatnonzero(invalid))
    start_nans = set(range(find_valid_index(yvalues, "first")))
    end_nans = set(range(1 + find_valid_index(yvalues, "last"), len(valid)))
    mid_nans = all_nans - start_nans - end_nans

    # Like the sets above, preserve_nans contains indices of invalid values,
    # but in this case, it is the final set of indices that need to be
    # preserved as NaN after the interpolation.

    # For example if limit_direction='forward' then preserve_nans will
    # contain indices of NaNs at the beginning of the series, and NaNs that
    # are more than'limit' away from the prior non-NaN.

    # set preserve_nans based on direction using _interp_limit
    preserve_nans: list | set
    if limit_direction == "forward":
        preserve_nans = start_nans | set(_interp_limit(invalid, limit, 0))
    elif limit_direction == "backward":
        preserve_nans = end_nans | set(_interp_limit(invalid, 0, limit))
    else:
        # both directions... just use _interp_limit
        preserve_nans = set(_interp_limit(invalid, limit, limit))

    # if limit_area is set, add either mid or outside indices
    # to preserve_nans GH #16284
    if limit_area == "inside":
        # preserve NaNs on the outside
        preserve_nans |= start_nans | end_nans
    elif limit_area == "outside":
        # preserve NaNs on the inside
        preserve_nans |= mid_nans

    # sort preserve_nans and covert to list
    preserve_nans = sorted(preserve_nans)

    result = yvalues.copy()

    # xarr to pass to NumPy/SciPy
    xarr = xvalues._values
    if needs_i8_conversion(xarr.dtype):
        # GH#1646 for dt64tz
        xarr = xarr.view("i8")

    if method == "linear":
        inds = xarr
    else:
        inds = np.asarray(xarr)

        if method in ("values", "index"):
            if inds.dtype == np.object_:
                inds = lib.maybe_convert_objects(inds)

    if method in NP_METHODS:
        # np.interp requires sorted X values, #21037

        # error: Argument 1 to "argsort" has incompatible type "Union[ExtensionArray,
        # Any]"; expected "Union[Union[int, float, complex, str, bytes, generic],
        # Sequence[Union[int, float, complex, str, bytes, generic]],
        # Sequence[Sequence[Any]], _SupportsArray]"
        indexer = np.argsort(inds[valid])  # type: ignore[arg-type]
        result[invalid] = np.interp(
            inds[invalid], inds[valid][indexer], yvalues[valid][indexer]
        )
    else:
        result[invalid] = _interpolate_scipy_wrapper(
            inds[valid],
            yvalues[valid],
            inds[invalid],
            method=method,
            fill_value=fill_value,
            bounds_error=bounds_error,
            order=order,
            **kwargs,
        )

    result[preserve_nans] = np.nan
    return result


def _interpolate_scipy_wrapper(
    x, y, new_x, method, fill_value=None, bounds_error=False, order=None, **kwargs
):
    """
    Passed off to scipy.interpolate.interp1d. method is scipy's kind.
    Returns an array interpolated at new_x.  Add any new methods to
    the list in _clean_interp_method.
    """
    extra = f"{method} interpolation requires SciPy."
    import_optional_dependency("scipy", extra=extra)
    from scipy import interpolate

    new_x = np.asarray(new_x)

    # ignores some kwargs that could be passed along.
    alt_methods = {
        "barycentric": interpolate.barycentric_interpolate,
        "krogh": interpolate.krogh_interpolate,
        "from_derivatives": _from_derivatives,
        "piecewise_polynomial": _from_derivatives,
    }

    if getattr(x, "_is_all_dates", False):
        # GH 5975, scipy.interp1d can't handle datetime64s
        x, new_x = x._values.astype("i8"), new_x.astype("i8")

    if method == "pchip":
        alt_methods["pchip"] = interpolate.pchip_interpolate
    elif method == "akima":
        alt_methods["akima"] = _akima_interpolate
    elif method == "cubicspline":
        alt_methods["cubicspline"] = _cubicspline_interpolate

    interp1d_methods = [
        "nearest",
        "zero",
        "slinear",
        "quadratic",
        "cubic",
        "polynomial",
    ]
    if method in interp1d_methods:
        if method == "polynomial":
            method = order
        terp = interpolate.interp1d(
            x, y, kind=method, fill_value=fill_value, bounds_error=bounds_error
        )
        new_y = terp(new_x)
    elif method == "spline":
        # GH #10633, #24014
        if isna(order) or (order <= 0):
            raise ValueError(
                f"order needs to be specified and greater than 0; got order: {order}"
            )
        terp = interpolate.UnivariateSpline(x, y, k=order, **kwargs)
        new_y = terp(new_x)
    else:
        # GH 7295: need to be able to write for some reason
        # in some circumstances: check all three
        if not x.flags.writeable:
            x = x.copy()
        if not y.flags.writeable:
            y = y.copy()
        if not new_x.flags.writeable:
            new_x = new_x.copy()
        method = alt_methods[method]
        new_y = method(x, y, new_x, **kwargs)
    return new_y


def _from_derivatives(xi, yi, x, order=None, der=0, extrapolate=False):
    """
    Convenience function for interpolate.BPoly.from_derivatives.

    Construct a piecewise polynomial in the Bernstein basis, compatible
    with the specified values and derivatives at breakpoints.

    Parameters
    ----------
    xi : array_like
        sorted 1D array of x-coordinates
    yi : array_like or list of array-likes
        yi[i][j] is the j-th derivative known at xi[i]
    order: None or int or array_like of ints. Default: None.
        Specifies the degree of local polynomials. If not None, some
        derivatives are ignored.
    der : int or list
        How many derivatives to extract; None for all potentially nonzero
        derivatives (that is a number equal to the number of points), or a
        list of derivatives to extract. This number includes the function
        value as 0th derivative.
     extrapolate : bool, optional
        Whether to extrapolate to ouf-of-bounds points based on first and last
        intervals, or to return NaNs. Default: True.

    See Also
    --------
    scipy.interpolate.BPoly.from_derivatives

    Returns
    -------
    y : scalar or array_like
        The result, of length R or length M or M by R.
    """
    from scipy import interpolate

    # return the method for compat with scipy version & backwards compat
    method = interpolate.BPoly.from_derivatives
    m = method(xi, yi.reshape(-1, 1), orders=order, extrapolate=extrapolate)

    return m(x)


def _akima_interpolate(xi, yi, x, der=0, axis=0):
    """
    Convenience function for akima interpolation.
    xi and yi are arrays of values used to approximate some function f,
    with ``yi = f(xi)``.

    See `Akima1DInterpolator` for details.

    Parameters
    ----------
    xi : array_like
        A sorted list of x-coordinates, of length N.
    yi : array_like
        A 1-D array of real values.  `yi`'s length along the interpolation
        axis must be equal to the length of `xi`. If N-D array, use axis
        parameter to select correct axis.
    x : scalar or array_like
        Of length M.
    der : int, optional
        How many derivatives to extract; None for all potentially
        nonzero derivatives (that is a number equal to the number
        of points), or a list of derivatives to extract. This number
        includes the function value as 0th derivative.
    axis : int, optional
        Axis in the yi array corresponding to the x-coordinate values.

    See Also
    --------
    scipy.interpolate.Akima1DInterpolator

    Returns
    -------
    y : scalar or array_like
        The result, of length R or length M or M by R,

    """
    from scipy import interpolate

    P = interpolate.Akima1DInterpolator(xi, yi, axis=axis)

    return P(x, nu=der)


def _cubicspline_interpolate(xi, yi, x, axis=0, bc_type="not-a-knot", extrapolate=None):
    """
    Convenience function for cubic spline data interpolator.

    See `scipy.interpolate.CubicSpline` for details.

    Parameters
    ----------
    xi : array_like, shape (n,)
        1-d array containing values of the independent variable.
        Values must be real, finite and in strictly increasing order.
    yi : array_like
        Array containing values of the dependent variable. It can have
        arbitrary number of dimensions, but the length along ``axis``
        (see below) must match the length of ``x``. Values must be finite.
    x : scalar or array_like, shape (m,)
    axis : int, optional
        Axis along which `y` is assumed to be varying. Meaning that for
        ``x[i]`` the corresponding values are ``np.take(y, i, axis=axis)``.
        Default is 0.
    bc_type : string or 2-tuple, optional
        Boundary condition type. Two additional equations, given by the
        boundary conditions, are required to determine all coefficients of
        polynomials on each segment [2]_.
        If `bc_type` is a string, then the specified condition will be applied
        at both ends of a spline. Available conditions are:
        * 'not-a-knot' (default): The first and second segment at a curve end
          are the same polynomial. It is a good default when there is no
          information on boundary conditions.
        * 'periodic': The interpolated functions is assumed to be periodic
          of period ``x[-1] - x[0]``. The first and last value of `y` must be
          identical: ``y[0] == y[-1]``. This boundary condition will result in
          ``y'[0] == y'[-1]`` and ``y''[0] == y''[-1]``.
        * 'clamped': The first derivative at curves ends are zero. Assuming
          a 1D `y`, ``bc_type=((1, 0.0), (1, 0.0))`` is the same condition.
        * 'natural': The second derivative at curve ends are zero. Assuming
          a 1D `y`, ``bc_type=((2, 0.0), (2, 0.0))`` is the same condition.
        If `bc_type` is a 2-tuple, the first and the second value will be
        applied at the curve start and end respectively. The tuple values can
        be one of the previously mentioned strings (except 'periodic') or a
        tuple `(order, deriv_values)` allowing to specify arbitrary
        derivatives at curve ends:
        * `order`: the derivative order, 1 or 2.
        * `deriv_value`: array_like containing derivative values, shape must
          be the same as `y`, excluding ``axis`` dimension. For example, if
          `y` is 1D, then `deriv_value` must be a scalar. If `y` is 3D with
          the shape (n0, n1, n2) and axis=2, then `deriv_value` must be 2D
          and have the shape (n0, n1).
    extrapolate : {bool, 'periodic', None}, optional
        If bool, determines whether to extrapolate to out-of-bounds points
        based on first and last intervals, or to return NaNs. If 'periodic',
        periodic extrapolation is used. If None (default), ``extrapolate`` is
        set to 'periodic' for ``bc_type='periodic'`` and to True otherwise.

    See Also
    --------
    scipy.interpolate.CubicHermiteSpline

    Returns
    -------
    y : scalar or array_like
        The result, of shape (m,)

    References
    ----------
    .. [1] `Cubic Spline Interpolation
            <https://en.wikiversity.org/wiki/Cubic_Spline_Interpolation>`_
            on Wikiversity.
    .. [2] Carl de Boor, "A Practical Guide to Splines", Springer-Verlag, 1978.
    """
    from scipy import interpolate

    P = interpolate.CubicSpline(
        xi, yi, axis=axis, bc_type=bc_type, extrapolate=extrapolate
    )

    return P(x)


def _interpolate_with_limit_area(
    values: ArrayLike, method: str, limit: int | None, limit_area: str | None
) -> ArrayLike:
    """
    Apply interpolation and limit_area logic to values along a to-be-specified axis.

    Parameters
    ----------
    values: array-like
        Input array.
    method: str
        Interpolation method. Could be "bfill" or "pad"
    limit: int, optional
        Index limit on interpolation.
    limit_area: str
        Limit area for interpolation. Can be "inside" or "outside"

    Returns
    -------
    values: array-like
        Interpolated array.
    """

    invalid = isna(values)

    if not invalid.all():
        first = find_valid_index(values, "first")
        last = find_valid_index(values, "last")

        values = interpolate_2d(
            values,
            method=method,
            limit=limit,
        )

        if limit_area == "inside":
            invalid[first : last + 1] = False
        elif limit_area == "outside":
            invalid[:first] = invalid[last + 1 :] = False

        values[invalid] = np.nan

    return values


def interpolate_2d(
    values,
    method: str = "pad",
    axis: Axis = 0,
    limit: int | None = None,
    limit_area: str | None = None,
):
    """
    Perform an actual interpolation of values, values will be make 2-d if
    needed fills inplace, returns the result.

    Parameters
    ----------
    values: array-like
        Input array.
    method: str, default "pad"
        Interpolation method. Could be "bfill" or "pad"
    axis: 0 or 1
        Interpolation axis
    limit: int, optional
        Index limit on interpolation.
    limit_area: str, optional
        Limit area for interpolation. Can be "inside" or "outside"

    Returns
    -------
    values: array-like
        Interpolated array.
    """
    if limit_area is not None:
        return np.apply_along_axis(
            partial(
                _interpolate_with_limit_area,
                method=method,
                limit=limit,
                limit_area=limit_area,
            ),
            axis,
            values,
        )

    transf = (lambda x: x) if axis == 0 else (lambda x: x.T)

    # reshape a 1 dim if needed
    ndim = values.ndim
    if values.ndim == 1:
        if axis != 0:  # pragma: no cover
            raise AssertionError("cannot interpolate on a ndim == 1 with axis != 0")
        values = values.reshape(tuple((1,) + values.shape))

    method = clean_fill_method(method)
    tvalues = transf(values)
    if method == "pad":
        result, _ = _pad_2d(tvalues, limit=limit)
    else:
        result, _ = _backfill_2d(tvalues, limit=limit)

    result = transf(result)
    # reshape back
    if ndim == 1:
        result = result[0]

    return result


def _fillna_prep(values, mask: np.ndarray | None = None) -> np.ndarray:
    # boilerplate for _pad_1d, _backfill_1d, _pad_2d, _backfill_2d

    if mask is None:
        mask = isna(values)

    mask = mask.view(np.uint8)
    return mask


def _datetimelike_compat(func: F) -> F:
    """
    Wrapper to handle datetime64 and timedelta64 dtypes.
    """

    @wraps(func)
    def new_func(values, limit=None, mask=None):
        if needs_i8_conversion(values.dtype):
            if mask is None:
                # This needs to occur before casting to int64
                mask = isna(values)

            result, mask = func(values.view("i8"), limit=limit, mask=mask)
            return result.view(values.dtype), mask

        return func(values, limit=limit, mask=mask)

    return cast(F, new_func)


@_datetimelike_compat
def _pad_1d(
    values: np.ndarray,
    limit: int | None = None,
    mask: np.ndarray | None = None,
) -> tuple[np.ndarray, np.ndarray]:
    mask = _fillna_prep(values, mask)
    algos.pad_inplace(values, mask, limit=limit)
    return values, mask


@_datetimelike_compat
def _backfill_1d(
    values: np.ndarray,
    limit: int | None = None,
    mask: np.ndarray | None = None,
) -> tuple[np.ndarray, np.ndarray]:
    mask = _fillna_prep(values, mask)
    algos.backfill_inplace(values, mask, limit=limit)
    return values, mask


@_datetimelike_compat
def _pad_2d(values, limit=None, mask=None):
    mask = _fillna_prep(values, mask)

    if np.all(values.shape):
        algos.pad_2d_inplace(values, mask, limit=limit)
    else:
        # for test coverage
        pass
    return values, mask


@_datetimelike_compat
def _backfill_2d(values, limit=None, mask=None):
    mask = _fillna_prep(values, mask)

    if np.all(values.shape):
        algos.backfill_2d_inplace(values, mask, limit=limit)
    else:
        # for test coverage
        pass
    return values, mask


_fill_methods = {"pad": _pad_1d, "backfill": _backfill_1d}


def get_fill_func(method, ndim: int = 1):
    method = clean_fill_method(method)
    if ndim == 1:
        return _fill_methods[method]
    return {"pad": _pad_2d, "backfill": _backfill_2d}[method]


def clean_reindex_fill_method(method):
    return clean_fill_method(method, allow_nearest=True)


def _interp_limit(invalid: np.ndarray, fw_limit, bw_limit):
    """
    Get indexers of values that won't be filled
    because they exceed the limits.

    Parameters
    ----------
    invalid : np.ndarray[bool]
    fw_limit : int or None
        forward limit to index
    bw_limit : int or None
        backward limit to index

    Returns
    -------
    set of indexers

    Notes
    -----
    This is equivalent to the more readable, but slower

    .. code-block:: python

        def _interp_limit(invalid, fw_limit, bw_limit):
            for x in np.where(invalid)[0]:
                if invalid[max(0, x - fw_limit):x + bw_limit + 1].all():
                    yield x
    """
    # handle forward first; the backward direction is the same except
    # 1. operate on the reversed array
    # 2. subtract the returned indices from N - 1
    N = len(invalid)
    f_idx = set()
    b_idx = set()

    def inner(invalid, limit):
        limit = min(limit, N)
        windowed = _rolling_window(invalid, limit + 1).all(1)
        idx = set(np.where(windowed)[0] + limit) | set(
            np.where((~invalid[: limit + 1]).cumsum() == 0)[0]
        )
        return idx

    if fw_limit is not None:

        if fw_limit == 0:
            f_idx = set(np.where(invalid)[0])
        else:
            f_idx = inner(invalid, fw_limit)

    if bw_limit is not None:

        if bw_limit == 0:
            # then we don't even need to care about backwards
            # just use forwards
            return f_idx
        else:
            b_idx_inv = list(inner(invalid[::-1], bw_limit))
            b_idx = set(N - 1 - np.asarray(b_idx_inv))
            if fw_limit == 0:
                return b_idx

    return f_idx & b_idx


def _rolling_window(a: np.ndarray, window: int):
    """
    [True, True, False, True, False], 2 ->

    [
        [True,  True],
        [True, False],
        [False, True],
        [True, False],
    ]
    """
    # https://stackoverflow.com/a/6811241
    shape = a.shape[:-1] + (a.shape[-1] - window + 1, window)
    strides = a.strides + (a.strides[-1],)
    return np.lib.stride_tricks.as_strided(a, shape=shape, strides=strides)<|MERGE_RESOLUTION|>--- conflicted
+++ resolved
@@ -164,11 +164,7 @@
     return method
 
 
-<<<<<<< HEAD
-def find_valid_index(values, how: str):
-=======
 def find_valid_index(values, *, how: str) -> int | None:
->>>>>>> 4c86d353
     """
     Retrieves the index of the first valid value.
 
@@ -362,8 +358,17 @@
 
     # These are sets of index pointers to invalid values... i.e. {0, 1, etc...
     all_nans = set(np.flatnonzero(invalid))
-    start_nans = set(range(find_valid_index(yvalues, "first")))
-    end_nans = set(range(1 + find_valid_index(yvalues, "last"), len(valid)))
+
+    first_valid_index = find_valid_index(yvalues, how="first")
+    if first_valid_index is None:  # no nan found in start
+        first_valid_index = 0
+    start_nans = set(range(first_valid_index))
+
+    last_valid_index = find_valid_index(yvalues, how="last")
+    if last_valid_index is None:  # no nan found in end
+        last_valid_index = len(yvalues)
+    end_nans = set(range(1 + last_valid_index, len(valid)))
+
     mid_nans = all_nans - start_nans - end_nans
 
     # Like the sets above, preserve_nans contains indices of invalid values,
@@ -701,8 +706,12 @@
     invalid = isna(values)
 
     if not invalid.all():
-        first = find_valid_index(values, "first")
-        last = find_valid_index(values, "last")
+        first = find_valid_index(values, how="first")
+        if first is None:
+            first = 0
+        last = find_valid_index(values, how="last")
+        if last is None:
+            last = len(values)
 
         values = interpolate_2d(
             values,
