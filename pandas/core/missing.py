--- conflicted
+++ resolved
@@ -861,8 +861,4 @@
     # https://stackoverflow.com/a/6811241
     shape = a.shape[:-1] + (a.shape[-1] - window + 1, window)
     strides = a.strides + (a.strides[-1],)
-<<<<<<< HEAD
-    # error: Module has no attribute "stride_tricks"
-=======
->>>>>>> 867dc944
     return np.lib.stride_tricks.as_strided(a, shape=shape, strides=strides)