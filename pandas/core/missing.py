--- conflicted
+++ resolved
@@ -146,15 +146,10 @@
     valid_limit_directions = ['forward', 'backward', 'both']
     limit_direction = limit_direction.lower()
     if limit_direction not in valid_limit_directions:
-<<<<<<< HEAD
-        raise ValueError('Invalid limit_direction: expecting one of {}, got '
-                         '{}.'.format(valid_limit_directions, limit_direction))
-=======
         msg = ('Invalid limit_direction: expecting one of {valid!r}, '
                'got {invalid!r}.')
         raise ValueError(msg.format(valid=valid_limit_directions,
                                     invalid=limit_direction))
->>>>>>> 6ba65ca8
 
     if limit_area is not None:
         valid_limit_areas = ['inside', 'outside']
@@ -172,7 +167,6 @@
     elif limit < 1:
         raise ValueError('Limit must be greater than 0')
 
-<<<<<<< HEAD
     from pandas import Series
     ys = Series(yvalues)
 
@@ -210,24 +204,6 @@
 
     # sort preserve_nans and covert to list
     preserve_nans = sorted(preserve_nans)
-=======
-    # each possible limit_direction
-    # TODO: do we need sorted?
-    if limit_direction == 'forward' and limit is not None:
-        violate_limit = sorted(start_nans |
-                               set(_interp_limit(invalid, limit, 0)))
-    elif limit_direction == 'forward':
-        violate_limit = sorted(start_nans)
-    elif limit_direction == 'backward' and limit is not None:
-        violate_limit = sorted(end_nans |
-                               set(_interp_limit(invalid, 0, limit)))
-    elif limit_direction == 'backward':
-        violate_limit = sorted(end_nans)
-    elif limit_direction == 'both' and limit is not None:
-        violate_limit = sorted(_interp_limit(invalid, limit, limit))
-    else:
-        violate_limit = []
->>>>>>> 6ba65ca8
 
     xvalues = getattr(xvalues, 'values', xvalues)
     yvalues = getattr(yvalues, 'values', yvalues)
