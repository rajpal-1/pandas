--- conflicted
+++ resolved
@@ -153,103 +153,6 @@
         object.__setattr__(self, key, value)
 
 
-<<<<<<< HEAD
-=======
-class PandasDelegate(PandasObject):
-    """ an abstract base class for delegating methods/properties """
-
-    @classmethod
-    def _make_accessor(cls, data):
-        raise AbstractMethodError("_make_accessor should be implemented"
-                                  "by subclass and return an instance"
-                                  "of `cls`.")
-
-    def _delegate_property_get(self, name, *args, **kwargs):
-        raise TypeError("You cannot access the "
-                        "property {name}".format(name=name))
-
-    def _delegate_property_set(self, name, value, *args, **kwargs):
-        raise TypeError("The property {name} cannot be set".format(name=name))
-
-    def _delegate_method(self, name, *args, **kwargs):
-        raise TypeError("You cannot call method {name}".format(name=name))
-
-    @classmethod
-    def _add_delegate_accessors(cls, delegate, accessors, typ,
-                                overwrite=False):
-        """
-        add accessors to cls from the delegate class
-
-        Parameters
-        ----------
-        cls : the class to add the methods/properties to
-        delegate : the class to get methods/properties & doc-strings
-        acccessors : string list of accessors to add
-        typ : 'property' or 'method'
-        overwrite : boolean, default False
-           overwrite the method/property in the target class if it exists
-        """
-
-        def _create_delegator_property(name):
-
-            def _getter(self):
-                return self._delegate_property_get(name)
-
-            def _setter(self, new_values):
-                return self._delegate_property_set(name, new_values)
-
-            _getter.__name__ = name
-            _setter.__name__ = name
-
-            return property(fget=_getter, fset=_setter,
-                            doc=getattr(delegate, name).__doc__)
-
-        def _create_delegator_method(name):
-
-            def f(self, *args, **kwargs):
-                return self._delegate_method(name, *args, **kwargs)
-
-            f.__name__ = name
-            f.__doc__ = getattr(delegate, name).__doc__
-
-            return f
-
-        for name in accessors:
-
-            if typ == 'property':
-                f = _create_delegator_property(name)
-            else:
-                f = _create_delegator_method(name)
-
-            # don't overwrite existing methods/properties
-            if overwrite or not hasattr(cls, name):
-                setattr(cls, name, f)
-
-
-class AccessorProperty(object):
-    """Descriptor for implementing accessor properties like Series.str
-    """
-
-    def __init__(self, accessor_cls, construct_accessor=None):
-        self.accessor_cls = accessor_cls
-        self.construct_accessor = (construct_accessor or
-                                   accessor_cls._make_accessor)
-        self.__doc__ = accessor_cls.__doc__
-
-    def __get__(self, instance, owner=None):
-        if instance is None:
-            # this ensures that Series.str.<method> is well defined
-            return self.accessor_cls
-        return self.construct_accessor(instance)
-
-    def __set__(self, instance, value):
-        raise AttributeError("can't set attribute")
-
-    def __delete__(self, instance):
-        raise AttributeError("can't delete attribute")
-
-
->>>>>>> 21a38008
 class GroupByError(Exception):
     pass
 
