"""
Base and utility classes for pandas objects.
"""

import builtins
import textwrap
from typing import (
    TYPE_CHECKING,
    Any,
    Callable,
    Dict,
    FrozenSet,
    Optional,
    TypeVar,
    Union,
    cast,
)

import numpy as np

import pandas._libs.lib as lib
from pandas._typing import DtypeObj, IndexLabel
from pandas.compat import PYPY
from pandas.compat.numpy import function as nv
from pandas.errors import AbstractMethodError
from pandas.util._decorators import cache_readonly, doc

from pandas.core.dtypes.common import (
    is_categorical_dtype,
    is_dict_like,
    is_extension_array_dtype,
    is_object_dtype,
    is_scalar,
)
from pandas.core.dtypes.generic import ABCDataFrame, ABCIndexClass, ABCSeries
from pandas.core.dtypes.missing import isna

from pandas.core import algorithms
from pandas.core.accessor import DirNamesMixin
from pandas.core.algorithms import duplicated, unique1d, value_counts
from pandas.core.arraylike import OpsMixin
from pandas.core.arrays import ExtensionArray
from pandas.core.construction import create_series_with_explicit_dtype
import pandas.core.nanops as nanops

if TYPE_CHECKING:
    from pandas import Categorical

_shared_docs: Dict[str, str] = dict()
_indexops_doc_kwargs = dict(
    klass="IndexOpsMixin",
    inplace="",
    unique="IndexOpsMixin",
    duplicated="IndexOpsMixin",
)

_T = TypeVar("_T", bound="IndexOpsMixin")


class PandasObject(DirNamesMixin):
    """
    Baseclass for various pandas objects.
    """

    _cache: Dict[str, Any]

    @property
    def _constructor(self):
        """
        Class constructor (for this class it's just `__class__`.
        """
        return type(self)

    def __repr__(self) -> str:
        """
        Return a string representation for a particular object.
        """
        # Should be overwritten by base classes
        return object.__repr__(self)

    def _reset_cache(self, key: Optional[str] = None) -> None:
        """
        Reset cached properties. If ``key`` is passed, only clears that key.
        """
        if getattr(self, "_cache", None) is None:
            return
        if key is None:
            self._cache.clear()
        else:
            self._cache.pop(key, None)

    def __sizeof__(self):
        """
        Generates the total memory usage for an object that returns
        either a value or Series of values
        """
        if hasattr(self, "memory_usage"):
            # pandas\core\base.py:84: error: "PandasObject" has no attribute
            # "memory_usage"  [attr-defined]
            mem = self.memory_usage(deep=True)  # type: ignore[attr-defined]
            return int(mem if is_scalar(mem) else mem.sum())

        # no memory_usage attribute, so fall back to object's 'sizeof'
        return super().__sizeof__()


class NoNewAttributesMixin:
    """
    Mixin which prevents adding new attributes.

    Prevents additional attributes via xxx.attribute = "something" after a
    call to `self.__freeze()`. Mainly used to prevent the user from using
    wrong attributes on an accessor (`Series.cat/.str/.dt`).

    If you really want to add a new attribute at a later time, you need to use
    `object.__setattr__(self, key, value)`.
    """

    def _freeze(self):
        """
        Prevents setting additional attributes.
        """
        object.__setattr__(self, "__frozen", True)

    # prevent adding any attribute via s.xxx.new_attribute = ...
    def __setattr__(self, key: str, value):
        # _cache is used by a decorator
        # We need to check both 1.) cls.__dict__ and 2.) getattr(self, key)
        # because
        # 1.) getattr is false for attributes that raise errors
        # 2.) cls.__dict__ doesn't traverse into base classes
        if getattr(self, "__frozen", False) and not (
            key == "_cache"
            or key in type(self).__dict__
            or getattr(self, key, None) is not None
        ):
            raise AttributeError(f"You cannot add any new attribute '{key}'")
        object.__setattr__(self, key, value)


class DataError(Exception):
    pass


class SpecificationError(Exception):
    pass


class SelectionMixin:
    """
    mixin implementing the selection & aggregation interface on a group-like
    object sub-classes need to define: obj, exclusions
    """

    _selection: Optional[IndexLabel] = None
    _internal_names = ["_cache", "__setstate__"]
    _internal_names_set = set(_internal_names)

    _builtin_table = {builtins.sum: np.sum, builtins.max: np.max, builtins.min: np.min}

    _cython_table = {
        builtins.sum: "sum",
        builtins.max: "max",
        builtins.min: "min",
        np.all: "all",
        np.any: "any",
        np.sum: "sum",
        np.nansum: "sum",
        np.mean: "mean",
        np.nanmean: "mean",
        np.prod: "prod",
        np.nanprod: "prod",
        np.std: "std",
        np.nanstd: "std",
        np.var: "var",
        np.nanvar: "var",
        np.median: "median",
        np.nanmedian: "median",
        np.max: "max",
        np.nanmax: "max",
        np.min: "min",
        np.nanmin: "min",
        np.cumprod: "cumprod",
        np.nancumprod: "cumprod",
        np.cumsum: "cumsum",
        np.nancumsum: "cumsum",
    }

    @property
    def _selection_name(self):
        """
        Return a name for myself;

        This would ideally be called the 'name' property,
        but we cannot conflict with the Series.name property which can be set.
        """
        return self._selection

    @property
    def _selection_list(self):
        if not isinstance(
            self._selection, (list, tuple, ABCSeries, ABCIndexClass, np.ndarray)
        ):
            return [self._selection]
        return self._selection

    @cache_readonly
    def _selected_obj(self):
        # pandas\core\base.py:195: error: "SelectionMixin" has no attribute
        # "obj"  [attr-defined]
        if self._selection is None or isinstance(
            self.obj, ABCSeries  # type: ignore[attr-defined]
        ):
            # pandas\core\base.py:194: error: "SelectionMixin" has no attribute
            # "obj"  [attr-defined]
            return self.obj  # type: ignore[attr-defined]
        else:
            # pandas\core\base.py:204: error: "SelectionMixin" has no attribute
            # "obj"  [attr-defined]
            return self.obj[self._selection]  # type: ignore[attr-defined]

    @cache_readonly
    def ndim(self) -> int:
        return self._selected_obj.ndim

    @cache_readonly
    def _obj_with_exclusions(self):
        # pandas\core\base.py:209: error: "SelectionMixin" has no attribute
        # "obj"  [attr-defined]
        if self._selection is not None and isinstance(
            self.obj, ABCDataFrame  # type: ignore[attr-defined]
        ):
            # pandas\core\base.py:217: error: "SelectionMixin" has no attribute
            # "obj"  [attr-defined]
            return self.obj.reindex(  # type: ignore[attr-defined]
                columns=self._selection_list
            )

        # pandas\core\base.py:207: error: "SelectionMixin" has no attribute
        # "exclusions"  [attr-defined]
        if len(self.exclusions) > 0:  # type: ignore[attr-defined]
            # pandas\core\base.py:208: error: "SelectionMixin" has no attribute
            # "obj"  [attr-defined]

            # pandas\core\base.py:208: error: "SelectionMixin" has no attribute
            # "exclusions"  [attr-defined]
            return self.obj.drop(self.exclusions, axis=1)  # type: ignore[attr-defined]
        else:
            # pandas\core\base.py:210: error: "SelectionMixin" has no attribute
            # "obj"  [attr-defined]
            return self.obj  # type: ignore[attr-defined]

    def __getitem__(self, key):
        if self._selection is not None:
            raise IndexError(f"Column(s) {self._selection} already selected")

        if isinstance(key, (list, tuple, ABCSeries, ABCIndexClass, np.ndarray)):
            # pandas\core\base.py:217: error: "SelectionMixin" has no attribute
            # "obj"  [attr-defined]
            if len(
                self.obj.columns.intersection(key)  # type: ignore[attr-defined]
            ) != len(key):
                # pandas\core\base.py:218: error: "SelectionMixin" has no
                # attribute "obj"  [attr-defined]
                bad_keys = list(
                    set(key).difference(self.obj.columns)  # type: ignore[attr-defined]
                )
                raise KeyError(f"Columns not found: {str(bad_keys)[1:-1]}")
            return self._gotitem(list(key), ndim=2)

        elif not getattr(self, "as_index", False):
            if key not in self.obj.columns:
                raise KeyError(f"Column not found: {key}")
            return self._gotitem(key, ndim=2)

        else:
            if key not in self.obj:
                raise KeyError(f"Column not found: {key}")
            return self._gotitem(key, ndim=1)

    def _gotitem(self, key, ndim: int, subset=None):
        """
        sub-classes to define
        return a sliced object

        Parameters
        ----------
        key : str / list of selections
        ndim : {1, 2}
            requested ndim of result
        subset : object, default None
            subset to act on
        """
        raise AbstractMethodError(self)

    def aggregate(self, func, *args, **kwargs):
        raise AbstractMethodError(self)

    agg = aggregate

    def _try_aggregate_string_function(self, arg: str, *args, **kwargs):
        """
        if arg is a string, then try to operate on it:
        - try to find a function (or attribute) on ourselves
        - try to find a numpy function
        - raise
        """
        assert isinstance(arg, str)

        f = getattr(self, arg, None)
        if f is not None:
            if callable(f):
                return f(*args, **kwargs)

            # people may try to aggregate on a non-callable attribute
            # but don't let them think they can pass args to it
            assert len(args) == 0
            assert len([kwarg for kwarg in kwargs if kwarg not in ["axis"]]) == 0
            return f

        f = getattr(np, arg, None)
        if f is not None and hasattr(self, "__array__"):
            # in particular exclude Window
            return f(self, *args, **kwargs)

        raise AttributeError(
            f"'{arg}' is not a valid function for '{type(self).__name__}' object"
        )

    def _get_cython_func(self, arg: Callable) -> Optional[str]:
        """
        if we define an internal function for this argument, return it
        """
        return self._cython_table.get(arg)

    def _is_builtin_func(self, arg):
        """
        if we define an builtin function for this argument, return it,
        otherwise return the arg
        """
        return self._builtin_table.get(arg, arg)


class IndexOpsMixin(OpsMixin):
    """
    Common ops mixin to support a unified interface / docs for Series / Index
    """

    # ndarray compatibility
    __array_priority__ = 1000
    _hidden_attrs: FrozenSet[str] = frozenset(
        ["tolist"]  # tolist is not deprecated, just suppressed in the __dir__
    )

    @property
    def dtype(self) -> DtypeObj:
        # must be defined here as a property for mypy
        raise AbstractMethodError(self)

    @property
    def _values(self) -> Union[ExtensionArray, np.ndarray]:
        # must be defined here as a property for mypy
        raise AbstractMethodError(self)

    def transpose(self: _T, *args, **kwargs) -> _T:
        """
        Return the transpose, which is by definition self.

        Returns
        -------
        %(klass)s
        """
        nv.validate_transpose(args, kwargs)
        return self

    T = property(
        transpose,
        doc="""
        Return the transpose, which is by definition self.
        """,
    )

    @property
    def shape(self):
        """
        Return a tuple of the shape of the underlying data.
        """
        return self._values.shape

    def __len__(self) -> int:
        # We need this defined here for mypy
        raise AbstractMethodError(self)

    @property
    def ndim(self) -> int:
        """
        Number of dimensions of the underlying data, by definition 1.
        """
        return 1

    def item(self):
        """
        Return the first element of the underlying data as a Python scalar.

        Returns
        -------
        scalar
            The first element of %(klass)s.

        Raises
        ------
        ValueError
            If the data is not length-1.
        """
        if len(self) == 1:
            return next(iter(self))
        raise ValueError("can only convert an array of size 1 to a Python scalar")

    @property
    def nbytes(self) -> int:
        """
        Return the number of bytes in the underlying data.
        """
        return self._values.nbytes

    @property
    def size(self) -> int:
        """
        Return the number of elements in the underlying data.
        """
        return len(self._values)

    @property
    def array(self) -> ExtensionArray:
        """
        The ExtensionArray of the data backing this Series or Index.

        .. versionadded:: 0.24.0

        Returns
        -------
        ExtensionArray
            An ExtensionArray of the values stored within. For extension
            types, this is the actual array. For NumPy native types, this
            is a thin (no copy) wrapper around :class:`numpy.ndarray`.

            ``.array`` differs ``.values`` which may require converting the
            data to a different form.

        See Also
        --------
        Index.to_numpy : Similar method that always returns a NumPy array.
        Series.to_numpy : Similar method that always returns a NumPy array.

        Notes
        -----
        This table lays out the different array types for each extension
        dtype within pandas.

        ================== =============================
        dtype              array type
        ================== =============================
        category           Categorical
        period             PeriodArray
        interval           IntervalArray
        IntegerNA          IntegerArray
        string             StringArray
        boolean            BooleanArray
        datetime64[ns, tz] DatetimeArray
        ================== =============================

        For any 3rd-party extension types, the array type will be an
        ExtensionArray.

        For all remaining dtypes ``.array`` will be a
        :class:`arrays.NumpyExtensionArray` wrapping the actual ndarray
        stored within. If you absolutely need a NumPy array (possibly with
        copying / coercing data), then use :meth:`Series.to_numpy` instead.

        Examples
        --------
        For regular NumPy types like int, and float, a PandasArray
        is returned.

        >>> pd.Series([1, 2, 3]).array
        <PandasArray>
        [1, 2, 3]
        Length: 3, dtype: int64

        For extension types, like Categorical, the actual ExtensionArray
        is returned

        >>> ser = pd.Series(pd.Categorical(['a', 'b', 'a']))
        >>> ser.array
        ['a', 'b', 'a']
        Categories (2, object): ['a', 'b']
        """
        raise AbstractMethodError(self)

    def to_numpy(self, dtype=None, copy=False, na_value=lib.no_default, **kwargs):
        """
        A NumPy ndarray representing the values in this Series or Index.

        .. versionadded:: 0.24.0

        Parameters
        ----------
        dtype : str or numpy.dtype, optional
            The dtype to pass to :meth:`numpy.asarray`.
        copy : bool, default False
            Whether to ensure that the returned value is not a view on
            another array. Note that ``copy=False`` does not *ensure* that
            ``to_numpy()`` is no-copy. Rather, ``copy=True`` ensure that
            a copy is made, even if not strictly necessary.
        na_value : Any, optional
            The value to use for missing values. The default value depends
            on `dtype` and the type of the array.

            .. versionadded:: 1.0.0

        **kwargs
            Additional keywords passed through to the ``to_numpy`` method
            of the underlying array (for extension arrays).

            .. versionadded:: 1.0.0

        Returns
        -------
        numpy.ndarray

        See Also
        --------
        Series.array : Get the actual data stored within.
        Index.array : Get the actual data stored within.
        DataFrame.to_numpy : Similar method for DataFrame.

        Notes
        -----
        The returned array will be the same up to equality (values equal
        in `self` will be equal in the returned array; likewise for values
        that are not equal). When `self` contains an ExtensionArray, the
        dtype may be different. For example, for a category-dtype Series,
        ``to_numpy()`` will return a NumPy array and the categorical dtype
        will be lost.

        For NumPy dtypes, this will be a reference to the actual data stored
        in this Series or Index (assuming ``copy=False``). Modifying the result
        in place will modify the data stored in the Series or Index (not that
        we recommend doing that).

        For extension types, ``to_numpy()`` *may* require copying data and
        coercing the result to a NumPy type (possibly object), which may be
        expensive. When you need a no-copy reference to the underlying data,
        :attr:`Series.array` should be used instead.

        This table lays out the different dtypes and default return types of
        ``to_numpy()`` for various dtypes within pandas.

        ================== ================================
        dtype              array type
        ================== ================================
        category[T]        ndarray[T] (same dtype as input)
        period             ndarray[object] (Periods)
        interval           ndarray[object] (Intervals)
        IntegerNA          ndarray[object]
        datetime64[ns]     datetime64[ns]
        datetime64[ns, tz] ndarray[object] (Timestamps)
        ================== ================================

        Examples
        --------
        >>> ser = pd.Series(pd.Categorical(['a', 'b', 'a']))
        >>> ser.to_numpy()
        array(['a', 'b', 'a'], dtype=object)

        Specify the `dtype` to control how datetime-aware data is represented.
        Use ``dtype=object`` to return an ndarray of pandas :class:`Timestamp`
        objects, each with the correct ``tz``.

        >>> ser = pd.Series(pd.date_range('2000', periods=2, tz="CET"))
        >>> ser.to_numpy(dtype=object)
        array([Timestamp('2000-01-01 00:00:00+0100', tz='CET', freq='D'),
               Timestamp('2000-01-02 00:00:00+0100', tz='CET', freq='D')],
              dtype=object)

        Or ``dtype='datetime64[ns]'`` to return an ndarray of native
        datetime64 values. The values are converted to UTC and the timezone
        info is dropped.

        >>> ser.to_numpy(dtype="datetime64[ns]")
        ... # doctest: +ELLIPSIS
        array(['1999-12-31T23:00:00.000000000', '2000-01-01T23:00:00...'],
              dtype='datetime64[ns]')
        """
        if is_extension_array_dtype(self.dtype):
            # pandas\core\base.py:837: error: Too many arguments for "to_numpy"
            # of "ExtensionArray"  [call-arg]
            return self.array.to_numpy(  # type: ignore[call-arg]
                dtype, copy=copy, na_value=na_value, **kwargs
            )
        elif kwargs:
            bad_keys = list(kwargs.keys())[0]
            raise TypeError(
                f"to_numpy() got an unexpected keyword argument '{bad_keys}'"
            )

        result = np.asarray(self._values, dtype=dtype)
        # TODO(GH-24345): Avoid potential double copy
        if copy or na_value is not lib.no_default:
            result = result.copy()
        if na_value is not lib.no_default:
            result[self.isna()] = na_value
        return result

    @property
    def empty(self) -> bool:
        return not self.size

    def max(self, axis=None, skipna: bool = True, *args, **kwargs):
        """
        Return the maximum value of the Index.

        Parameters
        ----------
        axis : int, optional
            For compatibility with NumPy. Only 0 or None are allowed.
        skipna : bool, default True
            Exclude NA/null values when showing the result.
        *args, **kwargs
            Additional arguments and keywords for compatibility with NumPy.

        Returns
        -------
        scalar
            Maximum value.

        See Also
        --------
        Index.min : Return the minimum value in an Index.
        Series.max : Return the maximum value in a Series.
        DataFrame.max : Return the maximum values in a DataFrame.

        Examples
        --------
        >>> idx = pd.Index([3, 2, 1])
        >>> idx.max()
        3

        >>> idx = pd.Index(['c', 'b', 'a'])
        >>> idx.max()
        'c'

        For a MultiIndex, the maximum is determined lexicographically.

        >>> idx = pd.MultiIndex.from_product([('a', 'b'), (2, 1)])
        >>> idx.max()
        ('b', 2)
        """
        nv.validate_minmax_axis(axis)
        nv.validate_max(args, kwargs)
        return nanops.nanmax(self._values, skipna=skipna)

    @doc(op="max", oppose="min", value="largest")
    def argmax(self, axis=None, skipna: bool = True, *args, **kwargs) -> int:
        """
        Return int position of the {value} value in the Series.

        If the {op}imum is achieved in multiple locations,
        the first row position is returned.

        Parameters
        ----------
        axis : {{None}}
            Dummy argument for consistency with Series.
        skipna : bool, default True
            Exclude NA/null values when showing the result.
        *args, **kwargs
            Additional arguments and keywords for compatibility with NumPy.

        Returns
        -------
        int
            Row position of the {op}imum value.

        See Also
        --------
        Series.arg{op} : Return position of the {op}imum value.
        Series.arg{oppose} : Return position of the {oppose}imum value.
        numpy.ndarray.arg{op} : Equivalent method for numpy arrays.
        Series.idxmax : Return index label of the maximum values.
        Series.idxmin : Return index label of the minimum values.

        Examples
        --------
        Consider dataset containing cereal calories

        >>> s = pd.Series({{'Corn Flakes': 100.0, 'Almond Delight': 110.0,
        ...                'Cinnamon Toast Crunch': 120.0, 'Cocoa Puff': 110.0}})
        >>> s
        Corn Flakes              100.0
        Almond Delight           110.0
        Cinnamon Toast Crunch    120.0
        Cocoa Puff               110.0
        dtype: float64

        >>> s.argmax()
        2
        >>> s.argmin()
        0

        The maximum cereal calories is the third element and
        the minimum cereal calories is the first element,
        since series is zero-indexed.
        """
        nv.validate_minmax_axis(axis)
        nv.validate_argmax_with_skipna(skipna, args, kwargs)
        return nanops.nanargmax(self._values, skipna=skipna)

    def min(self, axis=None, skipna: bool = True, *args, **kwargs):
        """
        Return the minimum value of the Index.

        Parameters
        ----------
        axis : {None}
            Dummy argument for consistency with Series.
        skipna : bool, default True
            Exclude NA/null values when showing the result.
        *args, **kwargs
            Additional arguments and keywords for compatibility with NumPy.

        Returns
        -------
        scalar
            Minimum value.

        See Also
        --------
        Index.max : Return the maximum value of the object.
        Series.min : Return the minimum value in a Series.
        DataFrame.min : Return the minimum values in a DataFrame.

        Examples
        --------
        >>> idx = pd.Index([3, 2, 1])
        >>> idx.min()
        1

        >>> idx = pd.Index(['c', 'b', 'a'])
        >>> idx.min()
        'a'

        For a MultiIndex, the minimum is determined lexicographically.

        >>> idx = pd.MultiIndex.from_product([('a', 'b'), (2, 1)])
        >>> idx.min()
        ('a', 1)
        """
        nv.validate_minmax_axis(axis)
        nv.validate_min(args, kwargs)
        return nanops.nanmin(self._values, skipna=skipna)

    @doc(argmax, op="min", oppose="max", value="smallest")
    def argmin(self, axis=None, skipna=True, *args, **kwargs) -> int:
        nv.validate_minmax_axis(axis)
        nv.validate_argmax_with_skipna(skipna, args, kwargs)
        return nanops.nanargmin(self._values, skipna=skipna)

    def tolist(self):
        """
        Return a list of the values.

        These are each a scalar type, which is a Python scalar
        (for str, int, float) or a pandas scalar
        (for Timestamp/Timedelta/Interval/Period)

        Returns
        -------
        list

        See Also
        --------
        numpy.ndarray.tolist : Return the array as an a.ndim-levels deep
            nested list of Python scalars.
        """
        if not isinstance(self._values, np.ndarray):
            # check for ndarray instead of dtype to catch DTA/TDA
            return list(self._values)
        return self._values.tolist()

    to_list = tolist

    def __iter__(self):
        """
        Return an iterator of the values.

        These are each a scalar type, which is a Python scalar
        (for str, int, float) or a pandas scalar
        (for Timestamp/Timedelta/Interval/Period)

        Returns
        -------
        iterator
        """
        # We are explicitly making element iterators.
        if not isinstance(self._values, np.ndarray):
            # Check type instead of dtype to catch DTA/TDA
            return iter(self._values)
        else:
            return map(self._values.item, range(self._values.size))

    @cache_readonly
    def hasnans(self):
        """
        Return if I have any nans; enables various perf speedups.
        """
        return bool(isna(self).any())

    def isna(self):
        return isna(self._values)

    def _reduce(
        self,
        op,
        name: str,
        *,
        axis=0,
        skipna=True,
        numeric_only=None,
        filter_type=None,
        **kwds,
    ):
        """
        Perform the reduction type operation if we can.
        """
        func = getattr(self, name, None)
        if func is None:
            raise TypeError(
                f"{type(self).__name__} cannot perform the operation {name}"
            )
        return func(skipna=skipna, **kwds)

    def _map_values(self, mapper, na_action=None):
        """
        An internal function that maps values using the input
        correspondence (which can be a dict, Series, or function).

        Parameters
        ----------
        mapper : function, dict, or Series
            The input correspondence object
        na_action : {None, 'ignore'}
            If 'ignore', propagate NA values, without passing them to the
            mapping function

        Returns
        -------
        Union[Index, MultiIndex], inferred
            The output of the mapping function applied to the index.
            If the function returns a tuple with more than one element
            a MultiIndex will be returned.
        """
        # we can fastpath dict/Series to an efficient map
        # as we know that we are not going to have to yield
        # python types
        if is_dict_like(mapper):
            if isinstance(mapper, dict) and hasattr(mapper, "__missing__"):
                # If a dictionary subclass defines a default value method,
                # convert mapper to a lookup function (GH #15999).
                dict_with_default = mapper
                mapper = lambda x: dict_with_default[x]
            else:
                # Dictionary does not have a default. Thus it's safe to
                # convert to an Series for efficiency.
                # we specify the keys here to handle the
                # possibility that they are tuples

                # The return value of mapping with an empty mapper is
                # expected to be pd.Series(np.nan, ...). As np.nan is
                # of dtype float64 the return value of this method should
                # be float64 as well
                mapper = create_series_with_explicit_dtype(
                    mapper, dtype_if_empty=np.float64
                )

        if isinstance(mapper, ABCSeries):
            # Since values were input this means we came from either
            # a dict or a series and mapper should be an index
            if is_categorical_dtype(self.dtype):
                # use the built in categorical series mapper which saves
                # time by mapping the categories instead of all values

                # pandas\core\base.py:893: error: Incompatible types in
                # assignment (expression has type "Categorical", variable has
                # type "IndexOpsMixin")  [assignment]
                self = cast("Categorical", self)  # type: ignore[assignment]
                # pandas\core\base.py:894: error: Item "ExtensionArray" of
                # "Union[ExtensionArray, Any]" has no attribute "map"
                # [union-attr]
                return self._values.map(mapper)  # type: ignore[union-attr]

            values = self._values

            indexer = mapper.index.get_indexer(values)
            new_values = algorithms.take_1d(mapper._values, indexer)

            return new_values

        # we must convert to python types
        if is_extension_array_dtype(self.dtype) and hasattr(self._values, "map"):
            # GH#23179 some EAs do not have `map`
            values = self._values
            if na_action is not None:
                raise NotImplementedError
            map_f = lambda values, f: values.map(f)
        else:
            # pandas\core\base.py:1142: error: "IndexOpsMixin" has no attribute
            # "astype"  [attr-defined]
            values = self.astype(object)._values  # type: ignore[attr-defined]
            if na_action == "ignore":

                def map_f(values, f):
                    return lib.map_infer_mask(values, f, isna(values).view(np.uint8))

            elif na_action is None:
                map_f = lib.map_infer
            else:
                msg = (
                    "na_action must either be 'ignore' or None, "
                    f"{na_action} was passed"
                )
                raise ValueError(msg)

        # mapper is a function
        new_values = map_f(values, mapper)

        return new_values

    def value_counts(
        self,
        normalize: bool = False,
        sort: bool = True,
        ascending: bool = False,
        bins=None,
        dropna: bool = True,
    ):
        """
        Return a Series containing counts of unique values.

        The resulting object will be in descending order so that the
        first element is the most frequently-occurring element.
        Excludes NA values by default.

        Parameters
        ----------
        normalize : bool, default False
            If True then the object returned will contain the relative
            frequencies of the unique values.
        sort : bool, default True
            Sort by frequencies.
        ascending : bool, default False
            Sort in ascending order.
        bins : int, optional
            Rather than count values, group them into half-open bins,
            a convenience for ``pd.cut``, only works with numeric data.
        dropna : bool, default True
            Don't include counts of NaN.

        Returns
        -------
        Series

        See Also
        --------
        Series.count: Number of non-NA elements in a Series.
        DataFrame.count: Number of non-NA elements in a DataFrame.
        DataFrame.value_counts: Equivalent method on DataFrames.

        Examples
        --------
        >>> index = pd.Index([3, 1, 2, 3, 4, np.nan])
        >>> index.value_counts()
        3.0    2
        1.0    1
        2.0    1
        4.0    1
        dtype: int64

        With `normalize` set to `True`, returns the relative frequency by
        dividing all values by the sum of values.

        >>> s = pd.Series([3, 1, 2, 3, 4, np.nan])
        >>> s.value_counts(normalize=True)
        3.0    0.4
        1.0    0.2
        2.0    0.2
        4.0    0.2
        dtype: float64

        **bins**

        Bins can be useful for going from a continuous variable to a
        categorical variable; instead of counting unique
        apparitions of values, divide the index in the specified
        number of half-open bins.

        >>> s.value_counts(bins=3)
        (0.996, 2.0]    2
        (2.0, 3.0]      2
        (3.0, 4.0]      1
        dtype: int64

        **dropna**

        With `dropna` set to `False` we can also see NaN index values.

        >>> s.value_counts(dropna=False)
        3.0    2
        1.0    1
        2.0    1
        4.0    1
        NaN    1
        dtype: int64
        """
        return value_counts(
            self,
            sort=sort,
            ascending=ascending,
            normalize=normalize,
            bins=bins,
            dropna=dropna,
        )

    def unique(self):
        values = self._values

        if not isinstance(values, np.ndarray):
            result = values.unique()
            if self.dtype.kind in ["m", "M"] and isinstance(self, ABCSeries):
                # GH#31182 Series._values returns EA, unpack for backward-compat
                if getattr(self.dtype, "tz", None) is None:
                    result = np.asarray(result)
        else:
            result = unique1d(values)

        return result

    def nunique(self, dropna: bool = True) -> int:
        """
        Return number of unique elements in the object.

        Excludes NA values by default.

        Parameters
        ----------
        dropna : bool, default True
            Don't include NaN in the count.

        Returns
        -------
        int

        See Also
        --------
        DataFrame.nunique: Method nunique for DataFrame.
        Series.count: Count non-NA/null observations in the Series.

        Examples
        --------
        >>> s = pd.Series([1, 3, 5, 7, 7])
        >>> s
        0    1
        1    3
        2    5
        3    7
        4    7
        dtype: int64

        >>> s.nunique()
        4
        """
        uniqs = self.unique()
        n = len(uniqs)
        if dropna and isna(uniqs).any():
            n -= 1
        return n

    @property
    def is_unique(self) -> bool:
        """
        Return boolean if values in the object are unique.

        Returns
        -------
        bool
        """
        return self.nunique(dropna=False) == len(self)

    @property
    def is_monotonic(self) -> bool:
        """
        Return boolean if values in the object are
        monotonic_increasing.

        Returns
        -------
        bool
        """
        from pandas import Index

        return Index(self).is_monotonic

    @property
    def is_monotonic_increasing(self) -> bool:
        """
        Alias for is_monotonic.
        """
        # mypy complains if we alias directly
        return self.is_monotonic

    @property
    def is_monotonic_decreasing(self) -> bool:
        """
        Return boolean if values in the object are
        monotonic_decreasing.

        Returns
        -------
        bool
        """
        from pandas import Index

        return Index(self).is_monotonic_decreasing

    def memory_usage(self, deep=False):
        """
        Memory usage of the values.

        Parameters
        ----------
        deep : bool, default False
            Introspect the data deeply, interrogate
            `object` dtypes for system-level memory consumption.

        Returns
        -------
        bytes used

        See Also
        --------
        numpy.ndarray.nbytes : Total bytes consumed by the elements of the
            array.

        Notes
        -----
        Memory usage does not include memory consumed by elements that
        are not components of the array if deep=False or if used on PyPy
        """
        if hasattr(self.array, "memory_usage"):
            # pandas\core\base.py:1379: error: "ExtensionArray" has no
            # attribute "memory_usage"  [attr-defined]
            return self.array.memory_usage(deep=deep)  # type: ignore[attr-defined]

        v = self.array.nbytes
        if deep and is_object_dtype(self) and not PYPY:
            v += lib.memory_usage_of_objects(self._values)
        return v

    @doc(
        algorithms.factorize,
        values="",
        order="",
        size_hint="",
        sort=textwrap.dedent(
            """\
            sort : bool, default False
                Sort `uniques` and shuffle `codes` to maintain the
                relationship.
            """
        ),
    )
    def factorize(self, sort: bool = False, na_sentinel: Optional[int] = -1):
        return algorithms.factorize(self, sort=sort, na_sentinel=na_sentinel)

    _shared_docs[
        "searchsorted"
    ] = """
        Find indices where elements should be inserted to maintain order.

        Find the indices into a sorted {klass} `self` such that, if the
        corresponding elements in `value` were inserted before the indices,
        the order of `self` would be preserved.

        .. note::

            The {klass} *must* be monotonically sorted, otherwise
            wrong locations will likely be returned. Pandas does *not*
            check this for you.

        Parameters
        ----------
        value : array_like
            Values to insert into `self`.
        side : {{'left', 'right'}}, optional
            If 'left', the index of the first suitable location found is given.
            If 'right', return the last such index.  If there is no suitable
            index, return either 0 or N (where N is the length of `self`).
        sorter : 1-D array_like, optional
            Optional array of integer indices that sort `self` into ascending
            order. They are typically the result of ``np.argsort``.

        Returns
        -------
        int or array of int
            A scalar or array of insertion points with the
            same shape as `value`.

            .. versionchanged:: 0.24.0
                If `value` is a scalar, an int is now always returned.
                Previously, scalar inputs returned an 1-item array for
                :class:`Series` and :class:`Categorical`.

        See Also
        --------
        sort_values : Sort by the values along either axis.
        numpy.searchsorted : Similar method from NumPy.

        Notes
        -----
        Binary search is used to find the required insertion points.

        Examples
        --------
        >>> ser = pd.Series([1, 2, 3])
        >>> ser
        0    1
        1    2
        2    3
        dtype: int64

        >>> ser.searchsorted(4)
        3

        >>> ser.searchsorted([0, 4])
        array([0, 3])

        >>> ser.searchsorted([1, 3], side='left')
        array([0, 2])

        >>> ser.searchsorted([1, 3], side='right')
        array([1, 3])

        >>> ser = pd.Series(pd.to_datetime(['3/11/2000', '3/12/2000', '3/13/2000']))
        >>> ser
        0   2000-03-11
        1   2000-03-12
        2   2000-03-13
        dtype: datetime64[ns]

        >>> ser.searchsorted('3/14/2000')
        3

        >>> ser = pd.Categorical(
        ...     ['apple', 'bread', 'bread', 'cheese', 'milk'], ordered=True
        ... )
        >>> ser
        ['apple', 'bread', 'bread', 'cheese', 'milk']
        Categories (4, object): ['apple' < 'bread' < 'cheese' < 'milk']

        >>> ser.searchsorted('bread')
        1

        >>> ser.searchsorted(['bread'], side='right')
        array([3])

        If the values are not monotonically sorted, wrong locations
        may be returned:

        >>> ser = pd.Series([2, 1, 3])
        >>> ser
        0    2
        1    1
        2    3
        dtype: int64

        >>> ser.searchsorted(1)  # doctest: +SKIP
        0  # wrong result, correct would be 1
        """

    @doc(_shared_docs["searchsorted"], klass="Index")
    def searchsorted(self, value, side="left", sorter=None) -> np.ndarray:
        return algorithms.searchsorted(self._values, value, side=side, sorter=sorter)

    def drop_duplicates(self, keep="first"):
        duplicated = self.duplicated(keep=keep)
<<<<<<< HEAD
        return self[np.logical_not(duplicated)]
=======
        # pandas\core\base.py:1507: error: Value of type "IndexOpsMixin" is not
        # indexable  [index]
        result = self[np.logical_not(duplicated)]  # type: ignore[index]
        return result
>>>>>>> 085f27b3

    def duplicated(self, keep="first"):
        return duplicated(self._values, keep=keep)<|MERGE_RESOLUTION|>--- conflicted
+++ resolved
@@ -1293,14 +1293,9 @@
 
     def drop_duplicates(self, keep="first"):
         duplicated = self.duplicated(keep=keep)
-<<<<<<< HEAD
-        return self[np.logical_not(duplicated)]
-=======
         # pandas\core\base.py:1507: error: Value of type "IndexOpsMixin" is not
         # indexable  [index]
-        result = self[np.logical_not(duplicated)]  # type: ignore[index]
-        return result
->>>>>>> 085f27b3
+        return self[np.logical_not(duplicated)]  # type: ignore[index]
 
     def duplicated(self, keep="first"):
         return duplicated(self._values, keep=keep)