"""
Base and utility classes for pandas objects.
"""

from __future__ import annotations

import textwrap
from typing import (
    TYPE_CHECKING,
    Any,
    Generic,
    Hashable,
    Literal,
    TypeVar,
    cast,
    final,
)

import numpy as np

import pandas._libs.lib as lib
from pandas._typing import (
    ArrayLike,
    DtypeObj,
    FrameOrSeries,
    IndexLabel,
    NumpySorter,
    NumpyValueArrayLike,
    Shape,
    npt,
)
from pandas.compat import PYPY
from pandas.compat.numpy import function as nv
from pandas.errors import AbstractMethodError
from pandas.util._decorators import (
    cache_readonly,
    doc,
)

from pandas.core.dtypes.common import (
    is_categorical_dtype,
    is_dict_like,
    is_extension_array_dtype,
    is_object_dtype,
    is_scalar,
)
from pandas.core.dtypes.generic import (
    ABCDataFrame,
    ABCIndex,
    ABCSeries,
)
from pandas.core.dtypes.missing import (
    isna,
    remove_na_arraylike,
)

from pandas.core import algorithms
from pandas.core.accessor import DirNamesMixin
from pandas.core.algorithms import (
    duplicated,
    unique1d,
    value_counts,
)
from pandas.core.arraylike import OpsMixin
from pandas.core.arrays import ExtensionArray
from pandas.core.construction import create_series_with_explicit_dtype
import pandas.core.nanops as nanops

if TYPE_CHECKING:

    from pandas import Categorical

_shared_docs: dict[str, str] = {}
_indexops_doc_kwargs = {
    "klass": "IndexOpsMixin",
    "inplace": "",
    "unique": "IndexOpsMixin",
    "duplicated": "IndexOpsMixin",
}

_T = TypeVar("_T", bound="IndexOpsMixin")


class PandasObject(DirNamesMixin):
    """
    Baseclass for various pandas objects.
    """

    # results from calls to methods decorated with cache_readonly get added to _cache
    _cache: dict[str, Any]

    @property
    def _constructor(self):
        """
        Class constructor (for this class it's just `__class__`.
        """
        return type(self)

    def __repr__(self) -> str:
        """
        Return a string representation for a particular object.
        """
        # Should be overwritten by base classes
        return object.__repr__(self)

    def _reset_cache(self, key: str | None = None) -> None:
        """
        Reset cached properties. If ``key`` is passed, only clears that key.
        """
        if not hasattr(self, "_cache"):
            return
        if key is None:
            self._cache.clear()
        else:
            self._cache.pop(key, None)

    def __sizeof__(self) -> int:
        """
        Generates the total memory usage for an object that returns
        either a value or Series of values
        """
        memory_usage = getattr(self, "memory_usage", None)
        if memory_usage:
            mem = memory_usage(deep=True)
            return int(mem if is_scalar(mem) else mem.sum())

        # no memory_usage attribute, so fall back to object's 'sizeof'
        return super().__sizeof__()


class NoNewAttributesMixin:
    """
    Mixin which prevents adding new attributes.

    Prevents additional attributes via xxx.attribute = "something" after a
    call to `self.__freeze()`. Mainly used to prevent the user from using
    wrong attributes on an accessor (`Series.cat/.str/.dt`).

    If you really want to add a new attribute at a later time, you need to use
    `object.__setattr__(self, key, value)`.
    """

    def _freeze(self):
        """
        Prevents setting additional attributes.
        """
        object.__setattr__(self, "__frozen", True)

    # prevent adding any attribute via s.xxx.new_attribute = ...
    def __setattr__(self, key: str, value):
        # _cache is used by a decorator
        # We need to check both 1.) cls.__dict__ and 2.) getattr(self, key)
        # because
        # 1.) getattr is false for attributes that raise errors
        # 2.) cls.__dict__ doesn't traverse into base classes
        if getattr(self, "__frozen", False) and not (
            key == "_cache"
            or key in type(self).__dict__
            or getattr(self, key, None) is not None
        ):
            raise AttributeError(f"You cannot add any new attribute '{key}'")
        object.__setattr__(self, key, value)


class DataError(Exception):
    pass


class SpecificationError(Exception):
    pass


class SelectionMixin(Generic[FrameOrSeries]):
    """
    mixin implementing the selection & aggregation interface on a group-like
    object sub-classes need to define: obj, exclusions
    """

    obj: FrameOrSeries
    _selection: IndexLabel | None = None
    exclusions: frozenset[Hashable]
    _internal_names = ["_cache", "__setstate__"]
    _internal_names_set = set(_internal_names)

    @final
    @property
    def _selection_list(self):
        if not isinstance(
            self._selection, (list, tuple, ABCSeries, ABCIndex, np.ndarray)
        ):
            return [self._selection]
        return self._selection

    @cache_readonly
    def _selected_obj(self):
        if self._selection is None or isinstance(self.obj, ABCSeries):
            return self.obj
        else:
            return self.obj[self._selection]

    @final
    @cache_readonly
    def ndim(self) -> int:
        return self._selected_obj.ndim

    @final
    @cache_readonly
    def _obj_with_exclusions(self):
        if self._selection is not None and isinstance(self.obj, ABCDataFrame):
            return self.obj[self._selection_list]

        if len(self.exclusions) > 0:
            return self.obj.drop(self.exclusions, axis=1)
        else:
            return self.obj

    def __getitem__(self, key):
        if self._selection is not None:
            raise IndexError(f"Column(s) {self._selection} already selected")

        if isinstance(key, (list, tuple, ABCSeries, ABCIndex, np.ndarray)):
            if len(self.obj.columns.intersection(key)) != len(key):
                bad_keys = list(set(key).difference(self.obj.columns))
                raise KeyError(f"Columns not found: {str(bad_keys)[1:-1]}")
            return self._gotitem(list(key), ndim=2)

        elif not getattr(self, "as_index", False):
            if key not in self.obj.columns:
                raise KeyError(f"Column not found: {key}")
            return self._gotitem(key, ndim=2)

        else:
            if key not in self.obj:
                raise KeyError(f"Column not found: {key}")
            subset = self.obj[key]
            ndim = subset.ndim
            return self._gotitem(key, ndim=ndim, subset=subset)

    def _gotitem(self, key, ndim: int, subset=None):
        """
        sub-classes to define
        return a sliced object

        Parameters
        ----------
        key : str / list of selections
        ndim : {1, 2}
            requested ndim of result
        subset : object, default None
            subset to act on
        """
        raise AbstractMethodError(self)

    def aggregate(self, func, *args, **kwargs):
        raise AbstractMethodError(self)

    agg = aggregate


class IndexOpsMixin(OpsMixin):
    """
    Common ops mixin to support a unified interface / docs for Series / Index
    """

    # ndarray compatibility
    __array_priority__ = 1000
    _hidden_attrs: frozenset[str] = frozenset(
        ["tolist"]  # tolist is not deprecated, just suppressed in the __dir__
    )

    @property
    def dtype(self) -> DtypeObj:
        # must be defined here as a property for mypy
        raise AbstractMethodError(self)

    @property
    def _values(self) -> ExtensionArray | np.ndarray:
        # must be defined here as a property for mypy
        raise AbstractMethodError(self)

    def transpose(self: _T, *args, **kwargs) -> _T:
        """
        Return the transpose, which is by definition self.

        Returns
        -------
        %(klass)s
        """
        nv.validate_transpose(args, kwargs)
        return self

    T = property(
        transpose,
        doc="""
        Return the transpose, which is by definition self.
        """,
    )

    @property
    def shape(self) -> Shape:
        """
        Return a tuple of the shape of the underlying data.
        """
        return self._values.shape

    def __len__(self) -> int:
        # We need this defined here for mypy
        raise AbstractMethodError(self)

    @property
    def ndim(self) -> int:
        """
        Number of dimensions of the underlying data, by definition 1.
        """
        return 1

    def item(self):
        """
        Return the first element of the underlying data as a Python scalar.

        Returns
        -------
        scalar
            The first element of %(klass)s.

        Raises
        ------
        ValueError
            If the data is not length-1.
        """
        if len(self) == 1:
            return next(iter(self))
        raise ValueError("can only convert an array of size 1 to a Python scalar")

    @property
    def nbytes(self) -> int:
        """
        Return the number of bytes in the underlying data.
        """
        return self._values.nbytes

    @property
    def size(self) -> int:
        """
        Return the number of elements in the underlying data.
        """
        return len(self._values)

    @property
    def array(self) -> ExtensionArray:
        """
        The ExtensionArray of the data backing this Series or Index.

        Returns
        -------
        ExtensionArray
            An ExtensionArray of the values stored within. For extension
            types, this is the actual array. For NumPy native types, this
            is a thin (no copy) wrapper around :class:`numpy.ndarray`.

            ``.array`` differs ``.values`` which may require converting the
            data to a different form.

        See Also
        --------
        Index.to_numpy : Similar method that always returns a NumPy array.
        Series.to_numpy : Similar method that always returns a NumPy array.

        Notes
        -----
        This table lays out the different array types for each extension
        dtype within pandas.

        ================== =============================
        dtype              array type
        ================== =============================
        category           Categorical
        period             PeriodArray
        interval           IntervalArray
        IntegerNA          IntegerArray
        string             StringArray
        boolean            BooleanArray
        datetime64[ns, tz] DatetimeArray
        ================== =============================

        For any 3rd-party extension types, the array type will be an
        ExtensionArray.

        For all remaining dtypes ``.array`` will be a
        :class:`arrays.NumpyExtensionArray` wrapping the actual ndarray
        stored within. If you absolutely need a NumPy array (possibly with
        copying / coercing data), then use :meth:`Series.to_numpy` instead.

        Examples
        --------
        For regular NumPy types like int, and float, a PandasArray
        is returned.

        >>> pd.Series([1, 2, 3]).array
        <PandasArray>
        [1, 2, 3]
        Length: 3, dtype: int64

        For extension types, like Categorical, the actual ExtensionArray
        is returned

        >>> ser = pd.Series(pd.Categorical(['a', 'b', 'a']))
        >>> ser.array
        ['a', 'b', 'a']
        Categories (2, object): ['a', 'b']
        """
        raise AbstractMethodError(self)

    def to_numpy(
        self,
        dtype: npt.DTypeLike | None = None,
        copy: bool = False,
        na_value=lib.no_default,
        **kwargs,
    ) -> np.ndarray:
        """
        A NumPy ndarray representing the values in this Series or Index.

        Parameters
        ----------
        dtype : str or numpy.dtype, optional
            The dtype to pass to :meth:`numpy.asarray`.
        copy : bool, default False
            Whether to ensure that the returned value is not a view on
            another array. Note that ``copy=False`` does not *ensure* that
            ``to_numpy()`` is no-copy. Rather, ``copy=True`` ensure that
            a copy is made, even if not strictly necessary.
        na_value : Any, optional
            The value to use for missing values. The default value depends
            on `dtype` and the type of the array.

            .. versionadded:: 1.0.0

        **kwargs
            Additional keywords passed through to the ``to_numpy`` method
            of the underlying array (for extension arrays).

            .. versionadded:: 1.0.0

        Returns
        -------
        numpy.ndarray

        See Also
        --------
        Series.array : Get the actual data stored within.
        Index.array : Get the actual data stored within.
        DataFrame.to_numpy : Similar method for DataFrame.

        Notes
        -----
        The returned array will be the same up to equality (values equal
        in `self` will be equal in the returned array; likewise for values
        that are not equal). When `self` contains an ExtensionArray, the
        dtype may be different. For example, for a category-dtype Series,
        ``to_numpy()`` will return a NumPy array and the categorical dtype
        will be lost.

        For NumPy dtypes, this will be a reference to the actual data stored
        in this Series or Index (assuming ``copy=False``). Modifying the result
        in place will modify the data stored in the Series or Index (not that
        we recommend doing that).

        For extension types, ``to_numpy()`` *may* require copying data and
        coercing the result to a NumPy type (possibly object), which may be
        expensive. When you need a no-copy reference to the underlying data,
        :attr:`Series.array` should be used instead.

        This table lays out the different dtypes and default return types of
        ``to_numpy()`` for various dtypes within pandas.

        ================== ================================
        dtype              array type
        ================== ================================
        category[T]        ndarray[T] (same dtype as input)
        period             ndarray[object] (Periods)
        interval           ndarray[object] (Intervals)
        IntegerNA          ndarray[object]
        datetime64[ns]     datetime64[ns]
        datetime64[ns, tz] ndarray[object] (Timestamps)
        ================== ================================

        Examples
        --------
        >>> ser = pd.Series(pd.Categorical(['a', 'b', 'a']))
        >>> ser.to_numpy()
        array(['a', 'b', 'a'], dtype=object)

        Specify the `dtype` to control how datetime-aware data is represented.
        Use ``dtype=object`` to return an ndarray of pandas :class:`Timestamp`
        objects, each with the correct ``tz``.

        >>> ser = pd.Series(pd.date_range('2000', periods=2, tz="CET"))
        >>> ser.to_numpy(dtype=object)
        array([Timestamp('2000-01-01 00:00:00+0100', tz='CET'),
               Timestamp('2000-01-02 00:00:00+0100', tz='CET')],
              dtype=object)

        Or ``dtype='datetime64[ns]'`` to return an ndarray of native
        datetime64 values. The values are converted to UTC and the timezone
        info is dropped.

        >>> ser.to_numpy(dtype="datetime64[ns]")
        ... # doctest: +ELLIPSIS
        array(['1999-12-31T23:00:00.000000000', '2000-01-01T23:00:00...'],
              dtype='datetime64[ns]')
        """
        if is_extension_array_dtype(self.dtype):
            # error: Too many arguments for "to_numpy" of "ExtensionArray"

            # error: Argument 1 to "to_numpy" of "ExtensionArray" has incompatible type
            # "Optional[Union[dtype[Any], None, type, _SupportsDType[dtype[Any]], str,
            # Union[Tuple[Any, int], Tuple[Any, Union[SupportsIndex,
            # Sequence[SupportsIndex]]], List[Any], _DTypeDict, Tuple[Any, Any]]]]";
            # expected "Optional[Union[ExtensionDtype, Union[str, dtype[Any]],
            # Type[str], Type[float], Type[int], Type[complex], Type[bool],
            # Type[object]]]"
            return self.array.to_numpy(  # type: ignore[call-arg]
                dtype, copy=copy, na_value=na_value, **kwargs  # type: ignore[arg-type]
            )
        elif kwargs:
            bad_keys = list(kwargs.keys())[0]
            raise TypeError(
                f"to_numpy() got an unexpected keyword argument '{bad_keys}'"
            )

        result = np.asarray(self._values, dtype=dtype)
        # TODO(GH-24345): Avoid potential double copy
        if copy or na_value is not lib.no_default:
            result = result.copy()
            if na_value is not lib.no_default:
                result[self.isna()] = na_value
        return result

    @property
    def empty(self) -> bool:
        return not self.size

    def max(self, axis=None, skipna: bool = True, *args, **kwargs):
        """
        Return the maximum value of the Index.

        Parameters
        ----------
        axis : int, optional
            For compatibility with NumPy. Only 0 or None are allowed.
        skipna : bool, default True
            Exclude NA/null values when showing the result.
        *args, **kwargs
            Additional arguments and keywords for compatibility with NumPy.

        Returns
        -------
        scalar
            Maximum value.

        See Also
        --------
        Index.min : Return the minimum value in an Index.
        Series.max : Return the maximum value in a Series.
        DataFrame.max : Return the maximum values in a DataFrame.

        Examples
        --------
        >>> idx = pd.Index([3, 2, 1])
        >>> idx.max()
        3

        >>> idx = pd.Index(['c', 'b', 'a'])
        >>> idx.max()
        'c'

        For a MultiIndex, the maximum is determined lexicographically.

        >>> idx = pd.MultiIndex.from_product([('a', 'b'), (2, 1)])
        >>> idx.max()
        ('b', 2)
        """
        nv.validate_minmax_axis(axis)
        nv.validate_max(args, kwargs)
        return nanops.nanmax(self._values, skipna=skipna)

    @doc(op="max", oppose="min", value="largest")
    def argmax(self, axis=None, skipna: bool = True, *args, **kwargs) -> int:
        """
        Return int position of the {value} value in the Series.

        If the {op}imum is achieved in multiple locations,
        the first row position is returned.

        Parameters
        ----------
        axis : {{None}}
            Dummy argument for consistency with Series.
        skipna : bool, default True
            Exclude NA/null values when showing the result.
        *args, **kwargs
            Additional arguments and keywords for compatibility with NumPy.

        Returns
        -------
        int
            Row position of the {op}imum value.

        See Also
        --------
        Series.arg{op} : Return position of the {op}imum value.
        Series.arg{oppose} : Return position of the {oppose}imum value.
        numpy.ndarray.arg{op} : Equivalent method for numpy arrays.
        Series.idxmax : Return index label of the maximum values.
        Series.idxmin : Return index label of the minimum values.

        Examples
        --------
        Consider dataset containing cereal calories

        >>> s = pd.Series({{'Corn Flakes': 100.0, 'Almond Delight': 110.0,
        ...                'Cinnamon Toast Crunch': 120.0, 'Cocoa Puff': 110.0}})
        >>> s
        Corn Flakes              100.0
        Almond Delight           110.0
        Cinnamon Toast Crunch    120.0
        Cocoa Puff               110.0
        dtype: float64

        >>> s.argmax()
        2
        >>> s.argmin()
        0

        The maximum cereal calories is the third element and
        the minimum cereal calories is the first element,
        since series is zero-indexed.
        """
        delegate = self._values
        nv.validate_minmax_axis(axis)
        skipna = nv.validate_argmax_with_skipna(skipna, args, kwargs)

        if isinstance(delegate, ExtensionArray):
            if not skipna and delegate.isna().any():
                return -1
            else:
                return delegate.argmax()
        else:
            # error: Incompatible return value type (got "Union[int, ndarray]", expected
            # "int")
            return nanops.nanargmax(  # type: ignore[return-value]
                delegate, skipna=skipna
            )

    def min(self, axis=None, skipna: bool = True, *args, **kwargs):
        """
        Return the minimum value of the Index.

        Parameters
        ----------
        axis : {None}
            Dummy argument for consistency with Series.
        skipna : bool, default True
            Exclude NA/null values when showing the result.
        *args, **kwargs
            Additional arguments and keywords for compatibility with NumPy.

        Returns
        -------
        scalar
            Minimum value.

        See Also
        --------
        Index.max : Return the maximum value of the object.
        Series.min : Return the minimum value in a Series.
        DataFrame.min : Return the minimum values in a DataFrame.

        Examples
        --------
        >>> idx = pd.Index([3, 2, 1])
        >>> idx.min()
        1

        >>> idx = pd.Index(['c', 'b', 'a'])
        >>> idx.min()
        'a'

        For a MultiIndex, the minimum is determined lexicographically.

        >>> idx = pd.MultiIndex.from_product([('a', 'b'), (2, 1)])
        >>> idx.min()
        ('a', 1)
        """
        nv.validate_minmax_axis(axis)
        nv.validate_min(args, kwargs)
        return nanops.nanmin(self._values, skipna=skipna)

    @doc(argmax, op="min", oppose="max", value="smallest")
    def argmin(self, axis=None, skipna=True, *args, **kwargs) -> int:
        delegate = self._values
        nv.validate_minmax_axis(axis)
        skipna = nv.validate_argmin_with_skipna(skipna, args, kwargs)

        if isinstance(delegate, ExtensionArray):
            if not skipna and delegate.isna().any():
                return -1
            else:
                return delegate.argmin()
        else:
            # error: Incompatible return value type (got "Union[int, ndarray]", expected
            # "int")
            return nanops.nanargmin(  # type: ignore[return-value]
                delegate, skipna=skipna
            )

    def tolist(self):
        """
        Return a list of the values.

        These are each a scalar type, which is a Python scalar
        (for str, int, float) or a pandas scalar
        (for Timestamp/Timedelta/Interval/Period)

        Returns
        -------
        list

        See Also
        --------
        numpy.ndarray.tolist : Return the array as an a.ndim-levels deep
            nested list of Python scalars.
        """
        if not isinstance(self._values, np.ndarray):
            # check for ndarray instead of dtype to catch DTA/TDA
            return list(self._values)
        return self._values.tolist()

    to_list = tolist

    def __iter__(self):
        """
        Return an iterator of the values.

        These are each a scalar type, which is a Python scalar
        (for str, int, float) or a pandas scalar
        (for Timestamp/Timedelta/Interval/Period)

        Returns
        -------
        iterator
        """
        # We are explicitly making element iterators.
        if not isinstance(self._values, np.ndarray):
            # Check type instead of dtype to catch DTA/TDA
            return iter(self._values)
        else:
            return map(self._values.item, range(self._values.size))

    @cache_readonly
    def hasnans(self) -> bool:
        """
        Return if I have any nans; enables various perf speedups.
        """
        return bool(isna(self).any())

    def isna(self):
        return isna(self._values)

    def _reduce(
        self,
        op,
        name: str,
        *,
        axis=0,
        skipna=True,
        numeric_only=None,
        filter_type=None,
        **kwds,
    ):
        """
        Perform the reduction type operation if we can.
        """
        func = getattr(self, name, None)
        if func is None:
            raise TypeError(
                f"{type(self).__name__} cannot perform the operation {name}"
            )
        return func(skipna=skipna, **kwds)

    def _map_values(self, mapper, na_action=None):
        """
        An internal function that maps values using the input
        correspondence (which can be a dict, Series, or function).

        Parameters
        ----------
        mapper : function, dict, or Series
            The input correspondence object
        na_action : {None, 'ignore'}
            If 'ignore', propagate NA values, without passing them to the
            mapping function

        Returns
        -------
        Union[Index, MultiIndex], inferred
            The output of the mapping function applied to the index.
            If the function returns a tuple with more than one element
            a MultiIndex will be returned.
        """
        # we can fastpath dict/Series to an efficient map
        # as we know that we are not going to have to yield
        # python types
        if is_dict_like(mapper):
            if isinstance(mapper, dict) and hasattr(mapper, "__missing__"):
                # If a dictionary subclass defines a default value method,
                # convert mapper to a lookup function (GH #15999).
                dict_with_default = mapper
                mapper = lambda x: dict_with_default[x]
            else:
                # Dictionary does not have a default. Thus it's safe to
                # convert to an Series for efficiency.
                # we specify the keys here to handle the
                # possibility that they are tuples

                # The return value of mapping with an empty mapper is
                # expected to be pd.Series(np.nan, ...). As np.nan is
                # of dtype float64 the return value of this method should
                # be float64 as well
                mapper = create_series_with_explicit_dtype(
                    mapper, dtype_if_empty=np.float64
                )

        if isinstance(mapper, ABCSeries):
            # Since values were input this means we came from either
            # a dict or a series and mapper should be an index
            if is_categorical_dtype(self.dtype):
                # use the built in categorical series mapper which saves
                # time by mapping the categories instead of all values

                cat = cast("Categorical", self._values)
                return cat.map(mapper)

            values = self._values

            indexer = mapper.index.get_indexer(values)
            new_values = algorithms.take_nd(mapper._values, indexer)

            return new_values

        # we must convert to python types
        if is_extension_array_dtype(self.dtype) and hasattr(self._values, "map"):
            # GH#23179 some EAs do not have `map`
            values = self._values
            if na_action is not None:
                raise NotImplementedError
            map_f = lambda values, f: values.map(f)
        else:
            values = self._values.astype(object)
            if na_action == "ignore":
                map_f = lambda values, f: lib.map_infer_mask(
                    values, f, isna(values).view(np.uint8)
                )
            elif na_action is None:
                map_f = lib.map_infer
            else:
                msg = (
                    "na_action must either be 'ignore' or None, "
                    f"{na_action} was passed"
                )
                raise ValueError(msg)

        # mapper is a function
        new_values = map_f(values, mapper)

        return new_values

    def value_counts(
        self,
        normalize: bool = False,
        sort: bool = True,
        ascending: bool = False,
        bins=None,
        dropna: bool = True,
    ):
        """
        Return a Series containing counts of unique values.

        The resulting object will be in descending order so that the
        first element is the most frequently-occurring element.
        Excludes NA values by default.

        Parameters
        ----------
        normalize : bool, default False
            If True then the object returned will contain the relative
            frequencies of the unique values.
        sort : bool, default True
            Sort by frequencies.
        ascending : bool, default False
            Sort in ascending order.
        bins : int, optional
            Rather than count values, group them into half-open bins,
            a convenience for ``pd.cut``, only works with numeric data.
        dropna : bool, default True
            Don't include counts of NaN.

        Returns
        -------
        Series

        See Also
        --------
        Series.count: Number of non-NA elements in a Series.
        DataFrame.count: Number of non-NA elements in a DataFrame.
        DataFrame.value_counts: Equivalent method on DataFrames.

        Examples
        --------
        >>> index = pd.Index([3, 1, 2, 3, 4, np.nan])
        >>> index.value_counts()
        3.0    2
        1.0    1
        2.0    1
        4.0    1
        dtype: int64

        With `normalize` set to `True`, returns the relative frequency by
        dividing all values by the sum of values.

        >>> s = pd.Series([3, 1, 2, 3, 4, np.nan])
        >>> s.value_counts(normalize=True)
        3.0    0.4
        1.0    0.2
        2.0    0.2
        4.0    0.2
        dtype: float64

        **bins**

        Bins can be useful for going from a continuous variable to a
        categorical variable; instead of counting unique
        apparitions of values, divide the index in the specified
        number of half-open bins.

        >>> s.value_counts(bins=3)
        (0.996, 2.0]    2
        (2.0, 3.0]      2
        (3.0, 4.0]      1
        dtype: int64

        **dropna**

        With `dropna` set to `False` we can also see NaN index values.

        >>> s.value_counts(dropna=False)
        3.0    2
        1.0    1
        2.0    1
        4.0    1
        NaN    1
        dtype: int64
        """
        return value_counts(
            self,
            sort=sort,
            ascending=ascending,
            normalize=normalize,
            bins=bins,
            dropna=dropna,
        )

    def unique(self):
        values = self._values

        if not isinstance(values, np.ndarray):
            result: ArrayLike = values.unique()
            if self.dtype.kind in ["m", "M"] and isinstance(self, ABCSeries):
                # GH#31182 Series._values returns EA, unpack for backward-compat
                if getattr(self.dtype, "tz", None) is None:
                    result = np.asarray(result)
        else:
            result = unique1d(values)

        return result

    def nunique(self, dropna: bool = True) -> int:
        """
        Return number of unique elements in the object.

        Excludes NA values by default.

        Parameters
        ----------
        dropna : bool, default True
            Don't include NaN in the count.

        Returns
        -------
        int

        See Also
        --------
        DataFrame.nunique: Method nunique for DataFrame.
        Series.count: Count non-NA/null observations in the Series.

        Examples
        --------
        >>> s = pd.Series([1, 3, 5, 7, 7])
        >>> s
        0    1
        1    3
        2    5
        3    7
        4    7
        dtype: int64

        >>> s.nunique()
        4
        """
        uniqs = self.unique()
        if dropna:
            uniqs = remove_na_arraylike(uniqs)
        return len(uniqs)

    @property
    def is_unique(self) -> bool:
        """
        Return boolean if values in the object are unique.

        Returns
        -------
        bool
        """
        return self.nunique(dropna=False) == len(self)

    @property
    def is_monotonic(self) -> bool:
        """
        Return boolean if values in the object are
        monotonic_increasing.

        Returns
        -------
        bool
        """
        from pandas import Index

        return Index(self).is_monotonic

    @property
    def is_monotonic_increasing(self) -> bool:
        """
        Alias for is_monotonic.
        """
        # mypy complains if we alias directly
        return self.is_monotonic

    @property
    def is_monotonic_decreasing(self) -> bool:
        """
        Return boolean if values in the object are
        monotonic_decreasing.

        Returns
        -------
        bool
        """
        from pandas import Index

        return Index(self).is_monotonic_decreasing

    def _memory_usage(self, deep: bool = False) -> int:
        """
        Memory usage of the values.

        Parameters
        ----------
        deep : bool, default False
            Introspect the data deeply, interrogate
            `object` dtypes for system-level memory consumption.

        Returns
        -------
        bytes used

        See Also
        --------
        numpy.ndarray.nbytes : Total bytes consumed by the elements of the
            array.

        Notes
        -----
        Memory usage does not include memory consumed by elements that
        are not components of the array if deep=False or if used on PyPy
        """
        if hasattr(self.array, "memory_usage"):
            # https://github.com/python/mypy/issues/1424
            # error: "ExtensionArray" has no attribute "memory_usage"
            return self.array.memory_usage(deep=deep)  # type: ignore[attr-defined]

        v = self.array.nbytes
        if deep and is_object_dtype(self) and not PYPY:
            values = cast(np.ndarray, self._values)
            v += lib.memory_usage_of_objects(values)
        return v

    @doc(
        algorithms.factorize,
        values="",
        order="",
        size_hint="",
        sort=textwrap.dedent(
            """\
            sort : bool, default False
                Sort `uniques` and shuffle `codes` to maintain the
                relationship.
            """
        ),
    )
    def factorize(self, sort: bool = False, na_sentinel: int | None = -1):
        return algorithms.factorize(self, sort=sort, na_sentinel=na_sentinel)

    _shared_docs[
        "searchsorted"
    ] = """
        Find indices where elements should be inserted to maintain order.

        Find the indices into a sorted {klass} `self` such that, if the
        corresponding elements in `value` were inserted before the indices,
        the order of `self` would be preserved.

        .. note::

            The {klass} *must* be monotonically sorted, otherwise
            wrong locations will likely be returned. Pandas does *not*
            check this for you.

        Parameters
        ----------
        value : array-like or scalar
            Values to insert into `self`.
        side : {{'left', 'right'}}, optional
            If 'left', the index of the first suitable location found is given.
            If 'right', return the last such index.  If there is no suitable
            index, return either 0 or N (where N is the length of `self`).
        sorter : 1-D array-like, optional
            Optional array of integer indices that sort `self` into ascending
            order. They are typically the result of ``np.argsort``.

        Returns
        -------
        int or array of int
            A scalar or array of insertion points with the
            same shape as `value`.

        See Also
        --------
        sort_values : Sort by the values along either axis.
        numpy.searchsorted : Similar method from NumPy.

        Notes
        -----
        Binary search is used to find the required insertion points.

        Examples
        --------
        >>> ser = pd.Series([1, 2, 3])
        >>> ser
        0    1
        1    2
        2    3
        dtype: int64

        >>> ser.searchsorted(4)
        3

        >>> ser.searchsorted([0, 4])
        array([0, 3])

        >>> ser.searchsorted([1, 3], side='left')
        array([0, 2])

        >>> ser.searchsorted([1, 3], side='right')
        array([1, 3])

        >>> ser = pd.Series(pd.to_datetime(['3/11/2000', '3/12/2000', '3/13/2000']))
        >>> ser
        0   2000-03-11
        1   2000-03-12
        2   2000-03-13
        dtype: datetime64[ns]

        >>> ser.searchsorted('3/14/2000')
        3

        >>> ser = pd.Categorical(
        ...     ['apple', 'bread', 'bread', 'cheese', 'milk'], ordered=True
        ... )
        >>> ser
        ['apple', 'bread', 'bread', 'cheese', 'milk']
        Categories (4, object): ['apple' < 'bread' < 'cheese' < 'milk']

        >>> ser.searchsorted('bread')
        1

        >>> ser.searchsorted(['bread'], side='right')
        array([3])

        If the values are not monotonically sorted, wrong locations
        may be returned:

        >>> ser = pd.Series([2, 1, 3])
        >>> ser
        0    2
        1    1
        2    3
        dtype: int64

        >>> ser.searchsorted(1)  # doctest: +SKIP
        0  # wrong result, correct would be 1
        """

    @doc(_shared_docs["searchsorted"], klass="Index")
<<<<<<< HEAD
    def searchsorted(
        self,
        value: NumpyValueArrayLike,
        side: Literal["left", "right"] = "left",
        sorter: NumpySorter = None,
    ) -> np.ndarray:
=======
    def searchsorted(self, value, side="left", sorter=None) -> npt.NDArray[np.intp]:
>>>>>>> 3fe8e24a
        return algorithms.searchsorted(self._values, value, side=side, sorter=sorter)

    def drop_duplicates(self, keep="first"):
        duplicated = self._duplicated(keep=keep)
        # error: Value of type "IndexOpsMixin" is not indexable
        return self[~duplicated]  # type: ignore[index]

    @final
    def _duplicated(
        self, keep: Literal["first", "last", False] = "first"
    ) -> npt.NDArray[np.bool_]:
        return duplicated(self._values, keep=keep)<|MERGE_RESOLUTION|>--- conflicted
+++ resolved
@@ -1223,16 +1223,12 @@
         """
 
     @doc(_shared_docs["searchsorted"], klass="Index")
-<<<<<<< HEAD
     def searchsorted(
         self,
         value: NumpyValueArrayLike,
         side: Literal["left", "right"] = "left",
         sorter: NumpySorter = None,
-    ) -> np.ndarray:
-=======
-    def searchsorted(self, value, side="left", sorter=None) -> npt.NDArray[np.intp]:
->>>>>>> 3fe8e24a
+    ) -> npt.NDArray[np.intp]:
         return algorithms.searchsorted(self._values, value, side=side, sorter=sorter)
 
     def drop_duplicates(self, keep="first"):
