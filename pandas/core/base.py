--- conflicted
+++ resolved
@@ -4,11 +4,17 @@
 import builtins
 from collections import OrderedDict
 import textwrap
-<<<<<<< HEAD
-from typing import TYPE_CHECKING, Any, Callable, Dict, List, Optional, Tuple, Union
-=======
-from typing import Dict, FrozenSet, Optional
->>>>>>> 6d35836e
+from typing import (
+    TYPE_CHECKING,
+    Any,
+    Callable,
+    Dict,
+    FrozenSet,
+    List,
+    Optional,
+    Tuple,
+    Union,
+)
 import warnings
 
 import numpy as np
