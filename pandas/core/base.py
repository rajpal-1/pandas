--- conflicted
+++ resolved
@@ -46,14 +46,10 @@
 from pandas.core.arrays import ExtensionArray
 import pandas.core.nanops as nanops
 
-<<<<<<< HEAD
 if TYPE_CHECKING:
     from pandas import DataFrame, Series  # noqa: F401
 
-_shared_docs = dict()  # type: Dict[str, str]
-=======
 _shared_docs: Dict[str, str] = dict()
->>>>>>> 35029d20
 _indexops_doc_kwargs = dict(
     klass="IndexOpsMixin",
     inplace="",
