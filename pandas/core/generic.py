--- conflicted
+++ resolved
@@ -461,11 +461,7 @@
         for axis_name in self._AXIS_ORDERS:
             d.update(self._get_axis_resolvers(axis_name))
 
-<<<<<<< HEAD
-        return {clean_column_name(k): v for k, v in d.items()}
-=======
         return {clean_column_name(k): v for k, v in d.items() if not isinstance(k, int)}
->>>>>>> 4206fd42
 
     def _get_cleaned_column_resolvers(self) -> Dict[str, ABCSeries]:
         """
