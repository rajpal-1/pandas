--- conflicted
+++ resolved
@@ -3612,13 +3612,9 @@
     def _box_item_values(self, key, values):
         raise AbstractMethodError(self)
 
-<<<<<<< HEAD
     def _slice(
         self: FrameOrSeries, slobj: slice, axis: Axis = 0, kind: Optional[str] = None
     ) -> FrameOrSeries:
-=======
-    def _slice(self, slobj: slice, axis=0, kind=None):
->>>>>>> 9c37226a
         """
         Construct a slice of this container.
 
