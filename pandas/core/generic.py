--- conflicted
+++ resolved
@@ -5341,15 +5341,9 @@
             )
         elif frac is None and n % 1 != 0:
             raise ValueError("Only integers accepted as `n` values")
-<<<<<<< HEAD
-        elif n is None:
-            n = int(round(frac * axis_length))
-        elif frac is not None:
-=======
         elif n is None and frac is not None:
             n = round(frac * axis_length)
         elif n is not None and frac is not None:
->>>>>>> c5b4272e
             raise ValueError("Please enter a value for `frac` OR `n`, not both")
 
         # Check for negative sizes
@@ -6260,12 +6254,7 @@
                 )
                 for col_name, col in self.items()
             ]
-<<<<<<< HEAD
-            return pd.concat(results, axis=1, copy=False)
-=======
-            result = concat(results, axis=1, copy=False)
-            return result
->>>>>>> c5b4272e
+            return concat(results, axis=1, copy=False)
 
     # ----------------------------------------------------------------------
     # Filling NA's
