--- conflicted
+++ resolved
@@ -25,10 +25,7 @@
 
 import numpy as np
 
-from pandas._config import (
-    config,
-    using_copy_on_write,
-)
+from pandas._config import config
 
 from pandas._libs import lib
 from pandas._libs.lib import is_range_indexer
@@ -96,19 +93,8 @@
     ChainedAssignmentError,
     InvalidIndexError,
 )
-<<<<<<< HEAD
 from pandas.errors.cow import _chained_assignment_method_msg
-from pandas.util._decorators import (
-    deprecate_nonkeyword_arguments,
-    doc,
-)
-=======
-from pandas.errors.cow import (
-    _chained_assignment_method_msg,
-    _chained_assignment_warning_method_msg,
-)
 from pandas.util._decorators import doc
->>>>>>> 72a07f64
 from pandas.util._exceptions import find_stack_level
 from pandas.util._validators import (
     check_dtype_backend,
@@ -1298,13 +1284,7 @@
             return None
 
     @final
-<<<<<<< HEAD
-    def _set_axis_name(self, name, axis: Axis = 0, inplace: bool_t = False):
-=======
-    def _set_axis_name(
-        self, name, axis: Axis = 0, inplace: bool = False, copy: bool | None = True
-    ):
->>>>>>> 72a07f64
+    def _set_axis_name(self, name, axis: Axis = 0, inplace: bool = False):
         """
         Set the name(s) of the axis.
 
