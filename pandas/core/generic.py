--- conflicted
+++ resolved
@@ -319,7 +319,7 @@
         new_mgr: Manager
         new_mgr = mgr_to_mgr(self._mgr, typ=typ, copy=copy)
         # fastpath of passing a manager doesn't check the option/manager class
-        return self._constructor(new_mgr, _allow_mgr=True).__finalize__(self)
+        return self._constructor_from_mgr(new_mgr, axes=new_mgr.axes).__finalize__(self)
 
     @classmethod
     def _from_mgr(cls, mgr: Manager, axes: list[Index]) -> Self:
@@ -798,7 +798,7 @@
             new_mgr.blocks[0].refs.add_reference(
                 new_mgr.blocks[0]  # type: ignore[arg-type]
             )
-            return self._constructor(new_mgr, _allow_mgr=True).__finalize__(
+            return self._constructor_from_mgr(new_mgr, axes=new_mgr.axes).__finalize__(
                 self, method="swapaxes"
             )
 
@@ -1466,11 +1466,7 @@
                 return operator.neg(values)  # type: ignore[arg-type]
 
         new_data = self._mgr.apply(blk_func)
-<<<<<<< HEAD
-        res = self._constructor(new_data, _allow_mgr=True)
-=======
         res = self._constructor_from_mgr(new_data, axes=new_data.axes)
->>>>>>> 49851bbb
         return res.__finalize__(self, method="__neg__")
 
     @final
@@ -1485,11 +1481,7 @@
                 return operator.pos(values)  # type: ignore[arg-type]
 
         new_data = self._mgr.apply(blk_func)
-<<<<<<< HEAD
-        res = self._constructor(new_data, _allow_mgr=True)
-=======
         res = self._constructor_from_mgr(new_data, axes=new_data.axes)
->>>>>>> 49851bbb
         return res.__finalize__(self, method="__pos__")
 
     @final
@@ -1499,14 +1491,8 @@
             return self.copy(deep=False)
 
         new_data = self._mgr.apply(operator.invert)
-<<<<<<< HEAD
-        return self._constructor(new_data, _allow_mgr=True).__finalize__(
-            self, method="__invert__"
-        )
-=======
         res = self._constructor_from_mgr(new_data, axes=new_data.axes)
         return res.__finalize__(self, method="__invert__")
->>>>>>> 49851bbb
 
     @final
     def __nonzero__(self) -> NoReturn:
@@ -1644,11 +1630,7 @@
         3    7   40  -50
         """
         res_mgr = self._mgr.apply(np.abs)
-<<<<<<< HEAD
-        return self._constructor(res_mgr, _allow_mgr=True).__finalize__(
-=======
         return self._constructor_from_mgr(res_mgr, axes=res_mgr.axes).__finalize__(
->>>>>>> 49851bbb
             self, name="abs"
         )
 
@@ -4062,11 +4044,7 @@
             axis=self._get_block_manager_axis(axis),
             verify=True,
         )
-<<<<<<< HEAD
-        return self._constructor(new_data, _allow_mgr=True).__finalize__(
-=======
         return self._constructor_from_mgr(new_data, axes=new_data.axes).__finalize__(
->>>>>>> 49851bbb
             self, method="take"
         )
 
@@ -4251,15 +4229,9 @@
 
             new_mgr = self._mgr.fast_xs(loc)
 
-<<<<<<< HEAD
-            result = self._constructor_sliced(
-                new_mgr, name=self.index[loc], _allow_mgr=True
-            ).__finalize__(self)
-=======
             result = self._constructor_sliced_from_mgr(new_mgr, axes=new_mgr.axes)
             result._name = self.index[loc]
             result = result.__finalize__(self)
->>>>>>> 49851bbb
         elif is_scalar(loc):
             result = self.iloc[:, slice(loc, loc + 1)]
         elif axis == 1:
@@ -4303,14 +4275,8 @@
         """
         assert isinstance(slobj, slice), type(slobj)
         axis = self._get_block_manager_axis(axis)
-<<<<<<< HEAD
-        result = self._constructor(
-            self._mgr.get_slice(slobj, axis=axis), _allow_mgr=True
-        )
-=======
         new_mgr = self._mgr.get_slice(slobj, axis=axis)
         result = self._constructor_from_mgr(new_mgr, axes=new_mgr.axes)
->>>>>>> 49851bbb
         result = result.__finalize__(self)
 
         # this could be a view
@@ -4805,11 +4771,7 @@
             copy=None,
             only_slice=only_slice,
         )
-<<<<<<< HEAD
-        result = self._constructor(new_mgr, _allow_mgr=True)
-=======
         result = self._constructor_from_mgr(new_mgr, axes=new_mgr.axes)
->>>>>>> 49851bbb
         if self.ndim == 1:
             result._name = self.name
 
@@ -5268,11 +5230,7 @@
             axis = 1 if isinstance(self, ABCDataFrame) else 0
             new_data.set_axis(axis, default_index(len(indexer)))
 
-<<<<<<< HEAD
-        result = self._constructor(new_data, _allow_mgr=True)
-=======
         result = self._constructor_from_mgr(new_data, axes=new_data.axes)
->>>>>>> 49851bbb
 
         if inplace:
             return self._update_inplace(result)
@@ -5633,13 +5591,9 @@
         elif using_copy_on_write() and new_data is self._mgr:
             new_data = new_data.copy(deep=False)
 
-<<<<<<< HEAD
-        return self._constructor(new_data, _allow_mgr=True).__finalize__(self)
-=======
         return self._constructor_from_mgr(new_data, axes=new_data.axes).__finalize__(
             self
         )
->>>>>>> 49851bbb
 
     def filter(
         self,
@@ -6309,13 +6263,9 @@
         """
         f = lambda: self._mgr.consolidate()
         cons_data = self._protect_consolidate(f)
-<<<<<<< HEAD
-        return self._constructor(cons_data, _allow_mgr=True).__finalize__(self)
-=======
         return self._constructor_from_mgr(cons_data, axes=cons_data.axes).__finalize__(
             self
         )
->>>>>>> 49851bbb
 
     @property
     def _is_mixed_type(self) -> bool_t:
@@ -6331,17 +6281,6 @@
 
     @final
     def _get_numeric_data(self) -> Self:
-<<<<<<< HEAD
-        return self._constructor(
-            self._mgr.get_numeric_data(), _allow_mgr=True
-        ).__finalize__(self)
-
-    @final
-    def _get_bool_data(self):
-        return self._constructor(
-            self._mgr.get_bool_data(), _allow_mgr=True
-        ).__finalize__(self)
-=======
         new_mgr = self._mgr.get_numeric_data()
         return self._constructor_from_mgr(new_mgr, axes=new_mgr.axes).__finalize__(self)
 
@@ -6349,7 +6288,6 @@
     def _get_bool_data(self):
         new_mgr = self._mgr.get_bool_data()
         return self._constructor_from_mgr(new_mgr, axes=new_mgr.axes).__finalize__(self)
->>>>>>> 49851bbb
 
     # ----------------------------------------------------------------------
     # Internal Interface Methods
@@ -6559,14 +6497,8 @@
         else:
             # else, only a single dtype is given
             new_data = self._mgr.astype(dtype=dtype, copy=copy, errors=errors)
-<<<<<<< HEAD
-            return self._constructor(new_data, _allow_mgr=True).__finalize__(
-                self, method="astype"
-            )
-=======
             res = self._constructor_from_mgr(new_data, axes=new_data.axes)
             return res.__finalize__(self, method="astype")
->>>>>>> 49851bbb
 
         # GH 33113: handle empty frame or series
         if not results:
@@ -6695,11 +6627,7 @@
         """
         data = self._mgr.copy(deep=deep)
         self._clear_item_cache()
-<<<<<<< HEAD
-        return self._constructor(data, _allow_mgr=True).__finalize__(
-=======
         return self._constructor_from_mgr(data, axes=data.axes).__finalize__(
->>>>>>> 49851bbb
             self, method="copy"
         )
 
@@ -6763,14 +6691,8 @@
         dtype: object
         """
         new_mgr = self._mgr.convert(copy=copy)
-<<<<<<< HEAD
-        return self._constructor(new_mgr, _allow_mgr=True).__finalize__(
-            self, method="infer_objects"
-        )
-=======
         res = self._constructor_from_mgr(new_mgr, axes=new_mgr.axes)
         return res.__finalize__(self, method="infer_objects")
->>>>>>> 49851bbb
 
     @final
     def convert_dtypes(
@@ -6999,7 +6921,7 @@
             inplace=inplace,
             downcast=downcast,
         )
-        result = self._constructor(new_mgr)
+        result = self._constructor_from_mgr(new_mgr, axes=new_mgr.axes)
         if inplace:
             return self._update_inplace(result)
         else:
@@ -7303,11 +7225,7 @@
             else:
                 raise ValueError(f"invalid fill value with a {type(value)}")
 
-<<<<<<< HEAD
-        result = self._constructor(new_data, _allow_mgr=True)
-=======
         result = self._constructor_from_mgr(new_data, axes=new_data.axes)
->>>>>>> 49851bbb
         if inplace:
             return self._update_inplace(result)
         else:
@@ -7828,11 +7746,7 @@
                         f'Invalid "to_replace" type: {repr(type(to_replace).__name__)}'
                     )
 
-<<<<<<< HEAD
-        result = self._constructor(new_data, _allow_mgr=True)
-=======
         result = self._constructor_from_mgr(new_data, axes=new_data.axes)
->>>>>>> 49851bbb
         if inplace:
             return self._update_inplace(result)
         else:
@@ -8120,11 +8034,7 @@
                 **kwargs,
             )
 
-<<<<<<< HEAD
-        result = self._constructor(new_data, _allow_mgr=True)
-=======
         result = self._constructor_from_mgr(new_data, axes=new_data.axes)
->>>>>>> 49851bbb
         if should_transpose:
             result = result.T
         if inplace:
@@ -10115,15 +10025,8 @@
             elif lidx is None or join_index is None:
                 left = self.copy(deep=copy)
             else:
-<<<<<<< HEAD
-                left = self._constructor(
-                    self._mgr.reindex_indexer(join_index, lidx, axis=1, copy=copy),
-                    _allow_mgr=True,
-                )
-=======
                 new_mgr = self._mgr.reindex_indexer(join_index, lidx, axis=1, copy=copy)
                 left = self._constructor_from_mgr(new_mgr, axes=new_mgr.axes)
->>>>>>> 49851bbb
 
             right = other._reindex_indexer(join_index, ridx, copy)
 
@@ -10144,11 +10047,7 @@
             if copy and fdata is self._mgr:
                 fdata = fdata.copy()
 
-<<<<<<< HEAD
-            left = self._constructor(fdata, _allow_mgr=True)
-=======
             left = self._constructor_from_mgr(fdata, axes=fdata.axes)
->>>>>>> 49851bbb
 
             if ridx is None:
                 right = other.copy(deep=copy)
@@ -10300,11 +10199,7 @@
             # reconstruct the block manager
 
             new_data = self._mgr.putmask(mask=cond, new=other, align=align)
-<<<<<<< HEAD
-            result = self._constructor(new_data, _allow_mgr=True)
-=======
             result = self._constructor_from_mgr(new_data, axes=new_data.axes)
->>>>>>> 49851bbb
             return self._update_inplace(result)
 
         else:
@@ -10313,11 +10208,7 @@
                 cond=cond,
                 align=align,
             )
-<<<<<<< HEAD
-            result = self._constructor(new_data, _allow_mgr=True)
-=======
             result = self._constructor_from_mgr(new_data, axes=new_data.axes)
->>>>>>> 49851bbb
             return result.__finalize__(self)
 
     @overload
@@ -10695,15 +10586,9 @@
             new_data = self._mgr.shift(
                 periods=periods, axis=axis, fill_value=fill_value
             )
-<<<<<<< HEAD
-            return self._constructor(new_data, _allow_mgr=True).__finalize__(
-                self, method="shift"
-            )
-=======
             return self._constructor_from_mgr(
                 new_data, axes=new_data.axes
             ).__finalize__(self, method="shift")
->>>>>>> 49851bbb
 
         # when freq is given, index is shifted, data is not
         index = self._get_axis(axis)
@@ -11691,11 +11576,7 @@
 
         result = self._mgr.apply(block_accum_func)
 
-<<<<<<< HEAD
-        return self._constructor(result, _allow_mgr=True).__finalize__(
-=======
         return self._constructor_from_mgr(result, axes=result.axes).__finalize__(
->>>>>>> 49851bbb
             self, method=name
         )
 
